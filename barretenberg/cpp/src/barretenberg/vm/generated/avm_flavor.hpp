--- conflicted
+++ resolved
@@ -22,14 +22,11 @@
 #include "barretenberg/relations/generated/avm/incl_mem_tag_err.hpp"
 #include "barretenberg/relations/generated/avm/lookup_byte_lengths.hpp"
 #include "barretenberg/relations/generated/avm/lookup_byte_operations.hpp"
-<<<<<<< HEAD
 #include "barretenberg/relations/generated/avm/lookup_into_kernel.hpp"
-=======
 #include "barretenberg/relations/generated/avm/lookup_mem_rng_chk_hi.hpp"
 #include "barretenberg/relations/generated/avm/lookup_mem_rng_chk_lo.hpp"
 #include "barretenberg/relations/generated/avm/lookup_pow_2_0.hpp"
 #include "barretenberg/relations/generated/avm/lookup_pow_2_1.hpp"
->>>>>>> ead54c47
 #include "barretenberg/relations/generated/avm/lookup_u16_0.hpp"
 #include "barretenberg/relations/generated/avm/lookup_u16_1.hpp"
 #include "barretenberg/relations/generated/avm/lookup_u16_10.hpp"
@@ -78,19 +75,11 @@
     using RelationSeparator = FF;
 
     static constexpr size_t NUM_PRECOMPUTED_ENTITIES = 2;
-<<<<<<< HEAD
-    static constexpr size_t NUM_WITNESS_ENTITIES = 227;
+    static constexpr size_t NUM_WITNESS_ENTITIES = 254;
     static constexpr size_t NUM_WIRES = NUM_WITNESS_ENTITIES + NUM_PRECOMPUTED_ENTITIES;
     // We have two copies of the witness entities, so we subtract the number of fixed ones (they have no shift), one for
     // the unshifted and one for the shifted
-    static constexpr size_t NUM_ALL_ENTITIES = 264;
-=======
-    static constexpr size_t NUM_WITNESS_ENTITIES = 236;
-    static constexpr size_t NUM_WIRES = NUM_WITNESS_ENTITIES + NUM_PRECOMPUTED_ENTITIES;
-    // We have two copies of the witness entities, so we subtract the number of fixed ones (they have no shift), one for
-    // the unshifted and one for the shifted
-    static constexpr size_t NUM_ALL_ENTITIES = 280;
->>>>>>> ead54c47
+    static constexpr size_t NUM_ALL_ENTITIES = 298;
 
     using GrandProductRelations = std::tuple<perm_main_alu_relation<FF>,
                                              perm_main_bin_relation<FF>,
@@ -288,13 +277,10 @@
                               avm_byte_lookup_table_input_b,
                               avm_byte_lookup_table_op_id,
                               avm_byte_lookup_table_output,
-<<<<<<< HEAD
                               avm_kernel_kernel_inputs__is_public,
                               avm_kernel_kernel_sel,
                               avm_kernel_q_public_input_kernel_add_to_table,
-=======
                               avm_main_alu_in_tag,
->>>>>>> ead54c47
                               avm_main_alu_sel,
                               avm_main_bin_op_id,
                               avm_main_bin_sel,
@@ -341,34 +327,26 @@
                               avm_main_sel_op_add,
                               avm_main_sel_op_address,
                               avm_main_sel_op_and,
-<<<<<<< HEAD
                               avm_main_sel_op_block_number,
+                              avm_main_sel_op_cast,
                               avm_main_sel_op_chain_id,
                               avm_main_sel_op_coinbase,
                               avm_main_sel_op_div,
                               avm_main_sel_op_eq,
+                              avm_main_sel_op_fdiv,
                               avm_main_sel_op_fee_per_da_gas,
                               avm_main_sel_op_fee_per_l1_gas,
                               avm_main_sel_op_fee_per_l2_gas,
                               avm_main_sel_op_function_selector,
-=======
-                              avm_main_sel_op_cast,
-                              avm_main_sel_op_div,
-                              avm_main_sel_op_eq,
-                              avm_main_sel_op_fdiv,
->>>>>>> ead54c47
                               avm_main_sel_op_lt,
                               avm_main_sel_op_lte,
                               avm_main_sel_op_mul,
                               avm_main_sel_op_not,
                               avm_main_sel_op_or,
-<<<<<<< HEAD
                               avm_main_sel_op_portal,
                               avm_main_sel_op_sender,
-=======
                               avm_main_sel_op_shl,
                               avm_main_sel_op_shr,
->>>>>>> ead54c47
                               avm_main_sel_op_sub,
                               avm_main_sel_op_timestamp,
                               avm_main_sel_op_version,
@@ -556,13 +534,10 @@
                      avm_byte_lookup_table_input_b,
                      avm_byte_lookup_table_op_id,
                      avm_byte_lookup_table_output,
-<<<<<<< HEAD
                      avm_kernel_kernel_inputs__is_public,
                      avm_kernel_kernel_sel,
                      avm_kernel_q_public_input_kernel_add_to_table,
-=======
                      avm_main_alu_in_tag,
->>>>>>> ead54c47
                      avm_main_alu_sel,
                      avm_main_bin_op_id,
                      avm_main_bin_sel,
@@ -609,34 +584,26 @@
                      avm_main_sel_op_add,
                      avm_main_sel_op_address,
                      avm_main_sel_op_and,
-<<<<<<< HEAD
                      avm_main_sel_op_block_number,
+                     avm_main_sel_op_cast,
                      avm_main_sel_op_chain_id,
                      avm_main_sel_op_coinbase,
                      avm_main_sel_op_div,
                      avm_main_sel_op_eq,
+                     avm_main_sel_op_fdiv,
                      avm_main_sel_op_fee_per_da_gas,
                      avm_main_sel_op_fee_per_l1_gas,
                      avm_main_sel_op_fee_per_l2_gas,
                      avm_main_sel_op_function_selector,
-=======
-                     avm_main_sel_op_cast,
-                     avm_main_sel_op_div,
-                     avm_main_sel_op_eq,
-                     avm_main_sel_op_fdiv,
->>>>>>> ead54c47
                      avm_main_sel_op_lt,
                      avm_main_sel_op_lte,
                      avm_main_sel_op_mul,
                      avm_main_sel_op_not,
                      avm_main_sel_op_or,
-<<<<<<< HEAD
                      avm_main_sel_op_portal,
                      avm_main_sel_op_sender,
-=======
                      avm_main_sel_op_shl,
                      avm_main_sel_op_shr,
->>>>>>> ead54c47
                      avm_main_sel_op_sub,
                      avm_main_sel_op_timestamp,
                      avm_main_sel_op_version,
@@ -829,13 +796,10 @@
                               avm_byte_lookup_table_input_b,
                               avm_byte_lookup_table_op_id,
                               avm_byte_lookup_table_output,
-<<<<<<< HEAD
                               avm_kernel_kernel_inputs__is_public,
                               avm_kernel_kernel_sel,
                               avm_kernel_q_public_input_kernel_add_to_table,
-=======
                               avm_main_alu_in_tag,
->>>>>>> ead54c47
                               avm_main_alu_sel,
                               avm_main_bin_op_id,
                               avm_main_bin_sel,
@@ -882,34 +846,26 @@
                               avm_main_sel_op_add,
                               avm_main_sel_op_address,
                               avm_main_sel_op_and,
-<<<<<<< HEAD
                               avm_main_sel_op_block_number,
+                              avm_main_sel_op_cast,
                               avm_main_sel_op_chain_id,
                               avm_main_sel_op_coinbase,
                               avm_main_sel_op_div,
                               avm_main_sel_op_eq,
+                              avm_main_sel_op_fdiv,
                               avm_main_sel_op_fee_per_da_gas,
                               avm_main_sel_op_fee_per_l1_gas,
                               avm_main_sel_op_fee_per_l2_gas,
                               avm_main_sel_op_function_selector,
-=======
-                              avm_main_sel_op_cast,
-                              avm_main_sel_op_div,
-                              avm_main_sel_op_eq,
-                              avm_main_sel_op_fdiv,
->>>>>>> ead54c47
                               avm_main_sel_op_lt,
                               avm_main_sel_op_lte,
                               avm_main_sel_op_mul,
                               avm_main_sel_op_not,
                               avm_main_sel_op_or,
-<<<<<<< HEAD
                               avm_main_sel_op_portal,
                               avm_main_sel_op_sender,
-=======
                               avm_main_sel_op_shl,
                               avm_main_sel_op_shr,
->>>>>>> ead54c47
                               avm_main_sel_op_sub,
                               avm_main_sel_op_timestamp,
                               avm_main_sel_op_version,
@@ -1141,13 +1097,10 @@
                      avm_byte_lookup_table_input_b,
                      avm_byte_lookup_table_op_id,
                      avm_byte_lookup_table_output,
-<<<<<<< HEAD
                      avm_kernel_kernel_inputs__is_public,
                      avm_kernel_kernel_sel,
                      avm_kernel_q_public_input_kernel_add_to_table,
-=======
                      avm_main_alu_in_tag,
->>>>>>> ead54c47
                      avm_main_alu_sel,
                      avm_main_bin_op_id,
                      avm_main_bin_sel,
@@ -1194,34 +1147,26 @@
                      avm_main_sel_op_add,
                      avm_main_sel_op_address,
                      avm_main_sel_op_and,
-<<<<<<< HEAD
                      avm_main_sel_op_block_number,
+                     avm_main_sel_op_cast,
                      avm_main_sel_op_chain_id,
                      avm_main_sel_op_coinbase,
                      avm_main_sel_op_div,
                      avm_main_sel_op_eq,
+                     avm_main_sel_op_fdiv,
                      avm_main_sel_op_fee_per_da_gas,
                      avm_main_sel_op_fee_per_l1_gas,
                      avm_main_sel_op_fee_per_l2_gas,
                      avm_main_sel_op_function_selector,
-=======
-                     avm_main_sel_op_cast,
-                     avm_main_sel_op_div,
-                     avm_main_sel_op_eq,
-                     avm_main_sel_op_fdiv,
->>>>>>> ead54c47
                      avm_main_sel_op_lt,
                      avm_main_sel_op_lte,
                      avm_main_sel_op_mul,
                      avm_main_sel_op_not,
                      avm_main_sel_op_or,
-<<<<<<< HEAD
                      avm_main_sel_op_portal,
                      avm_main_sel_op_sender,
-=======
                      avm_main_sel_op_shl,
                      avm_main_sel_op_shr,
->>>>>>> ead54c47
                      avm_main_sel_op_sub,
                      avm_main_sel_op_timestamp,
                      avm_main_sel_op_version,
@@ -1453,13 +1398,10 @@
                      avm_byte_lookup_table_input_b,
                      avm_byte_lookup_table_op_id,
                      avm_byte_lookup_table_output,
-<<<<<<< HEAD
                      avm_kernel_kernel_inputs__is_public,
                      avm_kernel_kernel_sel,
                      avm_kernel_q_public_input_kernel_add_to_table,
-=======
                      avm_main_alu_in_tag,
->>>>>>> ead54c47
                      avm_main_alu_sel,
                      avm_main_bin_op_id,
                      avm_main_bin_sel,
@@ -1506,34 +1448,26 @@
                      avm_main_sel_op_add,
                      avm_main_sel_op_address,
                      avm_main_sel_op_and,
-<<<<<<< HEAD
                      avm_main_sel_op_block_number,
+                     avm_main_sel_op_cast,
                      avm_main_sel_op_chain_id,
                      avm_main_sel_op_coinbase,
                      avm_main_sel_op_div,
                      avm_main_sel_op_eq,
+                     avm_main_sel_op_fdiv,
                      avm_main_sel_op_fee_per_da_gas,
                      avm_main_sel_op_fee_per_l1_gas,
                      avm_main_sel_op_fee_per_l2_gas,
                      avm_main_sel_op_function_selector,
-=======
-                     avm_main_sel_op_cast,
-                     avm_main_sel_op_div,
-                     avm_main_sel_op_eq,
-                     avm_main_sel_op_fdiv,
->>>>>>> ead54c47
                      avm_main_sel_op_lt,
                      avm_main_sel_op_lte,
                      avm_main_sel_op_mul,
                      avm_main_sel_op_not,
                      avm_main_sel_op_or,
-<<<<<<< HEAD
                      avm_main_sel_op_portal,
                      avm_main_sel_op_sender,
-=======
                      avm_main_sel_op_shl,
                      avm_main_sel_op_shr,
->>>>>>> ead54c47
                      avm_main_sel_op_sub,
                      avm_main_sel_op_timestamp,
                      avm_main_sel_op_version,
@@ -1928,6 +1862,7 @@
      * @details During folding and sumcheck, the prover evaluates the relations on these univariates.
      */
     template <size_t LENGTH> using ProverUnivariates = AllEntities<bb::Univariate<FF, LENGTH>>;
+
     /**
      * @brief A container for univariates used during Protogalaxy folding and sumcheck with some of the computation
      * optmistically ignored
@@ -2042,13 +1977,10 @@
             Base::avm_byte_lookup_table_input_b = "AVM_BYTE_LOOKUP_TABLE_INPUT_B";
             Base::avm_byte_lookup_table_op_id = "AVM_BYTE_LOOKUP_TABLE_OP_ID";
             Base::avm_byte_lookup_table_output = "AVM_BYTE_LOOKUP_TABLE_OUTPUT";
-<<<<<<< HEAD
             Base::avm_kernel_kernel_inputs__is_public = "AVM_KERNEL_KERNEL_INPUTS__IS_PUBLIC";
             Base::avm_kernel_kernel_sel = "AVM_KERNEL_KERNEL_SEL";
             Base::avm_kernel_q_public_input_kernel_add_to_table = "AVM_KERNEL_Q_PUBLIC_INPUT_KERNEL_ADD_TO_TABLE";
-=======
             Base::avm_main_alu_in_tag = "AVM_MAIN_ALU_IN_TAG";
->>>>>>> ead54c47
             Base::avm_main_alu_sel = "AVM_MAIN_ALU_SEL";
             Base::avm_main_bin_op_id = "AVM_MAIN_BIN_OP_ID";
             Base::avm_main_bin_sel = "AVM_MAIN_BIN_SEL";
@@ -2095,34 +2027,26 @@
             Base::avm_main_sel_op_add = "AVM_MAIN_SEL_OP_ADD";
             Base::avm_main_sel_op_address = "AVM_MAIN_SEL_OP_ADDRESS";
             Base::avm_main_sel_op_and = "AVM_MAIN_SEL_OP_AND";
-<<<<<<< HEAD
             Base::avm_main_sel_op_block_number = "AVM_MAIN_SEL_OP_BLOCK_NUMBER";
+            Base::avm_main_sel_op_cast = "AVM_MAIN_SEL_OP_CAST";
             Base::avm_main_sel_op_chain_id = "AVM_MAIN_SEL_OP_CHAIN_ID";
             Base::avm_main_sel_op_coinbase = "AVM_MAIN_SEL_OP_COINBASE";
             Base::avm_main_sel_op_div = "AVM_MAIN_SEL_OP_DIV";
             Base::avm_main_sel_op_eq = "AVM_MAIN_SEL_OP_EQ";
+            Base::avm_main_sel_op_fdiv = "AVM_MAIN_SEL_OP_FDIV";
             Base::avm_main_sel_op_fee_per_da_gas = "AVM_MAIN_SEL_OP_FEE_PER_DA_GAS";
             Base::avm_main_sel_op_fee_per_l1_gas = "AVM_MAIN_SEL_OP_FEE_PER_L1_GAS";
             Base::avm_main_sel_op_fee_per_l2_gas = "AVM_MAIN_SEL_OP_FEE_PER_L2_GAS";
             Base::avm_main_sel_op_function_selector = "AVM_MAIN_SEL_OP_FUNCTION_SELECTOR";
-=======
-            Base::avm_main_sel_op_cast = "AVM_MAIN_SEL_OP_CAST";
-            Base::avm_main_sel_op_div = "AVM_MAIN_SEL_OP_DIV";
-            Base::avm_main_sel_op_eq = "AVM_MAIN_SEL_OP_EQ";
-            Base::avm_main_sel_op_fdiv = "AVM_MAIN_SEL_OP_FDIV";
->>>>>>> ead54c47
             Base::avm_main_sel_op_lt = "AVM_MAIN_SEL_OP_LT";
             Base::avm_main_sel_op_lte = "AVM_MAIN_SEL_OP_LTE";
             Base::avm_main_sel_op_mul = "AVM_MAIN_SEL_OP_MUL";
             Base::avm_main_sel_op_not = "AVM_MAIN_SEL_OP_NOT";
             Base::avm_main_sel_op_or = "AVM_MAIN_SEL_OP_OR";
-<<<<<<< HEAD
             Base::avm_main_sel_op_portal = "AVM_MAIN_SEL_OP_PORTAL";
             Base::avm_main_sel_op_sender = "AVM_MAIN_SEL_OP_SENDER";
-=======
             Base::avm_main_sel_op_shl = "AVM_MAIN_SEL_OP_SHL";
             Base::avm_main_sel_op_shr = "AVM_MAIN_SEL_OP_SHR";
->>>>>>> ead54c47
             Base::avm_main_sel_op_sub = "AVM_MAIN_SEL_OP_SUB";
             Base::avm_main_sel_op_timestamp = "AVM_MAIN_SEL_OP_TIMESTAMP";
             Base::avm_main_sel_op_version = "AVM_MAIN_SEL_OP_VERSION";
@@ -2326,13 +2250,10 @@
         Commitment avm_byte_lookup_table_input_b;
         Commitment avm_byte_lookup_table_op_id;
         Commitment avm_byte_lookup_table_output;
-<<<<<<< HEAD
         Commitment avm_kernel_kernel_inputs__is_public;
         Commitment avm_kernel_kernel_sel;
         Commitment avm_kernel_q_public_input_kernel_add_to_table;
-=======
         Commitment avm_main_alu_in_tag;
->>>>>>> ead54c47
         Commitment avm_main_alu_sel;
         Commitment avm_main_bin_op_id;
         Commitment avm_main_bin_sel;
@@ -2379,34 +2300,26 @@
         Commitment avm_main_sel_op_add;
         Commitment avm_main_sel_op_address;
         Commitment avm_main_sel_op_and;
-<<<<<<< HEAD
         Commitment avm_main_sel_op_block_number;
+        Commitment avm_main_sel_op_cast;
         Commitment avm_main_sel_op_chain_id;
         Commitment avm_main_sel_op_coinbase;
         Commitment avm_main_sel_op_div;
         Commitment avm_main_sel_op_eq;
+        Commitment avm_main_sel_op_fdiv;
         Commitment avm_main_sel_op_fee_per_da_gas;
         Commitment avm_main_sel_op_fee_per_l1_gas;
         Commitment avm_main_sel_op_fee_per_l2_gas;
         Commitment avm_main_sel_op_function_selector;
-=======
-        Commitment avm_main_sel_op_cast;
-        Commitment avm_main_sel_op_div;
-        Commitment avm_main_sel_op_eq;
-        Commitment avm_main_sel_op_fdiv;
->>>>>>> ead54c47
         Commitment avm_main_sel_op_lt;
         Commitment avm_main_sel_op_lte;
         Commitment avm_main_sel_op_mul;
         Commitment avm_main_sel_op_not;
         Commitment avm_main_sel_op_or;
-<<<<<<< HEAD
         Commitment avm_main_sel_op_portal;
         Commitment avm_main_sel_op_sender;
-=======
         Commitment avm_main_sel_op_shl;
         Commitment avm_main_sel_op_shr;
->>>>>>> ead54c47
         Commitment avm_main_sel_op_sub;
         Commitment avm_main_sel_op_timestamp;
         Commitment avm_main_sel_op_version;
@@ -2611,15 +2524,12 @@
             avm_byte_lookup_table_input_b = deserialize_from_buffer<Commitment>(Transcript::proof_data, num_frs_read);
             avm_byte_lookup_table_op_id = deserialize_from_buffer<Commitment>(Transcript::proof_data, num_frs_read);
             avm_byte_lookup_table_output = deserialize_from_buffer<Commitment>(Transcript::proof_data, num_frs_read);
-<<<<<<< HEAD
             avm_kernel_kernel_inputs__is_public =
                 deserialize_from_buffer<Commitment>(Transcript::proof_data, num_frs_read);
             avm_kernel_kernel_sel = deserialize_from_buffer<Commitment>(Transcript::proof_data, num_frs_read);
             avm_kernel_q_public_input_kernel_add_to_table =
                 deserialize_from_buffer<Commitment>(Transcript::proof_data, num_frs_read);
-=======
             avm_main_alu_in_tag = deserialize_from_buffer<Commitment>(Transcript::proof_data, num_frs_read);
->>>>>>> ead54c47
             avm_main_alu_sel = deserialize_from_buffer<Commitment>(Transcript::proof_data, num_frs_read);
             avm_main_bin_op_id = deserialize_from_buffer<Commitment>(Transcript::proof_data, num_frs_read);
             avm_main_bin_sel = deserialize_from_buffer<Commitment>(Transcript::proof_data, num_frs_read);
@@ -2666,35 +2576,27 @@
             avm_main_sel_op_add = deserialize_from_buffer<Commitment>(Transcript::proof_data, num_frs_read);
             avm_main_sel_op_address = deserialize_from_buffer<Commitment>(Transcript::proof_data, num_frs_read);
             avm_main_sel_op_and = deserialize_from_buffer<Commitment>(Transcript::proof_data, num_frs_read);
-<<<<<<< HEAD
             avm_main_sel_op_block_number = deserialize_from_buffer<Commitment>(Transcript::proof_data, num_frs_read);
+            avm_main_sel_op_cast = deserialize_from_buffer<Commitment>(Transcript::proof_data, num_frs_read);
             avm_main_sel_op_chain_id = deserialize_from_buffer<Commitment>(Transcript::proof_data, num_frs_read);
             avm_main_sel_op_coinbase = deserialize_from_buffer<Commitment>(Transcript::proof_data, num_frs_read);
             avm_main_sel_op_div = deserialize_from_buffer<Commitment>(Transcript::proof_data, num_frs_read);
             avm_main_sel_op_eq = deserialize_from_buffer<Commitment>(Transcript::proof_data, num_frs_read);
+            avm_main_sel_op_fdiv = deserialize_from_buffer<Commitment>(Transcript::proof_data, num_frs_read);
             avm_main_sel_op_fee_per_da_gas = deserialize_from_buffer<Commitment>(Transcript::proof_data, num_frs_read);
             avm_main_sel_op_fee_per_l1_gas = deserialize_from_buffer<Commitment>(Transcript::proof_data, num_frs_read);
             avm_main_sel_op_fee_per_l2_gas = deserialize_from_buffer<Commitment>(Transcript::proof_data, num_frs_read);
             avm_main_sel_op_function_selector =
                 deserialize_from_buffer<Commitment>(Transcript::proof_data, num_frs_read);
-=======
-            avm_main_sel_op_cast = deserialize_from_buffer<Commitment>(Transcript::proof_data, num_frs_read);
-            avm_main_sel_op_div = deserialize_from_buffer<Commitment>(Transcript::proof_data, num_frs_read);
-            avm_main_sel_op_eq = deserialize_from_buffer<Commitment>(Transcript::proof_data, num_frs_read);
-            avm_main_sel_op_fdiv = deserialize_from_buffer<Commitment>(Transcript::proof_data, num_frs_read);
->>>>>>> ead54c47
             avm_main_sel_op_lt = deserialize_from_buffer<Commitment>(Transcript::proof_data, num_frs_read);
             avm_main_sel_op_lte = deserialize_from_buffer<Commitment>(Transcript::proof_data, num_frs_read);
             avm_main_sel_op_mul = deserialize_from_buffer<Commitment>(Transcript::proof_data, num_frs_read);
             avm_main_sel_op_not = deserialize_from_buffer<Commitment>(Transcript::proof_data, num_frs_read);
             avm_main_sel_op_or = deserialize_from_buffer<Commitment>(Transcript::proof_data, num_frs_read);
-<<<<<<< HEAD
             avm_main_sel_op_portal = deserialize_from_buffer<Commitment>(Transcript::proof_data, num_frs_read);
             avm_main_sel_op_sender = deserialize_from_buffer<Commitment>(Transcript::proof_data, num_frs_read);
-=======
             avm_main_sel_op_shl = deserialize_from_buffer<Commitment>(Transcript::proof_data, num_frs_read);
             avm_main_sel_op_shr = deserialize_from_buffer<Commitment>(Transcript::proof_data, num_frs_read);
->>>>>>> ead54c47
             avm_main_sel_op_sub = deserialize_from_buffer<Commitment>(Transcript::proof_data, num_frs_read);
             avm_main_sel_op_timestamp = deserialize_from_buffer<Commitment>(Transcript::proof_data, num_frs_read);
             avm_main_sel_op_version = deserialize_from_buffer<Commitment>(Transcript::proof_data, num_frs_read);
@@ -2902,13 +2804,10 @@
             serialize_to_buffer<Commitment>(avm_byte_lookup_table_input_b, Transcript::proof_data);
             serialize_to_buffer<Commitment>(avm_byte_lookup_table_op_id, Transcript::proof_data);
             serialize_to_buffer<Commitment>(avm_byte_lookup_table_output, Transcript::proof_data);
-<<<<<<< HEAD
             serialize_to_buffer<Commitment>(avm_kernel_kernel_inputs__is_public, Transcript::proof_data);
             serialize_to_buffer<Commitment>(avm_kernel_kernel_sel, Transcript::proof_data);
             serialize_to_buffer<Commitment>(avm_kernel_q_public_input_kernel_add_to_table, Transcript::proof_data);
-=======
             serialize_to_buffer<Commitment>(avm_main_alu_in_tag, Transcript::proof_data);
->>>>>>> ead54c47
             serialize_to_buffer<Commitment>(avm_main_alu_sel, Transcript::proof_data);
             serialize_to_buffer<Commitment>(avm_main_bin_op_id, Transcript::proof_data);
             serialize_to_buffer<Commitment>(avm_main_bin_sel, Transcript::proof_data);
@@ -2955,34 +2854,26 @@
             serialize_to_buffer<Commitment>(avm_main_sel_op_add, Transcript::proof_data);
             serialize_to_buffer<Commitment>(avm_main_sel_op_address, Transcript::proof_data);
             serialize_to_buffer<Commitment>(avm_main_sel_op_and, Transcript::proof_data);
-<<<<<<< HEAD
             serialize_to_buffer<Commitment>(avm_main_sel_op_block_number, Transcript::proof_data);
+            serialize_to_buffer<Commitment>(avm_main_sel_op_cast, Transcript::proof_data);
             serialize_to_buffer<Commitment>(avm_main_sel_op_chain_id, Transcript::proof_data);
             serialize_to_buffer<Commitment>(avm_main_sel_op_coinbase, Transcript::proof_data);
             serialize_to_buffer<Commitment>(avm_main_sel_op_div, Transcript::proof_data);
             serialize_to_buffer<Commitment>(avm_main_sel_op_eq, Transcript::proof_data);
+            serialize_to_buffer<Commitment>(avm_main_sel_op_fdiv, Transcript::proof_data);
             serialize_to_buffer<Commitment>(avm_main_sel_op_fee_per_da_gas, Transcript::proof_data);
             serialize_to_buffer<Commitment>(avm_main_sel_op_fee_per_l1_gas, Transcript::proof_data);
             serialize_to_buffer<Commitment>(avm_main_sel_op_fee_per_l2_gas, Transcript::proof_data);
             serialize_to_buffer<Commitment>(avm_main_sel_op_function_selector, Transcript::proof_data);
-=======
-            serialize_to_buffer<Commitment>(avm_main_sel_op_cast, Transcript::proof_data);
-            serialize_to_buffer<Commitment>(avm_main_sel_op_div, Transcript::proof_data);
-            serialize_to_buffer<Commitment>(avm_main_sel_op_eq, Transcript::proof_data);
-            serialize_to_buffer<Commitment>(avm_main_sel_op_fdiv, Transcript::proof_data);
->>>>>>> ead54c47
             serialize_to_buffer<Commitment>(avm_main_sel_op_lt, Transcript::proof_data);
             serialize_to_buffer<Commitment>(avm_main_sel_op_lte, Transcript::proof_data);
             serialize_to_buffer<Commitment>(avm_main_sel_op_mul, Transcript::proof_data);
             serialize_to_buffer<Commitment>(avm_main_sel_op_not, Transcript::proof_data);
             serialize_to_buffer<Commitment>(avm_main_sel_op_or, Transcript::proof_data);
-<<<<<<< HEAD
             serialize_to_buffer<Commitment>(avm_main_sel_op_portal, Transcript::proof_data);
             serialize_to_buffer<Commitment>(avm_main_sel_op_sender, Transcript::proof_data);
-=======
             serialize_to_buffer<Commitment>(avm_main_sel_op_shl, Transcript::proof_data);
             serialize_to_buffer<Commitment>(avm_main_sel_op_shr, Transcript::proof_data);
->>>>>>> ead54c47
             serialize_to_buffer<Commitment>(avm_main_sel_op_sub, Transcript::proof_data);
             serialize_to_buffer<Commitment>(avm_main_sel_op_timestamp, Transcript::proof_data);
             serialize_to_buffer<Commitment>(avm_main_sel_op_version, Transcript::proof_data);
