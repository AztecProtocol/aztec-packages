--- conflicted
+++ resolved
@@ -963,17 +963,8 @@
  * */
 void AvmProver::execute_pcs_rounds()
 {
-<<<<<<< HEAD
-    ZeroMorph::prove(key->circuit_size,
-                     prover_polynomials.get_unshifted(),
-                     prover_polynomials.get_to_be_shifted(),
-                     sumcheck_output.claimed_evaluations.get_unshifted(),
-                     sumcheck_output.claimed_evaluations.get_shifted(),
-                     sumcheck_output.challenge,
-                     commitment_key,
-                     transcript);
-=======
-    auto prover_opening_claim = ZeroMorph::prove(prover_polynomials.get_unshifted(),
+    auto prover_opening_claim = ZeroMorph::prove(key->circuit_size,
+                                                 prover_polynomials.get_unshifted(),
                                                  prover_polynomials.get_to_be_shifted(),
                                                  sumcheck_output.claimed_evaluations.get_unshifted(),
                                                  sumcheck_output.claimed_evaluations.get_shifted(),
@@ -981,7 +972,6 @@
                                                  commitment_key,
                                                  transcript);
     PCS::compute_opening_proof(commitment_key, prover_opening_claim, transcript);
->>>>>>> 5ca10601
 }
 
 HonkProof AvmProver::export_proof()
