--- conflicted
+++ resolved
@@ -59,315 +59,10 @@
 
     // Commit to all polynomials (apart from logderivative inverse polynomials, which are committed to in the later
     // logderivative phase)
-<<<<<<< HEAD
-    witness_commitments.avm_kernel_kernel_inputs = commitment_key->commit(key->avm_kernel_kernel_inputs);
-    witness_commitments.avm_kernel_kernel_value_out = commitment_key->commit(key->avm_kernel_kernel_value_out);
-    witness_commitments.avm_kernel_kernel_side_effect_out =
-        commitment_key->commit(key->avm_kernel_kernel_side_effect_out);
-    witness_commitments.avm_kernel_kernel_metadata_out = commitment_key->commit(key->avm_kernel_kernel_metadata_out);
-    witness_commitments.avm_alu_a_hi = commitment_key->commit(key->avm_alu_a_hi);
-    witness_commitments.avm_alu_a_lo = commitment_key->commit(key->avm_alu_a_lo);
-    witness_commitments.avm_alu_alu_sel = commitment_key->commit(key->avm_alu_alu_sel);
-    witness_commitments.avm_alu_b_hi = commitment_key->commit(key->avm_alu_b_hi);
-    witness_commitments.avm_alu_b_lo = commitment_key->commit(key->avm_alu_b_lo);
-    witness_commitments.avm_alu_borrow = commitment_key->commit(key->avm_alu_borrow);
-    witness_commitments.avm_alu_cf = commitment_key->commit(key->avm_alu_cf);
-    witness_commitments.avm_alu_clk = commitment_key->commit(key->avm_alu_clk);
-    witness_commitments.avm_alu_cmp_rng_ctr = commitment_key->commit(key->avm_alu_cmp_rng_ctr);
-    witness_commitments.avm_alu_cmp_sel = commitment_key->commit(key->avm_alu_cmp_sel);
-    witness_commitments.avm_alu_div_rng_chk_selector = commitment_key->commit(key->avm_alu_div_rng_chk_selector);
-    witness_commitments.avm_alu_div_u16_r0 = commitment_key->commit(key->avm_alu_div_u16_r0);
-    witness_commitments.avm_alu_div_u16_r1 = commitment_key->commit(key->avm_alu_div_u16_r1);
-    witness_commitments.avm_alu_div_u16_r2 = commitment_key->commit(key->avm_alu_div_u16_r2);
-    witness_commitments.avm_alu_div_u16_r3 = commitment_key->commit(key->avm_alu_div_u16_r3);
-    witness_commitments.avm_alu_div_u16_r4 = commitment_key->commit(key->avm_alu_div_u16_r4);
-    witness_commitments.avm_alu_div_u16_r5 = commitment_key->commit(key->avm_alu_div_u16_r5);
-    witness_commitments.avm_alu_div_u16_r6 = commitment_key->commit(key->avm_alu_div_u16_r6);
-    witness_commitments.avm_alu_div_u16_r7 = commitment_key->commit(key->avm_alu_div_u16_r7);
-    witness_commitments.avm_alu_divisor_hi = commitment_key->commit(key->avm_alu_divisor_hi);
-    witness_commitments.avm_alu_divisor_lo = commitment_key->commit(key->avm_alu_divisor_lo);
-    witness_commitments.avm_alu_ff_tag = commitment_key->commit(key->avm_alu_ff_tag);
-    witness_commitments.avm_alu_ia = commitment_key->commit(key->avm_alu_ia);
-    witness_commitments.avm_alu_ib = commitment_key->commit(key->avm_alu_ib);
-    witness_commitments.avm_alu_ic = commitment_key->commit(key->avm_alu_ic);
-    witness_commitments.avm_alu_in_tag = commitment_key->commit(key->avm_alu_in_tag);
-    witness_commitments.avm_alu_op_add = commitment_key->commit(key->avm_alu_op_add);
-    witness_commitments.avm_alu_op_cast = commitment_key->commit(key->avm_alu_op_cast);
-    witness_commitments.avm_alu_op_cast_prev = commitment_key->commit(key->avm_alu_op_cast_prev);
-    witness_commitments.avm_alu_op_div = commitment_key->commit(key->avm_alu_op_div);
-    witness_commitments.avm_alu_op_div_a_lt_b = commitment_key->commit(key->avm_alu_op_div_a_lt_b);
-    witness_commitments.avm_alu_op_div_std = commitment_key->commit(key->avm_alu_op_div_std);
-    witness_commitments.avm_alu_op_eq = commitment_key->commit(key->avm_alu_op_eq);
-    witness_commitments.avm_alu_op_eq_diff_inv = commitment_key->commit(key->avm_alu_op_eq_diff_inv);
-    witness_commitments.avm_alu_op_lt = commitment_key->commit(key->avm_alu_op_lt);
-    witness_commitments.avm_alu_op_lte = commitment_key->commit(key->avm_alu_op_lte);
-    witness_commitments.avm_alu_op_mul = commitment_key->commit(key->avm_alu_op_mul);
-    witness_commitments.avm_alu_op_not = commitment_key->commit(key->avm_alu_op_not);
-    witness_commitments.avm_alu_op_shl = commitment_key->commit(key->avm_alu_op_shl);
-    witness_commitments.avm_alu_op_shr = commitment_key->commit(key->avm_alu_op_shr);
-    witness_commitments.avm_alu_op_sub = commitment_key->commit(key->avm_alu_op_sub);
-    witness_commitments.avm_alu_p_a_borrow = commitment_key->commit(key->avm_alu_p_a_borrow);
-    witness_commitments.avm_alu_p_b_borrow = commitment_key->commit(key->avm_alu_p_b_borrow);
-    witness_commitments.avm_alu_p_sub_a_hi = commitment_key->commit(key->avm_alu_p_sub_a_hi);
-    witness_commitments.avm_alu_p_sub_a_lo = commitment_key->commit(key->avm_alu_p_sub_a_lo);
-    witness_commitments.avm_alu_p_sub_b_hi = commitment_key->commit(key->avm_alu_p_sub_b_hi);
-    witness_commitments.avm_alu_p_sub_b_lo = commitment_key->commit(key->avm_alu_p_sub_b_lo);
-    witness_commitments.avm_alu_partial_prod_hi = commitment_key->commit(key->avm_alu_partial_prod_hi);
-    witness_commitments.avm_alu_partial_prod_lo = commitment_key->commit(key->avm_alu_partial_prod_lo);
-    witness_commitments.avm_alu_quotient_hi = commitment_key->commit(key->avm_alu_quotient_hi);
-    witness_commitments.avm_alu_quotient_lo = commitment_key->commit(key->avm_alu_quotient_lo);
-    witness_commitments.avm_alu_remainder = commitment_key->commit(key->avm_alu_remainder);
-    witness_commitments.avm_alu_res_hi = commitment_key->commit(key->avm_alu_res_hi);
-    witness_commitments.avm_alu_res_lo = commitment_key->commit(key->avm_alu_res_lo);
-    witness_commitments.avm_alu_rng_chk_lookup_selector = commitment_key->commit(key->avm_alu_rng_chk_lookup_selector);
-    witness_commitments.avm_alu_rng_chk_sel = commitment_key->commit(key->avm_alu_rng_chk_sel);
-    witness_commitments.avm_alu_shift_lt_bit_len = commitment_key->commit(key->avm_alu_shift_lt_bit_len);
-    witness_commitments.avm_alu_shift_sel = commitment_key->commit(key->avm_alu_shift_sel);
-    witness_commitments.avm_alu_t_sub_s_bits = commitment_key->commit(key->avm_alu_t_sub_s_bits);
-    witness_commitments.avm_alu_two_pow_s = commitment_key->commit(key->avm_alu_two_pow_s);
-    witness_commitments.avm_alu_two_pow_t_sub_s = commitment_key->commit(key->avm_alu_two_pow_t_sub_s);
-    witness_commitments.avm_alu_u128_tag = commitment_key->commit(key->avm_alu_u128_tag);
-    witness_commitments.avm_alu_u16_r0 = commitment_key->commit(key->avm_alu_u16_r0);
-    witness_commitments.avm_alu_u16_r1 = commitment_key->commit(key->avm_alu_u16_r1);
-    witness_commitments.avm_alu_u16_r10 = commitment_key->commit(key->avm_alu_u16_r10);
-    witness_commitments.avm_alu_u16_r11 = commitment_key->commit(key->avm_alu_u16_r11);
-    witness_commitments.avm_alu_u16_r12 = commitment_key->commit(key->avm_alu_u16_r12);
-    witness_commitments.avm_alu_u16_r13 = commitment_key->commit(key->avm_alu_u16_r13);
-    witness_commitments.avm_alu_u16_r14 = commitment_key->commit(key->avm_alu_u16_r14);
-    witness_commitments.avm_alu_u16_r2 = commitment_key->commit(key->avm_alu_u16_r2);
-    witness_commitments.avm_alu_u16_r3 = commitment_key->commit(key->avm_alu_u16_r3);
-    witness_commitments.avm_alu_u16_r4 = commitment_key->commit(key->avm_alu_u16_r4);
-    witness_commitments.avm_alu_u16_r5 = commitment_key->commit(key->avm_alu_u16_r5);
-    witness_commitments.avm_alu_u16_r6 = commitment_key->commit(key->avm_alu_u16_r6);
-    witness_commitments.avm_alu_u16_r7 = commitment_key->commit(key->avm_alu_u16_r7);
-    witness_commitments.avm_alu_u16_r8 = commitment_key->commit(key->avm_alu_u16_r8);
-    witness_commitments.avm_alu_u16_r9 = commitment_key->commit(key->avm_alu_u16_r9);
-    witness_commitments.avm_alu_u16_tag = commitment_key->commit(key->avm_alu_u16_tag);
-    witness_commitments.avm_alu_u32_tag = commitment_key->commit(key->avm_alu_u32_tag);
-    witness_commitments.avm_alu_u64_tag = commitment_key->commit(key->avm_alu_u64_tag);
-    witness_commitments.avm_alu_u8_r0 = commitment_key->commit(key->avm_alu_u8_r0);
-    witness_commitments.avm_alu_u8_r1 = commitment_key->commit(key->avm_alu_u8_r1);
-    witness_commitments.avm_alu_u8_tag = commitment_key->commit(key->avm_alu_u8_tag);
-    witness_commitments.avm_binary_acc_ia = commitment_key->commit(key->avm_binary_acc_ia);
-    witness_commitments.avm_binary_acc_ib = commitment_key->commit(key->avm_binary_acc_ib);
-    witness_commitments.avm_binary_acc_ic = commitment_key->commit(key->avm_binary_acc_ic);
-    witness_commitments.avm_binary_bin_sel = commitment_key->commit(key->avm_binary_bin_sel);
-    witness_commitments.avm_binary_clk = commitment_key->commit(key->avm_binary_clk);
-    witness_commitments.avm_binary_ia_bytes = commitment_key->commit(key->avm_binary_ia_bytes);
-    witness_commitments.avm_binary_ib_bytes = commitment_key->commit(key->avm_binary_ib_bytes);
-    witness_commitments.avm_binary_ic_bytes = commitment_key->commit(key->avm_binary_ic_bytes);
-    witness_commitments.avm_binary_in_tag = commitment_key->commit(key->avm_binary_in_tag);
-    witness_commitments.avm_binary_mem_tag_ctr = commitment_key->commit(key->avm_binary_mem_tag_ctr);
-    witness_commitments.avm_binary_mem_tag_ctr_inv = commitment_key->commit(key->avm_binary_mem_tag_ctr_inv);
-    witness_commitments.avm_binary_op_id = commitment_key->commit(key->avm_binary_op_id);
-    witness_commitments.avm_binary_start = commitment_key->commit(key->avm_binary_start);
-    witness_commitments.avm_byte_lookup_bin_sel = commitment_key->commit(key->avm_byte_lookup_bin_sel);
-    witness_commitments.avm_byte_lookup_table_byte_lengths =
-        commitment_key->commit(key->avm_byte_lookup_table_byte_lengths);
-    witness_commitments.avm_byte_lookup_table_in_tags = commitment_key->commit(key->avm_byte_lookup_table_in_tags);
-    witness_commitments.avm_byte_lookup_table_input_a = commitment_key->commit(key->avm_byte_lookup_table_input_a);
-    witness_commitments.avm_byte_lookup_table_input_b = commitment_key->commit(key->avm_byte_lookup_table_input_b);
-    witness_commitments.avm_byte_lookup_table_op_id = commitment_key->commit(key->avm_byte_lookup_table_op_id);
-    witness_commitments.avm_byte_lookup_table_output = commitment_key->commit(key->avm_byte_lookup_table_output);
-    witness_commitments.avm_conversion_clk = commitment_key->commit(key->avm_conversion_clk);
-    witness_commitments.avm_conversion_input = commitment_key->commit(key->avm_conversion_input);
-    witness_commitments.avm_conversion_num_limbs = commitment_key->commit(key->avm_conversion_num_limbs);
-    witness_commitments.avm_conversion_radix = commitment_key->commit(key->avm_conversion_radix);
-    witness_commitments.avm_conversion_to_radix_le_sel = commitment_key->commit(key->avm_conversion_to_radix_le_sel);
-    witness_commitments.avm_gas_da_gas_fixed_table = commitment_key->commit(key->avm_gas_da_gas_fixed_table);
-    witness_commitments.avm_gas_gas_cost_sel = commitment_key->commit(key->avm_gas_gas_cost_sel);
-    witness_commitments.avm_gas_l2_gas_fixed_table = commitment_key->commit(key->avm_gas_l2_gas_fixed_table);
-    witness_commitments.avm_keccakf1600_clk = commitment_key->commit(key->avm_keccakf1600_clk);
-    witness_commitments.avm_keccakf1600_input = commitment_key->commit(key->avm_keccakf1600_input);
-    witness_commitments.avm_keccakf1600_keccakf1600_sel = commitment_key->commit(key->avm_keccakf1600_keccakf1600_sel);
-    witness_commitments.avm_keccakf1600_output = commitment_key->commit(key->avm_keccakf1600_output);
-    witness_commitments.avm_kernel_emit_l2_to_l1_msg_write_offset =
-        commitment_key->commit(key->avm_kernel_emit_l2_to_l1_msg_write_offset);
-    witness_commitments.avm_kernel_emit_note_hash_write_offset =
-        commitment_key->commit(key->avm_kernel_emit_note_hash_write_offset);
-    witness_commitments.avm_kernel_emit_nullifier_write_offset =
-        commitment_key->commit(key->avm_kernel_emit_nullifier_write_offset);
-    witness_commitments.avm_kernel_emit_unencrypted_log_write_offset =
-        commitment_key->commit(key->avm_kernel_emit_unencrypted_log_write_offset);
-    witness_commitments.avm_kernel_kernel_in_offset = commitment_key->commit(key->avm_kernel_kernel_in_offset);
-    witness_commitments.avm_kernel_kernel_out_offset = commitment_key->commit(key->avm_kernel_kernel_out_offset);
-    witness_commitments.avm_kernel_l1_to_l2_msg_exists_write_offset =
-        commitment_key->commit(key->avm_kernel_l1_to_l2_msg_exists_write_offset);
-    witness_commitments.avm_kernel_note_hash_exist_write_offset =
-        commitment_key->commit(key->avm_kernel_note_hash_exist_write_offset);
-    witness_commitments.avm_kernel_nullifier_exists_write_offset =
-        commitment_key->commit(key->avm_kernel_nullifier_exists_write_offset);
-    witness_commitments.avm_kernel_nullifier_non_exists_write_offset =
-        commitment_key->commit(key->avm_kernel_nullifier_non_exists_write_offset);
-    witness_commitments.avm_kernel_q_public_input_kernel_add_to_table =
-        commitment_key->commit(key->avm_kernel_q_public_input_kernel_add_to_table);
-    witness_commitments.avm_kernel_q_public_input_kernel_out_add_to_table =
-        commitment_key->commit(key->avm_kernel_q_public_input_kernel_out_add_to_table);
-    witness_commitments.avm_kernel_side_effect_counter = commitment_key->commit(key->avm_kernel_side_effect_counter);
-    witness_commitments.avm_kernel_sload_write_offset = commitment_key->commit(key->avm_kernel_sload_write_offset);
-    witness_commitments.avm_kernel_sstore_write_offset = commitment_key->commit(key->avm_kernel_sstore_write_offset);
-    witness_commitments.avm_main_abs_da_rem_gas_hi = commitment_key->commit(key->avm_main_abs_da_rem_gas_hi);
-    witness_commitments.avm_main_abs_da_rem_gas_lo = commitment_key->commit(key->avm_main_abs_da_rem_gas_lo);
-    witness_commitments.avm_main_abs_l2_rem_gas_hi = commitment_key->commit(key->avm_main_abs_l2_rem_gas_hi);
-    witness_commitments.avm_main_abs_l2_rem_gas_lo = commitment_key->commit(key->avm_main_abs_l2_rem_gas_lo);
-    witness_commitments.avm_main_alu_in_tag = commitment_key->commit(key->avm_main_alu_in_tag);
-    witness_commitments.avm_main_alu_sel = commitment_key->commit(key->avm_main_alu_sel);
-    witness_commitments.avm_main_bin_op_id = commitment_key->commit(key->avm_main_bin_op_id);
-    witness_commitments.avm_main_bin_sel = commitment_key->commit(key->avm_main_bin_sel);
-    witness_commitments.avm_main_call_ptr = commitment_key->commit(key->avm_main_call_ptr);
-    witness_commitments.avm_main_da_gas_op = commitment_key->commit(key->avm_main_da_gas_op);
-    witness_commitments.avm_main_da_gas_remaining = commitment_key->commit(key->avm_main_da_gas_remaining);
-    witness_commitments.avm_main_da_out_of_gas = commitment_key->commit(key->avm_main_da_out_of_gas);
-    witness_commitments.avm_main_gas_cost_active = commitment_key->commit(key->avm_main_gas_cost_active);
-    witness_commitments.avm_main_ia = commitment_key->commit(key->avm_main_ia);
-    witness_commitments.avm_main_ib = commitment_key->commit(key->avm_main_ib);
-    witness_commitments.avm_main_ic = commitment_key->commit(key->avm_main_ic);
-    witness_commitments.avm_main_id = commitment_key->commit(key->avm_main_id);
-    witness_commitments.avm_main_id_zero = commitment_key->commit(key->avm_main_id_zero);
-    witness_commitments.avm_main_ind_a = commitment_key->commit(key->avm_main_ind_a);
-    witness_commitments.avm_main_ind_b = commitment_key->commit(key->avm_main_ind_b);
-    witness_commitments.avm_main_ind_c = commitment_key->commit(key->avm_main_ind_c);
-    witness_commitments.avm_main_ind_d = commitment_key->commit(key->avm_main_ind_d);
-    witness_commitments.avm_main_ind_op_a = commitment_key->commit(key->avm_main_ind_op_a);
-    witness_commitments.avm_main_ind_op_b = commitment_key->commit(key->avm_main_ind_op_b);
-    witness_commitments.avm_main_ind_op_c = commitment_key->commit(key->avm_main_ind_op_c);
-    witness_commitments.avm_main_ind_op_d = commitment_key->commit(key->avm_main_ind_op_d);
-    witness_commitments.avm_main_internal_return_ptr = commitment_key->commit(key->avm_main_internal_return_ptr);
-    witness_commitments.avm_main_inv = commitment_key->commit(key->avm_main_inv);
-    witness_commitments.avm_main_l2_gas_op = commitment_key->commit(key->avm_main_l2_gas_op);
-    witness_commitments.avm_main_l2_gas_remaining = commitment_key->commit(key->avm_main_l2_gas_remaining);
-    witness_commitments.avm_main_l2_out_of_gas = commitment_key->commit(key->avm_main_l2_out_of_gas);
-    witness_commitments.avm_main_last = commitment_key->commit(key->avm_main_last);
-    witness_commitments.avm_main_mem_idx_a = commitment_key->commit(key->avm_main_mem_idx_a);
-    witness_commitments.avm_main_mem_idx_b = commitment_key->commit(key->avm_main_mem_idx_b);
-    witness_commitments.avm_main_mem_idx_c = commitment_key->commit(key->avm_main_mem_idx_c);
-    witness_commitments.avm_main_mem_idx_d = commitment_key->commit(key->avm_main_mem_idx_d);
-    witness_commitments.avm_main_mem_op_a = commitment_key->commit(key->avm_main_mem_op_a);
-    witness_commitments.avm_main_mem_op_activate_gas = commitment_key->commit(key->avm_main_mem_op_activate_gas);
-    witness_commitments.avm_main_mem_op_b = commitment_key->commit(key->avm_main_mem_op_b);
-    witness_commitments.avm_main_mem_op_c = commitment_key->commit(key->avm_main_mem_op_c);
-    witness_commitments.avm_main_mem_op_d = commitment_key->commit(key->avm_main_mem_op_d);
-    witness_commitments.avm_main_op_err = commitment_key->commit(key->avm_main_op_err);
-    witness_commitments.avm_main_opcode_val = commitment_key->commit(key->avm_main_opcode_val);
-    witness_commitments.avm_main_pc = commitment_key->commit(key->avm_main_pc);
-    witness_commitments.avm_main_q_kernel_lookup = commitment_key->commit(key->avm_main_q_kernel_lookup);
-    witness_commitments.avm_main_q_kernel_output_lookup = commitment_key->commit(key->avm_main_q_kernel_output_lookup);
-    witness_commitments.avm_main_r_in_tag = commitment_key->commit(key->avm_main_r_in_tag);
-    witness_commitments.avm_main_rwa = commitment_key->commit(key->avm_main_rwa);
-    witness_commitments.avm_main_rwb = commitment_key->commit(key->avm_main_rwb);
-    witness_commitments.avm_main_rwc = commitment_key->commit(key->avm_main_rwc);
-    witness_commitments.avm_main_rwd = commitment_key->commit(key->avm_main_rwd);
-    witness_commitments.avm_main_sel_cmov = commitment_key->commit(key->avm_main_sel_cmov);
-    witness_commitments.avm_main_sel_external_call = commitment_key->commit(key->avm_main_sel_external_call);
-    witness_commitments.avm_main_sel_halt = commitment_key->commit(key->avm_main_sel_halt);
-    witness_commitments.avm_main_sel_internal_call = commitment_key->commit(key->avm_main_sel_internal_call);
-    witness_commitments.avm_main_sel_internal_return = commitment_key->commit(key->avm_main_sel_internal_return);
-    witness_commitments.avm_main_sel_jump = commitment_key->commit(key->avm_main_sel_jump);
-    witness_commitments.avm_main_sel_jumpi = commitment_key->commit(key->avm_main_sel_jumpi);
-    witness_commitments.avm_main_sel_mov = commitment_key->commit(key->avm_main_sel_mov);
-    witness_commitments.avm_main_sel_mov_a = commitment_key->commit(key->avm_main_sel_mov_a);
-    witness_commitments.avm_main_sel_mov_b = commitment_key->commit(key->avm_main_sel_mov_b);
-    witness_commitments.avm_main_sel_op_add = commitment_key->commit(key->avm_main_sel_op_add);
-    witness_commitments.avm_main_sel_op_address = commitment_key->commit(key->avm_main_sel_op_address);
-    witness_commitments.avm_main_sel_op_and = commitment_key->commit(key->avm_main_sel_op_and);
-    witness_commitments.avm_main_sel_op_block_number = commitment_key->commit(key->avm_main_sel_op_block_number);
-    witness_commitments.avm_main_sel_op_cast = commitment_key->commit(key->avm_main_sel_op_cast);
-    witness_commitments.avm_main_sel_op_chain_id = commitment_key->commit(key->avm_main_sel_op_chain_id);
-    witness_commitments.avm_main_sel_op_coinbase = commitment_key->commit(key->avm_main_sel_op_coinbase);
-    witness_commitments.avm_main_sel_op_dagasleft = commitment_key->commit(key->avm_main_sel_op_dagasleft);
-    witness_commitments.avm_main_sel_op_div = commitment_key->commit(key->avm_main_sel_op_div);
-    witness_commitments.avm_main_sel_op_emit_l2_to_l1_msg =
-        commitment_key->commit(key->avm_main_sel_op_emit_l2_to_l1_msg);
-    witness_commitments.avm_main_sel_op_emit_note_hash = commitment_key->commit(key->avm_main_sel_op_emit_note_hash);
-    witness_commitments.avm_main_sel_op_emit_nullifier = commitment_key->commit(key->avm_main_sel_op_emit_nullifier);
-    witness_commitments.avm_main_sel_op_emit_unencrypted_log =
-        commitment_key->commit(key->avm_main_sel_op_emit_unencrypted_log);
-    witness_commitments.avm_main_sel_op_eq = commitment_key->commit(key->avm_main_sel_op_eq);
-    witness_commitments.avm_main_sel_op_fdiv = commitment_key->commit(key->avm_main_sel_op_fdiv);
-    witness_commitments.avm_main_sel_op_fee_per_da_gas = commitment_key->commit(key->avm_main_sel_op_fee_per_da_gas);
-    witness_commitments.avm_main_sel_op_fee_per_l2_gas = commitment_key->commit(key->avm_main_sel_op_fee_per_l2_gas);
-    witness_commitments.avm_main_sel_op_get_contract_instance =
-        commitment_key->commit(key->avm_main_sel_op_get_contract_instance);
-    witness_commitments.avm_main_sel_op_keccak = commitment_key->commit(key->avm_main_sel_op_keccak);
-    witness_commitments.avm_main_sel_op_l1_to_l2_msg_exists =
-        commitment_key->commit(key->avm_main_sel_op_l1_to_l2_msg_exists);
-    witness_commitments.avm_main_sel_op_l2gasleft = commitment_key->commit(key->avm_main_sel_op_l2gasleft);
-    witness_commitments.avm_main_sel_op_lt = commitment_key->commit(key->avm_main_sel_op_lt);
-    witness_commitments.avm_main_sel_op_lte = commitment_key->commit(key->avm_main_sel_op_lte);
-    witness_commitments.avm_main_sel_op_mul = commitment_key->commit(key->avm_main_sel_op_mul);
-    witness_commitments.avm_main_sel_op_not = commitment_key->commit(key->avm_main_sel_op_not);
-    witness_commitments.avm_main_sel_op_note_hash_exists =
-        commitment_key->commit(key->avm_main_sel_op_note_hash_exists);
-    witness_commitments.avm_main_sel_op_nullifier_exists =
-        commitment_key->commit(key->avm_main_sel_op_nullifier_exists);
-    witness_commitments.avm_main_sel_op_or = commitment_key->commit(key->avm_main_sel_op_or);
-    witness_commitments.avm_main_sel_op_pedersen = commitment_key->commit(key->avm_main_sel_op_pedersen);
-    witness_commitments.avm_main_sel_op_poseidon2 = commitment_key->commit(key->avm_main_sel_op_poseidon2);
-    witness_commitments.avm_main_sel_op_radix_le = commitment_key->commit(key->avm_main_sel_op_radix_le);
-    witness_commitments.avm_main_sel_op_sender = commitment_key->commit(key->avm_main_sel_op_sender);
-    witness_commitments.avm_main_sel_op_sha256 = commitment_key->commit(key->avm_main_sel_op_sha256);
-    witness_commitments.avm_main_sel_op_shl = commitment_key->commit(key->avm_main_sel_op_shl);
-    witness_commitments.avm_main_sel_op_shr = commitment_key->commit(key->avm_main_sel_op_shr);
-    witness_commitments.avm_main_sel_op_sload = commitment_key->commit(key->avm_main_sel_op_sload);
-    witness_commitments.avm_main_sel_op_sstore = commitment_key->commit(key->avm_main_sel_op_sstore);
-    witness_commitments.avm_main_sel_op_storage_address = commitment_key->commit(key->avm_main_sel_op_storage_address);
-    witness_commitments.avm_main_sel_op_sub = commitment_key->commit(key->avm_main_sel_op_sub);
-    witness_commitments.avm_main_sel_op_timestamp = commitment_key->commit(key->avm_main_sel_op_timestamp);
-    witness_commitments.avm_main_sel_op_transaction_fee = commitment_key->commit(key->avm_main_sel_op_transaction_fee);
-    witness_commitments.avm_main_sel_op_version = commitment_key->commit(key->avm_main_sel_op_version);
-    witness_commitments.avm_main_sel_op_xor = commitment_key->commit(key->avm_main_sel_op_xor);
-    witness_commitments.avm_main_sel_rng_16 = commitment_key->commit(key->avm_main_sel_rng_16);
-    witness_commitments.avm_main_sel_rng_8 = commitment_key->commit(key->avm_main_sel_rng_8);
-    witness_commitments.avm_main_space_id = commitment_key->commit(key->avm_main_space_id);
-    witness_commitments.avm_main_table_pow_2 = commitment_key->commit(key->avm_main_table_pow_2);
-    witness_commitments.avm_main_tag_err = commitment_key->commit(key->avm_main_tag_err);
-    witness_commitments.avm_main_w_in_tag = commitment_key->commit(key->avm_main_w_in_tag);
-    witness_commitments.avm_mem_addr = commitment_key->commit(key->avm_mem_addr);
-    witness_commitments.avm_mem_clk = commitment_key->commit(key->avm_mem_clk);
-    witness_commitments.avm_mem_diff_hi = commitment_key->commit(key->avm_mem_diff_hi);
-    witness_commitments.avm_mem_diff_lo = commitment_key->commit(key->avm_mem_diff_lo);
-    witness_commitments.avm_mem_diff_mid = commitment_key->commit(key->avm_mem_diff_mid);
-    witness_commitments.avm_mem_glob_addr = commitment_key->commit(key->avm_mem_glob_addr);
-    witness_commitments.avm_mem_ind_op_a = commitment_key->commit(key->avm_mem_ind_op_a);
-    witness_commitments.avm_mem_ind_op_b = commitment_key->commit(key->avm_mem_ind_op_b);
-    witness_commitments.avm_mem_ind_op_c = commitment_key->commit(key->avm_mem_ind_op_c);
-    witness_commitments.avm_mem_ind_op_d = commitment_key->commit(key->avm_mem_ind_op_d);
-    witness_commitments.avm_mem_last = commitment_key->commit(key->avm_mem_last);
-    witness_commitments.avm_mem_lastAccess = commitment_key->commit(key->avm_mem_lastAccess);
-    witness_commitments.avm_mem_mem_sel = commitment_key->commit(key->avm_mem_mem_sel);
-    witness_commitments.avm_mem_one_min_inv = commitment_key->commit(key->avm_mem_one_min_inv);
-    witness_commitments.avm_mem_op_a = commitment_key->commit(key->avm_mem_op_a);
-    witness_commitments.avm_mem_op_b = commitment_key->commit(key->avm_mem_op_b);
-    witness_commitments.avm_mem_op_c = commitment_key->commit(key->avm_mem_op_c);
-    witness_commitments.avm_mem_op_d = commitment_key->commit(key->avm_mem_op_d);
-    witness_commitments.avm_mem_r_in_tag = commitment_key->commit(key->avm_mem_r_in_tag);
-    witness_commitments.avm_mem_rng_chk_sel = commitment_key->commit(key->avm_mem_rng_chk_sel);
-    witness_commitments.avm_mem_rw = commitment_key->commit(key->avm_mem_rw);
-    witness_commitments.avm_mem_sel_cmov = commitment_key->commit(key->avm_mem_sel_cmov);
-    witness_commitments.avm_mem_sel_mov_a = commitment_key->commit(key->avm_mem_sel_mov_a);
-    witness_commitments.avm_mem_sel_mov_b = commitment_key->commit(key->avm_mem_sel_mov_b);
-    witness_commitments.avm_mem_skip_check_tag = commitment_key->commit(key->avm_mem_skip_check_tag);
-    witness_commitments.avm_mem_space_id = commitment_key->commit(key->avm_mem_space_id);
-    witness_commitments.avm_mem_tag = commitment_key->commit(key->avm_mem_tag);
-    witness_commitments.avm_mem_tag_err = commitment_key->commit(key->avm_mem_tag_err);
-    witness_commitments.avm_mem_tsp = commitment_key->commit(key->avm_mem_tsp);
-    witness_commitments.avm_mem_val = commitment_key->commit(key->avm_mem_val);
-    witness_commitments.avm_mem_w_in_tag = commitment_key->commit(key->avm_mem_w_in_tag);
-    witness_commitments.avm_pedersen_clk = commitment_key->commit(key->avm_pedersen_clk);
-    witness_commitments.avm_pedersen_input = commitment_key->commit(key->avm_pedersen_input);
-    witness_commitments.avm_pedersen_output = commitment_key->commit(key->avm_pedersen_output);
-    witness_commitments.avm_pedersen_pedersen_sel = commitment_key->commit(key->avm_pedersen_pedersen_sel);
-    witness_commitments.avm_poseidon2_clk = commitment_key->commit(key->avm_poseidon2_clk);
-    witness_commitments.avm_poseidon2_input = commitment_key->commit(key->avm_poseidon2_input);
-    witness_commitments.avm_poseidon2_output = commitment_key->commit(key->avm_poseidon2_output);
-    witness_commitments.avm_poseidon2_poseidon_perm_sel = commitment_key->commit(key->avm_poseidon2_poseidon_perm_sel);
-    witness_commitments.avm_sha256_clk = commitment_key->commit(key->avm_sha256_clk);
-    witness_commitments.avm_sha256_input = commitment_key->commit(key->avm_sha256_input);
-    witness_commitments.avm_sha256_output = commitment_key->commit(key->avm_sha256_output);
-    witness_commitments.avm_sha256_sha256_compression_sel =
-        commitment_key->commit(key->avm_sha256_sha256_compression_sel);
-    witness_commitments.avm_sha256_state = commitment_key->commit(key->avm_sha256_state);
-=======
+    witness_commitments.kernel_kernel_inputs = commitment_key->commit(key->kernel_kernel_inputs);
+    witness_commitments.kernel_kernel_value_out = commitment_key->commit(key->kernel_kernel_value_out);
+    witness_commitments.kernel_kernel_side_effect_out = commitment_key->commit(key->kernel_kernel_side_effect_out);
+    witness_commitments.kernel_kernel_metadata_out = commitment_key->commit(key->kernel_kernel_metadata_out);
     witness_commitments.alu_a_hi = commitment_key->commit(key->alu_a_hi);
     witness_commitments.alu_a_lo = commitment_key->commit(key->alu_a_lo);
     witness_commitments.alu_alu_sel = commitment_key->commit(key->alu_alu_sel);
@@ -492,11 +187,7 @@
     witness_commitments.kernel_emit_unencrypted_log_write_offset =
         commitment_key->commit(key->kernel_emit_unencrypted_log_write_offset);
     witness_commitments.kernel_kernel_in_offset = commitment_key->commit(key->kernel_kernel_in_offset);
-    witness_commitments.kernel_kernel_inputs = commitment_key->commit(key->kernel_kernel_inputs);
-    witness_commitments.kernel_kernel_metadata_out = commitment_key->commit(key->kernel_kernel_metadata_out);
     witness_commitments.kernel_kernel_out_offset = commitment_key->commit(key->kernel_kernel_out_offset);
-    witness_commitments.kernel_kernel_side_effect_out = commitment_key->commit(key->kernel_kernel_side_effect_out);
-    witness_commitments.kernel_kernel_value_out = commitment_key->commit(key->kernel_kernel_value_out);
     witness_commitments.kernel_l1_to_l2_msg_exists_write_offset =
         commitment_key->commit(key->kernel_l1_to_l2_msg_exists_write_offset);
     witness_commitments.kernel_note_hash_exist_write_offset =
@@ -668,7 +359,6 @@
     witness_commitments.sha256_output = commitment_key->commit(key->sha256_output);
     witness_commitments.sha256_sha256_compression_sel = commitment_key->commit(key->sha256_sha256_compression_sel);
     witness_commitments.sha256_state = commitment_key->commit(key->sha256_state);
->>>>>>> a0b9c4b4
     witness_commitments.lookup_byte_lengths_counts = commitment_key->commit(key->lookup_byte_lengths_counts);
     witness_commitments.lookup_byte_operations_counts = commitment_key->commit(key->lookup_byte_operations_counts);
     witness_commitments.lookup_opcode_gas_counts = commitment_key->commit(key->lookup_opcode_gas_counts);
@@ -712,374 +402,13 @@
     witness_commitments.lookup_div_u16_7_counts = commitment_key->commit(key->lookup_div_u16_7_counts);
 
     // Send all commitments to the verifier
-<<<<<<< HEAD
-    transcript->send_to_verifier(commitment_labels.avm_kernel_kernel_inputs,
-                                 witness_commitments.avm_kernel_kernel_inputs);
-    transcript->send_to_verifier(commitment_labels.avm_kernel_kernel_value_out,
-                                 witness_commitments.avm_kernel_kernel_value_out);
-    transcript->send_to_verifier(commitment_labels.avm_kernel_kernel_side_effect_out,
-                                 witness_commitments.avm_kernel_kernel_side_effect_out);
-    transcript->send_to_verifier(commitment_labels.avm_kernel_kernel_metadata_out,
-                                 witness_commitments.avm_kernel_kernel_metadata_out);
-    transcript->send_to_verifier(commitment_labels.avm_alu_a_hi, witness_commitments.avm_alu_a_hi);
-    transcript->send_to_verifier(commitment_labels.avm_alu_a_lo, witness_commitments.avm_alu_a_lo);
-    transcript->send_to_verifier(commitment_labels.avm_alu_alu_sel, witness_commitments.avm_alu_alu_sel);
-    transcript->send_to_verifier(commitment_labels.avm_alu_b_hi, witness_commitments.avm_alu_b_hi);
-    transcript->send_to_verifier(commitment_labels.avm_alu_b_lo, witness_commitments.avm_alu_b_lo);
-    transcript->send_to_verifier(commitment_labels.avm_alu_borrow, witness_commitments.avm_alu_borrow);
-    transcript->send_to_verifier(commitment_labels.avm_alu_cf, witness_commitments.avm_alu_cf);
-    transcript->send_to_verifier(commitment_labels.avm_alu_clk, witness_commitments.avm_alu_clk);
-    transcript->send_to_verifier(commitment_labels.avm_alu_cmp_rng_ctr, witness_commitments.avm_alu_cmp_rng_ctr);
-    transcript->send_to_verifier(commitment_labels.avm_alu_cmp_sel, witness_commitments.avm_alu_cmp_sel);
-    transcript->send_to_verifier(commitment_labels.avm_alu_div_rng_chk_selector,
-                                 witness_commitments.avm_alu_div_rng_chk_selector);
-    transcript->send_to_verifier(commitment_labels.avm_alu_div_u16_r0, witness_commitments.avm_alu_div_u16_r0);
-    transcript->send_to_verifier(commitment_labels.avm_alu_div_u16_r1, witness_commitments.avm_alu_div_u16_r1);
-    transcript->send_to_verifier(commitment_labels.avm_alu_div_u16_r2, witness_commitments.avm_alu_div_u16_r2);
-    transcript->send_to_verifier(commitment_labels.avm_alu_div_u16_r3, witness_commitments.avm_alu_div_u16_r3);
-    transcript->send_to_verifier(commitment_labels.avm_alu_div_u16_r4, witness_commitments.avm_alu_div_u16_r4);
-    transcript->send_to_verifier(commitment_labels.avm_alu_div_u16_r5, witness_commitments.avm_alu_div_u16_r5);
-    transcript->send_to_verifier(commitment_labels.avm_alu_div_u16_r6, witness_commitments.avm_alu_div_u16_r6);
-    transcript->send_to_verifier(commitment_labels.avm_alu_div_u16_r7, witness_commitments.avm_alu_div_u16_r7);
-    transcript->send_to_verifier(commitment_labels.avm_alu_divisor_hi, witness_commitments.avm_alu_divisor_hi);
-    transcript->send_to_verifier(commitment_labels.avm_alu_divisor_lo, witness_commitments.avm_alu_divisor_lo);
-    transcript->send_to_verifier(commitment_labels.avm_alu_ff_tag, witness_commitments.avm_alu_ff_tag);
-    transcript->send_to_verifier(commitment_labels.avm_alu_ia, witness_commitments.avm_alu_ia);
-    transcript->send_to_verifier(commitment_labels.avm_alu_ib, witness_commitments.avm_alu_ib);
-    transcript->send_to_verifier(commitment_labels.avm_alu_ic, witness_commitments.avm_alu_ic);
-    transcript->send_to_verifier(commitment_labels.avm_alu_in_tag, witness_commitments.avm_alu_in_tag);
-    transcript->send_to_verifier(commitment_labels.avm_alu_op_add, witness_commitments.avm_alu_op_add);
-    transcript->send_to_verifier(commitment_labels.avm_alu_op_cast, witness_commitments.avm_alu_op_cast);
-    transcript->send_to_verifier(commitment_labels.avm_alu_op_cast_prev, witness_commitments.avm_alu_op_cast_prev);
-    transcript->send_to_verifier(commitment_labels.avm_alu_op_div, witness_commitments.avm_alu_op_div);
-    transcript->send_to_verifier(commitment_labels.avm_alu_op_div_a_lt_b, witness_commitments.avm_alu_op_div_a_lt_b);
-    transcript->send_to_verifier(commitment_labels.avm_alu_op_div_std, witness_commitments.avm_alu_op_div_std);
-    transcript->send_to_verifier(commitment_labels.avm_alu_op_eq, witness_commitments.avm_alu_op_eq);
-    transcript->send_to_verifier(commitment_labels.avm_alu_op_eq_diff_inv, witness_commitments.avm_alu_op_eq_diff_inv);
-    transcript->send_to_verifier(commitment_labels.avm_alu_op_lt, witness_commitments.avm_alu_op_lt);
-    transcript->send_to_verifier(commitment_labels.avm_alu_op_lte, witness_commitments.avm_alu_op_lte);
-    transcript->send_to_verifier(commitment_labels.avm_alu_op_mul, witness_commitments.avm_alu_op_mul);
-    transcript->send_to_verifier(commitment_labels.avm_alu_op_not, witness_commitments.avm_alu_op_not);
-    transcript->send_to_verifier(commitment_labels.avm_alu_op_shl, witness_commitments.avm_alu_op_shl);
-    transcript->send_to_verifier(commitment_labels.avm_alu_op_shr, witness_commitments.avm_alu_op_shr);
-    transcript->send_to_verifier(commitment_labels.avm_alu_op_sub, witness_commitments.avm_alu_op_sub);
-    transcript->send_to_verifier(commitment_labels.avm_alu_p_a_borrow, witness_commitments.avm_alu_p_a_borrow);
-    transcript->send_to_verifier(commitment_labels.avm_alu_p_b_borrow, witness_commitments.avm_alu_p_b_borrow);
-    transcript->send_to_verifier(commitment_labels.avm_alu_p_sub_a_hi, witness_commitments.avm_alu_p_sub_a_hi);
-    transcript->send_to_verifier(commitment_labels.avm_alu_p_sub_a_lo, witness_commitments.avm_alu_p_sub_a_lo);
-    transcript->send_to_verifier(commitment_labels.avm_alu_p_sub_b_hi, witness_commitments.avm_alu_p_sub_b_hi);
-    transcript->send_to_verifier(commitment_labels.avm_alu_p_sub_b_lo, witness_commitments.avm_alu_p_sub_b_lo);
-    transcript->send_to_verifier(commitment_labels.avm_alu_partial_prod_hi,
-                                 witness_commitments.avm_alu_partial_prod_hi);
-    transcript->send_to_verifier(commitment_labels.avm_alu_partial_prod_lo,
-                                 witness_commitments.avm_alu_partial_prod_lo);
-    transcript->send_to_verifier(commitment_labels.avm_alu_quotient_hi, witness_commitments.avm_alu_quotient_hi);
-    transcript->send_to_verifier(commitment_labels.avm_alu_quotient_lo, witness_commitments.avm_alu_quotient_lo);
-    transcript->send_to_verifier(commitment_labels.avm_alu_remainder, witness_commitments.avm_alu_remainder);
-    transcript->send_to_verifier(commitment_labels.avm_alu_res_hi, witness_commitments.avm_alu_res_hi);
-    transcript->send_to_verifier(commitment_labels.avm_alu_res_lo, witness_commitments.avm_alu_res_lo);
-    transcript->send_to_verifier(commitment_labels.avm_alu_rng_chk_lookup_selector,
-                                 witness_commitments.avm_alu_rng_chk_lookup_selector);
-    transcript->send_to_verifier(commitment_labels.avm_alu_rng_chk_sel, witness_commitments.avm_alu_rng_chk_sel);
-    transcript->send_to_verifier(commitment_labels.avm_alu_shift_lt_bit_len,
-                                 witness_commitments.avm_alu_shift_lt_bit_len);
-    transcript->send_to_verifier(commitment_labels.avm_alu_shift_sel, witness_commitments.avm_alu_shift_sel);
-    transcript->send_to_verifier(commitment_labels.avm_alu_t_sub_s_bits, witness_commitments.avm_alu_t_sub_s_bits);
-    transcript->send_to_verifier(commitment_labels.avm_alu_two_pow_s, witness_commitments.avm_alu_two_pow_s);
-    transcript->send_to_verifier(commitment_labels.avm_alu_two_pow_t_sub_s,
-                                 witness_commitments.avm_alu_two_pow_t_sub_s);
-    transcript->send_to_verifier(commitment_labels.avm_alu_u128_tag, witness_commitments.avm_alu_u128_tag);
-    transcript->send_to_verifier(commitment_labels.avm_alu_u16_r0, witness_commitments.avm_alu_u16_r0);
-    transcript->send_to_verifier(commitment_labels.avm_alu_u16_r1, witness_commitments.avm_alu_u16_r1);
-    transcript->send_to_verifier(commitment_labels.avm_alu_u16_r10, witness_commitments.avm_alu_u16_r10);
-    transcript->send_to_verifier(commitment_labels.avm_alu_u16_r11, witness_commitments.avm_alu_u16_r11);
-    transcript->send_to_verifier(commitment_labels.avm_alu_u16_r12, witness_commitments.avm_alu_u16_r12);
-    transcript->send_to_verifier(commitment_labels.avm_alu_u16_r13, witness_commitments.avm_alu_u16_r13);
-    transcript->send_to_verifier(commitment_labels.avm_alu_u16_r14, witness_commitments.avm_alu_u16_r14);
-    transcript->send_to_verifier(commitment_labels.avm_alu_u16_r2, witness_commitments.avm_alu_u16_r2);
-    transcript->send_to_verifier(commitment_labels.avm_alu_u16_r3, witness_commitments.avm_alu_u16_r3);
-    transcript->send_to_verifier(commitment_labels.avm_alu_u16_r4, witness_commitments.avm_alu_u16_r4);
-    transcript->send_to_verifier(commitment_labels.avm_alu_u16_r5, witness_commitments.avm_alu_u16_r5);
-    transcript->send_to_verifier(commitment_labels.avm_alu_u16_r6, witness_commitments.avm_alu_u16_r6);
-    transcript->send_to_verifier(commitment_labels.avm_alu_u16_r7, witness_commitments.avm_alu_u16_r7);
-    transcript->send_to_verifier(commitment_labels.avm_alu_u16_r8, witness_commitments.avm_alu_u16_r8);
-    transcript->send_to_verifier(commitment_labels.avm_alu_u16_r9, witness_commitments.avm_alu_u16_r9);
-    transcript->send_to_verifier(commitment_labels.avm_alu_u16_tag, witness_commitments.avm_alu_u16_tag);
-    transcript->send_to_verifier(commitment_labels.avm_alu_u32_tag, witness_commitments.avm_alu_u32_tag);
-    transcript->send_to_verifier(commitment_labels.avm_alu_u64_tag, witness_commitments.avm_alu_u64_tag);
-    transcript->send_to_verifier(commitment_labels.avm_alu_u8_r0, witness_commitments.avm_alu_u8_r0);
-    transcript->send_to_verifier(commitment_labels.avm_alu_u8_r1, witness_commitments.avm_alu_u8_r1);
-    transcript->send_to_verifier(commitment_labels.avm_alu_u8_tag, witness_commitments.avm_alu_u8_tag);
-    transcript->send_to_verifier(commitment_labels.avm_binary_acc_ia, witness_commitments.avm_binary_acc_ia);
-    transcript->send_to_verifier(commitment_labels.avm_binary_acc_ib, witness_commitments.avm_binary_acc_ib);
-    transcript->send_to_verifier(commitment_labels.avm_binary_acc_ic, witness_commitments.avm_binary_acc_ic);
-    transcript->send_to_verifier(commitment_labels.avm_binary_bin_sel, witness_commitments.avm_binary_bin_sel);
-    transcript->send_to_verifier(commitment_labels.avm_binary_clk, witness_commitments.avm_binary_clk);
-    transcript->send_to_verifier(commitment_labels.avm_binary_ia_bytes, witness_commitments.avm_binary_ia_bytes);
-    transcript->send_to_verifier(commitment_labels.avm_binary_ib_bytes, witness_commitments.avm_binary_ib_bytes);
-    transcript->send_to_verifier(commitment_labels.avm_binary_ic_bytes, witness_commitments.avm_binary_ic_bytes);
-    transcript->send_to_verifier(commitment_labels.avm_binary_in_tag, witness_commitments.avm_binary_in_tag);
-    transcript->send_to_verifier(commitment_labels.avm_binary_mem_tag_ctr, witness_commitments.avm_binary_mem_tag_ctr);
-    transcript->send_to_verifier(commitment_labels.avm_binary_mem_tag_ctr_inv,
-                                 witness_commitments.avm_binary_mem_tag_ctr_inv);
-    transcript->send_to_verifier(commitment_labels.avm_binary_op_id, witness_commitments.avm_binary_op_id);
-    transcript->send_to_verifier(commitment_labels.avm_binary_start, witness_commitments.avm_binary_start);
-    transcript->send_to_verifier(commitment_labels.avm_byte_lookup_bin_sel,
-                                 witness_commitments.avm_byte_lookup_bin_sel);
-    transcript->send_to_verifier(commitment_labels.avm_byte_lookup_table_byte_lengths,
-                                 witness_commitments.avm_byte_lookup_table_byte_lengths);
-    transcript->send_to_verifier(commitment_labels.avm_byte_lookup_table_in_tags,
-                                 witness_commitments.avm_byte_lookup_table_in_tags);
-    transcript->send_to_verifier(commitment_labels.avm_byte_lookup_table_input_a,
-                                 witness_commitments.avm_byte_lookup_table_input_a);
-    transcript->send_to_verifier(commitment_labels.avm_byte_lookup_table_input_b,
-                                 witness_commitments.avm_byte_lookup_table_input_b);
-    transcript->send_to_verifier(commitment_labels.avm_byte_lookup_table_op_id,
-                                 witness_commitments.avm_byte_lookup_table_op_id);
-    transcript->send_to_verifier(commitment_labels.avm_byte_lookup_table_output,
-                                 witness_commitments.avm_byte_lookup_table_output);
-    transcript->send_to_verifier(commitment_labels.avm_conversion_clk, witness_commitments.avm_conversion_clk);
-    transcript->send_to_verifier(commitment_labels.avm_conversion_input, witness_commitments.avm_conversion_input);
-    transcript->send_to_verifier(commitment_labels.avm_conversion_num_limbs,
-                                 witness_commitments.avm_conversion_num_limbs);
-    transcript->send_to_verifier(commitment_labels.avm_conversion_radix, witness_commitments.avm_conversion_radix);
-    transcript->send_to_verifier(commitment_labels.avm_conversion_to_radix_le_sel,
-                                 witness_commitments.avm_conversion_to_radix_le_sel);
-    transcript->send_to_verifier(commitment_labels.avm_gas_da_gas_fixed_table,
-                                 witness_commitments.avm_gas_da_gas_fixed_table);
-    transcript->send_to_verifier(commitment_labels.avm_gas_gas_cost_sel, witness_commitments.avm_gas_gas_cost_sel);
-    transcript->send_to_verifier(commitment_labels.avm_gas_l2_gas_fixed_table,
-                                 witness_commitments.avm_gas_l2_gas_fixed_table);
-    transcript->send_to_verifier(commitment_labels.avm_keccakf1600_clk, witness_commitments.avm_keccakf1600_clk);
-    transcript->send_to_verifier(commitment_labels.avm_keccakf1600_input, witness_commitments.avm_keccakf1600_input);
-    transcript->send_to_verifier(commitment_labels.avm_keccakf1600_keccakf1600_sel,
-                                 witness_commitments.avm_keccakf1600_keccakf1600_sel);
-    transcript->send_to_verifier(commitment_labels.avm_keccakf1600_output, witness_commitments.avm_keccakf1600_output);
-    transcript->send_to_verifier(commitment_labels.avm_kernel_emit_l2_to_l1_msg_write_offset,
-                                 witness_commitments.avm_kernel_emit_l2_to_l1_msg_write_offset);
-    transcript->send_to_verifier(commitment_labels.avm_kernel_emit_note_hash_write_offset,
-                                 witness_commitments.avm_kernel_emit_note_hash_write_offset);
-    transcript->send_to_verifier(commitment_labels.avm_kernel_emit_nullifier_write_offset,
-                                 witness_commitments.avm_kernel_emit_nullifier_write_offset);
-    transcript->send_to_verifier(commitment_labels.avm_kernel_emit_unencrypted_log_write_offset,
-                                 witness_commitments.avm_kernel_emit_unencrypted_log_write_offset);
-    transcript->send_to_verifier(commitment_labels.avm_kernel_kernel_in_offset,
-                                 witness_commitments.avm_kernel_kernel_in_offset);
-    transcript->send_to_verifier(commitment_labels.avm_kernel_kernel_out_offset,
-                                 witness_commitments.avm_kernel_kernel_out_offset);
-    transcript->send_to_verifier(commitment_labels.avm_kernel_l1_to_l2_msg_exists_write_offset,
-                                 witness_commitments.avm_kernel_l1_to_l2_msg_exists_write_offset);
-    transcript->send_to_verifier(commitment_labels.avm_kernel_note_hash_exist_write_offset,
-                                 witness_commitments.avm_kernel_note_hash_exist_write_offset);
-    transcript->send_to_verifier(commitment_labels.avm_kernel_nullifier_exists_write_offset,
-                                 witness_commitments.avm_kernel_nullifier_exists_write_offset);
-    transcript->send_to_verifier(commitment_labels.avm_kernel_nullifier_non_exists_write_offset,
-                                 witness_commitments.avm_kernel_nullifier_non_exists_write_offset);
-    transcript->send_to_verifier(commitment_labels.avm_kernel_q_public_input_kernel_add_to_table,
-                                 witness_commitments.avm_kernel_q_public_input_kernel_add_to_table);
-    transcript->send_to_verifier(commitment_labels.avm_kernel_q_public_input_kernel_out_add_to_table,
-                                 witness_commitments.avm_kernel_q_public_input_kernel_out_add_to_table);
-    transcript->send_to_verifier(commitment_labels.avm_kernel_side_effect_counter,
-                                 witness_commitments.avm_kernel_side_effect_counter);
-    transcript->send_to_verifier(commitment_labels.avm_kernel_sload_write_offset,
-                                 witness_commitments.avm_kernel_sload_write_offset);
-    transcript->send_to_verifier(commitment_labels.avm_kernel_sstore_write_offset,
-                                 witness_commitments.avm_kernel_sstore_write_offset);
-    transcript->send_to_verifier(commitment_labels.avm_main_abs_da_rem_gas_hi,
-                                 witness_commitments.avm_main_abs_da_rem_gas_hi);
-    transcript->send_to_verifier(commitment_labels.avm_main_abs_da_rem_gas_lo,
-                                 witness_commitments.avm_main_abs_da_rem_gas_lo);
-    transcript->send_to_verifier(commitment_labels.avm_main_abs_l2_rem_gas_hi,
-                                 witness_commitments.avm_main_abs_l2_rem_gas_hi);
-    transcript->send_to_verifier(commitment_labels.avm_main_abs_l2_rem_gas_lo,
-                                 witness_commitments.avm_main_abs_l2_rem_gas_lo);
-    transcript->send_to_verifier(commitment_labels.avm_main_alu_in_tag, witness_commitments.avm_main_alu_in_tag);
-    transcript->send_to_verifier(commitment_labels.avm_main_alu_sel, witness_commitments.avm_main_alu_sel);
-    transcript->send_to_verifier(commitment_labels.avm_main_bin_op_id, witness_commitments.avm_main_bin_op_id);
-    transcript->send_to_verifier(commitment_labels.avm_main_bin_sel, witness_commitments.avm_main_bin_sel);
-    transcript->send_to_verifier(commitment_labels.avm_main_call_ptr, witness_commitments.avm_main_call_ptr);
-    transcript->send_to_verifier(commitment_labels.avm_main_da_gas_op, witness_commitments.avm_main_da_gas_op);
-    transcript->send_to_verifier(commitment_labels.avm_main_da_gas_remaining,
-                                 witness_commitments.avm_main_da_gas_remaining);
-    transcript->send_to_verifier(commitment_labels.avm_main_da_out_of_gas, witness_commitments.avm_main_da_out_of_gas);
-    transcript->send_to_verifier(commitment_labels.avm_main_gas_cost_active,
-                                 witness_commitments.avm_main_gas_cost_active);
-    transcript->send_to_verifier(commitment_labels.avm_main_ia, witness_commitments.avm_main_ia);
-    transcript->send_to_verifier(commitment_labels.avm_main_ib, witness_commitments.avm_main_ib);
-    transcript->send_to_verifier(commitment_labels.avm_main_ic, witness_commitments.avm_main_ic);
-    transcript->send_to_verifier(commitment_labels.avm_main_id, witness_commitments.avm_main_id);
-    transcript->send_to_verifier(commitment_labels.avm_main_id_zero, witness_commitments.avm_main_id_zero);
-    transcript->send_to_verifier(commitment_labels.avm_main_ind_a, witness_commitments.avm_main_ind_a);
-    transcript->send_to_verifier(commitment_labels.avm_main_ind_b, witness_commitments.avm_main_ind_b);
-    transcript->send_to_verifier(commitment_labels.avm_main_ind_c, witness_commitments.avm_main_ind_c);
-    transcript->send_to_verifier(commitment_labels.avm_main_ind_d, witness_commitments.avm_main_ind_d);
-    transcript->send_to_verifier(commitment_labels.avm_main_ind_op_a, witness_commitments.avm_main_ind_op_a);
-    transcript->send_to_verifier(commitment_labels.avm_main_ind_op_b, witness_commitments.avm_main_ind_op_b);
-    transcript->send_to_verifier(commitment_labels.avm_main_ind_op_c, witness_commitments.avm_main_ind_op_c);
-    transcript->send_to_verifier(commitment_labels.avm_main_ind_op_d, witness_commitments.avm_main_ind_op_d);
-    transcript->send_to_verifier(commitment_labels.avm_main_internal_return_ptr,
-                                 witness_commitments.avm_main_internal_return_ptr);
-    transcript->send_to_verifier(commitment_labels.avm_main_inv, witness_commitments.avm_main_inv);
-    transcript->send_to_verifier(commitment_labels.avm_main_l2_gas_op, witness_commitments.avm_main_l2_gas_op);
-    transcript->send_to_verifier(commitment_labels.avm_main_l2_gas_remaining,
-                                 witness_commitments.avm_main_l2_gas_remaining);
-    transcript->send_to_verifier(commitment_labels.avm_main_l2_out_of_gas, witness_commitments.avm_main_l2_out_of_gas);
-    transcript->send_to_verifier(commitment_labels.avm_main_last, witness_commitments.avm_main_last);
-    transcript->send_to_verifier(commitment_labels.avm_main_mem_idx_a, witness_commitments.avm_main_mem_idx_a);
-    transcript->send_to_verifier(commitment_labels.avm_main_mem_idx_b, witness_commitments.avm_main_mem_idx_b);
-    transcript->send_to_verifier(commitment_labels.avm_main_mem_idx_c, witness_commitments.avm_main_mem_idx_c);
-    transcript->send_to_verifier(commitment_labels.avm_main_mem_idx_d, witness_commitments.avm_main_mem_idx_d);
-    transcript->send_to_verifier(commitment_labels.avm_main_mem_op_a, witness_commitments.avm_main_mem_op_a);
-    transcript->send_to_verifier(commitment_labels.avm_main_mem_op_activate_gas,
-                                 witness_commitments.avm_main_mem_op_activate_gas);
-    transcript->send_to_verifier(commitment_labels.avm_main_mem_op_b, witness_commitments.avm_main_mem_op_b);
-    transcript->send_to_verifier(commitment_labels.avm_main_mem_op_c, witness_commitments.avm_main_mem_op_c);
-    transcript->send_to_verifier(commitment_labels.avm_main_mem_op_d, witness_commitments.avm_main_mem_op_d);
-    transcript->send_to_verifier(commitment_labels.avm_main_op_err, witness_commitments.avm_main_op_err);
-    transcript->send_to_verifier(commitment_labels.avm_main_opcode_val, witness_commitments.avm_main_opcode_val);
-    transcript->send_to_verifier(commitment_labels.avm_main_pc, witness_commitments.avm_main_pc);
-    transcript->send_to_verifier(commitment_labels.avm_main_q_kernel_lookup,
-                                 witness_commitments.avm_main_q_kernel_lookup);
-    transcript->send_to_verifier(commitment_labels.avm_main_q_kernel_output_lookup,
-                                 witness_commitments.avm_main_q_kernel_output_lookup);
-    transcript->send_to_verifier(commitment_labels.avm_main_r_in_tag, witness_commitments.avm_main_r_in_tag);
-    transcript->send_to_verifier(commitment_labels.avm_main_rwa, witness_commitments.avm_main_rwa);
-    transcript->send_to_verifier(commitment_labels.avm_main_rwb, witness_commitments.avm_main_rwb);
-    transcript->send_to_verifier(commitment_labels.avm_main_rwc, witness_commitments.avm_main_rwc);
-    transcript->send_to_verifier(commitment_labels.avm_main_rwd, witness_commitments.avm_main_rwd);
-    transcript->send_to_verifier(commitment_labels.avm_main_sel_cmov, witness_commitments.avm_main_sel_cmov);
-    transcript->send_to_verifier(commitment_labels.avm_main_sel_external_call,
-                                 witness_commitments.avm_main_sel_external_call);
-    transcript->send_to_verifier(commitment_labels.avm_main_sel_halt, witness_commitments.avm_main_sel_halt);
-    transcript->send_to_verifier(commitment_labels.avm_main_sel_internal_call,
-                                 witness_commitments.avm_main_sel_internal_call);
-    transcript->send_to_verifier(commitment_labels.avm_main_sel_internal_return,
-                                 witness_commitments.avm_main_sel_internal_return);
-    transcript->send_to_verifier(commitment_labels.avm_main_sel_jump, witness_commitments.avm_main_sel_jump);
-    transcript->send_to_verifier(commitment_labels.avm_main_sel_jumpi, witness_commitments.avm_main_sel_jumpi);
-    transcript->send_to_verifier(commitment_labels.avm_main_sel_mov, witness_commitments.avm_main_sel_mov);
-    transcript->send_to_verifier(commitment_labels.avm_main_sel_mov_a, witness_commitments.avm_main_sel_mov_a);
-    transcript->send_to_verifier(commitment_labels.avm_main_sel_mov_b, witness_commitments.avm_main_sel_mov_b);
-    transcript->send_to_verifier(commitment_labels.avm_main_sel_op_add, witness_commitments.avm_main_sel_op_add);
-    transcript->send_to_verifier(commitment_labels.avm_main_sel_op_address,
-                                 witness_commitments.avm_main_sel_op_address);
-    transcript->send_to_verifier(commitment_labels.avm_main_sel_op_and, witness_commitments.avm_main_sel_op_and);
-    transcript->send_to_verifier(commitment_labels.avm_main_sel_op_block_number,
-                                 witness_commitments.avm_main_sel_op_block_number);
-    transcript->send_to_verifier(commitment_labels.avm_main_sel_op_cast, witness_commitments.avm_main_sel_op_cast);
-    transcript->send_to_verifier(commitment_labels.avm_main_sel_op_chain_id,
-                                 witness_commitments.avm_main_sel_op_chain_id);
-    transcript->send_to_verifier(commitment_labels.avm_main_sel_op_coinbase,
-                                 witness_commitments.avm_main_sel_op_coinbase);
-    transcript->send_to_verifier(commitment_labels.avm_main_sel_op_dagasleft,
-                                 witness_commitments.avm_main_sel_op_dagasleft);
-    transcript->send_to_verifier(commitment_labels.avm_main_sel_op_div, witness_commitments.avm_main_sel_op_div);
-    transcript->send_to_verifier(commitment_labels.avm_main_sel_op_emit_l2_to_l1_msg,
-                                 witness_commitments.avm_main_sel_op_emit_l2_to_l1_msg);
-    transcript->send_to_verifier(commitment_labels.avm_main_sel_op_emit_note_hash,
-                                 witness_commitments.avm_main_sel_op_emit_note_hash);
-    transcript->send_to_verifier(commitment_labels.avm_main_sel_op_emit_nullifier,
-                                 witness_commitments.avm_main_sel_op_emit_nullifier);
-    transcript->send_to_verifier(commitment_labels.avm_main_sel_op_emit_unencrypted_log,
-                                 witness_commitments.avm_main_sel_op_emit_unencrypted_log);
-    transcript->send_to_verifier(commitment_labels.avm_main_sel_op_eq, witness_commitments.avm_main_sel_op_eq);
-    transcript->send_to_verifier(commitment_labels.avm_main_sel_op_fdiv, witness_commitments.avm_main_sel_op_fdiv);
-    transcript->send_to_verifier(commitment_labels.avm_main_sel_op_fee_per_da_gas,
-                                 witness_commitments.avm_main_sel_op_fee_per_da_gas);
-    transcript->send_to_verifier(commitment_labels.avm_main_sel_op_fee_per_l2_gas,
-                                 witness_commitments.avm_main_sel_op_fee_per_l2_gas);
-    transcript->send_to_verifier(commitment_labels.avm_main_sel_op_get_contract_instance,
-                                 witness_commitments.avm_main_sel_op_get_contract_instance);
-    transcript->send_to_verifier(commitment_labels.avm_main_sel_op_keccak, witness_commitments.avm_main_sel_op_keccak);
-    transcript->send_to_verifier(commitment_labels.avm_main_sel_op_l1_to_l2_msg_exists,
-                                 witness_commitments.avm_main_sel_op_l1_to_l2_msg_exists);
-    transcript->send_to_verifier(commitment_labels.avm_main_sel_op_l2gasleft,
-                                 witness_commitments.avm_main_sel_op_l2gasleft);
-    transcript->send_to_verifier(commitment_labels.avm_main_sel_op_lt, witness_commitments.avm_main_sel_op_lt);
-    transcript->send_to_verifier(commitment_labels.avm_main_sel_op_lte, witness_commitments.avm_main_sel_op_lte);
-    transcript->send_to_verifier(commitment_labels.avm_main_sel_op_mul, witness_commitments.avm_main_sel_op_mul);
-    transcript->send_to_verifier(commitment_labels.avm_main_sel_op_not, witness_commitments.avm_main_sel_op_not);
-    transcript->send_to_verifier(commitment_labels.avm_main_sel_op_note_hash_exists,
-                                 witness_commitments.avm_main_sel_op_note_hash_exists);
-    transcript->send_to_verifier(commitment_labels.avm_main_sel_op_nullifier_exists,
-                                 witness_commitments.avm_main_sel_op_nullifier_exists);
-    transcript->send_to_verifier(commitment_labels.avm_main_sel_op_or, witness_commitments.avm_main_sel_op_or);
-    transcript->send_to_verifier(commitment_labels.avm_main_sel_op_pedersen,
-                                 witness_commitments.avm_main_sel_op_pedersen);
-    transcript->send_to_verifier(commitment_labels.avm_main_sel_op_poseidon2,
-                                 witness_commitments.avm_main_sel_op_poseidon2);
-    transcript->send_to_verifier(commitment_labels.avm_main_sel_op_radix_le,
-                                 witness_commitments.avm_main_sel_op_radix_le);
-    transcript->send_to_verifier(commitment_labels.avm_main_sel_op_sender, witness_commitments.avm_main_sel_op_sender);
-    transcript->send_to_verifier(commitment_labels.avm_main_sel_op_sha256, witness_commitments.avm_main_sel_op_sha256);
-    transcript->send_to_verifier(commitment_labels.avm_main_sel_op_shl, witness_commitments.avm_main_sel_op_shl);
-    transcript->send_to_verifier(commitment_labels.avm_main_sel_op_shr, witness_commitments.avm_main_sel_op_shr);
-    transcript->send_to_verifier(commitment_labels.avm_main_sel_op_sload, witness_commitments.avm_main_sel_op_sload);
-    transcript->send_to_verifier(commitment_labels.avm_main_sel_op_sstore, witness_commitments.avm_main_sel_op_sstore);
-    transcript->send_to_verifier(commitment_labels.avm_main_sel_op_storage_address,
-                                 witness_commitments.avm_main_sel_op_storage_address);
-    transcript->send_to_verifier(commitment_labels.avm_main_sel_op_sub, witness_commitments.avm_main_sel_op_sub);
-    transcript->send_to_verifier(commitment_labels.avm_main_sel_op_timestamp,
-                                 witness_commitments.avm_main_sel_op_timestamp);
-    transcript->send_to_verifier(commitment_labels.avm_main_sel_op_transaction_fee,
-                                 witness_commitments.avm_main_sel_op_transaction_fee);
-    transcript->send_to_verifier(commitment_labels.avm_main_sel_op_version,
-                                 witness_commitments.avm_main_sel_op_version);
-    transcript->send_to_verifier(commitment_labels.avm_main_sel_op_xor, witness_commitments.avm_main_sel_op_xor);
-    transcript->send_to_verifier(commitment_labels.avm_main_sel_rng_16, witness_commitments.avm_main_sel_rng_16);
-    transcript->send_to_verifier(commitment_labels.avm_main_sel_rng_8, witness_commitments.avm_main_sel_rng_8);
-    transcript->send_to_verifier(commitment_labels.avm_main_space_id, witness_commitments.avm_main_space_id);
-    transcript->send_to_verifier(commitment_labels.avm_main_table_pow_2, witness_commitments.avm_main_table_pow_2);
-    transcript->send_to_verifier(commitment_labels.avm_main_tag_err, witness_commitments.avm_main_tag_err);
-    transcript->send_to_verifier(commitment_labels.avm_main_w_in_tag, witness_commitments.avm_main_w_in_tag);
-    transcript->send_to_verifier(commitment_labels.avm_mem_addr, witness_commitments.avm_mem_addr);
-    transcript->send_to_verifier(commitment_labels.avm_mem_clk, witness_commitments.avm_mem_clk);
-    transcript->send_to_verifier(commitment_labels.avm_mem_diff_hi, witness_commitments.avm_mem_diff_hi);
-    transcript->send_to_verifier(commitment_labels.avm_mem_diff_lo, witness_commitments.avm_mem_diff_lo);
-    transcript->send_to_verifier(commitment_labels.avm_mem_diff_mid, witness_commitments.avm_mem_diff_mid);
-    transcript->send_to_verifier(commitment_labels.avm_mem_glob_addr, witness_commitments.avm_mem_glob_addr);
-    transcript->send_to_verifier(commitment_labels.avm_mem_ind_op_a, witness_commitments.avm_mem_ind_op_a);
-    transcript->send_to_verifier(commitment_labels.avm_mem_ind_op_b, witness_commitments.avm_mem_ind_op_b);
-    transcript->send_to_verifier(commitment_labels.avm_mem_ind_op_c, witness_commitments.avm_mem_ind_op_c);
-    transcript->send_to_verifier(commitment_labels.avm_mem_ind_op_d, witness_commitments.avm_mem_ind_op_d);
-    transcript->send_to_verifier(commitment_labels.avm_mem_last, witness_commitments.avm_mem_last);
-    transcript->send_to_verifier(commitment_labels.avm_mem_lastAccess, witness_commitments.avm_mem_lastAccess);
-    transcript->send_to_verifier(commitment_labels.avm_mem_mem_sel, witness_commitments.avm_mem_mem_sel);
-    transcript->send_to_verifier(commitment_labels.avm_mem_one_min_inv, witness_commitments.avm_mem_one_min_inv);
-    transcript->send_to_verifier(commitment_labels.avm_mem_op_a, witness_commitments.avm_mem_op_a);
-    transcript->send_to_verifier(commitment_labels.avm_mem_op_b, witness_commitments.avm_mem_op_b);
-    transcript->send_to_verifier(commitment_labels.avm_mem_op_c, witness_commitments.avm_mem_op_c);
-    transcript->send_to_verifier(commitment_labels.avm_mem_op_d, witness_commitments.avm_mem_op_d);
-    transcript->send_to_verifier(commitment_labels.avm_mem_r_in_tag, witness_commitments.avm_mem_r_in_tag);
-    transcript->send_to_verifier(commitment_labels.avm_mem_rng_chk_sel, witness_commitments.avm_mem_rng_chk_sel);
-    transcript->send_to_verifier(commitment_labels.avm_mem_rw, witness_commitments.avm_mem_rw);
-    transcript->send_to_verifier(commitment_labels.avm_mem_sel_cmov, witness_commitments.avm_mem_sel_cmov);
-    transcript->send_to_verifier(commitment_labels.avm_mem_sel_mov_a, witness_commitments.avm_mem_sel_mov_a);
-    transcript->send_to_verifier(commitment_labels.avm_mem_sel_mov_b, witness_commitments.avm_mem_sel_mov_b);
-    transcript->send_to_verifier(commitment_labels.avm_mem_skip_check_tag, witness_commitments.avm_mem_skip_check_tag);
-    transcript->send_to_verifier(commitment_labels.avm_mem_space_id, witness_commitments.avm_mem_space_id);
-    transcript->send_to_verifier(commitment_labels.avm_mem_tag, witness_commitments.avm_mem_tag);
-    transcript->send_to_verifier(commitment_labels.avm_mem_tag_err, witness_commitments.avm_mem_tag_err);
-    transcript->send_to_verifier(commitment_labels.avm_mem_tsp, witness_commitments.avm_mem_tsp);
-    transcript->send_to_verifier(commitment_labels.avm_mem_val, witness_commitments.avm_mem_val);
-    transcript->send_to_verifier(commitment_labels.avm_mem_w_in_tag, witness_commitments.avm_mem_w_in_tag);
-    transcript->send_to_verifier(commitment_labels.avm_pedersen_clk, witness_commitments.avm_pedersen_clk);
-    transcript->send_to_verifier(commitment_labels.avm_pedersen_input, witness_commitments.avm_pedersen_input);
-    transcript->send_to_verifier(commitment_labels.avm_pedersen_output, witness_commitments.avm_pedersen_output);
-    transcript->send_to_verifier(commitment_labels.avm_pedersen_pedersen_sel,
-                                 witness_commitments.avm_pedersen_pedersen_sel);
-    transcript->send_to_verifier(commitment_labels.avm_poseidon2_clk, witness_commitments.avm_poseidon2_clk);
-    transcript->send_to_verifier(commitment_labels.avm_poseidon2_input, witness_commitments.avm_poseidon2_input);
-    transcript->send_to_verifier(commitment_labels.avm_poseidon2_output, witness_commitments.avm_poseidon2_output);
-    transcript->send_to_verifier(commitment_labels.avm_poseidon2_poseidon_perm_sel,
-                                 witness_commitments.avm_poseidon2_poseidon_perm_sel);
-    transcript->send_to_verifier(commitment_labels.avm_sha256_clk, witness_commitments.avm_sha256_clk);
-    transcript->send_to_verifier(commitment_labels.avm_sha256_input, witness_commitments.avm_sha256_input);
-    transcript->send_to_verifier(commitment_labels.avm_sha256_output, witness_commitments.avm_sha256_output);
-    transcript->send_to_verifier(commitment_labels.avm_sha256_sha256_compression_sel,
-                                 witness_commitments.avm_sha256_sha256_compression_sel);
-    transcript->send_to_verifier(commitment_labels.avm_sha256_state, witness_commitments.avm_sha256_state);
-=======
+    transcript->send_to_verifier(commitment_labels.kernel_kernel_inputs, witness_commitments.kernel_kernel_inputs);
+    transcript->send_to_verifier(commitment_labels.kernel_kernel_value_out,
+                                 witness_commitments.kernel_kernel_value_out);
+    transcript->send_to_verifier(commitment_labels.kernel_kernel_side_effect_out,
+                                 witness_commitments.kernel_kernel_side_effect_out);
+    transcript->send_to_verifier(commitment_labels.kernel_kernel_metadata_out,
+                                 witness_commitments.kernel_kernel_metadata_out);
     transcript->send_to_verifier(commitment_labels.alu_a_hi, witness_commitments.alu_a_hi);
     transcript->send_to_verifier(commitment_labels.alu_a_lo, witness_commitments.alu_a_lo);
     transcript->send_to_verifier(commitment_labels.alu_alu_sel, witness_commitments.alu_alu_sel);
@@ -1215,15 +544,8 @@
                                  witness_commitments.kernel_emit_unencrypted_log_write_offset);
     transcript->send_to_verifier(commitment_labels.kernel_kernel_in_offset,
                                  witness_commitments.kernel_kernel_in_offset);
-    transcript->send_to_verifier(commitment_labels.kernel_kernel_inputs, witness_commitments.kernel_kernel_inputs);
-    transcript->send_to_verifier(commitment_labels.kernel_kernel_metadata_out,
-                                 witness_commitments.kernel_kernel_metadata_out);
     transcript->send_to_verifier(commitment_labels.kernel_kernel_out_offset,
                                  witness_commitments.kernel_kernel_out_offset);
-    transcript->send_to_verifier(commitment_labels.kernel_kernel_side_effect_out,
-                                 witness_commitments.kernel_kernel_side_effect_out);
-    transcript->send_to_verifier(commitment_labels.kernel_kernel_value_out,
-                                 witness_commitments.kernel_kernel_value_out);
     transcript->send_to_verifier(commitment_labels.kernel_l1_to_l2_msg_exists_write_offset,
                                  witness_commitments.kernel_l1_to_l2_msg_exists_write_offset);
     transcript->send_to_verifier(commitment_labels.kernel_note_hash_exist_write_offset,
@@ -1415,7 +737,6 @@
     transcript->send_to_verifier(commitment_labels.sha256_sha256_compression_sel,
                                  witness_commitments.sha256_sha256_compression_sel);
     transcript->send_to_verifier(commitment_labels.sha256_state, witness_commitments.sha256_state);
->>>>>>> a0b9c4b4
     transcript->send_to_verifier(commitment_labels.lookup_byte_lengths_counts,
                                  witness_commitments.lookup_byte_lengths_counts);
     transcript->send_to_verifier(commitment_labels.lookup_byte_operations_counts,
