#pragma once

#include <stack>

#include "avm_alu_trace.hpp"
#include "avm_binary_trace.hpp"
#include "avm_common.hpp"
#include "avm_instructions.hpp"
#include "avm_mem_trace.hpp"
#include "barretenberg/common/throw_or_abort.hpp"
#include "constants.hpp"

#include "barretenberg/relations/generated/avm/avm_main.hpp"
#include "barretenberg/vm/avm_trace/avm_kernel_trace.hpp"

namespace bb::avm_trace {

// This is the internal context that we keep along the lifecycle of bytecode execution
// to iteratively build the whole trace. This is effectively performing witness generation.
// At the end of circuit building, mainTrace can be moved to AvmCircuitBuilder by calling
// AvmCircuitBuilder::set_trace(rows).
class AvmTraceBuilder {

  public:
    static const size_t CALLSTACK_OFFSET = 896; // TODO(md): Temporary reserved area 896 - 1024

    AvmTraceBuilder(std::array<FF, KERNEL_INPUTS_LENGTH> kernel_inputs = {});

    std::vector<Row> finalize();
    void reset();

    uint32_t getPc() const { return pc; }

    // Addition with direct or indirect memory access.
    void op_add(uint8_t indirect, uint32_t a_offset, uint32_t b_offset, uint32_t dst_offset, AvmMemoryTag in_tag);

    // Subtraction with direct or indirect memory access.
    void op_sub(uint8_t indirect, uint32_t a_offset, uint32_t b_offset, uint32_t dst_offset, AvmMemoryTag in_tag);

    // Multiplication with direct or indirect memory access.
    void op_mul(uint8_t indirect, uint32_t a_offset, uint32_t b_offset, uint32_t dst_offset, AvmMemoryTag in_tag);

    // Finite field division with direct or indirect memory access.
    void op_fdiv(uint8_t indirect, uint32_t a_offset, uint32_t b_offset, uint32_t dst_offset);

    // Bitwise not with direct or indirect memory access.
    void op_not(uint8_t indirect, uint32_t a_offset, uint32_t dst_offset, AvmMemoryTag in_tag);

    // Equality with direct or indirect memory access.
    void op_eq(uint8_t indirect, uint32_t a_offset, uint32_t b_offset, uint32_t dst_offset, AvmMemoryTag in_tag);

    // Bitwise and with direct or indirect memory access.
    void op_and(uint8_t indirect, uint32_t a_offset, uint32_t b_offset, uint32_t dst_offset, AvmMemoryTag in_tag);

    // Bitwise or with direct or indirect memory access.
    void op_or(uint8_t indirect, uint32_t a_offset, uint32_t b_offset, uint32_t dst_offset, AvmMemoryTag in_tag);

    // Bitwise xor with direct or indirect memory access.
    void op_xor(uint8_t indirect, uint32_t a_offset, uint32_t b_offset, uint32_t dst_offset, AvmMemoryTag in_tag);

    // Less Than with direct or indirect memory access.
    void op_lt(uint8_t indirect, uint32_t a_offset, uint32_t b_offset, uint32_t dst_offset, AvmMemoryTag in_tag);

    // Less Than or Equal to with direct or indirect memory access.
    void op_lte(uint8_t indirect, uint32_t a_offset, uint32_t b_offset, uint32_t dst_offset, AvmMemoryTag in_tag);

    // Shift Right with direct or indirect memory access.
    void op_shr(uint8_t indirect, uint32_t a_offset, uint32_t b_offset, uint32_t dst_offset, AvmMemoryTag in_tag);

    // Shift Left with direct or indirect memory access.
    void op_shl(uint8_t indirect, uint32_t a_offset, uint32_t b_offset, uint32_t dst_offset, AvmMemoryTag in_tag);

    // Set a constant from bytecode with direct or indirect memory access.
    void op_set(uint8_t indirect, uint128_t val, uint32_t dst_offset, AvmMemoryTag in_tag);

    // Move (copy) the value and tag of a memory cell to another one.
    void op_mov(uint8_t indirect, uint32_t src_offset, uint32_t dst_offset);

    // Move (copy) the value and tag of a memory cell to another one whereby the source
    // is determined conditionally based on a conditional value determined by cond_offset.
    void op_cmov(uint8_t indirect, uint32_t a_offset, uint32_t b_offset, uint32_t cond_offset, uint32_t dst_offset);

<<<<<<< HEAD
    // TODO
    void op_sender(uint32_t dst_offset);
    void op_address(uint32_t dst_offset);
    void op_portal(uint32_t dst_offset);
    void op_function(uint32_t dst_offset);
    void op_fee_per_da_gas(uint32_t dst_offset);
    void op_fee_per_l1_gas(uint32_t dst_offset);
    void op_fee_per_l2_gas(uint32_t dst_offset);
=======
    // Cast an element pointed by the address a_offset into type specified by dst_tag and
    // store the result in address given by dst_offset.
    void op_cast(uint8_t indirect, uint32_t a_offset, uint32_t dst_offset, AvmMemoryTag dst_tag);
>>>>>>> ead54c47

    // Jump to a given program counter.
    void jump(uint32_t jmp_dest);

    // Jump to a given program counter; storing the return location on a call stack.
    // TODO(md): this program counter MUST be an operand to the OPCODE.
    void internal_call(uint32_t jmp_dest);

    // Return from a jump.
    void internal_return();

    // Halt -> stop program execution.
    void halt();

    // CALLDATACOPY opcode with direct/indirect memory access, i.e.,
    // direct: M[dst_offset:dst_offset+copy_size] = calldata[cd_offset:cd_offset+copy_size]
    // indirect: M[M[dst_offset]:M[dst_offset]+copy_size] = calldata[cd_offset:cd_offset+copy_size]
    void calldata_copy(uint8_t indirect,
                       uint32_t cd_offset,
                       uint32_t copy_size,
                       uint32_t dst_offset,
                       std::vector<FF> const& call_data_mem);

    // RETURN opcode with direct and indirect memory access, i.e.,
    // direct:   return(M[ret_offset:ret_offset+ret_size])
    // indirect: return(M[M[ret_offset]:M[ret_offset]+ret_size])
    std::vector<FF> return_op(uint8_t indirect, uint32_t ret_offset, uint32_t ret_size);

  private:
    // Used for the standard indirect address resolution of three operands opcode.
    struct IndirectThreeResolution {
        bool tag_match = false;
        uint32_t direct_a_offset;
        uint32_t direct_b_offset;
        uint32_t direct_c_offset;

        bool indirect_flag_a = false;
        bool indirect_flag_b = false;
        bool indirect_flag_c = false;
    };

    std::vector<Row> main_trace;
    AvmMemTraceBuilder mem_trace_builder;
    AvmAluTraceBuilder alu_trace_builder;
    AvmBinaryTraceBuilder bin_trace_builder;
    AvmKernelTraceBuilder kernel_trace_builder;

    // TODO: rename???
    Row create_kernel_lookup_opcode(uint32_t dst_offset, uint32_t selector, FF value);
    void finalise_mem_trace_lookup_counts();

    IndirectThreeResolution resolve_ind_three(
        uint32_t clk, uint8_t indirect, uint32_t a_offset, uint32_t b_offset, uint32_t c_offset);

    uint32_t pc = 0;
    uint32_t internal_return_ptr = CALLSTACK_OFFSET;
    std::stack<uint32_t> internal_call_stack = {};
};
} // namespace bb::avm_trace<|MERGE_RESOLUTION|>--- conflicted
+++ resolved
@@ -80,7 +80,6 @@
     // is determined conditionally based on a conditional value determined by cond_offset.
     void op_cmov(uint8_t indirect, uint32_t a_offset, uint32_t b_offset, uint32_t cond_offset, uint32_t dst_offset);
 
-<<<<<<< HEAD
     // TODO
     void op_sender(uint32_t dst_offset);
     void op_address(uint32_t dst_offset);
@@ -89,11 +88,9 @@
     void op_fee_per_da_gas(uint32_t dst_offset);
     void op_fee_per_l1_gas(uint32_t dst_offset);
     void op_fee_per_l2_gas(uint32_t dst_offset);
-=======
     // Cast an element pointed by the address a_offset into type specified by dst_tag and
     // store the result in address given by dst_offset.
     void op_cast(uint8_t indirect, uint32_t a_offset, uint32_t dst_offset, AvmMemoryTag dst_tag);
->>>>>>> ead54c47
 
     // Jump to a given program counter.
     void jump(uint32_t jmp_dest);
