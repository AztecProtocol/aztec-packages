--- conflicted
+++ resolved
@@ -106,12 +106,8 @@
     void op_emit_note_hash(uint32_t note_hash_offset);
     void op_emit_nullifier(uint32_t nullifier_offset);
     void op_emit_unencrypted_log(uint32_t log_offset);
-<<<<<<< HEAD
     void op_emit_l2_to_l1_msg(uint32_t msg_offset, uint32_t recipient_offset);
-=======
-    void op_emit_l2_to_l1_msg(uint32_t msg_offset);
     void op_get_contract_instance(uint8_t indirect, uint32_t address_offset, uint32_t dst_offset);
->>>>>>> 05697f28
 
     // With additional metadata output
     void op_l1_to_l2_msg_exists(uint32_t msg_offset, uint32_t dest_offset);
