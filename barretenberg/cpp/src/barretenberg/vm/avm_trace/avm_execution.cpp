#include "barretenberg/vm/avm_trace/avm_execution.hpp"
#include "barretenberg/common/serialize.hpp"
#include "barretenberg/vm/avm_trace/avm_common.hpp"
#include "barretenberg/vm/avm_trace/avm_deserialization.hpp"
#include "barretenberg/vm/avm_trace/avm_helper.hpp"
#include "barretenberg/vm/avm_trace/avm_instructions.hpp"
#include "barretenberg/vm/avm_trace/avm_kernel_trace.hpp"
#include "barretenberg/vm/avm_trace/avm_opcode.hpp"
#include "barretenberg/vm/avm_trace/avm_trace.hpp"
#include "barretenberg/vm/avm_trace/aztec_constants.hpp"
#include "barretenberg/vm/avm_trace/constants.hpp"
#include "barretenberg/vm/generated/avm_circuit_builder.hpp"
#include "barretenberg/vm/generated/avm_composer.hpp"
#include "barretenberg/vm/generated/avm_flavor.hpp"

#include <cassert>
#include <cstddef>
#include <cstdint>
#include <string>
#include <tuple>
#include <variant>
#include <vector>

using namespace bb;

namespace bb::avm_trace {

/**
 * @brief Temporary routine to generate default public inputs (gas values) until we get
 *        proper integration of public inputs.
 */
std::vector<FF> Execution::getDefaultPublicInputs()
{
    std::vector<FF> public_inputs_vec(PUBLIC_CIRCUIT_PUBLIC_INPUTS_LENGTH);
    public_inputs_vec.at(DA_START_GAS_LEFT_PCPI_OFFSET) = 1000000000;
    public_inputs_vec.at(L2_START_GAS_LEFT_PCPI_OFFSET) = 1000000000;
    return public_inputs_vec;
}

/**
 * @brief Run the bytecode, generate the corresponding execution trace and prove the correctness
 *        of the execution of the supplied bytecode.
 *
 * @param bytecode A vector of bytes representing the bytecode to execute.
 * @param calldata expressed as a vector of finite field elements.
 * @throws runtime_error exception when the bytecode is invalid.
 * @return The verifier key and zk proof of the execution.
 */
std::tuple<AvmFlavor::VerificationKey, HonkProof> Execution::prove(std::vector<uint8_t> const& bytecode,
                                                                   std::vector<FF> const& calldata,
                                                                   std::vector<FF> const& public_inputs_vec,
                                                                   ExecutionHints const& execution_hints)
{
    if (public_inputs_vec.size() != PUBLIC_CIRCUIT_PUBLIC_INPUTS_LENGTH) {
        throw_or_abort("Public inputs vector is not of PUBLIC_CIRCUIT_PUBLIC_INPUTS_LENGTH");
    }

    auto instructions = Deserialization::parse(bytecode);
    std::vector<FF> returndata{};
    auto trace = gen_trace(instructions, returndata, calldata, public_inputs_vec, execution_hints);
    auto circuit_builder = bb::AvmCircuitBuilder();
    circuit_builder.set_trace(std::move(trace));

    info("Checking circuit");
    circuit_builder.check_circuit();

    auto composer = AvmComposer();
    auto prover = composer.create_prover(circuit_builder);
    auto verifier = composer.create_verifier(circuit_builder);

    // The proof starts with the serialized public inputs
    HonkProof proof(public_inputs_vec);
    auto raw_proof = prover.construct_proof();
    // append the raw proof after the public inputs
    proof.insert(proof.end(), raw_proof.begin(), raw_proof.end());
    // TODO(#4887): Might need to return PCS vk when full verify is supported
    return std::make_tuple(*verifier.key, proof);
}

/**
 * @brief Generate the execution trace pertaining to the supplied instructions.
 *
 * @param instructions A vector of the instructions to be executed.
 * @param calldata expressed as a vector of finite field elements.
 * @param public_inputs expressed as a vector of finite field elements.
 * @return The trace as a vector of Row.
 */
std::vector<Row> Execution::gen_trace(std::vector<Instruction> const& instructions,
                                      std::vector<FF> const& calldata,
                                      std::vector<FF> const& public_inputs,
                                      ExecutionHints const& execution_hints)
{
    std::vector<FF> returndata{};
    return gen_trace(instructions, returndata, calldata, public_inputs, execution_hints);
}

/**
 * @brief Convert Public Inputs
 *
 * **Transitional**
 * Converts public inputs from the public inputs vec (PublicCircuitPublicInputs) into it's respective public input
 * columns Which are represented by the `VmPublicInputs` object.
 *
 * @param public_inputs_vec
 * @return VmPublicInputs
 */
VmPublicInputs Execution::convert_public_inputs(std::vector<FF> const& public_inputs_vec)
{
    VmPublicInputs public_inputs = {};

    // Case where we pass in empty public inputs - this will be used in tests where they are not required
    if (public_inputs_vec.empty()) {
        return public_inputs;
    }

    // Convert the public inputs into the VmPublicInputs object, the public inputs vec must be the correct length - else
    // we throw an exception
    if (public_inputs_vec.size() != PUBLIC_CIRCUIT_PUBLIC_INPUTS_LENGTH) {
        throw_or_abort("Public inputs vector is not of PUBLIC_CIRCUIT_PUBLIC_INPUTS_LENGTH");
    }

    std::array<FF, KERNEL_INPUTS_LENGTH>& kernel_inputs = std::get<KERNEL_INPUTS>(public_inputs);

    // Copy the call context items
    kernel_inputs[SENDER_SELECTOR] = public_inputs_vec[SENDER_SELECTOR];                   // Sender
    kernel_inputs[ADDRESS_SELECTOR] = public_inputs_vec[ADDRESS_SELECTOR];                 // Address
    kernel_inputs[STORAGE_ADDRESS_SELECTOR] = public_inputs_vec[STORAGE_ADDRESS_SELECTOR]; // Storage Address

    // Global variables
    kernel_inputs[CHAIN_ID_SELECTOR] = public_inputs_vec[CHAIN_ID_OFFSET];         // Chain ID
    kernel_inputs[VERSION_SELECTOR] = public_inputs_vec[VERSION_OFFSET];           // Version
    kernel_inputs[BLOCK_NUMBER_SELECTOR] = public_inputs_vec[BLOCK_NUMBER_OFFSET]; // Block Number
    kernel_inputs[TIMESTAMP_SELECTOR] = public_inputs_vec[TIMESTAMP_OFFSET];       // Timestamp
    kernel_inputs[COINBASE_SELECTOR] = public_inputs_vec[COINBASE_OFFSET];         // Coinbase

    // Fees
    kernel_inputs[FEE_PER_DA_GAS_SELECTOR] = public_inputs_vec[FEE_PER_DA_GAS_OFFSET];
    kernel_inputs[FEE_PER_L2_GAS_SELECTOR] = public_inputs_vec[FEE_PER_L2_GAS_OFFSET];

    // Transaction fee
    kernel_inputs[TRANSACTION_FEE_SELECTOR] = public_inputs_vec[TRANSACTION_FEE_OFFSET];

    kernel_inputs[DA_GAS_LEFT_CONTEXT_INPUTS_OFFSET] = public_inputs_vec[DA_START_GAS_LEFT_PCPI_OFFSET];
    kernel_inputs[L2_GAS_LEFT_CONTEXT_INPUTS_OFFSET] = public_inputs_vec[L2_START_GAS_LEFT_PCPI_OFFSET];

    // Copy the output columns
    std::array<FF, KERNEL_OUTPUTS_LENGTH>& ko_values = std::get<KERNEL_OUTPUTS_VALUE>(public_inputs);
    std::array<FF, KERNEL_OUTPUTS_LENGTH>& ko_side_effect = std::get<KERNEL_OUTPUTS_SIDE_EFFECT_COUNTER>(public_inputs);
    std::array<FF, KERNEL_OUTPUTS_LENGTH>& ko_metadata = std::get<KERNEL_OUTPUTS_METADATA>(public_inputs);

    // We copy each type of the kernel outputs into their respective columns, each has differeing lengths / data
    // For NOTEHASHEXISTS
    for (size_t i = 0; i < MAX_NOTE_HASH_READ_REQUESTS_PER_CALL; i++) {
        size_t dest_offset = AvmKernelTraceBuilder::START_NOTE_HASH_EXISTS_WRITE_OFFSET + i;
        size_t pcpi_offset = PCPI_NOTE_HASH_EXISTS_OFFSET + (i * READ_REQUEST_LENGTH);

        ko_values[dest_offset] = public_inputs_vec[pcpi_offset];
        ko_side_effect[dest_offset] = public_inputs_vec[pcpi_offset + 1];
    }
    // For NULLIFIEREXISTS
    for (size_t i = 0; i < MAX_NULLIFIER_READ_REQUESTS_PER_CALL; i++) {
        size_t dest_offset = AvmKernelTraceBuilder::START_NULLIFIER_EXISTS_OFFSET + i;
        size_t pcpi_offset = PCPI_NULLIFIER_EXISTS_OFFSET + (i * READ_REQUEST_LENGTH);

        ko_values[dest_offset] = public_inputs_vec[pcpi_offset];
        ko_side_effect[dest_offset] = public_inputs_vec[pcpi_offset + 1];
        // TEMP: hardcode written non existent to 1
        // ko_metadata[dest_offset] = FF(1);
    }
    // For NULLIFIEREXISTS - non existent
    for (size_t i = 0; i < MAX_NULLIFIER_NON_EXISTENT_READ_REQUESTS_PER_CALL; i++) {
        size_t dest_offset = AvmKernelTraceBuilder::START_NULLIFIER_NON_EXISTS_OFFSET + i;
        size_t pcpi_offset = PCPI_NULLIFIER_NON_EXISTS_OFFSET + (i * READ_REQUEST_LENGTH);

        ko_values[dest_offset] = public_inputs_vec[pcpi_offset];
        ko_side_effect[dest_offset] = public_inputs_vec[pcpi_offset + 1];
        // TEMP: hardcode written non_existent to 0
        // ko_metadata[dest_offset] = FF(0);
    }
    // For L1TOL2MSGEXISTS
    for (size_t i = 0; i < MAX_L1_TO_L2_MSG_READ_REQUESTS_PER_CALL; i++) {
        size_t dest_offset = AvmKernelTraceBuilder::START_L1_TO_L2_MSG_EXISTS_WRITE_OFFSET + i;
        size_t pcpi_offset = PCPI_L1_TO_L2_MSG_READ_REQUESTS_OFFSET + (i * READ_REQUEST_LENGTH);

        ko_values[dest_offset] = public_inputs_vec[pcpi_offset];
        ko_side_effect[dest_offset] = public_inputs_vec[pcpi_offset + 1];
    }
    // For SSTORE
    for (size_t i = 0; i < MAX_PUBLIC_DATA_UPDATE_REQUESTS_PER_CALL; i++) {
        size_t dest_offset = AvmKernelTraceBuilder::START_SSTORE_WRITE_OFFSET + i;
        size_t pcpi_offset = PCPI_PUBLIC_DATA_UPDATE_OFFSET + (i * CONTRACT_STORAGE_UPDATE_REQUEST_LENGTH);

        // slot, value, side effect
        ko_metadata[dest_offset] = public_inputs_vec[pcpi_offset];
        ko_values[dest_offset] = public_inputs_vec[pcpi_offset + 1];
        ko_side_effect[dest_offset] = public_inputs_vec[pcpi_offset + 2];
    }
    // For SLOAD
    for (size_t i = 0; i < MAX_PUBLIC_DATA_READS_PER_CALL; i++) {
        size_t dest_offset = AvmKernelTraceBuilder::START_SLOAD_WRITE_OFFSET + i;
        size_t pcpi_offset = PCPI_PUBLIC_DATA_READ_OFFSET + (i * CONTRACT_STORAGE_READ_LENGTH);

        // slot, value, side effect
        ko_metadata[dest_offset] = public_inputs_vec[pcpi_offset];
        ko_values[dest_offset] = public_inputs_vec[pcpi_offset + 1];
        // TODO(md): serialize side effect in ts
        // ko_side_effect[dest_offset] = public_inputs_vec[pcpi_offset + 2];
    }
    // For EMITNOTEHASH
    for (size_t i = 0; i < MAX_NEW_NOTE_HASHES_PER_CALL; i++) {
        size_t dest_offset = AvmKernelTraceBuilder::START_EMIT_NOTE_HASH_WRITE_OFFSET + i;
        size_t pcpi_offset = PCPI_NEW_NOTE_HASHES_OFFSET + (i * NOTE_HASH_LENGTH);

        ko_values[dest_offset] = public_inputs_vec[pcpi_offset];
        ko_side_effect[dest_offset] = public_inputs_vec[pcpi_offset + 1];
    }
    // For EMITNULLIFIER
    for (size_t i = 0; i < MAX_NEW_NULLIFIERS_PER_CALL; i++) {
        size_t dest_offset = AvmKernelTraceBuilder::START_EMIT_NULLIFIER_WRITE_OFFSET + i;
        size_t pcpi_offset = PCPI_NEW_NULLIFIERS_OFFSET + (i * NULLIFIER_LENGTH);

        ko_values[dest_offset] = public_inputs_vec[pcpi_offset];
        ko_side_effect[dest_offset] = public_inputs_vec[pcpi_offset + 1];
    }
    // For EMITL2TOL1MSG
    for (size_t i = 0; i < MAX_NEW_L2_TO_L1_MSGS_PER_CALL; i++) {
        size_t dest_offset = AvmKernelTraceBuilder::START_L2_TO_L1_MSG_WRITE_OFFSET + i;
        size_t pcpi_offset = PCPI_NEW_L2_TO_L1_MSGS_OFFSET + (i * L2_TO_L1_MESSAGE_LENGTH);

<<<<<<< HEAD
        // Note: unorthadox order
        ko_metadata[dest_offset] = public_inputs_vec[pcpi_offset];
        ko_values[dest_offset] = public_inputs_vec[pcpi_offset + 1];
        ko_side_effect[dest_offset] = public_inputs_vec[pcpi_offset + 2];
=======
        ko_values[dest_offset] = public_inputs_vec[pcpi_offset];
        ko_side_effect[dest_offset] = public_inputs_vec[pcpi_offset + 1];
>>>>>>> 05697f28
    }
    // For EMITUNENCRYPTEDLOG
    for (size_t i = 0; i < MAX_UNENCRYPTED_LOGS_PER_CALL; i++) {
        size_t dest_offset = AvmKernelTraceBuilder::START_EMIT_UNENCRYPTED_LOG_WRITE_OFFSET + i;
        size_t pcpi_offset = PCPI_NEW_UNENCRYPTED_LOGS_OFFSET + (i * 2);

        ko_values[dest_offset] = public_inputs_vec[pcpi_offset];
        ko_side_effect[dest_offset] = public_inputs_vec[pcpi_offset + 1];
    }

    return public_inputs;
}

bool Execution::verify(AvmFlavor::VerificationKey vk, HonkProof const& proof)
{
    auto verification_key = std::make_shared<AvmFlavor::VerificationKey>(vk);
    AvmVerifier verifier(verification_key);

    // todo: not needed for now until we verify the PCS/pairing of the proof
    // auto pcs_verification_key = std::make_unique<VerifierCommitmentKey>(verification_key->circuit_size,
    // crs_factory_);
    // output_state.pcs_verification_key = std::move(pcs_verification_key);

    std::vector<FF> public_inputs_vec;
    std::vector<FF> raw_proof;
    std::copy(
        proof.begin(), proof.begin() + PUBLIC_CIRCUIT_PUBLIC_INPUTS_LENGTH, std::back_inserter(public_inputs_vec));
    std::copy(proof.begin() + PUBLIC_CIRCUIT_PUBLIC_INPUTS_LENGTH, proof.end(), std::back_inserter(raw_proof));

    VmPublicInputs public_inputs = convert_public_inputs(public_inputs_vec);
    std::vector<std::vector<FF>> public_inputs_columns = copy_public_inputs_columns(public_inputs);
    return verifier.verify_proof(raw_proof, public_inputs_columns);
}

/**
 * @brief Generate the execution trace pertaining to the supplied instructions.
 *
 * @param instructions A vector of the instructions to be executed.
 * @param calldata expressed as a vector of finite field elements.
 * @return The trace as a vector of Row.
 */
std::vector<Row> Execution::gen_trace(std::vector<Instruction> const& instructions,
                                      std::vector<FF> const& calldata,
                                      std::vector<FF> const& public_inputs_vec)
{
    std::vector<FF> returndata{};
    return gen_trace(instructions, returndata, calldata, public_inputs_vec);
}

/**
 * @brief Generate the execution trace pertaining to the supplied instructions returns the return data.
 *
 * @param instructions A vector of the instructions to be executed.
 * @param calldata expressed as a vector of finite field elements.
 * @param public_inputs expressed as a vector of finite field elements.
 * @return The trace as a vector of Row.
 */
std::vector<Row> Execution::gen_trace(std::vector<Instruction> const& instructions,
                                      std::vector<FF>& returndata,
                                      std::vector<FF> const& calldata,
                                      std::vector<FF> const& public_inputs_vec,
                                      ExecutionHints const& execution_hints)

{
    // TODO(https://github.com/AztecProtocol/aztec-packages/issues/6718): construction of the public input columns
    // should be done in the kernel - this is stubbed and underconstrained
    VmPublicInputs public_inputs = convert_public_inputs(public_inputs_vec);
    AvmTraceBuilder trace_builder(public_inputs, execution_hints);

    // Copied version of pc maintained in trace builder. The value of pc is evolving based
    // on opcode logic and therefore is not maintained here. However, the next opcode in the execution
    // is determined by this value which require read access to the code below.
    uint32_t pc = 0;
    while ((pc = trace_builder.getPc()) < instructions.size()) {
        auto inst = instructions.at(pc);

        // TODO: We do not yet support the indirect flag. Therefore we do not extract
        // inst.operands(0) (i.e. the indirect flag) when processiing the instructions.
        switch (inst.op_code) {
            // Compute
            // Compute - Arithmetic
        case OpCode::ADD:
            trace_builder.op_add(std::get<uint8_t>(inst.operands.at(0)),
                                 std::get<uint32_t>(inst.operands.at(2)),
                                 std::get<uint32_t>(inst.operands.at(3)),
                                 std::get<uint32_t>(inst.operands.at(4)),
                                 std::get<AvmMemoryTag>(inst.operands.at(1)));
            break;
        case OpCode::SUB:
            trace_builder.op_sub(std::get<uint8_t>(inst.operands.at(0)),
                                 std::get<uint32_t>(inst.operands.at(2)),
                                 std::get<uint32_t>(inst.operands.at(3)),
                                 std::get<uint32_t>(inst.operands.at(4)),
                                 std::get<AvmMemoryTag>(inst.operands.at(1)));
            break;
        case OpCode::MUL:
            trace_builder.op_mul(std::get<uint8_t>(inst.operands.at(0)),
                                 std::get<uint32_t>(inst.operands.at(2)),
                                 std::get<uint32_t>(inst.operands.at(3)),
                                 std::get<uint32_t>(inst.operands.at(4)),
                                 std::get<AvmMemoryTag>(inst.operands.at(1)));
            break;
        case OpCode::FDIV:
            trace_builder.op_fdiv(std::get<uint8_t>(inst.operands.at(0)),
                                  std::get<uint32_t>(inst.operands.at(1)),
                                  std::get<uint32_t>(inst.operands.at(2)),
                                  std::get<uint32_t>(inst.operands.at(3)));
            break;
        case OpCode::DIV:
            trace_builder.op_div(std::get<uint8_t>(inst.operands.at(0)),
                                 std::get<uint32_t>(inst.operands.at(2)),
                                 std::get<uint32_t>(inst.operands.at(3)),
                                 std::get<uint32_t>(inst.operands.at(4)),
                                 std::get<AvmMemoryTag>(inst.operands.at(1)));
            break;
        // Compute - Comparators
        case OpCode::EQ:
            trace_builder.op_eq(std::get<uint8_t>(inst.operands.at(0)),
                                std::get<uint32_t>(inst.operands.at(2)),
                                std::get<uint32_t>(inst.operands.at(3)),
                                std::get<uint32_t>(inst.operands.at(4)),
                                std::get<AvmMemoryTag>(inst.operands.at(1)));
            break;
        case OpCode::LT:
            trace_builder.op_lt(std::get<uint8_t>(inst.operands.at(0)),
                                std::get<uint32_t>(inst.operands.at(2)),
                                std::get<uint32_t>(inst.operands.at(3)),
                                std::get<uint32_t>(inst.operands.at(4)),
                                std::get<AvmMemoryTag>(inst.operands.at(1)));
            break;
        case OpCode::LTE:
            trace_builder.op_lte(std::get<uint8_t>(inst.operands.at(0)),
                                 std::get<uint32_t>(inst.operands.at(2)),
                                 std::get<uint32_t>(inst.operands.at(3)),
                                 std::get<uint32_t>(inst.operands.at(4)),
                                 std::get<AvmMemoryTag>(inst.operands.at(1)));
            break;
        // Compute - Bitwise
        case OpCode::NOT:
            trace_builder.op_not(std::get<uint8_t>(inst.operands.at(0)),
                                 std::get<uint32_t>(inst.operands.at(2)),
                                 std::get<uint32_t>(inst.operands.at(3)),
                                 std::get<AvmMemoryTag>(inst.operands.at(1)));
            break;

        case OpCode::AND:
            trace_builder.op_and(std::get<uint8_t>(inst.operands.at(0)),
                                 std::get<uint32_t>(inst.operands.at(2)),
                                 std::get<uint32_t>(inst.operands.at(3)),
                                 std::get<uint32_t>(inst.operands.at(4)),
                                 std::get<AvmMemoryTag>(inst.operands.at(1)));
            break;
        case OpCode::OR:
            trace_builder.op_or(std::get<uint8_t>(inst.operands.at(0)),
                                std::get<uint32_t>(inst.operands.at(2)),
                                std::get<uint32_t>(inst.operands.at(3)),
                                std::get<uint32_t>(inst.operands.at(4)),
                                std::get<AvmMemoryTag>(inst.operands.at(1)));
            break;

        case OpCode::XOR:
            trace_builder.op_xor(std::get<uint8_t>(inst.operands.at(0)),
                                 std::get<uint32_t>(inst.operands.at(2)),
                                 std::get<uint32_t>(inst.operands.at(3)),
                                 std::get<uint32_t>(inst.operands.at(4)),
                                 std::get<AvmMemoryTag>(inst.operands.at(1)));
            break;
        case OpCode::SHR:
            trace_builder.op_shr(std::get<uint8_t>(inst.operands.at(0)),
                                 std::get<uint32_t>(inst.operands.at(2)),
                                 std::get<uint32_t>(inst.operands.at(3)),
                                 std::get<uint32_t>(inst.operands.at(4)),
                                 std::get<AvmMemoryTag>(inst.operands.at(1)));
            break;
        case OpCode::SHL:
            trace_builder.op_shl(std::get<uint8_t>(inst.operands.at(0)),
                                 std::get<uint32_t>(inst.operands.at(2)),
                                 std::get<uint32_t>(inst.operands.at(3)),
                                 std::get<uint32_t>(inst.operands.at(4)),
                                 std::get<AvmMemoryTag>(inst.operands.at(1)));
            break;
            // Compute - Type Conversions
        case OpCode::CAST:
            trace_builder.op_cast(std::get<uint8_t>(inst.operands.at(0)),
                                  std::get<uint32_t>(inst.operands.at(2)),
                                  std::get<uint32_t>(inst.operands.at(3)),
                                  std::get<AvmMemoryTag>(inst.operands.at(1)));
            break;
            // Execution Environment - Calldata
        case OpCode::CALLDATACOPY:
            trace_builder.calldata_copy(std::get<uint8_t>(inst.operands.at(0)),
                                        std::get<uint32_t>(inst.operands.at(1)),
                                        std::get<uint32_t>(inst.operands.at(2)),
                                        std::get<uint32_t>(inst.operands.at(3)),
                                        calldata);
            break;
        // Machine State - Gas
        case OpCode::L2GASLEFT:
            trace_builder.op_l2gasleft(std::get<uint8_t>(inst.operands.at(0)), std::get<uint32_t>(inst.operands.at(1)));
            break;
        case OpCode::DAGASLEFT:
            trace_builder.op_dagasleft(std::get<uint8_t>(inst.operands.at(0)), std::get<uint32_t>(inst.operands.at(1)));
            break;
        // TODO(https://github.com/AztecProtocol/aztec-packages/issues/6284): support indirect for below
        case OpCode::SENDER:
            trace_builder.op_sender(std::get<uint32_t>(inst.operands.at(1)));
            break;
        case OpCode::ADDRESS:
            trace_builder.op_address(std::get<uint32_t>(inst.operands.at(1)));
            break;
        case OpCode::STORAGEADDRESS:
            trace_builder.op_storage_address(std::get<uint32_t>(inst.operands.at(1)));
            break;
        case OpCode::FEEPERL2GAS:
            trace_builder.op_fee_per_l2_gas(std::get<uint32_t>(inst.operands.at(1)));
            break;
        case OpCode::FEEPERDAGAS:
            trace_builder.op_fee_per_da_gas(std::get<uint32_t>(inst.operands.at(1)));
            break;
        case OpCode::TRANSACTIONFEE:
            trace_builder.op_transaction_fee(std::get<uint32_t>(inst.operands.at(1)));
            break;
        case OpCode::CHAINID:
            trace_builder.op_chain_id(std::get<uint32_t>(inst.operands.at(1)));
            break;
        case OpCode::VERSION:
            trace_builder.op_version(std::get<uint32_t>(inst.operands.at(1)));
            break;
        case OpCode::BLOCKNUMBER:
            trace_builder.op_block_number(std::get<uint32_t>(inst.operands.at(1)));
            break;
        case OpCode::COINBASE:
            trace_builder.op_coinbase(std::get<uint32_t>(inst.operands.at(1)));
            break;
        case OpCode::TIMESTAMP:
            trace_builder.op_timestamp(std::get<uint32_t>(inst.operands.at(1)));
            break;
        case OpCode::NOTEHASHEXISTS:
            trace_builder.op_note_hash_exists(std::get<uint32_t>(inst.operands.at(1)),
                                              // TODO: leaf offset exists
                                              // std::get<uint32_t>(inst.operands.at(2))
                                              std::get<uint32_t>(inst.operands.at(3)));
            break;
        case OpCode::EMITNOTEHASH:
            trace_builder.op_emit_note_hash(std::get<uint32_t>(inst.operands.at(1)));
            break;
        case OpCode::NULLIFIEREXISTS:
            trace_builder.op_nullifier_exists(std::get<uint32_t>(inst.operands.at(1)),
                                              // std::get<uint32_t>(inst.operands.at(2))
                                              /**TODO: Address offset for siloing */
                                              std::get<uint32_t>(inst.operands.at(3)));
            break;
        case OpCode::EMITNULLIFIER:
            trace_builder.op_emit_nullifier(std::get<uint32_t>(inst.operands.at(1)));
            break;
        case OpCode::SLOAD:
            trace_builder.op_sload(std::get<uint32_t>(inst.operands.at(1)), std::get<uint32_t>(inst.operands.at(2)));
            break;
        case OpCode::SSTORE:
            trace_builder.op_sstore(std::get<uint32_t>(inst.operands.at(1)), std::get<uint32_t>(inst.operands.at(2)));
            break;
        case OpCode::L1TOL2MSGEXISTS:
            trace_builder.op_l1_to_l2_msg_exists(std::get<uint32_t>(inst.operands.at(1)),
                                                 // TODO: leaf offset exists
                                                 // std::get<uint32_t>(inst.operands.at(2))
                                                 std::get<uint32_t>(inst.operands.at(3)));
<<<<<<< HEAD
=======
            break;
        case OpCode::GETCONTRACTINSTANCE:
            trace_builder.op_get_contract_instance(std::get<uint8_t>(inst.operands.at(0)),
                                                   std::get<uint32_t>(inst.operands.at(1)),
                                                   std::get<uint32_t>(inst.operands.at(2)));
>>>>>>> 05697f28
            break;
        case OpCode::EMITUNENCRYPTEDLOG:
            trace_builder.op_emit_unencrypted_log(std::get<uint32_t>(inst.operands.at(1)));
            break;
        case OpCode::SENDL2TOL1MSG:
            trace_builder.op_emit_l2_to_l1_msg(std::get<uint32_t>(inst.operands.at(1)),
                                               std::get<uint32_t>(inst.operands.at(2)));
            break;
            // Machine State - Internal Control Flow
        case OpCode::JUMP:
            trace_builder.jump(std::get<uint32_t>(inst.operands.at(0)));
            break;
        case OpCode::JUMPI:
            trace_builder.jumpi(std::get<uint8_t>(inst.operands.at(0)),
                                std::get<uint32_t>(inst.operands.at(1)),
                                std::get<uint32_t>(inst.operands.at(2)));
            break;
        case OpCode::INTERNALCALL:
            trace_builder.internal_call(std::get<uint32_t>(inst.operands.at(0)));
            break;
        case OpCode::INTERNALRETURN:
            trace_builder.internal_return();
            break;
            // Machine State - Memory
        case OpCode::SET: {
            uint128_t val = 0;
            AvmMemoryTag in_tag = std::get<AvmMemoryTag>(inst.operands.at(1));

            switch (in_tag) {
            case AvmMemoryTag::U8:
                val = std::get<uint8_t>(inst.operands.at(2));
                break;
            case AvmMemoryTag::U16:
                val = std::get<uint16_t>(inst.operands.at(2));
                break;
            case AvmMemoryTag::U32:
                val = std::get<uint32_t>(inst.operands.at(2));
                break;
            case AvmMemoryTag::U64:
                val = std::get<uint64_t>(inst.operands.at(2));
                break;
            case AvmMemoryTag::U128:
                val = std::get<uint128_t>(inst.operands.at(2));
                break;
            default:
                break;
            }

            trace_builder.op_set(
                std::get<uint8_t>(inst.operands.at(0)), val, std::get<uint32_t>(inst.operands.at(3)), in_tag);
            break;
        }
        case OpCode::MOV:
            trace_builder.op_mov(std::get<uint8_t>(inst.operands.at(0)),
                                 std::get<uint32_t>(inst.operands.at(1)),
                                 std::get<uint32_t>(inst.operands.at(2)));
            break;
        case OpCode::CMOV:
            trace_builder.op_cmov(std::get<uint8_t>(inst.operands.at(0)),
                                  std::get<uint32_t>(inst.operands.at(1)),
                                  std::get<uint32_t>(inst.operands.at(2)),
                                  std::get<uint32_t>(inst.operands.at(3)),
                                  std::get<uint32_t>(inst.operands.at(4)));
            break;
            // Control Flow - Contract Calls
        case OpCode::RETURN: {
            auto ret = trace_builder.return_op(std::get<uint8_t>(inst.operands.at(0)),
                                               std::get<uint32_t>(inst.operands.at(1)),
                                               std::get<uint32_t>(inst.operands.at(2)));
            returndata.insert(returndata.end(), ret.begin(), ret.end());

            break;
        }
        case OpCode::DEBUGLOG:
            // We want a noop, but we need to execute something that both advances the PC,
            // and adds a valid row to the trace.
            trace_builder.jump(pc + 1);
            break;
        case OpCode::CALL:
            trace_builder.op_call(std::get<uint8_t>(inst.operands.at(0)),
                                  std::get<uint32_t>(inst.operands.at(1)),
                                  std::get<uint32_t>(inst.operands.at(2)),
                                  std::get<uint32_t>(inst.operands.at(3)),
                                  std::get<uint32_t>(inst.operands.at(4)),
                                  std::get<uint32_t>(inst.operands.at(5)),
                                  std::get<uint32_t>(inst.operands.at(6)),
                                  std::get<uint32_t>(inst.operands.at(7)),
                                  std::get<uint32_t>(inst.operands.at(8)));
            break;
        case OpCode::TORADIXLE:
            trace_builder.op_to_radix_le(std::get<uint8_t>(inst.operands.at(0)),
                                         std::get<uint32_t>(inst.operands.at(1)),
                                         std::get<uint32_t>(inst.operands.at(2)),
                                         std::get<uint32_t>(inst.operands.at(3)),
                                         std::get<uint32_t>(inst.operands.at(4)));
            break;
        case OpCode::SHA256COMPRESSION:
            trace_builder.op_sha256_compression(std::get<uint8_t>(inst.operands.at(0)),
                                                std::get<uint32_t>(inst.operands.at(1)),
                                                std::get<uint32_t>(inst.operands.at(2)),
                                                std::get<uint32_t>(inst.operands.at(3)));
            break;
        case OpCode::SHA256:
            trace_builder.op_sha256(std::get<uint8_t>(inst.operands.at(0)),
                                    std::get<uint32_t>(inst.operands.at(1)),
                                    std::get<uint32_t>(inst.operands.at(2)),
                                    std::get<uint32_t>(inst.operands.at(3)));
            break;
        case OpCode::POSEIDON2:
            trace_builder.op_poseidon2_permutation(std::get<uint8_t>(inst.operands.at(0)),
                                                   std::get<uint32_t>(inst.operands.at(1)),
                                                   std::get<uint32_t>(inst.operands.at(2)));

            break;
        case OpCode::KECCAK:
            trace_builder.op_keccak(std::get<uint8_t>(inst.operands.at(0)),
                                    std::get<uint32_t>(inst.operands.at(1)),
                                    std::get<uint32_t>(inst.operands.at(2)),
                                    std::get<uint32_t>(inst.operands.at(3)));

            break;
        case OpCode::KECCAKF1600:
            trace_builder.op_keccakf1600(std::get<uint8_t>(inst.operands.at(0)),
                                         std::get<uint32_t>(inst.operands.at(1)),
                                         std::get<uint32_t>(inst.operands.at(2)),
                                         std::get<uint32_t>(inst.operands.at(3)));

            break;
        case OpCode::PEDERSEN:
            trace_builder.op_pedersen_hash(std::get<uint8_t>(inst.operands.at(0)),
                                           std::get<uint32_t>(inst.operands.at(1)),
                                           std::get<uint32_t>(inst.operands.at(2)),
                                           std::get<uint32_t>(inst.operands.at(3)),
                                           std::get<uint32_t>(inst.operands.at(4)));
            break;
        default:
            throw_or_abort("Don't know how to execute opcode " + to_hex(inst.op_code) + " at pc " + std::to_string(pc) +
                           ".");
            break;
        }
    }

    return trace_builder.finalize();
}

} // namespace bb::avm_trace<|MERGE_RESOLUTION|>--- conflicted
+++ resolved
@@ -227,15 +227,10 @@
         size_t dest_offset = AvmKernelTraceBuilder::START_L2_TO_L1_MSG_WRITE_OFFSET + i;
         size_t pcpi_offset = PCPI_NEW_L2_TO_L1_MSGS_OFFSET + (i * L2_TO_L1_MESSAGE_LENGTH);
 
-<<<<<<< HEAD
         // Note: unorthadox order
         ko_metadata[dest_offset] = public_inputs_vec[pcpi_offset];
         ko_values[dest_offset] = public_inputs_vec[pcpi_offset + 1];
         ko_side_effect[dest_offset] = public_inputs_vec[pcpi_offset + 2];
-=======
-        ko_values[dest_offset] = public_inputs_vec[pcpi_offset];
-        ko_side_effect[dest_offset] = public_inputs_vec[pcpi_offset + 1];
->>>>>>> 05697f28
     }
     // For EMITUNENCRYPTEDLOG
     for (size_t i = 0; i < MAX_UNENCRYPTED_LOGS_PER_CALL; i++) {
@@ -502,14 +497,11 @@
                                                  // TODO: leaf offset exists
                                                  // std::get<uint32_t>(inst.operands.at(2))
                                                  std::get<uint32_t>(inst.operands.at(3)));
-<<<<<<< HEAD
-=======
             break;
         case OpCode::GETCONTRACTINSTANCE:
             trace_builder.op_get_contract_instance(std::get<uint8_t>(inst.operands.at(0)),
                                                    std::get<uint32_t>(inst.operands.at(1)),
                                                    std::get<uint32_t>(inst.operands.at(2)));
->>>>>>> 05697f28
             break;
         case OpCode::EMITUNENCRYPTEDLOG:
             trace_builder.op_emit_unencrypted_log(std::get<uint32_t>(inst.operands.at(1)));
