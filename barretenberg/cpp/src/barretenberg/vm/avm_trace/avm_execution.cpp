--- conflicted
+++ resolved
@@ -52,12 +52,9 @@
                                                                    ExecutionHints const& execution_hints)
 {
     auto instructions = Deserialization::parse(bytecode);
-<<<<<<< HEAD
-    auto trace = gen_trace(instructions, calldata, public_inputs_vec, execution_hints);
-=======
     std::vector<FF> returndata{};
-    auto trace = gen_trace(instructions, returndata, calldata, getDefaultPublicInputs());
->>>>>>> 058856e3
+    auto trace = gen_trace(instructions, returndata, calldata, getDefaultPublicInputs(), execution_hints);
+
     auto circuit_builder = bb::AvmCircuitBuilder();
     circuit_builder.set_trace(std::move(trace));
 
