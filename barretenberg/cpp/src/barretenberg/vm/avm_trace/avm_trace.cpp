#include <algorithm>
#include <array>
#include <cassert>
#include <cstddef>
#include <cstdint>
#include <fstream>
#include <iostream>
#include <limits>
#include <set>
#include <string>
#include <sys/types.h>
#include <vector>

#include "barretenberg/common/throw_or_abort.hpp"
#include "barretenberg/vm/avm_trace/avm_helper.hpp"
#include "barretenberg/vm/avm_trace/avm_opcode.hpp"
#include "barretenberg/vm/avm_trace/avm_trace.hpp"

namespace bb::avm_trace {

/**
 * @brief Constructor of a trace builder of AVM. Only serves to set the capacity of the
 *        underlying traces and initialize gas values.
 */
AvmTraceBuilder::AvmTraceBuilder(VmPublicInputs public_inputs, ExecutionHints execution_hints)
    // NOTE: we initialise the environment builder here as it requires public inputs
    : kernel_trace_builder(public_inputs)
    , execution_hints(execution_hints)
{
    main_trace.reserve(AVM_TRACE_SIZE);

    // TODO: think about cast
    gas_trace_builder.set_initial_gas(static_cast<uint32_t>(std::get<KERNEL_INPUTS>(
                                          kernel_trace_builder.public_inputs)[L2_GAS_LEFT_CONTEXT_INPUTS_OFFSET]),
                                      static_cast<uint32_t>(std::get<KERNEL_INPUTS>(
                                          kernel_trace_builder.public_inputs)[DA_GAS_LEFT_CONTEXT_INPUTS_OFFSET]));
}

/**
 * @brief Resetting the internal state so that a new trace can be rebuilt using the same object.
 *
 */
void AvmTraceBuilder::reset()
{
    main_trace.clear();
    mem_trace_builder.reset();
    alu_trace_builder.reset();
    bin_trace_builder.reset();
    kernel_trace_builder.reset();
    return_data_counter = 0;
}

AvmTraceBuilder::IndirectThreeResolution AvmTraceBuilder::resolve_ind_three(
    uint8_t space_id, uint32_t clk, uint8_t indirect, uint32_t a_offset, uint32_t b_offset, uint32_t c_offset)
{
    bool indirect_flag_a = is_operand_indirect(indirect, 0);
    bool indirect_flag_b = is_operand_indirect(indirect, 1);
    bool indirect_flag_c = is_operand_indirect(indirect, 2);

    uint32_t direct_a_offset = a_offset;
    uint32_t direct_b_offset = b_offset;
    uint32_t direct_c_offset = c_offset;

    bool tag_match = true;

    if (indirect_flag_a) {
        auto read_ind_a =
            mem_trace_builder.indirect_read_and_load_from_memory(space_id, clk, IndirectRegister::IND_A, a_offset);
        direct_a_offset = uint32_t(read_ind_a.val);
        tag_match = tag_match && read_ind_a.tag_match;
    }

    if (indirect_flag_b) {
        auto read_ind_b =
            mem_trace_builder.indirect_read_and_load_from_memory(space_id, clk, IndirectRegister::IND_B, b_offset);
        direct_b_offset = uint32_t(read_ind_b.val);
        tag_match = tag_match && read_ind_b.tag_match;
    }

    if (indirect_flag_c) {
        auto read_ind_c =
            mem_trace_builder.indirect_read_and_load_from_memory(space_id, clk, IndirectRegister::IND_C, c_offset);
        direct_c_offset = uint32_t(read_ind_c.val);
        tag_match = tag_match && read_ind_c.tag_match;
    }

    return IndirectThreeResolution{
        .tag_match = tag_match,
        .direct_a_offset = direct_a_offset,
        .direct_b_offset = direct_b_offset,
        .direct_c_offset = direct_c_offset,
        .indirect_flag_a = indirect_flag_a,
        .indirect_flag_b = indirect_flag_b,
        .indirect_flag_c = indirect_flag_c,
    };
}

/**
 * @brief Addition with direct or indirect memory access.
 *
 * @param indirect A byte encoding information about indirect/direct memory access.
 * @param a_offset An index in memory pointing to the first operand of the addition.
 * @param b_offset An index in memory pointing to the second operand of the addition.
 * @param dst_offset An index in memory pointing to the output of the addition.
 * @param in_tag The instruction memory tag of the operands.
 */
void AvmTraceBuilder::op_add(
    uint8_t indirect, uint32_t a_offset, uint32_t b_offset, uint32_t dst_offset, AvmMemoryTag in_tag)
{
    auto clk = static_cast<uint32_t>(main_trace.size()) + 1;

    auto const res = resolve_ind_three(call_ptr, clk, indirect, a_offset, b_offset, dst_offset);
    bool tag_match = res.tag_match;

    // Reading from memory and loading into ia resp. ib.
    auto read_a = mem_trace_builder.read_and_load_from_memory(
        call_ptr, clk, IntermRegister::IA, res.direct_a_offset, in_tag, in_tag);
    auto read_b = mem_trace_builder.read_and_load_from_memory(
        call_ptr, clk, IntermRegister::IB, res.direct_b_offset, in_tag, in_tag);
    tag_match = read_a.tag_match && read_b.tag_match;

    // a + b = c
    FF a = read_a.val;
    FF b = read_b.val;

    // In case of a memory tag error, we do not perform the computation.
    // Therefore, we do not create any entry in ALU table and store the value 0 as
    // output (c) in memory.
    FF c = tag_match ? alu_trace_builder.op_add(a, b, in_tag, clk) : FF(0);

    // Write into memory value c from intermediate register ic.
    mem_trace_builder.write_into_memory(call_ptr, clk, IntermRegister::IC, res.direct_c_offset, c, in_tag, in_tag);

    // Constrain gas cost
    gas_trace_builder.constrain_gas_lookup(clk, OpCode::ADD);

    main_trace.push_back(Row{

        .avm_main_clk = clk,

        .avm_main_alu_in_tag = FF(static_cast<uint32_t>(in_tag)),
        .avm_main_call_ptr = call_ptr,
        .avm_main_ia = a,
        .avm_main_ib = b,
        .avm_main_ic = c,
        .avm_main_ind_a = res.indirect_flag_a ? FF(a_offset) : FF(0),
        .avm_main_ind_b = res.indirect_flag_b ? FF(b_offset) : FF(0),
        .avm_main_ind_c = res.indirect_flag_c ? FF(dst_offset) : FF(0),
        .avm_main_ind_op_a = FF(static_cast<uint32_t>(res.indirect_flag_a)),
        .avm_main_ind_op_b = FF(static_cast<uint32_t>(res.indirect_flag_b)),
        .avm_main_ind_op_c = FF(static_cast<uint32_t>(res.indirect_flag_c)),
        .avm_main_internal_return_ptr = FF(internal_return_ptr),
        .avm_main_mem_idx_a = FF(res.direct_a_offset),
        .avm_main_mem_idx_b = FF(res.direct_b_offset),
        .avm_main_mem_idx_c = FF(res.direct_c_offset),
        .avm_main_mem_op_a = FF(1),
        .avm_main_mem_op_b = FF(1),
        .avm_main_mem_op_c = FF(1),
        .avm_main_pc = FF(pc++),
        .avm_main_r_in_tag = FF(static_cast<uint32_t>(in_tag)),
        .avm_main_rwc = FF(1),
        .avm_main_sel_op_add = FF(1),
        .avm_main_tag_err = FF(static_cast<uint32_t>(!tag_match)),
        .avm_main_w_in_tag = FF(static_cast<uint32_t>(in_tag)),
    });
}

/**
 * @brief Subtraction with direct or indirect memory access.
 *
 * @param indirect A byte encoding information about indirect/direct memory access.
 * @param a_offset An index in memory pointing to the first operand of the subtraction.
 * @param b_offset An index in memory pointing to the second operand of the subtraction.
 * @param dst_offset An index in memory pointing to the output of the subtraction.
 * @param in_tag The instruction memory tag of the operands.
 */
void AvmTraceBuilder::op_sub(
    uint8_t indirect, uint32_t a_offset, uint32_t b_offset, uint32_t dst_offset, AvmMemoryTag in_tag)
{
    auto clk = static_cast<uint32_t>(main_trace.size()) + 1;

    auto const res = resolve_ind_three(call_ptr, clk, indirect, a_offset, b_offset, dst_offset);
    bool tag_match = res.tag_match;

    // Reading from memory and loading into ia resp. ib.
    auto read_a = mem_trace_builder.read_and_load_from_memory(
        call_ptr, clk, IntermRegister::IA, res.direct_a_offset, in_tag, in_tag);
    auto read_b = mem_trace_builder.read_and_load_from_memory(
        call_ptr, clk, IntermRegister::IB, res.direct_b_offset, in_tag, in_tag);
    tag_match = read_a.tag_match && read_b.tag_match;

    // a - b = c
    FF a = read_a.val;
    FF b = read_b.val;

    // In case of a memory tag error, we do not perform the computation.
    // Therefore, we do not create any entry in ALU table and store the value 0 as
    // output (c) in memory.
    FF c = tag_match ? alu_trace_builder.op_sub(a, b, in_tag, clk) : FF(0);

    // Write into memory value c from intermediate register ic.
    mem_trace_builder.write_into_memory(call_ptr, clk, IntermRegister::IC, res.direct_c_offset, c, in_tag, in_tag);

    // Constrain gas cost
    gas_trace_builder.constrain_gas_lookup(clk, OpCode::SUB);

    main_trace.push_back(Row{
        .avm_main_clk = clk,
        .avm_main_alu_in_tag = FF(static_cast<uint32_t>(in_tag)),
        .avm_main_call_ptr = call_ptr,
        .avm_main_ia = a,
        .avm_main_ib = b,
        .avm_main_ic = c,
        .avm_main_ind_a = res.indirect_flag_a ? FF(a_offset) : FF(0),
        .avm_main_ind_b = res.indirect_flag_b ? FF(b_offset) : FF(0),
        .avm_main_ind_c = res.indirect_flag_c ? FF(dst_offset) : FF(0),
        .avm_main_ind_op_a = FF(static_cast<uint32_t>(res.indirect_flag_a)),
        .avm_main_ind_op_b = FF(static_cast<uint32_t>(res.indirect_flag_b)),
        .avm_main_ind_op_c = FF(static_cast<uint32_t>(res.indirect_flag_c)),
        .avm_main_internal_return_ptr = FF(internal_return_ptr),
        .avm_main_mem_idx_a = FF(res.direct_a_offset),
        .avm_main_mem_idx_b = FF(res.direct_b_offset),
        .avm_main_mem_idx_c = FF(res.direct_c_offset),
        .avm_main_mem_op_a = FF(1),
        .avm_main_mem_op_b = FF(1),
        .avm_main_mem_op_c = FF(1),
        .avm_main_pc = FF(pc++),
        .avm_main_r_in_tag = FF(static_cast<uint32_t>(in_tag)),
        .avm_main_rwc = FF(1),
        .avm_main_sel_op_sub = FF(1),
        .avm_main_tag_err = FF(static_cast<uint32_t>(!tag_match)),
        .avm_main_w_in_tag = FF(static_cast<uint32_t>(in_tag)),
    });
}

/**
 * @brief Multiplication with direct or indirect memory access.
 *
 * @param indirect A byte encoding information about indirect/direct memory access.
 * @param a_offset An index in memory pointing to the first operand of the multiplication.
 * @param b_offset An index in memory pointing to the second operand of the multiplication.
 * @param dst_offset An index in memory pointing to the output of the multiplication.
 * @param in_tag The instruction memory tag of the operands.
 */
void AvmTraceBuilder::op_mul(
    uint8_t indirect, uint32_t a_offset, uint32_t b_offset, uint32_t dst_offset, AvmMemoryTag in_tag)
{
    auto clk = static_cast<uint32_t>(main_trace.size()) + 1;

    auto const res = resolve_ind_three(call_ptr, clk, indirect, a_offset, b_offset, dst_offset);
    bool tag_match = res.tag_match;

    // Reading from memory and loading into ia resp. ib.
    auto read_a = mem_trace_builder.read_and_load_from_memory(
        call_ptr, clk, IntermRegister::IA, res.direct_a_offset, in_tag, in_tag);
    auto read_b = mem_trace_builder.read_and_load_from_memory(
        call_ptr, clk, IntermRegister::IB, res.direct_b_offset, in_tag, in_tag);
    tag_match = read_a.tag_match && read_b.tag_match;

    // a * b = c
    FF a = read_a.val;
    FF b = read_b.val;

    // In case of a memory tag error, we do not perform the computation.
    // Therefore, we do not create any entry in ALU table and store the value 0 as
    // output (c) in memory.
    FF c = tag_match ? alu_trace_builder.op_mul(a, b, in_tag, clk) : FF(0);

    // Write into memory value c from intermediate register ic.
    mem_trace_builder.write_into_memory(call_ptr, clk, IntermRegister::IC, res.direct_c_offset, c, in_tag, in_tag);

    // Constrain gas cost
    gas_trace_builder.constrain_gas_lookup(clk, OpCode::MUL);

    main_trace.push_back(Row{
        .avm_main_clk = clk,
        .avm_main_alu_in_tag = FF(static_cast<uint32_t>(in_tag)),
        .avm_main_call_ptr = call_ptr,
        .avm_main_ia = a,
        .avm_main_ib = b,
        .avm_main_ic = c,
        .avm_main_ind_a = res.indirect_flag_a ? FF(a_offset) : FF(0),
        .avm_main_ind_b = res.indirect_flag_b ? FF(b_offset) : FF(0),
        .avm_main_ind_c = res.indirect_flag_c ? FF(dst_offset) : FF(0),
        .avm_main_ind_op_a = FF(static_cast<uint32_t>(res.indirect_flag_a)),
        .avm_main_ind_op_b = FF(static_cast<uint32_t>(res.indirect_flag_b)),
        .avm_main_ind_op_c = FF(static_cast<uint32_t>(res.indirect_flag_c)),
        .avm_main_internal_return_ptr = FF(internal_return_ptr),
        .avm_main_mem_idx_a = FF(res.direct_a_offset),
        .avm_main_mem_idx_b = FF(res.direct_b_offset),
        .avm_main_mem_idx_c = FF(res.direct_c_offset),
        .avm_main_mem_op_a = FF(1),
        .avm_main_mem_op_b = FF(1),
        .avm_main_mem_op_c = FF(1),
        .avm_main_pc = FF(pc++),
        .avm_main_r_in_tag = FF(static_cast<uint32_t>(in_tag)),
        .avm_main_rwc = FF(1),
        .avm_main_sel_op_mul = FF(1),
        .avm_main_tag_err = FF(static_cast<uint32_t>(!tag_match)),
        .avm_main_w_in_tag = FF(static_cast<uint32_t>(in_tag)),
    });
}

/**
 * @brief Finite field division with direct or indirect memory access.
 *
 * @param indirect A byte encoding information about indirect/direct memory access.
 * @param a_offset An index in memory pointing to the first operand of the division.
 * @param b_offset An index in memory pointing to the second operand of the division.
 * @param dst_offset An index in memory pointing to the output of the division.
 * @param in_tag The instruction memory tag of the operands.
 */
void AvmTraceBuilder::op_fdiv(uint8_t indirect, uint32_t a_offset, uint32_t b_offset, uint32_t dst_offset)
{
    auto clk = static_cast<uint32_t>(main_trace.size()) + 1;

    auto const res = resolve_ind_three(call_ptr, clk, indirect, a_offset, b_offset, dst_offset);
    bool tag_match = res.tag_match;

    // Reading from memory and loading into ia resp. ib.
    auto read_a = mem_trace_builder.read_and_load_from_memory(
        call_ptr, clk, IntermRegister::IA, res.direct_a_offset, AvmMemoryTag::FF, AvmMemoryTag::FF);
    auto read_b = mem_trace_builder.read_and_load_from_memory(
        call_ptr, clk, IntermRegister::IB, res.direct_b_offset, AvmMemoryTag::FF, AvmMemoryTag::FF);
    tag_match = read_a.tag_match && read_b.tag_match;

    // a * b^(-1) = c
    FF a = read_a.val;
    FF b = read_b.val;
    FF c;
    FF inv;
    FF error;

    if (!b.is_zero()) {

        inv = b.invert();
        c = a * inv;
        error = 0;
    } else {
        inv = 1;
        c = 0;
        error = 1;
    }

    // Write into memory value c from intermediate register ic.
    mem_trace_builder.write_into_memory(
        call_ptr, clk, IntermRegister::IC, res.direct_c_offset, c, AvmMemoryTag::FF, AvmMemoryTag::FF);

    // Constrain gas cost
    gas_trace_builder.constrain_gas_lookup(clk, OpCode::FDIV);

    main_trace.push_back(Row{
        .avm_main_clk = clk,
        .avm_main_call_ptr = call_ptr,
        .avm_main_ia = tag_match ? a : FF(0),
        .avm_main_ib = tag_match ? b : FF(0),
        .avm_main_ic = tag_match ? c : FF(0),
        .avm_main_ind_a = res.indirect_flag_a ? FF(a_offset) : FF(0),
        .avm_main_ind_b = res.indirect_flag_b ? FF(b_offset) : FF(0),
        .avm_main_ind_c = res.indirect_flag_c ? FF(dst_offset) : FF(0),
        .avm_main_ind_op_a = FF(static_cast<uint32_t>(res.indirect_flag_a)),
        .avm_main_ind_op_b = FF(static_cast<uint32_t>(res.indirect_flag_b)),
        .avm_main_ind_op_c = FF(static_cast<uint32_t>(res.indirect_flag_c)),
        .avm_main_internal_return_ptr = FF(internal_return_ptr),
        .avm_main_inv = tag_match ? inv : FF(1),
        .avm_main_mem_idx_a = FF(res.direct_a_offset),
        .avm_main_mem_idx_b = FF(res.direct_b_offset),
        .avm_main_mem_idx_c = FF(res.direct_c_offset),
        .avm_main_mem_op_a = FF(1),
        .avm_main_mem_op_b = FF(1),
        .avm_main_mem_op_c = FF(1),
        .avm_main_op_err = tag_match ? error : FF(1),
        .avm_main_pc = FF(pc++),
        .avm_main_r_in_tag = FF(static_cast<uint32_t>(AvmMemoryTag::FF)),
        .avm_main_rwc = FF(1),
        .avm_main_sel_op_fdiv = FF(1),
        .avm_main_tag_err = FF(static_cast<uint32_t>(!tag_match)),
        .avm_main_w_in_tag = FF(static_cast<uint32_t>(AvmMemoryTag::FF)),
    });
}

/**
 * @brief Bitwise not with direct or indirect memory access.
 *
 * @param indirect A byte encoding information about indirect/direct memory access.
 * @param a_offset An index in memory pointing to the only operand of Not.
 * @param dst_offset An index in memory pointing to the output of Not.
 * @param in_tag The instruction memory tag of the operands.
 */
void AvmTraceBuilder::op_not(uint8_t indirect, uint32_t a_offset, uint32_t dst_offset, AvmMemoryTag in_tag)
{
    auto clk = static_cast<uint32_t>(main_trace.size()) + 1;
    bool tag_match = true;
    uint32_t direct_a_offset = a_offset;
    uint32_t direct_dst_offset = dst_offset;

    bool indirect_a_flag = is_operand_indirect(indirect, 0);
    bool indirect_c_flag = is_operand_indirect(indirect, 1);

    if (indirect_a_flag) {
        auto read_ind_a =
            mem_trace_builder.indirect_read_and_load_from_memory(call_ptr, clk, IndirectRegister::IND_A, a_offset);
        tag_match = read_ind_a.tag_match;
        direct_a_offset = uint32_t(read_ind_a.val);
    }

    if (indirect_c_flag) {
        auto read_ind_c =
            mem_trace_builder.indirect_read_and_load_from_memory(call_ptr, clk, IndirectRegister::IND_C, dst_offset);
        tag_match = tag_match && read_ind_c.tag_match;
        direct_dst_offset = uint32_t(read_ind_c.val);
    }

    // Reading from memory and loading into ia.
    auto read_a =
        mem_trace_builder.read_and_load_from_memory(call_ptr, clk, IntermRegister::IA, direct_a_offset, in_tag, in_tag);
    tag_match = read_a.tag_match && tag_match;
    // ~a = c
    FF a = read_a.val;

    // In case of a memory tag error, we do not perform the computation.
    // Therefore, we do not create any entry in ALU table and store the value 0 as
    // output (c) in memory.
    FF c = tag_match ? alu_trace_builder.op_not(a, in_tag, clk) : FF(0);

    // Write into memory value c from intermediate register ic.
    mem_trace_builder.write_into_memory(call_ptr, clk, IntermRegister::IC, direct_dst_offset, c, in_tag, in_tag);

    // Constrain gas cost
    gas_trace_builder.constrain_gas_lookup(clk, OpCode::NOT);

    main_trace.push_back(Row{
        .avm_main_clk = clk,
        .avm_main_alu_in_tag = FF(static_cast<uint32_t>(in_tag)),
        .avm_main_call_ptr = call_ptr,
        .avm_main_ia = a,
        .avm_main_ic = c,
        .avm_main_ind_a = indirect_a_flag ? FF(a_offset) : FF(0),
        .avm_main_ind_c = indirect_c_flag ? FF(dst_offset) : FF(0),
        .avm_main_ind_op_a = FF(static_cast<uint32_t>(indirect_a_flag)),
        .avm_main_ind_op_c = FF(static_cast<uint32_t>(indirect_c_flag)),
        .avm_main_internal_return_ptr = FF(internal_return_ptr),
        .avm_main_mem_idx_a = FF(direct_a_offset),
        .avm_main_mem_idx_c = FF(direct_dst_offset),
        .avm_main_mem_op_a = FF(1),
        .avm_main_mem_op_c = FF(1),
        .avm_main_pc = FF(pc++),
        .avm_main_r_in_tag = FF(static_cast<uint32_t>(in_tag)),
        .avm_main_rwc = FF(1),
        .avm_main_sel_op_not = FF(1),
        .avm_main_tag_err = FF(static_cast<uint32_t>(!read_a.tag_match)),
        .avm_main_w_in_tag = FF(static_cast<uint32_t>(in_tag)),
    });
}

/**
 * @brief Equality with direct or indirect memory access.
 *
 * @param indirect A byte encoding information about indirect/direct memory access.
 * @param a_offset An index in memory pointing to the first operand of the equality.
 * @param b_offset An index in memory pointing to the second operand of the equality.
 * @param dst_offset An index in memory pointing to the output of the equality.
 * @param in_tag The instruction memory tag of the operands.
 */
void AvmTraceBuilder::op_eq(
    uint8_t indirect, uint32_t a_offset, uint32_t b_offset, uint32_t dst_offset, AvmMemoryTag in_tag)
{
    auto clk = static_cast<uint32_t>(main_trace.size()) + 1;

    auto const res = resolve_ind_three(call_ptr, clk, indirect, a_offset, b_offset, dst_offset);
    bool tag_match = res.tag_match;

    // Reading from memory and loading into ia resp. ib.
    auto read_a = mem_trace_builder.read_and_load_from_memory(
        call_ptr, clk, IntermRegister::IA, res.direct_a_offset, in_tag, AvmMemoryTag::U8);
    auto read_b = mem_trace_builder.read_and_load_from_memory(
        call_ptr, clk, IntermRegister::IB, res.direct_b_offset, in_tag, AvmMemoryTag::U8);
    tag_match = read_a.tag_match && read_b.tag_match;

    FF a = read_a.val;
    FF b = read_b.val;

    // In case of a memory tag error, we do not perform the computation.
    // Therefore, we do not create any entry in ALU table and store the value 0 as
    // output (c) in memory.
    FF c = tag_match ? alu_trace_builder.op_eq(a, b, in_tag, clk) : FF(0);

    // Write into memory value c from intermediate register ic.
    mem_trace_builder.write_into_memory(
        call_ptr, clk, IntermRegister::IC, res.direct_c_offset, c, in_tag, AvmMemoryTag::U8);

    // Constrain gas cost
    gas_trace_builder.constrain_gas_lookup(clk, OpCode::EQ);

    main_trace.push_back(Row{
        .avm_main_clk = clk,
        .avm_main_alu_in_tag = FF(static_cast<uint32_t>(in_tag)),
        .avm_main_call_ptr = call_ptr,
        .avm_main_ia = a,
        .avm_main_ib = b,
        .avm_main_ic = c,
        .avm_main_ind_a = res.indirect_flag_a ? FF(a_offset) : FF(0),
        .avm_main_ind_b = res.indirect_flag_b ? FF(b_offset) : FF(0),
        .avm_main_ind_c = res.indirect_flag_c ? FF(dst_offset) : FF(0),
        .avm_main_ind_op_a = FF(static_cast<uint32_t>(res.indirect_flag_a)),
        .avm_main_ind_op_b = FF(static_cast<uint32_t>(res.indirect_flag_b)),
        .avm_main_ind_op_c = FF(static_cast<uint32_t>(res.indirect_flag_c)),
        .avm_main_internal_return_ptr = FF(internal_return_ptr),
        .avm_main_mem_idx_a = FF(res.direct_a_offset),
        .avm_main_mem_idx_b = FF(res.direct_b_offset),
        .avm_main_mem_idx_c = FF(res.direct_c_offset),
        .avm_main_mem_op_a = FF(1),
        .avm_main_mem_op_b = FF(1),
        .avm_main_mem_op_c = FF(1),
        .avm_main_pc = FF(pc++),
        .avm_main_r_in_tag = FF(static_cast<uint32_t>(in_tag)),
        .avm_main_rwc = FF(1),
        .avm_main_sel_op_eq = FF(1),
        .avm_main_tag_err = FF(static_cast<uint32_t>(!tag_match)),
        .avm_main_w_in_tag = FF(static_cast<uint32_t>(AvmMemoryTag::U8)),
    });
}

void AvmTraceBuilder::op_and(
    uint8_t indirect, uint32_t a_offset, uint32_t b_offset, uint32_t dst_offset, AvmMemoryTag in_tag)
{
    auto clk = static_cast<uint32_t>(main_trace.size()) + 1;

    auto const res = resolve_ind_three(call_ptr, clk, indirect, a_offset, b_offset, dst_offset);
    bool tag_match = res.tag_match;

    // Reading from memory and loading into ia resp. ib.
    auto read_a = mem_trace_builder.read_and_load_from_memory(
        call_ptr, clk, IntermRegister::IA, res.direct_a_offset, in_tag, in_tag);
    auto read_b = mem_trace_builder.read_and_load_from_memory(
        call_ptr, clk, IntermRegister::IB, res.direct_b_offset, in_tag, in_tag);
    tag_match = read_a.tag_match && read_b.tag_match;

    FF a = tag_match ? read_a.val : FF(0);
    FF b = tag_match ? read_b.val : FF(0);

    FF c = tag_match ? bin_trace_builder.op_and(a, b, in_tag, clk) : FF(0);

    // Write into memory value c from intermediate register ic.
    mem_trace_builder.write_into_memory(call_ptr, clk, IntermRegister::IC, res.direct_c_offset, c, in_tag, in_tag);

    // Constrain gas cost
    gas_trace_builder.constrain_gas_lookup(clk, OpCode::AND);

    main_trace.push_back(Row{
        .avm_main_clk = clk,
        .avm_main_bin_op_id = FF(0),
        .avm_main_bin_sel = FF(1),
        .avm_main_call_ptr = call_ptr,
        .avm_main_ia = a,
        .avm_main_ib = b,
        .avm_main_ic = c,
        .avm_main_ind_a = res.indirect_flag_a ? FF(a_offset) : FF(0),
        .avm_main_ind_b = res.indirect_flag_b ? FF(b_offset) : FF(0),
        .avm_main_ind_c = res.indirect_flag_c ? FF(dst_offset) : FF(0),
        .avm_main_ind_op_a = FF(static_cast<uint32_t>(res.indirect_flag_a)),
        .avm_main_ind_op_b = FF(static_cast<uint32_t>(res.indirect_flag_b)),
        .avm_main_ind_op_c = FF(static_cast<uint32_t>(res.indirect_flag_c)),
        .avm_main_internal_return_ptr = FF(internal_return_ptr),
        .avm_main_mem_idx_a = FF(res.direct_a_offset),
        .avm_main_mem_idx_b = FF(res.direct_b_offset),
        .avm_main_mem_idx_c = FF(res.direct_c_offset),
        .avm_main_mem_op_a = FF(1),
        .avm_main_mem_op_b = FF(1),
        .avm_main_mem_op_c = FF(1),
        .avm_main_pc = FF(pc++),
        .avm_main_r_in_tag = FF(static_cast<uint32_t>(in_tag)),
        .avm_main_rwc = FF(1),
        .avm_main_sel_op_and = FF(1),
        .avm_main_tag_err = FF(static_cast<uint32_t>(!tag_match)),
        .avm_main_w_in_tag = FF(static_cast<uint32_t>(in_tag)),
    });
}

void AvmTraceBuilder::op_or(
    uint8_t indirect, uint32_t a_offset, uint32_t b_offset, uint32_t dst_offset, AvmMemoryTag in_tag)
{
    auto clk = static_cast<uint32_t>(main_trace.size()) + 1;

    auto const res = resolve_ind_three(call_ptr, clk, indirect, a_offset, b_offset, dst_offset);
    bool tag_match = res.tag_match;

    // Reading from memory and loading into ia resp. ib.
    auto read_a = mem_trace_builder.read_and_load_from_memory(
        call_ptr, clk, IntermRegister::IA, res.direct_a_offset, in_tag, in_tag);
    auto read_b = mem_trace_builder.read_and_load_from_memory(
        call_ptr, clk, IntermRegister::IB, res.direct_b_offset, in_tag, in_tag);
    tag_match = read_a.tag_match && read_b.tag_match;

    FF a = tag_match ? read_a.val : FF(0);
    FF b = tag_match ? read_b.val : FF(0);

    FF c = tag_match ? bin_trace_builder.op_or(a, b, in_tag, clk) : FF(0);

    // Write into memory value c from intermediate register ic.
    mem_trace_builder.write_into_memory(call_ptr, clk, IntermRegister::IC, res.direct_c_offset, c, in_tag, in_tag);

    // Constrain gas cost
    gas_trace_builder.constrain_gas_lookup(clk, OpCode::OR);

    main_trace.push_back(Row{
        .avm_main_clk = clk,
        .avm_main_bin_op_id = FF(1),
        .avm_main_bin_sel = FF(1),
        .avm_main_call_ptr = call_ptr,
        .avm_main_ia = a,
        .avm_main_ib = b,
        .avm_main_ic = c,
        .avm_main_ind_a = res.indirect_flag_a ? FF(a_offset) : FF(0),
        .avm_main_ind_b = res.indirect_flag_b ? FF(b_offset) : FF(0),
        .avm_main_ind_c = res.indirect_flag_c ? FF(dst_offset) : FF(0),
        .avm_main_ind_op_a = FF(static_cast<uint32_t>(res.indirect_flag_a)),
        .avm_main_ind_op_b = FF(static_cast<uint32_t>(res.indirect_flag_b)),
        .avm_main_ind_op_c = FF(static_cast<uint32_t>(res.indirect_flag_c)),
        .avm_main_internal_return_ptr = FF(internal_return_ptr),
        .avm_main_mem_idx_a = FF(res.direct_a_offset),
        .avm_main_mem_idx_b = FF(res.direct_b_offset),
        .avm_main_mem_idx_c = FF(res.direct_c_offset),
        .avm_main_mem_op_a = FF(1),
        .avm_main_mem_op_b = FF(1),
        .avm_main_mem_op_c = FF(1),
        .avm_main_pc = FF(pc++),
        .avm_main_r_in_tag = FF(static_cast<uint32_t>(in_tag)),
        .avm_main_rwc = FF(1),
        .avm_main_sel_op_or = FF(1),
        .avm_main_tag_err = FF(static_cast<uint32_t>(!tag_match)),
        .avm_main_w_in_tag = FF(static_cast<uint32_t>(in_tag)),
    });
}

void AvmTraceBuilder::op_xor(
    uint8_t indirect, uint32_t a_offset, uint32_t b_offset, uint32_t dst_offset, AvmMemoryTag in_tag)
{
    auto clk = static_cast<uint32_t>(main_trace.size()) + 1;

    auto const res = resolve_ind_three(call_ptr, clk, indirect, a_offset, b_offset, dst_offset);
    bool tag_match = res.tag_match;

    // Reading from memory and loading into ia resp. ib.
    auto read_a = mem_trace_builder.read_and_load_from_memory(
        call_ptr, clk, IntermRegister::IA, res.direct_a_offset, in_tag, in_tag);
    auto read_b = mem_trace_builder.read_and_load_from_memory(
        call_ptr, clk, IntermRegister::IB, res.direct_b_offset, in_tag, in_tag);
    tag_match = read_a.tag_match && read_b.tag_match;

    FF a = tag_match ? read_a.val : FF(0);
    FF b = tag_match ? read_b.val : FF(0);

    FF c = tag_match ? bin_trace_builder.op_xor(a, b, in_tag, clk) : FF(0);

    // Write into memory value c from intermediate register ic.
    mem_trace_builder.write_into_memory(call_ptr, clk, IntermRegister::IC, res.direct_c_offset, c, in_tag, in_tag);

    // Constrain gas cost
    gas_trace_builder.constrain_gas_lookup(clk, OpCode::XOR);

    main_trace.push_back(Row{
        .avm_main_clk = clk,
        .avm_main_bin_op_id = FF(2),
        .avm_main_bin_sel = FF(1),
        .avm_main_call_ptr = call_ptr,
        .avm_main_ia = a,
        .avm_main_ib = b,
        .avm_main_ic = c,
        .avm_main_ind_a = res.indirect_flag_a ? FF(a_offset) : FF(0),
        .avm_main_ind_b = res.indirect_flag_b ? FF(b_offset) : FF(0),
        .avm_main_ind_c = res.indirect_flag_c ? FF(dst_offset) : FF(0),
        .avm_main_ind_op_a = FF(static_cast<uint32_t>(res.indirect_flag_a)),
        .avm_main_ind_op_b = FF(static_cast<uint32_t>(res.indirect_flag_b)),
        .avm_main_ind_op_c = FF(static_cast<uint32_t>(res.indirect_flag_c)),
        .avm_main_internal_return_ptr = FF(internal_return_ptr),
        .avm_main_mem_idx_a = FF(res.direct_a_offset),
        .avm_main_mem_idx_b = FF(res.direct_b_offset),
        .avm_main_mem_idx_c = FF(res.direct_c_offset),
        .avm_main_mem_op_a = FF(1),
        .avm_main_mem_op_b = FF(1),
        .avm_main_mem_op_c = FF(1),
        .avm_main_pc = FF(pc++),
        .avm_main_r_in_tag = FF(static_cast<uint32_t>(in_tag)),
        .avm_main_rwc = FF(1),
        .avm_main_sel_op_xor = FF(1),
        .avm_main_tag_err = FF(static_cast<uint32_t>(!tag_match)),
        .avm_main_w_in_tag = FF(static_cast<uint32_t>(in_tag)),
    });
}

void AvmTraceBuilder::op_lt(
    uint8_t indirect, uint32_t a_offset, uint32_t b_offset, uint32_t dst_offset, AvmMemoryTag in_tag)
{
    auto clk = static_cast<uint32_t>(main_trace.size()) + 1;

    auto const res = resolve_ind_three(call_ptr, clk, indirect, a_offset, b_offset, dst_offset);
    bool tag_match = res.tag_match;

    // Reading from memory and loading into ia resp. ib.
    auto read_a = mem_trace_builder.read_and_load_from_memory(
        call_ptr, clk, IntermRegister::IA, res.direct_a_offset, in_tag, AvmMemoryTag::U8);
    auto read_b = mem_trace_builder.read_and_load_from_memory(
        call_ptr, clk, IntermRegister::IB, res.direct_b_offset, in_tag, AvmMemoryTag::U8);
    tag_match = read_a.tag_match && read_b.tag_match;

    FF a = tag_match ? read_a.val : FF(0);
    FF b = tag_match ? read_b.val : FF(0);

    FF c = tag_match ? alu_trace_builder.op_lt(a, b, in_tag, clk) : FF(0);

    // Write into memory value c from intermediate register ic.
    mem_trace_builder.write_into_memory(
        call_ptr, clk, IntermRegister::IC, res.direct_c_offset, c, in_tag, AvmMemoryTag::U8);

    // Constrain gas cost
    gas_trace_builder.constrain_gas_lookup(clk, OpCode::LT);

    main_trace.push_back(Row{
        .avm_main_clk = clk,
        .avm_main_alu_in_tag = FF(static_cast<uint32_t>(in_tag)),
        .avm_main_call_ptr = call_ptr,
        .avm_main_ia = a,
        .avm_main_ib = b,
        .avm_main_ic = c,
        .avm_main_ind_a = res.indirect_flag_a ? FF(a_offset) : FF(0),
        .avm_main_ind_b = res.indirect_flag_b ? FF(b_offset) : FF(0),
        .avm_main_ind_c = res.indirect_flag_c ? FF(dst_offset) : FF(0),
        .avm_main_ind_op_a = FF(static_cast<uint32_t>(res.indirect_flag_a)),
        .avm_main_ind_op_b = FF(static_cast<uint32_t>(res.indirect_flag_b)),
        .avm_main_ind_op_c = FF(static_cast<uint32_t>(res.indirect_flag_c)),
        .avm_main_internal_return_ptr = FF(internal_return_ptr),
        .avm_main_mem_idx_a = FF(res.direct_a_offset),
        .avm_main_mem_idx_b = FF(res.direct_b_offset),
        .avm_main_mem_idx_c = FF(res.direct_c_offset),
        .avm_main_mem_op_a = FF(1),
        .avm_main_mem_op_b = FF(1),
        .avm_main_mem_op_c = FF(1),
        .avm_main_pc = FF(pc++),
        .avm_main_r_in_tag = FF(static_cast<uint32_t>(in_tag)),
        .avm_main_rwc = FF(1),
        .avm_main_sel_op_lt = FF(1),
        .avm_main_tag_err = FF(static_cast<uint32_t>(!tag_match)),
        .avm_main_w_in_tag = FF(static_cast<uint32_t>(AvmMemoryTag::U8)),
    });
}

void AvmTraceBuilder::op_lte(
    uint8_t indirect, uint32_t a_offset, uint32_t b_offset, uint32_t dst_offset, AvmMemoryTag in_tag)
{
    auto clk = static_cast<uint32_t>(main_trace.size()) + 1;

    auto const res = resolve_ind_three(call_ptr, clk, indirect, a_offset, b_offset, dst_offset);
    bool tag_match = res.tag_match;

    // Reading from memory and loading into ia resp. ib.
    auto read_a = mem_trace_builder.read_and_load_from_memory(
        call_ptr, clk, IntermRegister::IA, res.direct_a_offset, in_tag, AvmMemoryTag::U8);
    auto read_b = mem_trace_builder.read_and_load_from_memory(
        call_ptr, clk, IntermRegister::IB, res.direct_b_offset, in_tag, AvmMemoryTag::U8);
    tag_match = read_a.tag_match && read_b.tag_match;

    FF a = tag_match ? read_a.val : FF(0);
    FF b = tag_match ? read_b.val : FF(0);

    FF c = tag_match ? alu_trace_builder.op_lte(a, b, in_tag, clk) : FF(0);

    // Write into memory value c from intermediate register ic.
    mem_trace_builder.write_into_memory(
        call_ptr, clk, IntermRegister::IC, res.direct_c_offset, c, in_tag, AvmMemoryTag::U8);

    // Constrain gas cost
    gas_trace_builder.constrain_gas_lookup(clk, OpCode::LTE);

    main_trace.push_back(Row{
        .avm_main_clk = clk,
        .avm_main_alu_in_tag = FF(static_cast<uint32_t>(in_tag)),
        .avm_main_call_ptr = call_ptr,
        .avm_main_ia = a,
        .avm_main_ib = b,
        .avm_main_ic = c,
        .avm_main_ind_a = res.indirect_flag_a ? FF(a_offset) : FF(0),
        .avm_main_ind_b = res.indirect_flag_b ? FF(b_offset) : FF(0),
        .avm_main_ind_c = res.indirect_flag_c ? FF(dst_offset) : FF(0),
        .avm_main_ind_op_a = FF(static_cast<uint32_t>(res.indirect_flag_a)),
        .avm_main_ind_op_b = FF(static_cast<uint32_t>(res.indirect_flag_b)),
        .avm_main_ind_op_c = FF(static_cast<uint32_t>(res.indirect_flag_c)),
        .avm_main_internal_return_ptr = FF(internal_return_ptr),
        .avm_main_mem_idx_a = FF(res.direct_a_offset),
        .avm_main_mem_idx_b = FF(res.direct_b_offset),
        .avm_main_mem_idx_c = FF(res.direct_c_offset),
        .avm_main_mem_op_a = FF(1),
        .avm_main_mem_op_b = FF(1),
        .avm_main_mem_op_c = FF(1),
        .avm_main_pc = FF(pc++),
        .avm_main_r_in_tag = FF(static_cast<uint32_t>(in_tag)),
        .avm_main_rwc = FF(1),
        .avm_main_sel_op_lte = FF(1),
        .avm_main_tag_err = FF(static_cast<uint32_t>(!tag_match)),
        .avm_main_w_in_tag = FF(static_cast<uint32_t>(AvmMemoryTag::U8)),
    });
}

void AvmTraceBuilder::op_shr(
    uint8_t indirect, uint32_t a_offset, uint32_t b_offset, uint32_t dst_offset, AvmMemoryTag in_tag)
{

    auto clk = static_cast<uint32_t>(main_trace.size()) + 1;

    auto const res = resolve_ind_three(call_ptr, clk, indirect, a_offset, b_offset, dst_offset);
    bool tag_match = res.tag_match;

    // Reading from memory and loading into ia resp. ib.
    auto read_a = mem_trace_builder.read_and_load_from_memory(
        call_ptr, clk, IntermRegister::IA, res.direct_a_offset, in_tag, in_tag);
    auto read_b = mem_trace_builder.read_and_load_from_memory(
        call_ptr, clk, IntermRegister::IB, res.direct_b_offset, in_tag, in_tag);
    tag_match = read_a.tag_match && read_b.tag_match;

    FF a = tag_match ? read_a.val : FF(0);
    FF b = tag_match ? read_b.val : FF(0);

    FF c = tag_match ? alu_trace_builder.op_shr(a, b, in_tag, clk) : FF(0);

    // Write into memory value c from intermediate register ic.
    mem_trace_builder.write_into_memory(call_ptr, clk, IntermRegister::IC, res.direct_c_offset, c, in_tag, in_tag);

    // Constrain gas cost
    gas_trace_builder.constrain_gas_lookup(clk, OpCode::SHR);

    main_trace.push_back(Row{
        .avm_main_clk = clk,
        .avm_main_alu_in_tag = FF(static_cast<uint32_t>(in_tag)),
        .avm_main_call_ptr = call_ptr,
        .avm_main_ia = a,
        .avm_main_ib = b,
        .avm_main_ic = c,
        .avm_main_ind_a = res.indirect_flag_a ? FF(a_offset) : FF(0),
        .avm_main_ind_b = res.indirect_flag_b ? FF(b_offset) : FF(0),
        .avm_main_ind_c = res.indirect_flag_c ? FF(dst_offset) : FF(0),
        .avm_main_ind_op_a = FF(static_cast<uint32_t>(res.indirect_flag_a)),
        .avm_main_ind_op_b = FF(static_cast<uint32_t>(res.indirect_flag_b)),
        .avm_main_ind_op_c = FF(static_cast<uint32_t>(res.indirect_flag_c)),
        .avm_main_internal_return_ptr = FF(internal_return_ptr),
        .avm_main_mem_idx_a = FF(res.direct_a_offset),
        .avm_main_mem_idx_b = FF(res.direct_b_offset),
        .avm_main_mem_idx_c = FF(res.direct_c_offset),
        .avm_main_mem_op_a = FF(1),
        .avm_main_mem_op_b = FF(1),
        .avm_main_mem_op_c = FF(1),
        .avm_main_pc = FF(pc++),
        .avm_main_r_in_tag = FF(static_cast<uint32_t>(in_tag)),
        .avm_main_rwc = FF(1),
        .avm_main_sel_op_shr = FF(1),
        .avm_main_tag_err = FF(static_cast<uint32_t>(!tag_match)),
        .avm_main_w_in_tag = FF(static_cast<uint32_t>(in_tag)),
    });
}

void AvmTraceBuilder::op_shl(
    uint8_t indirect, uint32_t a_offset, uint32_t b_offset, uint32_t dst_offset, AvmMemoryTag in_tag)
{
    auto clk = static_cast<uint32_t>(main_trace.size()) + 1;

    auto const res = resolve_ind_three(call_ptr, clk, indirect, a_offset, b_offset, dst_offset);
    bool tag_match = res.tag_match;

    // Reading from memory and loading into ia resp. ib.
    auto read_a = mem_trace_builder.read_and_load_from_memory(
        call_ptr, clk, IntermRegister::IA, res.direct_a_offset, in_tag, in_tag);
    auto read_b = mem_trace_builder.read_and_load_from_memory(
        call_ptr, clk, IntermRegister::IB, res.direct_b_offset, in_tag, in_tag);
    tag_match = read_a.tag_match && read_b.tag_match;

    FF a = tag_match ? read_a.val : FF(0);
    FF b = tag_match ? read_b.val : FF(0);

    FF c = tag_match ? alu_trace_builder.op_shl(a, b, in_tag, clk) : FF(0);

    // Write into memory value c from intermediate register ic.
    mem_trace_builder.write_into_memory(call_ptr, clk, IntermRegister::IC, res.direct_c_offset, c, in_tag, in_tag);

    // Constrain gas cost
    gas_trace_builder.constrain_gas_lookup(clk, OpCode::SHL);

    main_trace.push_back(Row{
        .avm_main_clk = clk,
        .avm_main_alu_in_tag = FF(static_cast<uint32_t>(in_tag)),
        .avm_main_call_ptr = call_ptr,
        .avm_main_ia = a,
        .avm_main_ib = b,
        .avm_main_ic = c,
        .avm_main_ind_a = res.indirect_flag_a ? FF(a_offset) : FF(0),
        .avm_main_ind_b = res.indirect_flag_b ? FF(b_offset) : FF(0),
        .avm_main_ind_c = res.indirect_flag_c ? FF(dst_offset) : FF(0),
        .avm_main_ind_op_a = FF(static_cast<uint32_t>(res.indirect_flag_a)),
        .avm_main_ind_op_b = FF(static_cast<uint32_t>(res.indirect_flag_b)),
        .avm_main_ind_op_c = FF(static_cast<uint32_t>(res.indirect_flag_c)),
        .avm_main_internal_return_ptr = FF(internal_return_ptr),
        .avm_main_mem_idx_a = FF(res.direct_a_offset),
        .avm_main_mem_idx_b = FF(res.direct_b_offset),
        .avm_main_mem_idx_c = FF(res.direct_c_offset),
        .avm_main_mem_op_a = FF(1),
        .avm_main_mem_op_b = FF(1),
        .avm_main_mem_op_c = FF(1),
        .avm_main_pc = FF(pc++),
        .avm_main_r_in_tag = FF(static_cast<uint32_t>(in_tag)),
        .avm_main_rwc = FF(1),
        .avm_main_sel_op_shl = FF(1),
        .avm_main_tag_err = FF(static_cast<uint32_t>(!tag_match)),
        .avm_main_w_in_tag = FF(static_cast<uint32_t>(in_tag)),
    });
}

// TODO: Ensure that the bytecode validation and/or deserialization is
//       enforcing that val complies to the tag.
/**
 * @brief Set a constant from bytecode with direct or indirect memory access.
 *        SET opcode is implemented purely as a memory operation. As val is a
 *        constant passed in the bytecode, the deserialization layer or bytecode
 *        validation circuit is enforcing that the constant complies to in_tag.
 *        Therefore, no range check is required as part of this opcode relation.
 *
 * @param indirect A byte encoding information about indirect/direct memory access.
 * @param val The constant to be written upcasted to u128
 * @param dst_offset Memory destination offset where val is written to
 * @param in_tag The instruction memory tag
 */
void AvmTraceBuilder::op_set(uint8_t indirect, uint128_t val, uint32_t dst_offset, AvmMemoryTag in_tag)
{
    auto const clk = static_cast<uint32_t>(main_trace.size()) + 1;
    auto const val_ff = FF{ uint256_t::from_uint128(val) };
    uint32_t direct_dst_offset = dst_offset; // Overriden in indirect mode
    bool indirect_dst_flag = is_operand_indirect(indirect, 0);
    bool tag_match = true;

    if (indirect_dst_flag) {
        auto read_ind_c =
            mem_trace_builder.indirect_read_and_load_from_memory(call_ptr, clk, IndirectRegister::IND_C, dst_offset);
        tag_match = read_ind_c.tag_match;
        direct_dst_offset = uint32_t(read_ind_c.val);
    }

    mem_trace_builder.write_into_memory(
        call_ptr, clk, IntermRegister::IC, direct_dst_offset, val_ff, AvmMemoryTag::U0, in_tag);

    // Constrain gas cost
    gas_trace_builder.constrain_gas_lookup(clk, OpCode::SET);

    main_trace.push_back(Row{
        .avm_main_clk = clk,
        .avm_main_call_ptr = call_ptr,
        .avm_main_ic = val_ff,
        .avm_main_ind_c = indirect_dst_flag ? dst_offset : 0,
        .avm_main_ind_op_c = static_cast<uint32_t>(indirect_dst_flag),
        .avm_main_internal_return_ptr = internal_return_ptr,
        .avm_main_mem_idx_c = direct_dst_offset,
        .avm_main_mem_op_activate_gas = 1, // TODO: remove in the long term
        .avm_main_mem_op_c = 1,
        .avm_main_pc = pc++,
        .avm_main_rwc = 1,
        .avm_main_tag_err = static_cast<uint32_t>(!tag_match),
        .avm_main_w_in_tag = static_cast<uint32_t>(in_tag),
    });
}

/**
 * @brief Copy value and tag from a memory cell at position src_offset to the
 *        memory cell at position dst_offset
 *
 * @param indirect A byte encoding information about indirect/direct memory access.
 * @param src_offset Offset of source memory cell
 * @param dst_offset Offset of destination memory cell
 */
void AvmTraceBuilder::op_mov(uint8_t indirect, uint32_t src_offset, uint32_t dst_offset)
{
    auto const clk = static_cast<uint32_t>(main_trace.size()) + 1;
    bool tag_match = true;
    uint32_t direct_src_offset = src_offset;
    uint32_t direct_dst_offset = dst_offset;

    bool indirect_src_flag = is_operand_indirect(indirect, 0);
    bool indirect_dst_flag = is_operand_indirect(indirect, 1);

    if (indirect_src_flag) {
        auto read_ind_a =
            mem_trace_builder.indirect_read_and_load_from_memory(call_ptr, clk, IndirectRegister::IND_A, src_offset);
        tag_match = read_ind_a.tag_match;
        direct_src_offset = uint32_t(read_ind_a.val);
    }

    if (indirect_dst_flag) {
        auto read_ind_c =
            mem_trace_builder.indirect_read_and_load_from_memory(call_ptr, clk, IndirectRegister::IND_C, dst_offset);
        tag_match = tag_match && read_ind_c.tag_match;
        direct_dst_offset = uint32_t(read_ind_c.val);
    }

    // Reading from memory and loading into ia without tag check.
    auto const [val, tag] = mem_trace_builder.read_and_load_mov_opcode(call_ptr, clk, direct_src_offset);

    // Write into memory from intermediate register ic.
    mem_trace_builder.write_into_memory(call_ptr, clk, IntermRegister::IC, direct_dst_offset, val, tag, tag);

    // Constrain gas cost
    gas_trace_builder.constrain_gas_lookup(clk, OpCode::MOV);

    main_trace.push_back(Row{
        .avm_main_clk = clk,
        .avm_main_call_ptr = call_ptr,
        .avm_main_ia = val,
        .avm_main_ic = val,
        .avm_main_ind_a = indirect_src_flag ? src_offset : 0,
        .avm_main_ind_c = indirect_dst_flag ? dst_offset : 0,
        .avm_main_ind_op_a = static_cast<uint32_t>(indirect_src_flag),
        .avm_main_ind_op_c = static_cast<uint32_t>(indirect_dst_flag),
        .avm_main_internal_return_ptr = internal_return_ptr,
        .avm_main_mem_idx_a = direct_src_offset,
        .avm_main_mem_idx_c = direct_dst_offset,
        .avm_main_mem_op_a = 1,
        .avm_main_mem_op_c = 1,
        .avm_main_pc = pc++,
        .avm_main_r_in_tag = static_cast<uint32_t>(tag),
        .avm_main_rwc = 1,
        .avm_main_sel_mov = 1,
        .avm_main_sel_mov_a = 1,
        .avm_main_tag_err = static_cast<uint32_t>(!tag_match),
        .avm_main_w_in_tag = static_cast<uint32_t>(tag),
    });
}

/**
 * @brief Copy value and tag from a memory cell at position src_offset to the
 *        memory cell at position dst_offset. src_offset is a_offset if the value
 *        defined by cond_offset is non-zero. Otherwise, src_offset is b_offset.
 *
 * @param indirect A byte encoding information about indirect/direct memory access.
 * @param a_offset Offset of first candidate source memory cell
 * @param b_offset Offset of second candidate source memory cell
 * @param cond_offset Offset of the condition determining the source offset (a_offset or b_offset)
 * @param dst_offset Offset of destination memory cell
 */
void AvmTraceBuilder::op_cmov(
    uint8_t indirect, uint32_t a_offset, uint32_t b_offset, uint32_t cond_offset, uint32_t dst_offset)
{
    auto const clk = static_cast<uint32_t>(main_trace.size()) + 1;
    bool tag_match = true;
    uint32_t direct_a_offset = a_offset;
    uint32_t direct_b_offset = b_offset;
    uint32_t direct_cond_offset = cond_offset;
    uint32_t direct_dst_offset = dst_offset;

    bool indirect_a_flag = is_operand_indirect(indirect, 0);
    bool indirect_b_flag = is_operand_indirect(indirect, 1);
    bool indirect_cond_flag = is_operand_indirect(indirect, 2);
    bool indirect_dst_flag = is_operand_indirect(indirect, 3);

    if (indirect_a_flag) {
        auto read_ind_a =
            mem_trace_builder.indirect_read_and_load_from_memory(call_ptr, clk, IndirectRegister::IND_A, a_offset);
        direct_a_offset = uint32_t(read_ind_a.val);
        tag_match = tag_match && read_ind_a.tag_match;
    }

    if (indirect_b_flag) {
        auto read_ind_b =
            mem_trace_builder.indirect_read_and_load_from_memory(call_ptr, clk, IndirectRegister::IND_B, b_offset);
        direct_b_offset = uint32_t(read_ind_b.val);
        tag_match = tag_match && read_ind_b.tag_match;
    }

    if (indirect_cond_flag) {
        auto read_ind_d =
            mem_trace_builder.indirect_read_and_load_from_memory(call_ptr, clk, IndirectRegister::IND_D, cond_offset);
        direct_cond_offset = uint32_t(read_ind_d.val);
        tag_match = tag_match && read_ind_d.tag_match;
    }

    if (indirect_dst_flag) {
        auto read_ind_c =
            mem_trace_builder.indirect_read_and_load_from_memory(call_ptr, clk, IndirectRegister::IND_C, dst_offset);
        direct_dst_offset = uint32_t(read_ind_c.val);
        tag_match = tag_match && read_ind_c.tag_match;
    }

    // Reading from memory and loading into ia or ib without tag check. We also load the conditional value
    // in id without any tag check.
    std::array<AvmMemTraceBuilder::MemEntry, 3> const cmov_res = mem_trace_builder.read_and_load_cmov_opcode(
        call_ptr, clk, direct_a_offset, direct_b_offset, direct_cond_offset);

    AvmMemTraceBuilder::MemEntry const& a_mem_entry = cmov_res.at(0);
    AvmMemTraceBuilder::MemEntry const& b_mem_entry = cmov_res.at(1);
    AvmMemTraceBuilder::MemEntry const& cond_mem_entry = cmov_res.at(2);

    const bool id_zero = cond_mem_entry.val == 0;

    auto const& val = id_zero ? b_mem_entry.val : a_mem_entry.val;
    auto const& tag = id_zero ? b_mem_entry.tag : a_mem_entry.tag;

    // Write into memory from intermediate register ic.
    mem_trace_builder.write_into_memory(call_ptr, clk, IntermRegister::IC, direct_dst_offset, val, tag, tag);

    FF const inv = !id_zero ? cond_mem_entry.val.invert() : 1;

    // Constrain gas cost
    gas_trace_builder.constrain_gas_lookup(clk, OpCode::CMOV);

    main_trace.push_back(Row{
        .avm_main_clk = clk,
        .avm_main_call_ptr = call_ptr,
        .avm_main_ia = a_mem_entry.val,
        .avm_main_ib = b_mem_entry.val,
        .avm_main_ic = val,
        .avm_main_id = cond_mem_entry.val,
        .avm_main_id_zero = static_cast<uint32_t>(id_zero),
        .avm_main_ind_a = indirect_a_flag ? a_offset : 0,
        .avm_main_ind_b = indirect_b_flag ? b_offset : 0,
        .avm_main_ind_c = indirect_dst_flag ? dst_offset : 0,
        .avm_main_ind_d = indirect_cond_flag ? cond_offset : 0,
        .avm_main_ind_op_a = static_cast<uint32_t>(indirect_a_flag),
        .avm_main_ind_op_b = static_cast<uint32_t>(indirect_b_flag),
        .avm_main_ind_op_c = static_cast<uint32_t>(indirect_dst_flag),
        .avm_main_ind_op_d = static_cast<uint32_t>(indirect_cond_flag),
        .avm_main_internal_return_ptr = internal_return_ptr,
        .avm_main_inv = inv,
        .avm_main_mem_idx_a = direct_a_offset,
        .avm_main_mem_idx_b = direct_b_offset,
        .avm_main_mem_idx_c = direct_dst_offset,
        .avm_main_mem_idx_d = direct_cond_offset,
        .avm_main_mem_op_a = 1,
        .avm_main_mem_op_b = 1,
        .avm_main_mem_op_c = 1,
        .avm_main_mem_op_d = 1,
        .avm_main_pc = pc++,
        .avm_main_r_in_tag = static_cast<uint32_t>(tag),
        .avm_main_rwc = 1,
        .avm_main_sel_cmov = 1,
        .avm_main_sel_mov_a = static_cast<uint32_t>(!id_zero),
        .avm_main_sel_mov_b = static_cast<uint32_t>(id_zero),
        .avm_main_tag_err = static_cast<uint32_t>(!tag_match),
        .avm_main_w_in_tag = static_cast<uint32_t>(tag),
    });
}

// Helper function to add kernel lookup operations into the main trace
Row AvmTraceBuilder::create_kernel_lookup_opcode(uint32_t dst_offset, uint32_t selector, FF value, AvmMemoryTag w_tag)
{
    auto const clk = static_cast<uint32_t>(main_trace.size()) + 1;

    AvmMemoryTag r_tag = AvmMemoryTag::U0;
    mem_trace_builder.write_into_memory(call_ptr, clk, IntermRegister::IA, dst_offset, value, r_tag, w_tag);

    return Row{
        .avm_main_clk = clk,
        .avm_kernel_kernel_in_offset = selector,
        .avm_main_call_ptr = call_ptr,
        .avm_main_ia = value,
        .avm_main_ind_a = 0,
        .avm_main_internal_return_ptr = internal_return_ptr,
        .avm_main_mem_idx_a = dst_offset,
        .avm_main_mem_op_a = 1,
        .avm_main_pc = pc++,
        .avm_main_q_kernel_lookup = 1,
        .avm_main_rwa = 1,
        .avm_main_w_in_tag = static_cast<uint32_t>(w_tag),
    };
}

void AvmTraceBuilder::op_sender(uint32_t dst_offset)
{
    FF ia_value = kernel_trace_builder.op_sender();
    Row row = create_kernel_lookup_opcode(dst_offset, SENDER_SELECTOR, ia_value, AvmMemoryTag::FF);
    row.avm_main_sel_op_sender = FF(1);

    // Constrain gas cost
    gas_trace_builder.constrain_gas_lookup(static_cast<uint32_t>(row.avm_main_clk), OpCode::SENDER);

    main_trace.push_back(row);
}

void AvmTraceBuilder::op_address(uint32_t dst_offset)
{
    FF ia_value = kernel_trace_builder.op_address();
    Row row = create_kernel_lookup_opcode(dst_offset, ADDRESS_SELECTOR, ia_value, AvmMemoryTag::FF);
    row.avm_main_sel_op_address = FF(1);

    // Constrain gas cost
    gas_trace_builder.constrain_gas_lookup(static_cast<uint32_t>(row.avm_main_clk), OpCode::ADDRESS);

    main_trace.push_back(row);
}

void AvmTraceBuilder::op_fee_per_da_gas(uint32_t dst_offset)
{
    FF ia_value = kernel_trace_builder.op_fee_per_da_gas();
    Row row = create_kernel_lookup_opcode(dst_offset, FEE_PER_DA_GAS_SELECTOR, ia_value, AvmMemoryTag::FF);
    row.avm_main_sel_op_fee_per_da_gas = FF(1);

    // Constrain gas cost
    gas_trace_builder.constrain_gas_lookup(static_cast<uint32_t>(row.avm_main_clk), OpCode::FEEPERDAGAS);

    main_trace.push_back(row);
}

void AvmTraceBuilder::op_fee_per_l2_gas(uint32_t dst_offset)
{
    FF ia_value = kernel_trace_builder.op_fee_per_l2_gas();
    Row row = create_kernel_lookup_opcode(dst_offset, FEE_PER_L2_GAS_SELECTOR, ia_value, AvmMemoryTag::FF);
    row.avm_main_sel_op_fee_per_l2_gas = FF(1);

    // Constrain gas cost
    gas_trace_builder.constrain_gas_lookup(static_cast<uint32_t>(row.avm_main_clk), OpCode::FEEPERL2GAS);

    main_trace.push_back(row);
}

void AvmTraceBuilder::op_transaction_fee(uint32_t dst_offset)
{
    FF ia_value = kernel_trace_builder.op_transaction_fee();
    Row row = create_kernel_lookup_opcode(dst_offset, TRANSACTION_FEE_SELECTOR, ia_value, AvmMemoryTag::FF);
    row.avm_main_sel_op_transaction_fee = FF(1);

    // Constrain gas cost
    gas_trace_builder.constrain_gas_lookup(static_cast<uint32_t>(row.avm_main_clk), OpCode::TRANSACTIONFEE);

    main_trace.push_back(row);
}

void AvmTraceBuilder::op_chain_id(uint32_t dst_offset)
{
    FF ia_value = kernel_trace_builder.op_chain_id();
    Row row = create_kernel_lookup_opcode(dst_offset, CHAIN_ID_SELECTOR, ia_value, AvmMemoryTag::FF);
    row.avm_main_sel_op_chain_id = FF(1);

    // Constrain gas cost
    gas_trace_builder.constrain_gas_lookup(static_cast<uint32_t>(row.avm_main_clk), OpCode::CHAINID);

    main_trace.push_back(row);
}

void AvmTraceBuilder::op_version(uint32_t dst_offset)
{
    FF ia_value = kernel_trace_builder.op_version();
    Row row = create_kernel_lookup_opcode(dst_offset, VERSION_SELECTOR, ia_value, AvmMemoryTag::FF);
    row.avm_main_sel_op_version = FF(1);

    // Constrain gas cost
    gas_trace_builder.constrain_gas_lookup(static_cast<uint32_t>(row.avm_main_clk), OpCode::VERSION);

    main_trace.push_back(row);
}

void AvmTraceBuilder::op_block_number(uint32_t dst_offset)
{
    FF ia_value = kernel_trace_builder.op_block_number();
    Row row = create_kernel_lookup_opcode(dst_offset, BLOCK_NUMBER_SELECTOR, ia_value, AvmMemoryTag::FF);
    row.avm_main_sel_op_block_number = FF(1);

    // Constrain gas cost
    gas_trace_builder.constrain_gas_lookup(static_cast<uint32_t>(row.avm_main_clk), OpCode::BLOCKNUMBER);

    main_trace.push_back(row);
}

void AvmTraceBuilder::op_coinbase(uint32_t dst_offset)
{
    FF ia_value = kernel_trace_builder.op_coinbase();
    Row row = create_kernel_lookup_opcode(dst_offset, COINBASE_SELECTOR, ia_value, AvmMemoryTag::FF);
    row.avm_main_sel_op_coinbase = FF(1);

    // Constrain gas cost
    gas_trace_builder.constrain_gas_lookup(static_cast<uint32_t>(row.avm_main_clk), OpCode::COINBASE);

    main_trace.push_back(row);
}

void AvmTraceBuilder::op_timestamp(uint32_t dst_offset)
{
    FF ia_value = kernel_trace_builder.op_timestamp();
    Row row = create_kernel_lookup_opcode(dst_offset, TIMESTAMP_SELECTOR, ia_value, AvmMemoryTag::U64);
    row.avm_main_sel_op_timestamp = FF(1);

    // Constrain gas cost
    gas_trace_builder.constrain_gas_lookup(static_cast<uint32_t>(row.avm_main_clk), OpCode::TIMESTAMP);

    main_trace.push_back(row);
}

// Helper function to add kernel lookup operations into the main trace
Row AvmTraceBuilder::create_kernel_output_opcode(uint32_t clk, uint32_t data_offset)
{
    AvmMemTraceBuilder::MemRead read_a = mem_trace_builder.read_and_load_from_memory(
        call_ptr, clk, IntermRegister::IA, data_offset, AvmMemoryTag::FF, AvmMemoryTag::U0);

    return Row{
        .avm_main_clk = clk,
        .avm_main_ia = read_a.val,
        .avm_main_ind_a = 0,
        .avm_main_internal_return_ptr = internal_return_ptr,
        .avm_main_mem_idx_a = data_offset,
        .avm_main_mem_op_a = 1,
        .avm_main_pc = pc++,
        .avm_main_q_kernel_output_lookup = 1,
        .avm_main_r_in_tag = static_cast<uint32_t>(AvmMemoryTag::FF),
        .avm_main_rwa = 0,
    };
}

Row AvmTraceBuilder::create_kernel_output_opcode_with_metadata(
    uint32_t clk, uint32_t data_offset, AvmMemoryTag data_r_tag, uint32_t metadata_offset, AvmMemoryTag metadata_r_tag)
{
    AvmMemTraceBuilder::MemRead read_a = mem_trace_builder.read_and_load_from_memory(
        call_ptr, clk, IntermRegister::IA, data_offset, data_r_tag, AvmMemoryTag::U0);

    AvmMemTraceBuilder::MemRead read_b = mem_trace_builder.read_and_load_from_memory(
        call_ptr, clk, IntermRegister::IB, metadata_offset, metadata_r_tag, AvmMemoryTag::U0);

    return Row{
        .avm_main_clk = clk,
        .avm_main_ia = read_a.val,
        .avm_main_ib = read_b.val,
        .avm_main_ind_a = 0,
        .avm_main_ind_b = 0,
        .avm_main_internal_return_ptr = internal_return_ptr,
        .avm_main_mem_idx_a = data_offset,
        .avm_main_mem_idx_b = metadata_offset,
        .avm_main_mem_op_a = 1,
        .avm_main_mem_op_b = 1,
        .avm_main_pc = pc++,
        .avm_main_q_kernel_output_lookup = 1,
        .avm_main_r_in_tag = static_cast<uint32_t>(data_r_tag),
        .avm_main_rwa = 0,
        .avm_main_rwb = 0,
    };
}

// TODO: fix the naming here - we need it to be different as we are writing a hint
// Row AvmTraceBuilder::create_sload(
//     uint32_t clk, uint32_t data_offset, FF const& data_value, FF const& slot_value, uint32_t slot_offset)
// {
//     // We write the sload into memory, where the sload is an injected value that is mapped to the public inputs
//     mem_trace_builder.write_into_memory(
//         call_ptr, clk, IntermRegister::IA, data_offset, data_value, AvmMemoryTag::FF, AvmMemoryTag::FF);

//     return Row{
//         .avm_main_clk = clk,
//         .avm_main_ia = data_value,
//         .avm_main_ib = slot_value,
//         .avm_main_ind_a = 0,
//         .avm_main_ind_b = 0,
//         .avm_main_internal_return_ptr = internal_return_ptr,
//         .avm_main_mem_idx_a = data_offset,
//         .avm_main_mem_idx_b = slot_offset,
//         .avm_main_mem_op_a = 1,
//         .avm_main_mem_op_b = 1,
//         .avm_main_pc = pc++,
//         .avm_main_q_kernel_output_lookup = 1,
//         .avm_main_r_in_tag = static_cast<uint32_t>(AvmMemoryTag::FF),
//         .avm_main_rwa = 1,
//         .avm_main_rwb = 0,
//         .avm_main_w_in_tag = static_cast<uint32_t>(AvmMemoryTag::FF),
//     };
// }

Row AvmTraceBuilder::create_kernel_output_opcode_with_set_metadata_output_from_hint(uint32_t clk,
                                                                                    uint32_t data_offset,
                                                                                    uint32_t metadata_offset)
{
    AvmMemTraceBuilder::MemRead read_a = mem_trace_builder.read_and_load_from_memory(
        call_ptr, clk, IntermRegister::IA, data_offset, AvmMemoryTag::FF, AvmMemoryTag::U8);

<<<<<<< HEAD
    FF exists = execution_hints.side_effect_hints.at(side_effect_counter);
=======
    FF exists = execution_hints.at(side_effect_counter);
>>>>>>> f0a5c49d
    // TODO: throw error if incorrect

    mem_trace_builder.write_into_memory(
        call_ptr, clk, IntermRegister::IB, metadata_offset, exists, AvmMemoryTag::FF, AvmMemoryTag::U8);

    return Row{
        .avm_main_clk = clk,
        .avm_main_ia = read_a.val,
        .avm_main_ib = exists,
        .avm_main_ind_a = 0,
        .avm_main_ind_b = 0,
        .avm_main_internal_return_ptr = internal_return_ptr,
        .avm_main_mem_idx_a = data_offset,
        .avm_main_mem_idx_b = metadata_offset,
        .avm_main_mem_op_a = 1,
        .avm_main_mem_op_b = 1,
        .avm_main_pc = pc++,
        .avm_main_q_kernel_output_lookup = 1,
        .avm_main_r_in_tag = static_cast<uint32_t>(AvmMemoryTag::FF),
        .avm_main_rwa = 0,
        .avm_main_rwb = 1,
        .avm_main_w_in_tag = static_cast<uint32_t>(AvmMemoryTag::U8),
    };
}

Row AvmTraceBuilder::create_kernel_output_opcode_with_set_value_from_hint(uint32_t clk,
                                                                          uint32_t data_offset,
                                                                          uint32_t metadata_offset)
{
<<<<<<< HEAD
    FF value = execution_hints.side_effect_hints.at(side_effect_counter);
=======
    FF value = execution_hints.at(side_effect_counter);
>>>>>>> f0a5c49d
    // TODO: throw error if incorrect

    mem_trace_builder.write_into_memory(
        call_ptr, clk, IntermRegister::IA, data_offset, value, AvmMemoryTag::FF, AvmMemoryTag::FF);

    AvmMemTraceBuilder::MemRead read_b = mem_trace_builder.read_and_load_from_memory(
        call_ptr, clk, IntermRegister::IB, metadata_offset, AvmMemoryTag::FF, AvmMemoryTag::FF);

    return Row{
        .avm_main_clk = clk,
        .avm_main_ia = value,
        .avm_main_ib = read_b.val,
        .avm_main_ind_a = 0,
        .avm_main_ind_b = 0,
        .avm_main_internal_return_ptr = internal_return_ptr,
        .avm_main_mem_idx_a = data_offset,
        .avm_main_mem_idx_b = metadata_offset,
        .avm_main_mem_op_a = 1,
        .avm_main_mem_op_b = 1,
        .avm_main_pc = pc++,
        .avm_main_q_kernel_output_lookup = 1,
        .avm_main_r_in_tag = static_cast<uint32_t>(AvmMemoryTag::FF),
        .avm_main_rwa = 1,
        .avm_main_rwb = 0,
        .avm_main_w_in_tag = static_cast<uint32_t>(AvmMemoryTag::FF),
    };
}

void AvmTraceBuilder::op_emit_note_hash(uint32_t note_hash_offset)
{
    auto const clk = static_cast<uint32_t>(main_trace.size()) + 1;

    Row row = create_kernel_output_opcode(clk, note_hash_offset);
    kernel_trace_builder.op_emit_note_hash(clk, side_effect_counter, row.avm_main_ia);
    row.avm_main_sel_op_emit_note_hash = FF(1);

    // Constrain gas cost
    gas_trace_builder.constrain_gas_lookup(clk, OpCode::EMITNOTEHASH);

    main_trace.push_back(row);
    side_effect_counter++;
}

void AvmTraceBuilder::op_emit_nullifier(uint32_t nullifier_offset)
{
    auto const clk = static_cast<uint32_t>(main_trace.size()) + 1;

    Row row = create_kernel_output_opcode(clk, nullifier_offset);
    kernel_trace_builder.op_emit_nullifier(clk, side_effect_counter, row.avm_main_ia);
    row.avm_main_sel_op_emit_nullifier = FF(1);

    // Constrain gas cost
    gas_trace_builder.constrain_gas_lookup(clk, OpCode::EMITNULLIFIER);

    main_trace.push_back(row);
    side_effect_counter++;
}

void AvmTraceBuilder::op_emit_l2_to_l1_msg(uint32_t msg_offset)
{
    auto const clk = static_cast<uint32_t>(main_trace.size()) + 1;

    Row row = create_kernel_output_opcode(clk, msg_offset);
    kernel_trace_builder.op_emit_l2_to_l1_msg(clk, side_effect_counter, row.avm_main_ia);
    row.avm_main_sel_op_emit_l2_to_l1_msg = FF(1);

    // Constrain gas cost
    gas_trace_builder.constrain_gas_lookup(clk, OpCode::SENDL2TOL1MSG);

    main_trace.push_back(row);
    side_effect_counter++;
}

void AvmTraceBuilder::op_emit_unencrypted_log(uint32_t log_offset)
{
    auto const clk = static_cast<uint32_t>(main_trace.size()) + 1;

    Row row = create_kernel_output_opcode(clk, log_offset);
    kernel_trace_builder.op_emit_unencrypted_log(clk, side_effect_counter, row.avm_main_ia);
    row.avm_main_sel_op_emit_unencrypted_log = FF(1);

    // Constrain gas cost
    gas_trace_builder.constrain_gas_lookup(clk, OpCode::EMITUNENCRYPTEDLOG);

    main_trace.push_back(row);
    side_effect_counter++;
}

// State output opcodes that include metadata
void AvmTraceBuilder::op_l1_to_l2_msg_exists(uint32_t log_offset, uint32_t dest_offset)
{
    auto const clk = static_cast<uint32_t>(main_trace.size()) + 1;

    Row row = create_kernel_output_opcode_with_set_metadata_output_from_hint(clk, log_offset, dest_offset);
    kernel_trace_builder.op_l1_to_l2_msg_exists(
        clk, side_effect_counter, row.avm_main_ia, /*safe*/ static_cast<uint32_t>(row.avm_main_ib));
    row.avm_main_sel_op_l1_to_l2_msg_exists = FF(1);

    // Constrain gas cost
    gas_trace_builder.constrain_gas_lookup(clk, OpCode::L1TOL2MSGEXISTS);

    main_trace.push_back(row);
    side_effect_counter++;
}

void AvmTraceBuilder::op_note_hash_exists(uint32_t note_offset, uint32_t dest_offset)
{
    auto const clk = static_cast<uint32_t>(main_trace.size()) + 1;

    Row row = create_kernel_output_opcode_with_set_metadata_output_from_hint(clk, note_offset, dest_offset);
    kernel_trace_builder.op_note_hash_exists(
        clk, side_effect_counter, row.avm_main_ia, /*safe*/ static_cast<uint32_t>(row.avm_main_ib));
    row.avm_main_sel_op_l1_to_l2_msg_exists = FF(1);

    // Constrain gas cost
    gas_trace_builder.constrain_gas_lookup(clk, OpCode::NOTEHASHEXISTS);

    main_trace.push_back(row);
    side_effect_counter++;
}

void AvmTraceBuilder::op_nullifier_exists(uint32_t note_offset, uint32_t dest_offset)
{
    auto const clk = static_cast<uint32_t>(main_trace.size()) + 1;

    Row row = create_kernel_output_opcode_with_set_metadata_output_from_hint(clk, note_offset, dest_offset);
    kernel_trace_builder.op_nullifier_exists(
        clk, side_effect_counter, row.avm_main_ia, /*safe*/ static_cast<uint32_t>(row.avm_main_ib));
    row.avm_main_sel_op_nullifier_exists = FF(1);

    // Constrain gas cost
    gas_trace_builder.constrain_gas_lookup(clk, OpCode::NULLIFIEREXISTS);

    main_trace.push_back(row);
    side_effect_counter++;
}

void AvmTraceBuilder::op_sload(uint32_t slot_offset, uint32_t write_offset)
{
    auto const clk = static_cast<uint32_t>(main_trace.size()) + 1;

    // Read the slot
    Row row = create_kernel_output_opcode_with_set_value_from_hint(clk, write_offset, slot_offset);
    // Row row = create_sload(clk, write_offset, value, slot_read.val, slot_offset);
    kernel_trace_builder.op_sload(clk, side_effect_counter, row.avm_main_ib, row.avm_main_ia);

    row.avm_main_sel_op_sload = FF(1);

    // Constrain gas cost
    gas_trace_builder.constrain_gas_lookup(clk, OpCode::SLOAD);

    main_trace.push_back(row);
    side_effect_counter++;
}

void AvmTraceBuilder::op_sstore(uint32_t slot_offset, uint32_t value_offset)
{
    auto const clk = static_cast<uint32_t>(main_trace.size()) + 1;

    Row row =
        create_kernel_output_opcode_with_metadata(clk, value_offset, AvmMemoryTag::FF, slot_offset, AvmMemoryTag::FF);
    kernel_trace_builder.op_sstore(clk, side_effect_counter, row.avm_main_ib, row.avm_main_ia);
    row.avm_main_sel_op_sstore = FF(1);

    // Constrain gas cost
    gas_trace_builder.constrain_gas_lookup(clk, OpCode::SSTORE);

    main_trace.push_back(row);
    side_effect_counter++;
}

/**
 * @brief Cast an element pointed by the address a_offset into type specified by dst_tag and
          store the result in address given by dst_offset.
 *
 * @param indirect A byte encoding information about indirect/direct memory access.
 * @param a_offset Offset of source memory cell.
 * @param dst_offset Offset of destination memory cell.
 * @param dst_tag Destination tag specifying the type the source value must be casted to.
 */
void AvmTraceBuilder::op_cast(uint8_t indirect, uint32_t a_offset, uint32_t dst_offset, AvmMemoryTag dst_tag)
{
    auto const clk = static_cast<uint32_t>(main_trace.size()) + 1;
    bool tag_match = true;
    uint32_t direct_a_offset = a_offset;
    uint32_t direct_dst_offset = dst_offset;

    bool indirect_a_flag = is_operand_indirect(indirect, 0);
    bool indirect_dst_flag = is_operand_indirect(indirect, 1);

    if (indirect_a_flag) {
        auto read_ind_a =
            mem_trace_builder.indirect_read_and_load_from_memory(call_ptr, clk, IndirectRegister::IND_A, a_offset);
        direct_a_offset = uint32_t(read_ind_a.val);
        tag_match = tag_match && read_ind_a.tag_match;
    }

    if (indirect_dst_flag) {
        auto read_ind_c =
            mem_trace_builder.indirect_read_and_load_from_memory(call_ptr, clk, IndirectRegister::IND_C, dst_offset);
        direct_dst_offset = uint32_t(read_ind_c.val);
        tag_match = tag_match && read_ind_c.tag_match;
    }

    // Reading from memory and loading into ia
    auto memEntry = mem_trace_builder.read_and_load_cast_opcode(call_ptr, clk, direct_a_offset, dst_tag);
    FF a = memEntry.val;

    // In case of a memory tag error, we do not perform the computation.
    // Therefore, we do not create any entry in ALU table and store the value 0 as
    // output (c) in memory.
    FF c = tag_match ? alu_trace_builder.op_cast(a, dst_tag, clk) : FF(0);

    // Write into memory value c from intermediate register ic.
    mem_trace_builder.write_into_memory(call_ptr, clk, IntermRegister::IC, direct_dst_offset, c, memEntry.tag, dst_tag);

    // Constrain gas cost
    gas_trace_builder.constrain_gas_lookup(clk, OpCode::CAST);

    main_trace.push_back(Row{
        .avm_main_clk = clk,
        .avm_main_alu_in_tag = FF(static_cast<uint32_t>(dst_tag)),
        .avm_main_call_ptr = call_ptr,
        .avm_main_ia = a,
        .avm_main_ic = c,
        .avm_main_ind_a = indirect_a_flag ? FF(a_offset) : FF(0),
        .avm_main_ind_c = indirect_dst_flag ? FF(dst_offset) : FF(0),
        .avm_main_ind_op_a = FF(static_cast<uint32_t>(indirect_a_flag)),
        .avm_main_ind_op_c = FF(static_cast<uint32_t>(indirect_dst_flag)),
        .avm_main_internal_return_ptr = FF(internal_return_ptr),
        .avm_main_mem_idx_a = FF(direct_a_offset),
        .avm_main_mem_idx_c = FF(direct_dst_offset),
        .avm_main_mem_op_a = FF(1),
        .avm_main_mem_op_c = FF(1),
        .avm_main_pc = FF(pc++),
        .avm_main_r_in_tag = FF(static_cast<uint32_t>(memEntry.tag)),
        .avm_main_rwc = FF(1),
        .avm_main_sel_op_cast = FF(1),
        .avm_main_tag_err = FF(static_cast<uint32_t>(!tag_match)),
        .avm_main_w_in_tag = FF(static_cast<uint32_t>(dst_tag)),
    });
}
/**
 * @brief Integer division with direct or indirect memory access.
 *
 * @param indirect A byte encoding information about indirect/direct memory access.
 * @param a_offset An index in memory pointing to the first operand of the division.
 * @param b_offset An index in memory pointing to the second operand of the division.
 * @param dst_offset An index in memory pointing to the output of the division.
 * @param in_tag The instruction memory tag of the operands.
 */
void AvmTraceBuilder::op_div(
    uint8_t indirect, uint32_t a_offset, uint32_t b_offset, uint32_t dst_offset, AvmMemoryTag in_tag)
{
    auto clk = static_cast<uint32_t>(main_trace.size()) + 1;

    auto const res = resolve_ind_three(call_ptr, clk, indirect, a_offset, b_offset, dst_offset);
    bool tag_match = res.tag_match;

    // Reading from memory and loading into ia resp. ib.
    auto read_a = mem_trace_builder.read_and_load_from_memory(
        call_ptr, clk, IntermRegister::IA, res.direct_a_offset, in_tag, in_tag);
    auto read_b = mem_trace_builder.read_and_load_from_memory(
        call_ptr, clk, IntermRegister::IB, res.direct_b_offset, in_tag, in_tag);
    tag_match = read_a.tag_match && read_b.tag_match;

    // a / b = c
    FF a = read_a.val;
    FF b = read_b.val;

    // In case of a memory tag error, we do not perform the computation.
    // Therefore, we do not create any entry in ALU table and store the value 0 as
    // output (c) in memory.
    FF c;
    FF inv;
    FF error;

    if (!b.is_zero()) {
        // If b is not zero, we prove it is not by providing its inverse as well
        inv = b.invert();
        c = tag_match ? alu_trace_builder.op_div(a, b, in_tag, clk) : FF(0);
        error = 0;
    } else {
        inv = 1;
        c = 0;
        error = 1;
    }

    // Write into memory value c from intermediate register ic.
    mem_trace_builder.write_into_memory(call_ptr, clk, IntermRegister::IC, res.direct_c_offset, c, in_tag, in_tag);

    // Constrain gas cost
    gas_trace_builder.constrain_gas_lookup(clk, OpCode::DIV);

    main_trace.push_back(Row{
        .avm_main_clk = clk,
        .avm_main_alu_in_tag = FF(static_cast<uint32_t>(in_tag)),
        .avm_main_call_ptr = call_ptr,
        .avm_main_ia = a,
        .avm_main_ib = b,
        .avm_main_ic = c,
        .avm_main_ind_a = res.indirect_flag_a ? FF(a_offset) : FF(0),
        .avm_main_ind_b = res.indirect_flag_b ? FF(b_offset) : FF(0),
        .avm_main_ind_c = res.indirect_flag_c ? FF(dst_offset) : FF(0),
        .avm_main_ind_op_a = FF(static_cast<uint32_t>(res.indirect_flag_a)),
        .avm_main_ind_op_b = FF(static_cast<uint32_t>(res.indirect_flag_b)),
        .avm_main_ind_op_c = FF(static_cast<uint32_t>(res.indirect_flag_c)),
        .avm_main_internal_return_ptr = FF(internal_return_ptr),
        .avm_main_inv = tag_match ? inv : FF(1),
        .avm_main_mem_idx_a = FF(res.direct_a_offset),
        .avm_main_mem_idx_b = FF(res.direct_b_offset),
        .avm_main_mem_idx_c = FF(res.direct_c_offset),
        .avm_main_mem_op_a = FF(1),
        .avm_main_mem_op_b = FF(1),
        .avm_main_mem_op_c = FF(1),
        .avm_main_op_err = tag_match ? error : FF(1),
        .avm_main_pc = FF(pc++),
        .avm_main_r_in_tag = FF(static_cast<uint32_t>(in_tag)),
        .avm_main_rwc = FF(1),
        .avm_main_sel_op_div = FF(1),
        .avm_main_tag_err = FF(static_cast<uint32_t>(!tag_match)),
        .avm_main_w_in_tag = FF(static_cast<uint32_t>(in_tag)),
    });
}

/**
 * @brief CALLDATACOPY opcode with direct or indirect memory access, i.e.,
 *        direct: M[dst_offset:dst_offset+copy_size] = calldata[cd_offset:cd_offset+copy_size]
 *        indirect: M[M[dst_offset]:M[dst_offset]+copy_size] = calldata[cd_offset:cd_offset+copy_size]
 *        Simplified version with exclusively memory store operations and
 *        values from calldata passed by an array and loaded into
 *        intermediate registers.
 *        Assume that caller passes call_data_mem which is large enough so that
 *        no out-of-bound memory issues occur.
 *        TODO: error handling if dst_offset + copy_size > 2^32 which would lead to
 *              out-of-bound memory write. Similarly, if cd_offset + copy_size is larger
 *              than call_data_mem.size()
 *
 * @param indirect A byte encoding information about indirect/direct memory access.
 * @param cd_offset The starting index of the region in calldata to be copied.
 * @param copy_size The number of finite field elements to be copied into memory.
 * @param dst_offset The starting index of memory where calldata will be copied to.
 * @param call_data_mem The vector containing calldata.
 */
void AvmTraceBuilder::calldata_copy(
    uint8_t indirect, uint32_t cd_offset, uint32_t copy_size, uint32_t dst_offset, std::vector<FF> const& call_data_mem)
{
    // We parallelize storing memory operations in chunk of 3, i.e., 1 per intermediate register.
    // The variable pos is an index pointing to the first storing operation (pertaining to intermediate
    // register Ia) relative to cd_offset:
    // cd_offset + pos:       Ia memory store operation
    // cd_offset + pos + 1:   Ib memory store operation
    // cd_offset + pos + 2:   Ic memory store operation

    uint32_t pos = 0;
    uint32_t direct_dst_offset = dst_offset; // Will be overwritten in indirect mode.

    while (pos < copy_size) {
        FF ib(0);
        FF ic(0);
        uint32_t mem_op_b(0);
        uint32_t mem_op_c(0);
        uint32_t mem_idx_b(0);
        uint32_t mem_idx_c(0);
        uint32_t rwb(0);
        uint32_t rwc(0);
        auto clk = static_cast<uint32_t>(main_trace.size()) + 1;

        FF ia = call_data_mem.at(cd_offset + pos);
        uint32_t mem_op_a(1);
        uint32_t rwa = 1;

        bool indirect_flag = false;
        bool tag_match = true;

        if (pos == 0 && is_operand_indirect(indirect, 0)) {
            indirect_flag = true;
            auto ind_read = mem_trace_builder.indirect_read_and_load_from_memory(
                call_ptr, clk, IndirectRegister::IND_A, dst_offset);
            direct_dst_offset = uint32_t(ind_read.val);
            tag_match = ind_read.tag_match;
        }

        uint32_t mem_idx_a = direct_dst_offset + pos;

        // Storing from Ia
        mem_trace_builder.write_into_memory(
            call_ptr, clk, IntermRegister::IA, mem_idx_a, ia, AvmMemoryTag::U0, AvmMemoryTag::FF);

        if (copy_size - pos > 1) {
            ib = call_data_mem.at(cd_offset + pos + 1);
            mem_op_b = 1;
            mem_idx_b = direct_dst_offset + pos + 1;
            rwb = 1;

            // Storing from Ib
            mem_trace_builder.write_into_memory(
                call_ptr, clk, IntermRegister::IB, mem_idx_b, ib, AvmMemoryTag::U0, AvmMemoryTag::FF);
        }

        if (copy_size - pos > 2) {
            ic = call_data_mem.at(cd_offset + pos + 2);
            mem_op_c = 1;
            mem_idx_c = direct_dst_offset + pos + 2;
            rwc = 1;

            // Storing from Ic
            mem_trace_builder.write_into_memory(
                call_ptr, clk, IntermRegister::IC, mem_idx_c, ic, AvmMemoryTag::U0, AvmMemoryTag::FF);
        }

        // Constrain gas cost
        gas_trace_builder.constrain_gas_lookup(clk, OpCode::CALLDATACOPY);

        main_trace.push_back(Row{
            .avm_main_clk = clk,
            .avm_main_call_ptr = call_ptr,
            .avm_main_ia = ia,
            .avm_main_ib = ib,
            .avm_main_ic = ic,
            .avm_main_ind_a = indirect_flag ? FF(dst_offset) : FF(0),
            .avm_main_ind_op_a = FF(static_cast<uint32_t>(indirect_flag)),
            .avm_main_internal_return_ptr = FF(internal_return_ptr),
            .avm_main_mem_idx_a = FF(mem_idx_a),
            .avm_main_mem_idx_b = FF(mem_idx_b),
            .avm_main_mem_idx_c = FF(mem_idx_c),
            .avm_main_mem_op_a = FF(mem_op_a),
            .avm_main_mem_op_activate_gas = FF(1), // TODO: remove in the long term
            .avm_main_mem_op_b = FF(mem_op_b),
            .avm_main_mem_op_c = FF(mem_op_c),
            .avm_main_pc = FF(pc++),
            .avm_main_rwa = FF(rwa),
            .avm_main_rwb = FF(rwb),
            .avm_main_rwc = FF(rwc),
            .avm_main_tag_err = FF(static_cast<uint32_t>(!tag_match)),
            .avm_main_w_in_tag = FF(static_cast<uint32_t>(AvmMemoryTag::FF)),
        });

        if (copy_size - pos > 2) { // Guard to prevent overflow if copy_size is close to uint32_t maximum value.
            pos += 3;
        } else {
            pos = copy_size;
        }
    }
}

/**
 * @brief RETURN opcode with direct and indirect memory access, i.e.,
 *        direct:   return(M[ret_offset:ret_offset+ret_size])
 *        indirect: return(M[M[ret_offset]:M[ret_offset]+ret_size])
 *        Simplified version with exclusively memory load operations into
 *        intermediate registers and then values are copied to the returned vector.
 *        TODO: taking care of flagging this row as the last one? Special STOP flag?
 *        TODO: error handling if ret_offset + ret_size > 2^32 which would lead to
 *              out-of-bound memory read.
 *
 * @param indirect A byte encoding information about indirect/direct memory access.
 * @param ret_offset The starting index of the memory region to be returned.
 * @param ret_size The number of elements to be returned.
 * @return The returned memory region as a std::vector.
 */
std::vector<FF> AvmTraceBuilder::return_op(uint8_t indirect, uint32_t ret_offset, uint32_t ret_size)
{
    if (ret_size == 0) {
        halt();
        return {};
    }

    // We parallelize loading memory operations in chunk of 3, i.e., 1 per intermediate register.
    // The variable pos is an index pointing to the first storing operation (pertaining to intermediate
    // register Ia) relative to ret_offset:
    // ret_offset + pos:       Ia memory load operation
    // ret_offset + pos + 1:   Ib memory load operation
    // ret_offset + pos + 2:   Ic memory load operation
    // In indirect mode, ret_offset is first resolved by the first indirect load.

    uint32_t pos = 0;
    std::vector<FF> returnMem;
    uint32_t direct_ret_offset = ret_offset; // Will be overwritten in indirect mode.

    while (pos < ret_size) {
        FF ib(0);
        FF ic(0);
        uint32_t mem_op_b(0);
        uint32_t mem_op_c(0);
        uint32_t mem_idx_b(0);
        uint32_t mem_idx_c(0);
        auto clk = static_cast<uint32_t>(main_trace.size()) + 1;

        uint32_t mem_op_a(1);
        bool indirect_flag = false;
        bool tag_match = true;

        if (pos == 0 && is_operand_indirect(indirect, 0)) {
            indirect_flag = true;
            auto ind_read = mem_trace_builder.indirect_read_and_load_from_memory(
                call_ptr, clk, IndirectRegister::IND_A, ret_offset);
            direct_ret_offset = uint32_t(ind_read.val);
            tag_match = ind_read.tag_match;
        }

        uint32_t mem_idx_a = direct_ret_offset + pos;

        // Reading and loading to Ia
        auto read_a = mem_trace_builder.read_and_load_from_memory(
            call_ptr, clk, IntermRegister::IA, mem_idx_a, AvmMemoryTag::FF, AvmMemoryTag::FF);
        tag_match = tag_match && read_a.tag_match;

        FF ia = read_a.val;
        returnMem.push_back(ia);

        if (ret_size - pos > 1) {
            mem_op_b = 1;
            mem_idx_b = direct_ret_offset + pos + 1;

            // Reading and loading to Ib
            auto read_b = mem_trace_builder.read_and_load_from_memory(
                call_ptr, clk, IntermRegister::IB, mem_idx_b, AvmMemoryTag::FF, AvmMemoryTag::FF);
            tag_match = tag_match && read_b.tag_match;
            ib = read_b.val;
            returnMem.push_back(ib);
        }

        if (ret_size - pos > 2) {
            mem_op_c = 1;
            mem_idx_c = direct_ret_offset + pos + 2;

            // Reading and loading to Ic
            auto read_c = mem_trace_builder.read_and_load_from_memory(
                call_ptr, clk, IntermRegister::IC, mem_idx_c, AvmMemoryTag::FF, AvmMemoryTag::FF);
            tag_match = tag_match && read_c.tag_match;
            ic = read_c.val;
            returnMem.push_back(ic);
        }

        // Constrain gas cost
        gas_trace_builder.constrain_gas_lookup(clk, OpCode::RETURN);

        main_trace.push_back(Row{
            .avm_main_clk = clk,
            .avm_main_call_ptr = call_ptr,
            .avm_main_ia = ia,
            .avm_main_ib = ib,
            .avm_main_ic = ic,
            .avm_main_ind_a = indirect_flag ? FF(ret_offset) : FF(0),
            .avm_main_ind_op_a = FF(static_cast<uint32_t>(indirect_flag)),
            .avm_main_internal_return_ptr = FF(internal_return_ptr),
            .avm_main_mem_idx_a = FF(mem_idx_a),
            .avm_main_mem_idx_b = FF(mem_idx_b),
            .avm_main_mem_idx_c = FF(mem_idx_c),
            .avm_main_mem_op_a = FF(mem_op_a),
            .avm_main_mem_op_activate_gas = FF(1), // TODO: remove in the long term
            .avm_main_mem_op_b = FF(mem_op_b),
            .avm_main_mem_op_c = FF(mem_op_c),
            .avm_main_pc = FF(pc),
            .avm_main_r_in_tag = FF(static_cast<uint32_t>(AvmMemoryTag::FF)),
            .avm_main_sel_halt = FF(1),
            .avm_main_tag_err = FF(static_cast<uint32_t>(!tag_match)),
            .avm_main_w_in_tag = FF(static_cast<uint32_t>(AvmMemoryTag::FF)),
        });

        if (ret_size - pos > 2) { // Guard to prevent overflow if ret_size is close to uint32_t maximum value.
            pos += 3;
        } else {
            pos = ret_size;
        }
    }
    pc = UINT32_MAX; // This ensures that no subsequent opcode will be executed.
    return returnMem;
}

/**
 * @brief HALT opcode
 *        This opcode effectively stops program execution, and is used in the relation that
 *        ensures the program counter increments on each opcode.
 *        i.e. the program counter should freeze and the halt flag is set to 1.
 */
void AvmTraceBuilder::halt()
{
    auto clk = main_trace.size() + 1;

    main_trace.push_back(Row{
        .avm_main_clk = clk,
        .avm_main_call_ptr = call_ptr,
        .avm_main_internal_return_ptr = FF(internal_return_ptr),
        .avm_main_pc = FF(pc),
        .avm_main_sel_halt = FF(1),
    });

    pc = UINT32_MAX; // This ensures that no subsequent opcode will be executed.
}

/**
 * @brief JUMP OPCODE
 *        Jumps to a new `jmp_dest`
 *        This function must:
 *          - Set the next program counter to the provided `jmp_dest`.
 *
 * @param jmp_dest - The destination to jump to
 */
void AvmTraceBuilder::jump(uint32_t jmp_dest)
{
    auto clk = static_cast<uint32_t>(main_trace.size()) + 1;

    // Constrain gas cost
    gas_trace_builder.constrain_gas_lookup(clk, OpCode::JUMP);

    main_trace.push_back(Row{
        .avm_main_clk = clk,
        .avm_main_call_ptr = call_ptr,
        .avm_main_ia = FF(jmp_dest),
        .avm_main_internal_return_ptr = FF(internal_return_ptr),
        .avm_main_pc = FF(pc),
        .avm_main_sel_jump = FF(1),
    });

    // Adjust parameters for the next row
    pc = jmp_dest;
}

/**
 * @brief JUMPI OPCODE
 *        Jumps to a new `jmp_dest` if M[cond_offset] > 0
 *        This function sets the next program counter to the provided `jmp_dest` if condition > 0.
 *        Otherwise, program counter is incremented.
 *
 * @param indirect A byte encoding information about indirect/direct memory access.
 * @param jmp_dest The destination to jump to
 * @param cond_offset Offset of the condition
 */
void AvmTraceBuilder::jumpi(uint8_t indirect, uint32_t jmp_dest, uint32_t cond_offset)
{
    auto clk = static_cast<uint32_t>(main_trace.size()) + 1;

    bool tag_match = true;
    uint32_t direct_cond_offset = cond_offset;

    bool indirect_cond_flag = is_operand_indirect(indirect, 0);

    if (indirect_cond_flag) {
        auto read_ind_d =
            mem_trace_builder.indirect_read_and_load_from_memory(call_ptr, clk, IndirectRegister::IND_D, cond_offset);
        direct_cond_offset = uint32_t(read_ind_d.val);
        tag_match = tag_match && read_ind_d.tag_match;
    }

    // Specific JUMPI loading of conditional value into intermediate register id without any tag constraint.
    auto read_d = mem_trace_builder.read_and_load_jumpi_opcode(call_ptr, clk, direct_cond_offset);

    const bool id_zero = read_d.val == 0;
    FF const inv = !id_zero ? read_d.val.invert() : 1;
    uint32_t next_pc = !id_zero ? jmp_dest : pc + 1;

    // Constrain gas cost
    gas_trace_builder.constrain_gas_lookup(clk, OpCode::JUMPI);

    main_trace.push_back(Row{
        .avm_main_clk = clk,
        .avm_main_call_ptr = call_ptr,
        .avm_main_ia = FF(next_pc),
        .avm_main_id = read_d.val,
        .avm_main_id_zero = static_cast<uint32_t>(id_zero),
        .avm_main_ind_d = indirect_cond_flag ? cond_offset : 0,
        .avm_main_ind_op_d = static_cast<uint32_t>(indirect_cond_flag),
        .avm_main_internal_return_ptr = FF(internal_return_ptr),
        .avm_main_inv = inv,
        .avm_main_mem_idx_d = direct_cond_offset,
        .avm_main_mem_op_d = 1,
        .avm_main_pc = FF(pc),
        .avm_main_r_in_tag = static_cast<uint32_t>(read_d.tag),
        .avm_main_sel_jumpi = FF(1),
        .avm_main_tag_err = static_cast<uint32_t>(!tag_match),
        .avm_main_w_in_tag = static_cast<uint32_t>(read_d.tag),
    });

    // Adjust parameters for the next row
    pc = next_pc;
}

/**
 * @brief INTERNAL_CALL OPCODE
 *        This opcode effectively jumps to a new `jmp_dest` and stores the return program counter
 *        (current program counter + 1) onto a call stack.
 *        This function must:
 *          - Set the next program counter to the provided `jmp_dest`.
 *          - Store the current `pc` + 1 onto the call stack (emulated in memory)
 *          - Increment the return stack pointer (a pointer to where the call stack is in memory)
 *
 *        Note: We use intermediate register to perform memory storage operations.
 *
 * @param jmp_dest - The destination to jump to
 */
void AvmTraceBuilder::internal_call(uint32_t jmp_dest)
{
    auto clk = static_cast<uint32_t>(main_trace.size()) + 1;

    // We store the next instruction as the return location
    mem_trace_builder.write_into_memory(INTERNAL_CALL_SPACE_ID,
                                        clk,
                                        IntermRegister::IB,
                                        internal_return_ptr,
                                        FF(pc + 1),
                                        AvmMemoryTag::U0,
                                        AvmMemoryTag::U32);

    // Constrain gas cost
    gas_trace_builder.constrain_gas_lookup(clk, OpCode::INTERNALCALL);

    main_trace.push_back(Row{
        .avm_main_clk = clk,
        .avm_main_call_ptr = call_ptr,
        .avm_main_ia = FF(jmp_dest),
        .avm_main_ib = FF(pc + 1),
        .avm_main_internal_return_ptr = FF(internal_return_ptr),
        .avm_main_mem_idx_b = FF(internal_return_ptr),
        .avm_main_mem_op_b = FF(1),
        .avm_main_pc = FF(pc),
        .avm_main_rwb = FF(1),
        .avm_main_sel_internal_call = FF(1),
        .avm_main_w_in_tag = FF(static_cast<uint32_t>(AvmMemoryTag::U32)),
    });

    // Adjust parameters for the next row
    pc = jmp_dest;
    internal_return_ptr++;
}

/**
 * @brief INTERNAL_RETURN OPCODE
 *        The opcode returns from an internal call.
 *        This function must:
 *          - Read the return location from the internal_return_ptr
 *          - Set the next program counter to the return location
 *          - Decrement the return stack pointer
 *
 *  TODO(https://github.com/AztecProtocol/aztec-packages/issues/3740): This function MUST come after a call
 * instruction.
 */
void AvmTraceBuilder::internal_return()
{
    auto clk = static_cast<uint32_t>(main_trace.size()) + 1;

    // Internal return pointer is decremented
    // We want to load the value pointed by the internal pointer
    auto read_a = mem_trace_builder.read_and_load_from_memory(
        INTERNAL_CALL_SPACE_ID, clk, IntermRegister::IA, internal_return_ptr - 1, AvmMemoryTag::U32, AvmMemoryTag::U0);

    // Constrain gas cost
    gas_trace_builder.constrain_gas_lookup(clk, OpCode::INTERNALRETURN);

    main_trace.push_back(Row{
        .avm_main_clk = clk,
        .avm_main_call_ptr = call_ptr,
        .avm_main_ia = read_a.val,
        .avm_main_internal_return_ptr = FF(internal_return_ptr),
        .avm_main_mem_idx_a = FF(internal_return_ptr - 1),
        .avm_main_mem_op_a = FF(1),
        .avm_main_pc = pc,
        .avm_main_r_in_tag = FF(static_cast<uint32_t>(AvmMemoryTag::U32)),
        .avm_main_rwa = FF(0),
        .avm_main_sel_internal_return = FF(1),
        .avm_main_tag_err = FF(static_cast<uint32_t>(!read_a.tag_match)),
    });

    pc = uint32_t(read_a.val);
    internal_return_ptr--;
}

// TODO(ilyas: #6383): Temporary way to bulk write slices
void AvmTraceBuilder::write_slice_to_memory(uint8_t space_id,
                                            uint32_t clk,
                                            uint32_t dst_offset,
                                            AvmMemoryTag r_tag,
                                            AvmMemoryTag w_tag,
                                            FF internal_return_ptr,
                                            std::vector<FF> const& slice)
{
    // We have 4 registers that we are able to use to write to memory within a single main trace row
    auto register_order = std::array{ IntermRegister::IA, IntermRegister::IB, IntermRegister::IC, IntermRegister::ID };
    // If the slice size isnt a multiple of 4, we still need an extra row to write the remainder
    uint32_t const num_main_rows =
        static_cast<uint32_t>(slice.size()) / 4 + static_cast<uint32_t>(slice.size() % 4 != 0);
    for (uint32_t i = 0; i < num_main_rows; i++) {
        Row main_row{
            .avm_main_clk = clk + i,
            .avm_main_internal_return_ptr = FF(internal_return_ptr),
            .avm_main_pc = FF(pc),
            .avm_main_r_in_tag = FF(static_cast<uint32_t>(r_tag)),
            .avm_main_w_in_tag = FF(static_cast<uint32_t>(w_tag)),
        };
        // Write 4 values to memory in each_row
        for (uint32_t j = 0; j < 4; j++) {
            auto offset = i * 4 + j;
            // If we exceed the slice size, we break
            if (offset >= slice.size()) {
                break;
            }
            mem_trace_builder.write_into_memory(
                space_id, clk + i, register_order[j], dst_offset + offset, slice.at(offset), r_tag, w_tag);
            // This looks a bit gross, but it is fine for now.
            if (j == 0) {
                main_row.avm_main_ia = slice.at(offset);
                main_row.avm_main_mem_idx_a = FF(dst_offset + offset);
                main_row.avm_main_mem_op_a = FF(1);
                main_row.avm_main_rwa = FF(1);
            } else if (j == 1) {
                main_row.avm_main_ib = slice.at(offset);
                main_row.avm_main_mem_idx_b = FF(dst_offset + offset);
                main_row.avm_main_mem_op_b = FF(1);
                main_row.avm_main_rwb = FF(1);
            } else if (j == 2) {
                main_row.avm_main_ic = slice.at(offset);
                main_row.avm_main_mem_idx_c = FF(dst_offset + offset);
                main_row.avm_main_mem_op_c = FF(1);
                main_row.avm_main_rwc = FF(1);
            } else {
                main_row.avm_main_id = slice.at(offset);
                main_row.avm_main_mem_idx_d = FF(dst_offset + offset);
                main_row.avm_main_mem_op_d = FF(1);
                main_row.avm_main_rwd = FF(1);
            }
        }
        main_trace.emplace_back(main_row);
    }
}

template <typename MEM, size_t T> std::array<MEM, T> vec_to_arr(std::vector<MEM> const& vec)
{
    std::array<MEM, T> arr;
    ASSERT(T == vec.size());
    for (size_t i = 0; i < T; i++) {
        arr[i] = vec[i];
    }
    return arr;
}
// TODO(ilyas: #6383): Temporary way to bulk read slices
template <typename MEM>
uint32_t AvmTraceBuilder::read_slice_to_memory(uint8_t space_id,
                                               uint32_t clk,
                                               uint32_t src_offset,
                                               AvmMemoryTag r_tag,
                                               AvmMemoryTag w_tag,
                                               FF internal_return_ptr,
                                               size_t slice_len,
                                               std::vector<MEM>& slice)
{
    // We have 4 registers that we are able to use to read from memory within a single main trace row
    auto register_order = std::array{ IntermRegister::IA, IntermRegister::IB, IntermRegister::IC, IntermRegister::ID };
    // If the slice size isnt a multiple of 4, we still need an extra row to write the remainder
    uint32_t const num_main_rows = static_cast<uint32_t>(slice_len) / 4 + static_cast<uint32_t>(slice_len % 4 != 0);
    for (uint32_t i = 0; i < num_main_rows; i++) {
        Row main_row{
            .avm_main_clk = clk + i,
            .avm_main_internal_return_ptr = FF(internal_return_ptr),
            .avm_main_pc = FF(pc),
            .avm_main_r_in_tag = FF(static_cast<uint32_t>(r_tag)),
            .avm_main_w_in_tag = FF(static_cast<uint32_t>(w_tag)),
        };
        // Write 4 values to memory in each_row
        for (uint32_t j = 0; j < 4; j++) {
            auto offset = i * 4 + j;
            // If we exceed the slice size, we break
            if (offset >= slice_len) {
                break;
            }
            auto mem_read = mem_trace_builder.read_and_load_from_memory(
                space_id, clk + i, register_order[j], src_offset + offset, r_tag, w_tag);
            slice.emplace_back(MEM(mem_read.val));
            // This looks a bit gross, but it is fine for now.
            if (j == 0) {
                main_row.avm_main_ia = slice.at(offset);
                main_row.avm_main_mem_idx_a = FF(src_offset + offset);
                main_row.avm_main_mem_op_a = FF(1);
                main_row.avm_main_tag_err = FF(static_cast<uint32_t>(!mem_read.tag_match));
            } else if (j == 1) {
                main_row.avm_main_ib = slice.at(offset);
                main_row.avm_main_mem_idx_b = FF(src_offset + offset);
                main_row.avm_main_mem_op_b = FF(1);
                main_row.avm_main_tag_err = FF(static_cast<uint32_t>(!mem_read.tag_match));
            } else if (j == 2) {
                main_row.avm_main_ic = slice.at(offset);
                main_row.avm_main_mem_idx_c = FF(src_offset + offset);
                main_row.avm_main_mem_op_c = FF(1);
                main_row.avm_main_tag_err = FF(static_cast<uint32_t>(!mem_read.tag_match));
            } else {
                main_row.avm_main_id = slice.at(offset);
                main_row.avm_main_mem_idx_d = FF(src_offset + offset);
                main_row.avm_main_mem_op_d = FF(1);
                main_row.avm_main_tag_err = FF(static_cast<uint32_t>(!mem_read.tag_match));
            }
        }
        main_trace.emplace_back(main_row);
    }
    return num_main_rows;
}

// Use the indirect later to support all the indirect accesses
void AvmTraceBuilder::op_call([[maybe_unused]] uint8_t indirect,
                              uint32_t gas_offset,
                              uint32_t addr_offset,
                              uint32_t args_offset,
                              uint32_t args_size,
                              [[maybe_unused]] uint32_t ret_offset,
                              [[maybe_unused]] uint32_t ret_size,
                              [[maybe_unused]] uint32_t success_offset,
                              [[maybe_unused]] uint32_t function_selector_offset)
{
    auto clk = static_cast<uint32_t>(main_trace.size()) + 1;
    // We can load up to 4 things per row
    auto register_order = std::array{ IntermRegister::IA, IntermRegister::IB, IntermRegister::IC, IntermRegister::ID };
    // Constrain gas cost
    gas_trace_builder.constrain_gas_lookup(clk, OpCode::CALL);
    // Indirect is ZEROTH, SECOND and FOURTH bit  COME BACK TO MAKING THIS ALL SUPPORTED
    auto read_ind_gas_offset =
        mem_trace_builder.indirect_read_and_load_from_memory(call_ptr, clk, IndirectRegister::IND_A, gas_offset);
    auto read_ind_args_offset =
        mem_trace_builder.indirect_read_and_load_from_memory(call_ptr, clk, IndirectRegister::IND_C, args_offset);

    std::vector<uint32_t> first_row_load = {
        uint32_t(read_ind_gas_offset.val), addr_offset, uint32_t(read_ind_args_offset.val), args_size
    };
    std::vector<uint32_t> first_row_values = {};
    for (uint32_t j = 0; j < first_row_load.size(); j++) {
        // We just read and load to set up the constraints, we dont actually use these values for now.
        auto mem_read = mem_trace_builder.read_and_load_from_memory(call_ptr,
                                                                    clk,
                                                                    register_order[j % register_order.size()],
                                                                    first_row_load[j],
                                                                    AvmMemoryTag::U32,
                                                                    AvmMemoryTag::U0);
        first_row_values.emplace_back(mem_read.val);
    }

    // We read the input and output addresses in one row as they should contain FF elements
    main_trace.push_back(Row{
        .avm_main_clk = clk,
        .avm_main_ia = first_row_values[0], /* gas_offset */
        .avm_main_ib = first_row_values[1], /* addr_offset */
        .avm_main_ic = first_row_values[2], /* args_offset */
        .avm_main_id = first_row_values[3], /* args_size */
        .avm_main_ind_a = gas_offset,
        .avm_main_ind_c = args_offset,
        .avm_main_ind_op_a = FF(1),
        .avm_main_ind_op_c = FF(1),
        .avm_main_internal_return_ptr = FF(internal_return_ptr),
        .avm_main_mem_idx_a = read_ind_gas_offset.val,
        .avm_main_mem_idx_b = addr_offset,
        .avm_main_mem_idx_c = read_ind_args_offset.val,
        .avm_main_mem_idx_d = args_size,
        .avm_main_mem_op_a = FF(1),
        .avm_main_mem_op_b = FF(1),
        .avm_main_mem_op_c = FF(1),
        .avm_main_mem_op_d = FF(1),
        .avm_main_pc = FF(pc++),
        .avm_main_r_in_tag = FF(static_cast<uint32_t>(AvmMemoryTag::U32)),
        .avm_main_sel_external_call = FF(1),
    });
    clk++;
    // Read the rest on a separate line, remember that the 4th operand is indirect
    auto read_ind_ret_offset =
        mem_trace_builder.indirect_read_and_load_from_memory(call_ptr, clk, IndirectRegister::IND_A, ret_offset);
    std::vector<uint32_t> second_row_values = {};
    std::vector<uint32_t> second_row_load = {
        uint32_t(read_ind_ret_offset.val), function_selector_offset, ret_size, success_offset
    };
    for (uint32_t j = 0; j < second_row_load.size(); j++) {
        // We just read and load to set up the constraints, we dont actually use these values for now.
        auto mem_read = mem_trace_builder.read_and_load_from_memory(call_ptr,
                                                                    clk,
                                                                    register_order[j % register_order.size()],
                                                                    second_row_load[j],
                                                                    AvmMemoryTag::U32,
                                                                    AvmMemoryTag::U0);
        second_row_values.emplace_back(mem_read.val);
    }
    main_trace.push_back(Row{
        .avm_main_clk = clk,
        .avm_main_ia = second_row_values[0], /* ret_offset */
        .avm_main_ib = second_row_values[1], /* function_selector_offset */
        .avm_main_ic = second_row_values[2], /* ret_size */
        .avm_main_id = second_row_values[3], /* success_offset */
        .avm_main_ind_a = ret_offset,
        .avm_main_ind_op_a = FF(1),
        .avm_main_internal_return_ptr = FF(internal_return_ptr),
        .avm_main_mem_idx_a = read_ind_ret_offset.val,
        .avm_main_mem_idx_b = function_selector_offset,
        .avm_main_mem_idx_c = ret_size,
        .avm_main_mem_idx_d = success_offset,
        .avm_main_mem_op_a = FF(1),
        .avm_main_mem_op_b = FF(1),
        .avm_main_mem_op_c = FF(1),
        .avm_main_mem_op_d = FF(1),
        .avm_main_pc = FF(pc),
        .avm_main_r_in_tag = FF(static_cast<uint32_t>(AvmMemoryTag::U32)),
    });
    // NOTE: we do not constrain this here as it's behaviour will change fully once we have a full enqueued function
    // call in one vm circuit
    clk++;
    // PLAN
    // 1. We load and constrain all of the operands ( of which there are loads, (either 4 more registers or we send
    // it across two rows (we might be able to get away with this - and break a shit load of other stuff)))
    std::vector<uint32_t> write_operands = { ret_offset, success_offset };
    // 2. Use the write slice to memory once we get the entire return data size from the hint
    write_slice_to_memory(call_ptr,
                          clk,
                          uint32_t(read_ind_ret_offset.val),
                          AvmMemoryTag::U0,
                          AvmMemoryTag::FF,
                          internal_return_ptr,
                          execution_hints.returndata_hints.at(return_data_counter));
    return_data_counter++;
    clk++;
    write_slice_to_memory(
        call_ptr, clk, success_offset, AvmMemoryTag::U0, AvmMemoryTag::U8, internal_return_ptr, { FF(1) });

    // Getting the return values
    // We should be able to receive return data values from the hints, and do an (unconstrained) sanity check that
    // the correct values are here
}

/**
 * @brief To_Radix_LE with direct or indirect memory access.
 *
 * @param indirect A byte encoding information about indirect/direct memory access.
 * @param src_offset An index in memory pointing to the input of the To_Radix_LE conversion.
 * @param dst_offset An index in memory pointing to the output of the To_Radix_LE conversion.
 * @param radix A strict upper bound of each converted limb, i.e., 0 <= limb < radix.
 * @param num_limbs The number of limbs to the value into.
 */
void AvmTraceBuilder::op_to_radix_le(
    uint8_t indirect, uint32_t src_offset, uint32_t dst_offset, uint32_t radix, uint32_t num_limbs)
{
    auto clk = static_cast<uint32_t>(main_trace.size()) + 1;
    bool tag_match = true;
    uint32_t direct_src_offset = src_offset;
    uint32_t direct_dst_offset = dst_offset;

    bool indirect_src_flag = is_operand_indirect(indirect, 0);
    bool indirect_dst_flag = is_operand_indirect(indirect, 1);

    if (indirect_src_flag) {
        auto read_ind_src =
            mem_trace_builder.indirect_read_and_load_from_memory(call_ptr, clk, IndirectRegister::IND_A, src_offset);
        direct_src_offset = uint32_t(read_ind_src.val);
        tag_match = tag_match && read_ind_src.tag_match;
    }

    if (indirect_dst_flag) {
        auto read_ind_dst =
            mem_trace_builder.indirect_read_and_load_from_memory(call_ptr, clk, IndirectRegister::IND_B, dst_offset);
        direct_dst_offset = uint32_t(read_ind_dst.val);
        tag_match = tag_match && read_ind_dst.tag_match;
    }

    auto read_src = mem_trace_builder.read_and_load_from_memory(
        call_ptr, clk, IntermRegister::IA, direct_src_offset, AvmMemoryTag::FF, AvmMemoryTag::U8);
    // Read in the memory address of where the first limb should be stored (the read_tag must be U32 and write tag U8)
    auto read_dst = mem_trace_builder.read_and_load_from_memory(
        call_ptr, clk, IntermRegister::IB, direct_dst_offset, AvmMemoryTag::FF, AvmMemoryTag::U8);

    FF input = read_src.val;
    FF dst_addr = read_dst.val;

    // In case of a memory tag error, we do not perform the computation.
    // Therefore, we do not create any entry in gadget table and return a vector of 0
    std::vector<uint8_t> res = tag_match ? conversion_trace_builder.op_to_radix_le(input, radix, num_limbs, clk)
                                         : std::vector<uint8_t>(num_limbs, 0);

    // Constrain gas cost
    gas_trace_builder.constrain_gas_lookup(clk, OpCode::TORADIXLE);

    // This is the row that contains the selector to trigger the sel_op_radix_le
    // In this row, we read the input value and the destination address into register A and B respectively
    main_trace.push_back(Row{
        .avm_main_clk = clk,
        .avm_main_call_ptr = call_ptr,
        .avm_main_ia = input,
        .avm_main_ib = dst_addr,
        .avm_main_ic = radix,
        .avm_main_id = num_limbs,
        .avm_main_ind_a = indirect_src_flag ? src_offset : 0,
        .avm_main_ind_b = indirect_dst_flag ? dst_offset : 0,
        .avm_main_ind_op_a = FF(static_cast<uint32_t>(indirect_src_flag)),
        .avm_main_ind_op_b = FF(static_cast<uint32_t>(indirect_dst_flag)),
        .avm_main_internal_return_ptr = FF(internal_return_ptr),
        .avm_main_mem_idx_a = FF(direct_src_offset),
        .avm_main_mem_idx_b = FF(direct_dst_offset),
        .avm_main_mem_op_a = FF(1),
        .avm_main_mem_op_b = FF(1),
        .avm_main_pc = FF(pc++),
        .avm_main_r_in_tag = FF(static_cast<uint32_t>(AvmMemoryTag::FF)),
        .avm_main_sel_op_radix_le = FF(1),
        .avm_main_w_in_tag = FF(static_cast<uint32_t>(AvmMemoryTag::U8)),
    });
    // Increment the clock so we dont write at the same clock cycle
    // Instead we temporarily encode the writes into the subsequent rows of the main trace
    clk++;

    // MemTrace, write into memory value b from intermediate register ib.
    std::vector<FF> ff_res = {};
    ff_res.reserve(res.size());
    for (auto const& limb : res) {
        ff_res.emplace_back(limb);
    }
    write_slice_to_memory(
        call_ptr, clk, direct_dst_offset, AvmMemoryTag::FF, AvmMemoryTag::U8, FF(internal_return_ptr), ff_res);
}

/**
 * @brief SHA256 Compression with direct or indirect memory access.
 *
 * @param indirect byte encoding information about indirect/direct memory access.
 * @param h_init_offset An index in memory pointing to the first U32 value of the state array to be used in the next
 * instance of sha256 compression.
 * @param input_offset An index in memory pointing to the first U32 value of the input array to be used in the next
 * instance of sha256 compression.
 * @param output_offset An index in memory pointing to where the first U32 value of the output array should be stored.
 */
void AvmTraceBuilder::op_sha256_compression(uint8_t indirect,
                                            uint32_t output_offset,
                                            uint32_t h_init_offset,
                                            uint32_t input_offset)
{

    // The clk plays a crucial role in this function as we attempt to write across multiple lines in the main trace.
    auto clk = static_cast<uint32_t>(main_trace.size()) + 1;

    // Resolve the indirect flags, the results of this function are used to determine the memory offsets
    // that point to the starting memory addresses for the input and output values.
    // Note::This function will add memory reads at clk in the mem_trace_builder
    auto const res = resolve_ind_three(call_ptr, clk, indirect, h_init_offset, input_offset, output_offset);

    auto read_a = mem_trace_builder.read_and_load_from_memory(
        call_ptr, clk, IntermRegister::IA, res.direct_a_offset, AvmMemoryTag::U32, AvmMemoryTag::U32);
    auto read_b = mem_trace_builder.read_and_load_from_memory(
        call_ptr, clk, IntermRegister::IB, res.direct_b_offset, AvmMemoryTag::U32, AvmMemoryTag::U32);
    auto read_c = mem_trace_builder.read_and_load_from_memory(
        call_ptr, clk, IntermRegister::IC, res.direct_c_offset, AvmMemoryTag::U32, AvmMemoryTag::U32);

    // Constrain gas cost
    gas_trace_builder.constrain_gas_lookup(clk, OpCode::SHA256COMPRESSION);

    // Since the above adds mem_reads in the mem_trace_builder at clk, we need to follow up resolving the reads in the
    // main trace at the same clk cycle to preserve the cross-table permutation
    //
    // TODO<#6383>: We put the first value of each of the input, output (which is 0 at this point) and h_init arrays
    // into the main trace at the intermediate registers simply for the permutation check, in the future this will
    // change.
    // Note: we could avoid output being zero if we loaded the input and state beforehand (with a new function that did
    // not lay down constraints), but this is a simplification
    main_trace.push_back(Row{
        .avm_main_clk = clk,
        .avm_main_ia = read_a.val, // First element of output (trivially 0)
        .avm_main_ib = read_b.val, // First element of state
        .avm_main_ic = read_c.val, // First element of input
        .avm_main_ind_a = res.indirect_flag_a ? FF(h_init_offset) : FF(0),
        .avm_main_ind_b = res.indirect_flag_b ? FF(input_offset) : FF(0),
        .avm_main_ind_c = res.indirect_flag_a ? FF(output_offset) : FF(0),
        .avm_main_ind_op_a = FF(static_cast<uint32_t>(res.indirect_flag_a)),
        .avm_main_ind_op_b = FF(static_cast<uint32_t>(res.indirect_flag_b)),
        .avm_main_ind_op_c = FF(static_cast<uint32_t>(res.indirect_flag_c)),
        .avm_main_internal_return_ptr = FF(internal_return_ptr),
        .avm_main_mem_idx_a = FF(res.direct_a_offset),
        .avm_main_mem_idx_b = FF(res.direct_b_offset),
        .avm_main_mem_idx_c = FF(res.direct_c_offset),
        .avm_main_mem_op_a = FF(1),
        .avm_main_mem_op_b = FF(1),
        .avm_main_mem_op_c = FF(1),
        .avm_main_pc = FF(pc++),
        .avm_main_r_in_tag = FF(static_cast<uint32_t>(AvmMemoryTag::U32)),
        .avm_main_sel_op_sha256 = FF(1),
        .avm_main_w_in_tag = FF(static_cast<uint32_t>(AvmMemoryTag::U32)),
    });
    // We store the current clk this main trace row occurred so that we can line up the sha256 gadget operation at the
    // same clk later.
    auto sha_op_clk = clk;
    // We need to increment the clk
    clk++;
    // State array input is fixed to 256 bits
    std::vector<uint32_t> h_init_vec;
    // Input for hash is expanded to 512 bits
    std::vector<uint32_t> input_vec;
    // Read results are written to h_init array.
    read_slice_to_memory<uint32_t>(call_ptr,
                                   clk,
                                   res.direct_a_offset,
                                   AvmMemoryTag::U32,
                                   AvmMemoryTag::U32,
                                   FF(internal_return_ptr),
                                   8,
                                   h_init_vec);

    // Increment the clock by 2 since (8 reads / 4 reads per row = 2)
    clk += 2;
    // Read results are written to input array
    read_slice_to_memory<uint32_t>(call_ptr,
                                   clk,
                                   res.direct_b_offset,
                                   AvmMemoryTag::U32,
                                   AvmMemoryTag::U32,
                                   FF(internal_return_ptr),
                                   16,
                                   input_vec);
    // Increment the clock by 4 since (16 / 4 = 4)
    clk += 4;

    // Now that we have read all the values, we can perform the operation to get the resulting witness.
    // Note: We use the sha_op_clk to ensure that the sha256 operation is performed at the same clock cycle as the main
    // trace that has the selector
    std::array<uint32_t, 8> h_init = vec_to_arr<uint32_t, 8>(h_init_vec);
    std::array<uint32_t, 16> input = vec_to_arr<uint32_t, 16>(input_vec);

    std::array<uint32_t, 8> result = sha256_trace_builder.sha256_compression(h_init, input, sha_op_clk);
    // We convert the results to field elements here
    std::vector<FF> ff_result;
    for (uint32_t i = 0; i < 8; i++) {
        ff_result.emplace_back(result[i]);
    }

    // Write the result to memory after
    write_slice_to_memory(
        call_ptr, clk, res.direct_c_offset, AvmMemoryTag::U32, AvmMemoryTag::U32, FF(internal_return_ptr), ff_result);
}

/**
 * @brief SHA256 Hash with direct or indirect memory access.
 * This function is temporary until we have transitioned to sha256Compression
 * @param indirect byte encoding information about indirect/direct memory access.
 * @param output_offset An index in memory pointing to where the first U32 value of the output array should be stored.
 * @param input_offset An index in memory pointing to the first U8 value of the state array to be used in the next
 * instance of sha256.
 * @param input_size_offset An index in memory pointing to the U32 value of the input size.
 */
void AvmTraceBuilder::op_sha256(uint8_t indirect,
                                uint32_t output_offset,
                                uint32_t input_offset,
                                uint32_t input_size_offset)
{
    auto clk = static_cast<uint32_t>(main_trace.size()) + 1;
    bool tag_match = true;
    uint32_t direct_src_offset = input_offset;
    uint32_t direct_dst_offset = output_offset;

    bool indirect_src_flag = is_operand_indirect(indirect, 1);
    bool indirect_dst_flag = is_operand_indirect(indirect, 0);

    if (indirect_src_flag) {
        auto read_ind_src =
            mem_trace_builder.indirect_read_and_load_from_memory(call_ptr, clk, IndirectRegister::IND_A, input_offset);
        direct_src_offset = uint32_t(read_ind_src.val);
        tag_match = tag_match && read_ind_src.tag_match;
    }

    if (indirect_dst_flag) {
        auto read_ind_dst =
            mem_trace_builder.indirect_read_and_load_from_memory(call_ptr, clk, IndirectRegister::IND_C, output_offset);
        direct_dst_offset = uint32_t(read_ind_dst.val);
        tag_match = tag_match && read_ind_dst.tag_match;
    }
    // Note we load the input and output onto one line in the main trace and the length on the next line
    // We do this so we can load two different AvmMemoryTags (u8 for the I/O and u32 for the length)
    auto input_read = mem_trace_builder.read_and_load_from_memory(
        call_ptr, clk, IntermRegister::IA, direct_src_offset, AvmMemoryTag::U8, AvmMemoryTag::U8);
    auto output_read = mem_trace_builder.read_and_load_from_memory(
        call_ptr, clk, IntermRegister::IC, direct_dst_offset, AvmMemoryTag::U8, AvmMemoryTag::U8);

    // Constrain gas cost
    gas_trace_builder.constrain_gas_lookup(clk, OpCode::SHA256);

    // Store the clock time that we will use to line up the gadget later
    auto sha256_op_clk = clk;
    main_trace.push_back(Row{
        .avm_main_clk = clk,
        .avm_main_ia = input_read.val,  // First element of input
        .avm_main_ic = output_read.val, // First element of output
        .avm_main_ind_a = indirect_src_flag ? FF(input_offset) : FF(0),
        .avm_main_ind_c = indirect_dst_flag ? FF(output_offset) : FF(0),
        .avm_main_ind_op_a = FF(static_cast<uint32_t>(indirect_src_flag)),
        .avm_main_ind_op_c = FF(static_cast<uint32_t>(indirect_dst_flag)),
        .avm_main_internal_return_ptr = FF(internal_return_ptr),
        .avm_main_mem_idx_a = FF(direct_src_offset), // input
        .avm_main_mem_idx_c = FF(direct_dst_offset), // output
        .avm_main_mem_op_a = FF(1),
        .avm_main_mem_op_c = FF(1),
        .avm_main_pc = FF(pc++),
        .avm_main_r_in_tag = FF(static_cast<uint32_t>(AvmMemoryTag::U8)),
        .avm_main_sel_op_sha256 = FF(1),
        .avm_main_w_in_tag = FF(static_cast<uint32_t>(AvmMemoryTag::U8)),
    });
    clk++;
    auto input_length_read = mem_trace_builder.read_and_load_from_memory(
        call_ptr, clk, IntermRegister::IB, input_size_offset, AvmMemoryTag::U32, AvmMemoryTag::U32);
    main_trace.push_back(Row{
        .avm_main_clk = clk,
        .avm_main_ib = input_length_read.val, // Message Length
        .avm_main_internal_return_ptr = FF(internal_return_ptr),
        .avm_main_mem_idx_b = FF(input_size_offset), // length
        .avm_main_mem_op_b = FF(1),
        .avm_main_pc = FF(pc),
        .avm_main_r_in_tag = FF(static_cast<uint32_t>(AvmMemoryTag::U32)),
        .avm_main_w_in_tag = FF(static_cast<uint32_t>(AvmMemoryTag::U32)),
    });
    clk++;

    std::vector<uint8_t> input;
    input.reserve(uint32_t(input_length_read.val));

    // We unroll this loop because the function typically expects arrays and for this temporary sha256 function we have
    // a dynamic amount of input so we will use a vector.
    auto register_order = std::array{ IntermRegister::IA, IntermRegister::IB, IntermRegister::IC, IntermRegister::ID };
    // If the slice size isnt a multiple of 4, we still need an extra row to write the remainder
    uint32_t const num_main_rows = static_cast<uint32_t>(input_length_read.val) / 4 +
                                   static_cast<uint32_t>(uint32_t(input_length_read.val) % 4 != 0);
    for (uint32_t i = 0; i < num_main_rows; i++) {
        Row main_row{
            .avm_main_clk = clk + i,
            .avm_main_internal_return_ptr = FF(internal_return_ptr),
            .avm_main_pc = FF(pc),
            .avm_main_r_in_tag = FF(static_cast<uint32_t>(AvmMemoryTag::U8)),
            .avm_main_w_in_tag = FF(static_cast<uint32_t>(AvmMemoryTag::U8)),
        };
        // Write 4 values to memory in each_row
        for (uint32_t j = 0; j < 4; j++) {
            auto offset = i * 4 + j;
            // If we exceed the slice size, we break
            if (offset >= uint32_t(input_length_read.val)) {
                break;
            }
            auto mem_read = mem_trace_builder.read_and_load_from_memory(
                call_ptr, clk + i, register_order[j], direct_src_offset + offset, AvmMemoryTag::U8, AvmMemoryTag::U8);
            input.emplace_back(uint8_t(mem_read.val));
            // This looks a bit gross, but it is fine for now.
            if (j == 0) {
                main_row.avm_main_ia = input.at(offset);
                main_row.avm_main_mem_idx_a = FF(direct_src_offset + offset);
                main_row.avm_main_mem_op_a = FF(1);
                main_row.avm_main_tag_err = FF(static_cast<uint32_t>(!mem_read.tag_match));
            } else if (j == 1) {
                main_row.avm_main_ib = input.at(offset);
                main_row.avm_main_mem_idx_b = FF(direct_src_offset + offset);
                main_row.avm_main_mem_op_b = FF(1);
                main_row.avm_main_tag_err = FF(static_cast<uint32_t>(!mem_read.tag_match));
            } else if (j == 2) {
                main_row.avm_main_ic = input.at(offset);
                main_row.avm_main_mem_idx_c = FF(direct_src_offset + offset);
                main_row.avm_main_mem_op_c = FF(1);
                main_row.avm_main_tag_err = FF(static_cast<uint32_t>(!mem_read.tag_match));
            } else {
                main_row.avm_main_id = input.at(offset);
                main_row.avm_main_mem_idx_d = FF(direct_src_offset + offset);
                main_row.avm_main_mem_op_d = FF(1);
                main_row.avm_main_tag_err = FF(static_cast<uint32_t>(!mem_read.tag_match));
            }
        }
        main_trace.emplace_back(main_row);
    }

    clk += num_main_rows;

    std::array<uint8_t, 32> result = sha256_trace_builder.sha256(input, sha256_op_clk);
    // We convert the results to field elements here
    std::vector<FF> ff_result;
    for (uint32_t i = 0; i < 32; i++) {
        ff_result.emplace_back(result[i]);
    }
    // Write the result to memory after
    write_slice_to_memory(
        call_ptr, clk, direct_dst_offset, AvmMemoryTag::U8, AvmMemoryTag::U8, FF(internal_return_ptr), ff_result);
}

/**
 * @brief Poseidon2 Permutation with direct or indirect memory access.
 *
 * @param indirect byte encoding information about indirect/direct memory access.
 * @param input_offset An index in memory pointing to the first Field value of the input array to be used in the next
 * instance of poseidon2 permutation.
 * @param output_offset An index in memory pointing to where the first Field value of the output array should be stored.
 */
void AvmTraceBuilder::op_poseidon2_permutation(uint8_t indirect, uint32_t input_offset, uint32_t output_offset)
{
    auto clk = static_cast<uint32_t>(main_trace.size()) + 1;

    // Resolve the indirect flags, the results of this function are used to determine the memory offsets
    // that point to the starting memory addresses for the input, output and h_init values
    // Note::This function will add memory reads at clk in the mem_trace_builder
    bool tag_match = true;
    uint32_t direct_src_offset = input_offset;
    uint32_t direct_dst_offset = output_offset;

    bool indirect_src_flag = is_operand_indirect(indirect, 0);
    bool indirect_dst_flag = is_operand_indirect(indirect, 1);

    if (indirect_src_flag) {
        auto read_ind_src =
            mem_trace_builder.indirect_read_and_load_from_memory(call_ptr, clk, IndirectRegister::IND_A, input_offset);
        direct_src_offset = uint32_t(read_ind_src.val);
        tag_match = tag_match && read_ind_src.tag_match;
    }

    if (indirect_dst_flag) {
        auto read_ind_dst =
            mem_trace_builder.indirect_read_and_load_from_memory(call_ptr, clk, IndirectRegister::IND_B, output_offset);
        direct_dst_offset = uint32_t(read_ind_dst.val);
        tag_match = tag_match && read_ind_dst.tag_match;
    }

    auto read_a = mem_trace_builder.read_and_load_from_memory(
        call_ptr, clk, IntermRegister::IA, direct_src_offset, AvmMemoryTag::FF, AvmMemoryTag::FF);
    // Read in the memory address of where the first limb should be stored
    auto read_b = mem_trace_builder.read_and_load_from_memory(
        call_ptr, clk, IntermRegister::IB, direct_dst_offset, AvmMemoryTag::FF, AvmMemoryTag::FF);

    // Constrain gas cost
    gas_trace_builder.constrain_gas_lookup(clk, OpCode::POSEIDON2);

    main_trace.push_back(Row{
        .avm_main_clk = clk,
        .avm_main_ia = read_a.val, // First element of input
        .avm_main_ib = read_b.val, // First element of output (trivially zero)
        .avm_main_ind_a = indirect_src_flag ? FF(input_offset) : FF(0),
        .avm_main_ind_b = indirect_dst_flag ? FF(output_offset) : FF(0),
        .avm_main_ind_op_a = FF(static_cast<uint32_t>(indirect_src_flag)),
        .avm_main_ind_op_b = FF(static_cast<uint32_t>(indirect_dst_flag)),
        .avm_main_internal_return_ptr = FF(internal_return_ptr),
        .avm_main_mem_idx_a = FF(direct_src_offset),
        .avm_main_mem_idx_b = FF(direct_dst_offset),
        .avm_main_mem_op_a = FF(1),
        .avm_main_mem_op_b = FF(1),
        .avm_main_pc = FF(pc++),
        .avm_main_r_in_tag = FF(static_cast<uint32_t>(AvmMemoryTag::FF)),
        .avm_main_sel_op_poseidon2 = FF(1),
        .avm_main_w_in_tag = FF(static_cast<uint32_t>(AvmMemoryTag::FF)),
    });
    // We store the current clk this main trace row occurred so that we can line up the poseidon2 gadget operation at
    // the same clk later.
    auto poseidon_op_clk = clk;

    // We need to increment the clk
    clk++;
    // Read results are written to input array.
    std::vector<FF> input_vec;
    read_slice_to_memory<FF>(
        call_ptr, clk, direct_src_offset, AvmMemoryTag::FF, AvmMemoryTag::FF, FF(internal_return_ptr), 4, input_vec);

    // Increment the clock by 1 since (4 reads / 4 reads per row = 1)
    clk += 1;
    std::array<FF, 4> input = vec_to_arr<FF, 4>(input_vec);
    std::array<FF, 4> result = poseidon2_trace_builder.poseidon2_permutation(input, poseidon_op_clk);
    std::vector<FF> ff_result;
    for (uint32_t i = 0; i < 4; i++) {
        ff_result.emplace_back(result[i]);
    }
    // // Write the result to memory after
    write_slice_to_memory(
        call_ptr, clk, direct_dst_offset, AvmMemoryTag::FF, AvmMemoryTag::FF, FF(internal_return_ptr), ff_result);
}

/**
 * @brief Keccakf1600  with direct or indirect memory access.
 * This function temporarily has the same interface as the kecccak opcode for compatibility, when the keccak migration
 * is complete (to keccakf1600) We will update this function call as we will not likely need input_size_offset
 * @param indirect byte encoding information about indirect/direct memory access.
 * @param output_offset An index in memory pointing to where the first u64 value of the output array should be stored.
 * @param input_offset An index in memory pointing to the first u64 value of the input array to be used in the next
 * instance of poseidon2 permutation.
 * @param input_size offset An index in memory pointing to the size of the input array. Temporary while we maintain the
 * same interface as keccak (this is fixed to 25)
 */
void AvmTraceBuilder::op_keccakf1600(uint8_t indirect,
                                     uint32_t output_offset,
                                     uint32_t input_offset,
                                     uint32_t input_size_offset)
{
    // What happens if the input_size_offset is > 25 when the state is more that that?
    auto clk = static_cast<uint32_t>(main_trace.size()) + 1;
    // bool tag_match = res.tag_match;
    bool tag_match = true;
    uint32_t direct_src_offset = input_offset;
    uint32_t direct_dst_offset = output_offset;

    bool indirect_src_flag = is_operand_indirect(indirect, 1);
    bool indirect_dst_flag = is_operand_indirect(indirect, 0);

    if (indirect_src_flag) {
        auto read_ind_src =
            mem_trace_builder.indirect_read_and_load_from_memory(call_ptr, clk, IndirectRegister::IND_A, input_offset);
        direct_src_offset = uint32_t(read_ind_src.val);
        tag_match = tag_match && read_ind_src.tag_match;
    }

    if (indirect_dst_flag) {
        auto read_ind_dst =
            mem_trace_builder.indirect_read_and_load_from_memory(call_ptr, clk, IndirectRegister::IND_C, output_offset);
        direct_dst_offset = uint32_t(read_ind_dst.val);
        tag_match = tag_match && read_ind_dst.tag_match;
    }

    auto input_read = mem_trace_builder.read_and_load_from_memory(
        call_ptr, clk, IntermRegister::IA, direct_src_offset, AvmMemoryTag::U64, AvmMemoryTag::U64);
    auto output_read = mem_trace_builder.read_and_load_from_memory(
        call_ptr, clk, IntermRegister::IC, direct_dst_offset, AvmMemoryTag::U64, AvmMemoryTag::U64);

    // Constrain gas cost
    gas_trace_builder.constrain_gas_lookup(clk, OpCode::KECCAKF1600);

    main_trace.push_back(Row{
        .avm_main_clk = clk,
        .avm_main_ia = input_read.val,  // First element of input
        .avm_main_ic = output_read.val, // First element of output
        .avm_main_ind_a = indirect_src_flag ? FF(input_offset) : FF(0),
        .avm_main_ind_c = indirect_dst_flag ? FF(output_offset) : FF(0),
        .avm_main_ind_op_a = FF(static_cast<uint32_t>(indirect_src_flag)),
        .avm_main_ind_op_c = FF(static_cast<uint32_t>(indirect_dst_flag)),
        .avm_main_internal_return_ptr = FF(internal_return_ptr),
        .avm_main_mem_idx_a = FF(direct_src_offset), // input
        .avm_main_mem_idx_c = FF(direct_dst_offset), // output
        .avm_main_mem_op_a = FF(1),
        .avm_main_mem_op_c = FF(1),
        .avm_main_pc = FF(pc++),
        .avm_main_r_in_tag = FF(static_cast<uint32_t>(AvmMemoryTag::U64)),
        .avm_main_sel_op_keccak = FF(1),
        .avm_main_w_in_tag = FF(static_cast<uint32_t>(AvmMemoryTag::U64)),
    });
    // We store the current clk this main trace row occurred so that we can line up the keccak gadget operation
    // at the same clk later.
    auto keccak_op_clk = clk;
    // We need to increment the clk
    clk++;
    auto input_length_read = mem_trace_builder.read_and_load_from_memory(
        call_ptr, clk, IntermRegister::IB, input_size_offset, AvmMemoryTag::U32, AvmMemoryTag::U32);
    main_trace.push_back(Row{
        .avm_main_clk = clk,
        .avm_main_ib = input_length_read.val, // Message Length
        .avm_main_internal_return_ptr = FF(internal_return_ptr),
        .avm_main_mem_idx_b = FF(input_size_offset), // length
        .avm_main_mem_op_b = FF(1),
        .avm_main_pc = FF(pc),
        .avm_main_r_in_tag = FF(static_cast<uint32_t>(AvmMemoryTag::U32)),
        .avm_main_w_in_tag = FF(static_cast<uint32_t>(AvmMemoryTag::U32)),
    });
    clk++;
    // Array input is fixed to 1600 bits
    std::vector<uint64_t> input_vec;
    // Read results are written to input array
    read_slice_to_memory<uint64_t>(
        call_ptr, clk, direct_src_offset, AvmMemoryTag::U64, AvmMemoryTag::U64, FF(internal_return_ptr), 25, input_vec);

    std::array<uint64_t, 25> input = vec_to_arr<uint64_t, 25>(input_vec);
    // Increment the clock by 7 since (25 reads / 4 reads per row = 7)
    clk += 7;

    // Now that we have read all the values, we can perform the operation to get the resulting witness.
    // Note: We use the keccak_op_clk to ensure that the keccakf1600 operation is performed at the same clock cycle as
    // the main trace that has the selector
    std::array<uint64_t, 25> result = keccak_trace_builder.keccakf1600(keccak_op_clk, input);
    // We convert the results to field elements here
    std::vector<FF> ff_result;
    for (uint32_t i = 0; i < 25; i++) {
        ff_result.emplace_back(result[i]);
    }

    // Write the result to memory after
    write_slice_to_memory(
        call_ptr, clk, direct_dst_offset, AvmMemoryTag::U64, AvmMemoryTag::U64, FF(internal_return_ptr), ff_result);
}

/**
 * @brief Keccak  with direct or indirect memory access.
 * Keccak is TEMPORARY while we wait for the transition to keccakf1600, so we do the minimal to store the result
 * @param indirect byte encoding information about indirect/direct memory access.
 * @param output_offset An index in memory pointing to where the first u8 value of the output array should be stored.
 * @param input_offset An index in memory pointing to the first u8 value of the input array to be used in the next
 * instance of poseidon2 permutation.
 * @param input_size offset An index in memory pointing to the size of the input array.
 */
void AvmTraceBuilder::op_keccak(uint8_t indirect,
                                uint32_t output_offset,
                                uint32_t input_offset,
                                uint32_t input_size_offset)
{
    auto clk = static_cast<uint32_t>(main_trace.size()) + 1;
    bool tag_match = true;
    uint32_t direct_src_offset = input_offset;
    uint32_t direct_dst_offset = output_offset;

    bool indirect_src_flag = is_operand_indirect(indirect, 1);
    bool indirect_dst_flag = is_operand_indirect(indirect, 0);

    if (indirect_src_flag) {
        auto read_ind_src =
            mem_trace_builder.indirect_read_and_load_from_memory(call_ptr, clk, IndirectRegister::IND_A, input_offset);
        direct_src_offset = uint32_t(read_ind_src.val);
        tag_match = tag_match && read_ind_src.tag_match;
    }

    if (indirect_dst_flag) {
        auto read_ind_dst =
            mem_trace_builder.indirect_read_and_load_from_memory(call_ptr, clk, IndirectRegister::IND_C, output_offset);
        direct_dst_offset = uint32_t(read_ind_dst.val);
        tag_match = tag_match && read_ind_dst.tag_match;
    }
    // Note we load the input and output onto one line in the main trace and the length on the next line
    // We do this so we can load two different AvmMemoryTags (u8 for the I/O and u32 for the length)
    auto input_read = mem_trace_builder.read_and_load_from_memory(
        call_ptr, clk, IntermRegister::IA, direct_src_offset, AvmMemoryTag::U8, AvmMemoryTag::U8);
    auto output_read = mem_trace_builder.read_and_load_from_memory(
        call_ptr, clk, IntermRegister::IC, direct_dst_offset, AvmMemoryTag::U8, AvmMemoryTag::U8);

    // Constrain gas cost
    gas_trace_builder.constrain_gas_lookup(clk, OpCode::KECCAK);

    // Store the clock time that we will use to line up the gadget later
    auto keccak_op_clk = clk;
    main_trace.push_back(Row{
        .avm_main_clk = clk,
        .avm_main_ia = input_read.val,  // First element of input
        .avm_main_ic = output_read.val, // First element of output
        .avm_main_ind_a = indirect_src_flag ? FF(input_offset) : FF(0),
        .avm_main_ind_c = indirect_dst_flag ? FF(output_offset) : FF(0),
        .avm_main_ind_op_a = FF(static_cast<uint32_t>(indirect_src_flag)),
        .avm_main_ind_op_c = FF(static_cast<uint32_t>(indirect_dst_flag)),
        .avm_main_internal_return_ptr = FF(internal_return_ptr),
        .avm_main_mem_idx_a = FF(direct_src_offset), // input
        .avm_main_mem_idx_c = FF(direct_dst_offset), // output
        .avm_main_mem_op_a = FF(1),
        .avm_main_mem_op_c = FF(1),
        .avm_main_pc = FF(pc++),
        .avm_main_r_in_tag = FF(static_cast<uint32_t>(AvmMemoryTag::U8)),
        .avm_main_sel_op_keccak = FF(1),
        .avm_main_w_in_tag = FF(static_cast<uint32_t>(AvmMemoryTag::U8)),
    });
    clk++;
    auto input_length_read = mem_trace_builder.read_and_load_from_memory(
        call_ptr, clk, IntermRegister::IB, input_size_offset, AvmMemoryTag::U32, AvmMemoryTag::U32);
    main_trace.push_back(Row{
        .avm_main_clk = clk,
        .avm_main_ib = input_length_read.val, // Message Length
        .avm_main_internal_return_ptr = FF(internal_return_ptr),
        .avm_main_mem_idx_b = FF(input_size_offset), // length
        .avm_main_mem_op_b = FF(1),
        .avm_main_pc = FF(pc),
        .avm_main_r_in_tag = FF(static_cast<uint32_t>(AvmMemoryTag::U32)),
        .avm_main_w_in_tag = FF(static_cast<uint32_t>(AvmMemoryTag::U32)),
    });
    clk++;

    std::vector<uint8_t> input;
    input.reserve(uint32_t(input_length_read.val));

    uint32_t num_main_rows = read_slice_to_memory<uint8_t>(
        call_ptr, clk, direct_src_offset, AvmMemoryTag::U8, AvmMemoryTag::U8, FF(internal_return_ptr), 4, input);

    clk += num_main_rows;

    std::array<uint8_t, 32> result = keccak_trace_builder.keccak(keccak_op_clk, input, uint32_t(input_length_read.val));
    // We convert the results to field elements here
    std::vector<FF> ff_result;
    for (uint32_t i = 0; i < 32; i++) {
        ff_result.emplace_back(result[i]);
    }
    // Write the result to memory after
    write_slice_to_memory(
        call_ptr, clk, direct_dst_offset, AvmMemoryTag::U8, AvmMemoryTag::U8, FF(internal_return_ptr), ff_result);
}

/**
 * @brief Pedersen Hash  with direct or indirect memory access.
 * @param indirect byte encoding information about indirect/direct memory access.
 * @param gen_ctx_offset An index in memory pointing to where the u32 offset for the pedersen hash generators.
 * @param input_offset An index in memory pointing to the first FF value of the input array to be used in the next
 * @param input_size offset An index in memory pointing to the size of the input array.
 */
void AvmTraceBuilder::op_pedersen_hash(uint8_t indirect,
                                       uint32_t gen_ctx_offset,
                                       uint32_t output_offset,
                                       uint32_t input_offset,
                                       uint32_t input_size_offset)
{
    auto clk = static_cast<uint32_t>(main_trace.size()) + 1;
    bool tag_match = true;
    uint32_t direct_src_offset = input_offset;
    bool indirect_src_flag = is_operand_indirect(indirect, 2);

    if (indirect_src_flag) {
        auto read_ind_src =
            mem_trace_builder.indirect_read_and_load_from_memory(call_ptr, clk, IndirectRegister::IND_A, input_offset);
        direct_src_offset = uint32_t(read_ind_src.val);
        tag_match = tag_match && read_ind_src.tag_match;
    }

    auto input_read = mem_trace_builder.read_and_load_from_memory(
        call_ptr, clk, IntermRegister::IA, direct_src_offset, AvmMemoryTag::FF, AvmMemoryTag::FF);

    // Constrain gas cost
    gas_trace_builder.constrain_gas_lookup(clk, OpCode::PEDERSEN);

    uint32_t pedersen_clk = clk;
    // We read the input and output addresses in one row as they should contain FF elements
    main_trace.push_back(Row{
        .avm_main_clk = clk,
        .avm_main_ia = input_read.val, // First element of input
        .avm_main_ind_a = indirect_src_flag ? FF(input_offset) : FF(0),
        .avm_main_ind_op_a = FF(static_cast<uint32_t>(indirect_src_flag)),
        .avm_main_internal_return_ptr = FF(internal_return_ptr),
        .avm_main_mem_idx_a = FF(direct_src_offset), // input
        .avm_main_mem_op_a = FF(1),
        .avm_main_pc = FF(pc++),
        .avm_main_r_in_tag = FF(static_cast<uint32_t>(AvmMemoryTag::FF)),
        .avm_main_sel_op_pedersen = FF(1),
        .avm_main_w_in_tag = FF(static_cast<uint32_t>(AvmMemoryTag::FF)),
    });
    clk++;
    // We read the input size and gen_ctx addresses in one row as they should contain U32 elements
    auto input_size_read = mem_trace_builder.read_and_load_from_memory(
        call_ptr, clk, IntermRegister::IA, input_size_offset, AvmMemoryTag::U32, AvmMemoryTag::U32);
    auto gen_ctx_read = mem_trace_builder.read_and_load_from_memory(
        call_ptr, clk, IntermRegister::IB, gen_ctx_offset, AvmMemoryTag::U32, AvmMemoryTag::U32);
    main_trace.push_back(Row{
        .avm_main_clk = clk,
        .avm_main_ia = input_size_read.val,
        .avm_main_ib = gen_ctx_read.val,
        .avm_main_internal_return_ptr = FF(internal_return_ptr),
        .avm_main_mem_idx_a = FF(input_size_offset),
        .avm_main_mem_idx_b = FF(gen_ctx_offset),
        .avm_main_mem_op_a = FF(1),
        .avm_main_mem_op_b = FF(1),
        .avm_main_pc = FF(pc),
        .avm_main_r_in_tag = FF(static_cast<uint32_t>(AvmMemoryTag::U32)),
        .avm_main_w_in_tag = FF(static_cast<uint32_t>(AvmMemoryTag::U32)),
    });
    clk++;

    std::vector<FF> inputs;
    uint32_t num_main_rows = read_slice_to_memory<FF>(call_ptr,
                                                      clk,
                                                      direct_src_offset,
                                                      AvmMemoryTag::FF,
                                                      AvmMemoryTag::FF,
                                                      FF(internal_return_ptr),
                                                      uint32_t(input_size_read.val),
                                                      inputs);
    clk += num_main_rows;
    FF output = pedersen_trace_builder.pedersen_hash(inputs, uint32_t(gen_ctx_read.val), pedersen_clk);
    write_slice_to_memory(
        call_ptr, clk, output_offset, AvmMemoryTag::FF, AvmMemoryTag::FF, FF(internal_return_ptr), { output });
}
// Finalise Lookup Counts
//
// For log derivative lookups, we require a column that contains the number of times each lookup is consumed
// As we build the trace, we keep track of the reads made in a mapping, so that they can be applied to the
// counts column here
//
// NOTE: its coupled to pil - this is not the final iteration
void AvmTraceBuilder::finalise_mem_trace_lookup_counts()
{
    for (auto const& [clk, count] : mem_trace_builder.m_tag_err_lookup_counts) {
        main_trace.at(clk).incl_main_tag_err_counts = count;
    }
}

// WARNING: FOR TESTING ONLY
// Generates the minimal lookup table for the binary trace
uint32_t finalize_bin_trace_lookup_for_testing(std::vector<Row>& main_trace, AvmBinaryTraceBuilder& bin_trace_builder)
{
    // Generate ByteLength Lookup table of instruction tags to the number of bytes
    // {U8: 1, U16: 2, U32: 4, U64: 8, U128: 16}
    for (auto const& [clk, count] : bin_trace_builder.byte_operation_counter) {
        // from the clk we can derive the a and b inputs
        auto b = static_cast<uint8_t>(clk);
        auto a = static_cast<uint8_t>(clk >> 8);
        auto op_id = static_cast<uint8_t>(clk >> 16);
        uint8_t bit_op = 0;
        if (op_id == 0) {
            bit_op = a & b;
        } else if (op_id == 1) {
            bit_op = a | b;
        } else {
            bit_op = a ^ b;
        }
        if (clk > (main_trace.size() - 1)) {
            main_trace.push_back(Row{
                .avm_main_clk = FF(clk),
                .avm_byte_lookup_bin_sel = FF(1),
                .avm_byte_lookup_table_input_a = a,
                .avm_byte_lookup_table_input_b = b,
                .avm_byte_lookup_table_op_id = op_id,
                .avm_byte_lookup_table_output = bit_op,
                .lookup_byte_operations_counts = count,
            });
        } else {
            main_trace.at(clk).lookup_byte_operations_counts = count;
            main_trace.at(clk).avm_byte_lookup_bin_sel = FF(1);
            main_trace.at(clk).avm_byte_lookup_table_op_id = op_id;
            main_trace.at(clk).avm_byte_lookup_table_input_a = a;
            main_trace.at(clk).avm_byte_lookup_table_input_b = b;
            main_trace.at(clk).avm_byte_lookup_table_output = bit_op;
        }
        // Add the counter value stored throughout the execution
    }
    return static_cast<uint32_t>(main_trace.size());
}

// WARNING: FOR TESTING ONLY
// Generates the lookup table for the range checks without doing a full 2**16 rows
uint32_t finalize_rng_chks_for_testing(std::vector<Row>& main_trace,
                                       AvmAluTraceBuilder& alu_trace_builder,
                                       AvmMemTraceBuilder& mem_trace_builder,
                                       const std::unordered_map<uint16_t, uint32_t>& mem_rng_check_lo_counts,
                                       const std::unordered_map<uint16_t, uint32_t>& mem_rng_check_mid_counts,
                                       std::unordered_map<uint8_t, uint32_t> mem_rng_check_hi_counts)
{
    // Build the main_trace, and add any new rows with specific clks that line up with lookup reads

    // Is there a "spread-like" operator in cpp or can I make it generic of the first param of the unordered map
    std::vector<std::unordered_map<uint8_t, uint32_t>> u8_rng_chks = { alu_trace_builder.u8_range_chk_counters[0],
                                                                       alu_trace_builder.u8_range_chk_counters[1],
                                                                       alu_trace_builder.u8_pow_2_counters[0],
                                                                       alu_trace_builder.u8_pow_2_counters[1],
                                                                       std::move(mem_rng_check_hi_counts) };

    auto custom_clk = std::set<uint32_t>{};
    for (auto const& row : u8_rng_chks) {
        for (auto const& [key, value] : row) {
            custom_clk.insert(key);
        }
    }
    for (auto const& row : alu_trace_builder.u16_range_chk_counters) {
        for (auto const& [key, value] : row) {
            custom_clk.insert(key);
        }
    }
    for (auto const& row : alu_trace_builder.div_u64_range_chk_counters) {
        for (auto const& [key, value] : row) {
            custom_clk.insert(key);
        }
    }
    for (auto const& [key, value] : mem_rng_check_lo_counts) {
        custom_clk.insert(key);
    }
    for (auto const& [key, value] : mem_rng_check_mid_counts) {
        custom_clk.insert(key);
    }

    for (auto const& [clk, count] : mem_trace_builder.m_tag_err_lookup_counts) {
        custom_clk.insert(clk);
    }

    auto old_size = main_trace.size();
    for (auto const& clk : custom_clk) {
        if (clk >= old_size) {
            main_trace.push_back(Row{ .avm_main_clk = FF(clk) });
        }
    }
    return static_cast<uint32_t>(main_trace.size());
}

/**
 * @brief Finalisation of the memory trace and incorporating it to the main trace.
 *        In particular, sorting the memory trace, setting .m_lastAccess and
 *        adding shifted values (first row). The main trace is moved at the end of
 *        this call.
 *
 * @return The main trace
 */
std::vector<Row> AvmTraceBuilder::finalize(uint32_t min_trace_size, bool range_check_required)
{
    auto mem_trace = mem_trace_builder.finalize();
    auto alu_trace = alu_trace_builder.finalize();
    auto conv_trace = conversion_trace_builder.finalize();
    auto sha256_trace = sha256_trace_builder.finalize();
    auto poseidon2_trace = poseidon2_trace_builder.finalize();
    auto keccak_trace = keccak_trace_builder.finalize();
    auto pedersen_trace = pedersen_trace_builder.finalize();
    auto bin_trace = bin_trace_builder.finalize();
    auto gas_trace = gas_trace_builder.finalize();
    size_t mem_trace_size = mem_trace.size();
    size_t main_trace_size = main_trace.size();
    size_t alu_trace_size = alu_trace.size();
    size_t conv_trace_size = conv_trace.size();
    size_t sha256_trace_size = sha256_trace.size();
    size_t poseidon2_trace_size = poseidon2_trace.size();
    size_t keccak_trace_size = keccak_trace.size();
    size_t pedersen_trace_size = pedersen_trace.size();
    size_t bin_trace_size = bin_trace.size();
    size_t gas_trace_size = gas_trace.size();

    // Data structure to collect all lookup counts pertaining to 16-bit/32-bit range checks in memory trace
    std::unordered_map<uint16_t, uint32_t> mem_rng_check_lo_counts;
    std::unordered_map<uint16_t, uint32_t> mem_rng_check_mid_counts;
    std::unordered_map<uint8_t, uint32_t> mem_rng_check_hi_counts;

    // Main Trace needs to be at least as big as the biggest subtrace.
    // If the bin_trace_size has entries, we need the main_trace to be as big as our byte lookup table (3 *
    // 2**16 long)
    size_t const lookup_table_size = (bin_trace_size > 0 && range_check_required) ? 3 * (1 << 16) : 0;
    size_t const range_check_size = range_check_required ? UINT16_MAX + 1 : 0;
    std::vector<size_t> trace_sizes = { mem_trace_size,     main_trace_size,      alu_trace_size,
                                        range_check_size,   conv_trace_size,      lookup_table_size,
                                        sha256_trace_size,  poseidon2_trace_size, pedersen_trace_size,
                                        gas_trace_size + 1, KERNEL_INPUTS_LENGTH, KERNEL_OUTPUTS_LENGTH,
                                        min_trace_size,     GAS_COST_TABLE.size() };
    auto trace_size = std::max_element(trace_sizes.begin(), trace_sizes.end());

    // We only need to pad with zeroes to the size to the largest trace here, pow_2 padding is handled in the
    // subgroup_size check in bb
    // Resize the main_trace to accomodate a potential lookup, filling with default empty rows.
    main_trace_size = *trace_size;
    main_trace.resize(*trace_size, {});

    main_trace.at(*trace_size - 1).avm_main_last = FF(1);

    // Memory trace inclusion

    // We compute in the main loop the timestamp and global address for next row.
    // Perform initialization for index 0 outside of the loop provided that mem trace exists.
    if (mem_trace_size > 0) {
        main_trace.at(0).avm_mem_tsp =
            FF(AvmMemTraceBuilder::NUM_SUB_CLK * mem_trace.at(0).m_clk + mem_trace.at(0).m_sub_clk);
        main_trace.at(0).avm_mem_glob_addr =
            FF(mem_trace.at(0).m_addr + (static_cast<uint64_t>(mem_trace.at(0).m_space_id) << 32));
    }

    for (size_t i = 0; i < mem_trace_size; i++) {
        auto const& src = mem_trace.at(i);
        auto& dest = main_trace.at(i);

        dest.avm_mem_mem_sel = FF(1);
        dest.avm_mem_clk = FF(src.m_clk);
        dest.avm_mem_addr = FF(src.m_addr);
        dest.avm_mem_space_id = FF(src.m_space_id);
        dest.avm_mem_val = src.m_val;
        dest.avm_mem_rw = FF(static_cast<uint32_t>(src.m_rw));
        dest.avm_mem_r_in_tag = FF(static_cast<uint32_t>(src.r_in_tag));
        dest.avm_mem_w_in_tag = FF(static_cast<uint32_t>(src.w_in_tag));
        dest.avm_mem_tag = FF(static_cast<uint32_t>(src.m_tag));
        dest.avm_mem_tag_err = FF(static_cast<uint32_t>(src.m_tag_err));
        dest.avm_mem_one_min_inv = src.m_one_min_inv;
        dest.avm_mem_sel_mov_a = FF(static_cast<uint32_t>(src.m_sel_mov_a));
        dest.avm_mem_sel_mov_b = FF(static_cast<uint32_t>(src.m_sel_mov_b));
        dest.avm_mem_sel_cmov = FF(static_cast<uint32_t>(src.m_sel_cmov));

        dest.incl_mem_tag_err_counts = FF(static_cast<uint32_t>(src.m_tag_err_count_relevant));

        switch (src.m_sub_clk) {
        case AvmMemTraceBuilder::SUB_CLK_LOAD_A:
        case AvmMemTraceBuilder::SUB_CLK_STORE_A:
            dest.avm_mem_op_a = 1;
            break;
        case AvmMemTraceBuilder::SUB_CLK_LOAD_B:
        case AvmMemTraceBuilder::SUB_CLK_STORE_B:
            dest.avm_mem_op_b = 1;
            break;
        case AvmMemTraceBuilder::SUB_CLK_LOAD_C:
        case AvmMemTraceBuilder::SUB_CLK_STORE_C:
            dest.avm_mem_op_c = 1;
            break;
        case AvmMemTraceBuilder::SUB_CLK_LOAD_D:
        case AvmMemTraceBuilder::SUB_CLK_STORE_D:
            dest.avm_mem_op_d = 1;
            break;
        case AvmMemTraceBuilder::SUB_CLK_IND_LOAD_A:
            dest.avm_mem_ind_op_a = 1;
            break;
        case AvmMemTraceBuilder::SUB_CLK_IND_LOAD_B:
            dest.avm_mem_ind_op_b = 1;
            break;
        case AvmMemTraceBuilder::SUB_CLK_IND_LOAD_C:
            dest.avm_mem_ind_op_c = 1;
            break;
        case AvmMemTraceBuilder::SUB_CLK_IND_LOAD_D:
            dest.avm_mem_ind_op_d = 1;
            break;
        default:
            break;
        }

        if (src.m_sel_cmov) {
            dest.avm_mem_skip_check_tag = dest.avm_mem_op_d + dest.avm_mem_op_a * (-dest.avm_mem_sel_mov_a + 1) +
                                          dest.avm_mem_op_b * (-dest.avm_mem_sel_mov_b + 1);
        }

        if (i + 1 < mem_trace_size) {
            auto const& next = mem_trace.at(i + 1);
            auto& dest_next = main_trace.at(i + 1);
            dest_next.avm_mem_tsp = FF(AvmMemTraceBuilder::NUM_SUB_CLK * next.m_clk + next.m_sub_clk);
            dest_next.avm_mem_glob_addr = FF(next.m_addr + (static_cast<uint64_t>(next.m_space_id) << 32));

            FF diff{};
            if (dest_next.avm_mem_glob_addr == dest.avm_mem_glob_addr) {
                diff = dest_next.avm_mem_tsp - dest.avm_mem_tsp;
            } else {
                diff = dest_next.avm_mem_glob_addr - dest.avm_mem_glob_addr;
                dest.avm_mem_lastAccess = FF(1);
            }
            dest.avm_mem_rng_chk_sel = FF(1);

            // Decomposition of diff
            auto const diff_64 = uint64_t(diff);
            auto const diff_hi = static_cast<uint8_t>(diff_64 >> 32);
            auto const diff_mid = static_cast<uint16_t>((diff_64 & UINT32_MAX) >> 16);
            auto const diff_lo = static_cast<uint16_t>(diff_64 & UINT16_MAX);
            dest.avm_mem_diff_hi = FF(diff_hi);
            dest.avm_mem_diff_mid = FF(diff_mid);
            dest.avm_mem_diff_lo = FF(diff_lo);

            // Add the range checks counts
            mem_rng_check_hi_counts[diff_hi]++;
            mem_rng_check_mid_counts[diff_mid]++;
            mem_rng_check_lo_counts[diff_lo]++;
        } else {
            dest.avm_mem_lastAccess = FF(1);
            dest.avm_mem_last = FF(1);
        }
    }

    // Alu trace inclusion
    for (size_t i = 0; i < alu_trace_size; i++) {
        auto const& src = alu_trace.at(i);
        auto& dest = main_trace.at(i);

        dest.avm_alu_clk = FF(static_cast<uint32_t>(src.alu_clk));

        dest.avm_alu_op_add = FF(static_cast<uint32_t>(src.alu_op_add));
        dest.avm_alu_op_sub = FF(static_cast<uint32_t>(src.alu_op_sub));
        dest.avm_alu_op_mul = FF(static_cast<uint32_t>(src.alu_op_mul));
        dest.avm_alu_op_not = FF(static_cast<uint32_t>(src.alu_op_not));
        dest.avm_alu_op_eq = FF(static_cast<uint32_t>(src.alu_op_eq));
        dest.avm_alu_op_lt = FF(static_cast<uint32_t>(src.alu_op_lt));
        dest.avm_alu_op_lte = FF(static_cast<uint32_t>(src.alu_op_lte));
        dest.avm_alu_op_cast = FF(static_cast<uint32_t>(src.alu_op_cast));
        dest.avm_alu_op_cast_prev = FF(static_cast<uint32_t>(src.alu_op_cast_prev));
        dest.avm_alu_cmp_sel = FF(static_cast<uint8_t>(src.alu_op_lt) + static_cast<uint8_t>(src.alu_op_lte));
        dest.avm_alu_rng_chk_sel = FF(static_cast<uint8_t>(src.rng_chk_sel));
        dest.avm_alu_op_shr = FF(static_cast<uint8_t>(src.alu_op_shr));
        dest.avm_alu_op_shl = FF(static_cast<uint8_t>(src.alu_op_shl));
        dest.avm_alu_op_div = FF(static_cast<uint8_t>(src.alu_op_div));

        dest.avm_alu_ff_tag = FF(static_cast<uint32_t>(src.alu_ff_tag));
        dest.avm_alu_u8_tag = FF(static_cast<uint32_t>(src.alu_u8_tag));
        dest.avm_alu_u16_tag = FF(static_cast<uint32_t>(src.alu_u16_tag));
        dest.avm_alu_u32_tag = FF(static_cast<uint32_t>(src.alu_u32_tag));
        dest.avm_alu_u64_tag = FF(static_cast<uint32_t>(src.alu_u64_tag));
        dest.avm_alu_u128_tag = FF(static_cast<uint32_t>(src.alu_u128_tag));

        dest.avm_alu_in_tag = dest.avm_alu_u8_tag + FF(2) * dest.avm_alu_u16_tag + FF(3) * dest.avm_alu_u32_tag +
                              FF(4) * dest.avm_alu_u64_tag + FF(5) * dest.avm_alu_u128_tag +
                              FF(6) * dest.avm_alu_ff_tag;

        dest.avm_alu_ia = src.alu_ia;
        dest.avm_alu_ib = src.alu_ib;
        dest.avm_alu_ic = src.alu_ic;

        dest.avm_alu_cf = FF(static_cast<uint32_t>(src.alu_cf));

        dest.avm_alu_u8_r0 = FF(src.alu_u8_r0);
        dest.avm_alu_u8_r1 = FF(src.alu_u8_r1);

        dest.avm_alu_u16_r0 = FF(src.alu_u16_reg.at(0));
        dest.avm_alu_u16_r1 = FF(src.alu_u16_reg.at(1));
        dest.avm_alu_u16_r2 = FF(src.alu_u16_reg.at(2));
        dest.avm_alu_u16_r3 = FF(src.alu_u16_reg.at(3));
        dest.avm_alu_u16_r4 = FF(src.alu_u16_reg.at(4));
        dest.avm_alu_u16_r5 = FF(src.alu_u16_reg.at(5));
        dest.avm_alu_u16_r6 = FF(src.alu_u16_reg.at(6));
        dest.avm_alu_u16_r7 = FF(src.alu_u16_reg.at(7));
        dest.avm_alu_u16_r8 = FF(src.alu_u16_reg.at(8));
        dest.avm_alu_u16_r9 = FF(src.alu_u16_reg.at(9));
        dest.avm_alu_u16_r10 = FF(src.alu_u16_reg.at(10));
        dest.avm_alu_u16_r11 = FF(src.alu_u16_reg.at(11));
        dest.avm_alu_u16_r12 = FF(src.alu_u16_reg.at(12));
        dest.avm_alu_u16_r13 = FF(src.alu_u16_reg.at(13));
        dest.avm_alu_u16_r14 = FF(src.alu_u16_reg.at(14));

        dest.avm_alu_div_rng_chk_selector = FF(static_cast<uint8_t>(src.div_u64_range_chk_sel));
        dest.avm_alu_div_u16_r0 = FF(src.div_u64_range_chk.at(0));
        dest.avm_alu_div_u16_r1 = FF(src.div_u64_range_chk.at(1));
        dest.avm_alu_div_u16_r2 = FF(src.div_u64_range_chk.at(2));
        dest.avm_alu_div_u16_r3 = FF(src.div_u64_range_chk.at(3));
        dest.avm_alu_div_u16_r4 = FF(src.div_u64_range_chk.at(4));
        dest.avm_alu_div_u16_r5 = FF(src.div_u64_range_chk.at(5));
        dest.avm_alu_div_u16_r6 = FF(src.div_u64_range_chk.at(6));
        dest.avm_alu_div_u16_r7 = FF(src.div_u64_range_chk.at(7));
        dest.avm_alu_op_eq_diff_inv = FF(src.alu_op_eq_diff_inv);

        // Not all rows in ALU are enabled with a selector. For instance,
        // multiplication over u128 is taking two lines.
        if (AvmAluTraceBuilder::is_alu_row_enabled(src)) {
            dest.avm_alu_alu_sel = FF(1);
        }

        if (dest.avm_alu_cmp_sel == FF(1) || dest.avm_alu_rng_chk_sel == FF(1)) {
            dest.avm_alu_a_lo = FF(src.hi_lo_limbs.at(0));
            dest.avm_alu_a_hi = FF(src.hi_lo_limbs.at(1));
            dest.avm_alu_b_lo = FF(src.hi_lo_limbs.at(2));
            dest.avm_alu_b_hi = FF(src.hi_lo_limbs.at(3));
            dest.avm_alu_p_sub_a_lo = FF(src.hi_lo_limbs.at(4));
            dest.avm_alu_p_sub_a_hi = FF(src.hi_lo_limbs.at(5));
            dest.avm_alu_p_sub_b_lo = FF(src.hi_lo_limbs.at(6));
            dest.avm_alu_p_sub_b_hi = FF(src.hi_lo_limbs.at(7));
            dest.avm_alu_res_lo = FF(src.hi_lo_limbs.at(8));
            dest.avm_alu_res_hi = FF(src.hi_lo_limbs.at(9));
            dest.avm_alu_p_a_borrow = FF(static_cast<uint8_t>(src.p_a_borrow));
            dest.avm_alu_p_b_borrow = FF(static_cast<uint8_t>(src.p_b_borrow));
            dest.avm_alu_borrow = FF(static_cast<uint8_t>(src.borrow));
            dest.avm_alu_cmp_rng_ctr = FF(static_cast<uint8_t>(src.cmp_rng_ctr));
            dest.avm_alu_rng_chk_lookup_selector = FF(1);
        }
        if (dest.avm_alu_op_div == FF(1)) {
            dest.avm_alu_op_div_std = uint256_t(src.alu_ia) >= uint256_t(src.alu_ib);
            dest.avm_alu_op_div_a_lt_b = uint256_t(src.alu_ia) < uint256_t(src.alu_ib);
            dest.avm_alu_rng_chk_lookup_selector = FF(1);
            dest.avm_alu_a_lo = FF(src.hi_lo_limbs.at(0));
            dest.avm_alu_a_hi = FF(src.hi_lo_limbs.at(1));
            dest.avm_alu_b_lo = FF(src.hi_lo_limbs.at(2));
            dest.avm_alu_b_hi = FF(src.hi_lo_limbs.at(3));
            dest.avm_alu_p_sub_a_lo = FF(src.hi_lo_limbs.at(4));
            dest.avm_alu_p_sub_a_hi = FF(src.hi_lo_limbs.at(5));
            dest.avm_alu_remainder = src.remainder;
            dest.avm_alu_divisor_lo = src.divisor_lo;
            dest.avm_alu_divisor_hi = src.divisor_hi;
            dest.avm_alu_quotient_lo = src.quotient_lo;
            dest.avm_alu_quotient_hi = src.quotient_hi;
            dest.avm_alu_partial_prod_lo = src.partial_prod_lo;
            dest.avm_alu_partial_prod_hi = src.partial_prod_hi;
        }

        if (dest.avm_alu_op_add == FF(1) || dest.avm_alu_op_sub == FF(1) || dest.avm_alu_op_mul == FF(1)) {
            dest.avm_alu_rng_chk_lookup_selector = FF(1);
        }

        if (dest.avm_alu_op_cast == FF(1)) {
            dest.avm_alu_a_lo = FF(src.hi_lo_limbs.at(0));
            dest.avm_alu_a_hi = FF(src.hi_lo_limbs.at(1));
            dest.avm_alu_p_sub_a_lo = FF(src.hi_lo_limbs.at(2));
            dest.avm_alu_p_sub_a_hi = FF(src.hi_lo_limbs.at(3));
            dest.avm_alu_rng_chk_lookup_selector = FF(1);
        }

        if (dest.avm_alu_op_cast_prev == FF(1)) {
            dest.avm_alu_a_lo = FF(src.hi_lo_limbs.at(0));
            dest.avm_alu_a_hi = FF(src.hi_lo_limbs.at(1));
            dest.avm_alu_rng_chk_lookup_selector = FF(1);
        }

        // Multiplication over u128 expands over two rows.
        if (dest.avm_alu_op_mul == FF(1) && dest.avm_alu_u128_tag) {
            main_trace.at(i + 1).avm_alu_rng_chk_lookup_selector = FF(1);
        }
        if (src.alu_op_shr || src.alu_op_shl) {
            dest.avm_alu_a_lo = FF(src.hi_lo_limbs[0]);
            dest.avm_alu_a_hi = FF(src.hi_lo_limbs[1]);
            dest.avm_alu_b_lo = FF(src.hi_lo_limbs[2]);
            dest.avm_alu_b_hi = FF(src.hi_lo_limbs[3]);
            dest.avm_alu_shift_sel = FF(1);
            dest.avm_alu_shift_lt_bit_len = FF(static_cast<uint8_t>(src.shift_lt_bit_len));
            dest.avm_alu_t_sub_s_bits = FF(src.mem_tag_sub_shift);
            dest.avm_alu_two_pow_s = FF(uint256_t(1) << dest.avm_alu_ib);
            dest.avm_alu_two_pow_t_sub_s = FF(uint256_t(1) << uint256_t(dest.avm_alu_t_sub_s_bits));
            dest.avm_alu_rng_chk_lookup_selector = FF(1);
        }
    }

    // Add Conversion Gadget table
    for (size_t i = 0; i < conv_trace_size; i++) {
        auto const& src = conv_trace.at(i);
        auto& dest = main_trace.at(i);
        dest.avm_conversion_to_radix_le_sel = FF(static_cast<uint8_t>(src.to_radix_le_sel));
        dest.avm_conversion_clk = FF(src.conversion_clk);
        dest.avm_conversion_input = src.input;
        dest.avm_conversion_radix = FF(src.radix);
        dest.avm_conversion_num_limbs = FF(src.num_limbs);
    }

    // Add SHA256 Gadget table
    for (size_t i = 0; i < sha256_trace_size; i++) {
        auto const& src = sha256_trace.at(i);
        auto& dest = main_trace.at(i);
        dest.avm_sha256_clk = FF(src.clk);
        dest.avm_sha256_input = src.input[0];
        // TODO: This will need to be enabled later
        // dest.avm_sha256_output = src.output[0];
        dest.avm_sha256_sha256_compression_sel = FF(1);
        dest.avm_sha256_state = src.state[0];
    }

    // Add Poseidon2 Gadget table
    for (size_t i = 0; i < poseidon2_trace_size; i++) {
        auto const& src = poseidon2_trace.at(i);
        auto& dest = main_trace.at(i);
        dest.avm_poseidon2_clk = FF(src.clk);
        dest.avm_poseidon2_input = src.input[0];
        // TODO: This will need to be enabled later
        // dest.avm_poseidon2_output = src.output[0];
        dest.avm_poseidon2_poseidon_perm_sel = FF(1);
    }

    // Add KeccakF1600 Gadget table
    for (size_t i = 0; i < keccak_trace_size; i++) {
        auto const& src = keccak_trace.at(i);
        auto& dest = main_trace.at(i);
        dest.avm_keccakf1600_clk = FF(src.clk);
        dest.avm_keccakf1600_input = FF(src.input[0]);
        // TODO: This will need to be enabled later
        // dest.avm_keccakf1600_output = src.output[0];
        dest.avm_keccakf1600_keccakf1600_sel = FF(1);
    }

    // Add Pedersen Gadget table
    for (size_t i = 0; i < pedersen_trace_size; i++) {
        auto const& src = pedersen_trace.at(i);
        auto& dest = main_trace.at(i);
        dest.avm_pedersen_clk = FF(src.clk);
        dest.avm_pedersen_input = FF(src.input[0]);
        dest.avm_pedersen_pedersen_sel = FF(1);
    }

    // Add Binary Trace table
    for (size_t i = 0; i < bin_trace_size; i++) {
        auto const& src = bin_trace.at(i);
        auto& dest = main_trace.at(i);
        dest.avm_binary_clk = src.binary_clk;
        dest.avm_binary_bin_sel = static_cast<uint8_t>(src.bin_sel);
        dest.avm_binary_acc_ia = src.acc_ia;
        dest.avm_binary_acc_ib = src.acc_ib;
        dest.avm_binary_acc_ic = src.acc_ic;
        dest.avm_binary_in_tag = src.in_tag;
        dest.avm_binary_op_id = src.op_id;
        dest.avm_binary_ia_bytes = src.bin_ia_bytes;
        dest.avm_binary_ib_bytes = src.bin_ib_bytes;
        dest.avm_binary_ic_bytes = src.bin_ic_bytes;
        dest.avm_binary_start = FF(static_cast<uint8_t>(src.start));
        dest.avm_binary_mem_tag_ctr = src.mem_tag_ctr;
        dest.avm_binary_mem_tag_ctr_inv = src.mem_tag_ctr_inv;
    }

    // Only generate precomputed byte tables if we are actually going to use them in this main trace.
    if (bin_trace_size > 0) {
        if (!range_check_required) {
            finalize_bin_trace_lookup_for_testing(main_trace, bin_trace_builder);
        } else {
            // Generate Lookup Table of all combinations of 2, 8-bit numbers and op_id.
            for (uint32_t op_id = 0; op_id < 3; op_id++) {
                for (uint32_t input_a = 0; input_a <= UINT8_MAX; input_a++) {
                    for (uint32_t input_b = 0; input_b <= UINT8_MAX; input_b++) {
                        auto a = static_cast<uint8_t>(input_a);
                        auto b = static_cast<uint8_t>(input_b);

                        // Derive a unique row index given op_id, a, and b.
                        auto main_trace_index = (op_id << 16) + (input_a << 8) + b;

                        main_trace.at(main_trace_index).avm_byte_lookup_bin_sel = FF(1);
                        main_trace.at(main_trace_index).avm_byte_lookup_table_op_id = op_id;
                        main_trace.at(main_trace_index).avm_byte_lookup_table_input_a = a;
                        main_trace.at(main_trace_index).avm_byte_lookup_table_input_b = b;
                        // Add the counter value stored throughout the execution
                        main_trace.at(main_trace_index).lookup_byte_operations_counts =
                            bin_trace_builder.byte_operation_counter[main_trace_index];
                        if (op_id == 0) {
                            main_trace.at(main_trace_index).avm_byte_lookup_table_output = a & b;
                        } else if (op_id == 1) {
                            main_trace.at(main_trace_index).avm_byte_lookup_table_output = a | b;
                        } else {
                            main_trace.at(main_trace_index).avm_byte_lookup_table_output = a ^ b;
                        }
                    }
                }
            }
        }
        // Generate ByteLength Lookup table of instruction tags to the number of bytes
        // {U8: 1, U16: 2, U32: 4, U64: 8, U128: 16}
        for (uint8_t avm_in_tag = 0; avm_in_tag < 5; avm_in_tag++) {
            // The +1 here is because the instruction tags we care about (i.e excl U0 and FF) has the range
            // [1,5]
            main_trace.at(avm_in_tag).avm_byte_lookup_bin_sel = FF(1);
            main_trace.at(avm_in_tag).avm_byte_lookup_table_in_tags = avm_in_tag + 1;
            main_trace.at(avm_in_tag).avm_byte_lookup_table_byte_lengths = static_cast<uint8_t>(pow(2, avm_in_tag));
            main_trace.at(avm_in_tag).lookup_byte_lengths_counts =
                bin_trace_builder.byte_length_counter[avm_in_tag + 1];
        }
    }

    // Adding extra row for the shifted values at the top of the execution trace.
    Row first_row = Row{ .avm_main_first = FF(1), .avm_mem_lastAccess = FF(1) };
    main_trace.insert(main_trace.begin(), first_row);
    main_trace_size = main_trace.size();

    auto new_trace_size = range_check_required ? main_trace_size
                                               : finalize_rng_chks_for_testing(main_trace,
                                                                               alu_trace_builder,
                                                                               mem_trace_builder,
                                                                               mem_rng_check_lo_counts,
                                                                               mem_rng_check_mid_counts,
                                                                               mem_rng_check_hi_counts);
    auto const old_trace_size = main_trace_size;

    for (size_t i = 0; i < new_trace_size; i++) {
        auto& r = main_trace.at(i);

        if ((r.avm_main_sel_op_add == FF(1) || r.avm_main_sel_op_sub == FF(1) || r.avm_main_sel_op_mul == FF(1) ||
             r.avm_main_sel_op_eq == FF(1) || r.avm_main_sel_op_not == FF(1) || r.avm_main_sel_op_lt == FF(1) ||
             r.avm_main_sel_op_lte == FF(1) || r.avm_main_sel_op_cast == FF(1) || r.avm_main_sel_op_shr == FF(1) ||
             r.avm_main_sel_op_shl == FF(1) || r.avm_main_sel_op_div == FF(1)) &&
            r.avm_main_tag_err == FF(0) && r.avm_main_op_err == FF(0)) {
            r.avm_main_alu_sel = FF(1);
        }

        if (r.avm_main_sel_internal_call == FF(1) || r.avm_main_sel_internal_return == FF(1)) {
            r.avm_main_space_id = INTERNAL_CALL_SPACE_ID;
        } else {
            r.avm_main_space_id = r.avm_main_call_ptr;
        };

        r.avm_main_clk = i >= old_trace_size ? r.avm_main_clk : FF(i);
        auto counter = i >= old_trace_size ? static_cast<uint32_t>(r.avm_main_clk) : static_cast<uint32_t>(i);
        r.incl_main_tag_err_counts = mem_trace_builder.m_tag_err_lookup_counts[static_cast<uint32_t>(counter)];

        if (counter <= UINT8_MAX) {
            r.lookup_u8_0_counts = alu_trace_builder.u8_range_chk_counters[0][static_cast<uint8_t>(counter)];
            r.lookup_u8_1_counts = alu_trace_builder.u8_range_chk_counters[1][static_cast<uint8_t>(counter)];
            r.lookup_pow_2_0_counts = alu_trace_builder.u8_pow_2_counters[0][static_cast<uint8_t>(counter)];
            r.lookup_pow_2_1_counts = alu_trace_builder.u8_pow_2_counters[1][static_cast<uint8_t>(counter)];
            r.lookup_mem_rng_chk_hi_counts = mem_rng_check_hi_counts[static_cast<uint8_t>(counter)];
            r.avm_main_sel_rng_8 = FF(1);
            r.avm_main_table_pow_2 = uint256_t(1) << uint256_t(counter);
        }

        if (counter <= UINT16_MAX) {
            // We add to the clk here in case our trace is smaller than our range checks
            // There might be a cleaner way to do this in the future as this only applies
            // when our trace (excluding range checks) is < 2**16
            r.lookup_u16_0_counts = alu_trace_builder.u16_range_chk_counters[0][static_cast<uint16_t>(counter)];
            r.lookup_u16_1_counts = alu_trace_builder.u16_range_chk_counters[1][static_cast<uint16_t>(counter)];
            r.lookup_u16_2_counts = alu_trace_builder.u16_range_chk_counters[2][static_cast<uint16_t>(counter)];
            r.lookup_u16_3_counts = alu_trace_builder.u16_range_chk_counters[3][static_cast<uint16_t>(counter)];
            r.lookup_u16_4_counts = alu_trace_builder.u16_range_chk_counters[4][static_cast<uint16_t>(counter)];
            r.lookup_u16_5_counts = alu_trace_builder.u16_range_chk_counters[5][static_cast<uint16_t>(counter)];
            r.lookup_u16_6_counts = alu_trace_builder.u16_range_chk_counters[6][static_cast<uint16_t>(counter)];
            r.lookup_u16_7_counts = alu_trace_builder.u16_range_chk_counters[7][static_cast<uint16_t>(counter)];
            r.lookup_u16_8_counts = alu_trace_builder.u16_range_chk_counters[8][static_cast<uint16_t>(counter)];
            r.lookup_u16_9_counts = alu_trace_builder.u16_range_chk_counters[9][static_cast<uint16_t>(counter)];
            r.lookup_u16_10_counts = alu_trace_builder.u16_range_chk_counters[10][static_cast<uint16_t>(counter)];
            r.lookup_u16_11_counts = alu_trace_builder.u16_range_chk_counters[11][static_cast<uint16_t>(counter)];
            r.lookup_u16_12_counts = alu_trace_builder.u16_range_chk_counters[12][static_cast<uint16_t>(counter)];
            r.lookup_u16_13_counts = alu_trace_builder.u16_range_chk_counters[13][static_cast<uint16_t>(counter)];
            r.lookup_u16_14_counts = alu_trace_builder.u16_range_chk_counters[14][static_cast<uint16_t>(counter)];

            r.lookup_mem_rng_chk_mid_counts = mem_rng_check_mid_counts[static_cast<uint16_t>(counter)];
            r.lookup_mem_rng_chk_lo_counts = mem_rng_check_lo_counts[static_cast<uint16_t>(counter)];

            r.lookup_div_u16_0_counts = alu_trace_builder.div_u64_range_chk_counters[0][static_cast<uint16_t>(counter)];
            r.lookup_div_u16_1_counts = alu_trace_builder.div_u64_range_chk_counters[1][static_cast<uint16_t>(counter)];
            r.lookup_div_u16_2_counts = alu_trace_builder.div_u64_range_chk_counters[2][static_cast<uint16_t>(counter)];
            r.lookup_div_u16_3_counts = alu_trace_builder.div_u64_range_chk_counters[3][static_cast<uint16_t>(counter)];
            r.lookup_div_u16_4_counts = alu_trace_builder.div_u64_range_chk_counters[4][static_cast<uint16_t>(counter)];
            r.lookup_div_u16_5_counts = alu_trace_builder.div_u64_range_chk_counters[5][static_cast<uint16_t>(counter)];
            r.lookup_div_u16_6_counts = alu_trace_builder.div_u64_range_chk_counters[6][static_cast<uint16_t>(counter)];
            r.lookup_div_u16_7_counts = alu_trace_builder.div_u64_range_chk_counters[7][static_cast<uint16_t>(counter)];
            r.avm_main_sel_rng_16 = FF(1);
        }
    }

    // Write the kernel trace into the main trace
    // 1. The write offsets are constrained to be non changing over the entire trace, so we fill in the values until we
    //    hit an operation that changes one of the write_offsets (a relevant opcode)
    // 2. Upon hitting the clk of each kernel operation we copy the values into the main trace
    // 3. When an increment is required, we increment the value in the next row, then continue the process until the end
    // 4. Whenever we hit the last row, we zero all write_offsets such that the shift relation will succeed
    std::vector<AvmKernelTraceBuilder::KernelTraceEntry> kernel_trace = kernel_trace_builder.finalize();
    size_t kernel_padding_main_trace_bottom = 1;
    for (size_t i = 0; i < kernel_trace.size(); i++) {
        auto const& src = kernel_trace.at(i);
        // check the clock and iterate through the main trace until we hit the clock
        auto clk = src.clk;

        // Until the next kernel changing instruction is encountered we set all of the values of the offset arrays
        // to be the same as the previous row This satisfies the `offset' - (offset + operation_selector) = 0`
        // constraints
        for (size_t j = kernel_padding_main_trace_bottom; j < clk; j++) {
            auto const& prev = main_trace.at(j - 1);
            auto& dest = main_trace.at(j);

            dest.avm_kernel_note_hash_exist_write_offset = prev.avm_kernel_note_hash_exist_write_offset;
            dest.avm_kernel_emit_note_hash_write_offset = prev.avm_kernel_emit_note_hash_write_offset;
            dest.avm_kernel_nullifier_exists_write_offset = prev.avm_kernel_nullifier_exists_write_offset;
            dest.avm_kernel_emit_nullifier_write_offset = prev.avm_kernel_emit_nullifier_write_offset;
            dest.avm_kernel_emit_l2_to_l1_msg_write_offset = prev.avm_kernel_emit_l2_to_l1_msg_write_offset;
            dest.avm_kernel_emit_unencrypted_log_write_offset = prev.avm_kernel_emit_unencrypted_log_write_offset;
            dest.avm_kernel_l1_to_l2_msg_exists_write_offset = prev.avm_kernel_l1_to_l2_msg_exists_write_offset;
            dest.avm_kernel_sload_write_offset = prev.avm_kernel_sload_write_offset;
            dest.avm_kernel_sstore_write_offset = prev.avm_kernel_sstore_write_offset;
            dest.avm_kernel_side_effect_counter = prev.avm_kernel_side_effect_counter;
        }

        Row& curr = main_trace.at(clk);

        // Read in values from kernel trace
        // Lookup values
        curr.avm_kernel_kernel_in_offset = src.kernel_in_offset;
        curr.avm_kernel_kernel_out_offset = src.kernel_out_offset;
        curr.avm_main_q_kernel_lookup = static_cast<uint32_t>(src.q_kernel_lookup);
        curr.avm_main_q_kernel_output_lookup = static_cast<uint32_t>(src.q_kernel_output_lookup);

        // Operation selectors
        curr.avm_main_sel_op_note_hash_exists = static_cast<uint32_t>(src.op_note_hash_exists);
        curr.avm_main_sel_op_emit_note_hash = static_cast<uint32_t>(src.op_emit_note_hash);
        curr.avm_main_sel_op_nullifier_exists = static_cast<uint32_t>(src.op_nullifier_exists);
        curr.avm_main_sel_op_emit_nullifier = static_cast<uint32_t>(src.op_emit_nullifier);
        curr.avm_main_sel_op_l1_to_l2_msg_exists = static_cast<uint32_t>(src.op_l1_to_l2_msg_exists);
        curr.avm_main_sel_op_emit_unencrypted_log = static_cast<uint32_t>(src.op_emit_unencrypted_log);
        curr.avm_main_sel_op_emit_l2_to_l1_msg = static_cast<uint32_t>(src.op_emit_l2_to_l1_msg);
        curr.avm_main_sel_op_sload = static_cast<uint32_t>(src.op_sload);
        curr.avm_main_sel_op_sstore = static_cast<uint32_t>(src.op_sstore);

        if (clk < main_trace_size) {
            Row& next = main_trace.at(clk + 1);

<<<<<<< HEAD
            if (src.op_emit_unencrypted_log) {
                info("side effect counter when emiting log: ", curr.avm_kernel_side_effect_counter);
            }
=======
>>>>>>> f0a5c49d
            // Increment the write offset counter for the following row
            next.avm_kernel_note_hash_exist_write_offset =
                curr.avm_kernel_note_hash_exist_write_offset + static_cast<FF>(src.op_note_hash_exists);
            next.avm_kernel_emit_note_hash_write_offset =
                curr.avm_kernel_emit_note_hash_write_offset + static_cast<FF>(src.op_emit_note_hash);
            next.avm_kernel_emit_nullifier_write_offset =
                curr.avm_kernel_emit_nullifier_write_offset + static_cast<FF>(src.op_emit_nullifier);
            next.avm_kernel_nullifier_exists_write_offset =
                curr.avm_kernel_nullifier_exists_write_offset + static_cast<FF>(src.op_nullifier_exists);
            next.avm_kernel_l1_to_l2_msg_exists_write_offset =
                curr.avm_kernel_l1_to_l2_msg_exists_write_offset + static_cast<FF>(src.op_l1_to_l2_msg_exists);
            next.avm_kernel_emit_l2_to_l1_msg_write_offset =
                curr.avm_kernel_emit_l2_to_l1_msg_write_offset + static_cast<FF>(src.op_emit_l2_to_l1_msg);
            next.avm_kernel_emit_unencrypted_log_write_offset =
                curr.avm_kernel_emit_unencrypted_log_write_offset + static_cast<FF>(src.op_emit_unencrypted_log);
            next.avm_kernel_sload_write_offset = curr.avm_kernel_sload_write_offset + static_cast<FF>(src.op_sload);
            next.avm_kernel_sstore_write_offset = curr.avm_kernel_sstore_write_offset + static_cast<FF>(src.op_sstore);

            // The side effect counter will increment regardless of the offset value
            next.avm_kernel_side_effect_counter = curr.avm_kernel_side_effect_counter + 1;
        }

        kernel_padding_main_trace_bottom = clk + 1;
    }

    // Pad out the main trace from the bottom of the main trace until the end
    for (size_t i = kernel_padding_main_trace_bottom + 1; i < main_trace_size; ++i) {

        Row const& prev = main_trace.at(i - 1);
        Row& dest = main_trace.at(i);

        // Setting all of the counters to 0 after the IS_LAST check so we can satisfy the constraints until the end
        if (i == main_trace_size) {
            dest.avm_kernel_note_hash_exist_write_offset = 0;
            dest.avm_kernel_emit_note_hash_write_offset = 0;
            dest.avm_kernel_nullifier_exists_write_offset = 0;
            dest.avm_kernel_emit_nullifier_write_offset = 0;
            dest.avm_kernel_l1_to_l2_msg_exists_write_offset = 0;
            dest.avm_kernel_emit_unencrypted_log_write_offset = 0;
            dest.avm_kernel_emit_l2_to_l1_msg_write_offset = 0;
            dest.avm_kernel_sload_write_offset = 0;
            dest.avm_kernel_sstore_write_offset = 0;
            dest.avm_kernel_side_effect_counter = 0;
        } else {
            dest.avm_kernel_note_hash_exist_write_offset = prev.avm_kernel_note_hash_exist_write_offset;
            dest.avm_kernel_emit_note_hash_write_offset = prev.avm_kernel_emit_note_hash_write_offset;
            dest.avm_kernel_nullifier_exists_write_offset = prev.avm_kernel_nullifier_exists_write_offset;
            dest.avm_kernel_emit_nullifier_write_offset = prev.avm_kernel_emit_nullifier_write_offset;
            dest.avm_kernel_l1_to_l2_msg_exists_write_offset = prev.avm_kernel_l1_to_l2_msg_exists_write_offset;
            dest.avm_kernel_emit_unencrypted_log_write_offset = prev.avm_kernel_emit_unencrypted_log_write_offset;
            dest.avm_kernel_emit_l2_to_l1_msg_write_offset = prev.avm_kernel_emit_l2_to_l1_msg_write_offset;
            dest.avm_kernel_sload_write_offset = prev.avm_kernel_sload_write_offset;
            dest.avm_kernel_sstore_write_offset = prev.avm_kernel_sstore_write_offset;
            dest.avm_kernel_side_effect_counter = prev.avm_kernel_side_effect_counter;
        }
    }
    /////////// GAS ACCOUNTING //////////////////////////

    // Add the gas cost table to the main trace
    // TODO: do i need a way to produce an interupt that will stop the execution of the trace when the gas left becomes
    // zero in the gas_trace_builder Does all of the gas trace information need to be added to this main machine?????

    // Add the gas accounting for each row
    // We can assume that the gas trace will never be larger than the main trace
    // We infer that a row is active for gas (.avm_main_gas_cost_active = 1) based on the presence
    // of a gas entry row.
    // Set the initial gas
    auto& first_opcode_row = main_trace.at(1);
    first_opcode_row.avm_main_l2_gas_remaining = gas_trace_builder.initial_l2_gas;
    first_opcode_row.avm_main_da_gas_remaining = gas_trace_builder.initial_da_gas;
    auto current_clk = uint32_t(first_opcode_row.avm_main_clk);
    uint32_t current_l2_gas_remaining = gas_trace_builder.initial_l2_gas;
    uint32_t current_da_gas_remaining = gas_trace_builder.initial_da_gas;

    // Assume that gas_trace entries are ordered by a strictly increasing clk sequence.
    for (auto const& gas_entry : gas_trace) {

        // Filling potential gap between two gas_trace entries
        // Remaining gas values remain unchanged.
        while (gas_entry.clk > current_clk) {
            auto& next = main_trace.at(current_clk + 1);
            next.avm_main_l2_gas_remaining = current_l2_gas_remaining;
            next.avm_main_da_gas_remaining = current_da_gas_remaining;
            current_clk++;
        }

        auto& dest = main_trace.at(gas_entry.clk);
        auto& next = main_trace.at(gas_entry.clk + 1);
        dest.avm_main_gas_cost_active = FF(1);

        // Write each of the relevant gas accounting values
        dest.avm_main_opcode_val = static_cast<uint8_t>(gas_entry.opcode);
        dest.avm_main_l2_gas_op = gas_entry.l2_gas_cost;
        dest.avm_main_da_gas_op = gas_entry.da_gas_cost;

        current_l2_gas_remaining -= gas_entry.l2_gas_cost;
        current_da_gas_remaining -= gas_entry.da_gas_cost;
        next.avm_main_l2_gas_remaining = current_l2_gas_remaining;
        next.avm_main_da_gas_remaining = current_da_gas_remaining;

        current_clk++;
    }

    // Pad the rest of the trace with the same gas remaining
    for (size_t i = current_clk; i < main_trace_size; i++) {
        auto& dest = main_trace.at(i);
        dest.avm_main_l2_gas_remaining = current_l2_gas_remaining;
        dest.avm_main_da_gas_remaining = current_da_gas_remaining;
    }

    /////////// END OF GAS ACCOUNTING //////////////////////////

    // Public Input Columns Inclusion
    // Crucial to add these columns after the extra row was added.

    // Write lookup counts for inputs
    for (uint32_t i = 0; i < KERNEL_INPUTS_LENGTH; i++) {
        auto value = kernel_trace_builder.kernel_input_selector_counter.find(i);
        if (value != kernel_trace_builder.kernel_input_selector_counter.end()) {
            auto& dest = main_trace.at(i);
            dest.lookup_into_kernel_counts = FF(value->second);
            dest.avm_kernel_q_public_input_kernel_add_to_table = FF(1);
        }
    }

    // Copy the kernel input public inputs
    for (size_t i = 0; i < KERNEL_INPUTS_LENGTH; i++) {
        main_trace.at(i).avm_kernel_kernel_inputs__is_public =
            std::get<KERNEL_INPUTS>(kernel_trace_builder.public_inputs).at(i);
    }

    // Write lookup counts for outputs
    for (uint32_t i = 0; i < KERNEL_OUTPUTS_LENGTH; i++) {
        auto value = kernel_trace_builder.kernel_output_selector_counter.find(i);
        if (value != kernel_trace_builder.kernel_output_selector_counter.end()) {
            auto& dest = main_trace.at(i);
            dest.kernel_output_lookup_counts = FF(value->second);
            dest.avm_kernel_q_public_input_kernel_out_add_to_table = FF(1);
        }
    }

    // Copy the kernel outputs counts into the main trace
    for (size_t i = 0; i < KERNEL_OUTPUTS_LENGTH; i++) {
        main_trace.at(i).avm_kernel_kernel_value_out__is_public =
            std::get<KERNEL_OUTPUTS_VALUE>(kernel_trace_builder.public_inputs).at(i);

        main_trace.at(i).avm_kernel_kernel_side_effect_out__is_public =
            std::get<KERNEL_OUTPUTS_SIDE_EFFECT_COUNTER>(kernel_trace_builder.public_inputs).at(i);

        main_trace.at(i).avm_kernel_kernel_metadata_out__is_public =
            std::get<KERNEL_OUTPUTS_METADATA>(kernel_trace_builder.public_inputs).at(i);
    }

    // Get tag_err counts from the mem_trace_builder
    if (range_check_required) {
        finalise_mem_trace_lookup_counts();
    }

    // Add the gas costs table to the main trace
    // For each opcode we write its l2 gas cost and da gas cost
    for (auto const& [opcode, gas_entry] : GAS_COST_TABLE) {
        auto& dest = main_trace.at(static_cast<size_t>(opcode));

        dest.avm_gas_gas_cost_sel = FF(1);
        dest.avm_gas_l2_gas_fixed_table = gas_entry.l2_fixed_gas_cost;
        dest.avm_gas_da_gas_fixed_table = gas_entry.da_fixed_gas_cost;
    }

    // Finalise gas left lookup counts
    for (auto const& [opcode, count] : gas_trace_builder.gas_opcode_lookup_counter) {
        main_trace.at(static_cast<uint8_t>(opcode)).lookup_opcode_gas_counts = count;
    }

    auto trace = std::move(main_trace);
    reset();

    return trace;
}

} // namespace bb::avm_trace<|MERGE_RESOLUTION|>--- conflicted
+++ resolved
@@ -1369,11 +1369,7 @@
     AvmMemTraceBuilder::MemRead read_a = mem_trace_builder.read_and_load_from_memory(
         call_ptr, clk, IntermRegister::IA, data_offset, AvmMemoryTag::FF, AvmMemoryTag::U8);
 
-<<<<<<< HEAD
     FF exists = execution_hints.side_effect_hints.at(side_effect_counter);
-=======
-    FF exists = execution_hints.at(side_effect_counter);
->>>>>>> f0a5c49d
     // TODO: throw error if incorrect
 
     mem_trace_builder.write_into_memory(
@@ -1403,11 +1399,7 @@
                                                                           uint32_t data_offset,
                                                                           uint32_t metadata_offset)
 {
-<<<<<<< HEAD
     FF value = execution_hints.side_effect_hints.at(side_effect_counter);
-=======
-    FF value = execution_hints.at(side_effect_counter);
->>>>>>> f0a5c49d
     // TODO: throw error if incorrect
 
     mem_trace_builder.write_into_memory(
@@ -3824,12 +3816,6 @@
         if (clk < main_trace_size) {
             Row& next = main_trace.at(clk + 1);
 
-<<<<<<< HEAD
-            if (src.op_emit_unencrypted_log) {
-                info("side effect counter when emiting log: ", curr.avm_kernel_side_effect_counter);
-            }
-=======
->>>>>>> f0a5c49d
             // Increment the write offset counter for the following row
             next.avm_kernel_note_hash_exist_write_offset =
                 curr.avm_kernel_note_hash_exist_write_offset + static_cast<FF>(src.op_note_hash_exists);
