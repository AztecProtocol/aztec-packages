#include <algorithm>
#include <array>
#include <cassert>
#include <cstddef>
#include <cstdint>
#include <fstream>
#include <iostream>
#include <limits>
#include <string>
#include <sys/types.h>
#include <vector>

#include "avm_common.hpp"
#include "avm_helper.hpp"
#include "avm_mem_trace.hpp"
#include "avm_trace.hpp"
#include "barretenberg/vm/avm_trace/avm_kernel_trace.hpp"

namespace bb::avm_trace {

/**
 * @brief Constructor of a trace builder of AVM. Only serves to set the capacity of the
 *        underlying traces.
 */
AvmTraceBuilder::AvmTraceBuilder(std::array<FF, KERNEL_INPUTS_LENGTH> kernel_inputs)
    // NOTE: we initialise the environment builder here as it requires public inputs
    : kernel_trace_builder(kernel_inputs)
{
    main_trace.reserve(AVM_TRACE_SIZE);
}

/**
 * @brief Resetting the internal state so that a new trace can be rebuilt using the same object.
 *
 */
void AvmTraceBuilder::reset()
{
    main_trace.clear();
    mem_trace_builder.reset();
    alu_trace_builder.reset();
    bin_trace_builder.reset();
    kernel_trace_builder.reset();
}

AvmTraceBuilder::IndirectThreeResolution AvmTraceBuilder::resolve_ind_three(
    uint32_t clk, uint8_t indirect, uint32_t a_offset, uint32_t b_offset, uint32_t c_offset)
{
    bool indirect_flag_a = is_operand_indirect(indirect, 0);
    bool indirect_flag_b = is_operand_indirect(indirect, 1);
    bool indirect_flag_c = is_operand_indirect(indirect, 2);

    uint32_t direct_a_offset = a_offset;
    uint32_t direct_b_offset = b_offset;
    uint32_t direct_c_offset = c_offset;

    bool tag_match = true;

    if (indirect_flag_a) {
        auto read_ind_a = mem_trace_builder.indirect_read_and_load_from_memory(clk, IndirectRegister::IND_A, a_offset);
        direct_a_offset = uint32_t(read_ind_a.val);
        tag_match = tag_match && read_ind_a.tag_match;
    }

    if (indirect_flag_b) {
        auto read_ind_b = mem_trace_builder.indirect_read_and_load_from_memory(clk, IndirectRegister::IND_B, b_offset);
        direct_b_offset = uint32_t(read_ind_b.val);
        tag_match = tag_match && read_ind_b.tag_match;
    }

    if (indirect_flag_c) {
        auto read_ind_c = mem_trace_builder.indirect_read_and_load_from_memory(clk, IndirectRegister::IND_C, c_offset);
        direct_c_offset = uint32_t(read_ind_c.val);
        tag_match = tag_match && read_ind_c.tag_match;
    }

    return IndirectThreeResolution{
        .tag_match = tag_match,
        .direct_a_offset = direct_a_offset,
        .direct_b_offset = direct_b_offset,
        .direct_c_offset = direct_c_offset,
        .indirect_flag_a = indirect_flag_a,
        .indirect_flag_b = indirect_flag_b,
        .indirect_flag_c = indirect_flag_c,
    };
}

/**
 * @brief Addition with direct or indirect memory access.
 *
 * @param indirect A byte encoding information about indirect/direct memory access.
 * @param a_offset An index in memory pointing to the first operand of the addition.
 * @param b_offset An index in memory pointing to the second operand of the addition.
 * @param dst_offset An index in memory pointing to the output of the addition.
 * @param in_tag The instruction memory tag of the operands.
 */
void AvmTraceBuilder::op_add(
    uint8_t indirect, uint32_t a_offset, uint32_t b_offset, uint32_t dst_offset, AvmMemoryTag in_tag)
{
    auto clk = static_cast<uint32_t>(main_trace.size());

    auto const res = resolve_ind_three(clk, indirect, a_offset, b_offset, dst_offset);
    bool tag_match = res.tag_match;

    // Reading from memory and loading into ia resp. ib.
    auto read_a =
        mem_trace_builder.read_and_load_from_memory(clk, IntermRegister::IA, res.direct_a_offset, in_tag, in_tag);
    auto read_b =
        mem_trace_builder.read_and_load_from_memory(clk, IntermRegister::IB, res.direct_b_offset, in_tag, in_tag);
    tag_match = read_a.tag_match && read_b.tag_match;

    // a + b = c
    FF a = read_a.val;
    FF b = read_b.val;

    // In case of a memory tag error, we do not perform the computation.
    // Therefore, we do not create any entry in ALU table and store the value 0 as
    // output (c) in memory.
    FF c = tag_match ? alu_trace_builder.op_add(a, b, in_tag, clk) : FF(0);

    // Write into memory value c from intermediate register ic.
    mem_trace_builder.write_into_memory(clk, IntermRegister::IC, res.direct_c_offset, c, in_tag, in_tag);

    main_trace.push_back(Row{
        .avm_main_clk = clk,
        .avm_main_alu_in_tag = FF(static_cast<uint32_t>(in_tag)),
        .avm_main_ia = a,
        .avm_main_ib = b,
        .avm_main_ic = c,
        .avm_main_ind_a = res.indirect_flag_a ? FF(a_offset) : FF(0),
        .avm_main_ind_b = res.indirect_flag_b ? FF(b_offset) : FF(0),
        .avm_main_ind_c = res.indirect_flag_c ? FF(dst_offset) : FF(0),
        .avm_main_ind_op_a = FF(static_cast<uint32_t>(res.indirect_flag_a)),
        .avm_main_ind_op_b = FF(static_cast<uint32_t>(res.indirect_flag_b)),
        .avm_main_ind_op_c = FF(static_cast<uint32_t>(res.indirect_flag_c)),
        .avm_main_internal_return_ptr = FF(internal_return_ptr),
        .avm_main_mem_idx_a = FF(res.direct_a_offset),
        .avm_main_mem_idx_b = FF(res.direct_b_offset),
        .avm_main_mem_idx_c = FF(res.direct_c_offset),
        .avm_main_mem_op_a = FF(1),
        .avm_main_mem_op_b = FF(1),
        .avm_main_mem_op_c = FF(1),
        .avm_main_pc = FF(pc++),
        .avm_main_r_in_tag = FF(static_cast<uint32_t>(in_tag)),
        .avm_main_rwc = FF(1),
        .avm_main_sel_op_add = FF(1),
        .avm_main_tag_err = FF(static_cast<uint32_t>(!tag_match)),
        .avm_main_w_in_tag = FF(static_cast<uint32_t>(in_tag)),
    });
}

/**
 * @brief Subtraction with direct or indirect memory access.
 *
 * @param indirect A byte encoding information about indirect/direct memory access.
 * @param a_offset An index in memory pointing to the first operand of the subtraction.
 * @param b_offset An index in memory pointing to the second operand of the subtraction.
 * @param dst_offset An index in memory pointing to the output of the subtraction.
 * @param in_tag The instruction memory tag of the operands.
 */
void AvmTraceBuilder::op_sub(
    uint8_t indirect, uint32_t a_offset, uint32_t b_offset, uint32_t dst_offset, AvmMemoryTag in_tag)
{
    auto clk = static_cast<uint32_t>(main_trace.size());

    auto const res = resolve_ind_three(clk, indirect, a_offset, b_offset, dst_offset);
    bool tag_match = res.tag_match;

    // Reading from memory and loading into ia resp. ib.
    auto read_a =
        mem_trace_builder.read_and_load_from_memory(clk, IntermRegister::IA, res.direct_a_offset, in_tag, in_tag);
    auto read_b =
        mem_trace_builder.read_and_load_from_memory(clk, IntermRegister::IB, res.direct_b_offset, in_tag, in_tag);
    tag_match = read_a.tag_match && read_b.tag_match;

    // a - b = c
    FF a = read_a.val;
    FF b = read_b.val;

    // In case of a memory tag error, we do not perform the computation.
    // Therefore, we do not create any entry in ALU table and store the value 0 as
    // output (c) in memory.
    FF c = tag_match ? alu_trace_builder.op_sub(a, b, in_tag, clk) : FF(0);

    // Write into memory value c from intermediate register ic.
    mem_trace_builder.write_into_memory(clk, IntermRegister::IC, res.direct_c_offset, c, in_tag, in_tag);

    main_trace.push_back(Row{
        .avm_main_clk = clk,
        .avm_main_alu_in_tag = FF(static_cast<uint32_t>(in_tag)),
        .avm_main_ia = a,
        .avm_main_ib = b,
        .avm_main_ic = c,
        .avm_main_ind_a = res.indirect_flag_a ? FF(a_offset) : FF(0),
        .avm_main_ind_b = res.indirect_flag_b ? FF(b_offset) : FF(0),
        .avm_main_ind_c = res.indirect_flag_c ? FF(dst_offset) : FF(0),
        .avm_main_ind_op_a = FF(static_cast<uint32_t>(res.indirect_flag_a)),
        .avm_main_ind_op_b = FF(static_cast<uint32_t>(res.indirect_flag_b)),
        .avm_main_ind_op_c = FF(static_cast<uint32_t>(res.indirect_flag_c)),
        .avm_main_internal_return_ptr = FF(internal_return_ptr),
        .avm_main_mem_idx_a = FF(res.direct_a_offset),
        .avm_main_mem_idx_b = FF(res.direct_b_offset),
        .avm_main_mem_idx_c = FF(res.direct_c_offset),
        .avm_main_mem_op_a = FF(1),
        .avm_main_mem_op_b = FF(1),
        .avm_main_mem_op_c = FF(1),
        .avm_main_pc = FF(pc++),
        .avm_main_r_in_tag = FF(static_cast<uint32_t>(in_tag)),
        .avm_main_rwc = FF(1),
        .avm_main_sel_op_sub = FF(1),
        .avm_main_tag_err = FF(static_cast<uint32_t>(!tag_match)),
        .avm_main_w_in_tag = FF(static_cast<uint32_t>(in_tag)),
    });
}

/**
 * @brief Multiplication with direct or indirect memory access.
 *
 * @param indirect A byte encoding information about indirect/direct memory access.
 * @param a_offset An index in memory pointing to the first operand of the multiplication.
 * @param b_offset An index in memory pointing to the second operand of the multiplication.
 * @param dst_offset An index in memory pointing to the output of the multiplication.
 * @param in_tag The instruction memory tag of the operands.
 */
void AvmTraceBuilder::op_mul(
    uint8_t indirect, uint32_t a_offset, uint32_t b_offset, uint32_t dst_offset, AvmMemoryTag in_tag)
{
    auto clk = static_cast<uint32_t>(main_trace.size());

    auto const res = resolve_ind_three(clk, indirect, a_offset, b_offset, dst_offset);
    bool tag_match = res.tag_match;

    // Reading from memory and loading into ia resp. ib.
    auto read_a =
        mem_trace_builder.read_and_load_from_memory(clk, IntermRegister::IA, res.direct_a_offset, in_tag, in_tag);
    auto read_b =
        mem_trace_builder.read_and_load_from_memory(clk, IntermRegister::IB, res.direct_b_offset, in_tag, in_tag);
    tag_match = read_a.tag_match && read_b.tag_match;

    // a * b = c
    FF a = read_a.val;
    FF b = read_b.val;

    // In case of a memory tag error, we do not perform the computation.
    // Therefore, we do not create any entry in ALU table and store the value 0 as
    // output (c) in memory.
    FF c = tag_match ? alu_trace_builder.op_mul(a, b, in_tag, clk) : FF(0);

    // Write into memory value c from intermediate register ic.
    mem_trace_builder.write_into_memory(clk, IntermRegister::IC, res.direct_c_offset, c, in_tag, in_tag);

    main_trace.push_back(Row{
        .avm_main_clk = clk,
        .avm_main_alu_in_tag = FF(static_cast<uint32_t>(in_tag)),
        .avm_main_ia = a,
        .avm_main_ib = b,
        .avm_main_ic = c,
        .avm_main_ind_a = res.indirect_flag_a ? FF(a_offset) : FF(0),
        .avm_main_ind_b = res.indirect_flag_b ? FF(b_offset) : FF(0),
        .avm_main_ind_c = res.indirect_flag_c ? FF(dst_offset) : FF(0),
        .avm_main_ind_op_a = FF(static_cast<uint32_t>(res.indirect_flag_a)),
        .avm_main_ind_op_b = FF(static_cast<uint32_t>(res.indirect_flag_b)),
        .avm_main_ind_op_c = FF(static_cast<uint32_t>(res.indirect_flag_c)),
        .avm_main_internal_return_ptr = FF(internal_return_ptr),
        .avm_main_mem_idx_a = FF(res.direct_a_offset),
        .avm_main_mem_idx_b = FF(res.direct_b_offset),
        .avm_main_mem_idx_c = FF(res.direct_c_offset),
        .avm_main_mem_op_a = FF(1),
        .avm_main_mem_op_b = FF(1),
        .avm_main_mem_op_c = FF(1),
        .avm_main_pc = FF(pc++),
        .avm_main_r_in_tag = FF(static_cast<uint32_t>(in_tag)),
        .avm_main_rwc = FF(1),
        .avm_main_sel_op_mul = FF(1),
        .avm_main_tag_err = FF(static_cast<uint32_t>(!tag_match)),
        .avm_main_w_in_tag = FF(static_cast<uint32_t>(in_tag)),
    });
}

/**
 * @brief Finite field division with direct or indirect memory access.
 *
 * @param indirect A byte encoding information about indirect/direct memory access.
 * @param a_offset An index in memory pointing to the first operand of the division.
 * @param b_offset An index in memory pointing to the second operand of the division.
 * @param dst_offset An index in memory pointing to the output of the division.
 * @param in_tag The instruction memory tag of the operands.
 */
void AvmTraceBuilder::op_fdiv(uint8_t indirect, uint32_t a_offset, uint32_t b_offset, uint32_t dst_offset)
{
    auto clk = static_cast<uint32_t>(main_trace.size());

    auto const res = resolve_ind_three(clk, indirect, a_offset, b_offset, dst_offset);
    bool tag_match = res.tag_match;

    // Reading from memory and loading into ia resp. ib.
    auto read_a = mem_trace_builder.read_and_load_from_memory(
        clk, IntermRegister::IA, res.direct_a_offset, AvmMemoryTag::FF, AvmMemoryTag::FF);
    auto read_b = mem_trace_builder.read_and_load_from_memory(
        clk, IntermRegister::IB, res.direct_b_offset, AvmMemoryTag::FF, AvmMemoryTag::FF);
    tag_match = read_a.tag_match && read_b.tag_match;

    // a * b^(-1) = c
    FF a = read_a.val;
    FF b = read_b.val;
    FF c;
    FF inv;
    FF error;

    if (!b.is_zero()) {

        inv = b.invert();
        c = a * inv;
        error = 0;
    } else {
        inv = 1;
        c = 0;
        error = 1;
    }

    // Write into memory value c from intermediate register ic.
    mem_trace_builder.write_into_memory(
        clk, IntermRegister::IC, res.direct_c_offset, c, AvmMemoryTag::FF, AvmMemoryTag::FF);

    main_trace.push_back(Row{
        .avm_main_clk = clk,
        .avm_main_ia = tag_match ? a : FF(0),
        .avm_main_ib = tag_match ? b : FF(0),
        .avm_main_ic = tag_match ? c : FF(0),
        .avm_main_ind_a = res.indirect_flag_a ? FF(a_offset) : FF(0),
        .avm_main_ind_b = res.indirect_flag_b ? FF(b_offset) : FF(0),
        .avm_main_ind_c = res.indirect_flag_c ? FF(dst_offset) : FF(0),
        .avm_main_ind_op_a = FF(static_cast<uint32_t>(res.indirect_flag_a)),
        .avm_main_ind_op_b = FF(static_cast<uint32_t>(res.indirect_flag_b)),
        .avm_main_ind_op_c = FF(static_cast<uint32_t>(res.indirect_flag_c)),
        .avm_main_internal_return_ptr = FF(internal_return_ptr),
        .avm_main_inv = tag_match ? inv : FF(1),
        .avm_main_mem_idx_a = FF(res.direct_a_offset),
        .avm_main_mem_idx_b = FF(res.direct_b_offset),
        .avm_main_mem_idx_c = FF(res.direct_c_offset),
        .avm_main_mem_op_a = FF(1),
        .avm_main_mem_op_b = FF(1),
        .avm_main_mem_op_c = FF(1),
        .avm_main_op_err = tag_match ? error : FF(1),
        .avm_main_pc = FF(pc++),
        .avm_main_r_in_tag = FF(static_cast<uint32_t>(AvmMemoryTag::FF)),
        .avm_main_rwc = FF(1),
        .avm_main_sel_op_fdiv = FF(1),
        .avm_main_tag_err = FF(static_cast<uint32_t>(!tag_match)),
        .avm_main_w_in_tag = FF(static_cast<uint32_t>(AvmMemoryTag::FF)),
    });
}

/**
 * @brief Bitwise not with direct or indirect memory access.
 *
 * @param indirect A byte encoding information about indirect/direct memory access.
 * @param a_offset An index in memory pointing to the only operand of Not.
 * @param dst_offset An index in memory pointing to the output of Not.
 * @param in_tag The instruction memory tag of the operands.
 */
void AvmTraceBuilder::op_not(uint8_t indirect, uint32_t a_offset, uint32_t dst_offset, AvmMemoryTag in_tag)
{
    auto clk = static_cast<uint32_t>(main_trace.size());
    bool tag_match = true;
    uint32_t direct_a_offset = a_offset;
    uint32_t direct_dst_offset = dst_offset;

    bool indirect_a_flag = is_operand_indirect(indirect, 0);
    bool indirect_c_flag = is_operand_indirect(indirect, 1);

    if (indirect_a_flag) {
        auto read_ind_a = mem_trace_builder.indirect_read_and_load_from_memory(clk, IndirectRegister::IND_A, a_offset);
        tag_match = read_ind_a.tag_match;
        direct_a_offset = uint32_t(read_ind_a.val);
    }

    if (indirect_c_flag) {
        auto read_ind_c =
            mem_trace_builder.indirect_read_and_load_from_memory(clk, IndirectRegister::IND_C, dst_offset);
        tag_match = tag_match && read_ind_c.tag_match;
        direct_dst_offset = uint32_t(read_ind_c.val);
    }

    // Reading from memory and loading into ia.
    auto read_a = mem_trace_builder.read_and_load_from_memory(clk, IntermRegister::IA, direct_a_offset, in_tag, in_tag);
    tag_match = read_a.tag_match && tag_match;
    // ~a = c
    FF a = read_a.val;

    // In case of a memory tag error, we do not perform the computation.
    // Therefore, we do not create any entry in ALU table and store the value 0 as
    // output (c) in memory.
    FF c = tag_match ? alu_trace_builder.op_not(a, in_tag, clk) : FF(0);

    // Write into memory value c from intermediate register ic.
    mem_trace_builder.write_into_memory(clk, IntermRegister::IC, direct_dst_offset, c, in_tag, in_tag);

    main_trace.push_back(Row{
        .avm_main_clk = clk,
        .avm_main_alu_in_tag = FF(static_cast<uint32_t>(in_tag)),
        .avm_main_ia = a,
        .avm_main_ic = c,
        .avm_main_ind_a = indirect_a_flag ? FF(a_offset) : FF(0),
        .avm_main_ind_c = indirect_c_flag ? FF(dst_offset) : FF(0),
        .avm_main_ind_op_a = FF(static_cast<uint32_t>(indirect_a_flag)),
        .avm_main_ind_op_c = FF(static_cast<uint32_t>(indirect_c_flag)),
        .avm_main_internal_return_ptr = FF(internal_return_ptr),
        .avm_main_mem_idx_a = FF(direct_a_offset),
        .avm_main_mem_idx_c = FF(direct_dst_offset),
        .avm_main_mem_op_a = FF(1),
        .avm_main_mem_op_c = FF(1),
        .avm_main_pc = FF(pc++),
        .avm_main_r_in_tag = FF(static_cast<uint32_t>(in_tag)),
        .avm_main_rwc = FF(1),
        .avm_main_sel_op_not = FF(1),
        .avm_main_tag_err = FF(static_cast<uint32_t>(!read_a.tag_match)),
        .avm_main_w_in_tag = FF(static_cast<uint32_t>(in_tag)),
    });
}

/**
 * @brief Equality with direct or indirect memory access.
 *
 * @param indirect A byte encoding information about indirect/direct memory access.
 * @param a_offset An index in memory pointing to the first operand of the equality.
 * @param b_offset An index in memory pointing to the second operand of the equality.
 * @param dst_offset An index in memory pointing to the output of the equality.
 * @param in_tag The instruction memory tag of the operands.
 */
void AvmTraceBuilder::op_eq(
    uint8_t indirect, uint32_t a_offset, uint32_t b_offset, uint32_t dst_offset, AvmMemoryTag in_tag)
{
    auto clk = static_cast<uint32_t>(main_trace.size());

    auto const res = resolve_ind_three(clk, indirect, a_offset, b_offset, dst_offset);
    bool tag_match = res.tag_match;

    // Reading from memory and loading into ia resp. ib.
    auto read_a = mem_trace_builder.read_and_load_from_memory(
        clk, IntermRegister::IA, res.direct_a_offset, in_tag, AvmMemoryTag::U8);
    auto read_b = mem_trace_builder.read_and_load_from_memory(
        clk, IntermRegister::IB, res.direct_b_offset, in_tag, AvmMemoryTag::U8);
    tag_match = read_a.tag_match && read_b.tag_match;

    FF a = read_a.val;
    FF b = read_b.val;

    // In case of a memory tag error, we do not perform the computation.
    // Therefore, we do not create any entry in ALU table and store the value 0 as
    // output (c) in memory.
    FF c = tag_match ? alu_trace_builder.op_eq(a, b, in_tag, clk) : FF(0);

    // Write into memory value c from intermediate register ic.
    mem_trace_builder.write_into_memory(clk, IntermRegister::IC, res.direct_c_offset, c, in_tag, AvmMemoryTag::U8);

    main_trace.push_back(Row{
        .avm_main_clk = clk,
        .avm_main_alu_in_tag = FF(static_cast<uint32_t>(in_tag)),
        .avm_main_ia = a,
        .avm_main_ib = b,
        .avm_main_ic = c,
        .avm_main_ind_a = res.indirect_flag_a ? FF(a_offset) : FF(0),
        .avm_main_ind_b = res.indirect_flag_b ? FF(b_offset) : FF(0),
        .avm_main_ind_c = res.indirect_flag_c ? FF(dst_offset) : FF(0),
        .avm_main_ind_op_a = FF(static_cast<uint32_t>(res.indirect_flag_a)),
        .avm_main_ind_op_b = FF(static_cast<uint32_t>(res.indirect_flag_b)),
        .avm_main_ind_op_c = FF(static_cast<uint32_t>(res.indirect_flag_c)),
        .avm_main_internal_return_ptr = FF(internal_return_ptr),
        .avm_main_mem_idx_a = FF(res.direct_a_offset),
        .avm_main_mem_idx_b = FF(res.direct_b_offset),
        .avm_main_mem_idx_c = FF(res.direct_c_offset),
        .avm_main_mem_op_a = FF(1),
        .avm_main_mem_op_b = FF(1),
        .avm_main_mem_op_c = FF(1),
        .avm_main_pc = FF(pc++),
        .avm_main_r_in_tag = FF(static_cast<uint32_t>(in_tag)),
        .avm_main_rwc = FF(1),
        .avm_main_sel_op_eq = FF(1),
        .avm_main_tag_err = FF(static_cast<uint32_t>(!tag_match)),
        .avm_main_w_in_tag = FF(static_cast<uint32_t>(AvmMemoryTag::U8)),
    });
}

void AvmTraceBuilder::op_and(
    uint8_t indirect, uint32_t a_offset, uint32_t b_offset, uint32_t dst_offset, AvmMemoryTag in_tag)
{
    auto clk = static_cast<uint32_t>(main_trace.size());

    auto const res = resolve_ind_three(clk, indirect, a_offset, b_offset, dst_offset);
    bool tag_match = res.tag_match;

    // Reading from memory and loading into ia resp. ib.
    auto read_a =
        mem_trace_builder.read_and_load_from_memory(clk, IntermRegister::IA, res.direct_a_offset, in_tag, in_tag);
    auto read_b =
        mem_trace_builder.read_and_load_from_memory(clk, IntermRegister::IB, res.direct_b_offset, in_tag, in_tag);
    tag_match = read_a.tag_match && read_b.tag_match;

    FF a = tag_match ? read_a.val : FF(0);
    FF b = tag_match ? read_b.val : FF(0);

    FF c = tag_match ? bin_trace_builder.op_and(a, b, in_tag, clk) : FF(0);

    // Write into memory value c from intermediate register ic.
    mem_trace_builder.write_into_memory(clk, IntermRegister::IC, res.direct_c_offset, c, in_tag, in_tag);

    main_trace.push_back(Row{
        .avm_main_clk = clk,
        .avm_main_bin_op_id = FF(0),
        .avm_main_bin_sel = FF(1),
        .avm_main_ia = a,
        .avm_main_ib = b,
        .avm_main_ic = c,
        .avm_main_ind_a = res.indirect_flag_a ? FF(a_offset) : FF(0),
        .avm_main_ind_b = res.indirect_flag_b ? FF(b_offset) : FF(0),
        .avm_main_ind_c = res.indirect_flag_c ? FF(dst_offset) : FF(0),
        .avm_main_ind_op_a = FF(static_cast<uint32_t>(res.indirect_flag_a)),
        .avm_main_ind_op_b = FF(static_cast<uint32_t>(res.indirect_flag_b)),
        .avm_main_ind_op_c = FF(static_cast<uint32_t>(res.indirect_flag_c)),
        .avm_main_internal_return_ptr = FF(internal_return_ptr),
        .avm_main_mem_idx_a = FF(res.direct_a_offset),
        .avm_main_mem_idx_b = FF(res.direct_b_offset),
        .avm_main_mem_idx_c = FF(res.direct_c_offset),
        .avm_main_mem_op_a = FF(1),
        .avm_main_mem_op_b = FF(1),
        .avm_main_mem_op_c = FF(1),
        .avm_main_pc = FF(pc++),
        .avm_main_r_in_tag = FF(static_cast<uint32_t>(in_tag)),
        .avm_main_rwc = FF(1),
        .avm_main_sel_op_and = FF(1),
        .avm_main_tag_err = FF(static_cast<uint32_t>(!tag_match)),
        .avm_main_w_in_tag = FF(static_cast<uint32_t>(in_tag)),
    });
}

void AvmTraceBuilder::op_or(
    uint8_t indirect, uint32_t a_offset, uint32_t b_offset, uint32_t dst_offset, AvmMemoryTag in_tag)
{
    auto clk = static_cast<uint32_t>(main_trace.size());

    auto const res = resolve_ind_three(clk, indirect, a_offset, b_offset, dst_offset);
    bool tag_match = res.tag_match;

    // Reading from memory and loading into ia resp. ib.
    auto read_a =
        mem_trace_builder.read_and_load_from_memory(clk, IntermRegister::IA, res.direct_a_offset, in_tag, in_tag);
    auto read_b =
        mem_trace_builder.read_and_load_from_memory(clk, IntermRegister::IB, res.direct_b_offset, in_tag, in_tag);
    tag_match = read_a.tag_match && read_b.tag_match;

    FF a = tag_match ? read_a.val : FF(0);
    FF b = tag_match ? read_b.val : FF(0);

    FF c = tag_match ? bin_trace_builder.op_or(a, b, in_tag, clk) : FF(0);

    // Write into memory value c from intermediate register ic.
    mem_trace_builder.write_into_memory(clk, IntermRegister::IC, res.direct_c_offset, c, in_tag, in_tag);

    main_trace.push_back(Row{
        .avm_main_clk = clk,
        .avm_main_bin_op_id = FF(1),
        .avm_main_bin_sel = FF(1),
        .avm_main_ia = a,
        .avm_main_ib = b,
        .avm_main_ic = c,
        .avm_main_ind_a = res.indirect_flag_a ? FF(a_offset) : FF(0),
        .avm_main_ind_b = res.indirect_flag_b ? FF(b_offset) : FF(0),
        .avm_main_ind_c = res.indirect_flag_c ? FF(dst_offset) : FF(0),
        .avm_main_ind_op_a = FF(static_cast<uint32_t>(res.indirect_flag_a)),
        .avm_main_ind_op_b = FF(static_cast<uint32_t>(res.indirect_flag_b)),
        .avm_main_ind_op_c = FF(static_cast<uint32_t>(res.indirect_flag_c)),
        .avm_main_internal_return_ptr = FF(internal_return_ptr),
        .avm_main_mem_idx_a = FF(res.direct_a_offset),
        .avm_main_mem_idx_b = FF(res.direct_b_offset),
        .avm_main_mem_idx_c = FF(res.direct_c_offset),
        .avm_main_mem_op_a = FF(1),
        .avm_main_mem_op_b = FF(1),
        .avm_main_mem_op_c = FF(1),
        .avm_main_pc = FF(pc++),
        .avm_main_r_in_tag = FF(static_cast<uint32_t>(in_tag)),
        .avm_main_rwc = FF(1),
        .avm_main_sel_op_or = FF(1),
        .avm_main_tag_err = FF(static_cast<uint32_t>(!tag_match)),
        .avm_main_w_in_tag = FF(static_cast<uint32_t>(in_tag)),
    });
}

void AvmTraceBuilder::op_xor(
    uint8_t indirect, uint32_t a_offset, uint32_t b_offset, uint32_t dst_offset, AvmMemoryTag in_tag)
{
    auto clk = static_cast<uint32_t>(main_trace.size());

    auto const res = resolve_ind_three(clk, indirect, a_offset, b_offset, dst_offset);
    bool tag_match = res.tag_match;

    // Reading from memory and loading into ia resp. ib.
    auto read_a =
        mem_trace_builder.read_and_load_from_memory(clk, IntermRegister::IA, res.direct_a_offset, in_tag, in_tag);
    auto read_b =
        mem_trace_builder.read_and_load_from_memory(clk, IntermRegister::IB, res.direct_b_offset, in_tag, in_tag);
    tag_match = read_a.tag_match && read_b.tag_match;

    FF a = tag_match ? read_a.val : FF(0);
    FF b = tag_match ? read_b.val : FF(0);

    FF c = tag_match ? bin_trace_builder.op_xor(a, b, in_tag, clk) : FF(0);

    // Write into memory value c from intermediate register ic.
    mem_trace_builder.write_into_memory(clk, IntermRegister::IC, res.direct_c_offset, c, in_tag, in_tag);

    main_trace.push_back(Row{
        .avm_main_clk = clk,
        .avm_main_bin_op_id = FF(2),
        .avm_main_bin_sel = FF(1),
        .avm_main_ia = a,
        .avm_main_ib = b,
        .avm_main_ic = c,
        .avm_main_ind_a = res.indirect_flag_a ? FF(a_offset) : FF(0),
        .avm_main_ind_b = res.indirect_flag_b ? FF(b_offset) : FF(0),
        .avm_main_ind_c = res.indirect_flag_c ? FF(dst_offset) : FF(0),
        .avm_main_ind_op_a = FF(static_cast<uint32_t>(res.indirect_flag_a)),
        .avm_main_ind_op_b = FF(static_cast<uint32_t>(res.indirect_flag_b)),
        .avm_main_ind_op_c = FF(static_cast<uint32_t>(res.indirect_flag_c)),
        .avm_main_internal_return_ptr = FF(internal_return_ptr),
        .avm_main_mem_idx_a = FF(res.direct_a_offset),
        .avm_main_mem_idx_b = FF(res.direct_b_offset),
        .avm_main_mem_idx_c = FF(res.direct_c_offset),
        .avm_main_mem_op_a = FF(1),
        .avm_main_mem_op_b = FF(1),
        .avm_main_mem_op_c = FF(1),
        .avm_main_pc = FF(pc++),
        .avm_main_r_in_tag = FF(static_cast<uint32_t>(in_tag)),
        .avm_main_rwc = FF(1),
        .avm_main_sel_op_xor = FF(1),
        .avm_main_tag_err = FF(static_cast<uint32_t>(!tag_match)),
        .avm_main_w_in_tag = FF(static_cast<uint32_t>(in_tag)),
    });
}

void AvmTraceBuilder::op_lt(
    uint8_t indirect, uint32_t a_offset, uint32_t b_offset, uint32_t dst_offset, AvmMemoryTag in_tag)
{
    auto clk = static_cast<uint32_t>(main_trace.size());

    auto const res = resolve_ind_three(clk, indirect, a_offset, b_offset, dst_offset);
    bool tag_match = res.tag_match;

    // Reading from memory and loading into ia resp. ib.
    auto read_a = mem_trace_builder.read_and_load_from_memory(
        clk, IntermRegister::IA, res.direct_a_offset, in_tag, AvmMemoryTag::U8);
    auto read_b = mem_trace_builder.read_and_load_from_memory(
        clk, IntermRegister::IB, res.direct_b_offset, in_tag, AvmMemoryTag::U8);
    tag_match = read_a.tag_match && read_b.tag_match;

    FF a = tag_match ? read_a.val : FF(0);
    FF b = tag_match ? read_b.val : FF(0);

    FF c = tag_match ? alu_trace_builder.op_lt(a, b, in_tag, clk) : FF(0);

    // Write into memory value c from intermediate register ic.
    mem_trace_builder.write_into_memory(clk, IntermRegister::IC, res.direct_c_offset, c, in_tag, AvmMemoryTag::U8);

    main_trace.push_back(Row{
        .avm_main_clk = clk,
        .avm_main_alu_in_tag = FF(static_cast<uint32_t>(in_tag)),
        .avm_main_ia = a,
        .avm_main_ib = b,
        .avm_main_ic = c,
        .avm_main_ind_a = res.indirect_flag_a ? FF(a_offset) : FF(0),
        .avm_main_ind_b = res.indirect_flag_b ? FF(b_offset) : FF(0),
        .avm_main_ind_c = res.indirect_flag_c ? FF(dst_offset) : FF(0),
        .avm_main_ind_op_a = FF(static_cast<uint32_t>(res.indirect_flag_a)),
        .avm_main_ind_op_b = FF(static_cast<uint32_t>(res.indirect_flag_b)),
        .avm_main_ind_op_c = FF(static_cast<uint32_t>(res.indirect_flag_c)),
        .avm_main_internal_return_ptr = FF(internal_return_ptr),
        .avm_main_mem_idx_a = FF(res.direct_a_offset),
        .avm_main_mem_idx_b = FF(res.direct_b_offset),
        .avm_main_mem_idx_c = FF(res.direct_c_offset),
        .avm_main_mem_op_a = FF(1),
        .avm_main_mem_op_b = FF(1),
        .avm_main_mem_op_c = FF(1),
        .avm_main_pc = FF(pc++),
        .avm_main_r_in_tag = FF(static_cast<uint32_t>(in_tag)),
        .avm_main_rwc = FF(1),
        .avm_main_sel_op_lt = FF(1),
        .avm_main_tag_err = FF(static_cast<uint32_t>(!tag_match)),
        .avm_main_w_in_tag = FF(static_cast<uint32_t>(AvmMemoryTag::U8)),
    });
}

void AvmTraceBuilder::op_lte(
    uint8_t indirect, uint32_t a_offset, uint32_t b_offset, uint32_t dst_offset, AvmMemoryTag in_tag)
{
    auto clk = static_cast<uint32_t>(main_trace.size());

    auto const res = resolve_ind_three(clk, indirect, a_offset, b_offset, dst_offset);
    bool tag_match = res.tag_match;

    // Reading from memory and loading into ia resp. ib.
    auto read_a = mem_trace_builder.read_and_load_from_memory(
        clk, IntermRegister::IA, res.direct_a_offset, in_tag, AvmMemoryTag::U8);
    auto read_b = mem_trace_builder.read_and_load_from_memory(
        clk, IntermRegister::IB, res.direct_b_offset, in_tag, AvmMemoryTag::U8);
    tag_match = read_a.tag_match && read_b.tag_match;

    FF a = tag_match ? read_a.val : FF(0);
    FF b = tag_match ? read_b.val : FF(0);

    FF c = tag_match ? alu_trace_builder.op_lte(a, b, in_tag, clk) : FF(0);

    // Write into memory value c from intermediate register ic.
    mem_trace_builder.write_into_memory(clk, IntermRegister::IC, res.direct_c_offset, c, in_tag, AvmMemoryTag::U8);

    main_trace.push_back(Row{
        .avm_main_clk = clk,
        .avm_main_alu_in_tag = FF(static_cast<uint32_t>(in_tag)),
        .avm_main_ia = a,
        .avm_main_ib = b,
        .avm_main_ic = c,
        .avm_main_ind_a = res.indirect_flag_a ? FF(a_offset) : FF(0),
        .avm_main_ind_b = res.indirect_flag_b ? FF(b_offset) : FF(0),
        .avm_main_ind_c = res.indirect_flag_c ? FF(dst_offset) : FF(0),
        .avm_main_ind_op_a = FF(static_cast<uint32_t>(res.indirect_flag_a)),
        .avm_main_ind_op_b = FF(static_cast<uint32_t>(res.indirect_flag_b)),
        .avm_main_ind_op_c = FF(static_cast<uint32_t>(res.indirect_flag_c)),
        .avm_main_internal_return_ptr = FF(internal_return_ptr),
        .avm_main_mem_idx_a = FF(res.direct_a_offset),
        .avm_main_mem_idx_b = FF(res.direct_b_offset),
        .avm_main_mem_idx_c = FF(res.direct_c_offset),
        .avm_main_mem_op_a = FF(1),
        .avm_main_mem_op_b = FF(1),
        .avm_main_mem_op_c = FF(1),
        .avm_main_pc = FF(pc++),
        .avm_main_r_in_tag = FF(static_cast<uint32_t>(in_tag)),
        .avm_main_rwc = FF(1),
        .avm_main_sel_op_lte = FF(1),
        .avm_main_tag_err = FF(static_cast<uint32_t>(!tag_match)),
        .avm_main_w_in_tag = FF(static_cast<uint32_t>(AvmMemoryTag::U8)),
    });
}

void AvmTraceBuilder::op_shr(
    uint8_t indirect, uint32_t a_offset, uint32_t b_offset, uint32_t dst_offset, AvmMemoryTag in_tag)
{

    auto clk = static_cast<uint32_t>(main_trace.size());

    auto const res = resolve_ind_three(clk, indirect, a_offset, b_offset, dst_offset);
    bool tag_match = res.tag_match;

    // Reading from memory and loading into ia resp. ib.
    auto read_a =
        mem_trace_builder.read_and_load_from_memory(clk, IntermRegister::IA, res.direct_a_offset, in_tag, in_tag);
    auto read_b =
        mem_trace_builder.read_and_load_from_memory(clk, IntermRegister::IB, res.direct_b_offset, in_tag, in_tag);
    tag_match = read_a.tag_match && read_b.tag_match;

    FF a = tag_match ? read_a.val : FF(0);
    FF b = tag_match ? read_b.val : FF(0);

    FF c = tag_match ? alu_trace_builder.op_shr(a, b, in_tag, clk) : FF(0);

    // Write into memory value c from intermediate register ic.
    mem_trace_builder.write_into_memory(clk, IntermRegister::IC, res.direct_c_offset, c, in_tag, in_tag);

    main_trace.push_back(Row{
        .avm_main_clk = clk,
        .avm_main_alu_in_tag = FF(static_cast<uint32_t>(in_tag)),
        .avm_main_ia = a,
        .avm_main_ib = b,
        .avm_main_ic = c,
        .avm_main_ind_a = res.indirect_flag_a ? FF(a_offset) : FF(0),
        .avm_main_ind_b = res.indirect_flag_b ? FF(b_offset) : FF(0),
        .avm_main_ind_c = res.indirect_flag_c ? FF(dst_offset) : FF(0),
        .avm_main_ind_op_a = FF(static_cast<uint32_t>(res.indirect_flag_a)),
        .avm_main_ind_op_b = FF(static_cast<uint32_t>(res.indirect_flag_b)),
        .avm_main_ind_op_c = FF(static_cast<uint32_t>(res.indirect_flag_c)),
        .avm_main_internal_return_ptr = FF(internal_return_ptr),
        .avm_main_mem_idx_a = FF(res.direct_a_offset),
        .avm_main_mem_idx_b = FF(res.direct_b_offset),
        .avm_main_mem_idx_c = FF(res.direct_c_offset),
        .avm_main_mem_op_a = FF(1),
        .avm_main_mem_op_b = FF(1),
        .avm_main_mem_op_c = FF(1),
        .avm_main_pc = FF(pc++),
        .avm_main_r_in_tag = FF(static_cast<uint32_t>(in_tag)),
        .avm_main_rwc = FF(1),
        .avm_main_sel_op_shr = FF(1),
        .avm_main_tag_err = FF(static_cast<uint32_t>(!tag_match)),
        .avm_main_w_in_tag = FF(static_cast<uint32_t>(in_tag)),
    });
}

void AvmTraceBuilder::op_shl(
    uint8_t indirect, uint32_t a_offset, uint32_t b_offset, uint32_t dst_offset, AvmMemoryTag in_tag)
{

    auto clk = static_cast<uint32_t>(main_trace.size());

    auto const res = resolve_ind_three(clk, indirect, a_offset, b_offset, dst_offset);
    bool tag_match = res.tag_match;

    // Reading from memory and loading into ia resp. ib.
    auto read_a =
        mem_trace_builder.read_and_load_from_memory(clk, IntermRegister::IA, res.direct_a_offset, in_tag, in_tag);
    auto read_b =
        mem_trace_builder.read_and_load_from_memory(clk, IntermRegister::IB, res.direct_b_offset, in_tag, in_tag);
    tag_match = read_a.tag_match && read_b.tag_match;

    FF a = tag_match ? read_a.val : FF(0);
    FF b = tag_match ? read_b.val : FF(0);

    FF c = tag_match ? alu_trace_builder.op_shl(a, b, in_tag, clk) : FF(0);

    // Write into memory value c from intermediate register ic.
    mem_trace_builder.write_into_memory(clk, IntermRegister::IC, res.direct_c_offset, c, in_tag, in_tag);

    main_trace.push_back(Row{
        .avm_main_clk = clk,
        .avm_main_alu_in_tag = FF(static_cast<uint32_t>(in_tag)),
        .avm_main_ia = a,
        .avm_main_ib = b,
        .avm_main_ic = c,
        .avm_main_ind_a = res.indirect_flag_a ? FF(a_offset) : FF(0),
        .avm_main_ind_b = res.indirect_flag_b ? FF(b_offset) : FF(0),
        .avm_main_ind_c = res.indirect_flag_c ? FF(dst_offset) : FF(0),
        .avm_main_ind_op_a = FF(static_cast<uint32_t>(res.indirect_flag_a)),
        .avm_main_ind_op_b = FF(static_cast<uint32_t>(res.indirect_flag_b)),
        .avm_main_ind_op_c = FF(static_cast<uint32_t>(res.indirect_flag_c)),
        .avm_main_internal_return_ptr = FF(internal_return_ptr),
        .avm_main_mem_idx_a = FF(res.direct_a_offset),
        .avm_main_mem_idx_b = FF(res.direct_b_offset),
        .avm_main_mem_idx_c = FF(res.direct_c_offset),
        .avm_main_mem_op_a = FF(1),
        .avm_main_mem_op_b = FF(1),
        .avm_main_mem_op_c = FF(1),
        .avm_main_pc = FF(pc++),
        .avm_main_r_in_tag = FF(static_cast<uint32_t>(in_tag)),
        .avm_main_rwc = FF(1),
        .avm_main_sel_op_shl = FF(1),
        .avm_main_tag_err = FF(static_cast<uint32_t>(!tag_match)),
        .avm_main_w_in_tag = FF(static_cast<uint32_t>(in_tag)),
    });
}
// TODO: Ensure that the bytecode validation and/or deserialization is
//       enforcing that val complies to the tag.
/**
 * @brief Set a constant from bytecode with direct or indirect memory access.
 *        SET opcode is implemented purely as a memory operation. As val is a
 *        constant passed in the bytecode, the deserialization layer or bytecode
 *        validation circuit is enforcing that the constant complies to in_tag.
 *        Therefore, no range check is required as part of this opcode relation.
 *
 * @param indirect A byte encoding information about indirect/direct memory access.
 * @param val The constant to be written upcasted to u128
 * @param dst_offset Memory destination offset where val is written to
 * @param in_tag The instruction memory tag
 */
void AvmTraceBuilder::op_set(uint8_t indirect, uint128_t val, uint32_t dst_offset, AvmMemoryTag in_tag)
{
    auto const clk = static_cast<uint32_t>(main_trace.size());
    auto const val_ff = FF{ uint256_t::from_uint128(val) };
    uint32_t direct_dst_offset = dst_offset; // Overriden in indirect mode
    bool indirect_dst_flag = is_operand_indirect(indirect, 0);
    bool tag_match = true;

    if (indirect_dst_flag) {
        auto read_ind_c =
            mem_trace_builder.indirect_read_and_load_from_memory(clk, IndirectRegister::IND_C, dst_offset);
        tag_match = read_ind_c.tag_match;
        direct_dst_offset = uint32_t(read_ind_c.val);
    }

    mem_trace_builder.write_into_memory(clk, IntermRegister::IC, direct_dst_offset, val_ff, AvmMemoryTag::U0, in_tag);

    main_trace.push_back(Row{
        .avm_main_clk = clk,
        .avm_main_ic = val_ff,
        .avm_main_ind_c = indirect_dst_flag ? dst_offset : 0,
        .avm_main_ind_op_c = static_cast<uint32_t>(indirect_dst_flag),
        .avm_main_internal_return_ptr = internal_return_ptr,
        .avm_main_mem_idx_c = direct_dst_offset,
        .avm_main_mem_op_c = 1,
        .avm_main_pc = pc++,
        .avm_main_rwc = 1,
        .avm_main_tag_err = static_cast<uint32_t>(!tag_match),
        .avm_main_w_in_tag = static_cast<uint32_t>(in_tag),
    });
}

/**
 * @brief Copy value and tag from a memory cell at position src_offset to the
 *        memory cell at position dst_offset
 *
 * @param indirect A byte encoding information about indirect/direct memory access.
 * @param src_offset Offset of source memory cell
 * @param dst_offset Offset of destination memory cell
 */
void AvmTraceBuilder::op_mov(uint8_t indirect, uint32_t src_offset, uint32_t dst_offset)
{
    auto const clk = static_cast<uint32_t>(main_trace.size());
    bool tag_match = true;
    uint32_t direct_src_offset = src_offset;
    uint32_t direct_dst_offset = dst_offset;

    bool indirect_src_flag = is_operand_indirect(indirect, 0);
    bool indirect_dst_flag = is_operand_indirect(indirect, 1);

    if (indirect_src_flag) {
        auto read_ind_a =
            mem_trace_builder.indirect_read_and_load_from_memory(clk, IndirectRegister::IND_A, src_offset);
        tag_match = read_ind_a.tag_match;
        direct_src_offset = uint32_t(read_ind_a.val);
    }

    if (indirect_dst_flag) {
        auto read_ind_c =
            mem_trace_builder.indirect_read_and_load_from_memory(clk, IndirectRegister::IND_C, dst_offset);
        tag_match = tag_match && read_ind_c.tag_match;
        direct_dst_offset = uint32_t(read_ind_c.val);
    }

    // Reading from memory and loading into ia without tag check.
    auto const [val, tag] = mem_trace_builder.read_and_load_mov_opcode(clk, direct_src_offset);

    // Write into memory from intermediate register ic.
    mem_trace_builder.write_into_memory(clk, IntermRegister::IC, direct_dst_offset, val, tag, tag);

    main_trace.push_back(Row{
        .avm_main_clk = clk,
        .avm_main_ia = val,
        .avm_main_ic = val,
        .avm_main_ind_a = indirect_src_flag ? src_offset : 0,
        .avm_main_ind_c = indirect_dst_flag ? dst_offset : 0,
        .avm_main_ind_op_a = static_cast<uint32_t>(indirect_src_flag),
        .avm_main_ind_op_c = static_cast<uint32_t>(indirect_dst_flag),
        .avm_main_internal_return_ptr = internal_return_ptr,
        .avm_main_mem_idx_a = direct_src_offset,
        .avm_main_mem_idx_c = direct_dst_offset,
        .avm_main_mem_op_a = 1,
        .avm_main_mem_op_c = 1,
        .avm_main_pc = pc++,
        .avm_main_r_in_tag = static_cast<uint32_t>(tag),
        .avm_main_rwc = 1,
        .avm_main_sel_mov = 1,
        .avm_main_sel_mov_a = 1,
        .avm_main_tag_err = static_cast<uint32_t>(!tag_match),
        .avm_main_w_in_tag = static_cast<uint32_t>(tag),
    });
}

/**
 * @brief Copy value and tag from a memory cell at position src_offset to the
 *        memory cell at position dst_offset. src_offset is a_offset if the value
 *        defined by cond_offset is non-zero. Otherwise, src_offset is b_offset.
 *
 * @param indirect A byte encoding information about indirect/direct memory access.
 * @param a_offset Offset of first candidate source memory cell
 * @param b_offset Offset of second candidate source memory cell
 * @param cond_offset Offset of the condition determining the source offset (a_offset or b_offset)
 * @param dst_offset Offset of destination memory cell
 */
void AvmTraceBuilder::op_cmov(
    uint8_t indirect, uint32_t a_offset, uint32_t b_offset, uint32_t cond_offset, uint32_t dst_offset)
{
    auto const clk = static_cast<uint32_t>(main_trace.size());
    bool tag_match = true;
    uint32_t direct_a_offset = a_offset;
    uint32_t direct_b_offset = b_offset;
    uint32_t direct_cond_offset = cond_offset;
    uint32_t direct_dst_offset = dst_offset;

    bool indirect_a_flag = is_operand_indirect(indirect, 0);
    bool indirect_b_flag = is_operand_indirect(indirect, 1);
    bool indirect_cond_flag = is_operand_indirect(indirect, 2);
    bool indirect_dst_flag = is_operand_indirect(indirect, 3);

    if (indirect_a_flag) {
        auto read_ind_a = mem_trace_builder.indirect_read_and_load_from_memory(clk, IndirectRegister::IND_A, a_offset);
        direct_a_offset = uint32_t(read_ind_a.val);
        tag_match = tag_match && read_ind_a.tag_match;
    }

    if (indirect_b_flag) {
        auto read_ind_b = mem_trace_builder.indirect_read_and_load_from_memory(clk, IndirectRegister::IND_B, b_offset);
        direct_b_offset = uint32_t(read_ind_b.val);
        tag_match = tag_match && read_ind_b.tag_match;
    }

    if (indirect_cond_flag) {
        auto read_ind_d =
            mem_trace_builder.indirect_read_and_load_from_memory(clk, IndirectRegister::IND_D, cond_offset);
        direct_cond_offset = uint32_t(read_ind_d.val);
        tag_match = tag_match && read_ind_d.tag_match;
    }

    if (indirect_dst_flag) {
        auto read_ind_c =
            mem_trace_builder.indirect_read_and_load_from_memory(clk, IndirectRegister::IND_C, dst_offset);
        direct_dst_offset = uint32_t(read_ind_c.val);
        tag_match = tag_match && read_ind_c.tag_match;
    }

    // Reading from memory and loading into ia or ib without tag check. We also load the conditional value
    // in id without any tag check.
    std::array<AvmMemTraceBuilder::MemEntry, 3> const cmov_res =
        mem_trace_builder.read_and_load_cmov_opcode(clk, direct_a_offset, direct_b_offset, direct_cond_offset);

    AvmMemTraceBuilder::MemEntry const& a_mem_entry = cmov_res.at(0);
    AvmMemTraceBuilder::MemEntry const& b_mem_entry = cmov_res.at(1);
    AvmMemTraceBuilder::MemEntry const& cond_mem_entry = cmov_res.at(2);

    const bool id_zero = cond_mem_entry.val == 0;

    auto const& val = id_zero ? b_mem_entry.val : a_mem_entry.val;
    auto const& tag = id_zero ? b_mem_entry.tag : a_mem_entry.tag;

    // Write into memory from intermediate register ic.
    mem_trace_builder.write_into_memory(clk, IntermRegister::IC, direct_dst_offset, val, tag, tag);

    FF const inv = !id_zero ? cond_mem_entry.val.invert() : 1;

    main_trace.push_back(Row{
        .avm_main_clk = clk,
        .avm_main_ia = a_mem_entry.val,
        .avm_main_ib = b_mem_entry.val,
        .avm_main_ic = val,
        .avm_main_id = cond_mem_entry.val,
        .avm_main_id_zero = static_cast<uint32_t>(id_zero),
        .avm_main_ind_a = indirect_a_flag ? a_offset : 0,
        .avm_main_ind_b = indirect_b_flag ? b_offset : 0,
        .avm_main_ind_c = indirect_dst_flag ? dst_offset : 0,
        .avm_main_ind_d = indirect_cond_flag ? cond_offset : 0,
        .avm_main_ind_op_a = static_cast<uint32_t>(indirect_a_flag),
        .avm_main_ind_op_b = static_cast<uint32_t>(indirect_b_flag),
        .avm_main_ind_op_c = static_cast<uint32_t>(indirect_dst_flag),
        .avm_main_ind_op_d = static_cast<uint32_t>(indirect_cond_flag),
        .avm_main_internal_return_ptr = internal_return_ptr,
        .avm_main_inv = inv,
        .avm_main_mem_idx_a = direct_a_offset,
        .avm_main_mem_idx_b = direct_b_offset,
        .avm_main_mem_idx_c = direct_dst_offset,
        .avm_main_mem_idx_d = direct_cond_offset,
        .avm_main_mem_op_a = 1,
        .avm_main_mem_op_b = 1,
        .avm_main_mem_op_c = 1,
        .avm_main_mem_op_d = 1,
        .avm_main_pc = pc++,
        .avm_main_r_in_tag = static_cast<uint32_t>(tag),
        .avm_main_rwc = 1,
        .avm_main_sel_cmov = 1,
        .avm_main_sel_mov_a = static_cast<uint32_t>(!id_zero),
        .avm_main_sel_mov_b = static_cast<uint32_t>(id_zero),
        .avm_main_tag_err = static_cast<uint32_t>(!tag_match),
        .avm_main_w_in_tag = static_cast<uint32_t>(tag),
    });
}

// Helper function to add kernel lookup operations into the main trace
Row AvmTraceBuilder::create_kernel_lookup_opcode(uint32_t dst_offset, uint32_t selector, FF value)
{
    auto const clk = static_cast<uint32_t>(main_trace.size());

    // Get the value of op sender from the mem trace
    // TODO: the tag of sender should be a field element no?
    AvmMemoryTag r_tag = AvmMemoryTag::U0;
    AvmMemoryTag w_tag = AvmMemoryTag::U32; // THIS WAS U32
    mem_trace_builder.write_into_memory(clk, IntermRegister::IA, dst_offset, value, r_tag, w_tag);

    // TODO: must i constrain r in tag to be the type of the write operation in pil?
    // .avm_main_r_in_tag = FF(static_cast<uint32_t>(in_tag)),
    return Row{
        .avm_main_clk = clk,
        .avm_kernel_kernel_sel = selector,
        .avm_main_ia = value,
        .avm_main_ind_a = 0,
        .avm_main_internal_return_ptr = internal_return_ptr,
        .avm_main_mem_idx_a = dst_offset,
        .avm_main_mem_op_a = 1,
        .avm_main_pc = pc++,
        .avm_main_q_kernel_lookup = 1,
        .avm_main_rwa = 1,
        .avm_main_w_in_tag = static_cast<uint32_t>(w_tag),
    };
}

void AvmTraceBuilder::op_sender(uint32_t dst_offset)
{
    FF ia_value = kernel_trace_builder.op_sender();
    Row row = create_kernel_lookup_opcode(dst_offset, SENDER_SELECTOR, ia_value);
    row.avm_main_sel_op_sender = FF(1);

    main_trace.push_back(row);
}

void AvmTraceBuilder::op_address(uint32_t dst_offset)
{
    FF ia_value = kernel_trace_builder.op_address();
    Row row = create_kernel_lookup_opcode(dst_offset, ADDRESS_SELECTOR, ia_value);
    row.avm_main_sel_op_address = FF(1);

    main_trace.push_back(row);
}

void AvmTraceBuilder::op_portal(uint32_t dst_offset)
{
    FF ia_value = kernel_trace_builder.op_portal();
    Row row = create_kernel_lookup_opcode(dst_offset, PORTAL_SELECTOR, ia_value);
    row.avm_main_sel_op_portal = FF(1);

    main_trace.push_back(row);
}

void AvmTraceBuilder::op_function(uint32_t dst_offset)
{
    FF ia_value = kernel_trace_builder.op_function();
    Row row = create_kernel_lookup_opcode(dst_offset, FUNCTION_SELECTOR, ia_value);
    row.avm_main_sel_op_function_selector = FF(1);

    main_trace.push_back(row);
}

void AvmTraceBuilder::op_fee_per_da_gas(uint32_t dst_offset)
{
    FF ia_value = kernel_trace_builder.op_fee_per_da_gas();
    Row row = create_kernel_lookup_opcode(dst_offset, FEE_PER_DA_GAS_SELECTOR, ia_value);
    row.avm_main_sel_op_fee_per_da_gas = FF(1);

    main_trace.push_back(row);
}

void AvmTraceBuilder::op_fee_per_l1_gas(uint32_t dst_offset)
{
    FF ia_value = kernel_trace_builder.op_fee_per_l1_gas();
    Row row = create_kernel_lookup_opcode(dst_offset, FEE_PER_L1_GAS_SELECTOR, ia_value);
    row.avm_main_sel_op_fee_per_l1_gas = FF(1);

    main_trace.push_back(row);
}

void AvmTraceBuilder::op_fee_per_l2_gas(uint32_t dst_offset)
{
    FF ia_value = kernel_trace_builder.op_fee_per_l2_gas();
    Row row = create_kernel_lookup_opcode(dst_offset, FEE_PER_L2_GAS_SELECTOR, ia_value);
    row.avm_main_sel_op_fee_per_l2_gas = FF(1);

    main_trace.push_back(row);
}

/**
 * @brief Cast an element pointed by the address a_offset into type specified by dst_tag and
          store the result in address given by dst_offset.
 *
 * @param indirect A byte encoding information about indirect/direct memory access.
 * @param a_offset Offset of source memory cell.
 * @param dst_offset Offset of destination memory cell.
 * @param dst_tag Destination tag specifying the type the source value must be casted to.
 */
void AvmTraceBuilder::op_cast(uint8_t indirect, uint32_t a_offset, uint32_t dst_offset, AvmMemoryTag dst_tag)
{
    auto const clk = static_cast<uint32_t>(main_trace.size());
    bool tag_match = true;
    uint32_t direct_a_offset = a_offset;
    uint32_t direct_dst_offset = dst_offset;

    bool indirect_a_flag = is_operand_indirect(indirect, 0);
    bool indirect_dst_flag = is_operand_indirect(indirect, 1);

    if (indirect_a_flag) {
        auto read_ind_a = mem_trace_builder.indirect_read_and_load_from_memory(clk, IndirectRegister::IND_A, a_offset);
        direct_a_offset = uint32_t(read_ind_a.val);
        tag_match = tag_match && read_ind_a.tag_match;
    }

    if (indirect_dst_flag) {
        auto read_ind_c =
            mem_trace_builder.indirect_read_and_load_from_memory(clk, IndirectRegister::IND_C, dst_offset);
        direct_dst_offset = uint32_t(read_ind_c.val);
        tag_match = tag_match && read_ind_c.tag_match;
    }

    // Reading from memory and loading into ia
    auto memEntry = mem_trace_builder.read_and_load_cast_opcode(clk, direct_a_offset, dst_tag);
    FF a = memEntry.val;

    // In case of a memory tag error, we do not perform the computation.
    // Therefore, we do not create any entry in ALU table and store the value 0 as
    // output (c) in memory.
    FF c = tag_match ? alu_trace_builder.op_cast(a, dst_tag, clk) : FF(0);

    // Write into memory value c from intermediate register ic.
    mem_trace_builder.write_into_memory(clk, IntermRegister::IC, direct_dst_offset, c, memEntry.tag, dst_tag);

    main_trace.push_back(Row{
        .avm_main_clk = clk,
        .avm_main_alu_in_tag = FF(static_cast<uint32_t>(dst_tag)),
        .avm_main_ia = a,
        .avm_main_ic = c,
        .avm_main_ind_a = indirect_a_flag ? FF(a_offset) : FF(0),
        .avm_main_ind_c = indirect_dst_flag ? FF(dst_offset) : FF(0),
        .avm_main_ind_op_a = FF(static_cast<uint32_t>(indirect_a_flag)),
        .avm_main_ind_op_c = FF(static_cast<uint32_t>(indirect_dst_flag)),
        .avm_main_internal_return_ptr = FF(internal_return_ptr),
        .avm_main_mem_idx_a = FF(direct_a_offset),
        .avm_main_mem_idx_c = FF(direct_dst_offset),
        .avm_main_mem_op_a = FF(1),
        .avm_main_mem_op_c = FF(1),
        .avm_main_pc = FF(pc++),
        .avm_main_r_in_tag = FF(static_cast<uint32_t>(memEntry.tag)),
        .avm_main_rwc = FF(1),
        .avm_main_sel_op_cast = FF(1),
        .avm_main_tag_err = FF(static_cast<uint32_t>(!tag_match)),
        .avm_main_w_in_tag = FF(static_cast<uint32_t>(dst_tag)),
    });
}

/**
 * @brief CALLDATACOPY opcode with direct or indirect memory access, i.e.,
 *        direct: M[dst_offset:dst_offset+copy_size] = calldata[cd_offset:cd_offset+copy_size]
 *        indirect: M[M[dst_offset]:M[dst_offset]+copy_size] = calldata[cd_offset:cd_offset+copy_size]
 *        Simplified version with exclusively memory store operations and
 *        values from calldata passed by an array and loaded into
 *        intermediate registers.
 *        Assume that caller passes call_data_mem which is large enough so that
 *        no out-of-bound memory issues occur.
 *        TODO: error handling if dst_offset + copy_size > 2^32 which would lead to
 *              out-of-bound memory write. Similarly, if cd_offset + copy_size is larger
 *              than call_data_mem.size()
 *
 * @param indirect A byte encoding information about indirect/direct memory access.
 * @param cd_offset The starting index of the region in calldata to be copied.
 * @param copy_size The number of finite field elements to be copied into memory.
 * @param dst_offset The starting index of memory where calldata will be copied to.
 * @param call_data_mem The vector containing calldata.
 */
void AvmTraceBuilder::calldata_copy(
    uint8_t indirect, uint32_t cd_offset, uint32_t copy_size, uint32_t dst_offset, std::vector<FF> const& call_data_mem)
{
    // We parallelize storing memory operations in chunk of 3, i.e., 1 per intermediate register.
    // The variable pos is an index pointing to the first storing operation (pertaining to intermediate
    // register Ia) relative to cd_offset:
    // cd_offset + pos:       Ia memory store operation
    // cd_offset + pos + 1:   Ib memory store operation
    // cd_offset + pos + 2:   Ic memory store operation

    uint32_t pos = 0;
    uint32_t direct_dst_offset = dst_offset; // Will be overwritten in indirect mode.

    while (pos < copy_size) {
        FF ib(0);
        FF ic(0);
        uint32_t mem_op_b(0);
        uint32_t mem_op_c(0);
        uint32_t mem_idx_b(0);
        uint32_t mem_idx_c(0);
        uint32_t rwb(0);
        uint32_t rwc(0);
        auto clk = static_cast<uint32_t>(main_trace.size());

        FF ia = call_data_mem.at(cd_offset + pos);
        uint32_t mem_op_a(1);
        uint32_t rwa = 1;

        bool indirect_flag = false;
        bool tag_match = true;

        if (pos == 0 && is_operand_indirect(indirect, 0)) {
            indirect_flag = true;
            auto ind_read =
                mem_trace_builder.indirect_read_and_load_from_memory(clk, IndirectRegister::IND_A, dst_offset);
            direct_dst_offset = uint32_t(ind_read.val);
            tag_match = ind_read.tag_match;
        }

        uint32_t mem_idx_a = direct_dst_offset + pos;

        // Storing from Ia
        mem_trace_builder.write_into_memory(clk, IntermRegister::IA, mem_idx_a, ia, AvmMemoryTag::U0, AvmMemoryTag::FF);

        if (copy_size - pos > 1) {
            ib = call_data_mem.at(cd_offset + pos + 1);
            mem_op_b = 1;
            mem_idx_b = direct_dst_offset + pos + 1;
            rwb = 1;

            // Storing from Ib
            mem_trace_builder.write_into_memory(
                clk, IntermRegister::IB, mem_idx_b, ib, AvmMemoryTag::U0, AvmMemoryTag::FF);
        }

        if (copy_size - pos > 2) {
            ic = call_data_mem.at(cd_offset + pos + 2);
            mem_op_c = 1;
            mem_idx_c = direct_dst_offset + pos + 2;
            rwc = 1;

            // Storing from Ic
            mem_trace_builder.write_into_memory(
                clk, IntermRegister::IC, mem_idx_c, ic, AvmMemoryTag::U0, AvmMemoryTag::FF);
        }

        main_trace.push_back(Row{
            .avm_main_clk = clk,
            .avm_main_ia = ia,
            .avm_main_ib = ib,
            .avm_main_ic = ic,
            .avm_main_ind_a = indirect_flag ? FF(dst_offset) : FF(0),
            .avm_main_ind_op_a = FF(static_cast<uint32_t>(indirect_flag)),
            .avm_main_internal_return_ptr = FF(internal_return_ptr),
            .avm_main_mem_idx_a = FF(mem_idx_a),
            .avm_main_mem_idx_b = FF(mem_idx_b),
            .avm_main_mem_idx_c = FF(mem_idx_c),
            .avm_main_mem_op_a = FF(mem_op_a),
            .avm_main_mem_op_b = FF(mem_op_b),
            .avm_main_mem_op_c = FF(mem_op_c),
            .avm_main_pc = FF(pc++),
            .avm_main_rwa = FF(rwa),
            .avm_main_rwb = FF(rwb),
            .avm_main_rwc = FF(rwc),
            .avm_main_tag_err = FF(static_cast<uint32_t>(!tag_match)),
            .avm_main_w_in_tag = FF(static_cast<uint32_t>(AvmMemoryTag::FF)),
        });

        if (copy_size - pos > 2) { // Guard to prevent overflow if copy_size is close to uint32_t maximum value.
            pos += 3;
        } else {
            pos = copy_size;
        }
    }
}

/**
 * @brief RETURN opcode with direct and indirect memory access, i.e.,
 *        direct:   return(M[ret_offset:ret_offset+ret_size])
 *        indirect: return(M[M[ret_offset]:M[ret_offset]+ret_size])
 *        Simplified version with exclusively memory load operations into
 *        intermediate registers and then values are copied to the returned vector.
 *        TODO: taking care of flagging this row as the last one? Special STOP flag?
 *        TODO: error handling if ret_offset + ret_size > 2^32 which would lead to
 *              out-of-bound memory read.
 *
 * @param indirect A byte encoding information about indirect/direct memory access.
 * @param ret_offset The starting index of the memory region to be returned.
 * @param ret_size The number of elements to be returned.
 * @return The returned memory region as a std::vector.
 */
std::vector<FF> AvmTraceBuilder::return_op(uint8_t indirect, uint32_t ret_offset, uint32_t ret_size)
{
    if (ret_size == 0) {
        halt();
        return {};
    }

    // We parallelize loading memory operations in chunk of 3, i.e., 1 per intermediate register.
    // The variable pos is an index pointing to the first storing operation (pertaining to intermediate
    // register Ia) relative to ret_offset:
    // ret_offset + pos:       Ia memory load operation
    // ret_offset + pos + 1:   Ib memory load operation
    // ret_offset + pos + 2:   Ic memory load operation
    // In indirect mode, ret_offset is first resolved by the first indirect load.

    uint32_t pos = 0;
    std::vector<FF> returnMem;
    uint32_t direct_ret_offset = ret_offset; // Will be overwritten in indirect mode.

    while (pos < ret_size) {
        FF ib(0);
        FF ic(0);
        uint32_t mem_op_b(0);
        uint32_t mem_op_c(0);
        uint32_t mem_idx_b(0);
        uint32_t mem_idx_c(0);
        auto clk = static_cast<uint32_t>(main_trace.size());

        uint32_t mem_op_a(1);
        bool indirect_flag = false;
        bool tag_match = true;

        if (pos == 0 && is_operand_indirect(indirect, 0)) {
            indirect_flag = true;
            auto ind_read =
                mem_trace_builder.indirect_read_and_load_from_memory(clk, IndirectRegister::IND_A, ret_offset);
            direct_ret_offset = uint32_t(ind_read.val);
            tag_match = ind_read.tag_match;
        }

        uint32_t mem_idx_a = direct_ret_offset + pos;

        // Reading and loading to Ia
        auto read_a = mem_trace_builder.read_and_load_from_memory(
            clk, IntermRegister::IA, mem_idx_a, AvmMemoryTag::FF, AvmMemoryTag::FF);
        tag_match = tag_match && read_a.tag_match;

        FF ia = read_a.val;
        returnMem.push_back(ia);

        if (ret_size - pos > 1) {
            mem_op_b = 1;
            mem_idx_b = direct_ret_offset + pos + 1;

            // Reading and loading to Ib
            auto read_b = mem_trace_builder.read_and_load_from_memory(
                clk, IntermRegister::IB, mem_idx_b, AvmMemoryTag::FF, AvmMemoryTag::FF);
            tag_match = tag_match && read_b.tag_match;
            ib = read_b.val;
            returnMem.push_back(ib);
        }

        if (ret_size - pos > 2) {
            mem_op_c = 1;
            mem_idx_c = direct_ret_offset + pos + 2;

            // Reading and loading to Ic
            auto read_c = mem_trace_builder.read_and_load_from_memory(
                clk, IntermRegister::IC, mem_idx_c, AvmMemoryTag::FF, AvmMemoryTag::FF);
            tag_match = tag_match && read_c.tag_match;
            ic = read_c.val;
            returnMem.push_back(ic);
        }

        main_trace.push_back(Row{
            .avm_main_clk = clk,
            .avm_main_ia = ia,
            .avm_main_ib = ib,
            .avm_main_ic = ic,
            .avm_main_ind_a = indirect_flag ? FF(ret_offset) : FF(0),
            .avm_main_ind_op_a = FF(static_cast<uint32_t>(indirect_flag)),
            .avm_main_internal_return_ptr = FF(internal_return_ptr),
            .avm_main_mem_idx_a = FF(mem_idx_a),
            .avm_main_mem_idx_b = FF(mem_idx_b),
            .avm_main_mem_idx_c = FF(mem_idx_c),
            .avm_main_mem_op_a = FF(mem_op_a),
            .avm_main_mem_op_b = FF(mem_op_b),
            .avm_main_mem_op_c = FF(mem_op_c),
            .avm_main_pc = FF(pc),
            .avm_main_r_in_tag = FF(static_cast<uint32_t>(AvmMemoryTag::FF)),
            .avm_main_sel_halt = FF(1),
            .avm_main_tag_err = FF(static_cast<uint32_t>(!tag_match)),
            .avm_main_w_in_tag = FF(static_cast<uint32_t>(AvmMemoryTag::FF)),
        });

        if (ret_size - pos > 2) { // Guard to prevent overflow if ret_size is close to uint32_t maximum value.
            pos += 3;
        } else {
            pos = ret_size;
        }
    }
    pc = UINT32_MAX; // This ensures that no subsequent opcode will be executed.
    return returnMem;
}

/**
 * @brief HALT opcode
 *        This opcode effectively stops program execution, and is used in the relation that
 *        ensures the program counter increments on each opcode.
 *        i.e. the program counter should freeze and the halt flag is set to 1.
 */
void AvmTraceBuilder::halt()
{
    auto clk = main_trace.size();

    main_trace.push_back(Row{
        .avm_main_clk = clk,
        .avm_main_internal_return_ptr = FF(internal_return_ptr),
        .avm_main_pc = FF(pc),
        .avm_main_sel_halt = FF(1),
    });

    pc = UINT32_MAX; // This ensures that no subsequent opcode will be executed.
}

/**
 * @brief JUMP OPCODE
 *        Jumps to a new `jmp_dest`
 *        This function must:
 *          - Set the next program counter to the provided `jmp_dest`.
 *
 * @param jmp_dest - The destination to jump to
 */
void AvmTraceBuilder::jump(uint32_t jmp_dest)
{
    auto clk = main_trace.size();

    main_trace.push_back(Row{
        .avm_main_clk = clk,
        .avm_main_ia = FF(jmp_dest),
        .avm_main_internal_return_ptr = FF(internal_return_ptr),
        .avm_main_pc = FF(pc),
        .avm_main_sel_jump = FF(1),
    });

    // Adjust parameters for the next row
    pc = jmp_dest;
}

/**
 * @brief INTERNAL_CALL OPCODE
 *        This opcode effectively jumps to a new `jmp_dest` and stores the return program counter
 *        (current program counter + 1) onto a call stack.
 *        This function must:
 *          - Set the next program counter to the provided `jmp_dest`.
 *          - Store the current `pc` + 1 onto the call stack (emulated in memory)
 *          - Increment the return stack pointer (a pointer to where the call stack is in memory)
 *
 *        Note: We use intermediate register to perform memory storage operations.
 *
 * @param jmp_dest - The destination to jump to
 */
void AvmTraceBuilder::internal_call(uint32_t jmp_dest)
{
    auto clk = static_cast<uint32_t>(main_trace.size());

    // We store the next instruction as the return location
    uint32_t stored_pc = pc + 1;
    internal_call_stack.push(stored_pc);

    // Add the return location to the memory trace
    mem_trace_builder.write_into_memory(
        clk, IntermRegister::IB, internal_return_ptr, FF(stored_pc), AvmMemoryTag::U0, AvmMemoryTag::U32);

    main_trace.push_back(Row{
        .avm_main_clk = clk,
        .avm_main_ia = FF(jmp_dest),
        .avm_main_ib = FF(stored_pc),
        .avm_main_internal_return_ptr = FF(internal_return_ptr),
        .avm_main_mem_idx_b = FF(internal_return_ptr),
        .avm_main_mem_op_b = FF(1),
        .avm_main_pc = FF(pc),
        .avm_main_rwb = FF(1),
        .avm_main_sel_internal_call = FF(1),
        .avm_main_w_in_tag = FF(static_cast<uint32_t>(AvmMemoryTag::U32)),
    });

    // Adjust parameters for the next row
    pc = jmp_dest;
    internal_return_ptr++;
}

/**
 * @brief INTERNAL_RETURN OPCODE
 *        The opcode returns from an internal call.
 *        This function must:
 *          - Read the return location from the internal_return_ptr
 *          - Set the next program counter to the return location
 *          - Decrement the return stack pointer
 *
 *  TODO(https://github.com/AztecProtocol/aztec-packages/issues/3740): This function MUST come after a call
 * instruction.
 */
void AvmTraceBuilder::internal_return()
{
    auto clk = static_cast<uint32_t>(main_trace.size());

    // Internal return pointer is decremented
    // We want to load the value pointed by the internal pointer
    auto read_a = mem_trace_builder.read_and_load_from_memory(
        clk, IntermRegister::IA, internal_return_ptr - 1, AvmMemoryTag::U32, AvmMemoryTag::U0);

    main_trace.push_back(Row{
        .avm_main_clk = clk,
        .avm_main_ia = read_a.val,
        .avm_main_internal_return_ptr = FF(internal_return_ptr),
        .avm_main_mem_idx_a = FF(internal_return_ptr - 1),
        .avm_main_mem_op_a = FF(1),
        .avm_main_pc = pc,
        .avm_main_r_in_tag = FF(static_cast<uint32_t>(AvmMemoryTag::U32)),
        .avm_main_rwa = FF(0),
        .avm_main_sel_internal_return = FF(1),
        .avm_main_tag_err = FF(static_cast<uint32_t>(!read_a.tag_match)),
    });

    // We want the next row to be the one pointed by jmp_dest
    // The next pc should be from the top of the internal call stack + 1
    pc = internal_call_stack.top();
    internal_call_stack.pop();
    internal_return_ptr--;
}

// Finalise Lookup Counts
//
// For log derivative lookups, we require a column that contains the number of times each lookup is consumed
// As we build the trace, we keep track of the reads made in a mapping, so that they can be applied to the
// counts column here
//
// NOTE: its coupled to pil - this is not the final iteration
void AvmTraceBuilder::finalise_mem_trace_lookup_counts()
{
    for (auto const& [clk, count] : mem_trace_builder.m_tag_err_lookup_counts) {
        main_trace.at(clk).incl_main_tag_err_counts = count;
    }
}

/**
 * @brief Finalisation of the memory trace and incorporating it to the main trace.
 *        In particular, sorting the memory trace, setting .m_lastAccess and
 *        adding shifted values (first row). The main trace is moved at the end of
 *        this call.
 *
 * @return The main trace
 */
std::vector<Row> AvmTraceBuilder::finalize()
{
    // bool const range_check_required = alu_trace_builder.is_range_check_required();
    bool const range_check_required = true;
    auto mem_trace = mem_trace_builder.finalize();
    auto alu_trace = alu_trace_builder.finalize();
    auto bin_trace = bin_trace_builder.finalize();
    size_t mem_trace_size = mem_trace.size();
    size_t main_trace_size = main_trace.size();
    size_t alu_trace_size = alu_trace.size();
    size_t bin_trace_size = bin_trace.size();

    // Get tag_err counts from the mem_trace_builder
    finalise_mem_trace_lookup_counts();

    // Data structure to collect all lookup counts pertaining to 32-bit range checks in memory trace
    std::unordered_map<uint16_t, uint32_t> mem_rng_check_lo_counts;
    std::unordered_map<uint16_t, uint32_t> mem_rng_check_hi_counts;

    // Main Trace needs to be at least as big as the biggest subtrace.
    // If the bin_trace_size has entries, we need the main_trace to be as big as our byte lookup table (3 * 2**16
    // long)
    size_t const lookup_table_size = bin_trace_size > 0 ? 3 * (1 << 16) : 0;
    size_t const range_check_size = range_check_required ? UINT16_MAX + 1 : 0;
    std::vector<size_t> trace_sizes = {
        mem_trace_size, main_trace_size, alu_trace_size, lookup_table_size, range_check_size
    };
    auto trace_size = std::max_element(trace_sizes.begin(), trace_sizes.end());

    // We only need to pad with zeroes to the size to the largest trace here, pow_2 padding is handled in the
    // subgroup_size check in bb
    // Resize the main_trace to accomodate a potential lookup, filling with default empty rows.
    main_trace_size = *trace_size;
    main_trace.resize(*trace_size, {});

    main_trace.at(*trace_size - 1).avm_main_last = FF(1);

    // Memory trace inclusion

    // We compute in the main loop the timestamp for next row.
    // Perform initialization for index 0 outside of the loop provided that mem trace exists.
    if (mem_trace_size > 0) {
        main_trace.at(0).avm_mem_tsp =
            FF(AvmMemTraceBuilder::NUM_SUB_CLK * mem_trace.at(0).m_clk + mem_trace.at(0).m_sub_clk);
    }

    for (size_t i = 0; i < mem_trace_size; i++) {
        auto const& src = mem_trace.at(i);
        auto& dest = main_trace.at(i);

        dest.avm_mem_mem_sel = FF(1);
        dest.avm_mem_clk = FF(src.m_clk);
        dest.avm_mem_addr = FF(src.m_addr);
        dest.avm_mem_val = src.m_val;
        dest.avm_mem_rw = FF(static_cast<uint32_t>(src.m_rw));
        dest.avm_mem_r_in_tag = FF(static_cast<uint32_t>(src.r_in_tag));
        dest.avm_mem_w_in_tag = FF(static_cast<uint32_t>(src.w_in_tag));
        dest.avm_mem_tag = FF(static_cast<uint32_t>(src.m_tag));
        dest.avm_mem_tag_err = FF(static_cast<uint32_t>(src.m_tag_err));
        dest.avm_mem_one_min_inv = src.m_one_min_inv;
        dest.avm_mem_sel_mov_a = FF(static_cast<uint32_t>(src.m_sel_mov_a));
        dest.avm_mem_sel_mov_b = FF(static_cast<uint32_t>(src.m_sel_mov_b));
        dest.avm_mem_sel_cmov = FF(static_cast<uint32_t>(src.m_sel_cmov));

        dest.incl_mem_tag_err_counts = FF(static_cast<uint32_t>(src.m_tag_err_count_relevant));

        switch (src.m_sub_clk) {
        case AvmMemTraceBuilder::SUB_CLK_LOAD_A:
        case AvmMemTraceBuilder::SUB_CLK_STORE_A:
            dest.avm_mem_op_a = 1;
            break;
        case AvmMemTraceBuilder::SUB_CLK_LOAD_B:
        case AvmMemTraceBuilder::SUB_CLK_STORE_B:
            dest.avm_mem_op_b = 1;
            break;
        case AvmMemTraceBuilder::SUB_CLK_LOAD_C:
        case AvmMemTraceBuilder::SUB_CLK_STORE_C:
            dest.avm_mem_op_c = 1;
            break;
        case AvmMemTraceBuilder::SUB_CLK_LOAD_D:
        case AvmMemTraceBuilder::SUB_CLK_STORE_D:
            dest.avm_mem_op_d = 1;
            break;
        case AvmMemTraceBuilder::SUB_CLK_IND_LOAD_A:
            dest.avm_mem_ind_op_a = 1;
            break;
        case AvmMemTraceBuilder::SUB_CLK_IND_LOAD_B:
            dest.avm_mem_ind_op_b = 1;
            break;
        case AvmMemTraceBuilder::SUB_CLK_IND_LOAD_C:
            dest.avm_mem_ind_op_c = 1;
            break;
        case AvmMemTraceBuilder::SUB_CLK_IND_LOAD_D:
            dest.avm_mem_ind_op_d = 1;
            break;
        default:
            break;
        }

        if (src.m_sel_cmov) {
            dest.avm_mem_skip_check_tag = dest.avm_mem_op_d + dest.avm_mem_op_a * (-dest.avm_mem_sel_mov_a + 1) +
                                          dest.avm_mem_op_b * (-dest.avm_mem_sel_mov_b + 1);
        }

        if (i + 1 < mem_trace_size) {
            auto const& next = mem_trace.at(i + 1);
            auto& dest_next = main_trace.at(i + 1);
            dest_next.avm_mem_tsp = FF(AvmMemTraceBuilder::NUM_SUB_CLK * next.m_clk + next.m_sub_clk);

            FF diff{};
            if (src.m_addr == next.m_addr) {
                diff = dest_next.avm_mem_tsp - dest.avm_mem_tsp;
            } else {
                diff = next.m_addr - src.m_addr;
                dest.avm_mem_lastAccess = FF(1);
            }
            dest.avm_mem_rng_chk_sel = FF(1);

            // Decomposition of diff
            auto const diff_32 = uint32_t(diff);
            auto const diff_hi = static_cast<uint16_t>(diff_32 >> 16);
            auto const diff_lo = static_cast<uint16_t>(diff_32 & UINT16_MAX);
            dest.avm_mem_diff_hi = FF(diff_hi);
            dest.avm_mem_diff_lo = FF(diff_lo);

            // Add the range checks counts
            mem_rng_check_hi_counts[diff_hi]++;
            mem_rng_check_lo_counts[diff_lo]++;
        } else {
            dest.avm_mem_lastAccess = FF(1);
            dest.avm_mem_last = FF(1);
        }
    }

    // Alu trace inclusion
    for (size_t i = 0; i < alu_trace_size; i++) {
        auto const& src = alu_trace.at(i);
        auto& dest = main_trace.at(i);

        dest.avm_alu_clk = FF(static_cast<uint32_t>(src.alu_clk));

        dest.avm_alu_op_add = FF(static_cast<uint32_t>(src.alu_op_add));
        dest.avm_alu_op_sub = FF(static_cast<uint32_t>(src.alu_op_sub));
        dest.avm_alu_op_mul = FF(static_cast<uint32_t>(src.alu_op_mul));
        dest.avm_alu_op_not = FF(static_cast<uint32_t>(src.alu_op_not));
        dest.avm_alu_op_eq = FF(static_cast<uint32_t>(src.alu_op_eq));
        dest.avm_alu_op_lt = FF(static_cast<uint32_t>(src.alu_op_lt));
        dest.avm_alu_op_lte = FF(static_cast<uint32_t>(src.alu_op_lte));
        dest.avm_alu_op_cast = FF(static_cast<uint32_t>(src.alu_op_cast));
        dest.avm_alu_op_cast_prev = FF(static_cast<uint32_t>(src.alu_op_cast_prev));
        dest.avm_alu_cmp_sel = FF(static_cast<uint8_t>(src.alu_op_lt) + static_cast<uint8_t>(src.alu_op_lte));
        dest.avm_alu_rng_chk_sel = FF(static_cast<uint8_t>(src.rng_chk_sel));
        dest.avm_alu_op_shr = FF(static_cast<uint8_t>(src.alu_op_shr));
        dest.avm_alu_op_shl = FF(static_cast<uint8_t>(src.alu_op_shl));

        dest.avm_alu_ff_tag = FF(static_cast<uint32_t>(src.alu_ff_tag));
        dest.avm_alu_u8_tag = FF(static_cast<uint32_t>(src.alu_u8_tag));
        dest.avm_alu_u16_tag = FF(static_cast<uint32_t>(src.alu_u16_tag));
        dest.avm_alu_u32_tag = FF(static_cast<uint32_t>(src.alu_u32_tag));
        dest.avm_alu_u64_tag = FF(static_cast<uint32_t>(src.alu_u64_tag));
        dest.avm_alu_u128_tag = FF(static_cast<uint32_t>(src.alu_u128_tag));

        dest.avm_alu_in_tag = dest.avm_alu_u8_tag + FF(2) * dest.avm_alu_u16_tag + FF(3) * dest.avm_alu_u32_tag +
                              FF(4) * dest.avm_alu_u64_tag + FF(5) * dest.avm_alu_u128_tag +
                              FF(6) * dest.avm_alu_ff_tag;

        dest.avm_alu_ia = src.alu_ia;
        dest.avm_alu_ib = src.alu_ib;
        dest.avm_alu_ic = src.alu_ic;

        dest.avm_alu_cf = FF(static_cast<uint32_t>(src.alu_cf));

        dest.avm_alu_u8_r0 = FF(src.alu_u8_r0);
        dest.avm_alu_u8_r1 = FF(src.alu_u8_r1);

        dest.avm_alu_u16_r0 = FF(src.alu_u16_reg.at(0));
        dest.avm_alu_u16_r1 = FF(src.alu_u16_reg.at(1));
        dest.avm_alu_u16_r2 = FF(src.alu_u16_reg.at(2));
        dest.avm_alu_u16_r3 = FF(src.alu_u16_reg.at(3));
        dest.avm_alu_u16_r4 = FF(src.alu_u16_reg.at(4));
        dest.avm_alu_u16_r5 = FF(src.alu_u16_reg.at(5));
        dest.avm_alu_u16_r6 = FF(src.alu_u16_reg.at(6));
        dest.avm_alu_u16_r7 = FF(src.alu_u16_reg.at(7));
        dest.avm_alu_u16_r8 = FF(src.alu_u16_reg.at(8));
        dest.avm_alu_u16_r9 = FF(src.alu_u16_reg.at(9));
        dest.avm_alu_u16_r10 = FF(src.alu_u16_reg.at(10));
        dest.avm_alu_u16_r11 = FF(src.alu_u16_reg.at(11));
        dest.avm_alu_u16_r12 = FF(src.alu_u16_reg.at(12));
        dest.avm_alu_u16_r13 = FF(src.alu_u16_reg.at(13));
        dest.avm_alu_u16_r14 = FF(src.alu_u16_reg.at(14));

        dest.avm_alu_op_eq_diff_inv = FF(src.alu_op_eq_diff_inv);

        // Not all rows in ALU are enabled with a selector. For instance,
        // multiplication over u128 is taking two lines.
        if (AvmAluTraceBuilder::is_alu_row_enabled(src)) {
            dest.avm_alu_alu_sel = FF(1);
        }

        if (dest.avm_alu_cmp_sel == FF(1) || dest.avm_alu_rng_chk_sel == FF(1)) {
            dest.avm_alu_a_lo = FF(src.hi_lo_limbs.at(0));
            dest.avm_alu_a_hi = FF(src.hi_lo_limbs.at(1));
            dest.avm_alu_b_lo = FF(src.hi_lo_limbs.at(2));
            dest.avm_alu_b_hi = FF(src.hi_lo_limbs.at(3));
            dest.avm_alu_p_sub_a_lo = FF(src.hi_lo_limbs.at(4));
            dest.avm_alu_p_sub_a_hi = FF(src.hi_lo_limbs.at(5));
            dest.avm_alu_p_sub_b_lo = FF(src.hi_lo_limbs.at(6));
            dest.avm_alu_p_sub_b_hi = FF(src.hi_lo_limbs.at(7));
            dest.avm_alu_res_lo = FF(src.hi_lo_limbs.at(8));
            dest.avm_alu_res_hi = FF(src.hi_lo_limbs.at(9));
            dest.avm_alu_p_a_borrow = FF(static_cast<uint8_t>(src.p_a_borrow));
            dest.avm_alu_p_b_borrow = FF(static_cast<uint8_t>(src.p_b_borrow));
            dest.avm_alu_borrow = FF(static_cast<uint8_t>(src.borrow));
            dest.avm_alu_rng_chk_sel = FF(static_cast<uint8_t>(src.rng_chk_sel));
            dest.avm_alu_cmp_rng_ctr = FF(static_cast<uint8_t>(src.cmp_rng_ctr));
            dest.avm_alu_rng_chk_lookup_selector = FF(1);
        }

        if (dest.avm_alu_op_add == FF(1) || dest.avm_alu_op_sub == FF(1) || dest.avm_alu_op_mul == FF(1)) {
            dest.avm_alu_rng_chk_lookup_selector = FF(1);
        }

        if (dest.avm_alu_op_cast == FF(1)) {
            dest.avm_alu_a_lo = FF(src.hi_lo_limbs.at(0));
            dest.avm_alu_a_hi = FF(src.hi_lo_limbs.at(1));
            dest.avm_alu_p_sub_a_lo = FF(src.hi_lo_limbs.at(2));
            dest.avm_alu_p_sub_a_hi = FF(src.hi_lo_limbs.at(3));
            dest.avm_alu_rng_chk_lookup_selector = FF(1);
        }

        if (dest.avm_alu_op_cast_prev == FF(1)) {
            dest.avm_alu_a_lo = FF(src.hi_lo_limbs.at(0));
            dest.avm_alu_a_hi = FF(src.hi_lo_limbs.at(1));
            dest.avm_alu_rng_chk_lookup_selector = FF(1);
        }

        // Multiplication over u128 expands over two rows.
        if (dest.avm_alu_op_mul == FF(1) && dest.avm_alu_u128_tag) {
            main_trace.at(i + 1).avm_alu_rng_chk_lookup_selector = FF(1);
        }
        if (src.alu_op_shr || src.alu_op_shl) {
            dest.avm_alu_a_lo = FF(src.hi_lo_limbs[0]);
            dest.avm_alu_a_hi = FF(src.hi_lo_limbs[1]);
            dest.avm_alu_b_lo = FF(src.hi_lo_limbs[2]);
            dest.avm_alu_b_hi = FF(src.hi_lo_limbs[3]);
            dest.avm_alu_shift_sel = FF(1);
            dest.avm_alu_shift_lt_bit_len = FF(static_cast<uint8_t>(src.shift_lt_bit_len));
            dest.avm_alu_t_sub_s_bits = FF(src.mem_tag_sub_shift);
            dest.avm_alu_two_pow_s = FF(uint256_t(1) << dest.avm_alu_ib);
            dest.avm_alu_two_pow_t_sub_s = FF(uint256_t(1) << uint256_t(dest.avm_alu_t_sub_s_bits));
            dest.avm_alu_rng_chk_lookup_selector = FF(1);
        }
    }

    for (size_t i = 0; i < main_trace_size; i++) {
        auto& r = main_trace.at(i);

        if ((r.avm_main_sel_op_add == FF(1) || r.avm_main_sel_op_sub == FF(1) || r.avm_main_sel_op_mul == FF(1) ||
             r.avm_main_sel_op_eq == FF(1) || r.avm_main_sel_op_not == FF(1) || r.avm_main_sel_op_lt == FF(1) ||
             r.avm_main_sel_op_lte == FF(1) || r.avm_main_sel_op_cast == FF(1) || r.avm_main_sel_op_shr == FF(1) ||
             r.avm_main_sel_op_shl == FF(1)) &&
            r.avm_main_tag_err == FF(0)) {
            r.avm_main_alu_sel = FF(1);
        }

        if (i <= UINT8_MAX) {
            r.lookup_u8_0_counts = alu_trace_builder.u8_range_chk_counters[0][static_cast<uint8_t>(i)];
            r.lookup_u8_1_counts = alu_trace_builder.u8_range_chk_counters[1][static_cast<uint8_t>(i)];
            r.lookup_pow_2_0_counts = alu_trace_builder.u8_pow_2_counters[0][static_cast<uint8_t>(i)];
            r.lookup_pow_2_1_counts = alu_trace_builder.u8_pow_2_counters[1][static_cast<uint8_t>(i)];
            r.avm_main_sel_rng_8 = FF(1);
            r.avm_main_table_pow_2 = uint256_t(1) << uint256_t(i);
        }

        if (i <= UINT16_MAX) {
            // We add to the clk here in case our trace is smaller than our range checks
            // There might be a cleaner way to do this in the future as this only applies
            // when our trace (excluding range checks) is < 2**16
            r.lookup_u16_0_counts = alu_trace_builder.u16_range_chk_counters[0][static_cast<uint16_t>(i)];
            r.lookup_u16_1_counts = alu_trace_builder.u16_range_chk_counters[1][static_cast<uint16_t>(i)];
            r.lookup_u16_2_counts = alu_trace_builder.u16_range_chk_counters[2][static_cast<uint16_t>(i)];
            r.lookup_u16_3_counts = alu_trace_builder.u16_range_chk_counters[3][static_cast<uint16_t>(i)];
            r.lookup_u16_4_counts = alu_trace_builder.u16_range_chk_counters[4][static_cast<uint16_t>(i)];
            r.lookup_u16_5_counts = alu_trace_builder.u16_range_chk_counters[5][static_cast<uint16_t>(i)];
            r.lookup_u16_6_counts = alu_trace_builder.u16_range_chk_counters[6][static_cast<uint16_t>(i)];
            r.lookup_u16_7_counts = alu_trace_builder.u16_range_chk_counters[7][static_cast<uint16_t>(i)];
            r.lookup_u16_8_counts = alu_trace_builder.u16_range_chk_counters[8][static_cast<uint16_t>(i)];
            r.lookup_u16_9_counts = alu_trace_builder.u16_range_chk_counters[9][static_cast<uint16_t>(i)];
            r.lookup_u16_10_counts = alu_trace_builder.u16_range_chk_counters[10][static_cast<uint16_t>(i)];
            r.lookup_u16_11_counts = alu_trace_builder.u16_range_chk_counters[11][static_cast<uint16_t>(i)];
            r.lookup_u16_12_counts = alu_trace_builder.u16_range_chk_counters[12][static_cast<uint16_t>(i)];
            r.lookup_u16_13_counts = alu_trace_builder.u16_range_chk_counters[13][static_cast<uint16_t>(i)];
            r.lookup_u16_14_counts = alu_trace_builder.u16_range_chk_counters[14][static_cast<uint16_t>(i)];

            r.lookup_mem_rng_chk_hi_counts = mem_rng_check_hi_counts[static_cast<uint16_t>(i)];
            r.lookup_mem_rng_chk_lo_counts = mem_rng_check_lo_counts[static_cast<uint16_t>(i)];

            r.avm_main_clk = FF(static_cast<uint32_t>(i));
            r.avm_main_sel_rng_16 = FF(1);
        }
    }

    // Add Binary Trace table
    for (size_t i = 0; i < bin_trace_size; i++) {
        auto const& src = bin_trace.at(i);
        auto& dest = main_trace.at(i);
        dest.avm_binary_clk = src.binary_clk;
        dest.avm_binary_bin_sel = static_cast<uint8_t>(src.bin_sel);
        dest.avm_binary_acc_ia = src.acc_ia;
        dest.avm_binary_acc_ib = src.acc_ib;
        dest.avm_binary_acc_ic = src.acc_ic;
        dest.avm_binary_in_tag = src.in_tag;
        dest.avm_binary_op_id = src.op_id;
        dest.avm_binary_ia_bytes = src.bin_ia_bytes;
        dest.avm_binary_ib_bytes = src.bin_ib_bytes;
        dest.avm_binary_ic_bytes = src.bin_ic_bytes;
        dest.avm_binary_start = FF(static_cast<uint8_t>(src.start));
        dest.avm_binary_mem_tag_ctr = src.mem_tag_ctr;
        dest.avm_binary_mem_tag_ctr_inv = src.mem_tag_ctr_inv;
    }

    // Only generate precomputed byte tables if we are actually going to use them in this main trace.
    if (bin_trace_size > 0) {
        // Generate Lookup Table of all combinations of 2, 8-bit numbers and op_id.
        for (size_t op_id = 0; op_id < 3; op_id++) {
            for (size_t input_a = 0; input_a <= UINT8_MAX; input_a++) {
                for (size_t input_b = 0; input_b <= UINT8_MAX; input_b++) {
                    auto a = static_cast<uint8_t>(input_a);
                    auto b = static_cast<uint8_t>(input_b);

                    // Derive a unique row index given op_id, a, and b.
                    auto main_trace_index = static_cast<uint32_t>((op_id << 16) + (input_a << 8) + b);

                    main_trace.at(main_trace_index).avm_byte_lookup_bin_sel = FF(1);
                    main_trace.at(main_trace_index).avm_byte_lookup_table_op_id = op_id;
                    main_trace.at(main_trace_index).avm_byte_lookup_table_input_a = a;
                    main_trace.at(main_trace_index).avm_byte_lookup_table_input_b = b;
                    // Add the counter value stored throughout the execution
                    main_trace.at(main_trace_index).lookup_byte_operations_counts =
                        bin_trace_builder.byte_operation_counter[main_trace_index];
                    if (op_id == 0) {
                        main_trace.at(main_trace_index).avm_byte_lookup_table_output = a & b;
                    } else if (op_id == 1) {
                        main_trace.at(main_trace_index).avm_byte_lookup_table_output = a | b;
                    } else {
                        main_trace.at(main_trace_index).avm_byte_lookup_table_output = a ^ b;
                    }
                }
            }
        }
        // Generate ByteLength Lookup table of instruction tags to the number of bytes
        // {U8: 1, U16: 2, U32: 4, U64: 8, U128: 16}
        for (uint8_t avm_in_tag = 0; avm_in_tag < 5; avm_in_tag++) {
            // The +1 here is because the instruction tags we care about (i.e excl U0 and FF) has the range [1,5]
            main_trace.at(avm_in_tag).avm_byte_lookup_table_in_tags = avm_in_tag + 1;
            main_trace.at(avm_in_tag).avm_byte_lookup_table_byte_lengths = static_cast<uint8_t>(pow(2, avm_in_tag));
            main_trace.at(avm_in_tag).lookup_byte_lengths_counts =
                bin_trace_builder.byte_length_counter[avm_in_tag + 1];
        }
    }

<<<<<<< HEAD
    // TODO: pub public inputs inside a function?
    // Include env trace table
    // Selector columns and lookup counts
    // Add all of the lookup counts for the input environment
    // TODO: this index will have to move with the hardcoded public inputs

    // Add public inputs into the kernel column
    // edge case: If the number of public inputs is more than the trace then we pad to its size
    size_t initial_size = main_trace.size();
    size_t number_of_kernel_inputs = kernel_trace_builder.kernel_inputs.size();
    if (initial_size < number_of_kernel_inputs) {
        auto diff = number_of_kernel_inputs - initial_size;
        for (size_t i = 0; i < diff; ++i) {
            // We need clk to increment for kernel lookups to remain valid
            main_trace.push_back(Row{ .avm_main_clk = initial_size + i });
        }
    }
    auto kernel_inputs_size = std::min(main_trace.size(), kernel_trace_builder.kernel_inputs.size());

    // We add the lookup counts in the index of the kernel inputs selectors that are active
    for (uint32_t selector_index : KERNEL_INPUTS_SELECTORS) {
        auto& dest = main_trace.at(selector_index);
        dest.lookup_into_kernel_counts =
            FF(kernel_trace_builder.kernel_selector_counter[static_cast<uint32_t>(selector_index)]);
        dest.avm_kernel_q_public_input_kernel_add_to_table = FF(1);
    }

    for (size_t i = 0; i < kernel_inputs_size; i++) {
        main_trace.at(i).avm_kernel_kernel_inputs__is_public = kernel_trace_builder.kernel_inputs.at(i);
    }

=======
>>>>>>> ead54c47
    // Adding extra row for the shifted values at the top of the execution trace.
    Row first_row = Row{ .avm_main_first = FF(1), .avm_mem_lastAccess = FF(1) };
    main_trace.insert(main_trace.begin(), first_row);

    auto trace = std::move(main_trace);
    reset();

    return trace;
}

} // namespace bb::avm_trace<|MERGE_RESOLUTION|>--- conflicted
+++ resolved
@@ -1959,7 +1959,6 @@
         }
     }
 
-<<<<<<< HEAD
     // TODO: pub public inputs inside a function?
     // Include env trace table
     // Selector columns and lookup counts
@@ -1991,8 +1990,6 @@
         main_trace.at(i).avm_kernel_kernel_inputs__is_public = kernel_trace_builder.kernel_inputs.at(i);
     }
 
-=======
->>>>>>> ead54c47
     // Adding extra row for the shifted values at the top of the execution trace.
     Row first_row = Row{ .avm_main_first = FF(1), .avm_mem_lastAccess = FF(1) };
     main_trace.insert(main_trace.begin(), first_row);
