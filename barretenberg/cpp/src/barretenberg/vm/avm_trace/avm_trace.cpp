--- conflicted
+++ resolved
@@ -1658,11 +1658,12 @@
 
 void AvmTraceBuilder::op_sload(uint8_t indirect, uint32_t slot_offset, uint32_t size, uint32_t dest_offset)
 {
+    auto clk = static_cast<uint32_t>(main_trace.size()) + 1;
+
     // TODO: align usage of indirect with simulator
+    // TODO: support indirect slot offset
     bool dest_offset_is_indirect = is_operand_indirect(indirect, 1);
 
-<<<<<<< HEAD
-    auto clk = static_cast<uint32_t>(main_trace.size()) + 1;
     auto direct_dest_offset = dest_offset;
     if (dest_offset_is_indirect) {
         auto read_ind_dest_offset =
@@ -1671,12 +1672,6 @@
     }
     auto read_dest_value = mem_trace_builder.read_and_load_from_memory(
         call_ptr, clk, IntermRegister::IA, direct_dest_offset, AvmMemoryTag::FF, AvmMemoryTag::FF);
-=======
-    // Read the slot
-    Row row = create_kernel_output_opcode_with_set_value_from_hint(0, clk, write_offset, slot_offset);
-    // Row row = create_sload(clk, write_offset, value, slot_read.val, slot_offset);
-    kernel_trace_builder.op_sload(clk, side_effect_counter, row.avm_main_ib, row.avm_main_ia);
->>>>>>> f330bffa
 
     AvmMemTraceBuilder::MemRead read_slot = mem_trace_builder.read_and_load_from_memory(
         call_ptr, clk, IntermRegister::IB, slot_offset, AvmMemoryTag::FF, AvmMemoryTag::FF);
@@ -1735,9 +1730,11 @@
 void AvmTraceBuilder::op_sstore(uint8_t indirect, uint32_t src_offset, uint32_t size, uint32_t slot_offset)
 {
     auto clk = static_cast<uint32_t>(main_trace.size()) + 1;
+
+    // TODO: align usage of indirect with simulator
+    // TODO: support indirect slot offset
     bool src_offset_is_indirect = is_operand_indirect(indirect, 0);
 
-<<<<<<< HEAD
     // Resolve loads and indirect
     auto direct_src_offset = src_offset;
     if (src_offset_is_indirect) {
@@ -1747,12 +1744,6 @@
     }
     auto read_src_value = mem_trace_builder.read_and_load_from_memory(
         call_ptr, clk, IntermRegister::IA, direct_src_offset, AvmMemoryTag::FF, AvmMemoryTag::FF);
-=======
-    Row row = create_kernel_output_opcode_with_metadata(
-        0, clk, value_offset, AvmMemoryTag::FF, slot_offset, AvmMemoryTag::FF);
-    kernel_trace_builder.op_sstore(clk, side_effect_counter, row.avm_main_ib, row.avm_main_ia);
-    row.avm_main_sel_op_sstore = FF(1);
->>>>>>> f330bffa
 
     auto read_slot = mem_trace_builder.read_and_load_from_memory(
         call_ptr, clk, IntermRegister::IB, slot_offset, AvmMemoryTag::FF, AvmMemoryTag::FF);
