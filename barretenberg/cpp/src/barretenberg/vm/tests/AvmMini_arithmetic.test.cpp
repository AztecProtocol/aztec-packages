--- conflicted
+++ resolved
@@ -205,13 +205,9 @@
 {
     trace_builder.callDataCopy(0, 1, 0, std::vector<FF>{ 15 });
 
-<<<<<<< HEAD
-    //           Memory layout:    [15,0,0,0,0,0,....]
-    trace_builder.div(0, 1, 2); // [15,0,0,0,0,0....]
-    trace_builder.halt();
-=======
     //                             Memory layout:    [15,0,0,0,0,0,....]
     trace_builder.div(0, 1, 2, AvmMemoryTag::ff); // [15,0,0,0,0,0....]
+    trace_builder.halt();
     auto trace = trace_builder.finalize();
 
     // Find the first row enabling the division selector
@@ -234,7 +230,7 @@
 {
     //                             Memory layout:    [0,0,0,0,0,0,....]
     trace_builder.div(0, 1, 2, AvmMemoryTag::ff); // [0,0,0,0,0,0....]
->>>>>>> 739fe90a
+    trace_builder.halt();
     auto trace = trace_builder.finalize();
 
     // Find the first row enabling the division selector
@@ -259,19 +255,6 @@
 {
     trace_builder.callDataCopy(0, 3, 2, std::vector<FF>{ 45, 23, 12 });
 
-<<<<<<< HEAD
-    //           Memory layout:    [0,0,45,23,12,0,0,0,....]
-    trace_builder.add(2, 3, 4); // [0,0,45,23,68,0,0,0,....]
-    trace_builder.add(4, 5, 5); // [0,0,45,23,68,68,0,0,....]
-    trace_builder.add(5, 5, 5); // [0,0,45,23,68,136,0,0,....]
-    trace_builder.add(5, 6, 7); // [0,0,45,23,68,136,0,136,0....]
-    trace_builder.sub(7, 6, 8); // [0,0,45,23,68,136,0,136,136,0....]
-    trace_builder.mul(8, 8, 8); // [0,0,45,23,68,136,0,136,136^2,0....]
-    trace_builder.div(3, 5, 1); // [0,23*136^(-1),45,23,68,136,0,136,136^2,0....]
-    trace_builder.div(1, 1, 9); // [0,23*136^(-1),45,23,68,136,0,136,136^2,1,0....]
-    trace_builder.div(9, 0, 4); // [0,23*136^(-1),45,23,1/0,136,0,136,136^2,1,0....] Error: division by 0
-    trace_builder.halt();
-=======
     //                             Memory layout:    [0,0,45,23,12,0,0,0,....]
     trace_builder.add(2, 3, 4, AvmMemoryTag::ff); // [0,0,45,23,68,0,0,0,....]
     trace_builder.add(4, 5, 5, AvmMemoryTag::ff); // [0,0,45,23,68,68,0,0,....]
@@ -283,7 +266,7 @@
     trace_builder.div(1, 1, 9, AvmMemoryTag::ff); // [0,23*136^(-1),45,23,68,136,0,136,136^2,1,0....]
     trace_builder.div(
         9, 0, 4, AvmMemoryTag::ff); // [0,23*136^(-1),45,23,1/0,136,0,136,136^2,1,0....] Error: division by 0
->>>>>>> 739fe90a
+    trace_builder.halt();
 
     auto trace = trace_builder.finalize();
     validateTraceProof(std::move(trace));
@@ -403,6 +386,7 @@
 
     //                             Memory layout:    [15,0,0,0,0,0,....]
     trace_builder.div(0, 1, 2, AvmMemoryTag::ff); // [15,0,0,0,0,0....]
+    trace_builder.halt();
     auto trace = trace_builder.finalize();
 
     // Find the first row enabling the division selector
