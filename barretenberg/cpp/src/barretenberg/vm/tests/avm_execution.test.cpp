#include "barretenberg/vm/avm_trace/avm_execution.hpp"
#include "avm_common.test.hpp"
#include "barretenberg/common/utils.hpp"
#include "barretenberg/vm/avm_trace/avm_common.hpp"
#include "barretenberg/vm/avm_trace/avm_deserialization.hpp"
#include "barretenberg/vm/avm_trace/avm_opcode.hpp"
#include <memory>

namespace tests_avm {
<<<<<<< HEAD

=======
>>>>>>> 61f27b79
using namespace bb;
using namespace bb::avm_trace;
using namespace testing;

using bb::utils::hex_to_bytes;

class AvmExecutionTests : public ::testing::Test {
  public:
    AvmTraceBuilder trace_builder;

  protected:
    // TODO(640): The Standard Honk on Grumpkin test suite fails unless the SRS is initialised for every test.
    void SetUp() override { srs::init_crs_factory("../srs_db/ignition"); };
};

// Basic positive test with an ADD and RETURN opcode.
// Parsing, trace generation and proving is verified.
TEST_F(AvmExecutionTests, basicAddReturn)
{
    std::string bytecode_hex = to_hex(OpCode::ADD) +      // opcode ADD
                               "00"                       // Indirect flag
                               "01"                       // U8
                               "00000007"                 // addr a 7
                               "00000009"                 // addr b 9
                               "00000001"                 // addr c 1
                               + to_hex(OpCode::RETURN) + // opcode RETURN
                               "00"                       // Indirect flag
                               "00000000"                 // ret offset 0
                               "00000000";                // ret size 0

    auto bytecode = hex_to_bytes(bytecode_hex);
    auto instructions = Deserialization::parse(bytecode);

    // 2 instructions
    ASSERT_THAT(instructions, SizeIs(2));

    // ADD
    EXPECT_THAT(instructions.at(0),
                AllOf(Field(&Instruction::op_code, OpCode::ADD),
                      Field(&Instruction::operands,
                            ElementsAre(VariantWith<uint8_t>(0),
                                        VariantWith<AvmMemoryTag>(AvmMemoryTag::U8),
                                        VariantWith<uint32_t>(7),
                                        VariantWith<uint32_t>(9),
                                        VariantWith<uint32_t>(1)))));

    // RETURN
    EXPECT_THAT(instructions.at(1),
                AllOf(Field(&Instruction::op_code, OpCode::RETURN),
                      Field(&Instruction::operands,
                            ElementsAre(VariantWith<uint8_t>(0), VariantWith<uint32_t>(0), VariantWith<uint32_t>(0)))));

    auto trace = Execution::gen_trace(instructions);
    validate_trace(std::move(trace), {}, true);
}

// Positive test for SET and SUB opcodes
TEST_F(AvmExecutionTests, setAndSubOpcodes)
{
    std::string bytecode_hex = to_hex(OpCode::SET) +      // opcode SET
                               "00"                       // Indirect flag
                               "02"                       // U16
                               "B813"                     // val 47123
                               "000000AA"                 // dst_offset 170
                               + to_hex(OpCode::SET) +    // opcode SET
                               "00"                       // Indirect flag
                               "02"                       // U16
                               "9103"                     // val 37123
                               "00000033"                 // dst_offset 51
                               + to_hex(OpCode::SUB) +    // opcode SUB
                               "00"                       // Indirect flag
                               "02"                       // U16
                               "000000AA"                 // addr a
                               "00000033"                 // addr b
                               "00000001"                 // addr c 1
                               + to_hex(OpCode::RETURN) + // opcode RETURN
                               "00"                       // Indirect flag
                               "00000000"                 // ret offset 0
                               "00000000";                // ret size 0

    auto bytecode = hex_to_bytes(bytecode_hex);
    auto instructions = Deserialization::parse(bytecode);

    ASSERT_THAT(instructions, SizeIs(4));

    // SET
    EXPECT_THAT(instructions.at(0),
                AllOf(Field(&Instruction::op_code, OpCode::SET),
                      Field(&Instruction::operands,
                            ElementsAre(VariantWith<uint8_t>(0),
                                        VariantWith<AvmMemoryTag>(AvmMemoryTag::U16),
                                        VariantWith<uint16_t>(47123),
                                        VariantWith<uint32_t>(170)))));

    // SET
    EXPECT_THAT(instructions.at(1),
                AllOf(Field(&Instruction::op_code, OpCode::SET),
                      Field(&Instruction::operands,
                            ElementsAre(VariantWith<uint8_t>(0),
                                        VariantWith<AvmMemoryTag>(AvmMemoryTag::U16),
                                        VariantWith<uint16_t>(37123),
                                        VariantWith<uint32_t>(51)))));

    // SUB
    EXPECT_THAT(instructions.at(2),
                AllOf(Field(&Instruction::op_code, OpCode::SUB),
                      Field(&Instruction::operands,
                            ElementsAre(VariantWith<uint8_t>(0),
                                        VariantWith<AvmMemoryTag>(AvmMemoryTag::U16),
                                        VariantWith<uint32_t>(170),
                                        VariantWith<uint32_t>(51),
                                        VariantWith<uint32_t>(1)))));

    auto trace = Execution::gen_trace(instructions);

    // Find the first row enabling the subtraction selector
    auto row = std::ranges::find_if(trace.begin(), trace.end(), [](Row r) { return r.avm_main_sel_op_sub == 1; });
    EXPECT_EQ(row->avm_main_ic, 10000); // 47123 - 37123 = 10000
    validate_trace(std::move(trace), {}, true);
}

// Positive test for multiple MUL opcodes
// We compute 5^12 based on U64 multiplications
// 5 is stored at offset 0 and 1 at offset 1
// Repeat 12 times a multiplication of value
// at offset 0 (5) with value at offset 1 and store
// the result at offset 1.
TEST_F(AvmExecutionTests, powerWithMulOpcodes)
{
    std::string bytecode_hex = to_hex(OpCode::SET) +   // opcode SET
                               "00"                    // Indirect flag
                               "04"                    // U64
                               "00000000"              // val 5 higher 32 bits
                               "00000005"              // val 5 lower 32 bits
                               "00000000"              // dst_offset 0
                               + to_hex(OpCode::SET) + // opcode SET
                               "00"                    // Indirect flag
                               "04"                    // U64
                               "00000000"              // val 1 higher 32 bits
                               "00000001"              // val 1 lower 32 bits
                               "00000001";             // dst_offset 1

    std::string const mul_hex = to_hex(OpCode::MUL) + // opcode MUL
                                "00"                  // Indirect flag
                                "04"                  // U64
                                "00000000"            // addr a
                                "00000001"            // addr b
                                "00000001";           // addr c 1

    std::string const ret_hex = to_hex(OpCode::RETURN) + // opcode RETURN
                                "00"                     // Indirect flag
                                "00000000"               // ret offset 0
                                "00000000";              // ret size 0

    for (int i = 0; i < 12; i++) {
        bytecode_hex.append(mul_hex);
    }

    bytecode_hex.append(ret_hex);

    auto bytecode = hex_to_bytes(bytecode_hex);
    auto instructions = Deserialization::parse(bytecode);

    ASSERT_THAT(instructions, SizeIs(15));

    // MUL first pos
    EXPECT_THAT(instructions.at(2),
                AllOf(Field(&Instruction::op_code, OpCode::MUL),
                      Field(&Instruction::operands,
                            ElementsAre(VariantWith<uint8_t>(0),
                                        VariantWith<AvmMemoryTag>(AvmMemoryTag::U64),
                                        VariantWith<uint32_t>(0),
                                        VariantWith<uint32_t>(1),
                                        VariantWith<uint32_t>(1)))));

    // MUL last pos
    EXPECT_THAT(instructions.at(13),
                AllOf(Field(&Instruction::op_code, OpCode::MUL),
                      Field(&Instruction::operands,
                            ElementsAre(VariantWith<uint8_t>(0),
                                        VariantWith<AvmMemoryTag>(AvmMemoryTag::U64),
                                        VariantWith<uint32_t>(0),
                                        VariantWith<uint32_t>(1),
                                        VariantWith<uint32_t>(1)))));

    // RETURN
    EXPECT_THAT(instructions.at(14),
                AllOf(Field(&Instruction::op_code, OpCode::RETURN),
                      Field(&Instruction::operands,
                            ElementsAre(VariantWith<uint8_t>(0), VariantWith<uint32_t>(0), VariantWith<uint32_t>(0)))));

    auto trace = Execution::gen_trace(instructions);

    // Find the first row enabling the multiplication selector and pc = 13
    auto row = std::ranges::find_if(
        trace.begin(), trace.end(), [](Row r) { return r.avm_main_sel_op_mul == 1 && r.avm_main_pc == 13; });
    EXPECT_EQ(row->avm_main_ic, 244140625); // 5^12 = 244140625

    validate_trace(std::move(trace));
}

// Positive test about a single internal_call and internal_return
// Code of internal routine is SET U32 value 123456789 at memory address 7
// The bytecode execution is:
// SET U32 val. 222111000 at memory address 4
// CALL internal routine
// ADD M[4] with M[7] and output in M[9]
// Internal routine bytecode is at the end.
// Bytecode layout: SET INTERNAL_CALL ADD RETURN SET INTERNAL_RETURN
//                   0        1        2     3    4         5
TEST_F(AvmExecutionTests, simpleInternalCall)
{
    std::string bytecode_hex = to_hex(OpCode::SET) +            // opcode SET
                               "00"                             // Indirect flag
                               "03"                             // U32
                               "0D3D2518"                       // val 222111000 = 0xD3D2518
                               "00000004"                       // dst_offset 4
                               + to_hex(OpCode::INTERNALCALL) + // opcode INTERNALCALL
                               "00000004"                       // jmp_dest
                               + to_hex(OpCode::ADD) +          // opcode ADD
                               "00"                             // Indirect flag
                               "03"                             // U32
                               "00000004"                       // addr a 4
                               "00000007"                       // addr b 7
                               "00000009"                       // addr c9
                               + to_hex(OpCode::RETURN) +       // opcode RETURN
                               "00"                             // Indirect flag
                               "00000000"                       // ret offset 0
                               "00000000"                       // ret size 0
                               + to_hex(OpCode::SET) +          // opcode SET
                               "00"                             // Indirect flag
                               "03"                             // U32
                               "075BCD15"                       // val 123456789 = 0x75BCD15
                               "00000007"                       // dst_offset 7
                               + to_hex(OpCode::INTERNALRETURN) // opcode INTERNALRETURN
        ;

    auto bytecode = hex_to_bytes(bytecode_hex);
    auto instructions = Deserialization::parse(bytecode);

    EXPECT_THAT(instructions, SizeIs(6));

    // We test parsing step for INTERNALCALL and INTERNALRETURN.

    // INTERNALCALL
    EXPECT_THAT(instructions.at(1),
                AllOf(Field(&Instruction::op_code, OpCode::INTERNALCALL),
                      Field(&Instruction::operands, ElementsAre(VariantWith<uint32_t>(4)))));

    // INTERNALRETURN
    EXPECT_EQ(instructions.at(5).op_code, OpCode::INTERNALRETURN);

    auto trace = Execution::gen_trace(instructions);

    // Expected sequence of PCs during execution
    std::vector<FF> pc_sequence{ 0, 1, 4, 5, 2, 3 };

    for (size_t i = 0; i < 6; i++) {
        EXPECT_EQ(trace.at(i + 1).avm_main_pc, pc_sequence.at(i));
    }

    // Find the first row enabling the addition selector.
    auto row = std::ranges::find_if(trace.begin(), trace.end(), [](Row r) { return r.avm_main_sel_op_add == 1; });
    EXPECT_EQ(row->avm_main_ic, 345567789);

    validate_trace(std::move(trace));
}

// Positive test with some nested internall calls
// We use the following functions (internal calls):
// F1: ADD(2,3,2)  M[2] = M[2] + M[3]
// F2: MUL(2,3,2)  M[2] = M[2] * M[3]
// G: F1 SET(17,3) F2  where SET(17,3) means M[3] = 17
// MAIN: SET(4,2) SET(7,3) G
// Whole execution should compute: (4 + 7) * 17 = 187
// Bytecode layout: SET(4,2) SET(7,3) INTERNAL_CALL_G RETURN BYTECODE(F2) BYTECODE(F1) BYTECODE(G)
//                     0         1            2          3         4           6            8
// BYTECODE(F1): ADD(2,3,2) INTERNAL_RETURN
// BYTECODE(F2): MUL(2,3,2) INTERNAL_RETURN
// BYTECODE(G): INTERNAL_CALL(6) SET(17,3) INTERNAL_CALL(4) INTERNAL_RETURN
TEST_F(AvmExecutionTests, nestedInternalCalls)
{
    auto internalCallInstructionHex = [](std::string const& dst_offset) {
        return to_hex(OpCode::INTERNALCALL) // opcode INTERNALCALL
               + "000000" + dst_offset;
    };

    auto setInstructionHex = [](std::string const& val, std::string const& dst_offset) {
        return to_hex(OpCode::SET) // opcode SET
               + "00"              // Indirect flag
               + "01"              // U8
               + val + "000000" + dst_offset;
    };

    const std::string tag_address_arguments = "00"        // Indirect Flag
                                              "01"        // U8
                                              "00000002"  // addr a 2
                                              "00000003"  // addr b 3
                                              "00000002"; // addr c 2

    const std::string return_instruction_hex = to_hex(OpCode::RETURN) // opcode RETURN
                                               + "00"                 // Indirect flag
                                                 "00000000"           // ret offset 0
                                                 "00000000";          // ret size 0

    const std::string bytecode_f1 = to_hex(OpCode::ADD) + tag_address_arguments + to_hex(OpCode::INTERNALRETURN);
    const std::string bytecode_f2 = to_hex(OpCode::MUL) + tag_address_arguments + to_hex(OpCode::INTERNALRETURN);
    const std::string bytecode_g = internalCallInstructionHex("06") + setInstructionHex("11", "03") +
                                   internalCallInstructionHex("04") + to_hex(OpCode::INTERNALRETURN);

    std::string bytecode_hex = setInstructionHex("04", "02") + setInstructionHex("07", "03") +
                               internalCallInstructionHex("08") + return_instruction_hex + bytecode_f2 + bytecode_f1 +
                               bytecode_g;

    auto bytecode = hex_to_bytes(bytecode_hex);
    auto instructions = Deserialization::parse(bytecode);

    ASSERT_THAT(instructions, SizeIs(12));

    // Expected sequence of opcodes
    std::vector<OpCode> const opcode_sequence{ OpCode::SET,          OpCode::SET,
                                               OpCode::INTERNALCALL, OpCode::RETURN,
                                               OpCode::MUL,          OpCode::INTERNALRETURN,
                                               OpCode::ADD,          OpCode::INTERNALRETURN,
                                               OpCode::INTERNALCALL, OpCode::SET,
                                               OpCode::INTERNALCALL, OpCode::INTERNALRETURN };

    for (size_t i = 0; i < 12; i++) {
        EXPECT_EQ(instructions.at(i).op_code, opcode_sequence.at(i));
    }

    auto trace = Execution::gen_trace(instructions);

    // Expected sequence of PCs during execution
    std::vector<FF> pc_sequence{ 0, 1, 2, 8, 6, 7, 9, 10, 4, 5, 11, 3 };

    for (size_t i = 0; i < 6; i++) {
        EXPECT_EQ(trace.at(i + 1).avm_main_pc, pc_sequence.at(i));
    }

    // Find the first row enabling the multiplication selector.
    auto row = std::ranges::find_if(trace.begin(), trace.end(), [](Row r) { return r.avm_main_sel_op_mul == 1; });
    EXPECT_EQ(row->avm_main_ic, 187);
    EXPECT_EQ(row->avm_main_pc, 4);

    validate_trace(std::move(trace));
}

// Positive test with JUMP and CALLDATACOPY
// We test bytecode which first invoke CALLDATACOPY on a FF array of two values.
// Then, a JUMP call skips a SUB opcode to land to a FDIV operation and RETURN.
// Calldata: [13, 156]
// Bytecode layout: CALLDATACOPY  JUMP  SUB  FDIV  RETURN
//                        0         1    2    3     4
TEST_F(AvmExecutionTests, jumpAndCalldatacopy)
{
    std::string bytecode_hex = to_hex(OpCode::CALLDATACOPY) + // opcode CALLDATACOPY (no in tag)
                               "00"                           // Indirect flag
                               "00000000"                     // cd_offset
                               "00000002"                     // copy_size
                               "0000000A"                     // dst_offset // M[10] = 13, M[11] = 156
                               + to_hex(OpCode::JUMP) +       // opcode JUMP
                               "00000003"                     // jmp_dest (FDIV located at 3)
                               + to_hex(OpCode::SUB) +        // opcode SUB
                               "00"                           // Indirect flag
                               "06"                           // FF
                               "0000000B"                     // addr 11
                               "0000000A"                     // addr 10
                               "00000001"                     // addr c 1 (If executed would be 156 - 13 = 143)
                               + to_hex(OpCode::FDIV) +       // opcode FDIV
                               "00"                           // Indirect flag
                               "0000000B"                     // addr 11
                               "0000000A"                     // addr 10
                               "00000001"                     // addr c 1 (156 / 13 = 12)
                               + to_hex(OpCode::RETURN) +     // opcode RETURN
                               "00"                           // Indirect flag
                               "00000000"                     // ret offset 0
                               "00000000"                     // ret size 0
        ;

    auto bytecode = hex_to_bytes(bytecode_hex);
    auto instructions = Deserialization::parse(bytecode);

    ASSERT_THAT(instructions, SizeIs(5));

    // We test parsing steps for CALLDATACOPY and JUMP.

    // CALLDATACOPY
    EXPECT_THAT(instructions.at(0),
                AllOf(Field(&Instruction::op_code, OpCode::CALLDATACOPY),
                      Field(&Instruction::operands,
                            ElementsAre(VariantWith<uint8_t>(0),
                                        VariantWith<uint32_t>(0),
                                        VariantWith<uint32_t>(2),
                                        VariantWith<uint32_t>(10)))));

    // JUMP
    EXPECT_THAT(instructions.at(1),
                AllOf(Field(&Instruction::op_code, OpCode::JUMP),
                      Field(&Instruction::operands, ElementsAre(VariantWith<uint32_t>(3)))));

    auto trace = Execution::gen_trace(instructions, std::vector<FF>{ 13, 156 });

    // Expected sequence of PCs during execution
    std::vector<FF> pc_sequence{ 0, 1, 3, 4 };

    for (size_t i = 0; i < 4; i++) {
        EXPECT_EQ(trace.at(i + 1).avm_main_pc, pc_sequence.at(i));
    }

    // Find the first row enabling the fdiv selector.
    auto row = std::ranges::find_if(trace.begin(), trace.end(), [](Row r) { return r.avm_main_sel_op_fdiv == 1; });
    EXPECT_EQ(row->avm_main_ic, 12);

    // Find the first row enabling the subtraction selector.
    row = std::ranges::find_if(trace.begin(), trace.end(), [](Row r) { return r.avm_main_sel_op_sub == 1; });
    // It must have failed as subtraction was "jumped over".
    EXPECT_EQ(row, trace.end());

    validate_trace(std::move(trace));
}

// Positive test with MOV.
TEST_F(AvmExecutionTests, movOpcode)
{
    std::string bytecode_hex = to_hex(OpCode::SET) +      // opcode SET
                               "00"                       // Indirect flag
                               "01"                       // U8
                               "13"                       // val 19
                               "000000AB"                 // dst_offset 171
                               + to_hex(OpCode::MOV) +    // opcode MOV
                               "00"                       // Indirect flag
                               "000000AB"                 // src_offset 171
                               "00000021"                 // dst_offset 33
                               + to_hex(OpCode::RETURN) + // opcode RETURN
                               "00"                       // Indirect flag
                               "00000000"                 // ret offset 0
                               "00000000";                // ret size 0

    auto bytecode = hex_to_bytes(bytecode_hex);
    auto instructions = Deserialization::parse(bytecode);

    ASSERT_THAT(instructions, SizeIs(3));

    // SET
    EXPECT_THAT(instructions.at(0),
                AllOf(Field(&Instruction::op_code, OpCode::SET),
                      Field(&Instruction::operands,
                            ElementsAre(VariantWith<uint8_t>(0),
                                        VariantWith<AvmMemoryTag>(AvmMemoryTag::U8),
                                        VariantWith<uint8_t>(19),
                                        VariantWith<uint32_t>(171)))));

    // MOV
    EXPECT_THAT(
        instructions.at(1),
        AllOf(Field(&Instruction::op_code, OpCode::MOV),
              Field(&Instruction::operands,
                    ElementsAre(VariantWith<uint8_t>(0), VariantWith<uint32_t>(171), VariantWith<uint32_t>(33)))));

    auto trace = Execution::gen_trace(instructions);

    // Find the first row enabling the MOV selector
    auto row = std::ranges::find_if(trace.begin(), trace.end(), [](Row r) { return r.avm_main_sel_mov == 1; });
    EXPECT_EQ(row->avm_main_ia, 19);
    EXPECT_EQ(row->avm_main_ic, 19);

    validate_trace(std::move(trace));
}

// Positive test with CMOV.
TEST_F(AvmExecutionTests, cmovOpcode)
{
    std::string bytecode_hex = to_hex(OpCode::SET) +      // opcode SET
                               "00"                       // Indirect flag
                               "01"                       // U8
                               "03"                       // val 3
                               "00000010"                 // a_offset 16
                               + to_hex(OpCode::SET) +    // opcode SET
                               "00"                       // Indirect flag
                               "02"                       // U16
                               "0004"                     // val 4
                               "00000011"                 // b_offset 17
                               + to_hex(OpCode::SET) +    // opcode SET
                               "00"                       // Indirect flag
                               "03"                       // U32
                               "00000005"                 // val 5
                               "00000020"                 // cond_offset 32
                               + to_hex(OpCode::CMOV) +   // opcode CMOV
                               "00"                       // Indirect flag
                               "00000010"                 // a_offset 16
                               "00000011"                 // b_offset 17
                               "00000020"                 // cond_offset 32
                               "00000012"                 // dst_offset 18
                               + to_hex(OpCode::RETURN) + // opcode RETURN
                               "00"                       // Indirect flag
                               "00000000"                 // ret offset 0
                               "00000000";                // ret size 0

    auto bytecode = hex_to_bytes(bytecode_hex);
    auto instructions = Deserialization::parse(bytecode);

    ASSERT_THAT(instructions, SizeIs(5));

    // CMOV
    EXPECT_THAT(instructions.at(3),
                AllOf(Field(&Instruction::op_code, OpCode::CMOV),
                      Field(&Instruction::operands,
                            ElementsAre(VariantWith<uint8_t>(0),
                                        VariantWith<uint32_t>(16),
                                        VariantWith<uint32_t>(17),
                                        VariantWith<uint32_t>(32),
                                        VariantWith<uint32_t>(18)))));

    auto trace = Execution::gen_trace(instructions);

    // Find the first row enabling the CMOV selector
    auto row = std::ranges::find_if(trace.begin(), trace.end(), [](Row r) { return r.avm_main_sel_cmov == 1; });
    EXPECT_EQ(row->avm_main_ia, 3);
    EXPECT_EQ(row->avm_main_ib, 4);
    EXPECT_EQ(row->avm_main_ic, 3);
    EXPECT_EQ(row->avm_main_id, 5);

    validate_trace(std::move(trace));
}

// Positive test with indirect MOV.
TEST_F(AvmExecutionTests, indMovOpcode)
{
    std::string bytecode_hex = to_hex(OpCode::SET) +      // opcode SET
                               "00"                       // Indirect flag
                               "03"                       // U32
                               "0000000A"                 // val 10
                               "00000001"                 // dst_offset 1
                               + to_hex(OpCode::SET) +    // opcode SET
                               "00"                       // Indirect flag
                               "03"                       // U32
                               "0000000B"                 // val 11
                               "00000002"                 // dst_offset 2
                               + to_hex(OpCode::SET) +    // opcode SET
                               "00"                       // Indirect flag
                               "01"                       // U8
                               "FF"                       // val 255
                               "0000000A"                 // dst_offset 10
                               + to_hex(OpCode::MOV) +    // opcode MOV
                               "01"                       // Indirect flag
                               "00000001"                 // src_offset 1 --> direct offset 10
                               "00000002"                 // dst_offset 2 --> direct offset 11
                               + to_hex(OpCode::RETURN) + // opcode RETURN
                               "00"                       // Indirect flag
                               "00000000"                 // ret offset 0
                               "00000000";                // ret size 0

    auto bytecode = hex_to_bytes(bytecode_hex);
    auto instructions = Deserialization::parse(bytecode);

    ASSERT_THAT(instructions, SizeIs(5));

    // MOV
    EXPECT_THAT(instructions.at(3),
                AllOf(Field(&Instruction::op_code, OpCode::MOV),
                      Field(&Instruction::operands,
                            ElementsAre(VariantWith<uint8_t>(1), VariantWith<uint32_t>(1), VariantWith<uint32_t>(2)))));

    auto trace = Execution::gen_trace(instructions);

    // Find the first row enabling the MOV selector
    auto row = std::ranges::find_if(trace.begin(), trace.end(), [](Row r) { return r.avm_main_sel_mov == 1; });
    EXPECT_EQ(row->avm_main_ia, 255);
    EXPECT_EQ(row->avm_main_ic, 255);

    validate_trace(std::move(trace));
}

// Positive test for SET and CAST opcodes
TEST_F(AvmExecutionTests, setAndCastOpcodes)
{
    std::string bytecode_hex = to_hex(OpCode::SET) +      // opcode SET
                               "00"                       // Indirect flag
                               "02"                       // U16
                               "B813"                     // val 47123
                               "00000011"                 // dst_offset 17
                               + to_hex(OpCode::CAST) +   // opcode CAST
                               "00"                       // Indirect flag
                               "01"                       // U8
                               "00000011"                 // addr a
                               "00000012"                 // addr casted a
                               + to_hex(OpCode::RETURN) + // opcode RETURN
                               "00"                       // Indirect flag
                               "00000000"                 // ret offset 0
                               "00000000";                // ret size 0

    auto bytecode = hex_to_bytes(bytecode_hex);
    auto instructions = Deserialization::parse(bytecode);

    ASSERT_THAT(instructions, SizeIs(3));

    // SUB
    EXPECT_THAT(instructions.at(1),
                AllOf(Field(&Instruction::op_code, OpCode::CAST),
                      Field(&Instruction::operands,
                            ElementsAre(VariantWith<uint8_t>(0),
                                        VariantWith<AvmMemoryTag>(AvmMemoryTag::U8),
                                        VariantWith<uint32_t>(17),
                                        VariantWith<uint32_t>(18)))));

    auto trace = Execution::gen_trace(instructions);

    // Find the first row enabling the cast selector
    auto row = std::ranges::find_if(trace.begin(), trace.end(), [](Row r) { return r.avm_main_sel_op_cast == 1; });
    EXPECT_EQ(row->avm_main_ic, 19); // 0XB813 --> 0X13 = 19

    validate_trace(std::move(trace));
}

// Positive test with TO_RADIX_LE.
TEST_F(AvmExecutionTests, toRadixLeOpcode)
{
    std::string bytecode_hex = to_hex(OpCode::CALLDATACOPY) + // opcode CALLDATACOPY
                               "00"                           // Indirect flag
                               "00000000"                     // cd_offset
                               "00000001"                     // copy_size
                               "00000001"                     // dst_offset
                               + to_hex(OpCode::SET) +        // opcode SET for indirect src
                               "00"                           // Indirect flag
                               "03"                           // U32
                               "00000001"                     // value 1 (i.e. where the src from calldata is copied)
                               "00000011"                     // dst_offset 17
                               + to_hex(OpCode::SET) +        // opcode SET for indirect dst
                               "00"                           // Indirect flag
                               "03"                           // U32
                               "00000005"                     // value 5 (i.e. where the dst will be written to)
                               "00000015"                     // dst_offset 21
                               + to_hex(OpCode::TORADIXLE) +  // opcode TO_RADIX_LE
                               "03"                           // Indirect flag
                               "00000011"                     // src_offset 17 (indirect)
                               "00000015"                     // dst_offset 21 (indirect)
                               "00000002"                     // radix: 2 (i.e. perform bitwise decomposition)
                               "00000100"                     // limbs: 256
                               + to_hex(OpCode::RETURN) +     // opcode RETURN
                               "00"                           // Indirect flag
                               "00000005"                     // ret offset 0
                               "00000100";                    // ret size 0

    auto bytecode = hex_to_bytes(bytecode_hex);
    auto instructions = Deserialization::parse(bytecode);

    ASSERT_THAT(instructions, SizeIs(5));

    // TORADIXLE
    EXPECT_THAT(instructions.at(3),
                AllOf(Field(&Instruction::op_code, OpCode::TORADIXLE),
                      Field(&Instruction::operands,
                            ElementsAre(VariantWith<uint8_t>(3),
                                        VariantWith<uint32_t>(17),
                                        VariantWith<uint32_t>(21),
                                        VariantWith<uint32_t>(2),
                                        VariantWith<uint32_t>(256)))));

    // Assign a vector that we will mutate internally in gen_trace to store the return values;
    std::vector<FF> returndata = std::vector<FF>();
    auto trace = Execution::gen_trace(instructions, returndata, std::vector<FF>{ FF::modulus - FF(1) });

    // Find the first row enabling the TORADIXLE selector
    auto row = std::ranges::find_if(trace.begin(), trace.end(), [](Row r) { return r.avm_main_sel_op_radix_le == 1; });
    EXPECT_EQ(row->avm_main_ind_a, 17);
    EXPECT_EQ(row->avm_main_ind_b, 21);
    EXPECT_EQ(row->avm_main_mem_idx_a, 1);                // Indirect(17) -> 1
    EXPECT_EQ(row->avm_main_mem_idx_b, 5);                // Indirect(21) -> 5
    EXPECT_EQ(row->avm_main_ia, FF(FF::modulus - FF(1))); //  Indirect(17) -> Direct(1) -> FF::modulus - FF(1)
    EXPECT_EQ(row->avm_main_ib, 0);                       //  Indirect(21) -> 5 -> Unintialized memory
    EXPECT_EQ(row->avm_main_ic, 2);
    EXPECT_EQ(row->avm_main_id, 256);

    // Expected output is bitwise decomposition of MODULUS - 1..could hardcode the result but it's a bit long
    std::vector<FF> expected_output;
    // Extract each bit.
    for (size_t i = 0; i < 256; i++) {
        FF expected_limb = (FF::modulus - 1) >> i & 1;
        expected_output.emplace_back(expected_limb);
    }
    EXPECT_EQ(returndata, expected_output);

    validate_trace(std::move(trace));
}
// Negative test detecting an invalid opcode byte.
TEST_F(AvmExecutionTests, invalidOpcode)
{
    std::string bytecode_hex = to_hex(OpCode::ADD) + // opcode ADD
                               "00"                  // Indirect flag
                               "02"                  // U16
                               "00000007"            // addr a 7
                               "00000009"            // addr b 9
                               "00000001"            // addr c 1
                               "AB"                  // Invalid opcode byte
                               "00000000"            // ret offset 0
                               "00000000";           // ret size 0

    auto bytecode = hex_to_bytes(bytecode_hex);
    EXPECT_THROW_WITH_MESSAGE(Deserialization::parse(bytecode), "Invalid opcode");
}

// Negative test detecting an invalid memmory instruction tag.
TEST_F(AvmExecutionTests, invalidInstructionTag)
{
    std::string bytecode_hex = to_hex(OpCode::ADD) +      // opcode ADD
                               "00"                       // Indirect flag
                               "00"                       // Wrong type
                               "00000007"                 // addr a 7
                               "00000009"                 // addr b 9
                               "00000001"                 // addr c 1
                               + to_hex(OpCode::RETURN) + // opcode RETURN
                               "00"                       // Indirect flag
                               "00000000"                 // ret offset 0
                               "00000000";                // ret size 0

    auto bytecode = hex_to_bytes(bytecode_hex);
    EXPECT_THROW_WITH_MESSAGE(Deserialization::parse(bytecode), "Instruction tag is invalid");
}

// Negative test detecting SET opcode with instruction memory tag set to FF.
TEST_F(AvmExecutionTests, ffInstructionTagSetOpcode)
{
    std::string bytecode_hex = "00"                    // ADD
                               "00"                    // Indirect flag
                               "05"                    // U128
                               "00000007"              // addr a 7
                               "00000009"              // addr b 9
                               "00000001"              // addr c 1
                               + to_hex(OpCode::SET) + // opcode SET
                               "00"                    // Indirect flag
                               "06"                    // tag FF
                               "00002344";             //

    auto bytecode = hex_to_bytes(bytecode_hex);
    EXPECT_THROW_WITH_MESSAGE(Deserialization::parse(bytecode), "Instruction tag for SET opcode is invalid");
}

// Negative test detecting SET opcode without any operand.
TEST_F(AvmExecutionTests, SetOpcodeNoOperand)
{
    std::string bytecode_hex = "00"                    // ADD
                               "00"                    // Indirect flag
                               "05"                    // U128
                               "00000007"              // addr a 7
                               "00000009"              // addr b 9
                               "00000001"              // addr c 1
                               + to_hex(OpCode::SET) + // opcode SET
                               "00";                   // Indirect flag

    auto bytecode = hex_to_bytes(bytecode_hex);
    EXPECT_THROW_WITH_MESSAGE(Deserialization::parse(bytecode), "Operand for SET opcode is missing");
}

// Negative test detecting an incomplete instruction: missing instruction tag
TEST_F(AvmExecutionTests, truncatedInstructionNoTag)
{
    std::string bytecode_hex = to_hex(OpCode::ADD) +  // opcode ADD
                               "00"                   // Indirect flag
                               "02"                   // U16
                               "00000007"             // addr a 7
                               "00000009"             // addr b 9
                               "00000001"             // addr c 1
                               + to_hex(OpCode::SUB); // opcode SUB

    auto bytecode = hex_to_bytes(bytecode_hex);
    EXPECT_THROW_WITH_MESSAGE(Deserialization::parse(bytecode), "Operand is missing");
}

// Negative test detecting an incomplete instruction: instruction tag present but an operand is missing
TEST_F(AvmExecutionTests, truncatedInstructionNoOperand)
{
    std::string bytecode_hex = to_hex(OpCode::ADD) +   // opcode ADD
                               "00"                    // Indirect flag
                               "02"                    // U16
                               "00000007"              // addr a 7
                               "00000009"              // addr b 9
                               "00000001"              // addr c 1
                               + to_hex(OpCode::SUB) + // opcode SUB
                               "00"                    // Indirect flag
                               "04"                    // U64
                               "AB2373E7"              // addr a
                               "FFFFFFBB";             // addr b and missing address for c = a-b

    auto bytecode = hex_to_bytes(bytecode_hex);
    EXPECT_THROW_WITH_MESSAGE(Deserialization::parse(bytecode), "Operand is missing");
}

} // namespace tests_avm<|MERGE_RESOLUTION|>--- conflicted
+++ resolved
@@ -7,10 +7,6 @@
 #include <memory>
 
 namespace tests_avm {
-<<<<<<< HEAD
-
-=======
->>>>>>> 61f27b79
 using namespace bb;
 using namespace bb::avm_trace;
 using namespace testing;
