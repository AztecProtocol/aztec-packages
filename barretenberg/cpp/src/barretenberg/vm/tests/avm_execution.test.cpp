--- conflicted
+++ resolved
@@ -1145,7 +1145,6 @@
     validate_trace(std::move(trace));
 }
 
-<<<<<<< HEAD
 // Positive test with Pedersen.
 TEST_F(AvmExecutionTests, pedersenHashOpCode)
 {
@@ -1185,7 +1184,42 @@
                                "00"                           // Indirect flag
                                "00000003"                     // ret offset 3
                                "00000001";                    // ret size 1
-=======
+
+    auto bytecode = hex_to_bytes(bytecode_hex);
+    auto instructions = Deserialization::parse(bytecode);
+
+    ASSERT_THAT(instructions, SizeIs(6));
+    // Pedersen
+    EXPECT_THAT(instructions.at(4),
+                AllOf(Field(&Instruction::op_code, OpCode::PEDERSEN),
+                      Field(&Instruction::operands,
+                            ElementsAre(VariantWith<uint8_t>(4),
+                                        VariantWith<uint32_t>(2),
+                                        VariantWith<uint32_t>(3),
+                                        VariantWith<uint32_t>(4),
+                                        VariantWith<uint32_t>(5)))));
+
+    // Assign a vector that we will mutate internally in gen_trace to store the return values;
+    std::vector<FF> returndata = std::vector<FF>();
+    std::vector<FF> calldata = { FF(1), FF(1) };
+    std::vector<FF> public_inputs_vec(PUBLIC_CIRCUIT_PUBLIC_INPUTS_LENGTH);
+    auto trace = Execution::gen_trace(instructions, returndata, calldata, public_inputs_vec);
+
+    // Find the first row enabling the pedersen selector
+    auto row = std::ranges::find_if(trace.begin(), trace.end(), [](Row r) { return r.avm_main_sel_op_pedersen == 1; });
+    EXPECT_EQ(row->avm_main_ind_a, 4);     // Register A is indirect
+    EXPECT_EQ(row->avm_main_mem_idx_a, 0); // Indirect(4) -> 1
+    EXPECT_EQ(row->avm_main_ia, 1);        // The first input
+    // The second row loads the U32 values
+    std::advance(row, 1);
+    EXPECT_EQ(row->avm_main_ia, 2); // Input length is 2
+    EXPECT_EQ(row->avm_main_ib, 5); // Hash offset is 5
+
+    EXPECT_EQ(returndata[0], expected_output);
+
+    validate_trace(std::move(trace));
+}
+
 // Positive test for Kernel Input opcodes
 TEST_F(AvmExecutionTests, kernelInputOpcodes)
 {
@@ -1224,40 +1258,10 @@
                                "00"                       // Indirect flag
                                "00000001"                 // ret offset 1
                                "00000009";                // ret size 9
->>>>>>> 69d90c40
-
-    auto bytecode = hex_to_bytes(bytecode_hex);
-    auto instructions = Deserialization::parse(bytecode);
-
-<<<<<<< HEAD
-    ASSERT_THAT(instructions, SizeIs(6));
-    // Pedersen
-    EXPECT_THAT(instructions.at(4),
-                AllOf(Field(&Instruction::op_code, OpCode::PEDERSEN),
-                      Field(&Instruction::operands,
-                            ElementsAre(VariantWith<uint8_t>(4),
-                                        VariantWith<uint32_t>(2),
-                                        VariantWith<uint32_t>(3),
-                                        VariantWith<uint32_t>(4),
-                                        VariantWith<uint32_t>(5)))));
-
-    // Assign a vector that we will mutate internally in gen_trace to store the return values;
-    std::vector<FF> returndata = std::vector<FF>();
-    std::vector<FF> calldata = { FF(1), FF(1) };
-    auto trace = Execution::gen_trace(instructions, returndata, calldata);
-
-    // Find the first row enabling the pedersen selector
-    auto row = std::ranges::find_if(trace.begin(), trace.end(), [](Row r) { return r.avm_main_sel_op_pedersen == 1; });
-    EXPECT_EQ(row->avm_main_ind_a, 4);     // Register A is indirect
-    EXPECT_EQ(row->avm_main_mem_idx_a, 0); // Indirect(4) -> 1
-    EXPECT_EQ(row->avm_main_ia, 1);        // The first input
-    // The second row loads the U32 values
-    std::advance(row, 1);
-    EXPECT_EQ(row->avm_main_ia, 2); // Input length is 2
-    EXPECT_EQ(row->avm_main_ib, 5); // Hash offset is 5
-
-    EXPECT_EQ(returndata[0], expected_output);
-=======
+
+    auto bytecode = hex_to_bytes(bytecode_hex);
+    auto instructions = Deserialization::parse(bytecode);
+
     ASSERT_THAT(instructions, SizeIs(10));
 
     // SENDER
@@ -1409,13 +1413,10 @@
     // auto coinbase_row =
     //     std::ranges::find_if(trace.begin(), trace.end(), [](Row r) { return r.avm_main_sel_op_coinbase == 1; });
     // EXPECT_EQ(coinbase_row->avm_main_ia, coinbase);
->>>>>>> 69d90c40
 
     validate_trace(std::move(trace));
 }
 
-<<<<<<< HEAD
-=======
 // Should throw whenever the wrong number of public inputs are provided
 TEST_F(AvmExecutionTests, ExecutorThrowsWithIncorrectNumberOfPublicInputs)
 {
@@ -1434,7 +1435,6 @@
                               "Public inputs vector is not of PUBLIC_CIRCUIT_PUBLIC_INPUTS_LENGTH");
 }
 
->>>>>>> 69d90c40
 // Negative test detecting an invalid opcode byte.
 TEST_F(AvmExecutionTests, invalidOpcode)
 {
