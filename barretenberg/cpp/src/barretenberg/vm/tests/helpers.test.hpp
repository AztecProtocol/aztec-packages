#pragma once

#include "barretenberg/vm/avm_trace/avm_trace.hpp"

#define EXPECT_THROW_WITH_MESSAGE(code, expectedMessage)                                                               \
    try {                                                                                                              \
        code;                                                                                                          \
        FAIL() << "An exception was expected";                                                                         \
    } catch (const std::exception& e) {                                                                                \
        std::string message = e.what();                                                                                \
        EXPECT_TRUE(message.find(expectedMessage) != std::string::npos);                                               \
    }
namespace tests_avm {

using Flavor = bb::AvmFlavor;
using FF = Flavor::FF;
using Row = bb::AvmFullRow<bb::fr>;

<<<<<<< HEAD
void validate_trace_check_circuit(std::vector<Row>&& trace);
void validate_trace_proof(std::vector<Row>&& trace);
=======
// To toggle all relevant unit tests with proving, set the env variable "AVM_TESTS_ENABLE_PROVING".
static const bool ENABLE_PROVING = std::getenv("AVM_TESTS_ENABLE_PROVING") != nullptr;

// If the test is expecting a relation to fail, then use validate_trace_check_circuit.
// Otherwise, use validate_trace with a single argument. If the proving needs to be
// enabled all the time in a given test, use validate_trace with setting with_proof = true.
void validate_trace_check_circuit(std::vector<Row>&& trace);
void validate_trace(std::vector<Row>&& trace, bool with_proof = ENABLE_PROVING);
>>>>>>> 8c1a7b97
void mutate_ic_in_trace(std::vector<Row>& trace,
                        std::function<bool(Row)>&& selectRow,
                        FF const& newValue,
                        bool alu = false);
void clear_range_check_counters(std::vector<Row>& trace, uint256_t previous_value);

} // namespace tests_avm<|MERGE_RESOLUTION|>--- conflicted
+++ resolved
@@ -16,10 +16,6 @@
 using FF = Flavor::FF;
 using Row = bb::AvmFullRow<bb::fr>;
 
-<<<<<<< HEAD
-void validate_trace_check_circuit(std::vector<Row>&& trace);
-void validate_trace_proof(std::vector<Row>&& trace);
-=======
 // To toggle all relevant unit tests with proving, set the env variable "AVM_TESTS_ENABLE_PROVING".
 static const bool ENABLE_PROVING = std::getenv("AVM_TESTS_ENABLE_PROVING") != nullptr;
 
@@ -28,7 +24,6 @@
 // enabled all the time in a given test, use validate_trace with setting with_proof = true.
 void validate_trace_check_circuit(std::vector<Row>&& trace);
 void validate_trace(std::vector<Row>&& trace, bool with_proof = ENABLE_PROVING);
->>>>>>> 8c1a7b97
 void mutate_ic_in_trace(std::vector<Row>& trace,
                         std::function<bool(Row)>&& selectRow,
                         FF const& newValue,
