--- conflicted
+++ resolved
@@ -12,15 +12,9 @@
     }
 namespace tests_avm {
 
-<<<<<<< HEAD
-using Flavor = bb::AvmMiniFlavor;
-using FF = Flavor::FF;
-using Row = bb::AvmMiniFullRow<bb::fr>;
-=======
 using Flavor = bb::AvmFlavor;
 using FF = Flavor::FF;
 using Row = bb::AvmFullRow<bb::fr>;
->>>>>>> c1709b3d
 
 void validate_trace_proof(std::vector<Row>&& trace);
 void mutate_ic_in_trace(std::vector<Row>& trace,
