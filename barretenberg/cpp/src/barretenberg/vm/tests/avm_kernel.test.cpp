
#include "avm_common.test.hpp"
#include "barretenberg/vm/avm_trace/avm_common.hpp"
#include "barretenberg/vm/avm_trace/avm_kernel_trace.hpp"
#include "barretenberg/vm/avm_trace/constants.hpp"
#include "barretenberg/vm/tests/helpers.test.hpp"

namespace tests_avm {
using namespace bb;
using namespace bb::avm_trace;

class AvmKernelTests : public ::testing::Test {

  protected:
    // TODO(640): The Standard Honk on Grumpkin test suite fails unless the SRS is initialised for every test.
    void SetUp() override { srs::init_crs_factory("../srs_db/ignition"); };
};

class AvmKernelPositiveTests : public ::testing::Test {};
class AvmKernelNegativeTests : public ::testing::Test {};

using KernelInputs = std::array<FF, KERNEL_INPUTS_LENGTH>;
const size_t INITIAL_GAS = 10000;

VmPublicInputs get_public_inputs()
{
    VmPublicInputs public_inputs = {};

    std::array<FF, KERNEL_INPUTS_LENGTH> kernel_inputs;
    for (size_t i = 0; i < KERNEL_INPUTS_LENGTH; i++) {
        kernel_inputs[i] = FF(i + 1);
    }

    // Set high initial gas
    kernel_inputs[L2_GAS_LEFT_CONTEXT_INPUTS_OFFSET] = INITIAL_GAS;
    kernel_inputs[DA_GAS_LEFT_CONTEXT_INPUTS_OFFSET] = INITIAL_GAS;

    // Copy the kernel inputs into the public inputs object
    std::get<KERNEL_INPUTS>(public_inputs) = kernel_inputs;

    return public_inputs;
}

// Template helper function to apply boilerplate around the kernel lookup tests
template <typename OpcodesFunc, typename CheckFunc>
void test_kernel_lookup(bool indirect,
                        OpcodesFunc apply_opcodes,
                        CheckFunc check_trace,
                        ExecutionHints execution_hints = {})
{
    VmPublicInputs public_inputs = get_public_inputs();

    AvmTraceBuilder trace_builder(public_inputs, execution_hints);

    // We should return a value of 1 for the sender, as it exists at index 0
    apply_opcodes(trace_builder);

    trace_builder.halt();

    auto trace = trace_builder.finalize();

    check_trace(indirect, trace);

    validate_trace(std::move(trace), public_inputs);
}

/*
 * Helper function to assert row values for a kernel lookup opcode
 */
void expect_row(std::vector<Row>::const_iterator row, FF selector, FF ia, FF ind_a, FF mem_idx_a, AvmMemoryTag w_in_tag)
{
    // Checks dependent on the opcode
    EXPECT_EQ(row->avm_kernel_kernel_in_offset, selector);
    EXPECT_EQ(row->avm_main_ia, ia);
    EXPECT_EQ(row->avm_main_mem_idx_a, mem_idx_a);

    // Checks that are fixed for kernel inputs
    EXPECT_EQ(row->avm_main_rwa, FF(1));
    EXPECT_EQ(row->avm_main_ind_a, ind_a);
    EXPECT_EQ(row->avm_main_ind_op_a, FF(ind_a != 0));
    EXPECT_EQ(row->avm_main_mem_op_a, FF(1));
    EXPECT_EQ(row->avm_main_w_in_tag, static_cast<uint32_t>(w_in_tag));
    EXPECT_EQ(row->avm_main_q_kernel_lookup, FF(1));
}

void expect_output_table_row(std::vector<Row>::const_iterator row,
                             FF selector,
                             FF ia,
                             FF mem_idx_a,
                             FF ind_a,
                             AvmMemoryTag r_in_tag,
                             uint32_t side_effect_counter,
                             uint32_t rwa = 0)
{
    // Checks dependent on the opcode
    EXPECT_EQ(row->avm_kernel_kernel_out_offset, selector);
    EXPECT_EQ(row->avm_main_ia, ia);
    EXPECT_EQ(row->avm_main_mem_idx_a, mem_idx_a);

    // Checks that are fixed for kernel inputs
    EXPECT_EQ(row->avm_main_rwa, FF(rwa));
    EXPECT_EQ(row->avm_main_ind_a, ind_a);
    EXPECT_EQ(row->avm_main_ind_op_a, FF(ind_a != 0));
    EXPECT_EQ(row->avm_main_mem_op_a, FF(1));
    EXPECT_EQ(row->avm_main_r_in_tag, static_cast<uint32_t>(r_in_tag));
    EXPECT_EQ(row->avm_main_q_kernel_output_lookup, FF(1));

    EXPECT_EQ(row->avm_kernel_side_effect_counter, FF(side_effect_counter));
}

void expect_output_table_row_with_metadata(std::vector<Row>::const_iterator row,
                                           FF selector,
                                           FF ia,
                                           FF mem_idx_a,
                                           FF ind_a,
                                           FF ib,
                                           FF mem_idx_b,
                                           FF ind_b,
                                           AvmMemoryTag r_in_tag,
                                           uint32_t side_effect_counter,
                                           uint32_t rwa = 0)
{
    expect_output_table_row(row, selector, ia, mem_idx_a, ind_a, r_in_tag, side_effect_counter, rwa);

    EXPECT_EQ(row->avm_main_ib, ib);
    EXPECT_EQ(row->avm_main_mem_idx_b, mem_idx_b);

    // Checks that are fixed for kernel inputs
    EXPECT_EQ(row->avm_main_rwb, FF(0));
<<<<<<< HEAD
    EXPECT_EQ(row->avm_main_ind_b, FF(0));
=======
    EXPECT_EQ(row->avm_main_ind_b, ind_b);
    EXPECT_EQ(row->avm_main_ind_op_b, FF(ind_b != 0));
    EXPECT_EQ(row->avm_main_mem_op_b, FF(1));
>>>>>>> f330bffa
}

void expect_output_table_row_with_exists_metadata(std::vector<Row>::const_iterator row,
                                                  FF selector,
                                                  FF ia,
                                                  FF mem_idx_a,
                                                  FF ind_a,
                                                  FF ib,
                                                  FF mem_idx_b,
                                                  FF ind_b,
                                                  AvmMemoryTag w_in_tag,
                                                  uint32_t side_effect_counter)
{
    expect_output_table_row(row, selector, ia, mem_idx_a, ind_a, w_in_tag, side_effect_counter);

    EXPECT_EQ(row->avm_main_ib, ib);
    EXPECT_EQ(row->avm_main_mem_idx_b, mem_idx_b);

    // Checks that are fixed for kernel inputs
    EXPECT_EQ(row->avm_main_rwb, FF(1));
    EXPECT_EQ(row->avm_main_ind_b, ind_b);
    EXPECT_EQ(row->avm_main_ind_op_b, FF(ind_b != 0));
    EXPECT_EQ(row->avm_main_mem_op_b, FF(1));
}

void check_kernel_outputs(const Row& row, FF value, FF side_effect_counter, FF metadata)
{
    EXPECT_EQ(row.avm_kernel_kernel_value_out__is_public, value);
    EXPECT_EQ(row.avm_kernel_kernel_side_effect_out__is_public, side_effect_counter);
    EXPECT_EQ(row.avm_kernel_kernel_metadata_out__is_public, metadata);
}

TEST_F(AvmKernelPositiveTests, kernelSender)
{
    // Direct
    uint32_t dst_offset = 42;
    uint32_t indirect_dst_offset = 69;
    // We test that the sender opcode is included at index 0 in the public inputs
    auto direct_apply_opcodes = [=](AvmTraceBuilder& trace_builder) {
        trace_builder.op_sender(/*indirect*/ false, dst_offset);
    };
    auto indirect_apply_opcodes = [=](AvmTraceBuilder& trace_builder) {
        trace_builder.op_set(
            /*indirect*/ false,
            /*value*/ dst_offset,
            /*dst_offset*/ indirect_dst_offset,
            AvmMemoryTag::U32);
        trace_builder.op_sender(/*indirect*/ true, indirect_dst_offset);
    };

    auto checks = [=](bool indirect, const std::vector<Row>& trace) {
        std::vector<Row>::const_iterator row =
            std::ranges::find_if(trace.begin(), trace.end(), [](Row r) { return r.avm_main_sel_op_sender == FF(1); });
        EXPECT_TRUE(row != trace.end());

        expect_row(row,
                   /*kernel_in_offset=*/SENDER_SELECTOR,
                   /*ia=*/SENDER_SELECTOR +
                       1, // Note the value generated above for public inputs is the same as the index read + 1
                   /*ind_a*/ indirect ? indirect_dst_offset : 0,
                   /*mem_idx_a=*/dst_offset,
                   /*w_in_tag=*/AvmMemoryTag::FF);
    };

    test_kernel_lookup(false, direct_apply_opcodes, checks);
    test_kernel_lookup(true, indirect_apply_opcodes, checks);
}

TEST_F(AvmKernelPositiveTests, kernelAddress)
{
    uint32_t dst_offset = 42;
    uint32_t indirect_dst_offset = 69;
    auto direct_apply_opcodes = [=](AvmTraceBuilder& trace_builder) {
        trace_builder.op_address(/*indirect*/ false, dst_offset);
    };
    auto indirect_apply_opcodes = [=](AvmTraceBuilder& trace_builder) {
        trace_builder.op_set(
            /*indirect*/ false,
            /*value*/ dst_offset,
            /*dst_offset*/ indirect_dst_offset,
            AvmMemoryTag::U32);
        trace_builder.op_address(/*indirect*/ true, indirect_dst_offset);
    };

    auto checks = [=](bool indirect, const std::vector<Row>& trace) {
        std::vector<Row>::const_iterator address_row =
            std::ranges::find_if(trace.begin(), trace.end(), [](Row r) { return r.avm_main_sel_op_address == FF(1); });
        EXPECT_TRUE(address_row != trace.end());

        expect_row(address_row,
                   /*kernel_in_offset=*/ADDRESS_SELECTOR,
                   /*ia=*/ADDRESS_SELECTOR +
                       1, // Note the value generated above for public inputs is the same as the index read + 1
                   /*ind_a*/ indirect ? indirect_dst_offset : 0,
                   /*mem_idx_a=*/dst_offset,
                   /*w_in_tag=*/AvmMemoryTag::FF);
    };
    test_kernel_lookup(false, direct_apply_opcodes, checks);
    test_kernel_lookup(true, indirect_apply_opcodes, checks);
}

TEST_F(AvmKernelPositiveTests, kernelStorageAddress)
{
    uint32_t dst_offset = 42;
    uint32_t indirect_dst_offset = 69;
    auto direct_apply_opcodes = [=](AvmTraceBuilder& trace_builder) {
        trace_builder.op_storage_address(/*indirect*/ false, dst_offset);
    };
    auto indirect_apply_opcodes = [=](AvmTraceBuilder& trace_builder) {
        trace_builder.op_set(
            /*indirect*/ false,
            /*value*/ dst_offset,
            /*dst_offset*/ indirect_dst_offset,
            AvmMemoryTag::U32);
        trace_builder.op_storage_address(/*indirect*/ true, indirect_dst_offset);
    };

    auto checks = [=](bool indirect, const std::vector<Row>& trace) {
        std::vector<Row>::const_iterator storage_address_row = std::ranges::find_if(
            trace.begin(), trace.end(), [](Row r) { return r.avm_main_sel_op_storage_address == FF(1); });
        EXPECT_TRUE(storage_address_row != trace.end());

        expect_row(storage_address_row,
                   /*kernel_in_offset=*/STORAGE_ADDRESS_SELECTOR,
                   /*ia=*/STORAGE_ADDRESS_SELECTOR +
                       1, // Note the value generated above for public inputs is the same as the index read + 1
                   /*ind_a*/ indirect ? indirect_dst_offset : 0,
                   /*mem_idx_a=*/dst_offset,
                   /*w_in_tag=*/AvmMemoryTag::FF);
    };

    test_kernel_lookup(false, direct_apply_opcodes, checks);
    test_kernel_lookup(true, indirect_apply_opcodes, checks);
}

TEST_F(AvmKernelPositiveTests, kernelFeePerDa)
{
    uint32_t dst_offset = 42;
    uint32_t indirect_dst_offset = 69;
    auto direct_apply_opcodes = [=](AvmTraceBuilder& trace_builder) {
        trace_builder.op_fee_per_da_gas(/*indirect*/ false, dst_offset);
    };
    auto indirect_apply_opcodes = [=](AvmTraceBuilder& trace_builder) {
        trace_builder.op_set(
            /*indirect*/ false,
            /*value*/ dst_offset,
            /*dst_offset*/ indirect_dst_offset,
            AvmMemoryTag::U32);
        trace_builder.op_fee_per_da_gas(/*indirect*/ true, indirect_dst_offset);
    };

    auto checks = [=](bool indirect, const std::vector<Row>& trace) {
        std::vector<Row>::const_iterator fee_row = std::ranges::find_if(
            trace.begin(), trace.end(), [](Row r) { return r.avm_main_sel_op_fee_per_da_gas == FF(1); });
        EXPECT_TRUE(fee_row != trace.end());

        expect_row(fee_row,
                   /*kernel_in_offset=*/FEE_PER_DA_GAS_SELECTOR,
                   /*ia=*/FEE_PER_DA_GAS_SELECTOR +
                       1, // Note the value generated above for public inputs is the same as the index read + 1
                   /*ind_a*/ indirect ? indirect_dst_offset : 0,
                   /*mem_idx_a=*/dst_offset,
                   /*w_in_tag=*/AvmMemoryTag::FF);
    };

    test_kernel_lookup(false, direct_apply_opcodes, checks);
    test_kernel_lookup(true, indirect_apply_opcodes, checks);
}

TEST_F(AvmKernelPositiveTests, kernelFeePerL2)
{
    uint32_t dst_offset = 42;
    uint32_t indirect_dst_offset = 69;
    auto direct_apply_opcodes = [=](AvmTraceBuilder& trace_builder) {
        trace_builder.op_fee_per_l2_gas(/*indirect*/ false, dst_offset);
    };
    auto indirect_apply_opcodes = [=](AvmTraceBuilder& trace_builder) {
        trace_builder.op_set(
            /*indirect*/ false,
            /*value*/ dst_offset,
            /*dst_offset*/ indirect_dst_offset,
            AvmMemoryTag::U32);
        trace_builder.op_fee_per_l2_gas(/*indirect*/ true, indirect_dst_offset);
    };

    auto checks = [=](bool indirect, const std::vector<Row>& trace) {
        std::vector<Row>::const_iterator fee_row = std::ranges::find_if(
            trace.begin(), trace.end(), [](Row r) { return r.avm_main_sel_op_fee_per_l2_gas == FF(1); });
        EXPECT_TRUE(fee_row != trace.end());

        expect_row(fee_row,
                   /*kernel_in_offset=*/FEE_PER_L2_GAS_SELECTOR,
                   /*ia=*/FEE_PER_L2_GAS_SELECTOR +
                       1, // Note the value generated above for public inputs is the same as the index read + 1
                   /*ind_a*/ indirect ? indirect_dst_offset : 0,
                   /*mem_idx_a=*/dst_offset,
                   /*w_in_tag=*/AvmMemoryTag::FF);
    };

    test_kernel_lookup(false, direct_apply_opcodes, checks);
    test_kernel_lookup(true, indirect_apply_opcodes, checks);
}

TEST_F(AvmKernelPositiveTests, kernelTransactionFee)
{
    uint32_t dst_offset = 42;
    uint32_t indirect_dst_offset = 69;
    auto direct_apply_opcodes = [=](AvmTraceBuilder& trace_builder) {
        trace_builder.op_transaction_fee(/*indirect*/ false, dst_offset);
    };
    auto indirect_apply_opcodes = [=](AvmTraceBuilder& trace_builder) {
        trace_builder.op_set(
            /*indirect*/ false,
            /*value*/ dst_offset,
            /*dst_offset*/ indirect_dst_offset,
            AvmMemoryTag::U32);
        trace_builder.op_transaction_fee(/*indirect*/ true, indirect_dst_offset);
    };

    auto checks = [=](bool indirect, const std::vector<Row>& trace) {
        std::vector<Row>::const_iterator fee_row = std::ranges::find_if(
            trace.begin(), trace.end(), [](Row r) { return r.avm_main_sel_op_transaction_fee == FF(1); });
        EXPECT_TRUE(fee_row != trace.end());

        expect_row(fee_row,
                   /*kernel_in_offset=*/TRANSACTION_FEE_SELECTOR,
                   /*ia=*/TRANSACTION_FEE_SELECTOR +
                       1, // Note the value generated above for public inputs is the same as the index read + 1
                   /*ind_a*/ indirect ? indirect_dst_offset : 0,
                   /*mem_idx_a=*/dst_offset,
                   /*w_in_tag=*/AvmMemoryTag::FF);
    };

    test_kernel_lookup(false, direct_apply_opcodes, checks);
    test_kernel_lookup(true, indirect_apply_opcodes, checks);
}

TEST_F(AvmKernelPositiveTests, kernelChainId)
{
    uint32_t dst_offset = 42;
    uint32_t indirect_dst_offset = 69;
    auto direct_apply_opcodes = [=](AvmTraceBuilder& trace_builder) {
        trace_builder.op_chain_id(/*indirect*/ false, dst_offset);
    };
    auto indirect_apply_opcodes = [=](AvmTraceBuilder& trace_builder) {
        trace_builder.op_set(
            /*indirect*/ false,
            /*value*/ dst_offset,
            /*dst_offset*/ indirect_dst_offset,
            AvmMemoryTag::U32);
        trace_builder.op_chain_id(/*indirect*/ true, indirect_dst_offset);
    };

    auto checks = [=](bool indirect, const std::vector<Row>& trace) {
        std::vector<Row>::const_iterator fee_row =
            std::ranges::find_if(trace.begin(), trace.end(), [](Row r) { return r.avm_main_sel_op_chain_id == FF(1); });
        EXPECT_TRUE(fee_row != trace.end());

        expect_row(fee_row,
                   /*kernel_in_offset=*/CHAIN_ID_SELECTOR,
                   /*ia=*/CHAIN_ID_SELECTOR +
                       1, // Note the value generated above for public inputs is the same as the index read + 1
                   /*ind_a*/ indirect ? indirect_dst_offset : 0,
                   /*mem_idx_a=*/dst_offset,
                   /*w_in_tag=*/AvmMemoryTag::FF);
    };

    test_kernel_lookup(false, direct_apply_opcodes, checks);
    test_kernel_lookup(true, indirect_apply_opcodes, checks);
}

TEST_F(AvmKernelPositiveTests, kernelVersion)
{
    uint32_t dst_offset = 42;
    uint32_t indirect_dst_offset = 69;
    auto direct_apply_opcodes = [=](AvmTraceBuilder& trace_builder) {
        trace_builder.op_version(/*indirect*/ false, dst_offset);
    };
    auto indirect_apply_opcodes = [=](AvmTraceBuilder& trace_builder) {
        trace_builder.op_set(
            /*indirect*/ false,
            /*value*/ dst_offset,
            /*dst_offset*/ indirect_dst_offset,
            AvmMemoryTag::U32);
        trace_builder.op_version(/*indirect*/ true, indirect_dst_offset);
    };

    auto checks = [=](bool indirect, const std::vector<Row>& trace) {
        std::vector<Row>::const_iterator fee_row =
            std::ranges::find_if(trace.begin(), trace.end(), [](Row r) { return r.avm_main_sel_op_version == FF(1); });
        EXPECT_TRUE(fee_row != trace.end());

        expect_row(fee_row,
                   /*kernel_in_offset=*/VERSION_SELECTOR,
                   /*ia=*/VERSION_SELECTOR +
                       1, // Note the value generated above for public inputs is the same as the index read + 1
                   /*ind_a*/ indirect ? indirect_dst_offset : 0,
                   /*mem_idx_a=*/dst_offset,
                   /*w_in_tag=*/AvmMemoryTag::FF);
    };

    test_kernel_lookup(false, direct_apply_opcodes, checks);
    test_kernel_lookup(true, indirect_apply_opcodes, checks);
}

TEST_F(AvmKernelPositiveTests, kernelBlockNumber)
{
    uint32_t dst_offset = 42;
    uint32_t indirect_dst_offset = 69;
    auto direct_apply_opcodes = [=](AvmTraceBuilder& trace_builder) {
        trace_builder.op_block_number(/*indirect*/ false, dst_offset);
    };
    auto indirect_apply_opcodes = [=](AvmTraceBuilder& trace_builder) {
        trace_builder.op_set(
            /*indirect*/ false,
            /*value*/ dst_offset,
            /*dst_offset*/ indirect_dst_offset,
            AvmMemoryTag::U32);
        trace_builder.op_block_number(/*indirect*/ true, indirect_dst_offset);
    };

    auto checks = [=](bool indirect, const std::vector<Row>& trace) {
        std::vector<Row>::const_iterator fee_row = std::ranges::find_if(
            trace.begin(), trace.end(), [](Row r) { return r.avm_main_sel_op_block_number == FF(1); });
        EXPECT_TRUE(fee_row != trace.end());

        expect_row(fee_row,
                   /*kernel_in_offset=*/BLOCK_NUMBER_SELECTOR,
                   /*ia=*/BLOCK_NUMBER_SELECTOR +
                       1, // Note the value generated above for public inputs is the same as the index read + 1
                   /*ind_a*/ indirect ? indirect_dst_offset : 0,
                   /*mem_idx_a=*/dst_offset,
                   /*w_in_tag=*/AvmMemoryTag::FF);
    };

    test_kernel_lookup(false, direct_apply_opcodes, checks);
    test_kernel_lookup(true, indirect_apply_opcodes, checks);
}

TEST_F(AvmKernelPositiveTests, kernelCoinbase)
{
    uint32_t dst_offset = 42;
    uint32_t indirect_dst_offset = 69;
    auto direct_apply_opcodes = [=](AvmTraceBuilder& trace_builder) {
        trace_builder.op_coinbase(/*indirect*/ false, dst_offset);
    };
    auto indirect_apply_opcodes = [=](AvmTraceBuilder& trace_builder) {
        trace_builder.op_set(
            /*indirect*/ false,
            /*value*/ dst_offset,
            /*dst_offset*/ indirect_dst_offset,
            AvmMemoryTag::U32);
        trace_builder.op_coinbase(/*indirect*/ true, indirect_dst_offset);
    };

    auto checks = [=](bool indirect, const std::vector<Row>& trace) {
        std::vector<Row>::const_iterator fee_row =
            std::ranges::find_if(trace.begin(), trace.end(), [](Row r) { return r.avm_main_sel_op_coinbase == FF(1); });
        EXPECT_TRUE(fee_row != trace.end());

        expect_row(fee_row,
                   /*kernel_in_offset=*/COINBASE_SELECTOR,
                   /*ia=*/COINBASE_SELECTOR +
                       1, // Note the value generated above for public inputs is the same as the index read + 1
                   /*ind_a*/ indirect ? indirect_dst_offset : 0,
                   /*mem_idx_a*/ dst_offset,
                   /*w_in_tag=*/AvmMemoryTag::FF);
    };

    test_kernel_lookup(false, direct_apply_opcodes, checks);
    test_kernel_lookup(true, indirect_apply_opcodes, checks);
}

TEST_F(AvmKernelPositiveTests, kernelTimestamp)
{
    uint32_t dst_offset = 42;
    uint32_t indirect_dst_offset = 69;
    auto direct_apply_opcodes = [=](AvmTraceBuilder& trace_builder) {
        trace_builder.op_timestamp(/*indirect*/ false, dst_offset);
    };
    auto indirect_apply_opcodes = [=](AvmTraceBuilder& trace_builder) {
        trace_builder.op_set(
            /*indirect*/ false,
            /*value*/ dst_offset,
            /*dst_offset*/ indirect_dst_offset,
            AvmMemoryTag::U32);
        trace_builder.op_timestamp(/*indirect*/ true, indirect_dst_offset);
    };

    auto checks = [=](bool indirect, const std::vector<Row>& trace) {
        std::vector<Row>::const_iterator fee_row = std::ranges::find_if(
            trace.begin(), trace.end(), [](Row r) { return r.avm_main_sel_op_timestamp == FF(1); });
        EXPECT_TRUE(fee_row != trace.end());

        expect_row(fee_row,
                   /*kernel_in_offset=*/TIMESTAMP_SELECTOR,
                   /*ia=*/TIMESTAMP_SELECTOR +
                       1, // Note the value generated above for public inputs is the same as the index read + 1
                   /*ind_a*/ indirect ? indirect_dst_offset : 0,
                   /*mem_idx_a*/ dst_offset,
                   /*w_in_tag=*/AvmMemoryTag::U64);
    };

    test_kernel_lookup(false, direct_apply_opcodes, checks);
    test_kernel_lookup(true, indirect_apply_opcodes, checks);
}

/**
 * Negative Tests
 */

// Template helper function to apply boilerplate
template <typename OpcodesFunc, typename CheckFunc>
void negative_test_incorrect_ia_kernel_lookup(OpcodesFunc apply_opcodes,
                                              CheckFunc check_trace,
                                              FF incorrect_ia,
                                              auto expected_message)
{
    VmPublicInputs public_inputs = get_public_inputs();
    AvmTraceBuilder trace_builder(public_inputs);

    // We should return a value of 1 for the sender, as it exists at index 0
    apply_opcodes(trace_builder);

    trace_builder.halt();

    auto trace = trace_builder.finalize();

    // Change IA to be a value not in the lookup
    // Change the first row, as that will be where each of the opcodes are in the test
    auto& ta = trace.at(1);

    ta.avm_main_ia = incorrect_ia;

    check_trace(/*indirect*/ false, trace);

    EXPECT_THROW_WITH_MESSAGE(validate_trace_check_circuit(std::move(trace), public_inputs), expected_message);
}

TEST_F(AvmKernelNegativeTests, incorrectIaSender)
{
    uint32_t dst_offset = 42;
    FF incorrect_ia = FF(69);

    // We test that the sender opcode is inlcuded at index x in the public inputs
    auto apply_opcodes = [=](AvmTraceBuilder& trace_builder) {
        trace_builder.op_sender(/*indirect*/ false, dst_offset);
    };
    auto checks = [=](bool indirect, const std::vector<Row>& trace) {
        std::vector<Row>::const_iterator row =
            std::ranges::find_if(trace.begin(), trace.end(), [](Row r) { return r.avm_main_sel_op_sender == FF(1); });
        EXPECT_TRUE(row != trace.end());

        expect_row(
            row,
            /*kernel_in_offset=*/SENDER_SELECTOR,
            /*ia=*/incorrect_ia, // Note the value generated above for public inputs is the same as the index read + 1
            /*ind_a*/ indirect,
            /*mem_idx_a=*/dst_offset,
            /*w_in_tag=*/AvmMemoryTag::FF);
    };

    negative_test_incorrect_ia_kernel_lookup(apply_opcodes, checks, incorrect_ia, "PERM_MAIN_MEM_A");
}

TEST_F(AvmKernelNegativeTests, incorrectIaAddress)
{
    uint32_t dst_offset = 42;
    FF incorrect_ia = FF(69);

    // We test that the sender opcode is inlcuded at index x in the public inputs
    auto apply_opcodes = [=](AvmTraceBuilder& trace_builder) {
        trace_builder.op_address(/*indirect*/ false, dst_offset);
    };
    auto checks = [=](bool indirect, const std::vector<Row>& trace) {
        std::vector<Row>::const_iterator row =
            std::ranges::find_if(trace.begin(), trace.end(), [](Row r) { return r.avm_main_sel_op_address == FF(1); });
        EXPECT_TRUE(row != trace.end());

        expect_row(
            row,
            /*kernel_in_offset=*/ADDRESS_SELECTOR,
            /*ia=*/incorrect_ia, // Note the value generated above for public inputs is the same as the index read + 1
            /*ind_a*/ indirect,
            /*mem_idx_a=*/dst_offset,
            /*w_in_tag=*/AvmMemoryTag::FF);
    };

    negative_test_incorrect_ia_kernel_lookup(apply_opcodes, checks, incorrect_ia, "PERM_MAIN_MEM_A");
}

TEST_F(AvmKernelNegativeTests, incorrectIaStorageAddress)
{
    uint32_t dst_offset = 42;
    FF incorrect_ia = FF(69);

    // We test that the sender opcode is inlcuded at index x in the public inputs
    auto apply_opcodes = [=](AvmTraceBuilder& trace_builder) {
        trace_builder.op_storage_address(/*indirect*/ false, dst_offset);
    };
    auto checks = [=](bool indirect, const std::vector<Row>& trace) {
        std::vector<Row>::const_iterator row = std::ranges::find_if(
            trace.begin(), trace.end(), [](Row r) { return r.avm_main_sel_op_storage_address == FF(1); });
        EXPECT_TRUE(row != trace.end());

        expect_row(
            row,
            /*kernel_in_offset=*/STORAGE_ADDRESS_SELECTOR,
            /*ia=*/incorrect_ia, // Note the value generated above for public inputs is the same as the index read + 1
            /*ind_a*/ indirect,
            /*mem_idx_a=*/dst_offset,
            /*w_in_tag=*/AvmMemoryTag::FF);
    };

    negative_test_incorrect_ia_kernel_lookup(apply_opcodes, checks, incorrect_ia, "PERM_MAIN_MEM_A");
}

TEST_F(AvmKernelNegativeTests, incorrectIaDaGas)
{
    uint32_t dst_offset = 42;
    FF incorrect_ia = FF(69);

    // We test that the sender opcode is inlcuded at index x in the public inputs
    auto apply_opcodes = [=](AvmTraceBuilder& trace_builder) {
        trace_builder.op_fee_per_da_gas(/*indirect*/ false, dst_offset);
    };
    auto checks = [=](bool indirect, const std::vector<Row>& trace) {
        std::vector<Row>::const_iterator row = std::ranges::find_if(
            trace.begin(), trace.end(), [](Row r) { return r.avm_main_sel_op_fee_per_da_gas == FF(1); });
        EXPECT_TRUE(row != trace.end());

        expect_row(
            row,
            /*kernel_in_offset=*/FEE_PER_DA_GAS_SELECTOR,
            /*ia=*/incorrect_ia, // Note the value generated above for public inputs is the same as the index read + 1
            /*ind_a*/ indirect,
            /*mem_idx_a=*/dst_offset,
            /*w_in_tag=*/AvmMemoryTag::FF);
    };

    negative_test_incorrect_ia_kernel_lookup(apply_opcodes, checks, incorrect_ia, "PERM_MAIN_MEM_A");
}

TEST_F(AvmKernelNegativeTests, incorrectIal2Gas)
{
    uint32_t dst_offset = 42;
    FF incorrect_ia = FF(69);

    // We test that the sender opcode is inlcuded at index x in the public inputs
    auto apply_opcodes = [=](AvmTraceBuilder& trace_builder) {
        trace_builder.op_fee_per_l2_gas(/*indirect*/ false, dst_offset);
    };
    auto checks = [=](bool indirect, const std::vector<Row>& trace) {
        std::vector<Row>::const_iterator row = std::ranges::find_if(
            trace.begin(), trace.end(), [](Row r) { return r.avm_main_sel_op_fee_per_l2_gas == FF(1); });
        EXPECT_TRUE(row != trace.end());

        expect_row(
            row,
            /*kernel_in_offset=*/FEE_PER_L2_GAS_SELECTOR,
            /*ia=*/incorrect_ia, // Note the value generated above for public inputs is the same as the index read + 1
            /*ind_a*/ indirect,
            /*mem_idx_a=*/dst_offset,
            /*w_in_tag=*/AvmMemoryTag::FF);
    };

    negative_test_incorrect_ia_kernel_lookup(apply_opcodes, checks, incorrect_ia, "PERM_MAIN_MEM_A");
}

TEST_F(AvmKernelNegativeTests, incorrectIaTransactionFee)
{
    uint32_t dst_offset = 42;
    FF incorrect_ia = FF(69);

    // We test that the sender opcode is inlcuded at index x in the public inputs
    auto apply_opcodes = [=](AvmTraceBuilder& trace_builder) {
        trace_builder.op_transaction_fee(/*indirect*/ false, dst_offset);
    };
    auto checks = [=](bool indirect, const std::vector<Row>& trace) {
        std::vector<Row>::const_iterator row = std::ranges::find_if(
            trace.begin(), trace.end(), [](Row r) { return r.avm_main_sel_op_transaction_fee == FF(1); });
        EXPECT_TRUE(row != trace.end());

        expect_row(
            row,
            /*kernel_in_offset=*/TRANSACTION_FEE_SELECTOR,
            /*ia=*/incorrect_ia, // Note the value generated above for public inputs is the same as the index read + 1
            /*ind_a*/ indirect,
            /*mem_idx_a=*/dst_offset,
            /*w_in_tag=*/AvmMemoryTag::FF);
    };

    negative_test_incorrect_ia_kernel_lookup(apply_opcodes, checks, incorrect_ia, "PERM_MAIN_MEM_A");
}

TEST_F(AvmKernelNegativeTests, incorrectIaChainId)
{
    uint32_t dst_offset = 42;
    FF incorrect_ia = FF(69);

    // We test that the sender opcode is inlcuded at index x in the public inputs
    auto apply_opcodes = [=](AvmTraceBuilder& trace_builder) {
        trace_builder.op_chain_id(/*indirect*/ false, dst_offset);
    };
    auto checks = [=](bool indirect, const std::vector<Row>& trace) {
        std::vector<Row>::const_iterator row =
            std::ranges::find_if(trace.begin(), trace.end(), [](Row r) { return r.avm_main_sel_op_chain_id == FF(1); });
        EXPECT_TRUE(row != trace.end());

        expect_row(
            row,
            /*kernel_in_offset=*/CHAIN_ID_SELECTOR,
            /*ia=*/incorrect_ia, // Note the value generated above for public inputs is the same as the index read + 1
            /*ind_a*/ indirect,
            /*mem_idx_a=*/dst_offset,
            /*w_in_tag=*/AvmMemoryTag::FF);
    };

    negative_test_incorrect_ia_kernel_lookup(apply_opcodes, checks, incorrect_ia, "PERM_MAIN_MEM_A");
}

TEST_F(AvmKernelNegativeTests, incorrectIaVersion)
{
    uint32_t dst_offset = 42;
    FF incorrect_ia = FF(69);

    // We test that the sender opcode is inlcuded at index x in the public inputs
    auto apply_opcodes = [=](AvmTraceBuilder& trace_builder) {
        trace_builder.op_version(/*indirect*/ false, dst_offset);
    };
    auto checks = [=](bool indirect, const std::vector<Row>& trace) {
        std::vector<Row>::const_iterator row =
            std::ranges::find_if(trace.begin(), trace.end(), [](Row r) { return r.avm_main_sel_op_version == FF(1); });
        EXPECT_TRUE(row != trace.end());

        expect_row(
            row,
            /*kernel_in_offset=*/VERSION_SELECTOR,
            /*ia=*/incorrect_ia, // Note the value generated above for public inputs is the same as the index read + 1
            /*ind_a*/ indirect,
            /*mem_idx_a=*/dst_offset,
            /*w_in_tag=*/AvmMemoryTag::FF);
    };

    negative_test_incorrect_ia_kernel_lookup(apply_opcodes, checks, incorrect_ia, "PERM_MAIN_MEM_A");
}

TEST_F(AvmKernelNegativeTests, incorrectIaBlockNumber)
{
    uint32_t dst_offset = 42;
    FF incorrect_ia = FF(69);

    // We test that the sender opcode is inlcuded at index x in the public inputs
    auto apply_opcodes = [=](AvmTraceBuilder& trace_builder) {
        trace_builder.op_block_number(/*indirect*/ false, dst_offset);
    };
    auto checks = [=](bool indirect, const std::vector<Row>& trace) {
        std::vector<Row>::const_iterator row = std::ranges::find_if(
            trace.begin(), trace.end(), [](Row r) { return r.avm_main_sel_op_block_number == FF(1); });
        EXPECT_TRUE(row != trace.end());

        expect_row(
            row,
            /*kernel_in_offset=*/BLOCK_NUMBER_SELECTOR,
            /*ia=*/incorrect_ia, // Note the value generated above for public inputs is the same as the index read + 1
            /*ind_a*/ indirect,
            /*mem_idx_a=*/dst_offset,
            /*w_in_tag=*/AvmMemoryTag::FF);
    };

    negative_test_incorrect_ia_kernel_lookup(apply_opcodes, checks, incorrect_ia, "PERM_MAIN_MEM_A");
}

TEST_F(AvmKernelNegativeTests, incorrectIaTimestamp)
{
    uint32_t dst_offset = 42;
    FF incorrect_ia = FF(69);

    // We test that the sender opcode is inlcuded at index x in the public inputs
    auto apply_opcodes = [=](AvmTraceBuilder& trace_builder) {
        trace_builder.op_timestamp(/*indirect*/ false, dst_offset);
    };
    auto checks = [=](bool indirect, const std::vector<Row>& trace) {
        std::vector<Row>::const_iterator row = std::ranges::find_if(
            trace.begin(), trace.end(), [](Row r) { return r.avm_main_sel_op_timestamp == FF(1); });
        EXPECT_TRUE(row != trace.end());

        expect_row(
            row,
            /*kernel_in_offset=*/TIMESTAMP_SELECTOR,
            /*ia=*/incorrect_ia, // Note the value generated above for public inputs is the same as the index read + 1
            /*ind_a*/ indirect,
            /*mem_idx_a*/ dst_offset,
            /*w_in_tag=*/AvmMemoryTag::U64);
    };

    negative_test_incorrect_ia_kernel_lookup(apply_opcodes, checks, incorrect_ia, "PERM_MAIN_MEM_A");
}

TEST_F(AvmKernelNegativeTests, incorrectIaCoinbase)
{
    uint32_t dst_offset = 42;
    FF incorrect_ia = FF(69);

    // We test that the sender opcode is inlcuded at index x in the public inputs
    auto apply_opcodes = [=](AvmTraceBuilder& trace_builder) {
        trace_builder.op_coinbase(/*indirect*/ false, dst_offset);
    };
    auto checks = [=](bool indirect, const std::vector<Row>& trace) {
        std::vector<Row>::const_iterator row =
            std::ranges::find_if(trace.begin(), trace.end(), [](Row r) { return r.avm_main_sel_op_coinbase == FF(1); });
        EXPECT_TRUE(row != trace.end());

        expect_row(
            row,
            /*kernel_in_offset=*/COINBASE_SELECTOR,
            /*ia=*/incorrect_ia, // Note the value generated above for public inputs is the same as the index read + 1
            /*ind_a*/ indirect,
            /*mem_idx_a=*/dst_offset,
            /*w_in_tag=*/AvmMemoryTag::FF);
    };

    negative_test_incorrect_ia_kernel_lookup(apply_opcodes, checks, incorrect_ia, "PERM_MAIN_MEM_A");
}

// KERNEL OUTPUTS
class AvmKernelOutputPositiveTests : public ::testing::Test {};
class AvmKernelOutputNegativeTests : public ::testing::Test {};

TEST_F(AvmKernelOutputPositiveTests, kernelEmitNoteHash)
{
    uint32_t direct_offset = 42;
    uint32_t indirect_offset = 69;

    // We write the note hash into memory
    auto direct_apply_opcodes = [=](AvmTraceBuilder& trace_builder) {
        trace_builder.op_set(0, 1234, direct_offset, AvmMemoryTag::FF);
        trace_builder.op_emit_note_hash(/*indirect=*/false, direct_offset);
    };
    auto indirect_apply_opcodes = [=](AvmTraceBuilder& trace_builder) {
        trace_builder.op_set(0, 1234, direct_offset, AvmMemoryTag::FF);
        trace_builder.op_set(0, direct_offset, indirect_offset, AvmMemoryTag::U32);
        trace_builder.op_emit_note_hash(/*indirect=*/true, indirect_offset);
    };

    auto checks = [=](bool indirect, const std::vector<Row>& trace) {
        std::vector<Row>::const_iterator row = std::ranges::find_if(
            trace.begin(), trace.end(), [](Row r) { return r.avm_main_sel_op_emit_note_hash == FF(1); });
        EXPECT_TRUE(row != trace.end());

        // Check the outputs of the trace
        uint32_t output_offset = AvmKernelTraceBuilder::START_EMIT_NOTE_HASH_WRITE_OFFSET;

        expect_output_table_row(
            row,
            /*kernel_in_offset=*/output_offset,
            /*ia=*/1234, // Note the value generated above for public inputs is the same as the index read + 1
            /*mem_idx_a=*/direct_offset,
            /*ind_a*/ indirect ? indirect_offset : 0,
            /*w_in_tag=*/AvmMemoryTag::FF,
            /*side_effect_counter=*/0);

        check_kernel_outputs(trace.at(output_offset), 1234, /*side_effect_counter=*/0, /*metadata=*/0);
    };

    test_kernel_lookup(false, direct_apply_opcodes, checks);
    test_kernel_lookup(true, indirect_apply_opcodes, checks);
}

TEST_F(AvmKernelOutputPositiveTests, kernelEmitNullifier)
{
    uint32_t direct_offset = 42;
    uint32_t indirect_offset = 69;

    // We write the note hash into memory
    auto direct_apply_opcodes = [=](AvmTraceBuilder& trace_builder) {
        trace_builder.op_set(0, 1234, direct_offset, AvmMemoryTag::FF);
        trace_builder.op_emit_nullifier(/*indirect=*/false, direct_offset);
    };
    auto indirect_apply_opcodes = [=](AvmTraceBuilder& trace_builder) {
        trace_builder.op_set(0, 1234, direct_offset, AvmMemoryTag::FF);
        trace_builder.op_set(0, direct_offset, indirect_offset, AvmMemoryTag::U32);
        trace_builder.op_emit_nullifier(/*indirect=*/true, indirect_offset);
    };

    auto checks = [=](bool indirect, const std::vector<Row>& trace) {
        std::vector<Row>::const_iterator row = std::ranges::find_if(
            trace.begin(), trace.end(), [](Row r) { return r.avm_main_sel_op_emit_nullifier == FF(1); });
        EXPECT_TRUE(row != trace.end());

        // Check the outputs of the trace
        uint32_t output_offset = AvmKernelTraceBuilder::START_EMIT_NULLIFIER_WRITE_OFFSET;

        expect_output_table_row(
            row,
            /*kernel_in_offset=*/output_offset,
            /*ia=*/1234, // Note the value generated above for public inputs is the same as the index read + 1
            /*mem_idx_a=*/direct_offset,
            /*ind_a*/ indirect ? indirect_offset : 0,
            /*w_in_tag=*/AvmMemoryTag::FF,
            /*side_effect_counter=*/0);

        // Validate lookup and counts
        // Plus 1 as we have a padded empty first row
        check_kernel_outputs(trace.at(output_offset), 1234, /*side_effect_counter=*/0, /*metadata=*/0);
    };

    test_kernel_lookup(false, direct_apply_opcodes, checks);
    test_kernel_lookup(true, indirect_apply_opcodes, checks);
}

TEST_F(AvmKernelOutputPositiveTests, kernelEmitL2ToL1Msg)
{
    uint32_t msg_offset = 42;
    uint32_t indirect_msg_offset = 420;

    uint32_t recipient_offset = 69;
    uint32_t indirect_recipient_offset = 690;

    // auto direct_apply_opcodes = [=](AvmTraceBuilder& trace_builder) {
    //     trace_builder.op_set(0, 1234, msg_offset, AvmMemoryTag::FF);
    //     trace_builder.op_set(0, 420, recipient_offset, AvmMemoryTag::FF);
    //     trace_builder.op_emit_l2_to_l1_msg(false, recipient_offset, msg_offset);
    // };
    auto indirect_apply_opcodes = [=](AvmTraceBuilder& trace_builder) {
        trace_builder.op_set(0, 1234, msg_offset, AvmMemoryTag::FF);
        trace_builder.op_set(0, msg_offset, indirect_msg_offset, AvmMemoryTag::U32);
        trace_builder.op_set(0, 420, recipient_offset, AvmMemoryTag::FF);
        trace_builder.op_set(0, recipient_offset, indirect_recipient_offset, AvmMemoryTag::U32);
        trace_builder.op_emit_l2_to_l1_msg(3, indirect_recipient_offset, indirect_msg_offset);
    };

    auto checks = [=](bool indirect, const std::vector<Row>& trace) {
        std::vector<Row>::const_iterator row = std::ranges::find_if(
            trace.begin(), trace.end(), [](Row r) { return r.avm_main_sel_op_emit_l2_to_l1_msg == FF(1); });
        EXPECT_TRUE(row != trace.end());

        // Check the outputs of the trace
        uint32_t output_offset = AvmKernelTraceBuilder::START_L2_TO_L1_MSG_WRITE_OFFSET;

        expect_output_table_row_with_metadata(
            row,
            /*kernel_in_offset=*/output_offset,
            /*ia=*/1234, // Note the value generated above for public inputs is the same as the index read + 1
            /*mem_idx_a=*/msg_offset,
            /*ind_a*/ indirect ? indirect_msg_offset : 0,
            /*ib=*/420,
            /*mem_idx_b=*/recipient_offset,
            /*ind_a*/ indirect ? indirect_recipient_offset : 0,
            /*w_in_tag=*/AvmMemoryTag::FF,
            /*side_effect_counter=*/0

        );
        EXPECT_EQ(row->avm_main_mem_op_b, FF(1));

        check_kernel_outputs(trace.at(output_offset), 1234, /*side_effect_counter=*/0, /*metadata=*/420);
    };

    // test_kernel_lookup(false, direct_apply_opcodes, checks);
    test_kernel_lookup(true, indirect_apply_opcodes, checks);
}

TEST_F(AvmKernelOutputPositiveTests, kernelEmitUnencryptedLog)
{
    uint32_t direct_offset = 42;
    uint32_t indirect_offset = 69;

    // We write the note hash into memory
    auto direct_apply_opcodes = [=](AvmTraceBuilder& trace_builder) {
        trace_builder.op_set(0, 1234, direct_offset, AvmMemoryTag::FF);
        trace_builder.op_emit_unencrypted_log(/*indirect=*/false, direct_offset);
    };
    auto indirect_apply_opcodes = [=](AvmTraceBuilder& trace_builder) {
        trace_builder.op_set(0, 1234, direct_offset, AvmMemoryTag::FF);
        trace_builder.op_set(0, direct_offset, indirect_offset, AvmMemoryTag::U32);
        trace_builder.op_emit_unencrypted_log(/*indirect=*/true, indirect_offset);
    };

    auto checks = [=](bool indirect, const std::vector<Row>& trace) {
        std::vector<Row>::const_iterator row = std::ranges::find_if(
            trace.begin(), trace.end(), [](Row r) { return r.avm_main_sel_op_emit_unencrypted_log == FF(1); });
        EXPECT_TRUE(row != trace.end());

        // Check the outputs of the trace
        uint32_t output_offset = AvmKernelTraceBuilder::START_EMIT_UNENCRYPTED_LOG_WRITE_OFFSET;

        expect_output_table_row(
            row,
            /*kernel_in_offset=*/output_offset,
            /*ia=*/1234, // Note the value generated above for public inputs is the same as the index read + 1
            /*mem_idx_a=*/direct_offset,
            /*ind_a*/ indirect ? indirect_offset : 0,
            /*w_in_tag=*/AvmMemoryTag::FF,
            /*side_effect_counter=*/0);

        check_kernel_outputs(trace.at(output_offset), 1234, 0, 0);
    };

    test_kernel_lookup(false, direct_apply_opcodes, checks);
    test_kernel_lookup(true, indirect_apply_opcodes, checks);
}

TEST_F(AvmKernelOutputPositiveTests, kernelSload)
{
    uint8_t indirect = 0;
    uint32_t dest_offset = 42;
    auto value = 1234;
    uint32_t size = 1;
    uint32_t slot_offset = 420;
    auto slot = 12345;

    // Provide a hint for sload value slot
    auto execution_hints = ExecutionHints().with_storage_value_hints({ { 0, value } });

    auto apply_opcodes = [=](AvmTraceBuilder& trace_builder) {
        trace_builder.op_set(0, static_cast<uint128_t>(slot), slot_offset, AvmMemoryTag::FF);
        trace_builder.op_sload(indirect, slot_offset, size, dest_offset);
    };
    auto checks = [=]([[maybe_unused]] bool indirect, const std::vector<Row>& trace) {
        std::vector<Row>::const_iterator row =
            std::ranges::find_if(trace.begin(), trace.end(), [](Row r) { return r.avm_main_sel_op_sload == FF(1); });
        ASSERT_TRUE(row != trace.end());

        // Check the outputs of the trace
        uint32_t output_offset = AvmKernelTraceBuilder::START_SLOAD_WRITE_OFFSET;

        // TODO: temporarily hardcoded to direct, resolved by dbanks12 / ilyas pr - use your changes
        expect_output_table_row_with_metadata(
            row,
            /*kernel_in_offset=*/output_offset,
            /*ia=*/value, // Note the value generated above for public inputs is the same as the index read + 1
<<<<<<< HEAD
            /*mem_idx_a=*/dest_offset,
            /*ib=*/slot,
            /*mem_idx_b=*/0,
=======
            /*mem_idx_a=*/value_offset,
            /*ind_a=*/false,
            /*ib=*/slot,
            /*mem_idx_b=*/slot_offset,
            /*ind_b=*/false,
>>>>>>> f330bffa
            /*w_in_tag=*/AvmMemoryTag::FF,
            /*side_effect_counter=*/0,
            /*rwa=*/1);

        check_kernel_outputs(trace.at(output_offset), value, /*side_effect_counter=*/0, slot);
    };

    test_kernel_lookup(false, apply_opcodes, checks, execution_hints);
}

TEST_F(AvmKernelOutputPositiveTests, kernelSstore)
{
    uint32_t value_offset = 42;
    auto value = 1234;
    uint32_t metadata_offset = 420;
    auto slot = 12345;
    uint8_t indirect = 0;
    uint32_t size = 1;

    auto apply_opcodes = [=](AvmTraceBuilder& trace_builder) {
        trace_builder.op_set(0, static_cast<uint128_t>(value), value_offset, AvmMemoryTag::FF);
        trace_builder.op_set(0, static_cast<uint128_t>(slot), metadata_offset, AvmMemoryTag::FF);
        trace_builder.op_sstore(indirect, value_offset, size, metadata_offset);
    };
    auto checks = [=]([[maybe_unused]] bool indirect, const std::vector<Row>& trace) {
        std::vector<Row>::const_iterator row =
            std::ranges::find_if(trace.begin(), trace.end(), [](Row r) { return r.avm_main_sel_op_sstore == FF(1); });
        EXPECT_TRUE(row != trace.end());

        // Check the outputs of the trace
        uint32_t output_offset = AvmKernelTraceBuilder::START_SSTORE_WRITE_OFFSET;

        // TODO: temporarily hardcoded to direct, resolved by dbanks12 / ilyas pr - use your changes
        expect_output_table_row_with_metadata(
            row,
            /*kernel_in_offset=*/output_offset,
            /*ia=*/value, // Note the value generated above for public inputs is the same as the index read + 1
            /*mem_idx_a=*/value_offset,
            /*ind_a*/ false,
            /*ib=*/slot,
<<<<<<< HEAD
            /*mem_idx_b=*/0,
=======
            /*mem_idx_b=*/metadata_offset,
            /*ind_b*/ false,
>>>>>>> f330bffa
            /*w_in_tag=*/AvmMemoryTag::FF,
            /*side_effect_counter=*/0);
        // EXPECT_EQ(row->avm_main_mem_op_b, FF(1));

        check_kernel_outputs(trace.at(output_offset), value, /*side_effect_counter=*/0, slot);
    };

    test_kernel_lookup(false, apply_opcodes, checks);
}

TEST_F(AvmKernelOutputPositiveTests, kernelNoteHashExists)
{
    uint32_t value_offset = 42;
    uint32_t indirect_value_offset = 69;
    auto value = 1234;
    uint32_t metadata_offset = 420;
    uint32_t indirect_metadata_offset = 690;
    auto exists = 1;

    auto execution_hints = ExecutionHints().with_note_hash_exists_hints({ { 0, exists } });

    auto direct_apply_opcodes = [=](AvmTraceBuilder& trace_builder) {
        trace_builder.op_set(0, static_cast<uint128_t>(value), value_offset, AvmMemoryTag::FF);
        trace_builder.op_note_hash_exists(/*indirect*/ false, value_offset, metadata_offset);
    };
    // TODO: fix
    auto indirect_apply_opcodes = [=](AvmTraceBuilder& trace_builder) {
        trace_builder.op_set(0, static_cast<uint128_t>(value), value_offset, AvmMemoryTag::FF);
        trace_builder.op_set(0, value_offset, indirect_value_offset, AvmMemoryTag::U32);
        trace_builder.op_set(0, metadata_offset, indirect_metadata_offset, AvmMemoryTag::U32);
        trace_builder.op_note_hash_exists(/*indirect*/ 3, indirect_value_offset, indirect_metadata_offset);
    };
    auto checks = [=](bool indirect, const std::vector<Row>& trace) {
        std::vector<Row>::const_iterator row = std::ranges::find_if(
            trace.begin(), trace.end(), [](Row r) { return r.avm_main_sel_op_note_hash_exists == FF(1); });
        EXPECT_TRUE(row != trace.end());

        // Check the outputs of the trace
        uint32_t output_offset = AvmKernelTraceBuilder::START_NOTE_HASH_EXISTS_WRITE_OFFSET;

        expect_output_table_row_with_exists_metadata(
            row,
            /*kernel_in_offset=*/output_offset,
            /*ia=*/value, // Note the value generated above for public inputs is the same as the index read + 1
            /*mem_idx_a=*/value_offset,
            /*ind_a*/ indirect ? FF(indirect_value_offset) : FF(0),
            /*ib=*/exists,
            /*mem_idx_b=*/metadata_offset,
            /*ind_a*/ indirect ? FF(indirect_metadata_offset) : FF(0),
            /*w_in_tag=*/AvmMemoryTag::FF,

            /*side_effect_counter=*/0);

        check_kernel_outputs(trace.at(output_offset), value, /*side_effect_counter=*/0, exists);
    };

    test_kernel_lookup(false, direct_apply_opcodes, checks, execution_hints);
    test_kernel_lookup(true, indirect_apply_opcodes, checks, execution_hints);
}

TEST_F(AvmKernelOutputPositiveTests, kernelNullifierExists)
{
    uint32_t value_offset = 42;
    auto value = 1234;
    uint32_t metadata_offset = 420;
    auto exists = 1;

    auto execution_hints = ExecutionHints().with_nullifier_exists_hints({ { 0, exists } });

    auto apply_opcodes = [=](AvmTraceBuilder& trace_builder) {
        trace_builder.op_set(0, static_cast<uint128_t>(value), value_offset, AvmMemoryTag::FF);
        trace_builder.op_nullifier_exists(/*indirect=*/false, value_offset, metadata_offset);
    };
    auto checks = [=](bool indirect, const std::vector<Row>& trace) {
        std::vector<Row>::const_iterator row = std::ranges::find_if(
            trace.begin(), trace.end(), [](Row r) { return r.avm_main_sel_op_nullifier_exists == FF(1); });
        EXPECT_TRUE(row != trace.end());

        // Check the outputs of the trace
        uint32_t output_offset = AvmKernelTraceBuilder::START_NULLIFIER_EXISTS_OFFSET;

        expect_output_table_row_with_exists_metadata(
            row,
            /*kernel_in_offset=*/output_offset,
            /*ia=*/value, // Note the value generated above for public inputs is the same as the index read + 1
            /*mem_idx_a=*/value_offset,
            /*ind_a*/ indirect,
            /*ib=*/exists,
            /*mem_idx_b=*/metadata_offset,
            /*ind_b*/ indirect,
            /*w_in_tag=*/AvmMemoryTag::FF,
            /*side_effect_counter=*/0);

        check_kernel_outputs(trace.at(output_offset), value, /*side_effect_counter=*/0, exists);
    };

    test_kernel_lookup(false, apply_opcodes, checks, execution_hints);
}

TEST_F(AvmKernelOutputPositiveTests, kernelNullifierNonExists)
{
    uint32_t value_offset = 42;
    auto value = 1234;
    uint32_t metadata_offset = 420;
    auto exists = 0;

    auto execution_hints = ExecutionHints().with_nullifier_exists_hints({ { 0, exists } });

    auto apply_opcodes = [=](AvmTraceBuilder& trace_builder) {
        trace_builder.op_set(0, static_cast<uint128_t>(value), value_offset, AvmMemoryTag::FF);
        trace_builder.op_nullifier_exists(/*indirect=*/false, value_offset, metadata_offset);
    };
    auto checks = [=](bool indirect, const std::vector<Row>& trace) {
        std::vector<Row>::const_iterator row = std::ranges::find_if(
            trace.begin(), trace.end(), [](Row r) { return r.avm_main_sel_op_nullifier_exists == FF(1); });
        EXPECT_TRUE(row != trace.end());

        // Check the outputs of the trace
        uint32_t output_offset = AvmKernelTraceBuilder::START_NULLIFIER_NON_EXISTS_OFFSET;

        expect_output_table_row_with_exists_metadata(
            row,
            /*kernel_in_offset=*/output_offset,
            /*ia=*/value, // Note the value generated above for public inputs is the same as the index read + 1
            /*mem_idx_a=*/value_offset,
            /*ind_a*/ indirect,
            /*ib=*/exists,
            /*mem_idx_b=*/metadata_offset,
            /*ind_b*/ indirect,
            /*w_in_tag=*/AvmMemoryTag::FF,
            /*side_effect_counter=*/0);

        check_kernel_outputs(trace.at(output_offset), value, /*side_effect_counter=*/0, exists);
    };

    test_kernel_lookup(false, apply_opcodes, checks, execution_hints);
}

TEST_F(AvmKernelOutputPositiveTests, kernelL1ToL2MsgExists)
{
    uint32_t value_offset = 42;
    auto value = 1234;
    uint32_t metadata_offset = 420;
    auto exists = 1;

    // Create an execution hints object with the result of the operation
    auto execution_hints = ExecutionHints().with_l1_to_l2_message_exists_hints({ { 0, exists } });

    auto apply_opcodes = [=](AvmTraceBuilder& trace_builder) {
        trace_builder.op_set(0, static_cast<uint128_t>(value), value_offset, AvmMemoryTag::FF);
        trace_builder.op_l1_to_l2_msg_exists(/*indirect*/ false, value_offset, metadata_offset);
    };
    auto checks = [=]([[maybe_unused]] bool indirect, const std::vector<Row>& trace) {
        std::vector<Row>::const_iterator row = std::ranges::find_if(
            trace.begin(), trace.end(), [](Row r) { return r.avm_main_sel_op_l1_to_l2_msg_exists == FF(1); });
        EXPECT_TRUE(row != trace.end());

        // Check the outputs of the trace
        uint32_t output_offset = AvmKernelTraceBuilder::START_L1_TO_L2_MSG_EXISTS_WRITE_OFFSET;

        expect_output_table_row_with_exists_metadata(
            row,
            /*kernel_in_offset=*/output_offset,
            /*ia=*/value, // Note the value generated above for public inputs is the same as the index read + 1
            /*mem_idx_a=*/value_offset,
            /*ind_a*/ indirect,
            /*ib=*/exists,
            /*mem_idx_b=*/metadata_offset,
            /*ind_b*/ indirect,
            /*w_in_tag=*/AvmMemoryTag::FF,
            /*side_effect_counter=*/0);

        check_kernel_outputs(trace.at(output_offset), value, /*side_effect_counter=*/0, exists);
    };

    test_kernel_lookup(false, apply_opcodes, checks, execution_hints);
}

} // namespace tests_avm<|MERGE_RESOLUTION|>--- conflicted
+++ resolved
@@ -118,7 +118,8 @@
                                            FF ind_b,
                                            AvmMemoryTag r_in_tag,
                                            uint32_t side_effect_counter,
-                                           uint32_t rwa = 0)
+                                           uint32_t rwa = 0,
+                                           bool no_b = false)
 {
     expect_output_table_row(row, selector, ia, mem_idx_a, ind_a, r_in_tag, side_effect_counter, rwa);
 
@@ -127,13 +128,12 @@
 
     // Checks that are fixed for kernel inputs
     EXPECT_EQ(row->avm_main_rwb, FF(0));
-<<<<<<< HEAD
-    EXPECT_EQ(row->avm_main_ind_b, FF(0));
-=======
-    EXPECT_EQ(row->avm_main_ind_b, ind_b);
-    EXPECT_EQ(row->avm_main_ind_op_b, FF(ind_b != 0));
-    EXPECT_EQ(row->avm_main_mem_op_b, FF(1));
->>>>>>> f330bffa
+
+    if (!no_b) {
+        EXPECT_EQ(row->avm_main_ind_b, ind_b);
+        EXPECT_EQ(row->avm_main_ind_op_b, FF(ind_b != 0));
+        EXPECT_EQ(row->avm_main_mem_op_b, FF(1));
+    }
 }
 
 void expect_output_table_row_with_exists_metadata(std::vector<Row>::const_iterator row,
@@ -984,10 +984,7 @@
             /*mem_idx_b=*/recipient_offset,
             /*ind_a*/ indirect ? indirect_recipient_offset : 0,
             /*w_in_tag=*/AvmMemoryTag::FF,
-            /*side_effect_counter=*/0
-
-        );
-        EXPECT_EQ(row->avm_main_mem_op_b, FF(1));
+            /*side_effect_counter=*/0);
 
         check_kernel_outputs(trace.at(output_offset), 1234, /*side_effect_counter=*/0, /*metadata=*/420);
     };
@@ -1065,20 +1062,15 @@
             row,
             /*kernel_in_offset=*/output_offset,
             /*ia=*/value, // Note the value generated above for public inputs is the same as the index read + 1
-<<<<<<< HEAD
             /*mem_idx_a=*/dest_offset,
+            /*ind_a=*/false,
             /*ib=*/slot,
             /*mem_idx_b=*/0,
-=======
-            /*mem_idx_a=*/value_offset,
-            /*ind_a=*/false,
-            /*ib=*/slot,
-            /*mem_idx_b=*/slot_offset,
             /*ind_b=*/false,
->>>>>>> f330bffa
-            /*w_in_tag=*/AvmMemoryTag::FF,
+            /*r_in_tag=*/AvmMemoryTag::FF,
             /*side_effect_counter=*/0,
-            /*rwa=*/1);
+            /*rwa=*/1,
+            /*no_b=*/true);
 
         check_kernel_outputs(trace.at(output_offset), value, /*side_effect_counter=*/0, slot);
     };
@@ -1116,15 +1108,12 @@
             /*mem_idx_a=*/value_offset,
             /*ind_a*/ false,
             /*ib=*/slot,
-<<<<<<< HEAD
             /*mem_idx_b=*/0,
-=======
-            /*mem_idx_b=*/metadata_offset,
             /*ind_b*/ false,
->>>>>>> f330bffa
             /*w_in_tag=*/AvmMemoryTag::FF,
-            /*side_effect_counter=*/0);
-        // EXPECT_EQ(row->avm_main_mem_op_b, FF(1));
+            /*side_effect_counter=*/0,
+            /*rwa=*/0,
+            /*no_b=*/true);
 
         check_kernel_outputs(trace.at(output_offset), value, /*side_effect_counter=*/0, slot);
     };
@@ -1170,9 +1159,8 @@
             /*ind_a*/ indirect ? FF(indirect_value_offset) : FF(0),
             /*ib=*/exists,
             /*mem_idx_b=*/metadata_offset,
-            /*ind_a*/ indirect ? FF(indirect_metadata_offset) : FF(0),
+            /*ind_b*/ indirect ? FF(indirect_metadata_offset) : FF(0),
             /*w_in_tag=*/AvmMemoryTag::FF,
-
             /*side_effect_counter=*/0);
 
         check_kernel_outputs(trace.at(output_offset), value, /*side_effect_counter=*/0, exists);
