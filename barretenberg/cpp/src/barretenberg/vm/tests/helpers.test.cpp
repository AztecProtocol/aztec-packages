#include "avm_common.test.hpp"

using namespace bb;

namespace tests_avm {
/**
 * @brief Helper routine proving and verifying a proof based on the supplied trace
 *
 * @param trace The execution trace
 */
void validate_trace_proof(std::vector<Row>&& trace)
{
    auto circuit_builder = AvmCircuitBuilder();
    circuit_builder.set_trace(std::move(trace));

    EXPECT_TRUE(circuit_builder.check_circuit());

<<<<<<< HEAD
    auto composer = AvmMiniComposer();
=======
    auto composer = AvmComposer();
>>>>>>> 4f372703
    auto prover = composer.create_prover(circuit_builder);
    auto proof = prover.construct_proof();

    auto verifier = composer.create_verifier(circuit_builder);
    bool verified = verifier.verify_proof(proof);

    EXPECT_TRUE(verified);

    if (!verified) {
        avm_trace::log_avm_trace(circuit_builder.rows, 0, 10);
    }
};

/**
 * @brief Helper routine for the negative tests. It mutates the output value of an operation
 *        located in the Ic intermediate register. The memory trace is adapted consistently.
 *
 * @param trace Execution trace
 * @param selectRow Lambda serving to select the row in trace
 * @param newValue The value that will be written in intermediate register Ic at the selected row.
 * @param alu A boolean telling whether we mutate the ic value in alu as well.
 */
void mutate_ic_in_trace(std::vector<Row>& trace, std::function<bool(Row)>&& selectRow, FF const& newValue, bool alu)
{
    // Find the first row matching the criteria defined by selectRow
    auto row = std::ranges::find_if(trace.begin(), trace.end(), selectRow);

    // Check that we found one
    EXPECT_TRUE(row != trace.end());

    // Mutate the correct result in the main trace
    row->avm_main_ic = newValue;

    // Optionally mutate the corresponding ic value in alu
    if (alu) {
        auto const clk = row->avm_main_clk;
        // Find the relevant alu trace entry.
        auto alu_row =
            std::ranges::find_if(trace.begin(), trace.end(), [clk](Row r) { return r.avm_alu_alu_clk == clk; });

        EXPECT_TRUE(alu_row != trace.end());
        alu_row->avm_alu_alu_ic = newValue;
    }

    // Adapt the memory trace to be consistent with the wrong result
    auto const clk = row->avm_main_clk;
    auto const addr = row->avm_main_mem_idx_c;

    // Find the relevant memory trace entry.
    auto mem_row = std::ranges::find_if(
        trace.begin(), trace.end(), [clk, addr](Row r) { return r.avm_mem_m_clk == clk && r.avm_mem_m_addr == addr; });

    EXPECT_TRUE(mem_row != trace.end());
    mem_row->avm_mem_m_val = newValue;
};
} // namespace tests_avm<|MERGE_RESOLUTION|>--- conflicted
+++ resolved
@@ -15,11 +15,7 @@
 
     EXPECT_TRUE(circuit_builder.check_circuit());
 
-<<<<<<< HEAD
-    auto composer = AvmMiniComposer();
-=======
     auto composer = AvmComposer();
->>>>>>> 4f372703
     auto prover = composer.create_prover(circuit_builder);
     auto proof = prover.construct_proof();
 
