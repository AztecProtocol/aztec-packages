--- conflicted
+++ resolved
@@ -8,8 +8,6 @@
  * @param trace The execution trace
  */
 void validate_trace_check_circuit(std::vector<Row>&& trace)
-<<<<<<< HEAD
-=======
 {
     validate_trace(std::move(trace), false);
 };
@@ -21,34 +19,11 @@
  * @param trace The execution trace
  */
 void validate_trace(std::vector<Row>&& trace, bool with_proof)
->>>>>>> 8c1a7b97
-{
-    auto circuit_builder = AvmCircuitBuilder();
-    circuit_builder.set_trace(std::move(trace));
-    EXPECT_TRUE(circuit_builder.check_circuit());
-};
-
-<<<<<<< HEAD
-/**
- * @brief Helper routine proving and verifying a proof based on the supplied trace
- *
- * @param trace The execution trace
- */
-void validate_trace_proof(std::vector<Row>&& trace)
 {
     auto circuit_builder = AvmCircuitBuilder();
     circuit_builder.set_trace(std::move(trace));
     EXPECT_TRUE(circuit_builder.check_circuit());
 
-    auto composer = AvmComposer();
-    auto prover = composer.create_prover(circuit_builder);
-    auto proof = prover.construct_proof();
-
-    auto verifier = composer.create_verifier(circuit_builder);
-    bool verified = verifier.verify_proof(proof);
-
-    EXPECT_TRUE(verified);
-=======
     if (with_proof) {
         auto composer = AvmComposer();
         auto prover = composer.create_prover(circuit_builder);
@@ -59,7 +34,6 @@
 
         EXPECT_TRUE(verified);
     }
->>>>>>> 8c1a7b97
 };
 
 /**
