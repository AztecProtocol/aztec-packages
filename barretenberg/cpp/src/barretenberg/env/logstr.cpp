--- conflicted
+++ resolved
@@ -8,9 +8,6 @@
 #include <cstddef>
 #include <iomanip>
 #include <iostream>
-#ifdef __linux__
-#include <sys/resource.h>
-#endif
 
 #if defined(__linux__) || defined(__APPLE__) || defined(__FreeBSD__)
 #include <sys/resource.h>
@@ -30,20 +27,6 @@
 //---------------------------------------------------------------------
 std::size_t peak_rss_bytes()
 {
-<<<<<<< HEAD
-    std::cerr << str;
-
-#ifdef __linux__
-    struct rusage usage;
-    if (getrusage(RUSAGE_SELF, &usage) == 0) {
-        // ru_maxrss is in kilobytes on Linux
-        // match the format in barretenberg/ts/src/barretenberg_wasm/index.ts
-        std::cerr << " (mem: " << (usage.ru_maxrss / 1024) << " MiB)"; // NOLINT
-    }
-#endif
-
-    std::cerr << std::endl;
-=======
 #if defined(_WIN32)
     PROCESS_MEMORY_COUNTERS pmc{};
     if (GetProcessMemoryInfo(GetCurrentProcess(), &pmc, sizeof(pmc)))
@@ -63,7 +46,6 @@
 #endif
 
     return 0; // fallback on error / unknown OS
->>>>>>> d91ddc2e
 }
 
 } // namespace
