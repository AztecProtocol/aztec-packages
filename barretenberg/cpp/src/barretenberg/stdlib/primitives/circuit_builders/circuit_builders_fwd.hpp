--- conflicted
+++ resolved
@@ -9,67 +9,6 @@
 #pragma once
 #include <concepts>
 
-<<<<<<< HEAD
-namespace proof_system::honk::flavor {
-class Standard;
-class Ultra;
-} // namespace proof_system::honk::flavor
-
-namespace barretenberg {
-class Bn254FrParams;
-class Bn254FqParams;
-template <class Params> struct alignas(32) field;
-} // namespace barretenberg
-namespace proof_system {
-class CircuitSimulatorBN254;
-template <class FF> class StandardCircuitBuilder_;
-using StandardCircuitBuilder = StandardCircuitBuilder_<barretenberg::field<barretenberg::Bn254FrParams>>;
-using StandardGrumpkinCircuitBuilder = StandardCircuitBuilder_<barretenberg::field<barretenberg::Bn254FqParams>>;
-template <class FF> class TurboCircuitBuilder_;
-using TurboCircuitBuilder = TurboCircuitBuilder_<barretenberg::field<barretenberg::Bn254FrParams>>;
-template <class FF> class UltraCircuitBuilder_;
-using UltraCircuitBuilder = UltraCircuitBuilder_<barretenberg::field<barretenberg::Bn254FrParams>>;
-} // namespace proof_system
-
-#define EXTERN_STDLIB_SIMULATOR_TYPE(stdlib_type)                                                                      \
-    extern template class stdlib_type<proof_system::CircuitSimulatorBN254>;
-
-#define EXTERN_STDLIB_TYPE(stdlib_type)                                                                                \
-    extern template class stdlib_type<proof_system::StandardCircuitBuilder>;                                           \
-    extern template class stdlib_type<proof_system::TurboCircuitBuilder>;                                              \
-    extern template class stdlib_type<proof_system::UltraCircuitBuilder>;
-
-#define EXTERN_STDLIB_SIMULATOR_METHOD(stdlib_method)                                                                  \
-    extern template stdlib_method(proof_system::CircuitSimulatorBN254);
-
-#define EXTERN_STDLIB_METHOD(stdlib_method)                                                                            \
-    extern template stdlib_method(proof_system::StandardCircuitBuilder);                                               \
-    extern template stdlib_method(proof_system::TurboCircuitBuilder);                                                  \
-    extern template stdlib_method(proof_system::UltraCircuitBuilder);
-
-#define EXTERN_STDLIB_TYPE_VA(stdlib_type, ...)                                                                        \
-    extern template class stdlib_type<proof_system::StandardCircuitBuilder, __VA_ARGS__>;                              \
-    extern template class stdlib_type<proof_system::TurboCircuitBuilder, __VA_ARGS__>;                                 \
-    extern template class stdlib_type<proof_system::UltraCircuitBuilder, __VA_ARGS__>;
-
-#define EXTERN_STDLIB_BASIC_TYPE(stdlib_type)                                                                          \
-    extern template class stdlib_type<proof_system::StandardCircuitBuilder>;                                           \
-    extern template class stdlib_type<proof_system::TurboCircuitBuilder>;
-
-#define EXTERN_STDLIB_SIMULATOR_TYPE_VA(stdlib_type, ...)                                                              \
-    extern template class stdlib_type<proof_system::CircuitSimulatorBN254, __VA_ARGS__>;
-
-#define EXTERN_STDLIB_BASIC_TYPE_VA(stdlib_type, ...)                                                                  \
-    extern template class stdlib_type<proof_system::StandardCircuitBuilder, __VA_ARGS__>;                              \
-    extern template class stdlib_type<proof_system::TurboCircuitBuilder, __VA_ARGS__>;
-
-#define EXTERN_STDLIB_ULTRA_TYPE(stdlib_type) extern template class stdlib_type<proof_system::UltraCircuitBuilder>;
-
-#define EXTERN_STDLIB_ULTRA_TYPE_VA(stdlib_type, ...)                                                                  \
-    extern template class stdlib_type<proof_system::UltraCircuitBuilder, __VA_ARGS__>;
-
-#define EXTERN_STDLIB_ULTRA_METHOD(stdlib_method) extern template stdlib_method(proof_system::UltraCircuitBuilder);
-=======
 namespace bb {
 class StandardFlavor;
 class UltraFlavor;
@@ -84,5 +23,5 @@
 using UltraCircuitBuilder = UltraCircuitBuilder_<UltraArith<field<Bn254FrParams>>>;
 template <class FF> class GoblinUltraCircuitBuilder_;
 using GoblinUltraCircuitBuilder = GoblinUltraCircuitBuilder_<field<Bn254FrParams>>;
-} // namespace bb
->>>>>>> f8495758
+class CircuitSimulatorBN254;
+} // namespace bb