#include "../biggroup/biggroup.hpp"
#include "../bigfield/bigfield.hpp"
#include "../bool/bool.hpp"
#include "../field/field.hpp"
#include "barretenberg/circuit_checker/circuit_checker.hpp"
#include "barretenberg/common/test.hpp"
#include "barretenberg/numeric/random/engine.hpp"
#include "barretenberg/stdlib/primitives/circuit_builders/circuit_builders.hpp"
#include "barretenberg/stdlib/primitives/curves/bn254.hpp"
#include "barretenberg/stdlib/primitives/curves/secp256k1.hpp"
#include "barretenberg/stdlib/primitives/curves/secp256r1.hpp"

using namespace bb;

namespace {
auto& engine = numeric::get_debug_randomness();
}

// One can only define a TYPED_TEST with a single template paramter.
// Our workaround is to pass parameters of the following type.
template <typename _Curve, bool _use_bigfield = false> struct TestType {
  public:
    using Curve = _Curve;
    static const bool use_bigfield = _use_bigfield;
    using element_ct =
        typename std::conditional<_use_bigfield, typename Curve::g1_bigfr_ct, typename Curve::Group>::type;
    // the field of scalars acting on element_ct
    using scalar_ct =
        typename std::conditional<_use_bigfield, typename Curve::bigfr_ct, typename Curve::ScalarField>::type;
};

template <typename TestType> class stdlib_biggroup : public testing::Test {
    using Curve = typename TestType::Curve;
    using element_ct = typename TestType::element_ct;
    using scalar_ct = typename TestType::scalar_ct;

    using fq = typename Curve::BaseFieldNative;
    using fr = typename Curve::ScalarFieldNative;
    using g1 = typename Curve::GroupNative;
    using affine_element = typename g1::affine_element;
    using element = typename g1::element;

    using Builder = typename Curve::Builder;
    using witness_ct = stdlib::witness_t<Builder>;
    using bool_ct = stdlib::bool_t<Builder>;

    static constexpr auto EXPECT_CIRCUIT_CORRECTNESS = [](Builder& builder, bool expected_result = true) {
        info("num gates = ", builder.get_num_gates());
        EXPECT_EQ(CircuitChecker::check(builder), expected_result);
    };

  public:
    static void test_add()
    {
        Builder builder;
        size_t num_repetitions = 10;
        for (size_t i = 0; i < num_repetitions; ++i) {
            affine_element input_a(element::random_element());
            affine_element input_b(element::random_element());

            element_ct a = element_ct::from_witness(&builder, input_a);
            element_ct b = element_ct::from_witness(&builder, input_b);

            uint64_t before = builder.get_num_gates();
            element_ct c = a + b;
            uint64_t after = builder.get_num_gates();
            if (i == num_repetitions - 1) {
                std::cout << "num gates per add = " << after - before << std::endl;
                benchmark_info(Builder::NAME_STRING, "Biggroup", "ADD", "Gate Count", after - before);
            }

            affine_element c_expected(element(input_a) + element(input_b));

            uint256_t c_x_u256 = c.x.get_value().lo;
            uint256_t c_y_u256 = c.y.get_value().lo;

            fq c_x_result(c_x_u256);
            fq c_y_result(c_y_u256);

            EXPECT_EQ(c_x_result, c_expected.x);
            EXPECT_EQ(c_y_result, c_expected.y);
        }

        EXPECT_CIRCUIT_CORRECTNESS(builder);
    }

    static void test_add_points_at_infinity()
    {
        Builder builder;
        size_t num_repetitions = 1;
        for (size_t i = 0; i < num_repetitions; ++i) {
            affine_element input_a(element::random_element());
            affine_element input_b(element::random_element());
            input_b.self_set_infinity();
            element_ct a = element_ct::from_witness(&builder, input_a);
            // create copy of a with different witness
            element_ct a_alternate = element_ct::from_witness(&builder, input_a);
            element_ct a_negated = element_ct::from_witness(&builder, -input_a);
            element_ct b = element_ct::from_witness(&builder, input_b);

            element_ct c = a + b;
            element_ct d = b + a;
            element_ct e = b + b;
            element_ct f = a + a;
            element_ct g = a + a_alternate;
            element_ct h = a + a_negated;

            affine_element c_expected = affine_element(element(input_a) + element(input_b));
            affine_element d_expected = affine_element(element(input_b) + element(input_a));
            affine_element e_expected = affine_element(element(input_b) + element(input_b));
            affine_element f_expected = affine_element(element(input_a) + element(input_a));
            affine_element g_expected = affine_element(element(input_a) + element(input_a));
            affine_element h_expected = affine_element(element(input_a) + element(-input_a));

            EXPECT_EQ(c.get_value(), c_expected);
            EXPECT_EQ(d.get_value(), d_expected);
            EXPECT_EQ(e.get_value(), e_expected);
            EXPECT_EQ(f.get_value(), f_expected);
            EXPECT_EQ(g.get_value(), g_expected);
            EXPECT_EQ(h.get_value(), h_expected);
        }

        EXPECT_CIRCUIT_CORRECTNESS(builder);
    }
    static void test_standard_form_of_point_at_infinity()
    {
        Builder builder;
        size_t num_repetitions = 5;
        for (size_t i = 0; i < num_repetitions; ++i) {
            element_ct input_a(element::random_element());
            element_ct input_b(element::random_element());
            input_b.set_point_at_infinity(true);
            auto standard_a = input_a.get_standard_form();
            auto standard_b = input_b.get_standard_form();
            EXPECT_EQ(standard_a.is_point_at_infinity().get_value(), false);
            EXPECT_EQ(standard_b.is_point_at_infinity().get_value(), true);
            fq input_a_x = input_a.x.get_value().lo;
            fq input_a_y = input_a.y.get_value().lo;

            fq standard_a_x = standard_a.x.get_value().lo;
            fq standard_a_y = standard_a.y.get_value().lo;

            fq standard_b_x = standard_b.x.get_value().lo;
            fq standard_b_y = standard_b.y.get_value().lo;

            EXPECT_EQ(input_a_x, standard_a_x);
            EXPECT_EQ(input_a_y, standard_a_y);
            EXPECT_EQ(standard_b_x, 0);
            EXPECT_EQ(standard_b_y, 0);
        }

        EXPECT_CIRCUIT_CORRECTNESS(builder);
    }
    static void test_sub()
    {
        Builder builder;
        size_t num_repetitions = 10;
        for (size_t i = 0; i < num_repetitions; ++i) {
            affine_element input_a(element::random_element());
            affine_element input_b(element::random_element());

            element_ct a = element_ct::from_witness(&builder, input_a);
            element_ct b = element_ct::from_witness(&builder, input_b);

            element_ct c = a - b;

            affine_element c_expected(element(input_a) - element(input_b));

            uint256_t c_x_u256 = c.x.get_value().lo;
            uint256_t c_y_u256 = c.y.get_value().lo;

            fq c_x_result(c_x_u256);
            fq c_y_result(c_y_u256);

            EXPECT_EQ(c_x_result, c_expected.x);
            EXPECT_EQ(c_y_result, c_expected.y);
        }

        EXPECT_CIRCUIT_CORRECTNESS(builder);
    }

    static void test_sub_points_at_infinity()
    {
        Builder builder;
        size_t num_repetitions = 1;
        for (size_t i = 0; i < num_repetitions; ++i) {
            affine_element input_a(element::random_element());
            affine_element input_b(element::random_element());
            input_b.self_set_infinity();
            element_ct a = element_ct::from_witness(&builder, input_a);
            // create copy of a with different witness
            element_ct a_alternate = element_ct::from_witness(&builder, input_a);
            element_ct a_negated = element_ct::from_witness(&builder, -input_a);
            element_ct b = element_ct::from_witness(&builder, input_b);

            element_ct c = a - b;
            element_ct d = b - a;
            element_ct e = b - b;
            element_ct f = a - a;
            element_ct g = a - a_alternate;
            element_ct h = a - a_negated;

            affine_element c_expected = affine_element(element(input_a) - element(input_b));
            affine_element d_expected = affine_element(element(input_b) - element(input_a));
            affine_element e_expected = affine_element(element(input_b) - element(input_b));
            affine_element f_expected = affine_element(element(input_a) - element(input_a));
            affine_element g_expected = affine_element(element(input_a) - element(input_a));
            affine_element h_expected = affine_element(element(input_a) - element(-input_a));

            EXPECT_EQ(c.get_value(), c_expected);
            EXPECT_EQ(d.get_value(), d_expected);
            EXPECT_EQ(e.get_value(), e_expected);
            EXPECT_EQ(f.get_value(), f_expected);
            EXPECT_EQ(g.get_value(), g_expected);
            EXPECT_EQ(h.get_value(), h_expected);
        }

        EXPECT_CIRCUIT_CORRECTNESS(builder);
    }

    static void test_dbl()
    {
        Builder builder;
        size_t num_repetitions = 10;
        for (size_t i = 0; i < num_repetitions; ++i) {
            affine_element input_a(element::random_element());

            element_ct a = element_ct::from_witness(&builder, input_a);

            element_ct c = a.dbl();

            affine_element c_expected(element(input_a).dbl());

            uint256_t c_x_u256 = c.x.get_value().lo;
            uint256_t c_y_u256 = c.y.get_value().lo;

            fq c_x_result(c_x_u256);
            fq c_y_result(c_y_u256);

            EXPECT_EQ(c_x_result, c_expected.x);
            EXPECT_EQ(c_y_result, c_expected.y);
        }

        EXPECT_CIRCUIT_CORRECTNESS(builder);
    }

    static void test_montgomery_ladder()
    {
        Builder builder;
        size_t num_repetitions = 1;
        for (size_t i = 0; i < num_repetitions; ++i) {
            affine_element input_a(element::random_element());
            affine_element input_b(element::random_element());

            element_ct a = element_ct::from_witness(&builder, input_a);
            element_ct b = element_ct::from_witness(&builder, input_b);

            element_ct c = a.montgomery_ladder(b);

            affine_element c_expected(element(input_a).dbl() + element(input_b));

            uint256_t c_x_u256 = c.x.get_value().lo;
            uint256_t c_y_u256 = c.y.get_value().lo;

            fq c_x_result(c_x_u256);
            fq c_y_result(c_y_u256);

            EXPECT_EQ(c_x_result, c_expected.x);
            EXPECT_EQ(c_y_result, c_expected.y);
        }

        EXPECT_CIRCUIT_CORRECTNESS(builder);
    }

    static void test_mul()
    {
        Builder builder;
        size_t num_repetitions = 1;
        for (size_t i = 0; i < num_repetitions; ++i) {
            affine_element input(element::random_element());
            fr scalar(fr::random_element());
            if (uint256_t(scalar).get_bit(0)) {
                scalar -= fr(1); // make sure to add skew
            }
            element_ct P = element_ct::from_witness(&builder, input);
            scalar_ct x = scalar_ct::from_witness(&builder, scalar);

            std::cerr << "gates before mul " << builder.get_num_gates() << std::endl;
            element_ct c = P * x;
            std::cerr << "builder aftr mul " << builder.get_num_gates() << std::endl;
            affine_element c_expected(element(input) * scalar);

            fq c_x_result(c.x.get_value().lo);
            fq c_y_result(c.y.get_value().lo);

            EXPECT_EQ(c_x_result, c_expected.x);
            EXPECT_EQ(c_y_result, c_expected.y);
        }

        EXPECT_CIRCUIT_CORRECTNESS(builder);
    }

    static void test_twin_mul()
    {
        Builder builder;
        size_t num_repetitions = 1;
        for (size_t i = 0; i < num_repetitions; ++i) {
            affine_element input_a(element::random_element());
            affine_element input_b(element::random_element());
            fr scalar_a(fr::random_element());
            fr scalar_b(fr::random_element());
            if ((uint256_t(scalar_a).get_bit(0) & 1) == 1) {
                scalar_a -= fr(1); // skew bit is 1
            }
            if ((uint256_t(scalar_b).get_bit(0) & 1) == 0) {
                scalar_b += fr(1); // skew bit is 0
            }
            element_ct P_a = element_ct::from_witness(&builder, input_a);
            scalar_ct x_a = scalar_ct::from_witness(&builder, scalar_a);
            element_ct P_b = element_ct::from_witness(&builder, input_b);
            scalar_ct x_b = scalar_ct::from_witness(&builder, scalar_b);

            element_ct c = element_ct::batch_mul({ P_a, P_b }, { x_a, x_b });
            element input_c = (element(input_a) * scalar_a);
            element input_d = (element(input_b) * scalar_b);
            affine_element expected(input_c + input_d);
            fq c_x_result(c.x.get_value().lo);
            fq c_y_result(c.y.get_value().lo);

            EXPECT_EQ(c_x_result, expected.x);
            EXPECT_EQ(c_y_result, expected.y);
        }
        EXPECT_CIRCUIT_CORRECTNESS(builder);
    }

    static void test_triple_mul()
    {
        Builder builder;
        size_t num_repetitions = 1;
        for (size_t i = 0; i < num_repetitions; ++i) {
            affine_element input_a(element::random_element());
            affine_element input_b(element::random_element());
            affine_element input_c(element::random_element());
            fr scalar_a(fr::random_element());
            fr scalar_b(fr::random_element());
            fr scalar_c(fr::random_element());
            if ((uint256_t(scalar_a).get_bit(0) & 1) == 1) {
                scalar_a -= fr(1); // skew bit is 1
            }
            if ((uint256_t(scalar_b).get_bit(0) & 1) == 0) {
                scalar_b += fr(1); // skew bit is 0
            }
            element_ct P_a = element_ct::from_witness(&builder, input_a);
            scalar_ct x_a = scalar_ct::from_witness(&builder, scalar_a);
            element_ct P_b = element_ct::from_witness(&builder, input_b);
            scalar_ct x_b = scalar_ct::from_witness(&builder, scalar_b);
            element_ct P_c = element_ct::from_witness(&builder, input_c);
            scalar_ct x_c = scalar_ct::from_witness(&builder, scalar_c);

            element_ct c = element_ct::batch_mul({ P_a, P_b, P_c }, { x_a, x_b, x_c });
            element input_e = (element(input_a) * scalar_a);
            element input_f = (element(input_b) * scalar_b);
            element input_g = (element(input_c) * scalar_c);

            affine_element expected(input_e + input_f + input_g);
            fq c_x_result(c.x.get_value().lo);
            fq c_y_result(c.y.get_value().lo);

            EXPECT_EQ(c_x_result, expected.x);
            EXPECT_EQ(c_y_result, expected.y);
        }

        EXPECT_CIRCUIT_CORRECTNESS(builder);
    }

    static void test_quad_mul()
    {
        Builder builder;
        size_t num_repetitions = 1;
        for (size_t i = 0; i < num_repetitions; ++i) {
            affine_element input_a(element::random_element());
            affine_element input_b(element::random_element());
            affine_element input_c(element::random_element());
            affine_element input_d(element::random_element());
            fr scalar_a(fr::random_element());
            fr scalar_b(fr::random_element());
            fr scalar_c(fr::random_element());
            fr scalar_d(fr::random_element());
            if ((uint256_t(scalar_a).get_bit(0) & 1) == 1) {
                scalar_a -= fr(1); // skew bit is 1
            }
            if ((uint256_t(scalar_b).get_bit(0) & 1) == 0) {
                scalar_b += fr(1); // skew bit is 0
            }
            element_ct P_a = element_ct::from_witness(&builder, input_a);
            scalar_ct x_a = scalar_ct::from_witness(&builder, scalar_a);
            element_ct P_b = element_ct::from_witness(&builder, input_b);
            scalar_ct x_b = scalar_ct::from_witness(&builder, scalar_b);
            element_ct P_c = element_ct::from_witness(&builder, input_c);
            scalar_ct x_c = scalar_ct::from_witness(&builder, scalar_c);
            element_ct P_d = element_ct::from_witness(&builder, input_d);
            scalar_ct x_d = scalar_ct::from_witness(&builder, scalar_d);

            element_ct c = element_ct::batch_mul({ P_a, P_b, P_c, P_d }, { x_a, x_b, x_c, x_d });
            element input_e = (element(input_a) * scalar_a);
            element input_f = (element(input_b) * scalar_b);
            element input_g = (element(input_c) * scalar_c);
            element input_h = (element(input_d) * scalar_d);

            affine_element expected(input_e + input_f + input_g + input_h);
            fq c_x_result(c.x.get_value().lo);
            fq c_y_result(c.y.get_value().lo);

            EXPECT_EQ(c_x_result, expected.x);
            EXPECT_EQ(c_y_result, expected.y);
        }

        EXPECT_CIRCUIT_CORRECTNESS(builder);
    }

    static void test_one()
    {
        Builder builder;
        size_t num_repetitions = 1;
        for (size_t i = 0; i < num_repetitions; ++i) {
            fr scalar_a(fr::random_element());
            if ((uint256_t(scalar_a).get_bit(0) & 1) == 1) {
                scalar_a -= fr(1); // skew bit is 1
            }
            element_ct P_a = element_ct::one(&builder);
            scalar_ct x_a = scalar_ct::from_witness(&builder, scalar_a);
            element_ct c = P_a * x_a;
            affine_element expected(g1::one * scalar_a);
            fq c_x_result(c.x.get_value().lo);
            fq c_y_result(c.y.get_value().lo);

            EXPECT_EQ(c_x_result, expected.x);
            EXPECT_EQ(c_y_result, expected.y);
        }

        EXPECT_CIRCUIT_CORRECTNESS(builder);
    }

    static void test_batch_mul()
    {
<<<<<<< HEAD
        // WORKTODO: issue that this test will fail with num_points is 1 (and this case gets hit sometimes when handling
        // points at infinity).
=======
        // TODO(https://github.com/AztecProtocol/barretenberg/issues/1043): this test will fail with num_points is 1
        // (and this case gets hit sometimes when handling points at infinity).
>>>>>>> 17c8d3a0
        const size_t num_points = 5;
        Builder builder;
        std::vector<affine_element> points;
        std::vector<fr> scalars;
        for (size_t i = 0; i < num_points; ++i) {
            points.push_back(affine_element(element::random_element()));
            scalars.push_back(fr::random_element());
        }

        std::vector<element_ct> circuit_points;
        std::vector<scalar_ct> circuit_scalars;
        for (size_t i = 0; i < num_points; ++i) {
            circuit_points.push_back(element_ct::from_witness(&builder, points[i]));
            circuit_scalars.push_back(scalar_ct::from_witness(&builder, scalars[i]));
        }

        element_ct result_point = element_ct::batch_mul(circuit_points, circuit_scalars);

        element expected_point = g1::one;
        expected_point.self_set_infinity();
        for (size_t i = 0; i < num_points; ++i) {
            expected_point += (element(points[i]) * scalars[i]);
        }

        expected_point = expected_point.normalize();
        fq result_x(result_point.x.get_value().lo);
        fq result_y(result_point.y.get_value().lo);

        EXPECT_EQ(result_x, expected_point.x);
        EXPECT_EQ(result_y, expected_point.y);

        EXPECT_CIRCUIT_CORRECTNESS(builder);
    }

    static void test_batch_mul_edgecase_equivalence()
    {
        const size_t num_points = 5;
        Builder builder;
        std::vector<affine_element> points;
        std::vector<fr> scalars;
        for (size_t i = 0; i < num_points; ++i) {
            points.push_back(affine_element(element::random_element()));
            scalars.push_back(fr::random_element());
        }

        std::vector<element_ct> circuit_points;
        std::vector<scalar_ct> circuit_scalars;
        for (size_t i = 0; i < num_points; ++i) {
            circuit_points.push_back(element_ct::from_witness(&builder, points[i]));
            circuit_scalars.push_back(scalar_ct::from_witness(&builder, scalars[i]));
        }

        element_ct result_point2 =
            element_ct::batch_mul(circuit_points, circuit_scalars, /*max_num_bits=*/0, /*with_edgecases=*/true);

        element expected_point = g1::one;
        expected_point.self_set_infinity();
        for (size_t i = 0; i < num_points; ++i) {
            expected_point += (element(points[i]) * scalars[i]);
        }

        expected_point = expected_point.normalize();

        fq result2_x(result_point2.x.get_value().lo);
        fq result2_y(result_point2.y.get_value().lo);

        EXPECT_EQ(result2_x, expected_point.x);
        EXPECT_EQ(result2_y, expected_point.y);

        EXPECT_CIRCUIT_CORRECTNESS(builder);
    }

    static void test_batch_mul_edge_case_set1()
    {
        const auto test_repeated_points = [](const uint32_t num_points) {
            // batch P + ... + P = m*P
            info("num points: ", num_points);
            std::vector<affine_element> points;
            std::vector<fr> scalars;
            for (size_t idx = 0; idx < num_points; idx++) {
                points.push_back(affine_element::one());
                scalars.push_back(1);
            }

            Builder builder;
            ASSERT(points.size() == scalars.size());

            std::vector<element_ct> circuit_points;
            std::vector<scalar_ct> circuit_scalars;
            for (size_t i = 0; i < num_points; ++i) {
                circuit_points.push_back(element_ct::from_witness(&builder, points[i]));
                circuit_scalars.push_back(scalar_ct::from_witness(&builder, scalars[i]));
            }
            element_ct result_point =
                element_ct::batch_mul(circuit_points, circuit_scalars, /*max_num_bits=*/0, /*with_edgecases=*/true);

            auto expected_point = element::infinity();
            for (const auto& point : points) {
                expected_point += point;
            }
            expected_point = expected_point.normalize();

            fq result_x(result_point.x.get_value().lo);
            fq result_y(result_point.y.get_value().lo);

            EXPECT_EQ(result_x, expected_point.x);
            EXPECT_EQ(result_y, expected_point.y);

            EXPECT_CIRCUIT_CORRECTNESS(builder);
        };
        test_repeated_points(2);
        test_repeated_points(3);
        test_repeated_points(4);
        test_repeated_points(5);
        test_repeated_points(6);
        test_repeated_points(7);
    }
    static void test_batch_mul_edge_case_set2()
    {
        {
            // batch oo + P = P
            std::vector<affine_element> points;
            points.push_back(affine_element::infinity());
            points.push_back(affine_element(element::random_element()));
            std::vector<fr> scalars;
            scalars.push_back(1);
            scalars.push_back(1);

            Builder builder;
            ASSERT(points.size() == scalars.size());
            const size_t num_points = points.size();

            std::vector<element_ct> circuit_points;
            std::vector<scalar_ct> circuit_scalars;
            for (size_t i = 0; i < num_points; ++i) {
                circuit_points.push_back(element_ct::from_witness(&builder, points[i]));
                circuit_scalars.push_back(scalar_ct::from_witness(&builder, scalars[i]));
            }
            element_ct result_point =
                element_ct::batch_mul(circuit_points, circuit_scalars, /*max_num_bits=*/0, /*with_edgecases=*/true);

            element expected_point = points[1];
            expected_point = expected_point.normalize();

            fq result_x(result_point.x.get_value().lo);
            fq result_y(result_point.y.get_value().lo);

            EXPECT_EQ(result_x, expected_point.x);
            EXPECT_EQ(result_y, expected_point.y);

            EXPECT_CIRCUIT_CORRECTNESS(builder);
        }
        {
            // batch 0 * P1 + P2 = P2
            std::vector<affine_element> points;
            points.push_back(affine_element(element::random_element()));
            points.push_back(affine_element(element::random_element()));
            std::vector<fr> scalars;
            scalars.push_back(0);
            scalars.push_back(1);

            Builder builder;
            ASSERT(points.size() == scalars.size());
            const size_t num_points = points.size();

            std::vector<element_ct> circuit_points;
            std::vector<scalar_ct> circuit_scalars;
            for (size_t i = 0; i < num_points; ++i) {
                circuit_points.push_back(element_ct::from_witness(&builder, points[i]));
                circuit_scalars.push_back(scalar_ct::from_witness(&builder, scalars[i]));
            }

            element_ct result_point =
                element_ct::batch_mul(circuit_points, circuit_scalars, /*max_num_bits=*/0, /*with_edgecases=*/true);

            element expected_point = points[1];
            expected_point = expected_point.normalize();

            fq result_x(result_point.x.get_value().lo);
            fq result_y(result_point.y.get_value().lo);

            EXPECT_EQ(result_x, expected_point.x);
            EXPECT_EQ(result_y, expected_point.y);

            EXPECT_CIRCUIT_CORRECTNESS(builder);
        }
    }

    static void test_chain_add()
    {
        Builder builder = Builder();
        size_t num_repetitions = 10;
        for (size_t i = 0; i < num_repetitions; ++i) {
            affine_element input_a(element::random_element());
            affine_element input_b(element::random_element());
            affine_element input_c(element::random_element());

            element_ct a = element_ct::from_witness(&builder, input_a);
            element_ct b = element_ct::from_witness(&builder, input_b);
            element_ct c = element_ct::from_witness(&builder, input_c);

            auto acc = element_ct::chain_add_start(a, b);
            auto acc_out = element_ct::chain_add(c, acc);

            auto lambda_prev = (input_b.y - input_a.y) / (input_b.x - input_a.x);
            auto x3_prev = lambda_prev * lambda_prev - input_b.x - input_a.x;
            auto y3_prev = lambda_prev * (input_a.x - x3_prev) - input_a.y;
            auto lambda = (y3_prev - input_c.y) / (x3_prev - input_c.x);
            auto x3 = lambda * lambda - x3_prev - input_c.x;

            uint256_t x3_u256 = acc_out.x3_prev.get_value().lo;
            uint256_t lambda_u256 = acc_out.lambda_prev.get_value().lo;

            fq x3_result(x3_u256);
            fq lambda_result(lambda_u256);

            EXPECT_EQ(x3_result, x3);
            EXPECT_EQ(lambda_result, lambda);
        }

        EXPECT_CIRCUIT_CORRECTNESS(builder);
    }

    static void test_multiple_montgomery_ladder()
    {
        Builder builder = Builder();
        size_t num_repetitions = 10;
        for (size_t i = 0; i < num_repetitions; ++i) {
            affine_element acc_small(element::random_element());
            element_ct acc_big = element_ct::from_witness(&builder, acc_small);

            std::vector<typename element_ct::chain_add_accumulator> to_add;
            for (size_t j = 0; j < i; ++j) {
                affine_element add_1_small_0(element::random_element());
                element_ct add_1_big_0 = element_ct::from_witness(&builder, add_1_small_0);
                affine_element add_2_small_0(element::random_element());
                element_ct add_2_big_0 = element_ct::from_witness(&builder, add_2_small_0);
                typename element_ct::chain_add_accumulator add_1 =
                    element_ct::chain_add_start(add_1_big_0, add_2_big_0);
                to_add.emplace_back(add_1);
            }
            acc_big.multiple_montgomery_ladder(to_add);
        }

        EXPECT_CIRCUIT_CORRECTNESS(builder);
    }

    static void test_compute_naf()
    {
        Builder builder = Builder();
        size_t num_repetitions(32);
        for (size_t i = 0; i < num_repetitions; i++) {
            fr scalar_val = fr::random_element();
            scalar_ct scalar = scalar_ct::from_witness(&builder, scalar_val);
            auto naf = element_ct::compute_naf(scalar);
            // scalar = -naf[254] + \sum_{i=0}^{253}(1-2*naf[i]) 2^{253-i}
            fr reconstructed_val(0);
            for (size_t i = 0; i < 254; i++) {
                reconstructed_val += (fr(1) - fr(2) * fr(naf[i].witness_bool)) * fr(uint256_t(1) << (253 - i));
            };
            reconstructed_val -= fr(naf[254].witness_bool);
            EXPECT_EQ(scalar_val, reconstructed_val);
        }
        EXPECT_CIRCUIT_CORRECTNESS(builder);
    }

    static void test_compute_wnaf()
    {
        Builder builder = Builder();

        fr scalar_val = fr::random_element();
        scalar_ct scalar = scalar_ct::from_witness(&builder, scalar_val);
        element_ct::compute_wnaf(scalar);

        EXPECT_CIRCUIT_CORRECTNESS(builder);
    }

    static void test_wnaf_batch_mul()
    {
        Builder builder;
        size_t num_repetitions = 1;
        for (size_t i = 0; i < num_repetitions; ++i) {
            affine_element input(element::random_element());
            fr scalar(fr::random_element());
            if ((uint256_t(scalar).get_bit(0) & 1) == 1) {
                scalar -= fr(1); // make sure to add skew
            }
            element_ct P = element_ct::from_witness(&builder, input);
            scalar_ct x = scalar_ct::from_witness(&builder, scalar);

            std::cerr << "gates before mul " << builder.get_num_gates() << std::endl;
            element_ct c = element_ct::wnaf_batch_mul({ P }, { x });
            std::cerr << "builder aftr mul " << builder.get_num_gates() << std::endl;
            affine_element c_expected(element(input) * scalar);

            fq c_x_result(c.x.get_value().lo);
            fq c_y_result(c.y.get_value().lo);

            EXPECT_EQ(c_x_result, c_expected.x);
            EXPECT_EQ(c_y_result, c_expected.y);
        }

        EXPECT_CIRCUIT_CORRECTNESS(builder);
    }

    static void test_wnaf_batch_mul_edge_cases()
    {
        {
            // batch P + P = 2P
            std::vector<affine_element> points;
            points.push_back(affine_element::one());
            points.push_back(affine_element::one());
            std::vector<fr> scalars;
            scalars.push_back(1);
            scalars.push_back(1);

            Builder builder;
            ASSERT(points.size() == scalars.size());
            const size_t num_points = points.size();

            std::vector<element_ct> circuit_points;
            std::vector<scalar_ct> circuit_scalars;
            for (size_t i = 0; i < num_points; ++i) {
                circuit_points.push_back(element_ct::from_witness(&builder, points[i]));
                circuit_scalars.push_back(scalar_ct::from_witness(&builder, scalars[i]));
            }
            element_ct result_point = element_ct::wnaf_batch_mul(circuit_points, circuit_scalars);

            element expected_point = points[0] + points[1];
            expected_point = expected_point.normalize();

            fq result_x(result_point.x.get_value().lo);
            fq result_y(result_point.y.get_value().lo);

            EXPECT_EQ(result_x, expected_point.x);
            EXPECT_EQ(result_y, expected_point.y);

            EXPECT_CIRCUIT_CORRECTNESS(builder);
        }
        {
            // batch oo + P = P
            std::vector<affine_element> points;
            points.push_back(affine_element::infinity());
            points.push_back(affine_element(element::random_element()));
            std::vector<fr> scalars;
            scalars.push_back(1);
            scalars.push_back(1);

            Builder builder;
            ASSERT(points.size() == scalars.size());
            const size_t num_points = points.size();

            std::vector<element_ct> circuit_points;
            std::vector<scalar_ct> circuit_scalars;
            for (size_t i = 0; i < num_points; ++i) {
                circuit_points.push_back(element_ct::from_witness(&builder, points[i]));
                circuit_scalars.push_back(scalar_ct::from_witness(&builder, scalars[i]));
            }
            element_ct result_point = element_ct::wnaf_batch_mul(circuit_points, circuit_scalars);

            element expected_point = points[1];
            expected_point = expected_point.normalize();

            fq result_x(result_point.x.get_value().lo);
            fq result_y(result_point.y.get_value().lo);

            EXPECT_EQ(result_x, expected_point.x);
            EXPECT_EQ(result_y, expected_point.y);

            EXPECT_CIRCUIT_CORRECTNESS(builder);
        }
        {
            // batch 0 * P1 + P2 = P2
            std::vector<affine_element> points;
            points.push_back(affine_element(element::random_element()));
            points.push_back(affine_element(element::random_element()));
            std::vector<fr> scalars;
            scalars.push_back(0);
            scalars.push_back(1);

            Builder builder;
            ASSERT(points.size() == scalars.size());
            const size_t num_points = points.size();

            std::vector<element_ct> circuit_points;
            std::vector<scalar_ct> circuit_scalars;
            for (size_t i = 0; i < num_points; ++i) {
                circuit_points.push_back(element_ct::from_witness(&builder, points[i]));
                circuit_scalars.push_back(scalar_ct::from_witness(&builder, scalars[i]));
            }

            element_ct result_point = element_ct::wnaf_batch_mul(circuit_points, circuit_scalars);

            element expected_point = points[1];
            expected_point = expected_point.normalize();

            fq result_x(result_point.x.get_value().lo);
            fq result_y(result_point.y.get_value().lo);

            EXPECT_EQ(result_x, expected_point.x);
            EXPECT_EQ(result_y, expected_point.y);

            EXPECT_CIRCUIT_CORRECTNESS(builder);
        }
    }

    static void test_batch_mul_short_scalars()
    {
        const size_t num_points = 11;
        Builder builder;
        std::vector<affine_element> points;
        std::vector<fr> scalars;
        for (size_t i = 0; i < num_points; ++i) {
            points.push_back(affine_element(element::random_element()));
            uint256_t scalar_raw = fr::random_element();
            scalar_raw.data[2] = 0ULL;
            scalar_raw.data[3] = 0ULL;
            scalars.push_back(fr(scalar_raw));
        }
        std::vector<element_ct> circuit_points;
        std::vector<scalar_ct> circuit_scalars;
        for (size_t i = 0; i < num_points; ++i) {
            circuit_points.push_back(element_ct::from_witness(&builder, points[i]));
            circuit_scalars.push_back(scalar_ct::from_witness(&builder, scalars[i]));
        }

        element_ct result_point = element_ct::batch_mul(circuit_points, circuit_scalars, 128);

        element expected_point = g1::one;
        expected_point.self_set_infinity();
        for (size_t i = 0; i < num_points; ++i) {
            expected_point += (element(points[i]) * scalars[i]);
        }

        expected_point = expected_point.normalize();
        fq result_x(result_point.x.get_value().lo);
        fq result_y(result_point.y.get_value().lo);

        EXPECT_EQ(result_x, expected_point.x);
        EXPECT_EQ(result_y, expected_point.y);

        EXPECT_CIRCUIT_CORRECTNESS(builder);
    }

    static void test_wnaf_batch_mul_128_bit()
    {
        Builder builder = Builder();
        size_t num_repetitions = 1;
        for (size_t i = 0; i < num_repetitions; ++i) {
            affine_element input(element::random_element());
            uint256_t scalar_u256(0, 0, 0, 0);
            scalar_u256.data[0] = engine.get_random_uint64();
            scalar_u256.data[1] = engine.get_random_uint64();
            fr scalar(scalar_u256);
            if ((uint256_t(scalar).get_bit(0) & 1) == 1) {
                scalar -= fr(1); // make sure to add skew
            }
            element_ct P = element_ct::from_witness(&builder, input);
            scalar_ct x = scalar_ct::from_witness(&builder, scalar);

            std::cerr << "gates before mul " << builder.get_num_gates() << std::endl;
            // Note: need >136 bits to complete this when working over bigfield
            element_ct c = element_ct::template wnaf_batch_mul<128>({ P }, { x });
            std::cerr << "builder aftr mul " << builder.get_num_gates() << std::endl;
            affine_element c_expected(element(input) * scalar);

            fq c_x_result(c.x.get_value().lo);
            fq c_y_result(c.y.get_value().lo);

            EXPECT_EQ(c_x_result, c_expected.x);
            EXPECT_EQ(c_y_result, c_expected.y);
        }

        EXPECT_CIRCUIT_CORRECTNESS(builder);
    }

    static void test_wnaf_batch_4()
    {
        Builder builder = Builder();
        size_t num_repetitions = 1;
        for (size_t i = 0; i < num_repetitions; ++i) {
            const auto get_128_bit_scalar = []() {
                uint256_t scalar_u256(0, 0, 0, 0);
                scalar_u256.data[0] = engine.get_random_uint64();
                scalar_u256.data[1] = engine.get_random_uint64();
                fr scalar(scalar_u256);
                return scalar;
            };
            affine_element input1(element::random_element());
            affine_element input2(element::random_element());
            affine_element input3(element::random_element());
            affine_element input4(element::random_element());

            element_ct P1 = element_ct::from_witness(&builder, input1);
            element_ct P2 = element_ct::from_witness(&builder, input2);
            element_ct P3 = element_ct::from_witness(&builder, input3);
            element_ct P4 = element_ct::from_witness(&builder, input4);

            fr scalar1 = get_128_bit_scalar();
            fr scalar2 = get_128_bit_scalar();
            fr scalar3 = get_128_bit_scalar();
            fr scalar4 = get_128_bit_scalar();
            scalar_ct x1 = scalar_ct::from_witness(&builder, scalar1);
            scalar_ct x2 = scalar_ct::from_witness(&builder, scalar2);
            scalar_ct x3 = scalar_ct::from_witness(&builder, scalar3);
            scalar_ct x4 = scalar_ct::from_witness(&builder, scalar4);

            std::cerr << "gates before mul " << builder.get_num_gates() << std::endl;
            element_ct c = element_ct::batch_mul({ P1, P2, P3, P4 }, { x1, x2, x3, x4 }, 128);
            std::cerr << "builder aftr mul " << builder.get_num_gates() << std::endl;

            element out = input1 * scalar1;
            out += (input2 * scalar2);
            out += (input3 * scalar3);
            out += (input4 * scalar4);
            affine_element c_expected(out);

            fq c_x_result(c.x.get_value().lo);
            fq c_y_result(c.y.get_value().lo);

            EXPECT_EQ(c_x_result, c_expected.x);
            EXPECT_EQ(c_y_result, c_expected.y);
        }

        EXPECT_CIRCUIT_CORRECTNESS(builder);
    }

    static void test_bn254_endo_batch_mul()
    {
        const size_t num_big_points = 2;
        const size_t num_small_points = 1;
        Builder builder;
        std::vector<affine_element> big_points;
        std::vector<fr> big_scalars;
        std::vector<affine_element> small_points;
        std::vector<fr> small_scalars;

        for (size_t i = 0; i < num_big_points; ++i) {
            big_points.push_back(affine_element(element::random_element()));
            big_scalars.push_back(fr::random_element());
        }
        for (size_t i = 0; i < num_small_points; ++i) {
            small_points.push_back(affine_element(element::random_element()));
            uint256_t scalar_raw = fr::random_element();
            scalar_raw.data[2] = 0ULL;
            scalar_raw.data[3] = 0ULL;
            small_scalars.push_back(fr(scalar_raw));
        }

        std::vector<element_ct> big_circuit_points;
        std::vector<scalar_ct> big_circuit_scalars;
        std::vector<element_ct> small_circuit_points;
        std::vector<scalar_ct> small_circuit_scalars;
        for (size_t i = 0; i < num_big_points; ++i) {
            big_circuit_points.push_back(element_ct::from_witness(&builder, big_points[i]));
            big_circuit_scalars.push_back(scalar_ct::from_witness(&builder, big_scalars[i]));
        }
        for (size_t i = 0; i < num_small_points; ++i) {
            small_circuit_points.push_back(element_ct::from_witness(&builder, small_points[i]));
            small_circuit_scalars.push_back(scalar_ct::from_witness(&builder, small_scalars[i]));
        }

        element_ct result_point = element_ct::bn254_endo_batch_mul(
            big_circuit_points, big_circuit_scalars, small_circuit_points, small_circuit_scalars, 128);

        element expected_point = g1::one;
        expected_point.self_set_infinity();
        for (size_t i = 0; i < num_big_points; ++i) {
            expected_point += (element(big_points[i]) * big_scalars[i]);
        }
        for (size_t i = 0; i < num_small_points; ++i) {
            expected_point += (element(small_points[i]) * small_scalars[i]);
        }

        expected_point = expected_point.normalize();
        fq result_x(result_point.x.get_value().lo);
        fq result_y(result_point.y.get_value().lo);

        EXPECT_EQ(result_x, expected_point.x);
        EXPECT_EQ(result_y, expected_point.y);

        EXPECT_CIRCUIT_CORRECTNESS(builder);
    }

    static void test_mixed_mul_bn254_endo()
    {
        Builder builder;
        size_t num_repetitions = 1;

        const auto get_small_scalar = []() {
            fr t1 = fr::random_element();
            t1 = t1.from_montgomery_form();
            t1.data[2] = 0;
            t1.data[3] = 0;
            return t1.to_montgomery_form();
        };
        for (size_t i = 0; i < num_repetitions; ++i) {
            std::vector<element_ct> small_points(25);
            std::vector<element_ct> big_points(5);
            std::vector<element_ct> double_points(11);
            std::vector<scalar_ct> small_scalars(25);
            std::vector<scalar_ct> big_scalars(5);
            std::vector<scalar_ct> double_scalars(11);

            std::vector<affine_element> small_points_w(25);
            std::vector<affine_element> big_points_w(5);
            std::vector<affine_element> double_points_w(11);
            std::vector<fr> small_scalars_w(25);
            std::vector<fr> big_scalars_w(5);
            std::vector<fr> double_scalars_w(11);

            for (size_t i = 0; i < 25; ++i) {
                small_points_w[i] = affine_element(element::random_element());
                small_scalars_w[i] = get_small_scalar();
                small_points[i] = element_ct::from_witness(&builder, small_points_w[i]);
                small_scalars[i] = scalar_ct::from_witness(&builder, small_scalars_w[i]);
            }
            for (size_t i = 0; i < 5; ++i) {
                big_points_w[i] = affine_element(element::random_element());
                big_scalars_w[i] = fr::random_element();
                big_points[i] = element_ct::from_witness(&builder, big_points_w[i]);
                big_scalars[i] = scalar_ct::from_witness(&builder, big_scalars_w[i]);
            }
            for (size_t i = 0; i < 11; ++i) {
                double_points_w[i] = affine_element(element::random_element());
                double_scalars_w[i] = get_small_scalar();
                double_points[i] = element_ct::from_witness(&builder, double_points_w[i]);
                double_scalars[i] = scalar_ct::from_witness(&builder, double_scalars_w[i]);
            }

            fr omega = get_small_scalar();

            const auto double_opening_result = element_ct::batch_mul(double_points, double_scalars, 128);
            small_points.push_back(double_opening_result);
            small_scalars.push_back(scalar_ct::from_witness(&builder, omega));

            auto opening_result =
                element_ct::bn254_endo_batch_mul(big_points, big_scalars, small_points, small_scalars, 128);

            opening_result = opening_result + double_opening_result;
            opening_result = opening_result.normalize();

            element expected = g1::one;
            expected.self_set_infinity();
            for (size_t i = 0; i < 11; ++i) {
                expected += (double_points_w[i] * double_scalars_w[i]);
            }
            expected *= (omega + 1);
            for (size_t i = 0; i < 25; ++i) {
                expected += (small_points_w[i] * small_scalars_w[i]);
            }
            for (size_t i = 0; i < 5; ++i) {
                expected += (big_points_w[i] * big_scalars_w[i]);
            }
            expected = expected.normalize();

            fq result_x(opening_result.x.get_value().lo);
            fq result_y(opening_result.y.get_value().lo);

            EXPECT_EQ(result_x, expected.x);
            EXPECT_EQ(result_y, expected.y);
        }

        EXPECT_CIRCUIT_CORRECTNESS(builder);
    };

    static void test_wnaf_secp256k1()
    {
        Builder builder = Builder();
        size_t num_repetitions = 1;
        for (size_t i = 0; i < num_repetitions; ++i) {
            fr scalar_a(fr::random_element());
            if ((uint256_t(scalar_a).get_bit(0) & 1) == 1) {
                scalar_a -= fr(1); // skew bit is 1
            }
            scalar_ct x_a = scalar_ct::from_witness(&builder, scalar_a);
            element_ct::template compute_secp256k1_endo_wnaf<4, 0, 3>(x_a);
            element_ct::template compute_secp256k1_endo_wnaf<4, 1, 2>(x_a);
            element_ct::template compute_secp256k1_endo_wnaf<4, 2, 1>(x_a);
            element_ct::template compute_secp256k1_endo_wnaf<4, 3, 0>(x_a);
        }

        EXPECT_CIRCUIT_CORRECTNESS(builder);
    }

    static void test_wnaf_8bit_secp256k1()
    {
        Builder builder = Builder();
        size_t num_repetitions = 1;
        for (size_t i = 0; i < num_repetitions; ++i) {
            fr scalar_a(fr::random_element());
            if ((uint256_t(scalar_a).get_bit(0) & 1) == 1) {
                scalar_a -= fr(1); // skew bit is 1
            }
            scalar_ct x_a = scalar_ct::from_witness(&builder, scalar_a);
            element_ct::template compute_secp256k1_endo_wnaf<8, 0, 3>(x_a);
            element_ct::template compute_secp256k1_endo_wnaf<8, 1, 2>(x_a);
            element_ct::template compute_secp256k1_endo_wnaf<8, 2, 1>(x_a);
            element_ct::template compute_secp256k1_endo_wnaf<8, 3, 0>(x_a);
        }

        EXPECT_CIRCUIT_CORRECTNESS(builder);
    }

    static void test_ecdsa_mul_secp256k1()
    {
        Builder builder = Builder();
        size_t num_repetitions = 1;
        for (size_t i = 0; i < num_repetitions; ++i) {
            fr scalar_a(fr::random_element());
            fr scalar_b(fr::random_element());
            fr scalar_c(fr::random_element());
            if ((uint256_t(scalar_a).get_bit(0) & 1) == 1) {
                scalar_a -= fr(1); // skew bit is 1
            }
            element_ct P_a = element_ct::from_witness(&builder, g1::one * scalar_c);
            scalar_ct u1 = scalar_ct::from_witness(&builder, scalar_a);
            scalar_ct u2 = scalar_ct::from_witness(&builder, scalar_b);

            fr alo;
            fr ahi;
            fr blo;
            fr bhi;

            fr::split_into_endomorphism_scalars(scalar_a.from_montgomery_form(), alo, ahi);
            fr::split_into_endomorphism_scalars(scalar_b.from_montgomery_form(), blo, bhi);

            auto output = element_ct::secp256k1_ecdsa_mul(P_a, u1, u2);

            auto expected = affine_element(g1::one * (scalar_c * scalar_b) + g1::one * scalar_a);
            EXPECT_EQ(output.x.get_value().lo, uint256_t(expected.x));
            EXPECT_EQ(output.y.get_value().lo, uint256_t(expected.y));
        }

        EXPECT_CIRCUIT_CORRECTNESS(builder);
    }
};

enum UseBigfield { No, Yes };
using TestTypes = testing::Types<TestType<stdlib::bn254<bb::StandardCircuitBuilder>, UseBigfield::No>,
                                 TestType<stdlib::bn254<bb::UltraCircuitBuilder>, UseBigfield::Yes>,
                                 TestType<stdlib::bn254<bb::MegaCircuitBuilder>, UseBigfield::No>,
                                 TestType<stdlib::bn254<bb::CircuitSimulatorBN254>, UseBigfield::No>>;

TYPED_TEST_SUITE(stdlib_biggroup, TestTypes);

template <typename T>
concept HasGoblinBuilder = IsMegaBuilder<typename T::Curve::Builder>;

TYPED_TEST(stdlib_biggroup, add)
{

    TestFixture::test_add();
}
TYPED_TEST(stdlib_biggroup, add_points_at_infinity)
{
    TestFixture::test_add_points_at_infinity();
}
TYPED_TEST(stdlib_biggroup, standard_form_of_point_at_infinity)
{
    TestFixture::test_standard_form_of_point_at_infinity();
}
TYPED_TEST(stdlib_biggroup, sub)
{
    TestFixture::test_sub();
}
TYPED_TEST(stdlib_biggroup, sub_points_at_infinity)
{

    TestFixture::test_sub_points_at_infinity();
}
TYPED_TEST(stdlib_biggroup, dbl)
{
    TestFixture::test_dbl();
}
TYPED_TEST(stdlib_biggroup, montgomery_ladder)
{
    if constexpr (HasGoblinBuilder<TypeParam>) {
        GTEST_SKIP() << "https://github.com/AztecProtocol/barretenberg/issues/707";
    } else {
        TestFixture::test_montgomery_ladder();
    };
}
HEAVY_TYPED_TEST(stdlib_biggroup, mul)
{
    TestFixture::test_mul();
}
HEAVY_TYPED_TEST(stdlib_biggroup, twin_mul)
{
    if constexpr (HasGoblinBuilder<TypeParam>) {
        GTEST_SKIP() << "https://github.com/AztecProtocol/barretenberg/issues/707";
    } else {
        TestFixture::test_twin_mul();
    };
}
HEAVY_TYPED_TEST(stdlib_biggroup, triple_mul)
{
    if constexpr (HasGoblinBuilder<TypeParam>) {
        GTEST_SKIP() << "https://github.com/AztecProtocol/barretenberg/issues/707";
    } else {
        TestFixture::test_triple_mul();
    };
}
HEAVY_TYPED_TEST(stdlib_biggroup, quad_mul)
{
    if constexpr (HasGoblinBuilder<TypeParam>) {
        GTEST_SKIP() << "https://github.com/AztecProtocol/barretenberg/issues/707";
    } else {
        TestFixture::test_quad_mul();
    };
}
HEAVY_TYPED_TEST(stdlib_biggroup, one)
{
    TestFixture::test_one();
}
HEAVY_TYPED_TEST(stdlib_biggroup, batch_mul)
{
    TestFixture::test_batch_mul();
}

HEAVY_TYPED_TEST(stdlib_biggroup, batch_mul_edgecase_equivalence)
{
    if constexpr (HasGoblinBuilder<TypeParam>) {
        GTEST_SKIP();
    } else {
        TestFixture::test_batch_mul_edgecase_equivalence();
    }
}
HEAVY_TYPED_TEST(stdlib_biggroup, batch_mul_edge_case_set1)
{
    TestFixture::test_batch_mul_edge_case_set1();
}

HEAVY_TYPED_TEST(stdlib_biggroup, batch_mul_edge_case_set2)
{
    TestFixture::test_batch_mul_edge_case_set2();
}
HEAVY_TYPED_TEST(stdlib_biggroup, chain_add)
{

    if constexpr (HasGoblinBuilder<TypeParam>) {
        GTEST_SKIP() << "https://github.com/AztecProtocol/barretenberg/issues/707";
    } else {
        TestFixture::test_chain_add();
    };
}
HEAVY_TYPED_TEST(stdlib_biggroup, multiple_montgomery_ladder)
{

    if constexpr (HasGoblinBuilder<TypeParam>) {
        GTEST_SKIP() << "https://github.com/AztecProtocol/barretenberg/issues/707";
    } else {
        TestFixture::test_multiple_montgomery_ladder();
    };
}

HEAVY_TYPED_TEST(stdlib_biggroup, compute_naf)
{
    // ULTRATODO: make this work for secp curves
    if constexpr (TypeParam::Curve::type == CurveType::BN254) {
        size_t num_repetitions = 1;
        for (size_t i = 0; i < num_repetitions; i++) {
            TestFixture::test_compute_naf();
        }
    } else {
        GTEST_SKIP();
    }
}

/* These tests only work for Ultra Circuit Constructor */
HEAVY_TYPED_TEST(stdlib_biggroup, wnaf_batch_mul)
{
    if constexpr (HasPlookup<typename TypeParam::Curve::Builder>) {
        if constexpr (HasGoblinBuilder<TypeParam>) {
            GTEST_SKIP() << "https://github.com/AztecProtocol/barretenberg/issues/707";
        } else {
            TestFixture::test_compute_wnaf();
        };
    } else {
        GTEST_SKIP();
    }
}

/* These tests only work for Ultra Circuit Constructor */
HEAVY_TYPED_TEST(stdlib_biggroup, wnaf_batch_mul_edge_cases)
{
    if constexpr (HasPlookup<typename TypeParam::Curve::Builder>) {
        if constexpr (HasGoblinBuilder<TypeParam>) {
            GTEST_SKIP() << "https://github.com/AztecProtocol/barretenberg/issues/707";
        } else {
            TestFixture::test_compute_wnaf();
        };
    } else {
        GTEST_SKIP();
    }
}

/* the following test was only developed as a test of Ultra Circuit Constructor. It fails for Standard in the
   case where Fr is a bigfield. */
HEAVY_TYPED_TEST(stdlib_biggroup, compute_wnaf)
{
    if constexpr (!HasPlookup<typename TypeParam::Curve::Builder> && TypeParam::use_bigfield) {
        GTEST_SKIP();
    } else {
        TestFixture::test_compute_wnaf();
    }
}

/* batch_mul with specified value of max_num_bits does not work for a biggroup formed over a big scalar field.
   We skip such cases in the next group of tests. */
HEAVY_TYPED_TEST(stdlib_biggroup, batch_mul_short_scalars)
{
    if constexpr (TypeParam::use_bigfield) {
        GTEST_SKIP();
    } else {
        if constexpr (HasGoblinBuilder<TypeParam>) {
            GTEST_SKIP() << "https://github.com/AztecProtocol/barretenberg/issues/707";
        } else {
            TestFixture::test_batch_mul_short_scalars();
        };
    }
}
HEAVY_TYPED_TEST(stdlib_biggroup, wnaf_batch_mul_128_bit)
{
    if constexpr (TypeParam::use_bigfield) {
        GTEST_SKIP();
    } else {
        if constexpr (HasGoblinBuilder<TypeParam>) {
            GTEST_SKIP() << "https://github.com/AztecProtocol/barretenberg/issues/707";
        } else {
            TestFixture::test_wnaf_batch_mul_128_bit();
        };
    }
}
HEAVY_TYPED_TEST(stdlib_biggroup, wnaf_batch_4)
{
    if constexpr (TypeParam::use_bigfield) {
        GTEST_SKIP();
    } else {
        TestFixture::test_wnaf_batch_4();
    }
}

/* The following tests are specific to BN254 and don't work when Fr is a bigfield */
HEAVY_TYPED_TEST(stdlib_biggroup, bn254_endo_batch_mul)
{
    if constexpr (TypeParam::Curve::type == CurveType::BN254 && !TypeParam::use_bigfield) {
        if constexpr (HasGoblinBuilder<TypeParam>) {
            GTEST_SKIP() << "https://github.com/AztecProtocol/barretenberg/issues/707";
        } else {
            TestFixture::test_bn254_endo_batch_mul();
        };
    } else {
        GTEST_SKIP();
    }
}
HEAVY_TYPED_TEST(stdlib_biggroup, mixed_mul_bn254_endo)
{
    if constexpr (TypeParam::Curve::type == CurveType::BN254 && !TypeParam::use_bigfield) {
        if constexpr (HasGoblinBuilder<TypeParam>) {
            GTEST_SKIP() << "https://github.com/AztecProtocol/barretenberg/issues/707";
        } else {
            TestFixture::test_mixed_mul_bn254_endo();
        };
    } else {
        GTEST_SKIP();
    }
}

/* The following tests are specific to SECP256k1 */
HEAVY_TYPED_TEST(stdlib_biggroup, wnaf_secp256k1)
{
    if constexpr (TypeParam::Curve::type == CurveType::SECP256K1) {
        TestFixture::test_wnaf_secp256k1();
    } else {
        GTEST_SKIP();
    }
}
HEAVY_TYPED_TEST(stdlib_biggroup, wnaf_8bit_secp256k1)
{
    if constexpr (TypeParam::Curve::type == CurveType::SECP256K1) {
        TestFixture::test_wnaf_8bit_secp256k1();
    } else {
        GTEST_SKIP();
    }
}
HEAVY_TYPED_TEST(stdlib_biggroup, ecdsa_mul_secp256k1)
{
    if constexpr (TypeParam::Curve::type == CurveType::SECP256K1) {
        TestFixture::test_ecdsa_mul_secp256k1();
    } else {
        GTEST_SKIP();
    }
}<|MERGE_RESOLUTION|>--- conflicted
+++ resolved
@@ -443,13 +443,8 @@
 
     static void test_batch_mul()
     {
-<<<<<<< HEAD
-        // WORKTODO: issue that this test will fail with num_points is 1 (and this case gets hit sometimes when handling
-        // points at infinity).
-=======
         // TODO(https://github.com/AztecProtocol/barretenberg/issues/1043): this test will fail with num_points is 1
         // (and this case gets hit sometimes when handling points at infinity).
->>>>>>> 17c8d3a0
         const size_t num_points = 5;
         Builder builder;
         std::vector<affine_element> points;
