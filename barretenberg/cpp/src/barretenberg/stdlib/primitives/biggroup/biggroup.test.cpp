--- conflicted
+++ resolved
@@ -819,15 +819,10 @@
 };
 
 enum UseBigfield { No, Yes };
-<<<<<<< HEAD
-using TestTypes = testing::Types<TestType<stdlib::bn254<proof_system::CircuitSimulatorBN254>, UseBigfield::No>,
-                                 TestType<stdlib::bn254<proof_system::StandardCircuitBuilder>, UseBigfield::No>,
-                                 TestType<stdlib::bn254<proof_system::UltraCircuitBuilder>, UseBigfield::No>>;
-=======
 using TestTypes = testing::Types<TestType<stdlib::bn254<bb::StandardCircuitBuilder>, UseBigfield::No>,
                                  TestType<stdlib::bn254<bb::UltraCircuitBuilder>, UseBigfield::Yes>,
-                                 TestType<stdlib::bn254<bb::GoblinUltraCircuitBuilder>, UseBigfield::No>>;
->>>>>>> f8495758
+                                 TestType<stdlib::bn254<bb::GoblinUltraCircuitBuilder>, UseBigfield::No>,
+                                 TestType<stdlib::bn254<bb::CircuitSimulatorBN254>, UseBigfield::No>>;
 
 TYPED_TEST_SUITE(stdlib_biggroup, TestTypes);
 
@@ -937,12 +932,7 @@
     }
 }
 
-<<<<<<< HEAD
-/* the following test was only developed as a test of Ultra Circuit Constructor. It fails for Turbo and Standard in
-the
-=======
 /* the following test was only developed as a test of Ultra Circuit Constructor. It fails for Standard in the
->>>>>>> f8495758
    case where Fr is a bigfield. */
 HEAVY_TYPED_TEST(stdlib_biggroup, compute_wnaf)
 {
