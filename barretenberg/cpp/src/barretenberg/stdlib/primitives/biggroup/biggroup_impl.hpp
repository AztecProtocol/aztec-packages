--- conflicted
+++ resolved
@@ -621,8 +621,7 @@
                                                        const std::vector<Fr>& scalars,
                                                        const size_t max_num_bits)
 {
-<<<<<<< HEAD
-    if constexpr (IsSimulator<C> && std::same_as<G, barretenberg::g1>) {
+    if constexpr (IsSimulator<C>) {
         // TODO(https://github.com/AztecProtocol/barretenberg/issues/663)
         auto context = points[0].get_context();
         using element_t = typename G::element;
@@ -633,55 +632,54 @@
         }
         result = result.normalize();
         return from_witness(context, result);
-    } else if constexpr (use_goblin) {
-=======
-    // Perform goblinized batched mul if available; supported only for BN254
-    if constexpr (IsGoblinBuilder<C> && std::same_as<G, bb::g1>) {
->>>>>>> f8495758
-        return goblin_batch_mul(points, scalars);
     } else {
-
-        const size_t num_points = points.size();
-        ASSERT(scalars.size() == num_points);
-        batch_lookup_table point_table(points);
-        const size_t num_rounds = (max_num_bits == 0) ? Fr::modulus.get_msb() + 1 : max_num_bits;
-
-        std::vector<std::vector<bool_t<C>>> naf_entries;
-        for (size_t i = 0; i < num_points; ++i) {
-            naf_entries.emplace_back(compute_naf(scalars[i], max_num_bits));
+        // Perform goblinized batched mul if available; supported only for BN254
+        if constexpr (IsGoblinBuilder<C> && std::same_as<G, bb::g1>) {
+            return goblin_batch_mul(points, scalars);
+        } else {
+
+            const size_t num_points = points.size();
+            ASSERT(scalars.size() == num_points);
+            batch_lookup_table point_table(points);
+            const size_t num_rounds = (max_num_bits == 0) ? Fr::modulus.get_msb() + 1 : max_num_bits;
+
+            std::vector<std::vector<bool_t<C>>> naf_entries;
+            for (size_t i = 0; i < num_points; ++i) {
+                naf_entries.emplace_back(compute_naf(scalars[i], max_num_bits));
+            }
+            const auto offset_generators = compute_offset_generators(num_rounds);
+            element accumulator = element::chain_add_end(
+                element::chain_add(offset_generators.first, point_table.get_chain_initial_entry()));
+
+            constexpr size_t num_rounds_per_iteration = 4;
+            size_t num_iterations = num_rounds / num_rounds_per_iteration;
+            num_iterations += ((num_iterations * num_rounds_per_iteration) == num_rounds) ? 0 : 1;
+            const size_t num_rounds_per_final_iteration =
+                (num_rounds - 1) - ((num_iterations - 1) * num_rounds_per_iteration);
+            for (size_t i = 0; i < num_iterations; ++i) {
+
+                std::vector<bool_t<C>> nafs(num_points);
+                std::vector<element::chain_add_accumulator> to_add;
+                const size_t inner_num_rounds =
+                    (i != num_iterations - 1) ? num_rounds_per_iteration : num_rounds_per_final_iteration;
+                for (size_t j = 0; j < inner_num_rounds; ++j) {
+                    for (size_t k = 0; k < num_points; ++k) {
+                        nafs[k] = (naf_entries[k][i * num_rounds_per_iteration + j + 1]);
+                    }
+                    to_add.emplace_back(point_table.get_chain_add_accumulator(nafs));
+                }
+                accumulator = accumulator.multiple_montgomery_ladder(to_add);
+            }
+            for (size_t i = 0; i < num_points; ++i) {
+                element skew = accumulator - points[i];
+                Fq out_x = accumulator.x.conditional_select(skew.x, naf_entries[i][num_rounds]);
+                Fq out_y = accumulator.y.conditional_select(skew.y, naf_entries[i][num_rounds]);
+                accumulator = element(out_x, out_y);
+            }
+            accumulator = accumulator - offset_generators.second;
+
+            return accumulator;
         }
-        const auto offset_generators = compute_offset_generators(num_rounds);
-        element accumulator =
-            element::chain_add_end(element::chain_add(offset_generators.first, point_table.get_chain_initial_entry()));
-
-        constexpr size_t num_rounds_per_iteration = 4;
-        size_t num_iterations = num_rounds / num_rounds_per_iteration;
-        num_iterations += ((num_iterations * num_rounds_per_iteration) == num_rounds) ? 0 : 1;
-        const size_t num_rounds_per_final_iteration =
-            (num_rounds - 1) - ((num_iterations - 1) * num_rounds_per_iteration);
-        for (size_t i = 0; i < num_iterations; ++i) {
-
-            std::vector<bool_t<C>> nafs(num_points);
-            std::vector<element::chain_add_accumulator> to_add;
-            const size_t inner_num_rounds =
-                (i != num_iterations - 1) ? num_rounds_per_iteration : num_rounds_per_final_iteration;
-            for (size_t j = 0; j < inner_num_rounds; ++j) {
-                for (size_t k = 0; k < num_points; ++k) {
-                    nafs[k] = (naf_entries[k][i * num_rounds_per_iteration + j + 1]);
-                }
-                to_add.emplace_back(point_table.get_chain_add_accumulator(nafs));
-            }
-            accumulator = accumulator.multiple_montgomery_ladder(to_add);
-        }
-        for (size_t i = 0; i < num_points; ++i) {
-            element skew = accumulator - points[i];
-            Fq out_x = accumulator.x.conditional_select(skew.x, naf_entries[i][num_rounds]);
-            Fq out_y = accumulator.y.conditional_select(skew.y, naf_entries[i][num_rounds]);
-            accumulator = element(out_x, out_y);
-        }
-        accumulator = accumulator - offset_generators.second;
-
-        return accumulator;
     }
 }
 
