#pragma once

#include "../bit_array/bit_array.hpp"
#include "../circuit_builders/circuit_builders.hpp"

using namespace barretenberg;

namespace proof_system::plonk::stdlib {

template <typename C, class Fq, class Fr, class G>
element<C, Fq, Fr, G>::element()
    : x()
    , y()
{}

template <typename C, class Fq, class Fr, class G>
element<C, Fq, Fr, G>::element(const typename G::affine_element& input)
    : x(nullptr, input.x)
    , y(nullptr, input.y)
{}

template <typename C, class Fq, class Fr, class G>
element<C, Fq, Fr, G>::element(const Fq& x_in, const Fq& y_in)
    : x(x_in)
    , y(y_in)
{}

template <typename C, class Fq, class Fr, class G>
element<C, Fq, Fr, G>::element(const element& other)
    : x(other.x)
    , y(other.y)
{}

template <typename C, class Fq, class Fr, class G>
element<C, Fq, Fr, G>::element(element&& other)
    : x(other.x)
    , y(other.y)
{}

template <typename C, class Fq, class Fr, class G>
element<C, Fq, Fr, G>& element<C, Fq, Fr, G>::operator=(const element& other)
{
    x = other.x;
    y = other.y;
    return *this;
}

template <typename C, class Fq, class Fr, class G>
element<C, Fq, Fr, G>& element<C, Fq, Fr, G>::operator=(element&& other)
{
    x = other.x;
    y = other.y;
    return *this;
}

template <typename C, class Fq, class Fr, class G>
element<C, Fq, Fr, G> element<C, Fq, Fr, G>::operator+(const element& other) const
{
    if constexpr (IsGoblinBuilder<C> && std::same_as<G, barretenberg::g1>) {
        // TODO(https://github.com/AztecProtocol/barretenberg/issues/707) Optimize
        // Current gate count: 6398
        std::vector<element> points{ *this, other };
        std::vector<Fr> scalars{ 1, 1 };
        return goblin_batch_mul(points, scalars);
    }

    other.x.assert_is_not_equal(x);
    const Fq lambda = Fq::div_without_denominator_check({ other.y, -y }, (other.x - x));
    const Fq x3 = lambda.sqradd({ -other.x, -x });
    const Fq y3 = lambda.madd(x - x3, { -y });
    return element(x3, y3);
}

template <typename C, class Fq, class Fr, class G>
element<C, Fq, Fr, G> element<C, Fq, Fr, G>::operator-(const element& other) const
{
    if constexpr (IsGoblinBuilder<C> && std::same_as<G, barretenberg::g1>) {
        // TODO(https://github.com/AztecProtocol/barretenberg/issues/707) Optimize
        std::vector<element> points{ *this, other };
        std::vector<Fr> scalars{ 1, -Fr(1) };
        return goblin_batch_mul(points, scalars);
    }

    other.x.assert_is_not_equal(x);
    const Fq lambda = Fq::div_without_denominator_check({ other.y, y }, (other.x - x));
    const Fq x_3 = lambda.sqradd({ -other.x, -x });
    const Fq y_3 = lambda.madd(x_3 - x, { -y });

    return element(x_3, y_3);
}

/**
 * @brief Compute (*this) + other AND (*this) - other as a size-2 array
 *
 * @details We require this operation when computing biggroup lookup tables for
 *          multi-scalar-multiplication. This combined method reduces the number of
 *          field additions, field subtractions required (as well as 1 less assert_is_not_equal check)
 *
 * @tparam C
 * @tparam Fq
 * @tparam Fr
 * @tparam G
 * @param other
 * @return std::array<element<C, Fq, Fr, G>, 2>
 */
// TODO(https://github.com/AztecProtocol/barretenberg/issues/657): This function is untested
template <typename C, class Fq, class Fr, class G>
std::array<element<C, Fq, Fr, G>, 2> element<C, Fq, Fr, G>::add_sub(const element& other) const
{
    if constexpr (IsGoblinBuilder<C> && std::same_as<G, barretenberg::g1>) {
        return { *this + other, *this - other };
    }

    other.x.assert_is_not_equal(x);

    const Fq denominator = other.x - x;
    const Fq x2x1 = -(other.x + x);

    const Fq lambda1 = Fq::div_without_denominator_check({ other.y, -y }, denominator);
    const Fq x_3 = lambda1.sqradd({ x2x1 });
    const Fq y_3 = lambda1.madd(x - x_3, { -y });
    const Fq lambda2 = Fq::div_without_denominator_check({ -other.y, -y }, denominator);
    const Fq x_4 = lambda2.sqradd({ x2x1 });
    const Fq y_4 = lambda2.madd(x - x_4, { -y });

    return { element(x_3, y_3), element(x_4, y_4) };
}

template <typename C, class Fq, class Fr, class G> element<C, Fq, Fr, G> element<C, Fq, Fr, G>::dbl() const
{

    Fq two_x = x + x;
    if constexpr (G::has_a) {
        Fq a(get_context(), uint256_t(G::curve_a));
        Fq neg_lambda = Fq::msub_div({ x }, { (two_x + x) }, (y + y), { a });
        Fq x_3 = neg_lambda.sqradd({ -(two_x) });
        Fq y_3 = neg_lambda.madd(x_3 - x, { -y });
        return element(x_3, y_3);
    }
    Fq neg_lambda = Fq::msub_div({ x }, { (two_x + x) }, (y + y), {});
    Fq x_3 = neg_lambda.sqradd({ -(two_x) });
    Fq y_3 = neg_lambda.madd(x_3 - x, { -y });
    return element(x_3, y_3);
}

/**
 * Evaluate a chain addition!
 *
 * When adding a set of points P_1 + ... + P_N, we do not need to compute the y-coordinate of intermediate addition
 *terms.
 *
 * i.e. we substitute `acc.y` with `acc.y = acc.lambda_prev * (acc.x1_prev - acc.x) - acc.y1_prev`
 *
 * `lambda_prev, x1_prev, y1_prev` are the `lambda, x1, y1` terms from the previous addition operation.
 *
 * `chain_add` requires 1 less non-native field reduction than a regular add operation.
 **/

/**
 * begin a chain of additions
 * input points p1 p2
 * output accumulator = x3_prev (output x coordinate), x1_prev, y1_prev (p1), lambda_prev (y2 - y1) / (x2 - x1)
 **/
template <typename C, class Fq, class Fr, class G>
typename element<C, Fq, Fr, G>::chain_add_accumulator element<C, Fq, Fr, G>::chain_add_start(const element& p1,
                                                                                             const element& p2)
    requires(IsNotGoblinInefficiencyTrap<C, G>)
{
    chain_add_accumulator output;
    output.x1_prev = p1.x;
    output.y1_prev = p1.y;

    p1.x.assert_is_not_equal(p2.x);
    const Fq lambda = Fq::div_without_denominator_check({ p2.y, -p1.y }, (p2.x - p1.x));

    const Fq x3 = lambda.sqradd({ -p2.x, -p1.x });
    output.x3_prev = x3;
    output.lambda_prev = lambda;
    return output;
}

template <typename C, class Fq, class Fr, class G>
typename element<C, Fq, Fr, G>::chain_add_accumulator element<C, Fq, Fr, G>::chain_add(const element& p1,
                                                                                       const chain_add_accumulator& acc)
    requires(IsNotGoblinInefficiencyTrap<C, G>)
{
    // use `chain_add_start` to start an addition chain (i.e. if acc has a y-coordinate)
    if (acc.is_element) {
        return chain_add_start(p1, element(acc.x3_prev, acc.y3_prev));
    }
    // validate we can use incomplete addition formulae
    p1.x.assert_is_not_equal(acc.x3_prev);

    // lambda = (y2 - y1) / (x2 - x1)
    // but we don't have y2!
    // however, we do know that y2 = lambda_prev * (x1_prev - x2) - y1_prev
    // => lambda * (x2 - x1) = lambda_prev * (x1_prev - x2) - y1_prev - y1
    // => lambda * (x2 - x1) + lambda_prev * (x2 - x1_prev) + y1 + y1_pev = 0
    // => lambda = lambda_prev * (x1_prev - x2) - y1_prev - y1 / (x2 - x1)
    // => lambda = - (lambda_prev * (x2 - x1_prev) + y1_prev + y1) / (x2 - x1)

    /**
     *
     * We compute the following terms:
     *
     * lambda = acc.lambda_prev * (acc.x1_prev - acc.x) - acc.y1_prev - p1.y / acc.x - p1.x
     * x3 = lambda * lambda - acc.x - p1.x
     *
     * Requires only 2 non-native field reductions
     **/
    auto& x2 = acc.x3_prev;
    const auto lambda = Fq::msub_div({ acc.lambda_prev }, { (x2 - acc.x1_prev) }, (x2 - p1.x), { acc.y1_prev, p1.y });
    const auto x3 = lambda.sqradd({ -x2, -p1.x });

    chain_add_accumulator output;
    output.x3_prev = x3;
    output.x1_prev = p1.x;
    output.y1_prev = p1.y;
    output.lambda_prev = lambda;

    return output;
}

/**
 * End an addition chain. Produces a full output group element with a y-coordinate
 **/
template <typename C, class Fq, class Fr, class G>
element<C, Fq, Fr, G> element<C, Fq, Fr, G>::chain_add_end(const chain_add_accumulator& acc)
    requires(IsNotGoblinInefficiencyTrap<C, G>)
{
    if (acc.is_element) {
        return element(acc.x3_prev, acc.y3_prev);
    }
    auto& x3 = acc.x3_prev;
    auto& lambda = acc.lambda_prev;

    Fq y3 = lambda.madd((acc.x1_prev - x3), { -acc.y1_prev });
    return element(x3, y3);
}
/**
 * Compute one round of a Montgomery ladder: i.e. compute 2 * (*this) + other
 * Compute D = A + B + A, where A = `this` and B = `other`
 *
 * We can skip computing the y-coordinate of C = A + B:
 *
 * To compute D = A + C, A=(x_1,y_1), we need the gradient of our two coordinates, specifically:
 *
 *
 *               y_3 - y_1    lambda_1 * (x_1 - x_3) - 2 * y_1                 2 * y_1
 *  lambda_2 =  __________ =  ________________________________ = -\lambda_1 - _________
 *               x_3 - x_1              x_3 - x_1                             x_3 - x_1
 *
 * We don't need y_3 to compute this. We can then compute D.x and D.y as usual:
 *
 *  D.x = lambda_2 * lambda_2 - (C.x + A.x)
 *  D.y = lambda_2 * (A.x - D.x) - A.y
 *
 * Requires 5 non-native field reductions. Doubling and adding would require 6
 **/

// #################################
// ### SCALAR MULTIPLICATION METHODS
// #################################
/**
 * Compute D = A + B + A, where A = `this` and B = `other`
 *
 * We can skip computing the y-coordinate of C = A + B:
 *
 * To compute D = A + C, A=(x_1,y_1), we need the gradient of our two coordinates, specifically:
 *
 *
 *               y_3 - y_1    lambda_1 * (x_1 - x_3) - 2 * y_1                 2 * y_1
 *  lambda_2 =  __________ =  ________________________________ = -\lambda_1 - _________
 *               x_3 - x_1              x_3 - x_1                             x_3 - x_1
 *
 * We don't need y_3 to compute this. We can then compute D.x and D.y as usual:
 *
 *  D.x = lambda_2 * lambda_2 - (C.x + A.x)
 *  D.y = lambda_2 * (A.x - D.x) - A.y
 **/
template <typename C, class Fq, class Fr, class G>
element<C, Fq, Fr, G> element<C, Fq, Fr, G>::montgomery_ladder(const element& other) const
    requires(IsNotGoblinInefficiencyTrap<C, G>)
{
    other.x.assert_is_not_equal(x);
    const Fq lambda_1 = Fq::div_without_denominator_check({ other.y - y }, (other.x - x));

    const Fq x_3 = lambda_1.sqradd({ -other.x, -x });

    const Fq minus_lambda_2 = lambda_1 + Fq::div_without_denominator_check({ y + y }, (x_3 - x));

    const Fq x_4 = minus_lambda_2.sqradd({ -x, -x_3 });

    const Fq y_4 = minus_lambda_2.madd(x_4 - x, { -y });
    return element(x_4, y_4);
}

/**
 * Implementation of `montgomery_ladder` using chain_add_accumulator.
 *
 * If the input to `montgomery_ladder` is the output of a chain of additions,
 * we can avoid computing the y-coordinate of the input `to_add`, which saves us a non-native field reduction.
 *
 * We substitute `to_add.y` with `lambda_prev * (to_add.x1_prev - to_add.x) - to_add.y1_prev`
 *
 * Here, `x1_prev, y1_prev, lambda_prev` are the values of `x1, y1, lambda` for the addition operation that PRODUCED
 *to_add
 *
 * The reason why this saves us gates, is because the montgomery ladder does not multiply to_add.y by any values
 * i.e. to_add.y is only used in addition operations
 *
 * This allows us to substitute to_add.y with the above relation without requiring additional field reductions
 *
 * e.g. the term (lambda * (x3 - x1) + to_add.y) remains "quadratic" if we replace to_add.y with the above quadratic
 *relation
 *
 **/
template <typename C, class Fq, class Fr, class G>
element<C, Fq, Fr, G> element<C, Fq, Fr, G>::montgomery_ladder(const chain_add_accumulator& to_add)
    requires(IsNotGoblinInefficiencyTrap<C, G>)
{
    if (to_add.is_element) {
        throw_or_abort("An accumulator expected");
    }
    x.assert_is_not_equal(to_add.x3_prev);

    // lambda = (y2 - y1) / (x2 - x1)
    // but we don't have y2!
    // however, we do know that y2 = lambda_prev * (x1_prev - x2) - y1_prev
    // => lambda * (x2 - x1) = lambda_prev * (x1_prev - x2) - y1_prev - y1
    // => lambda * (x2 - x1) + lambda_prev * (x2 - x1_prev) + y1 + y1_pev = 0
    // => lambda = lambda_prev * (x1_prev - x2) - y1_prev - y1 / (x2 - x1)
    // => lambda = - (lambda_prev * (x2 - x1_prev) + y1_prev + y1) / (x2 - x1)

    auto& x2 = to_add.x3_prev;
    const auto lambda =
        Fq::msub_div({ to_add.lambda_prev }, { (x2 - to_add.x1_prev) }, (x2 - x), { to_add.y1_prev, y });
    const auto x3 = lambda.sqradd({ -x2, -x });

    const Fq minus_lambda_2 = lambda + Fq::div_without_denominator_check({ y + y }, (x3 - x));

    const Fq x4 = minus_lambda_2.sqradd({ -x, -x3 });

    const Fq y4 = minus_lambda_2.madd(x4 - x, { -y });
    return element(x4, y4);
}

/**
 * @brief Compute 4.P + to_add[0] + ... + to_add[to_add.size() - 1]
 *
 * @details Used in wnaf_batch_mul method. Combining operations requires fewer bigfield reductions.
 *
 * Method computes R[i] = (2P + A[0]) + (2P + A[1]) + A[2] + ... + A[n-1]
 *
 * @tparam C
 * @tparam Fq
 * @tparam Fr
 * @tparam G
 * @param to_add
 * @return element<C, Fq, Fr, G>
 */
template <typename C, class Fq, class Fr, class G>
element<C, Fq, Fr, G> element<C, Fq, Fr, G>::quadruple_and_add(const std::vector<element>& to_add) const
    requires(IsNotGoblinInefficiencyTrap<C, G>)
{
    const Fq two_x = x + x;
    Fq x_1;
    Fq minus_lambda_dbl;
    if constexpr (G::has_a) {
        Fq a(get_context(), uint256_t(G::curve_a));
        minus_lambda_dbl = Fq::msub_div({ x }, { (two_x + x) }, (y + y), { a });
        x_1 = minus_lambda_dbl.sqradd({ -(two_x) });
    } else {
        minus_lambda_dbl = Fq::msub_div({ x }, { (two_x + x) }, (y + y), {});
        x_1 = minus_lambda_dbl.sqradd({ -(two_x) });
    }

    ASSERT(to_add.size() > 0);
    to_add[0].x.assert_is_not_equal(x_1);

    const Fq x_minus_x_1 = x - x_1;

    const Fq lambda_1 = Fq::msub_div({ minus_lambda_dbl }, { x_minus_x_1 }, (x_1 - to_add[0].x), { to_add[0].y, y });

    const Fq x_3 = lambda_1.sqradd({ -to_add[0].x, -x_1 });

    const Fq half_minus_lambda_2_minus_lambda_1 =
        Fq::msub_div({ minus_lambda_dbl }, { x_minus_x_1 }, (x_3 - x_1), { y });

    const Fq minus_lambda_2_minus_lambda_1 = half_minus_lambda_2_minus_lambda_1 + half_minus_lambda_2_minus_lambda_1;
    const Fq minus_lambda_2 = minus_lambda_2_minus_lambda_1 + lambda_1;

    const Fq x_4 = minus_lambda_2.sqradd({ -x_1, -x_3 });

    const Fq x_4_sub_x_1 = x_4 - x_1;

    if (to_add.size() == 1) {
        const Fq y_4 = Fq::dual_madd(minus_lambda_2, x_4_sub_x_1, minus_lambda_dbl, x_minus_x_1, { y });
        return element(x_4, y_4);
    }
    to_add[1].x.assert_is_not_equal(to_add[0].x);

    Fq minus_lambda_3 = Fq::msub_div(
        { minus_lambda_dbl, minus_lambda_2 }, { x_minus_x_1, x_4_sub_x_1 }, (x_4 - to_add[1].x), { y, -(to_add[1].y) });

    // X5 = L3.L3 - X4 - XB
    const Fq x_5 = minus_lambda_3.sqradd({ -x_4, -to_add[1].x });

    if (to_add.size() == 2) {
        // Y5 = L3.(XB - X5) - YB
        const Fq y_5 = minus_lambda_3.madd(x_5 - to_add[1].x, { -to_add[1].y });
        return element(x_5, y_5);
    }

    Fq x_prev = x_5;
    Fq minus_lambda_prev = minus_lambda_3;

    for (size_t i = 2; i < to_add.size(); ++i) {

        to_add[i].x.assert_is_not_equal(to_add[i - 1].x);
        // Lambda = Yprev - Yadd[i] / Xprev - Xadd[i]
        //        = -Lprev.(Xprev - Xadd[i-1]) - Yadd[i - 1] - Yadd[i] / Xprev - Xadd[i]
        const Fq minus_lambda = Fq::msub_div({ minus_lambda_prev },
                                             { to_add[i - 1].x - x_prev },
                                             (to_add[i].x - x_prev),
                                             { to_add[i - 1].y, to_add[i].y });
        // X = Lambda * Lambda - Xprev - Xadd[i]
        const Fq x_out = minus_lambda.sqradd({ -x_prev, -to_add[i].x });

        x_prev = x_out;
        minus_lambda_prev = minus_lambda;
    }
    const Fq y_out = minus_lambda_prev.madd(x_prev - to_add[to_add.size() - 1].x, { -to_add[to_add.size() - 1].y });

    return element(x_prev, y_out);
}

/**
 * @brief Perform repeated iterations of the montgomery ladder algorithm.
 *
 * For points P, Q, montgomery ladder computes R = (P + Q) + P
 * i.e. it's "double-and-add" without explicit doublings.
 *
 * This method can apply repeated iterations of the montgomery ladder.
 * Each iteration reduces the number of field multiplications by 1, at the cost of more additions.
 * (i.e. we don't compute intermediate y-coordinates).
 *
 * The number of additions scales with the size of the input vector. The optimal input size appears to be 4.
 *
 * @tparam C
 * @tparam Fq
 * @tparam Fr
 * @tparam G
 * @param add
 * @return element<C, Fq, Fr, G>
 */
template <typename C, class Fq, class Fr, class G>
element<C, Fq, Fr, G> element<C, Fq, Fr, G>::multiple_montgomery_ladder(
    const std::vector<chain_add_accumulator>& add) const
    requires(IsNotGoblinInefficiencyTrap<C, G>)
{
    struct composite_y {
        std::vector<Fq> mul_left;
        std::vector<Fq> mul_right;
        std::vector<Fq> add;
        bool is_negative = false;
    };

    Fq previous_x = x;
    composite_y previous_y{ std::vector<Fq>(), std::vector<Fq>(), std::vector<Fq>(), false };
    for (size_t i = 0; i < add.size(); ++i) {
        previous_x.assert_is_not_equal(add[i].x3_prev);

        // composite_y add_y;
        bool negate_add_y = (i > 0) && !previous_y.is_negative;
        std::vector<Fq> lambda1_left;
        std::vector<Fq> lambda1_right;
        std::vector<Fq> lambda1_add;

        if (i == 0) {
            lambda1_add.emplace_back(-y);
        } else {
            lambda1_left = previous_y.mul_left;
            lambda1_right = previous_y.mul_right;
            lambda1_add = previous_y.add;
        }

        if (!add[i].is_element) {
            lambda1_left.emplace_back(add[i].lambda_prev);
            lambda1_right.emplace_back(negate_add_y ? add[i].x3_prev - add[i].x1_prev
                                                    : add[i].x1_prev - add[i].x3_prev);
            lambda1_add.emplace_back(negate_add_y ? add[i].y1_prev : -add[i].y1_prev);
        } else if (i > 0) {
            lambda1_add.emplace_back(negate_add_y ? -add[i].y3_prev : add[i].y3_prev);
        }
        // if previous_y is negated then add stays positive
        // if previous_y is positive then add stays negated
        // | add.y is negated | previous_y is negated | output of msub_div is -lambda |
        // | --- | --- | --- |
        // | no  | yes | yes |
        // | yes | no  | no  |

        Fq lambda1;
        if (!add[i].is_element || i > 0) {
            bool flip_lambda1_denominator = !negate_add_y;
            Fq denominator = flip_lambda1_denominator ? previous_x - add[i].x3_prev : add[i].x3_prev - previous_x;
            lambda1 = Fq::msub_div(lambda1_left, lambda1_right, denominator, lambda1_add);
        } else {
            lambda1 = Fq::div_without_denominator_check({ add[i].y3_prev - y }, (add[i].x3_prev - x));
        }

        Fq x_3 = lambda1.madd(lambda1, { -add[i].x3_prev, -previous_x });

        // We can avoid computing y_4, instead substituting the expression `minus_lambda_2 * (x_4 - x) - y` where
        // needed. This is cheaper, because we can evaluate two field multiplications (or a field multiplication + a
        // field division) with only one non-native field reduction. E.g. evaluating (a * b) + (c * d) = e mod p only
        // requires 1 quotient and remainder, which is the major cost of a non-native field multiplication
        Fq lambda2;
        if (i == 0) {
            lambda2 = Fq::div_without_denominator_check({ y + y }, (previous_x - x_3)) - lambda1;
        } else {
            Fq l2_denominator = previous_y.is_negative ? previous_x - x_3 : x_3 - previous_x;
            Fq partial_lambda2 =
                Fq::msub_div(previous_y.mul_left, previous_y.mul_right, l2_denominator, previous_y.add);
            partial_lambda2 = partial_lambda2 + partial_lambda2;
            lambda2 = partial_lambda2 - lambda1;
        }

        Fq x_4 = lambda2.sqradd({ -x_3, -previous_x });
        composite_y y_4;
        if (i == 0) {
            // We want to make sure that at the final iteration, `y_previous.is_negative = false`
            // Each iteration flips the sign of y_previous.is_negative.
            // i.e. whether we store y_4 or -y_4 depends on the number of points we have
            bool num_points_even = ((add.size() & 0x01UL) == 0);
            y_4.add.emplace_back(num_points_even ? y : -y);
            y_4.mul_left.emplace_back(lambda2);
            y_4.mul_right.emplace_back(num_points_even ? x_4 - previous_x : previous_x - x_4);
            y_4.is_negative = num_points_even;
        } else {
            y_4.is_negative = !previous_y.is_negative;
            y_4.mul_left.emplace_back(lambda2);
            y_4.mul_right.emplace_back(previous_y.is_negative ? previous_x - x_4 : x_4 - previous_x);
            // append terms in previous_y to y_4. We want to make sure the terms above are added into the start of y_4.
            // This is to ensure they are cached correctly when
            // `builder::evaluate_partial_non_native_field_multiplication` is called.
            // (the 1st mul_left, mul_right elements will trigger builder::evaluate_non_native_field_multiplication
            //  when Fq::mult_madd is called - this term cannot be cached so we want to make sure it is unique)
            std::copy(previous_y.mul_left.begin(), previous_y.mul_left.end(), std::back_inserter(y_4.mul_left));
            std::copy(previous_y.mul_right.begin(), previous_y.mul_right.end(), std::back_inserter(y_4.mul_right));
            std::copy(previous_y.add.begin(), previous_y.add.end(), std::back_inserter(y_4.add));
        }
        previous_x = x_4;
        previous_y = y_4;
    }
    Fq x_out = previous_x;

    ASSERT(!previous_y.is_negative);

    Fq y_out = Fq::mult_madd(previous_y.mul_left, previous_y.mul_right, previous_y.add);
    return element(x_out, y_out);
}

/**
 * compute_offset_generators! Let's explain what an offset generator is...
 *
 * We evaluate biggroup group operations using INCOMPLETE addition formulae for short weierstrass curves:
 *
 * L   = y - y  / x  - x
 *        2   1    2    1
 *
 *          2
 * x   =   L  - x  - x
 *  3            2    1
 *
 * y   =  L (x  - x ) - y
 *  3         1    3     1
 *
 * These formuale do not work for the edge case where x2 == x1
 *
 * Instead of handling the edge case (which is expensive!) we instead FORBID it from happening by
 * requiring x2 != x1 (other.x.assert_is_not_equal(x) will be present in all group operation methods)
 *
 * This means it is essential we ensure an honest prover will NEVER run into this edge case, or our circuit will lack
 * completeness!
 *
 * To ensure an honest prover will not fall foul of this edge case when performing a SCALAR MULTIPLICATION,
 * we init the accumulator with an `offset_generator` point.
 * This point is a generator point that is not equal to the regular generator point for this curve.
 *
 * When adding points into the accumulator, the probability that an honest prover will find a collision is now ~ 1 in
 * 2^128
 *
 * We init `accumulator = generator` and then perform an n-bit scalar mul.
 * The output accumulator will contain a term `2^{n-1} * generator` that we need to subtract off.
 *
 * `offset_generators.first = generator` (the initial generator point)
 * `offset_generators.second = 2^{n-1} * generator` (the final generator point we need to subtract off from our
 * accumulator)
 */
template <typename C, class Fq, class Fr, class G>
std::pair<element<C, Fq, Fr, G>, element<C, Fq, Fr, G>> element<C, Fq, Fr, G>::compute_offset_generators(
    const size_t num_rounds)
{
    constexpr typename G::affine_element offset_generator = G::derive_generators("biggroup offset generator", 1)[0];

    const uint256_t offset_multiplier = uint256_t(1) << uint256_t(num_rounds - 1);

    const typename G::affine_element offset_generator_end = typename G::element(offset_generator) * offset_multiplier;
    return std::make_pair<element, element>(offset_generator, offset_generator_end);
}

/**
 * Generic batch multiplication that works for all elliptic curve types.
 *
 * Implementation is identical to `bn254_endo_batch_mul` but WITHOUT the endomorphism transforms OR support for short
 * scalars See `bn254_endo_batch_mul` for description of algorithm
 **/
template <typename C, class Fq, class Fr, class G>
element<C, Fq, Fr, G> element<C, Fq, Fr, G>::batch_mul(const std::vector<element>& points,
                                                       const std::vector<Fr>& scalars,
                                                       const size_t max_num_bits)
{
    // Perform goblinized batched mul if available; supported only for BN254
    if constexpr (IsGoblinBuilder<C> && std::same_as<G, barretenberg::g1>) {
        return goblin_batch_mul(points, scalars);
    } else {

        const size_t num_points = points.size();
        ASSERT(scalars.size() == num_points);
        batch_lookup_table point_table(points);
        const size_t num_rounds = (max_num_bits == 0) ? Fr::modulus.get_msb() + 1 : max_num_bits;

        std::vector<std::vector<bool_t<C>>> naf_entries;
        for (size_t i = 0; i < num_points; ++i) {
            naf_entries.emplace_back(compute_naf(scalars[i], max_num_bits));
        }
        const auto offset_generators = compute_offset_generators(num_rounds);
        element accumulator =
            element::chain_add_end(element::chain_add(offset_generators.first, point_table.get_chain_initial_entry()));

        constexpr size_t num_rounds_per_iteration = 4;
        size_t num_iterations = num_rounds / num_rounds_per_iteration;
        num_iterations += ((num_iterations * num_rounds_per_iteration) == num_rounds) ? 0 : 1;
        const size_t num_rounds_per_final_iteration =
            (num_rounds - 1) - ((num_iterations - 1) * num_rounds_per_iteration);
        for (size_t i = 0; i < num_iterations; ++i) {

            std::vector<bool_t<C>> nafs(num_points);
            std::vector<element::chain_add_accumulator> to_add;
            const size_t inner_num_rounds =
                (i != num_iterations - 1) ? num_rounds_per_iteration : num_rounds_per_final_iteration;
            for (size_t j = 0; j < inner_num_rounds; ++j) {
                for (size_t k = 0; k < num_points; ++k) {
                    nafs[k] = (naf_entries[k][i * num_rounds_per_iteration + j + 1]);
                }
                to_add.emplace_back(point_table.get_chain_add_accumulator(nafs));
            }
            accumulator = accumulator.multiple_montgomery_ladder(to_add);
        }
        for (size_t i = 0; i < num_points; ++i) {
            element skew = accumulator - points[i];
            Fq out_x = accumulator.x.conditional_select(skew.x, naf_entries[i][num_rounds]);
            Fq out_y = accumulator.y.conditional_select(skew.y, naf_entries[i][num_rounds]);
            accumulator = element(out_x, out_y);
        }
        accumulator = accumulator - offset_generators.second;

        return accumulator;
    }
}

/**
 * Implements scalar multiplication.
 *
 * For multiple scalar multiplication use one of the `batch_mul` methods to save gates.
 **/
template <typename C, class Fq, class Fr, class G>
element<C, Fq, Fr, G> element<C, Fq, Fr, G>::operator*(const Fr& scalar) const
{
    /**
     *
     * Let's say we have some curve E defined over a field Fq. The order of E is p, which is prime.
     *
     * Now lets say we are constructing a SNARK circuit over another curve E2, whose order is r.
     *
     * All of our addition / multiplication / custom gates are going to be evaluating low degree multivariate
     * polynomials modulo r.
     *
     * E.g. our addition/mul gate (for wires a, b, c and selectors q_m, q_l, q_r, q_o, q_c) is:
     *
     *  q_m * a * b + q_l * a + q_r * b + q_o * c + q_c = 0 mod r
     *
     * We want to construct a circuit that evaluates scalar multiplications of curve E. Where q > r and p > r.
     *
     * i.e. we need to perform arithmetic in one prime field, using prime field arithmetic in a completely different
     *prime field.
     *
     * To do *this*, we need to emulate a binary (or in our case quaternary) number system in Fr, so that we can
     * use the binary/quaternary basis to emulate arithmetic in Fq. Which is very messy. See bigfield.hpp for the
     * specifics.
     *
     **/
<<<<<<< HEAD

    if constexpr (IsGoblinBuilder<C> && std::same_as<G, barretenberg::g1>) {
        std::vector<element> points{ *this };
        std::vector<Fr> scalars{ scalar };
        return goblin_batch_mul(points, scalars);
    }

    constexpr uint64_t num_rounds = Fr::modulus.get_msb() + 1;
=======
>>>>>>> b53bacfc

    if constexpr (IsGoblinBuilder<C> && std::same_as<G, barretenberg::g1>) {
        std::vector<element> points{ *this };
        std::vector<Fr> scalars{ scalar };
        return goblin_batch_mul(points, scalars);
    } else {
        constexpr uint64_t num_rounds = Fr::modulus.get_msb() + 1;

        std::vector<bool_t<C>> naf_entries = compute_naf(scalar);

        const auto offset_generators = compute_offset_generators(num_rounds);

        element accumulator = *this + offset_generators.first;

        for (size_t i = 1; i < num_rounds; ++i) {
            bool_t<C> predicate = naf_entries[i];
            bigfield y_test = y.conditional_negate(predicate);
            element to_add(x, y_test);
            accumulator = accumulator.montgomery_ladder(to_add);
        }

        element skew_output = accumulator - (*this);

        Fq out_x = accumulator.x.conditional_select(skew_output.x, naf_entries[num_rounds]);
        Fq out_y = accumulator.y.conditional_select(skew_output.y, naf_entries[num_rounds]);

        return element(out_x, out_y) - element(offset_generators.second);
    }
}
} // namespace proof_system::plonk::stdlib<|MERGE_RESOLUTION|>--- conflicted
+++ resolved
@@ -701,17 +701,6 @@
      * specifics.
      *
      **/
-<<<<<<< HEAD
-
-    if constexpr (IsGoblinBuilder<C> && std::same_as<G, barretenberg::g1>) {
-        std::vector<element> points{ *this };
-        std::vector<Fr> scalars{ scalar };
-        return goblin_batch_mul(points, scalars);
-    }
-
-    constexpr uint64_t num_rounds = Fr::modulus.get_msb() + 1;
-=======
->>>>>>> b53bacfc
 
     if constexpr (IsGoblinBuilder<C> && std::same_as<G, barretenberg::g1>) {
         std::vector<element> points{ *this };
