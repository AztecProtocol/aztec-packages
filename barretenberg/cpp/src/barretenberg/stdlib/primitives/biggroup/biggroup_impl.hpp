#pragma once

#include "../bit_array/bit_array.hpp"
#include "../circuit_builders/circuit_builders.hpp"
#include "barretenberg/stdlib/primitives/biggroup/biggroup.hpp"

namespace bb::stdlib {

template <typename C, class Fq, class Fr, class G>
element<C, Fq, Fr, G>::element()
    : x()
    , y()
    , _is_infinity()
{}

template <typename C, class Fq, class Fr, class G>
element<C, Fq, Fr, G>::element(const typename G::affine_element& input)
    : x(nullptr, input.x)
    , y(nullptr, input.y)
    , _is_infinity(nullptr, input.is_point_at_infinity())
{}

template <typename C, class Fq, class Fr, class G>
element<C, Fq, Fr, G>::element(const Fq& x_in, const Fq& y_in)
    : x(x_in)
    , y(y_in)
    , _is_infinity(x.get_context() ? x.get_context() : y.get_context(), false)
{}

template <typename C, class Fq, class Fr, class G>
element<C, Fq, Fr, G>::element(const element& other)
    : x(other.x)
    , y(other.y)
    , _is_infinity(other.is_point_at_infinity())
{}

template <typename C, class Fq, class Fr, class G>
element<C, Fq, Fr, G>::element(element&& other) noexcept
    : x(other.x)
    , y(other.y)
    , _is_infinity(other.is_point_at_infinity())
{}

template <typename C, class Fq, class Fr, class G>
element<C, Fq, Fr, G>& element<C, Fq, Fr, G>::operator=(const element& other)
{
    if (&other == this) {
        return *this;
    }
    x = other.x;
    y = other.y;
    _is_infinity = other.is_point_at_infinity();
    return *this;
}

template <typename C, class Fq, class Fr, class G>
element<C, Fq, Fr, G>& element<C, Fq, Fr, G>::operator=(element&& other) noexcept
{
    if (&other == this) {
        return *this;
    }
    x = other.x;
    y = other.y;
    _is_infinity = other.is_point_at_infinity();
    return *this;
}

template <typename C, class Fq, class Fr, class G>
element<C, Fq, Fr, G> element<C, Fq, Fr, G>::operator+(const element& other) const
{
<<<<<<< HEAD
    // return checked_unconditional_add(other);
    if constexpr (IsGoblinBuilder<C> && std::same_as<G, bb::g1>) {
        // TODO(https://github.com/AztecProtocol/barretenberg/issues/707) Optimize
        // Current gate count: 6398
        std::vector<element> points{ *this, other };
        std::vector<Fr> scalars{ 1, 1 };
        return goblin_batch_mul(points, scalars);
    }

    // if x_coordinates match, lambda triggers a divide by zero error.
    // Adding in `x_coordinates_match` ensures that lambda will always be well-formed
    const bool_t x_coordinates_match = other.x == x;
    const bool_t y_coordinates_match = (y == other.y);
    const bool_t infinity_predicate = (x_coordinates_match && !y_coordinates_match);
    const bool_t double_predicate = (x_coordinates_match && y_coordinates_match);
    const bool_t lhs_infinity = is_point_at_infinity();
    const bool_t rhs_infinity = other.is_point_at_infinity();

    // Compute the gradient `lambda`. If we add, `lambda = (y2 - y1)/(x2 - x1)`, else `lambda = 3x1*x1/2y1
    const Fq add_lambda_numerator = other.y - y;
    const Fq xx = x * x;
    const Fq dbl_lambda_numerator = xx + xx + xx;
    const Fq lambda_numerator = Fq::conditional_assign(double_predicate, dbl_lambda_numerator, add_lambda_numerator);

    const Fq add_lambda_denominator = other.x - x;
    const Fq dbl_lambda_denominator = y + y;
    Fq lambda_denominator = Fq::conditional_assign(double_predicate, dbl_lambda_denominator, add_lambda_denominator);
    // If either inputs are points at infinity, we set lambda_denominator to be 1. This ensures we never trigger a
    // divide by zero error.
    // (if either inputs are points at infinity we will not use the result of this computation)
    Fq safe_edgecase_denominator = Fq(field_t<C>(1), field_t<C>(0), field_t<C>(0), field_t<C>(0));
    lambda_denominator = Fq::conditional_assign(
        lhs_infinity || rhs_infinity || infinity_predicate, safe_edgecase_denominator, lambda_denominator);
    const Fq lambda = Fq::div_without_denominator_check({ lambda_numerator }, lambda_denominator);

    const Fq x3 = lambda.sqradd({ -other.x, -x });
    const Fq y3 = lambda.madd(x - x3, { -y });

    element result(x3, y3);
    // if lhs infinity, return rhs
    result.x = Fq::conditional_assign(lhs_infinity, other.x, result.x);
    result.y = Fq::conditional_assign(lhs_infinity, other.y, result.y);
    // if rhs infinity, return lhs
    result.x = Fq::conditional_assign(rhs_infinity, x, result.x);
    result.y = Fq::conditional_assign(rhs_infinity, y, result.y);

    // is result point at infinity?
    // yes = infinity_predicate && !lhs_infinity && !rhs_infinity
    // yes = lhs_infinity && rhs_infinity
    // n.b. can likely optimize this
    bool_t result_is_infinity = infinity_predicate && (!lhs_infinity && !rhs_infinity);
    result_is_infinity = result_is_infinity || (lhs_infinity && rhs_infinity);
    result.set_point_at_infinity(result_is_infinity);
    return result;
}

template <typename C, class Fq, class Fr, class G>
element<C, Fq, Fr, G> element<C, Fq, Fr, G>::operator-(const element& other) const
{
    // return checked_unconditional_add(other);
    if constexpr (IsGoblinBuilder<C> && std::same_as<G, bb::g1>) {
        // TODO(https://github.com/AztecProtocol/barretenberg/issues/707) Optimize
        // Current gate count: 6398
        std::vector<element> points{ *this, other };
        std::vector<Fr> scalars{ 1, -Fr(1) };
        return goblin_batch_mul(points, scalars);
    }

    // if x_coordinates match, lambda triggers a divide by zero error.
    // Adding in `x_coordinates_match` ensures that lambda will always be well-formed
    const bool_t x_coordinates_match = other.x == x;
    const bool_t y_coordinates_match = (y == other.y);
    const bool_t infinity_predicate = (x_coordinates_match && y_coordinates_match);
    const bool_t double_predicate = (x_coordinates_match && !y_coordinates_match);
    const bool_t lhs_infinity = is_point_at_infinity();
    const bool_t rhs_infinity = other.is_point_at_infinity();

    // Compute the gradient `lambda`. If we add, `lambda = (y2 - y1)/(x2 - x1)`, else `lambda = 3x1*x1/2y1
    const Fq add_lambda_numerator = -other.y - y;
    const Fq xx = x * x;
    const Fq dbl_lambda_numerator = xx + xx + xx;
    const Fq lambda_numerator = Fq::conditional_assign(double_predicate, dbl_lambda_numerator, add_lambda_numerator);

    const Fq add_lambda_denominator = other.x - x;
    const Fq dbl_lambda_denominator = y + y;
    Fq lambda_denominator = Fq::conditional_assign(double_predicate, dbl_lambda_denominator, add_lambda_denominator);
    // If either inputs are points at infinity, we set lambda_denominator to be 1. This ensures we never trigger a
    // divide by zero error.
    // (if either inputs are points at infinity we will not use the result of this computation)
    Fq safe_edgecase_denominator = Fq(field_t<C>(1), field_t<C>(0), field_t<C>(0), field_t<C>(0));
    lambda_denominator = Fq::conditional_assign(
        lhs_infinity || rhs_infinity || infinity_predicate, safe_edgecase_denominator, lambda_denominator);
    const Fq lambda = Fq::div_without_denominator_check({ lambda_numerator }, lambda_denominator);

    const Fq x3 = lambda.sqradd({ -other.x, -x });
    const Fq y3 = lambda.madd(x - x3, { -y });

    element result(x3, y3);
    // if lhs infinity, return rhs
    result.x = Fq::conditional_assign(lhs_infinity, other.x, result.x);
    result.y = Fq::conditional_assign(lhs_infinity, -other.y, result.y);
    // if rhs infinity, return lhs
    result.x = Fq::conditional_assign(rhs_infinity, x, result.x);
    result.y = Fq::conditional_assign(rhs_infinity, y, result.y);

    // is result point at infinity?
    // yes = infinity_predicate && !lhs_infinity && !rhs_infinity
    // yes = lhs_infinity && rhs_infinity
    // n.b. can likely optimize this
    bool_t result_is_infinity = infinity_predicate && (!lhs_infinity && !rhs_infinity);
    result_is_infinity = result_is_infinity || (lhs_infinity && rhs_infinity);
    result.set_point_at_infinity(result_is_infinity);
    return result;
}

template <typename C, class Fq, class Fr, class G>
element<C, Fq, Fr, G> element<C, Fq, Fr, G>::checked_unconditional_add(const element& other) const
{
    if constexpr (IsGoblinBuilder<C> && std::same_as<G, bb::g1>) {
=======
    if constexpr (IsGoblinUltraBuilder<C> && std::same_as<G, bb::g1>) {
>>>>>>> 9cca8146
        // TODO(https://github.com/AztecProtocol/barretenberg/issues/707) Optimize
        // Current gate count: 6398
        std::vector<element> points{ *this, other };
        std::vector<Fr> scalars{ 1, 1 };
        return goblin_batch_mul(points, scalars);
    }

    other.x.assert_is_not_equal(x);
    const Fq lambda = Fq::div_without_denominator_check({ other.y, -y }, (other.x - x));
    const Fq x3 = lambda.sqradd({ -other.x, -x });
    const Fq y3 = lambda.madd(x - x3, { -y });
    return element(x3, y3);
}

template <typename C, class Fq, class Fr, class G>
element<C, Fq, Fr, G> element<C, Fq, Fr, G>::checked_unconditional_subtract(const element& other) const
{
    if constexpr (IsGoblinUltraBuilder<C> && std::same_as<G, bb::g1>) {
        // TODO(https://github.com/AztecProtocol/barretenberg/issues/707) Optimize
        std::vector<element> points{ *this, other };
        std::vector<Fr> scalars{ 1, -Fr(1) };
        return goblin_batch_mul(points, scalars);
    }

    other.x.assert_is_not_equal(x);
    const Fq lambda = Fq::div_without_denominator_check({ other.y, y }, (other.x - x));
    const Fq x_3 = lambda.sqradd({ -other.x, -x });
    const Fq y_3 = lambda.madd(x_3 - x, { -y });

    return element(x_3, y_3);
}

/**
 * @brief Compute (*this) + other AND (*this) - other as a size-2 array
 *
 * @details We require this operation when computing biggroup lookup tables for
 *          multi-scalar-multiplication. This combined method reduces the number of
 *          field additions, field subtractions required (as well as 1 less assert_is_not_equal check)
 *
 * @tparam C
 * @tparam Fq
 * @tparam Fr
 * @tparam G
 * @param other
 * @return std::array<element<C, Fq, Fr, G>, 2>
 */
// TODO(https://github.com/AztecProtocol/barretenberg/issues/657): This function is untested
template <typename C, class Fq, class Fr, class G>
std::array<element<C, Fq, Fr, G>, 2> element<C, Fq, Fr, G>::checked_unconditional_add_sub(const element& other) const
{
    if constexpr (IsGoblinUltraBuilder<C> && std::same_as<G, bb::g1>) {
        return { *this + other, *this - other };
    }

    // TODO(https://github.com/AztecProtocol/barretenberg/issues/971): This will fail when the two elements are the same
    // even in the case of a valid circuit
    other.x.assert_is_not_equal(x);

    const Fq denominator = other.x - x;
    const Fq x2x1 = -(other.x + x);

    const Fq lambda1 = Fq::div_without_denominator_check({ other.y, -y }, denominator);
    const Fq x_3 = lambda1.sqradd({ x2x1 });
    const Fq y_3 = lambda1.madd(x - x_3, { -y });
    const Fq lambda2 = Fq::div_without_denominator_check({ -other.y, -y }, denominator);
    const Fq x_4 = lambda2.sqradd({ x2x1 });
    const Fq y_4 = lambda2.madd(x - x_4, { -y });

    return { element(x_3, y_3), element(x_4, y_4) };
}

template <typename C, class Fq, class Fr, class G> element<C, Fq, Fr, G> element<C, Fq, Fr, G>::dbl() const
{

    Fq two_x = x + x;
    if constexpr (G::has_a) {
        Fq a(get_context(), uint256_t(G::curve_a));
        Fq neg_lambda = Fq::msub_div({ x }, { (two_x + x) }, (y + y), { a });
        Fq x_3 = neg_lambda.sqradd({ -(two_x) });
        Fq y_3 = neg_lambda.madd(x_3 - x, { -y });
        return element(x_3, y_3);
    }
    Fq neg_lambda = Fq::msub_div({ x }, { (two_x + x) }, (y + y), {});
    Fq x_3 = neg_lambda.sqradd({ -(two_x) });
    Fq y_3 = neg_lambda.madd(x_3 - x, { -y });
    element result = element(x_3, y_3);
    result.set_point_at_infinity(is_point_at_infinity());
    return result;
}

/**
 * Evaluate a chain addition!
 *
 * When adding a set of points P_1 + ... + P_N, we do not need to compute the y-coordinate of intermediate addition
 *terms.
 *
 * i.e. we substitute `acc.y` with `acc.y = acc.lambda_prev * (acc.x1_prev - acc.x) - acc.y1_prev`
 *
 * `lambda_prev, x1_prev, y1_prev` are the `lambda, x1, y1` terms from the previous addition operation.
 *
 * `chain_add` requires 1 less non-native field reduction than a regular add operation.
 **/

/**
 * begin a chain of additions
 * input points p1 p2
 * output accumulator = x3_prev (output x coordinate), x1_prev, y1_prev (p1), lambda_prev (y2 - y1) / (x2 - x1)
 **/
template <typename C, class Fq, class Fr, class G>
typename element<C, Fq, Fr, G>::chain_add_accumulator element<C, Fq, Fr, G>::chain_add_start(const element& p1,
                                                                                             const element& p2)
    requires(IsNotGoblinInefficiencyTrap<C, G>)
{
    chain_add_accumulator output;
    output.x1_prev = p1.x;
    output.y1_prev = p1.y;

    p1.x.assert_is_not_equal(p2.x);
    const Fq lambda = Fq::div_without_denominator_check({ p2.y, -p1.y }, (p2.x - p1.x));

    const Fq x3 = lambda.sqradd({ -p2.x, -p1.x });
    output.x3_prev = x3;
    output.lambda_prev = lambda;
    return output;
}

template <typename C, class Fq, class Fr, class G>
typename element<C, Fq, Fr, G>::chain_add_accumulator element<C, Fq, Fr, G>::chain_add(const element& p1,
                                                                                       const chain_add_accumulator& acc)
    requires(IsNotGoblinInefficiencyTrap<C, G>)
{
    // use `chain_add_start` to start an addition chain (i.e. if acc has a y-coordinate)
    if (acc.is_element) {
        return chain_add_start(p1, element(acc.x3_prev, acc.y3_prev));
    }
    // validate we can use incomplete addition formulae
    p1.x.assert_is_not_equal(acc.x3_prev);

    // lambda = (y2 - y1) / (x2 - x1)
    // but we don't have y2!
    // however, we do know that y2 = lambda_prev * (x1_prev - x2) - y1_prev
    // => lambda * (x2 - x1) = lambda_prev * (x1_prev - x2) - y1_prev - y1
    // => lambda * (x2 - x1) + lambda_prev * (x2 - x1_prev) + y1 + y1_pev = 0
    // => lambda = lambda_prev * (x1_prev - x2) - y1_prev - y1 / (x2 - x1)
    // => lambda = - (lambda_prev * (x2 - x1_prev) + y1_prev + y1) / (x2 - x1)

    /**
     *
     * We compute the following terms:
     *
     * lambda = acc.lambda_prev * (acc.x1_prev - acc.x) - acc.y1_prev - p1.y / acc.x - p1.x
     * x3 = lambda * lambda - acc.x - p1.x
     *
     * Requires only 2 non-native field reductions
     **/
    auto& x2 = acc.x3_prev;
    const auto lambda = Fq::msub_div({ acc.lambda_prev }, { (x2 - acc.x1_prev) }, (x2 - p1.x), { acc.y1_prev, p1.y });
    const auto x3 = lambda.sqradd({ -x2, -p1.x });

    chain_add_accumulator output;
    output.x3_prev = x3;
    output.x1_prev = p1.x;
    output.y1_prev = p1.y;
    output.lambda_prev = lambda;

    return output;
}

/**
 * End an addition chain. Produces a full output group element with a y-coordinate
 **/
template <typename C, class Fq, class Fr, class G>
element<C, Fq, Fr, G> element<C, Fq, Fr, G>::chain_add_end(const chain_add_accumulator& acc)
    requires(IsNotGoblinInefficiencyTrap<C, G>)
{
    if (acc.is_element) {
        return element(acc.x3_prev, acc.y3_prev);
    }
    auto& x3 = acc.x3_prev;
    auto& lambda = acc.lambda_prev;

    Fq y3 = lambda.madd((acc.x1_prev - x3), { -acc.y1_prev });
    return element(x3, y3);
}
/**
 * Compute one round of a Montgomery ladder: i.e. compute 2 * (*this) + other
 * Compute D = A + B + A, where A = `this` and B = `other`
 *
 * We can skip computing the y-coordinate of C = A + B:
 *
 * To compute D = A + C, A=(x_1,y_1), we need the gradient of our two coordinates, specifically:
 *
 *
 *               y_3 - y_1    lambda_1 * (x_1 - x_3) - 2 * y_1                 2 * y_1
 *  lambda_2 =  __________ =  ________________________________ = -\lambda_1 - _________
 *               x_3 - x_1              x_3 - x_1                             x_3 - x_1
 *
 * We don't need y_3 to compute this. We can then compute D.x and D.y as usual:
 *
 *  D.x = lambda_2 * lambda_2 - (C.x + A.x)
 *  D.y = lambda_2 * (A.x - D.x) - A.y
 *
 * Requires 5 non-native field reductions. Doubling and adding would require 6
 **/

// #################################
// ### SCALAR MULTIPLICATION METHODS
// #################################
/**
 * Compute D = A + B + A, where A = `this` and B = `other`
 *
 * We can skip computing the y-coordinate of C = A + B:
 *
 * To compute D = A + C, A=(x_1,y_1), we need the gradient of our two coordinates, specifically:
 *
 *
 *               y_3 - y_1    lambda_1 * (x_1 - x_3) - 2 * y_1                 2 * y_1
 *  lambda_2 =  __________ =  ________________________________ = -\lambda_1 - _________
 *               x_3 - x_1              x_3 - x_1                             x_3 - x_1
 *
 * We don't need y_3 to compute this. We can then compute D.x and D.y as usual:
 *
 *  D.x = lambda_2 * lambda_2 - (C.x + A.x)
 *  D.y = lambda_2 * (A.x - D.x) - A.y
 **/
template <typename C, class Fq, class Fr, class G>
element<C, Fq, Fr, G> element<C, Fq, Fr, G>::montgomery_ladder(const element& other) const
    requires(IsNotGoblinInefficiencyTrap<C, G>)
{
    other.x.assert_is_not_equal(x);
    const Fq lambda_1 = Fq::div_without_denominator_check({ other.y - y }, (other.x - x));

    const Fq x_3 = lambda_1.sqradd({ -other.x, -x });

    const Fq minus_lambda_2 = lambda_1 + Fq::div_without_denominator_check({ y + y }, (x_3 - x));

    const Fq x_4 = minus_lambda_2.sqradd({ -x, -x_3 });

    const Fq y_4 = minus_lambda_2.madd(x_4 - x, { -y });
    return element(x_4, y_4);
}

/**
 * Implementation of `montgomery_ladder` using chain_add_accumulator.
 *
 * If the input to `montgomery_ladder` is the output of a chain of additions,
 * we can avoid computing the y-coordinate of the input `to_add`, which saves us a non-native field reduction.
 *
 * We substitute `to_add.y` with `lambda_prev * (to_add.x1_prev - to_add.x) - to_add.y1_prev`
 *
 * Here, `x1_prev, y1_prev, lambda_prev` are the values of `x1, y1, lambda` for the addition operation that PRODUCED
 *to_add
 *
 * The reason why this saves us gates, is because the montgomery ladder does not multiply to_add.y by any values
 * i.e. to_add.y is only used in addition operations
 *
 * This allows us to substitute to_add.y with the above relation without requiring additional field reductions
 *
 * e.g. the term (lambda * (x3 - x1) + to_add.y) remains "quadratic" if we replace to_add.y with the above quadratic
 *relation
 *
 **/
template <typename C, class Fq, class Fr, class G>
element<C, Fq, Fr, G> element<C, Fq, Fr, G>::montgomery_ladder(const chain_add_accumulator& to_add)
    requires(IsNotGoblinInefficiencyTrap<C, G>)
{
    if (to_add.is_element) {
        throw_or_abort("An accumulator expected");
    }
    x.assert_is_not_equal(to_add.x3_prev);

    // lambda = (y2 - y1) / (x2 - x1)
    // but we don't have y2!
    // however, we do know that y2 = lambda_prev * (x1_prev - x2) - y1_prev
    // => lambda * (x2 - x1) = lambda_prev * (x1_prev - x2) - y1_prev - y1
    // => lambda * (x2 - x1) + lambda_prev * (x2 - x1_prev) + y1 + y1_pev = 0
    // => lambda = lambda_prev * (x1_prev - x2) - y1_prev - y1 / (x2 - x1)
    // => lambda = - (lambda_prev * (x2 - x1_prev) + y1_prev + y1) / (x2 - x1)

    auto& x2 = to_add.x3_prev;
    const auto lambda =
        Fq::msub_div({ to_add.lambda_prev }, { (x2 - to_add.x1_prev) }, (x2 - x), { to_add.y1_prev, y });
    const auto x3 = lambda.sqradd({ -x2, -x });

    const Fq minus_lambda_2 = lambda + Fq::div_without_denominator_check({ y + y }, (x3 - x));

    const Fq x4 = minus_lambda_2.sqradd({ -x, -x3 });

    const Fq y4 = minus_lambda_2.madd(x4 - x, { -y });
    return element(x4, y4);
}

/**
 * @brief Compute 4.P + to_add[0] + ... + to_add[to_add.size() - 1]
 *
 * @details Used in wnaf_batch_mul method. Combining operations requires fewer bigfield reductions.
 *
 * Method computes R[i] = (2P + A[0]) + (2P + A[1]) + A[2] + ... + A[n-1]
 *
 * @tparam C
 * @tparam Fq
 * @tparam Fr
 * @tparam G
 * @param to_add
 * @return element<C, Fq, Fr, G>
 */
template <typename C, class Fq, class Fr, class G>
element<C, Fq, Fr, G> element<C, Fq, Fr, G>::quadruple_and_add(const std::vector<element>& to_add) const
    requires(IsNotGoblinInefficiencyTrap<C, G>)
{
    const Fq two_x = x + x;
    Fq x_1;
    Fq minus_lambda_dbl;
    if constexpr (G::has_a) {
        Fq a(get_context(), uint256_t(G::curve_a));
        minus_lambda_dbl = Fq::msub_div({ x }, { (two_x + x) }, (y + y), { a });
        x_1 = minus_lambda_dbl.sqradd({ -(two_x) });
    } else {
        minus_lambda_dbl = Fq::msub_div({ x }, { (two_x + x) }, (y + y), {});
        x_1 = minus_lambda_dbl.sqradd({ -(two_x) });
    }

    ASSERT(to_add.size() > 0);
    to_add[0].x.assert_is_not_equal(x_1);

    const Fq x_minus_x_1 = x - x_1;

    const Fq lambda_1 = Fq::msub_div({ minus_lambda_dbl }, { x_minus_x_1 }, (x_1 - to_add[0].x), { to_add[0].y, y });

    const Fq x_3 = lambda_1.sqradd({ -to_add[0].x, -x_1 });

    const Fq half_minus_lambda_2_minus_lambda_1 =
        Fq::msub_div({ minus_lambda_dbl }, { x_minus_x_1 }, (x_3 - x_1), { y });

    const Fq minus_lambda_2_minus_lambda_1 = half_minus_lambda_2_minus_lambda_1 + half_minus_lambda_2_minus_lambda_1;
    const Fq minus_lambda_2 = minus_lambda_2_minus_lambda_1 + lambda_1;

    const Fq x_4 = minus_lambda_2.sqradd({ -x_1, -x_3 });

    const Fq x_4_sub_x_1 = x_4 - x_1;

    if (to_add.size() == 1) {
        const Fq y_4 = Fq::dual_madd(minus_lambda_2, x_4_sub_x_1, minus_lambda_dbl, x_minus_x_1, { y });
        return element(x_4, y_4);
    }
    to_add[1].x.assert_is_not_equal(to_add[0].x);

    Fq minus_lambda_3 = Fq::msub_div(
        { minus_lambda_dbl, minus_lambda_2 }, { x_minus_x_1, x_4_sub_x_1 }, (x_4 - to_add[1].x), { y, -(to_add[1].y) });

    // X5 = L3.L3 - X4 - XB
    const Fq x_5 = minus_lambda_3.sqradd({ -x_4, -to_add[1].x });

    if (to_add.size() == 2) {
        // Y5 = L3.(XB - X5) - YB
        const Fq y_5 = minus_lambda_3.madd(x_5 - to_add[1].x, { -to_add[1].y });
        return element(x_5, y_5);
    }

    Fq x_prev = x_5;
    Fq minus_lambda_prev = minus_lambda_3;

    for (size_t i = 2; i < to_add.size(); ++i) {

        to_add[i].x.assert_is_not_equal(to_add[i - 1].x);
        // Lambda = Yprev - Yadd[i] / Xprev - Xadd[i]
        //        = -Lprev.(Xprev - Xadd[i-1]) - Yadd[i - 1] - Yadd[i] / Xprev - Xadd[i]
        const Fq minus_lambda = Fq::msub_div({ minus_lambda_prev },
                                             { to_add[i - 1].x - x_prev },
                                             (to_add[i].x - x_prev),
                                             { to_add[i - 1].y, to_add[i].y });
        // X = Lambda * Lambda - Xprev - Xadd[i]
        const Fq x_out = minus_lambda.sqradd({ -x_prev, -to_add[i].x });

        x_prev = x_out;
        minus_lambda_prev = minus_lambda;
    }
    const Fq y_out = minus_lambda_prev.madd(x_prev - to_add[to_add.size() - 1].x, { -to_add[to_add.size() - 1].y });

    return element(x_prev, y_out);
}

/**
 * @brief Perform repeated iterations of the montgomery ladder algorithm.
 *
 * For points P, Q, montgomery ladder computes R = (P + Q) + P
 * i.e. it's "double-and-add" without explicit doublings.
 *
 * This method can apply repeated iterations of the montgomery ladder.
 * Each iteration reduces the number of field multiplications by 1, at the cost of more additions.
 * (i.e. we don't compute intermediate y-coordinates).
 *
 * The number of additions scales with the size of the input vector. The optimal input size appears to be 4.
 *
 * @tparam C
 * @tparam Fq
 * @tparam Fr
 * @tparam G
 * @param add
 * @return element<C, Fq, Fr, G>
 */
template <typename C, class Fq, class Fr, class G>
element<C, Fq, Fr, G> element<C, Fq, Fr, G>::multiple_montgomery_ladder(
    const std::vector<chain_add_accumulator>& add) const
    requires(IsNotGoblinInefficiencyTrap<C, G>)
{
    struct composite_y {
        std::vector<Fq> mul_left;
        std::vector<Fq> mul_right;
        std::vector<Fq> add;
        bool is_negative = false;
    };

    Fq previous_x = x;
    composite_y previous_y{ std::vector<Fq>(), std::vector<Fq>(), std::vector<Fq>(), false };
    for (size_t i = 0; i < add.size(); ++i) {
        previous_x.assert_is_not_equal(add[i].x3_prev);

        // composite_y add_y;
        bool negate_add_y = (i > 0) && !previous_y.is_negative;
        std::vector<Fq> lambda1_left;
        std::vector<Fq> lambda1_right;
        std::vector<Fq> lambda1_add;

        if (i == 0) {
            lambda1_add.emplace_back(-y);
        } else {
            lambda1_left = previous_y.mul_left;
            lambda1_right = previous_y.mul_right;
            lambda1_add = previous_y.add;
        }

        if (!add[i].is_element) {
            lambda1_left.emplace_back(add[i].lambda_prev);
            lambda1_right.emplace_back(negate_add_y ? add[i].x3_prev - add[i].x1_prev
                                                    : add[i].x1_prev - add[i].x3_prev);
            lambda1_add.emplace_back(negate_add_y ? add[i].y1_prev : -add[i].y1_prev);
        } else if (i > 0) {
            lambda1_add.emplace_back(negate_add_y ? -add[i].y3_prev : add[i].y3_prev);
        }
        // if previous_y is negated then add stays positive
        // if previous_y is positive then add stays negated
        // | add.y is negated | previous_y is negated | output of msub_div is -lambda |
        // | --- | --- | --- |
        // | no  | yes | yes |
        // | yes | no  | no  |

        Fq lambda1;
        if (!add[i].is_element || i > 0) {
            bool flip_lambda1_denominator = !negate_add_y;
            Fq denominator = flip_lambda1_denominator ? previous_x - add[i].x3_prev : add[i].x3_prev - previous_x;
            lambda1 = Fq::msub_div(lambda1_left, lambda1_right, denominator, lambda1_add);
        } else {
            lambda1 = Fq::div_without_denominator_check({ add[i].y3_prev - y }, (add[i].x3_prev - x));
        }

        Fq x_3 = lambda1.madd(lambda1, { -add[i].x3_prev, -previous_x });

        // We can avoid computing y_4, instead substituting the expression `minus_lambda_2 * (x_4 - x) - y` where
        // needed. This is cheaper, because we can evaluate two field multiplications (or a field multiplication + a
        // field division) with only one non-native field reduction. E.g. evaluating (a * b) + (c * d) = e mod p only
        // requires 1 quotient and remainder, which is the major cost of a non-native field multiplication
        Fq lambda2;
        if (i == 0) {
            lambda2 = Fq::div_without_denominator_check({ y + y }, (previous_x - x_3)) - lambda1;
        } else {
            Fq l2_denominator = previous_y.is_negative ? previous_x - x_3 : x_3 - previous_x;
            Fq partial_lambda2 =
                Fq::msub_div(previous_y.mul_left, previous_y.mul_right, l2_denominator, previous_y.add);
            partial_lambda2 = partial_lambda2 + partial_lambda2;
            lambda2 = partial_lambda2 - lambda1;
        }

        Fq x_4 = lambda2.sqradd({ -x_3, -previous_x });
        composite_y y_4;
        if (i == 0) {
            // We want to make sure that at the final iteration, `y_previous.is_negative = false`
            // Each iteration flips the sign of y_previous.is_negative.
            // i.e. whether we store y_4 or -y_4 depends on the number of points we have
            bool num_points_even = ((add.size() & 0x01UL) == 0);
            y_4.add.emplace_back(num_points_even ? y : -y);
            y_4.mul_left.emplace_back(lambda2);
            y_4.mul_right.emplace_back(num_points_even ? x_4 - previous_x : previous_x - x_4);
            y_4.is_negative = num_points_even;
        } else {
            y_4.is_negative = !previous_y.is_negative;
            y_4.mul_left.emplace_back(lambda2);
            y_4.mul_right.emplace_back(previous_y.is_negative ? previous_x - x_4 : x_4 - previous_x);
            // append terms in previous_y to y_4. We want to make sure the terms above are added into the start of y_4.
            // This is to ensure they are cached correctly when
            // `builder::evaluate_partial_non_native_field_multiplication` is called.
            // (the 1st mul_left, mul_right elements will trigger builder::evaluate_non_native_field_multiplication
            //  when Fq::mult_madd is called - this term cannot be cached so we want to make sure it is unique)
            std::copy(previous_y.mul_left.begin(), previous_y.mul_left.end(), std::back_inserter(y_4.mul_left));
            std::copy(previous_y.mul_right.begin(), previous_y.mul_right.end(), std::back_inserter(y_4.mul_right));
            std::copy(previous_y.add.begin(), previous_y.add.end(), std::back_inserter(y_4.add));
        }
        previous_x = x_4;
        previous_y = y_4;
    }
    Fq x_out = previous_x;

    ASSERT(!previous_y.is_negative);

    Fq y_out = Fq::mult_madd(previous_y.mul_left, previous_y.mul_right, previous_y.add);
    return element(x_out, y_out);
}

/**
 * compute_offset_generators! Let's explain what an offset generator is...
 *
 * We evaluate biggroup group operations using INCOMPLETE addition formulae for short weierstrass curves:
 *
 * L   = y - y  / x  - x
 *        2   1    2    1
 *
 *          2
 * x   =   L  - x  - x
 *  3            2    1
 *
 * y   =  L (x  - x ) - y
 *  3         1    3     1
 *
 * These formuale do not work for the edge case where x2 == x1
 *
 * Instead of handling the edge case (which is expensive!) we instead FORBID it from happening by
 * requiring x2 != x1 (other.x.assert_is_not_equal(x) will be present in all group operation methods)
 *
 * This means it is essential we ensure an honest prover will NEVER run into this edge case, or our circuit will lack
 * completeness!
 *
 * To ensure an honest prover will not fall foul of this edge case when performing a SCALAR MULTIPLICATION,
 * we init the accumulator with an `offset_generator` point.
 * This point is a generator point that is not equal to the regular generator point for this curve.
 *
 * When adding points into the accumulator, the probability that an honest prover will find a collision is now ~ 1 in
 * 2^128
 *
 * We init `accumulator = generator` and then perform an n-bit scalar mul.
 * The output accumulator will contain a term `2^{n-1} * generator` that we need to subtract off.
 *
 * `offset_generators.first = generator` (the initial generator point)
 * `offset_generators.second = 2^{n-1} * generator` (the final generator point we need to subtract off from our
 * accumulator)
 */
template <typename C, class Fq, class Fr, class G>
std::pair<element<C, Fq, Fr, G>, element<C, Fq, Fr, G>> element<C, Fq, Fr, G>::compute_offset_generators(
    const size_t num_rounds)
{
    constexpr typename G::affine_element offset_generator = G::derive_generators("biggroup offset generator", 1)[0];

    const uint256_t offset_multiplier = uint256_t(1) << uint256_t(num_rounds - 1);

    const typename G::affine_element offset_generator_end = typename G::element(offset_generator) * offset_multiplier;
    return std::make_pair<element, element>(offset_generator, offset_generator_end);
}

/**
 * Generic batch multiplication that works for all elliptic curve types.
 *
 * Implementation is identical to `bn254_endo_batch_mul` but WITHOUT the endomorphism transforms OR support for short
 * scalars See `bn254_endo_batch_mul` for description of algorithm
 **/
template <typename C, class Fq, class Fr, class G>
element<C, Fq, Fr, G> element<C, Fq, Fr, G>::batch_mul(const std::vector<element>& points,
                                                       const std::vector<Fr>& scalars,
                                                       const size_t max_num_bits)
{
    if constexpr (IsSimulator<C>) {
        // TODO(https://github.com/AztecProtocol/barretenberg/issues/663)
        auto context = points[0].get_context();
        using element_t = typename G::element;
        element_t result = G::one;
        result.self_set_infinity();
        for (size_t i = 0; i < points.size(); i++) {
            result += (element_t(points[i].get_value()) * scalars[i].get_value());
        }
        result = result.normalize();
        return from_witness(context, result);
    } else {
        // Perform goblinized batched mul if available; supported only for BN254
        if constexpr (IsGoblinUltraBuilder<C> && std::same_as<G, bb::g1>) {
            return goblin_batch_mul(points, scalars);
        } else {

            const size_t num_points = points.size();
            ASSERT(scalars.size() == num_points);
            batch_lookup_table point_table(points);
            const size_t num_rounds = (max_num_bits == 0) ? Fr::modulus.get_msb() + 1 : max_num_bits;

<<<<<<< HEAD
        std::vector<std::vector<bool_t>> naf_entries;
        for (size_t i = 0; i < num_points; ++i) {
            naf_entries.emplace_back(compute_naf(scalars[i], max_num_bits));
        }
        const auto offset_generators = compute_offset_generators(num_rounds);
        element accumulator =
            element::chain_add_end(element::chain_add(offset_generators.first, point_table.get_chain_initial_entry()));

        constexpr size_t num_rounds_per_iteration = 4;
        size_t num_iterations = num_rounds / num_rounds_per_iteration;
        num_iterations += ((num_iterations * num_rounds_per_iteration) == num_rounds) ? 0 : 1;
        const size_t num_rounds_per_final_iteration =
            (num_rounds - 1) - ((num_iterations - 1) * num_rounds_per_iteration);
        for (size_t i = 0; i < num_iterations; ++i) {

            std::vector<bool_t> nafs(num_points);
            std::vector<element::chain_add_accumulator> to_add;
            const size_t inner_num_rounds =
                (i != num_iterations - 1) ? num_rounds_per_iteration : num_rounds_per_final_iteration;
            for (size_t j = 0; j < inner_num_rounds; ++j) {
                for (size_t k = 0; k < num_points; ++k) {
                    nafs[k] = (naf_entries[k][i * num_rounds_per_iteration + j + 1]);
=======
            std::vector<std::vector<bool_t<C>>> naf_entries;
            for (size_t i = 0; i < num_points; ++i) {
                naf_entries.emplace_back(compute_naf(scalars[i], max_num_bits));
            }
            const auto offset_generators = compute_offset_generators(num_rounds);
            element accumulator = element::chain_add_end(
                element::chain_add(offset_generators.first, point_table.get_chain_initial_entry()));

            constexpr size_t num_rounds_per_iteration = 4;
            size_t num_iterations = num_rounds / num_rounds_per_iteration;
            num_iterations += ((num_iterations * num_rounds_per_iteration) == num_rounds) ? 0 : 1;
            const size_t num_rounds_per_final_iteration =
                (num_rounds - 1) - ((num_iterations - 1) * num_rounds_per_iteration);
            for (size_t i = 0; i < num_iterations; ++i) {

                std::vector<bool_t<C>> nafs(num_points);
                std::vector<element::chain_add_accumulator> to_add;
                const size_t inner_num_rounds =
                    (i != num_iterations - 1) ? num_rounds_per_iteration : num_rounds_per_final_iteration;
                for (size_t j = 0; j < inner_num_rounds; ++j) {
                    for (size_t k = 0; k < num_points; ++k) {
                        nafs[k] = (naf_entries[k][i * num_rounds_per_iteration + j + 1]);
                    }
                    to_add.emplace_back(point_table.get_chain_add_accumulator(nafs));
>>>>>>> 9cca8146
                }
                accumulator = accumulator.multiple_montgomery_ladder(to_add);
            }
            for (size_t i = 0; i < num_points; ++i) {
                element skew = accumulator - points[i];
                Fq out_x = accumulator.x.conditional_select(skew.x, naf_entries[i][num_rounds]);
                Fq out_y = accumulator.y.conditional_select(skew.y, naf_entries[i][num_rounds]);
                accumulator = element(out_x, out_y);
            }
            accumulator = accumulator - offset_generators.second;

            return accumulator;
        }
    }
}

/**
 * Implements scalar multiplication.
 *
 * For multiple scalar multiplication use one of the `batch_mul` methods to save gates.
 **/
template <typename C, class Fq, class Fr, class G>
element<C, Fq, Fr, G> element<C, Fq, Fr, G>::operator*(const Fr& scalar) const
{
    /**
     *
     * Let's say we have some curve E defined over a field Fq. The order of E is p, which is prime.
     *
     * Now lets say we are constructing a SNARK circuit over another curve E2, whose order is r.
     *
     * All of our addition / multiplication / custom gates are going to be evaluating low degree multivariate
     * polynomials modulo r.
     *
     * E.g. our addition/mul gate (for wires a, b, c and selectors q_m, q_l, q_r, q_o, q_c) is:
     *
     *  q_m * a * b + q_l * a + q_r * b + q_o * c + q_c = 0 mod r
     *
     * We want to construct a circuit that evaluates scalar multiplications of curve E. Where q > r and p > r.
     *
     * i.e. we need to perform arithmetic in one prime field, using prime field arithmetic in a completely different
     *prime field.
     *
     * To do *this*, we need to emulate a binary (or in our case quaternary) number system in Fr, so that we can
     * use the binary/quaternary basis to emulate arithmetic in Fq. Which is very messy. See bigfield.hpp for the
     * specifics.
     *
     **/

    if constexpr (IsGoblinUltraBuilder<C> && std::same_as<G, bb::g1>) {
        std::vector<element> points{ *this };
        std::vector<Fr> scalars{ scalar };
        return goblin_batch_mul(points, scalars);
    } else {
        constexpr uint64_t num_rounds = Fr::modulus.get_msb() + 1;

        std::vector<bool_t> naf_entries = compute_naf(scalar);

        const auto offset_generators = compute_offset_generators(num_rounds);

        element accumulator = *this + offset_generators.first;

        for (size_t i = 1; i < num_rounds; ++i) {
            bool_t predicate = naf_entries[i];
            bigfield y_test = y.conditional_negate(predicate);
            element to_add(x, y_test);
            accumulator = accumulator.montgomery_ladder(to_add);
        }

        element skew_output = accumulator - (*this);

        Fq out_x = accumulator.x.conditional_select(skew_output.x, naf_entries[num_rounds]);
        Fq out_y = accumulator.y.conditional_select(skew_output.y, naf_entries[num_rounds]);

        return element(out_x, out_y) - element(offset_generators.second);
    }
}
} // namespace bb::stdlib<|MERGE_RESOLUTION|>--- conflicted
+++ resolved
@@ -68,9 +68,8 @@
 template <typename C, class Fq, class Fr, class G>
 element<C, Fq, Fr, G> element<C, Fq, Fr, G>::operator+(const element& other) const
 {
-<<<<<<< HEAD
     // return checked_unconditional_add(other);
-    if constexpr (IsGoblinBuilder<C> && std::same_as<G, bb::g1>) {
+    if constexpr (IsGoblinUltraBuilder<C> && std::same_as<G, bb::g1>) {
         // TODO(https://github.com/AztecProtocol/barretenberg/issues/707) Optimize
         // Current gate count: 6398
         std::vector<element> points{ *this, other };
@@ -80,12 +79,12 @@
 
     // if x_coordinates match, lambda triggers a divide by zero error.
     // Adding in `x_coordinates_match` ensures that lambda will always be well-formed
-    const bool_t x_coordinates_match = other.x == x;
-    const bool_t y_coordinates_match = (y == other.y);
-    const bool_t infinity_predicate = (x_coordinates_match && !y_coordinates_match);
-    const bool_t double_predicate = (x_coordinates_match && y_coordinates_match);
-    const bool_t lhs_infinity = is_point_at_infinity();
-    const bool_t rhs_infinity = other.is_point_at_infinity();
+    const bool_ct x_coordinates_match = other.x == x;
+    const bool_ct y_coordinates_match = (y == other.y);
+    const bool_ct infinity_predicate = (x_coordinates_match && !y_coordinates_match);
+    const bool_ct double_predicate = (x_coordinates_match && y_coordinates_match);
+    const bool_ct lhs_infinity = is_point_at_infinity();
+    const bool_ct rhs_infinity = other.is_point_at_infinity();
 
     // Compute the gradient `lambda`. If we add, `lambda = (y2 - y1)/(x2 - x1)`, else `lambda = 3x1*x1/2y1
     const Fq add_lambda_numerator = other.y - y;
@@ -119,7 +118,7 @@
     // yes = infinity_predicate && !lhs_infinity && !rhs_infinity
     // yes = lhs_infinity && rhs_infinity
     // n.b. can likely optimize this
-    bool_t result_is_infinity = infinity_predicate && (!lhs_infinity && !rhs_infinity);
+    bool_ct result_is_infinity = infinity_predicate && (!lhs_infinity && !rhs_infinity);
     result_is_infinity = result_is_infinity || (lhs_infinity && rhs_infinity);
     result.set_point_at_infinity(result_is_infinity);
     return result;
@@ -129,7 +128,7 @@
 element<C, Fq, Fr, G> element<C, Fq, Fr, G>::operator-(const element& other) const
 {
     // return checked_unconditional_add(other);
-    if constexpr (IsGoblinBuilder<C> && std::same_as<G, bb::g1>) {
+    if constexpr (IsGoblinUltraBuilder<C> && std::same_as<G, bb::g1>) {
         // TODO(https://github.com/AztecProtocol/barretenberg/issues/707) Optimize
         // Current gate count: 6398
         std::vector<element> points{ *this, other };
@@ -139,12 +138,12 @@
 
     // if x_coordinates match, lambda triggers a divide by zero error.
     // Adding in `x_coordinates_match` ensures that lambda will always be well-formed
-    const bool_t x_coordinates_match = other.x == x;
-    const bool_t y_coordinates_match = (y == other.y);
-    const bool_t infinity_predicate = (x_coordinates_match && y_coordinates_match);
-    const bool_t double_predicate = (x_coordinates_match && !y_coordinates_match);
-    const bool_t lhs_infinity = is_point_at_infinity();
-    const bool_t rhs_infinity = other.is_point_at_infinity();
+    const bool_ct x_coordinates_match = other.x == x;
+    const bool_ct y_coordinates_match = (y == other.y);
+    const bool_ct infinity_predicate = (x_coordinates_match && y_coordinates_match);
+    const bool_ct double_predicate = (x_coordinates_match && !y_coordinates_match);
+    const bool_ct lhs_infinity = is_point_at_infinity();
+    const bool_ct rhs_infinity = other.is_point_at_infinity();
 
     // Compute the gradient `lambda`. If we add, `lambda = (y2 - y1)/(x2 - x1)`, else `lambda = 3x1*x1/2y1
     const Fq add_lambda_numerator = -other.y - y;
@@ -178,7 +177,7 @@
     // yes = infinity_predicate && !lhs_infinity && !rhs_infinity
     // yes = lhs_infinity && rhs_infinity
     // n.b. can likely optimize this
-    bool_t result_is_infinity = infinity_predicate && (!lhs_infinity && !rhs_infinity);
+    bool_ct result_is_infinity = infinity_predicate && (!lhs_infinity && !rhs_infinity);
     result_is_infinity = result_is_infinity || (lhs_infinity && rhs_infinity);
     result.set_point_at_infinity(result_is_infinity);
     return result;
@@ -187,10 +186,7 @@
 template <typename C, class Fq, class Fr, class G>
 element<C, Fq, Fr, G> element<C, Fq, Fr, G>::checked_unconditional_add(const element& other) const
 {
-    if constexpr (IsGoblinBuilder<C> && std::same_as<G, bb::g1>) {
-=======
     if constexpr (IsGoblinUltraBuilder<C> && std::same_as<G, bb::g1>) {
->>>>>>> 9cca8146
         // TODO(https://github.com/AztecProtocol/barretenberg/issues/707) Optimize
         // Current gate count: 6398
         std::vector<element> points{ *this, other };
@@ -775,37 +771,12 @@
         if constexpr (IsGoblinUltraBuilder<C> && std::same_as<G, bb::g1>) {
             return goblin_batch_mul(points, scalars);
         } else {
-
             const size_t num_points = points.size();
             ASSERT(scalars.size() == num_points);
             batch_lookup_table point_table(points);
             const size_t num_rounds = (max_num_bits == 0) ? Fr::modulus.get_msb() + 1 : max_num_bits;
 
-<<<<<<< HEAD
-        std::vector<std::vector<bool_t>> naf_entries;
-        for (size_t i = 0; i < num_points; ++i) {
-            naf_entries.emplace_back(compute_naf(scalars[i], max_num_bits));
-        }
-        const auto offset_generators = compute_offset_generators(num_rounds);
-        element accumulator =
-            element::chain_add_end(element::chain_add(offset_generators.first, point_table.get_chain_initial_entry()));
-
-        constexpr size_t num_rounds_per_iteration = 4;
-        size_t num_iterations = num_rounds / num_rounds_per_iteration;
-        num_iterations += ((num_iterations * num_rounds_per_iteration) == num_rounds) ? 0 : 1;
-        const size_t num_rounds_per_final_iteration =
-            (num_rounds - 1) - ((num_iterations - 1) * num_rounds_per_iteration);
-        for (size_t i = 0; i < num_iterations; ++i) {
-
-            std::vector<bool_t> nafs(num_points);
-            std::vector<element::chain_add_accumulator> to_add;
-            const size_t inner_num_rounds =
-                (i != num_iterations - 1) ? num_rounds_per_iteration : num_rounds_per_final_iteration;
-            for (size_t j = 0; j < inner_num_rounds; ++j) {
-                for (size_t k = 0; k < num_points; ++k) {
-                    nafs[k] = (naf_entries[k][i * num_rounds_per_iteration + j + 1]);
-=======
-            std::vector<std::vector<bool_t<C>>> naf_entries;
+            std::vector<std::vector<bool_ct>> naf_entries;
             for (size_t i = 0; i < num_points; ++i) {
                 naf_entries.emplace_back(compute_naf(scalars[i], max_num_bits));
             }
@@ -820,7 +791,7 @@
                 (num_rounds - 1) - ((num_iterations - 1) * num_rounds_per_iteration);
             for (size_t i = 0; i < num_iterations; ++i) {
 
-                std::vector<bool_t<C>> nafs(num_points);
+                std::vector<bool_ct> nafs(num_points);
                 std::vector<element::chain_add_accumulator> to_add;
                 const size_t inner_num_rounds =
                     (i != num_iterations - 1) ? num_rounds_per_iteration : num_rounds_per_final_iteration;
@@ -829,7 +800,6 @@
                         nafs[k] = (naf_entries[k][i * num_rounds_per_iteration + j + 1]);
                     }
                     to_add.emplace_back(point_table.get_chain_add_accumulator(nafs));
->>>>>>> 9cca8146
                 }
                 accumulator = accumulator.multiple_montgomery_ladder(to_add);
             }
@@ -885,14 +855,14 @@
     } else {
         constexpr uint64_t num_rounds = Fr::modulus.get_msb() + 1;
 
-        std::vector<bool_t> naf_entries = compute_naf(scalar);
+        std::vector<bool_ct> naf_entries = compute_naf(scalar);
 
         const auto offset_generators = compute_offset_generators(num_rounds);
 
         element accumulator = *this + offset_generators.first;
 
         for (size_t i = 1; i < num_rounds; ++i) {
-            bool_t predicate = naf_entries[i];
+            bool_ct predicate = naf_entries[i];
             bigfield y_test = y.conditional_negate(predicate);
             element to_add(x, y_test);
             accumulator = accumulator.montgomery_ladder(to_add);
