#pragma once

#include "barretenberg/numeric/uint256/uint256.hpp"
#include "barretenberg/numeric/uintx/uintx.hpp"
#include <tuple>

#include "../circuit_builders/circuit_builders.hpp"

#include "../bit_array/bit_array.hpp"
#include "../field/field.hpp"

namespace bb::stdlib {

template <typename Builder, typename T>
bigfield<Builder, T>::bigfield(Builder* parent_context)
    : context(parent_context)
    , binary_basis_limbs{ Limb(bb::fr(0)), Limb(bb::fr(0)), Limb(bb::fr(0)), Limb(bb::fr(0)) }
    , prime_basis_limb(context, 0)
{}

template <typename Builder, typename T>
bigfield<Builder, T>::bigfield(Builder* parent_context, const uint256_t& value)
    : context(parent_context)
    , binary_basis_limbs{ Limb(bb::fr(value.slice(0, NUM_LIMB_BITS))),
                          Limb(bb::fr(value.slice(NUM_LIMB_BITS, NUM_LIMB_BITS * 2))),
                          Limb(bb::fr(value.slice(NUM_LIMB_BITS * 2, NUM_LIMB_BITS * 3))),
                          Limb(bb::fr(value.slice(NUM_LIMB_BITS * 3, NUM_LIMB_BITS * 4))) }
    , prime_basis_limb(context, value)
{
    ASSERT(value < modulus);
}

// TODO(https://github.com/AztecProtocol/barretenberg/issues/850): audit the evaluate_linear_identity function
template <typename Builder, typename T>
bigfield<Builder, T>::bigfield(const field_t<Builder>& low_bits_in,
                               const field_t<Builder>& high_bits_in,
                               const bool can_overflow,
                               const size_t maximum_bitlength)
{
    ASSERT((can_overflow == true && maximum_bitlength == 0) ||
           (can_overflow == false && (maximum_bitlength == 0 || maximum_bitlength > (3 * NUM_LIMB_BITS))));

    // Check that the values of two parts are within specified bounds
    ASSERT(uint256_t(low_bits_in.get_value()) < (uint256_t(1) << (NUM_LIMB_BITS * 2)));
    ASSERT(uint256_t(high_bits_in.get_value()) < (uint256_t(1) << (NUM_LIMB_BITS * 2)));

    context = low_bits_in.context == nullptr ? high_bits_in.context : low_bits_in.context;
    field_t<Builder> limb_0(context);
    field_t<Builder> limb_1(context);
    field_t<Builder> limb_2(context);
    field_t<Builder> limb_3(context);
    if (low_bits_in.witness_index != IS_CONSTANT) {
        std::vector<uint32_t> low_accumulator;
        if constexpr (HasPlookup<Builder>) {
            // MERGE NOTE: this was the if constexpr block introduced in ecebe7643
            const auto limb_witnesses =
                context->decompose_non_native_field_double_width_limb(low_bits_in.normalize().witness_index);
            limb_0.witness_index = limb_witnesses[0];
            limb_1.witness_index = limb_witnesses[1];
            field_t<Builder>::evaluate_linear_identity(low_bits_in, -limb_0, -limb_1 * shift_1, field_t<Builder>(0));

            // // Enforce that low_bits_in indeed only contains 2*NUM_LIMB_BITS bits
            // low_accumulator = context->decompose_into_default_range(low_bits_in.witness_index,
            //                                                         static_cast<size_t>(NUM_LIMB_BITS * 2));
            // // If this doesn't hold we're using a default plookup range size that doesn't work well with the limb
            // size
            // // here
            // ASSERT(low_accumulator.size() % 2 == 0);
            // size_t mid_index = low_accumulator.size() / 2 - 1;
            // limb_0.witness_index = low_accumulator[mid_index]; // Q:safer to just slice this from low_bits_in?
            // limb_1 = (low_bits_in - limb_0) * shift_right_1;
        } else {
            size_t mid_index;
            low_accumulator = context->decompose_into_base4_accumulators(
                low_bits_in.witness_index, static_cast<size_t>(NUM_LIMB_BITS * 2), "bigfield: low_bits_in too large.");
            mid_index = static_cast<size_t>((NUM_LIMB_BITS / 2) - 1);
            // Range constraint returns an array of partial sums, midpoint will happen to hold the big limb
            // value
            if constexpr (!IsSimulator<Builder>) {
                limb_1.witness_index = low_accumulator[mid_index];
            }
            // We can get the first half bits of low_bits_in from the variables we already created
            limb_0 = (low_bits_in - (limb_1 * shift_1));
        }
    } else {
        uint256_t slice_0 = uint256_t(low_bits_in.additive_constant).slice(0, NUM_LIMB_BITS);
        uint256_t slice_1 = uint256_t(low_bits_in.additive_constant).slice(NUM_LIMB_BITS, 2 * NUM_LIMB_BITS);
        limb_0 = field_t(context, bb::fr(slice_0));
        limb_1 = field_t(context, bb::fr(slice_1));
    }

    // If we wish to continue working with this element with lazy reductions - i.e. not moding out again after each
    // addition we apply a more limited range - 2^s for smallest s such that p<2^s (this is the case can_overflow ==
    // false)
    uint64_t num_last_limb_bits = (can_overflow) ? NUM_LIMB_BITS : NUM_LAST_LIMB_BITS;

    // if maximum_bitlength is set, this supercedes can_overflow
    if (maximum_bitlength > 0) {
        ASSERT(maximum_bitlength > 3 * NUM_LIMB_BITS);
        num_last_limb_bits = maximum_bitlength - (3 * NUM_LIMB_BITS);
    }
    // We create the high limb values similar to the low limb ones above
    const uint64_t num_high_limb_bits = NUM_LIMB_BITS + num_last_limb_bits;
    if (high_bits_in.witness_index != IS_CONSTANT) {

        std::vector<uint32_t> high_accumulator;
        if constexpr (HasPlookup<Builder>) {
            const auto limb_witnesses = context->decompose_non_native_field_double_width_limb(
                high_bits_in.normalize().witness_index, (size_t)num_high_limb_bits);
            limb_2.witness_index = limb_witnesses[0];
            limb_3.witness_index = limb_witnesses[1];
            field_t<Builder>::evaluate_linear_identity(high_bits_in, -limb_2, -limb_3 * shift_1, field_t<Builder>(0));

        } else {
            high_accumulator = context->decompose_into_base4_accumulators(high_bits_in.witness_index,
                                                                          static_cast<size_t>(num_high_limb_bits),
                                                                          "bigfield: high_bits_in too large.");

            if constexpr (!IsSimulator<Builder>) {
                limb_3.witness_index = high_accumulator[static_cast<size_t>((num_last_limb_bits / 2) - 1)];
            }
            limb_2 = (high_bits_in - (limb_3 * shift_1));
        }
    } else {
        uint256_t slice_2 = uint256_t(high_bits_in.additive_constant).slice(0, NUM_LIMB_BITS);
        uint256_t slice_3 = uint256_t(high_bits_in.additive_constant).slice(NUM_LIMB_BITS, num_high_limb_bits);
        limb_2 = field_t(context, bb::fr(slice_2));
        limb_3 = field_t(context, bb::fr(slice_3));
    }
    binary_basis_limbs[0] = Limb(limb_0, DEFAULT_MAXIMUM_LIMB);
    binary_basis_limbs[1] = Limb(limb_1, DEFAULT_MAXIMUM_LIMB);
    binary_basis_limbs[2] = Limb(limb_2, DEFAULT_MAXIMUM_LIMB);
    if (maximum_bitlength > 0) {
        uint256_t max_limb_value = (uint256_t(1) << (maximum_bitlength - (3 * NUM_LIMB_BITS))) - 1;
        binary_basis_limbs[3] = Limb(limb_3, max_limb_value);
    } else {
        binary_basis_limbs[3] =
            Limb(limb_3, can_overflow ? DEFAULT_MAXIMUM_LIMB : DEFAULT_MAXIMUM_MOST_SIGNIFICANT_LIMB);
    }
    prime_basis_limb = low_bits_in + (high_bits_in * shift_2);
}

template <typename Builder, typename T>
bigfield<Builder, T>::bigfield(const bigfield& other)
    : context(other.context)
    , binary_basis_limbs{ other.binary_basis_limbs[0],
                          other.binary_basis_limbs[1],
                          other.binary_basis_limbs[2],
                          other.binary_basis_limbs[3] }
    , prime_basis_limb(other.prime_basis_limb)
{}

template <typename Builder, typename T>
bigfield<Builder, T>::bigfield(bigfield&& other)
    : context(other.context)
    , binary_basis_limbs{ other.binary_basis_limbs[0],
                          other.binary_basis_limbs[1],
                          other.binary_basis_limbs[2],
                          other.binary_basis_limbs[3] }
    , prime_basis_limb(other.prime_basis_limb)
{}

/**
 * @brief Creates a bigfield element from a uint512_t.
 * Bigfield element is constructed as a witness and not a circuit constant
 *
 * @param ctx
 * @param value
 * @param can_overflow Can the input value have more than log2(modulus) bits?
 * @param maximum_bitlength Provide the explicit maximum bitlength if known. Otherwise bigfield max value will be either
 * log2(modulus) bits iff can_overflow = false, or (4 * NUM_LIMB_BITS) iff can_overflow = true
 * @return bigfield<Builder, T>
 *
 * @details This method is 1 gate more efficient than constructing from 2 field_ct elements.
 */
template <typename Builder, typename T>
bigfield<Builder, T> bigfield<Builder, T>::create_from_u512_as_witness(Builder* ctx,
                                                                       const uint512_t& value,
                                                                       const bool can_overflow,
                                                                       const size_t maximum_bitlength)
{
    ASSERT((can_overflow == true && maximum_bitlength == 0) ||
           (can_overflow == false && (maximum_bitlength == 0 || maximum_bitlength > (3 * NUM_LIMB_BITS))));
    std::array<uint256_t, 4> limbs;
    limbs[0] = value.slice(0, NUM_LIMB_BITS).lo;
    limbs[1] = value.slice(NUM_LIMB_BITS, NUM_LIMB_BITS * 2).lo;
    limbs[2] = value.slice(NUM_LIMB_BITS * 2, NUM_LIMB_BITS * 3).lo;
    limbs[3] = value.slice(NUM_LIMB_BITS * 3, NUM_LIMB_BITS * 4).lo;

    if constexpr (HasPlookup<Builder>) {
        field_t<Builder> limb_0(ctx);
        field_t<Builder> limb_1(ctx);
        field_t<Builder> limb_2(ctx);
        field_t<Builder> limb_3(ctx);
        field_t<Builder> prime_limb(ctx);
        limb_0.witness_index = ctx->add_variable(bb::fr(limbs[0]));
        limb_1.witness_index = ctx->add_variable(bb::fr(limbs[1]));
        limb_2.witness_index = ctx->add_variable(bb::fr(limbs[2]));
        limb_3.witness_index = ctx->add_variable(bb::fr(limbs[3]));
        prime_limb.witness_index = ctx->add_variable(limb_0.get_value() + limb_1.get_value() * shift_1 +
                                                     limb_2.get_value() * shift_2 + limb_3.get_value() * shift_3);
        // evaluate prime basis limb with addition gate that taps into the 4th wire in the next gate
        ctx->create_big_add_gate({ limb_1.witness_index,
                                   limb_2.witness_index,
                                   limb_3.witness_index,
                                   prime_limb.witness_index,
                                   shift_1,
                                   shift_2,
                                   shift_3,
                                   -1,
                                   0 },
                                 true);
        // TODO(https://github.com/AztecProtocol/barretenberg/issues/879): dummy necessary for preceeding big add gate
        ctx->create_dummy_gate(
            ctx->blocks.arithmetic, ctx->zero_idx, ctx->zero_idx, ctx->zero_idx, limb_0.witness_index);

        uint64_t num_last_limb_bits = (can_overflow) ? NUM_LIMB_BITS : NUM_LAST_LIMB_BITS;

        bigfield result(ctx);
        result.binary_basis_limbs[0] = Limb(limb_0, DEFAULT_MAXIMUM_LIMB);
        result.binary_basis_limbs[1] = Limb(limb_1, DEFAULT_MAXIMUM_LIMB);
        result.binary_basis_limbs[2] = Limb(limb_2, DEFAULT_MAXIMUM_LIMB);
        result.binary_basis_limbs[3] =
            Limb(limb_3, can_overflow ? DEFAULT_MAXIMUM_LIMB : DEFAULT_MAXIMUM_MOST_SIGNIFICANT_LIMB);

        // if maximum_bitlength is set, this supercedes can_overflow
        if (maximum_bitlength > 0) {
            ASSERT(maximum_bitlength > 3 * NUM_LIMB_BITS);
            num_last_limb_bits = maximum_bitlength - (3 * NUM_LIMB_BITS);
            uint256_t max_limb_value = (uint256_t(1) << num_last_limb_bits) - 1;
            result.binary_basis_limbs[3].maximum_value = max_limb_value;
        }
        result.prime_basis_limb = prime_limb;
        ctx->range_constrain_two_limbs(
            limb_0.witness_index, limb_1.witness_index, (size_t)NUM_LIMB_BITS, (size_t)NUM_LIMB_BITS);
        ctx->range_constrain_two_limbs(
            limb_2.witness_index, limb_3.witness_index, (size_t)NUM_LIMB_BITS, (size_t)num_last_limb_bits);

        return result;
    } else {
        return bigfield(witness_t(ctx, fr(limbs[0] + limbs[1] * shift_1)),
                        witness_t(ctx, fr(limbs[2] + limbs[3] * shift_1)),
                        can_overflow,
                        maximum_bitlength);
    }
}

template <typename Builder, typename T> bigfield<Builder, T>::bigfield(const byte_array<Builder>& bytes)
{
    ASSERT(bytes.size() == 32); // we treat input as a 256-bit big integer
    const auto split_byte_into_nibbles = [](Builder* ctx, const field_t<Builder>& split_byte) {
        const uint64_t byte_val = uint256_t(split_byte.get_value()).data[0];
        const uint64_t lo_nibble_val = byte_val & 15ULL;
        const uint64_t hi_nibble_val = byte_val >> 4;

        const field_t<Builder> lo_nibble(witness_t<Builder>(ctx, lo_nibble_val));
        const field_t<Builder> hi_nibble(witness_t<Builder>(ctx, hi_nibble_val));
        lo_nibble.create_range_constraint(4, "bigfield: lo_nibble too large");
        hi_nibble.create_range_constraint(4, "bigfield: hi_nibble too large");

        const field_t<Builder> sum = lo_nibble + (hi_nibble * 16);
        sum.assert_equal(split_byte);
        return std::make_pair<field_t<Builder>, field_t<Builder>>((field_t<Builder>)lo_nibble,
                                                                  (field_t<Builder>)hi_nibble);
    };

    const auto reconstruct_two_limbs = [&split_byte_into_nibbles](Builder* ctx,
                                                                  const field_t<Builder>& hi_bytes,
                                                                  const field_t<Builder>& lo_bytes,
                                                                  const field_t<Builder>& split_byte) {
        const auto [lo_nibble, hi_nibble] = split_byte_into_nibbles(ctx, split_byte);

        field_t<Builder> hi_limb = hi_nibble + hi_bytes * 16;
        field_t<Builder> lo_limb = lo_bytes + lo_nibble * field_t<Builder>(ctx, uint256_t(1) << 64);
        return std::make_pair<field_t<Builder>, field_t<Builder>>((field_t<Builder>)lo_limb, (field_t<Builder>)hi_limb);
    };
    Builder* ctx = bytes.get_context();

    const field_t<Builder> hi_8_bytes(bytes.slice(0, 6));
    const field_t<Builder> mid_split_byte(bytes.slice(6, 1));
    const field_t<Builder> mid_8_bytes(bytes.slice(7, 8));

    const field_t<Builder> lo_8_bytes(bytes.slice(15, 8));
    const field_t<Builder> lo_split_byte(bytes.slice(23, 1));
    const field_t<Builder> lolo_8_bytes(bytes.slice(24, 8));

    const auto [limb0, limb1] = reconstruct_two_limbs(ctx, lo_8_bytes, lolo_8_bytes, lo_split_byte);
    const auto [limb2, limb3] = reconstruct_two_limbs(ctx, hi_8_bytes, mid_8_bytes, mid_split_byte);

    const auto res = bigfield(limb0, limb1, limb2, limb3, true);

    const auto num_last_limb_bits = 256 - (NUM_LIMB_BITS * 3);
    res.binary_basis_limbs[3].maximum_value = (uint64_t(1) << num_last_limb_bits);
    *this = res;
}

template <typename Builder, typename T> bigfield<Builder, T>& bigfield<Builder, T>::operator=(const bigfield& other)
{
    context = other.context;
    binary_basis_limbs[0] = other.binary_basis_limbs[0];
    binary_basis_limbs[1] = other.binary_basis_limbs[1];
    binary_basis_limbs[2] = other.binary_basis_limbs[2];
    binary_basis_limbs[3] = other.binary_basis_limbs[3];
    prime_basis_limb = other.prime_basis_limb;
    return *this;
}

template <typename Builder, typename T> bigfield<Builder, T>& bigfield<Builder, T>::operator=(bigfield&& other)
{
    context = other.context;
    binary_basis_limbs[0] = other.binary_basis_limbs[0];
    binary_basis_limbs[1] = other.binary_basis_limbs[1];
    binary_basis_limbs[2] = other.binary_basis_limbs[2];
    binary_basis_limbs[3] = other.binary_basis_limbs[3];
    prime_basis_limb = other.prime_basis_limb;
    return *this;
}

template <typename Builder, typename T> uint512_t bigfield<Builder, T>::get_value() const
{
    uint512_t t0 = uint256_t(binary_basis_limbs[0].element.get_value());
    uint512_t t1 = uint256_t(binary_basis_limbs[1].element.get_value());
    uint512_t t2 = uint256_t(binary_basis_limbs[2].element.get_value());
    uint512_t t3 = uint256_t(binary_basis_limbs[3].element.get_value());
    return t0 + (t1 << (NUM_LIMB_BITS)) + (t2 << (2 * NUM_LIMB_BITS)) + (t3 << (3 * NUM_LIMB_BITS));
}

template <typename Builder, typename T> uint512_t bigfield<Builder, T>::get_maximum_value() const
{
    uint512_t t0 = uint512_t(binary_basis_limbs[0].maximum_value);
    uint512_t t1 = uint512_t(binary_basis_limbs[1].maximum_value) << NUM_LIMB_BITS;
    uint512_t t2 = uint512_t(binary_basis_limbs[2].maximum_value) << (NUM_LIMB_BITS * 2);
    uint512_t t3 = uint512_t(binary_basis_limbs[3].maximum_value) << (NUM_LIMB_BITS * 3);
    return t0 + t1 + t2 + t3;
}

/**
 * @brief Add a field element to the lower limb. CAUTION (the element has to be constrained before using this function)
 *
 * @details Sometimes we need to add a small constrained value to a bigfield element (for example, a boolean value), but
 * we don't want to construct a full bigfield element for that as it would take too many gates. If the maximum value of
 * the field element being added is small enough, we can simply add it to the lowest limb and increase its maximum
 * value. That will create 2 additional constraints instead of 5/3 needed to add 2 bigfield elements and several needed
 * to construct a bigfield element.
 *
 * @tparam Builder Builder
 * @tparam T Field Parameters
 * @param other Field element that will be added to the lower
 * @param other_maximum_value The maximum value of other
 * @return bigfield<Builder, T> Result
 */
template <typename Builder, typename T>
bigfield<Builder, T> bigfield<Builder, T>::add_to_lower_limb(const field_t<Builder>& other,
                                                             uint256_t other_maximum_value) const
{
    reduction_check();
    ASSERT((other_maximum_value + binary_basis_limbs[0].maximum_value) <= get_maximum_unreduced_limb_value());
    // needed cause a constant doesn't have a valid context
    Builder* ctx = context ? context : other.context;

    if (is_constant() && other.is_constant()) {
        return bigfield(ctx, uint256_t((get_value() + uint256_t(other.get_value())) % modulus_u512));
    }
    bigfield result = *this;
    result.binary_basis_limbs[0].maximum_value = binary_basis_limbs[0].maximum_value + other_maximum_value;

    result.binary_basis_limbs[0].element = binary_basis_limbs[0].element + other;
    result.prime_basis_limb = prime_basis_limb + other;
    return result;
}

template <typename Builder, typename T>
bigfield<Builder, T> bigfield<Builder, T>::operator+(const bigfield& other) const
{
    reduction_check();
    other.reduction_check();
    // needed cause a constant doesn't have a valid context
    Builder* ctx = context ? context : other.context;

    if (is_constant() && other.is_constant()) {
        return bigfield(ctx, uint256_t((get_value() + other.get_value()) % modulus_u512));
    }
    bigfield result(ctx);
    result.binary_basis_limbs[0].maximum_value =
        binary_basis_limbs[0].maximum_value + other.binary_basis_limbs[0].maximum_value;
    result.binary_basis_limbs[1].maximum_value =
        binary_basis_limbs[1].maximum_value + other.binary_basis_limbs[1].maximum_value;
    result.binary_basis_limbs[2].maximum_value =
        binary_basis_limbs[2].maximum_value + other.binary_basis_limbs[2].maximum_value;
    result.binary_basis_limbs[3].maximum_value =
        binary_basis_limbs[3].maximum_value + other.binary_basis_limbs[3].maximum_value;

    if constexpr (HasPlookup<Builder>) {
        if (prime_basis_limb.multiplicative_constant == 1 && other.prime_basis_limb.multiplicative_constant == 1 &&
            !is_constant() && !other.is_constant()) {
            bool limbconst = binary_basis_limbs[0].element.is_constant();
            limbconst = limbconst || binary_basis_limbs[1].element.is_constant();
            limbconst = limbconst || binary_basis_limbs[2].element.is_constant();
            limbconst = limbconst || binary_basis_limbs[3].element.is_constant();
            limbconst = limbconst || prime_basis_limb.is_constant();
            limbconst = limbconst || other.binary_basis_limbs[0].element.is_constant();
            limbconst = limbconst || other.binary_basis_limbs[1].element.is_constant();
            limbconst = limbconst || other.binary_basis_limbs[2].element.is_constant();
            limbconst = limbconst || other.binary_basis_limbs[3].element.is_constant();
            limbconst = limbconst || other.prime_basis_limb.is_constant();
            limbconst = limbconst || (prime_basis_limb.witness_index == other.prime_basis_limb.witness_index);
            if (!limbconst) {
                std::pair<uint32_t, bb::fr> x0{ binary_basis_limbs[0].element.witness_index,
                                                binary_basis_limbs[0].element.multiplicative_constant };
                std::pair<uint32_t, bb::fr> x1{ binary_basis_limbs[1].element.witness_index,
                                                binary_basis_limbs[1].element.multiplicative_constant };
                std::pair<uint32_t, bb::fr> x2{ binary_basis_limbs[2].element.witness_index,
                                                binary_basis_limbs[2].element.multiplicative_constant };
                std::pair<uint32_t, bb::fr> x3{ binary_basis_limbs[3].element.witness_index,
                                                binary_basis_limbs[3].element.multiplicative_constant };
                std::pair<uint32_t, bb::fr> y0{ other.binary_basis_limbs[0].element.witness_index,
                                                other.binary_basis_limbs[0].element.multiplicative_constant };
                std::pair<uint32_t, bb::fr> y1{ other.binary_basis_limbs[1].element.witness_index,
                                                other.binary_basis_limbs[1].element.multiplicative_constant };
                std::pair<uint32_t, bb::fr> y2{ other.binary_basis_limbs[2].element.witness_index,
                                                other.binary_basis_limbs[2].element.multiplicative_constant };
                std::pair<uint32_t, bb::fr> y3{ other.binary_basis_limbs[3].element.witness_index,
                                                other.binary_basis_limbs[3].element.multiplicative_constant };
                bb::fr c0(binary_basis_limbs[0].element.additive_constant +
                          other.binary_basis_limbs[0].element.additive_constant);
                bb::fr c1(binary_basis_limbs[1].element.additive_constant +
                          other.binary_basis_limbs[1].element.additive_constant);
                bb::fr c2(binary_basis_limbs[2].element.additive_constant +
                          other.binary_basis_limbs[2].element.additive_constant);
                bb::fr c3(binary_basis_limbs[3].element.additive_constant +
                          other.binary_basis_limbs[3].element.additive_constant);

                uint32_t xp(prime_basis_limb.witness_index);
                uint32_t yp(other.prime_basis_limb.witness_index);
                bb::fr cp(prime_basis_limb.additive_constant + other.prime_basis_limb.additive_constant);

                const auto output_witnesses = ctx->evaluate_non_native_field_addition(
                    { x0, y0, c0 }, { x1, y1, c1 }, { x2, y2, c2 }, { x3, y3, c3 }, { xp, yp, cp });
                result.binary_basis_limbs[0].element = field_t<Builder>::from_witness_index(ctx, output_witnesses[0]);
                result.binary_basis_limbs[1].element = field_t<Builder>::from_witness_index(ctx, output_witnesses[1]);
                result.binary_basis_limbs[2].element = field_t<Builder>::from_witness_index(ctx, output_witnesses[2]);
                result.binary_basis_limbs[3].element = field_t<Builder>::from_witness_index(ctx, output_witnesses[3]);
                result.prime_basis_limb = field_t<Builder>::from_witness_index(ctx, output_witnesses[4]);
                return result;
            }
        }
    }

    result.binary_basis_limbs[0].element = binary_basis_limbs[0].element + other.binary_basis_limbs[0].element;
    result.binary_basis_limbs[1].element = binary_basis_limbs[1].element + other.binary_basis_limbs[1].element;
    result.binary_basis_limbs[2].element = binary_basis_limbs[2].element + other.binary_basis_limbs[2].element;
    result.binary_basis_limbs[3].element = binary_basis_limbs[3].element + other.binary_basis_limbs[3].element;
    result.prime_basis_limb = prime_basis_limb + other.prime_basis_limb;
    return result;
}

// to make sure we don't go to negative values, add p before subtracting other
/**
 * Subtraction operator.
 *
 * Like operator+, we use lazy reduction techniques to save on field reductions.
 *
 * Instead of computing `*this - other`, we compute offset X and compute:
 * `*this + X - other`
 * This ensures we do not underflow!
 *
 * Offset `X` will be a multiple of our bigfield modulus `p`
 *
 * i.e `X = m * p`
 *
 * It is NOT enough to ensure that the integer value of `*this + X - other` does not underflow.
 * We must ALSO ensure that each LIMB of the result does not underflow
 *
 * We must compute the MINIMUM value of `m` that ensures that none of the bigfield limbs will underflow!
 *
 * i.e. We must compute the MINIMUM value of `m` such that, for each limb `i`, the following result is positive:
 *
 * *this.limb[i] + X.limb[i] - other.limb[i]
 **/
template <typename Builder, typename T>
bigfield<Builder, T> bigfield<Builder, T>::operator-(const bigfield& other) const
{
    Builder* ctx = context ? context : other.context;
    reduction_check();
    other.reduction_check();

    if (is_constant() && other.is_constant()) {
        uint512_t left = get_value() % modulus_u512;
        uint512_t right = other.get_value() % modulus_u512;
        uint512_t out = (left + modulus_u512 - right) % modulus_u512;
        return bigfield(ctx, uint256_t(out.lo));
    }

    if (other.is_constant()) {
        uint512_t right = other.get_value() % modulus_u512;
        uint512_t neg_right = (modulus_u512 - right) % modulus_u512;
        return operator+(bigfield(ctx, uint256_t(neg_right.lo)));
    }

    /**
     * Plookup bigfield subtractoin
     *
     * We have a special addition gate we can toggle, that will compute: (w_1 + w_4 - w_4_omega + q_arith = 0)
     * This is in addition to the regular addition gate
     *
     * We can arrange our wires in memory like this:
     *
     *   |  1  |  2  |  3  |  4  |
     *   |-----|-----|-----|-----|
     *   | b.p | a.0 | b.0 | c.p | (b.p + c.p - a.p = 0) AND (a.0 - b.0 - c.0 = 0)
     *   | a.p | a.1 | b.1 | c.0 | (a.1 - b.1 - c.1 = 0)
     *   | a.2 | b.2 | c.2 | c.1 | (a.2 - b.2 - c.2 = 0)
     *   | a.3 | b.3 | c.3 | --- | (a.3 - b.3 - c.3 = 0)
     *
     **/

    bigfield result(ctx);

    /**
     * Step 1: For each limb compute the MAXIMUM value we will have to borrow from the next significant limb
     *
     * i.e. if we assume that `*this = 0` and `other = other.maximum_value`, how many bits do we need to borrow from
     * the next significant limb to ensure each limb value is positive?
     *
     * N.B. for this segment `maximum_value` really refers to maximum NEGATIVE value of the result
     **/
    uint256_t limb_0_maximum_value = other.binary_basis_limbs[0].maximum_value;

    // Compute maximum shift factor for limb_0
    uint64_t limb_0_borrow_shift = std::max(limb_0_maximum_value.get_msb() + 1, NUM_LIMB_BITS);

    // Compute the maximum negative value of limb_1, including the bits limb_0 may need to borrow
    uint256_t limb_1_maximum_value =
        other.binary_basis_limbs[1].maximum_value + (uint256_t(1) << (limb_0_borrow_shift - NUM_LIMB_BITS));

    // repeat the above for the remaining limbs
    uint64_t limb_1_borrow_shift = std::max(limb_1_maximum_value.get_msb() + 1, NUM_LIMB_BITS);
    uint256_t limb_2_maximum_value =
        other.binary_basis_limbs[2].maximum_value + (uint256_t(1) << (limb_1_borrow_shift - NUM_LIMB_BITS));
    uint64_t limb_2_borrow_shift = std::max(limb_2_maximum_value.get_msb() + 1, NUM_LIMB_BITS);

    uint256_t limb_3_maximum_value =
        other.binary_basis_limbs[3].maximum_value + (uint256_t(1) << (limb_2_borrow_shift - NUM_LIMB_BITS));

    /**
     * Step 2: Compute the constant value `X = m * p` we must add to the result to ensure EVERY limb is >= 0
     *
     * We need to find a value `X` where `X.limb[3] > limb_3_maximum_value`.
     * As long as the above holds, we can borrow bits from X.limb[3] to ensure less significant limbs are positive
     *
     * Start by setting constant_to_add = p
     **/
    uint512_t constant_to_add = modulus_u512;
    // add a large enough multiple of p to not get negative result in subtraction
    while (constant_to_add.slice(NUM_LIMB_BITS * 3, NUM_LIMB_BITS * 4).lo <= limb_3_maximum_value) {
        constant_to_add += modulus_u512;
    }

    /**
     * Step 3: Compute offset terms t0, t1, t2, t3 that we add to our result to ensure each limb is positive
     *
     * t3 represents the value we are BORROWING from constant_to_add.limb[3]
     * t2, t1, t0 are the terms we will ADD to constant_to_add.limb[2], constant_to_add.limb[1], constant_to_add.limb[0]
     *
     * i.e. The net value we add to `constant_to_add` is 0. We must ensure that:
     * t3 = t0 + (t1 << NUM_LIMB_BITS) + (t2 << NUM_LIMB_BITS * 2)
     *
     * e.g. the value we borrow to produce t0 is subtracted from t1,
     *      the value we borrow from t1 is subtracted from t2
     *      the value we borrow from t2 is equal to t3
     **/
    uint256_t t0(uint256_t(1) << limb_0_borrow_shift);
    uint256_t t1((uint256_t(1) << limb_1_borrow_shift) - (uint256_t(1) << (limb_0_borrow_shift - NUM_LIMB_BITS)));
    uint256_t t2((uint256_t(1) << limb_2_borrow_shift) - (uint256_t(1) << (limb_1_borrow_shift - NUM_LIMB_BITS)));
    uint256_t t3(uint256_t(1) << (limb_2_borrow_shift - NUM_LIMB_BITS));

    /**
     * Compute the limbs of `constant_to_add`, including our offset terms t0, t1, t2, t3 that ensure each result limb is
     *positive
     **/
    uint256_t to_add_0 = uint256_t(constant_to_add.slice(0, NUM_LIMB_BITS)) + t0;
    uint256_t to_add_1 = uint256_t(constant_to_add.slice(NUM_LIMB_BITS, NUM_LIMB_BITS * 2)) + t1;
    uint256_t to_add_2 = uint256_t(constant_to_add.slice(NUM_LIMB_BITS * 2, NUM_LIMB_BITS * 3)) + t2;
    uint256_t to_add_3 = uint256_t(constant_to_add.slice(NUM_LIMB_BITS * 3, NUM_LIMB_BITS * 4)) - t3;

    /**
     * Update the maximum possible value of the result. We assume here that (*this.value) = 0
     **/
    result.binary_basis_limbs[0].maximum_value = binary_basis_limbs[0].maximum_value + to_add_0;
    result.binary_basis_limbs[1].maximum_value = binary_basis_limbs[1].maximum_value + to_add_1;
    result.binary_basis_limbs[2].maximum_value = binary_basis_limbs[2].maximum_value + to_add_2;
    result.binary_basis_limbs[3].maximum_value = binary_basis_limbs[3].maximum_value + to_add_3;

    /**
     * Compute the binary basis limbs of our result
     **/
    result.binary_basis_limbs[0].element = binary_basis_limbs[0].element + bb::fr(to_add_0);
    result.binary_basis_limbs[1].element = binary_basis_limbs[1].element + bb::fr(to_add_1);
    result.binary_basis_limbs[2].element = binary_basis_limbs[2].element + bb::fr(to_add_2);
    result.binary_basis_limbs[3].element = binary_basis_limbs[3].element + bb::fr(to_add_3);

    if constexpr (HasPlookup<Builder>) {
        if (prime_basis_limb.multiplicative_constant == 1 && other.prime_basis_limb.multiplicative_constant == 1 &&
            !is_constant() && !other.is_constant()) {
            bool limbconst = result.binary_basis_limbs[0].element.is_constant();
            limbconst = limbconst || result.binary_basis_limbs[1].element.is_constant();
            limbconst = limbconst || result.binary_basis_limbs[2].element.is_constant();
            limbconst = limbconst || result.binary_basis_limbs[3].element.is_constant();
            limbconst = limbconst || prime_basis_limb.is_constant();
            limbconst = limbconst || other.binary_basis_limbs[0].element.is_constant();
            limbconst = limbconst || other.binary_basis_limbs[1].element.is_constant();
            limbconst = limbconst || other.binary_basis_limbs[2].element.is_constant();
            limbconst = limbconst || other.binary_basis_limbs[3].element.is_constant();
            limbconst = limbconst || other.prime_basis_limb.is_constant();
            limbconst = limbconst || (prime_basis_limb.witness_index == other.prime_basis_limb.witness_index);
            if (!limbconst) {
                std::pair<uint32_t, bb::fr> x0{ result.binary_basis_limbs[0].element.witness_index,
                                                binary_basis_limbs[0].element.multiplicative_constant };
                std::pair<uint32_t, bb::fr> x1{ result.binary_basis_limbs[1].element.witness_index,
                                                binary_basis_limbs[1].element.multiplicative_constant };
                std::pair<uint32_t, bb::fr> x2{ result.binary_basis_limbs[2].element.witness_index,
                                                binary_basis_limbs[2].element.multiplicative_constant };
                std::pair<uint32_t, bb::fr> x3{ result.binary_basis_limbs[3].element.witness_index,
                                                binary_basis_limbs[3].element.multiplicative_constant };
                std::pair<uint32_t, bb::fr> y0{ other.binary_basis_limbs[0].element.witness_index,
                                                other.binary_basis_limbs[0].element.multiplicative_constant };
                std::pair<uint32_t, bb::fr> y1{ other.binary_basis_limbs[1].element.witness_index,
                                                other.binary_basis_limbs[1].element.multiplicative_constant };
                std::pair<uint32_t, bb::fr> y2{ other.binary_basis_limbs[2].element.witness_index,
                                                other.binary_basis_limbs[2].element.multiplicative_constant };
                std::pair<uint32_t, bb::fr> y3{ other.binary_basis_limbs[3].element.witness_index,
                                                other.binary_basis_limbs[3].element.multiplicative_constant };
                bb::fr c0(result.binary_basis_limbs[0].element.additive_constant -
                          other.binary_basis_limbs[0].element.additive_constant);
                bb::fr c1(result.binary_basis_limbs[1].element.additive_constant -
                          other.binary_basis_limbs[1].element.additive_constant);
                bb::fr c2(result.binary_basis_limbs[2].element.additive_constant -
                          other.binary_basis_limbs[2].element.additive_constant);
                bb::fr c3(result.binary_basis_limbs[3].element.additive_constant -
                          other.binary_basis_limbs[3].element.additive_constant);

                uint32_t xp(prime_basis_limb.witness_index);
                uint32_t yp(other.prime_basis_limb.witness_index);
                bb::fr cp(prime_basis_limb.additive_constant - other.prime_basis_limb.additive_constant);
                uint512_t constant_to_add_mod_p = (constant_to_add) % prime_basis.modulus;
                cp += bb::fr(constant_to_add_mod_p.lo);

                const auto output_witnesses = ctx->evaluate_non_native_field_subtraction(
                    { x0, y0, c0 }, { x1, y1, c1 }, { x2, y2, c2 }, { x3, y3, c3 }, { xp, yp, cp });

                result.binary_basis_limbs[0].element = field_t<Builder>::from_witness_index(ctx, output_witnesses[0]);
                result.binary_basis_limbs[1].element = field_t<Builder>::from_witness_index(ctx, output_witnesses[1]);
                result.binary_basis_limbs[2].element = field_t<Builder>::from_witness_index(ctx, output_witnesses[2]);
                result.binary_basis_limbs[3].element = field_t<Builder>::from_witness_index(ctx, output_witnesses[3]);
                result.prime_basis_limb = field_t<Builder>::from_witness_index(ctx, output_witnesses[4]);
                return result;
            }
        }
    }

    result.binary_basis_limbs[0].element -= other.binary_basis_limbs[0].element;
    result.binary_basis_limbs[1].element -= other.binary_basis_limbs[1].element;
    result.binary_basis_limbs[2].element -= other.binary_basis_limbs[2].element;
    result.binary_basis_limbs[3].element -= other.binary_basis_limbs[3].element;

    /**
     * Compute the prime basis limb of the result
     **/
    uint512_t constant_to_add_mod_p = (constant_to_add) % prime_basis.modulus;
    field_t prime_basis_to_add(ctx, bb::fr(constant_to_add_mod_p.lo));
    result.prime_basis_limb = prime_basis_limb + prime_basis_to_add;
    result.prime_basis_limb -= other.prime_basis_limb;
    return result;
}

/**
 * Evaluate a non-native field multiplication: (a * b = c mod p) where p == target_basis.modulus
 *
 * We compute quotient term `q` and remainder `c` and evaluate that:
 *
 * a * b - q * p - c = 0 mod modulus_u512 (binary basis modulus, currently 2**272)
 * a * b - q * p - c = 0 mod circuit modulus
 **/
template <typename Builder, typename T>
bigfield<Builder, T> bigfield<Builder, T>::operator*(const bigfield& other) const
{
    // First we do basic reduction checks of individual elements
    reduction_check();
    other.reduction_check();
    Builder* ctx = context ? context : other.context;
    // Now we can actually compute the quotient and remainder values
    const auto [quotient_value, remainder_value] = compute_quotient_remainder_values(*this, other, {});
    bigfield remainder;
    bigfield quotient;
    // If operands are constant, define result as a constant value and return
    if (is_constant() && other.is_constant()) {
        remainder = bigfield(ctx, uint256_t(remainder_value.lo));
        return remainder;
    } else {
        // when writing a*b = q*p + r we wish to enforce r<2^s for smallest s such that p<2^s
        // hence the second constructor call is with can_overflow=false. This will allow using r in more additions mod
        // 2^t without needing to apply the mod, where t=4*NUM_LIMB_BITS

        // Check if the product overflows CRT or the quotient can't be contained in a range proof and reduce accordingly
        auto [reduction_required, num_quotient_bits] =
            get_quotient_reduction_info({ get_maximum_value() }, { other.get_maximum_value() }, {});
        if (reduction_required) {
            if (get_maximum_value() > other.get_maximum_value()) {
                self_reduce();
            } else {
                other.self_reduce();
            }
            return (*this).operator*(other);
        }
        quotient = create_from_u512_as_witness(ctx, quotient_value, false, num_quotient_bits);
        remainder = create_from_u512_as_witness(ctx, remainder_value);
    };

    // Call `evaluate_multiply_add` to validate the correctness of our computed quotient and remainder
    unsafe_evaluate_multiply_add(*this, other, {}, quotient, { remainder });
    return remainder;
}

/**
 * Division operator. Doesn't create constraints for b!=0, which can lead to vulnerabilities. If you need a safer
 *variant use div_check_denominator_nonzero.
 *
 * To evaluate (a / b = c mod p), we instead evaluate (c * b = a mod p).
 **/
template <typename Builder, typename T>
bigfield<Builder, T> bigfield<Builder, T>::operator/(const bigfield& other) const
{

    return internal_div({ *this }, other, false);
}
/**
 * @brief Create constraints for summing these terms
 *
 * @tparam Builder
 * @tparam T
 * @param terms
 * @return The sum of terms
 */
template <typename Builder, typename T>
bigfield<Builder, T> bigfield<Builder, T>::sum(const std::vector<bigfield>& terms)
{
    ASSERT(terms.size() > 0);

    if (terms.size() == 1) {
        return terms[0];
    }
    std::vector<bigfield> halved;
    for (size_t i = 0; i < terms.size() / 2; i++) {
        halved.push_back(terms[2 * i] + terms[2 * i + 1]);
    }
    if (terms.size() & 1) {
        halved.push_back(terms[terms.size() - 1]);
    }
    return sum(halved);
}

/**
 * Division of a sum with an optional check if divisor is zero. Should not be used outside of class.
 *
 * @param numerators Vector of numerators
 * @param denominator Denominator
 * @param check_for_zero If the zero check should be enabled
 *
 * @return The result of division
 * */
template <typename Builder, typename T>
bigfield<Builder, T> bigfield<Builder, T>::internal_div(const std::vector<bigfield>& numerators,
                                                        const bigfield& denominator,
                                                        bool check_for_zero)
{
    if (numerators.size() == 0) {
        return bigfield<Builder, T>(denominator.get_context(), uint256_t(0));
    }

    denominator.reduction_check();
    Builder* ctx = denominator.context;
    uint512_t numerator_values(0);
    bool numerator_constant = true;
    for (const auto& numerator_element : numerators) {
        ctx = (ctx == nullptr) ? numerator_element.get_context() : ctx;
        numerator_element.reduction_check();
        numerator_values += numerator_element.get_value();
        numerator_constant = numerator_constant && (numerator_element.is_constant());
    }

    // a / b = c
    // => c * b = a mod p
    const uint1024_t left = uint1024_t(numerator_values);
    const uint1024_t right = uint1024_t(denominator.get_value());
    const uint1024_t modulus(target_basis.modulus);
    uint512_t inverse_value = right.lo.invmod(target_basis.modulus).lo;
    uint1024_t inverse_1024(inverse_value);
    inverse_value = ((left * inverse_1024) % modulus).lo;

    const uint1024_t quotient_1024 =
        (uint1024_t(inverse_value) * right + unreduced_zero().get_value() - left) / modulus;
    const uint512_t quotient_value = quotient_1024.lo;

    bigfield inverse;
    bigfield quotient;
    if (numerator_constant && denominator.is_constant()) {
        inverse = bigfield(ctx, uint256_t(inverse_value));
        return inverse;
    } else {
        // We only add the check if the result is non-constant
        std::vector<uint1024_t> numerator_max;
        for (const auto& n : numerators) {
            numerator_max.push_back(n.get_maximum_value());
        }

        auto [reduction_required, num_quotient_bits] =
            get_quotient_reduction_info({ static_cast<uint512_t>(DEFAULT_MAXIMUM_REMAINDER) },
                                        { denominator.get_maximum_value() },
                                        { unreduced_zero() },
                                        numerator_max);
        if (reduction_required) {

            denominator.self_reduce();
            return internal_div(numerators, denominator, check_for_zero);
        }
        // We do this after the quotient check, since this creates gates and we don't want to do this twice
        if (check_for_zero) {
            denominator.assert_is_not_equal(zero());
        }

        quotient = create_from_u512_as_witness(ctx, quotient_value, false, num_quotient_bits);
        inverse = create_from_u512_as_witness(ctx, inverse_value);
    }

    unsafe_evaluate_multiply_add(denominator, inverse, { unreduced_zero() }, quotient, numerators);
    return inverse;
}

/**
 * Div method without constraining denominator!=0.
 *
 * Similar to operator/ but numerator can be linear sum of multiple elements
 *
 **/
template <typename Builder, typename T>
bigfield<Builder, T> bigfield<Builder, T>::div_without_denominator_check(const std::vector<bigfield>& numerators,
                                                                         const bigfield& denominator)
{
    return internal_div(numerators, denominator, false);
}

/**
 * Div method with constraints for denominator!=0.
 *
 * Similar to operator/ but numerator can be linear sum of multiple elements
 *
 * TODO: After we create a mechanism for easy updating of witnesses, create a test with proof check
 **/
template <typename Builder, typename T>
bigfield<Builder, T> bigfield<Builder, T>::div_check_denominator_nonzero(const std::vector<bigfield>& numerators,
                                                                         const bigfield& denominator)
{
    return internal_div(numerators, denominator, true);
}
/**
 * Compute a * a = c mod p
 *
 * Slightly cheaper than operator* for StandardPlonk
 **/
template <typename Builder, typename T> bigfield<Builder, T> bigfield<Builder, T>::sqr() const
{
    reduction_check();
    Builder* ctx = context;

    const auto [quotient_value, remainder_value] = compute_quotient_remainder_values(*this, *this, {});

    bigfield remainder;
    bigfield quotient;
    if (is_constant()) {
        remainder = bigfield(ctx, uint256_t(remainder_value.lo));
        return remainder;
    } else {

        auto [reduction_required, num_quotient_bits] = get_quotient_reduction_info(
            { get_maximum_value() }, { get_maximum_value() }, {}, { DEFAULT_MAXIMUM_REMAINDER });
        if (reduction_required) {
            self_reduce();
            return sqr();
        }

        quotient = create_from_u512_as_witness(ctx, quotient_value, false, num_quotient_bits);
        remainder = create_from_u512_as_witness(ctx, remainder_value);
    };

    unsafe_evaluate_square_add(*this, {}, quotient, remainder);
    return remainder;
}

/**
 * Compute a * a + ...to_add = b mod p
 *
 * We can chain multiple additions to a square/multiply with a single quotient/remainder.
 *
 * Chaining the additions here is cheaper than calling operator+ because we can combine some gates in
 *`evaluate_multiply_add`
 **/
template <typename Builder, typename T>
bigfield<Builder, T> bigfield<Builder, T>::sqradd(const std::vector<bigfield>& to_add) const
{
    reduction_check();

    Builder* ctx = context;

    uint512_t add_values(0);
    bool add_constant = true;
    for (const auto& add_element : to_add) {
        add_element.reduction_check();
        add_values += add_element.get_value();
        add_constant = add_constant && (add_element.is_constant());
    }

    const uint1024_t left(get_value());
    const uint1024_t right(get_value());
    const uint1024_t add_right(add_values);
    const uint1024_t modulus(target_basis.modulus);

    bigfield remainder;
    bigfield quotient;
    if (is_constant()) {
        if (add_constant) {

            const auto [quotient_1024, remainder_1024] = (left * right + add_right).divmod(modulus);
            remainder = bigfield(ctx, uint256_t(remainder_1024.lo.lo));
            return remainder;
        } else {

            const auto [quotient_1024, remainder_1024] = (left * right).divmod(modulus);
            std::vector<bigfield> new_to_add;
            for (auto& add_element : to_add) {
                new_to_add.push_back(add_element);
            }

            new_to_add.push_back(bigfield(ctx, remainder_1024.lo.lo));
            return sum(new_to_add);
        }
    } else {

        // Check the quotient fits the range proof
        auto [reduction_required, num_quotient_bits] = get_quotient_reduction_info(
            { get_maximum_value() }, { get_maximum_value() }, to_add, { DEFAULT_MAXIMUM_REMAINDER });

        if (reduction_required) {
            self_reduce();
            return sqradd(to_add);
        }
        const auto [quotient_1024, remainder_1024] = (left * right + add_right).divmod(modulus);
        uint512_t quotient_value = quotient_1024.lo;
        uint256_t remainder_value = remainder_1024.lo.lo;

        quotient = create_from_u512_as_witness(ctx, quotient_value, false, num_quotient_bits);
        remainder = create_from_u512_as_witness(ctx, remainder_value);
    };
    unsafe_evaluate_square_add(*this, to_add, quotient, remainder);
    return remainder;
}

/**
 * Compute a * b + ...to_add = c mod p
 *
 * @param to_mul Bigfield element to multiply by
 * @param to_add Vector of elements to add
 *
 * @return New bigfield elment c
 **/
template <typename Builder, typename T>
bigfield<Builder, T> bigfield<Builder, T>::madd(const bigfield& to_mul, const std::vector<bigfield>& to_add) const
{
    Builder* ctx = context ? context : to_mul.context;
    reduction_check();
    to_mul.reduction_check();

    uint512_t add_values(0);
    bool add_constant = true;

    for (const auto& add_element : to_add) {
        add_element.reduction_check();
        add_values += add_element.get_value();
        add_constant = add_constant && (add_element.is_constant());
    }

    const uint1024_t left(get_value());
    const uint1024_t mul_right(to_mul.get_value());
    const uint1024_t add_right(add_values);
    const uint1024_t modulus(target_basis.modulus);

    const auto [quotient_1024, remainder_1024] = (left * mul_right + add_right).divmod(modulus);

    const uint512_t quotient_value = quotient_1024.lo;
    const uint512_t remainder_value = remainder_1024.lo;

    bigfield remainder;
    bigfield quotient;
    if (is_constant() && to_mul.is_constant() && add_constant) {
        remainder = bigfield(ctx, uint256_t(remainder_value.lo));
        return remainder;
    } else {

        auto [reduction_required, num_quotient_bits] = get_quotient_reduction_info(
            { get_maximum_value() }, { to_mul.get_maximum_value() }, to_add, { DEFAULT_MAXIMUM_REMAINDER });
        if (reduction_required) {
            if (get_maximum_value() > to_mul.get_maximum_value()) {
                self_reduce();
            } else {
                to_mul.self_reduce();
            }
            return (*this).madd(to_mul, to_add);
        }
        quotient = create_from_u512_as_witness(ctx, quotient_value, false, num_quotient_bits);
        remainder = create_from_u512_as_witness(ctx, remainder_value);
    };
    unsafe_evaluate_multiply_add(*this, to_mul, to_add, quotient, { remainder });
    return remainder;
}

// MERGENOTE: Implementing dual_madd in terms of mult_madd following #729

/**
 * @brief Performs individual reductions on the supplied elements as well as more complex reductions to prevent CRT
 * modulus overflow and to fit the quotient inside the range proof
 *
 *
 * @tparam Builder builder
 * @tparam T basefield
 * @param mul_left
 * @param mul_right
 * @param to_add
 */
template <typename Builder, typename T>
void bigfield<Builder, T>::perform_reductions_for_mult_madd(std::vector<bigfield>& mul_left,
                                                            std::vector<bigfield>& mul_right,
                                                            const std::vector<bigfield>& to_add)
{
    const size_t number_of_products = mul_left.size();
    // Get the maximum values of elements
    std::vector<uint512_t> max_values_left;
    std::vector<uint512_t> max_values_right;

    max_values_left.reserve(number_of_products);
    max_values_right.reserve(number_of_products);
    // Do regular reduction checks for all elements
    for (auto& left_element : mul_left) {
        left_element.reduction_check();
        max_values_left.emplace_back(left_element.get_maximum_value());
    }

    for (auto& right_element : mul_right) {
        right_element.reduction_check();
        max_values_right.emplace_back(right_element.get_maximum_value());
    }

    // Perform CRT checks for the whole evaluation
    // 1. Check if we can overflow CRT modulus
    // 2. Check if the quotient actually fits in our range proof.
    // 3. If we haven't passed one of the checks, reduce accordingly, starting with the largest product

    // We only get the bitlength of range proof if there is no reduction
    bool reduction_required;
    reduction_required = std::get<0>(
        get_quotient_reduction_info(max_values_left, max_values_right, to_add, { DEFAULT_MAXIMUM_REMAINDER }));

    if (reduction_required) {

        // We are out of luck and have to reduce the elements to keep the intermediate result below CRT modulus
        // For that we need to compute the maximum update - how much reducing each element is going to update the
        // quotient.
        // Contents of the tuple: | Qmax_before-Qmax_after | product number | argument number |
        std::vector<std::tuple<uint1024_t, size_t, size_t>> maximum_value_updates;

        // We use this lambda function before the loop and in the loop itself
        // It computes the maximum value update from reduction of each element
        auto compute_updates = [](std::vector<std::tuple<uint1024_t, size_t, size_t>>& maxval_updates,
                                  std::vector<bigfield>& m_left,
                                  std::vector<bigfield>& m_right,
                                  size_t number_of_products) {
            maxval_updates.resize(0);
            maxval_updates.reserve(number_of_products * 2);
            // Compute all reduction differences
            for (size_t i = 0; i < number_of_products; i++) {
                uint1024_t original_left = static_cast<uint1024_t>(m_left[i].get_maximum_value());
                uint1024_t original_right = static_cast<uint1024_t>(m_right[i].get_maximum_value());
                uint1024_t original_product = original_left * original_right;
                if (m_left[i].is_constant()) {
                    // If the multiplicand is constant, we can't reduce it, so the update is 0.
                    maxval_updates.emplace_back(std::tuple<uint1024_t, size_t, size_t>(0, i, 0));
                } else {
                    uint1024_t new_product = DEFAULT_MAXIMUM_REMAINDER * original_right;
                    if (new_product > original_product) {
                        throw_or_abort("bigfield: This should never happen");
                    }
                    maxval_updates.emplace_back(
                        std::tuple<uint1024_t, size_t, size_t>(original_product - new_product, i, 0));
                }
                if (m_right[i].is_constant()) {
                    // If the multiplicand is constant, we can't reduce it, so the update is 0.
                    maxval_updates.emplace_back(std::tuple<uint1024_t, size_t, size_t>(0, i, 1));
                } else {
                    uint1024_t new_product = DEFAULT_MAXIMUM_REMAINDER * original_left;
                    if (new_product > original_product) {
                        throw_or_abort("bigfield: This should never happen");
                    }
                    maxval_updates.emplace_back(
                        std::tuple<uint1024_t, size_t, size_t>(original_product - new_product, i, 1));
                }
            }
        };

        // Compute the possible reduction updates
        compute_updates(maximum_value_updates, mul_left, mul_right, number_of_products);
        auto compare_update_tuples = [](std::tuple<uint1024_t, size_t, size_t>& left_element,
                                        std::tuple<uint1024_t, size_t, size_t>& right_element) {
            return std::get<0>(left_element) > std::get<0>(right_element);
        };

        // Sort the vector, larger values first
        std::sort(maximum_value_updates.begin(), maximum_value_updates.end(), compare_update_tuples);
        // Now we loop through, reducing 1 element each time. This is costly in code, but allows us to use fewer
        // gates

        while (reduction_required) {

            // We choose the largest update
            auto [update_size, largest_update_product_index, multiplicand_index] = maximum_value_updates[0];
            if (!update_size) {
                throw_or_abort("bigfield: Can't reduce further");
            }
            // Reduce the larger of the multiplicands that compose the product
            if (multiplicand_index == 0) {
                mul_left[largest_update_product_index].self_reduce();
            } else {
                mul_right[largest_update_product_index].self_reduce();
            }

            reduction_required = std::get<0>(
                get_quotient_reduction_info(max_values_left, max_values_right, to_add, { DEFAULT_MAXIMUM_REMAINDER }));

            compute_updates(maximum_value_updates, mul_left, mul_right, number_of_products);

            for (size_t i = 0; i < number_of_products; i++) {
                max_values_left[i] = mul_left[i].get_maximum_value();
                max_values_right[i] = mul_right[i].get_maximum_value();
            }

            // Sort the the vector
            std::sort(maximum_value_updates.begin(), maximum_value_updates.end(), compare_update_tuples);
        }
        // Now we have reduced everything exactly to the point of no overflow. There is probably a way to use even
        // fewer reductions, but for now this will suffice.
    }
}

/**
 * Evaluate the sum of products and additional values safely.
 *
 * @param mul_left Vector of bigfield multiplicands
 * @param mul_right Vector of bigfield multipliers
 * @param to_add Vector of bigfield elements to add to the sum of products
 *
 * @return A reduced value that is the sum of all products and to_add values
 * */
template <typename Builder, typename T>
bigfield<Builder, T> bigfield<Builder, T>::mult_madd(const std::vector<bigfield>& mul_left,
                                                     const std::vector<bigfield>& mul_right,
                                                     const std::vector<bigfield>& to_add,
                                                     bool fix_remainder_to_zero)
{
    ASSERT(mul_left.size() == mul_right.size());

    std::vector<bigfield> mutable_mul_left(mul_left);
    std::vector<bigfield> mutable_mul_right(mul_right);

    const size_t number_of_products = mul_left.size();

    const uint1024_t modulus(target_basis.modulus);
    uint1024_t worst_case_product_sum(0);
    uint1024_t add_right_constant_sum(0);

    // First we do all constant optimizations
    bool add_constant = true;
    std::vector<bigfield> new_to_add;

    for (const auto& add_element : to_add) {
        add_element.reduction_check();
        if (add_element.is_constant()) {
            add_right_constant_sum += uint1024_t(add_element.get_value());
        } else {
            add_constant = false;
            new_to_add.push_back(add_element);
        }
    }

    // Compute the product sum
    // Optimize constant use
    uint1024_t sum_of_constant_products(0);
    std::vector<bigfield> new_input_left;
    std::vector<bigfield> new_input_right;
    bool product_sum_constant = true;
    for (size_t i = 0; i < number_of_products; i++) {
        if (mutable_mul_left[i].is_constant() && mutable_mul_right[i].is_constant()) {
            // If constant, just add to the sum
            sum_of_constant_products +=
                uint1024_t(mutable_mul_left[i].get_value()) * uint1024_t(mutable_mul_right[i].get_value());
        } else {
            // If not, add to nonconstant sum and remember the elements
            new_input_left.push_back(mutable_mul_left[i]);
            new_input_right.push_back(mutable_mul_right[i]);
            product_sum_constant = false;
        }
    }

    Builder* ctx = nullptr;
    // Search through all multiplicands on the left
    for (auto& el : mutable_mul_left) {
        if (el.context) {
            ctx = el.context;
            break;
        }
    }
    // And on the right
    if (!ctx) {
        for (auto& el : mutable_mul_right) {
            if (el.context) {
                ctx = el.context;
                break;
            }
        }
    }
    if (product_sum_constant) {
        if (add_constant) {
            // Simply return the constant, no need unsafe_multiply_add
            const auto [quotient_1024, remainder_1024] =
                (sum_of_constant_products + add_right_constant_sum).divmod(modulus);
            ASSERT(!fix_remainder_to_zero || remainder_1024 == 0);
            return bigfield(ctx, uint256_t(remainder_1024.lo.lo));
        } else {
            const auto [quotient_1024, remainder_1024] =
                (sum_of_constant_products + add_right_constant_sum).divmod(modulus);
            uint256_t remainder_value = remainder_1024.lo.lo;
            bigfield result;
            if (remainder_value == uint256_t(0)) {
                // No need to add extra term to new_to_add
                result = sum(new_to_add);
            } else {
                // Add the constant term
                new_to_add.push_back(bigfield(ctx, uint256_t(remainder_value)));
                result = sum(new_to_add);
            }
            if (fix_remainder_to_zero) {
                result.self_reduce();
                result.assert_equal(zero());
            }
            return result;
        }
    }

    // Now that we know that there is at least 1 non-constant multiplication, we can start estimating reductions, etc

    // Compute the constant term we're adding
    const auto [_, constant_part_remainder_1024] = (sum_of_constant_products + add_right_constant_sum).divmod(modulus);
    const uint256_t constant_part_remainder_256 = constant_part_remainder_1024.lo.lo;

    if (constant_part_remainder_256 != uint256_t(0)) {
        new_to_add.push_back(bigfield(ctx, constant_part_remainder_256));
    }
    // Compute added sum
    uint1024_t add_right_final_sum(0);
    uint1024_t add_right_maximum(0);
    for (const auto& add_element : new_to_add) {
        // Technically not needed, but better to leave just in case
        add_element.reduction_check();
        add_right_final_sum += uint1024_t(add_element.get_value());

        add_right_maximum += uint1024_t(add_element.get_maximum_value());
    }
    const size_t final_number_of_products = new_input_left.size();

    // We need to check if it is possible to reduce the products enough
    worst_case_product_sum = uint1024_t(final_number_of_products) * uint1024_t(DEFAULT_MAXIMUM_REMAINDER) *
                             uint1024_t(DEFAULT_MAXIMUM_REMAINDER);

    // Check that we can actually reduce the products enough, this assert will probably never get triggered
    ASSERT((worst_case_product_sum + add_right_maximum) < get_maximum_crt_product());

    // We've collapsed all constants, checked if we can compute the sum of products in the worst case, time to check if
    // we need to reduce something
    perform_reductions_for_mult_madd(new_input_left, new_input_right, new_to_add);
    uint1024_t sum_of_products_final(0);
    for (size_t i = 0; i < final_number_of_products; i++) {
        sum_of_products_final += uint1024_t(new_input_left[i].get_value()) * uint1024_t(new_input_right[i].get_value());
    }

    // Get the number of range proof bits for the quotient
    const size_t num_quotient_bits = get_quotient_max_bits({ DEFAULT_MAXIMUM_REMAINDER });

    // Compute the quotient and remainder
    const auto [quotient_1024, remainder_1024] = (sum_of_products_final + add_right_final_sum).divmod(modulus);

    // If we are establishing an identity and the remainder has to be zero, we need to check, that it actually is

    if (fix_remainder_to_zero) {
        // This is not the only check. Circuit check is coming later :)
        ASSERT(remainder_1024.lo == uint512_t(0));
    }
    const uint512_t quotient_value = quotient_1024.lo;
    const uint512_t remainder_value = remainder_1024.lo;

    bigfield remainder;
    bigfield quotient;
    // Constrain quotient to mitigate CRT overflow attacks
    quotient = create_from_u512_as_witness(ctx, quotient_value, false, num_quotient_bits);

    if (fix_remainder_to_zero) {
        remainder = zero();
        // remainder needs to be defined as wire value and not selector values to satisfy
        // UltraPlonk's bigfield custom gates
        remainder.convert_constant_to_fixed_witness(ctx);
    } else {
        remainder = create_from_u512_as_witness(ctx, remainder_value);
    }

    unsafe_evaluate_multiple_multiply_add(new_input_left, new_input_right, new_to_add, quotient, { remainder });

    return remainder;
}

/**
 * Compute (left_a * right_a) + (left_b * right_b) + ...to_add = c mod p
 *
 * This is cheaper than two multiplication operations, as the above only requires one quotient/remainder
 **/
template <typename Builder, typename T>
bigfield<Builder, T> bigfield<Builder, T>::dual_madd(const bigfield& left_a,
                                                     const bigfield& right_a,
                                                     const bigfield& left_b,
                                                     const bigfield& right_b,
                                                     const std::vector<bigfield>& to_add)
{
    left_a.reduction_check();
    right_a.reduction_check();
    left_b.reduction_check();
    right_b.reduction_check();

    std::vector<bigfield> mul_left = { left_a, left_b };
    std::vector<bigfield> mul_right = { right_a, right_b };

    return mult_madd(mul_left, mul_right, to_add);
}

/**
 * multiply, subtract, divide.
 * This method computes:
 *
 * result = -(\sum{mul_left[i] * mul_right[i]} + ...to_add) / divisor
 *
 * Algorithm is constructed in this way to ensure that all computed terms are positive
 *
 * i.e. we evaluate:
 * result * divisor + (\sum{mul_left[i] * mul_right[i]) + ...to_add) = 0
 *
 * It is critical that ALL the terms on the LHS are positive to eliminate the possiblity of underflows
 * when calling `evaluate_multiple_multiply_add`
 *
 * only requires one quotient and remainder + overflow limbs
 *
 * We proxy this to mult_madd, so it only requires one quotient and remainder + overflow limbs
 **/
template <typename Builder, typename T>
bigfield<Builder, T> bigfield<Builder, T>::msub_div(const std::vector<bigfield>& mul_left,
                                                    const std::vector<bigfield>& mul_right,
                                                    const bigfield& divisor,
                                                    const std::vector<bigfield>& to_sub,
                                                    bool enable_divisor_nz_check)
{
    Builder* ctx = divisor.context;

    const size_t num_multiplications = mul_left.size();
    native product_native = 0;
    bool products_constant = true;

    // Check the basics
    ASSERT(mul_left.size() == mul_right.size());
    ASSERT(divisor.get_value() != 0);

    // This check is optional, because it is heavy and often we don't need it at all
    if (enable_divisor_nz_check) {
        divisor.assert_is_not_equal(zero());
    }

    // Compute the sum of products
    for (size_t i = 0; i < num_multiplications; ++i) {
        const native mul_left_native(uint512_t(mul_left[i].get_value() % modulus_u512).lo);
        const native mul_right_native(uint512_t(mul_right[i].get_value() % modulus_u512).lo);
        product_native += (mul_left_native * -mul_right_native);
        products_constant = products_constant && mul_left[i].is_constant() && mul_right[i].is_constant();
    }

    // Compute the sum of to_sub
    native sub_native(0);
    bool sub_constant = true;
    for (const auto& sub : to_sub) {
        sub_native += (uint512_t(sub.get_value() % modulus_u512).lo);
        sub_constant = sub_constant && sub.is_constant();
    }

    native divisor_native(uint512_t(divisor.get_value() % modulus_u512).lo);

    // Compute the result
    const native result_native = (product_native - sub_native) / divisor_native;

    const uint1024_t result_value = uint1024_t(uint512_t(static_cast<uint256_t>(result_native)));

    // If everything is constant, then we just return the constant
    if (sub_constant && products_constant && divisor.is_constant()) {
        return bigfield(ctx, uint256_t(result_value.lo.lo));
    }

    // Create the result witness
    bigfield result = create_from_u512_as_witness(ctx, result_value.lo);

    std::vector<bigfield> eval_left{ result };
    std::vector<bigfield> eval_right{ divisor };
    for (const auto& in : mul_left) {
        eval_left.emplace_back(in);
    }
    for (const auto& in : mul_right) {
        eval_right.emplace_back(in);
    }

    mult_madd(eval_left, eval_right, to_sub, true);
    return result;
}

template <typename Builder, typename T>
bigfield<Builder, T> bigfield<Builder, T>::conditional_negate(const bool_t<Builder>& predicate) const
{
    Builder* ctx = context ? context : predicate.context;

    if (is_constant() && predicate.is_constant()) {
        if (predicate.get_value()) {
            uint512_t out_val = (modulus_u512 - get_value()) % modulus_u512;
            return bigfield(ctx, out_val.lo);
        }
        return *this;
    }
    reduction_check();

    uint256_t limb_0_maximum_value = binary_basis_limbs[0].maximum_value;
    uint64_t limb_0_borrow_shift = std::max(limb_0_maximum_value.get_msb() + 1, NUM_LIMB_BITS);
    uint256_t limb_1_maximum_value =
        binary_basis_limbs[1].maximum_value + (uint256_t(1) << (limb_0_borrow_shift - NUM_LIMB_BITS));
    uint64_t limb_1_borrow_shift = std::max(limb_1_maximum_value.get_msb() + 1, NUM_LIMB_BITS);
    uint256_t limb_2_maximum_value =
        binary_basis_limbs[2].maximum_value + (uint256_t(1) << (limb_1_borrow_shift - NUM_LIMB_BITS));
    uint64_t limb_2_borrow_shift = std::max(limb_2_maximum_value.get_msb() + 1, NUM_LIMB_BITS);

    uint256_t limb_3_maximum_value =
        binary_basis_limbs[3].maximum_value + (uint256_t(1) << (limb_2_borrow_shift - NUM_LIMB_BITS));

    // uint256_t comparison_maximum = uint256_t(modulus_u512.slice(NUM_LIMB_BITS * 3, NUM_LIMB_BITS * 4));
    // uint256_t additive_term = comparison_maximum;
    // TODO: This is terribly inefficient. We should change it.
    uint512_t constant_to_add = modulus_u512;
    while (constant_to_add.slice(NUM_LIMB_BITS * 3, NUM_LIMB_BITS * 4).lo <= limb_3_maximum_value) {
        constant_to_add += modulus_u512;
    }

    uint256_t t0(uint256_t(1) << limb_0_borrow_shift);
    uint256_t t1((uint256_t(1) << limb_1_borrow_shift) - (uint256_t(1) << (limb_0_borrow_shift - NUM_LIMB_BITS)));
    uint256_t t2((uint256_t(1) << limb_2_borrow_shift) - (uint256_t(1) << (limb_1_borrow_shift - NUM_LIMB_BITS)));
    uint256_t t3(uint256_t(1) << (limb_2_borrow_shift - NUM_LIMB_BITS));

    uint256_t to_add_0_u256 = uint256_t(constant_to_add.slice(0, NUM_LIMB_BITS));
    uint256_t to_add_1_u256 = uint256_t(constant_to_add.slice(NUM_LIMB_BITS, NUM_LIMB_BITS * 2));
    uint256_t to_add_2_u256 = uint256_t(constant_to_add.slice(NUM_LIMB_BITS * 2, NUM_LIMB_BITS * 3));
    uint256_t to_add_3_u256 = uint256_t(constant_to_add.slice(NUM_LIMB_BITS * 3, NUM_LIMB_BITS * 4));

    bb::fr to_add_0(t0 + to_add_0_u256);
    bb::fr to_add_1(t1 + to_add_1_u256);
    bb::fr to_add_2(t2 + to_add_2_u256);
    bb::fr to_add_3(to_add_3_u256 - t3);

    // we either return current value if predicate is false, or (limb_i - value) if predicate is true
    // (1 - predicate) * value + predicate * (limb_i - value)
    // = predicate * (limb_i - 2 * value) + value
    bb::fr two(2);

    field_t limb_0 = static_cast<field_t<Builder>>(predicate).madd(-(binary_basis_limbs[0].element * two) + to_add_0,
                                                                   binary_basis_limbs[0].element);
    field_t limb_1 = static_cast<field_t<Builder>>(predicate).madd(-(binary_basis_limbs[1].element * two) + to_add_1,
                                                                   binary_basis_limbs[1].element);
    field_t limb_2 = static_cast<field_t<Builder>>(predicate).madd(-(binary_basis_limbs[2].element * two) + to_add_2,
                                                                   binary_basis_limbs[2].element);
    field_t limb_3 = static_cast<field_t<Builder>>(predicate).madd(-(binary_basis_limbs[3].element * two) + to_add_3,
                                                                   binary_basis_limbs[3].element);

    uint256_t max_limb_0 = binary_basis_limbs[0].maximum_value + to_add_0_u256 + t0;
    uint256_t max_limb_1 = binary_basis_limbs[1].maximum_value + to_add_1_u256 + t1;
    uint256_t max_limb_2 = binary_basis_limbs[2].maximum_value + to_add_2_u256 + t2;
    uint256_t max_limb_3 = binary_basis_limbs[3].maximum_value + to_add_3_u256 - t3;

    bigfield result(ctx);
    result.binary_basis_limbs[0] = Limb(limb_0, max_limb_0);
    result.binary_basis_limbs[1] = Limb(limb_1, max_limb_1);
    result.binary_basis_limbs[2] = Limb(limb_2, max_limb_2);
    result.binary_basis_limbs[3] = Limb(limb_3, max_limb_3);

    uint512_t constant_to_add_mod_p = constant_to_add % prime_basis.modulus;
    field_t prime_basis_to_add(ctx, bb::fr(constant_to_add_mod_p.lo));
    result.prime_basis_limb =
        static_cast<field_t<Builder>>(predicate).madd(-(prime_basis_limb * two) + prime_basis_to_add, prime_basis_limb);

    return result;
}

/**
 * @brief Create an element which is equal to either this or other based on the predicate
 *
 * @tparam Builder
 * @tparam T
 * @param other The other bigfield element
 * @param predicate Predicate controlling the result (0 for this, 1 for the other)
 * @return Resulting element
 */
template <typename Builder, typename T>
bigfield<Builder, T> bigfield<Builder, T>::conditional_select(const bigfield& other,
                                                              const bool_t<Builder>& predicate) const
{
    if (is_constant() && other.is_constant() && predicate.is_constant()) {
        if (predicate.get_value()) {
            return other;
        }
        return *this;
    }
    Builder* ctx = context ? context : (other.context ? other.context : predicate.context);

    // TODO: use field_t::conditional_assign method
    field_t binary_limb_0 = static_cast<field_t<Builder>>(predicate).madd(
        other.binary_basis_limbs[0].element - binary_basis_limbs[0].element, binary_basis_limbs[0].element);
    field_t binary_limb_1 = static_cast<field_t<Builder>>(predicate).madd(
        other.binary_basis_limbs[1].element - binary_basis_limbs[1].element, binary_basis_limbs[1].element);
    field_t binary_limb_2 = static_cast<field_t<Builder>>(predicate).madd(
        other.binary_basis_limbs[2].element - binary_basis_limbs[2].element, binary_basis_limbs[2].element);
    field_t binary_limb_3 = static_cast<field_t<Builder>>(predicate).madd(
        other.binary_basis_limbs[3].element - binary_basis_limbs[3].element, binary_basis_limbs[3].element);
    field_t prime_limb =
        static_cast<field_t<Builder>>(predicate).madd(other.prime_basis_limb - prime_basis_limb, prime_basis_limb);

    bigfield result(ctx);
    // the maximum of the maximal values of elements is large enough
    result.binary_basis_limbs[0] =
        Limb(binary_limb_0, std::max(binary_basis_limbs[0].maximum_value, other.binary_basis_limbs[0].maximum_value));
    result.binary_basis_limbs[1] =
        Limb(binary_limb_1, std::max(binary_basis_limbs[1].maximum_value, other.binary_basis_limbs[1].maximum_value));
    result.binary_basis_limbs[2] =
        Limb(binary_limb_2, std::max(binary_basis_limbs[2].maximum_value, other.binary_basis_limbs[2].maximum_value));
    result.binary_basis_limbs[3] =
        Limb(binary_limb_3, std::max(binary_basis_limbs[3].maximum_value, other.binary_basis_limbs[3].maximum_value));
    result.prime_basis_limb = prime_limb;
    return result;
}

/**
 * @brief Validate whether two bigfield elements are equal to each other
 * @details To evaluate whether `(a == b)`, we use result boolean `r` to evaluate the following logic:
 *          (n.b all algebra involving bigfield elements is done in the bigfield)
 *              1. If `r == 1` , `a - b == 0`
 *              2. If `r == 0`, `a - b` posesses an inverse `I` i.e. `(a - b) * I - 1 == 0`
 *          We efficiently evaluate this logic by evaluating a single expression `(a - b)*X = Y`
 *          We use conditional assignment logic to define `X, Y` to be the following:
 *              If `r == 1` then `X = 1, Y = 0`
 *              If `r == 0` then `X = I, Y = 1`
 *          This allows us to evaluate `operator==` using only 1 bigfield multiplication operation.
 *          We can check the product equals 0 or 1 by directly evaluating the binary basis/prime basis limbs of Y.
 *          i.e. if `r == 1` then `(a - b)*X` should have 0 for all limb values
 *               if `r == 0` then `(a - b)*X` should have 1 in the least significant binary basis limb and 0 elsewhere
 * @tparam Builder
 * @tparam T
 * @param other
 * @return bool_t<Builder>
 */
template <typename Builder, typename T> bool_t<Builder> bigfield<Builder, T>::operator==(const bigfield& other) const
{
    Builder* ctx = context ? context : other.get_context();
    auto lhs = get_value() % modulus_u512;
    auto rhs = other.get_value() % modulus_u512;
    bool is_equal_raw = (lhs == rhs);
    bool_t<Builder> is_equal = witness_t<Builder>(ctx, is_equal_raw);

    bigfield diff = (*this) - other;

    // TODO: get native values efficiently (i.e. if u512 value fits in a u256, subtract off modulus until u256 fits
    // into finite field)
    native diff_native = native((diff.get_value() % modulus_u512).lo);
    native inverse_native = is_equal_raw ? 0 : diff_native.invert();

    bigfield inverse = bigfield::from_witness(ctx, inverse_native);

    bigfield multiplicand = bigfield::conditional_assign(is_equal, one(), inverse);

    bigfield product = diff * multiplicand;

    field_t result = field_t<Builder>::conditional_assign(is_equal, 0, 1);

    product.prime_basis_limb.assert_equal(result);
    product.binary_basis_limbs[0].element.assert_equal(result);
    product.binary_basis_limbs[1].element.assert_equal(0);
    product.binary_basis_limbs[2].element.assert_equal(0);
    product.binary_basis_limbs[3].element.assert_equal(0);

    return is_equal;
}

/**
 * REDUCTION CHECK
 *
 * When performing bigfield operations, we need to ensure the maximum value is less than:
 *      sqrt(2^{272} * native_modulus)
 *
 * We also need to ensure each binary basis limb is less than the maximum limb value
 *
 * This prevents our field arithmetic from overflowing the native modulus boundary, whilst ensuring we can
 * still use the chinese remainder theorem to validate field multiplications with a reduced number of range checks
 *
 * @param num_products The number of products a*b in the parent function that calls the reduction check. Needed to
 *limit overflow
 **/
template <typename Builder, typename T> void bigfield<Builder, T>::reduction_check(const size_t num_products) const
{

    if (is_constant()) { // this seems not a reduction check, but actually computing the reduction
                         // TODO THIS IS UGLY WHY CAN'T WE JUST DO (*THIS) = REDUCED?
        uint256_t reduced_value = (get_value() % modulus_u512).lo;
        bigfield reduced(context, uint256_t(reduced_value));
        binary_basis_limbs[0] = reduced.binary_basis_limbs[0];
        binary_basis_limbs[1] = reduced.binary_basis_limbs[1];
        binary_basis_limbs[2] = reduced.binary_basis_limbs[2];
        binary_basis_limbs[3] = reduced.binary_basis_limbs[3];
        prime_basis_limb = reduced.prime_basis_limb;
        return;
    }

    uint256_t maximum_limb_value = get_maximum_unreduced_limb_value();
    bool limb_overflow_test_0 = binary_basis_limbs[0].maximum_value > maximum_limb_value;
    bool limb_overflow_test_1 = binary_basis_limbs[1].maximum_value > maximum_limb_value;
    bool limb_overflow_test_2 = binary_basis_limbs[2].maximum_value > maximum_limb_value;
    bool limb_overflow_test_3 = binary_basis_limbs[3].maximum_value > maximum_limb_value;
    if (get_maximum_value() > get_maximum_unreduced_value(num_products) || limb_overflow_test_0 ||
        limb_overflow_test_1 || limb_overflow_test_2 || limb_overflow_test_3) {
        self_reduce();
    }
}

// create a version with mod 2^t element part in [0,p-1]
// After reducing to size 2^s, we check (p-1)-a is non-negative as integer.
// We perform subtraction using carries on blocks of size 2^b. The operations inside the blocks are done mod r
// Including the effect of carries the operation inside each limb is in the range [-2^b-1,2^{b+1}]
// Assuming this values are all distinct mod r, which happens e.g. if r/2>2^{b+1}, then if all limb values are
// non-negative at the end of subtraction, we know the subtraction result is positive as integers and a<p
template <typename Builder, typename T> void bigfield<Builder, T>::assert_is_in_field() const
{
    // Warning: this assumes we have run circuit construction at least once in debug mode where large non reduced
    // constants are allowed via ASSERT
    if (is_constant()) {
        return;
    }

    self_reduce(); // this method in particular enforces limb vals are <2^b - needed for logic described above
    uint256_t value = get_value().lo;
    // TODO:make formal assert that modulus<=256 bits
    constexpr uint256_t modulus_minus_one = modulus_u512.lo - 1;

    constexpr uint256_t modulus_minus_one_0 = modulus_minus_one.slice(0, NUM_LIMB_BITS);
    constexpr uint256_t modulus_minus_one_1 = modulus_minus_one.slice(NUM_LIMB_BITS, NUM_LIMB_BITS * 2);
    constexpr uint256_t modulus_minus_one_2 = modulus_minus_one.slice(NUM_LIMB_BITS * 2, NUM_LIMB_BITS * 3);
    constexpr uint256_t modulus_minus_one_3 = modulus_minus_one.slice(NUM_LIMB_BITS * 3, NUM_LIMB_BITS * 4);

    bool borrow_0_value = value.slice(0, NUM_LIMB_BITS) > modulus_minus_one_0;
    bool borrow_1_value =
        (value.slice(NUM_LIMB_BITS, NUM_LIMB_BITS * 2) + uint256_t(borrow_0_value)) > (modulus_minus_one_1);
    bool borrow_2_value =
        (value.slice(NUM_LIMB_BITS * 2, NUM_LIMB_BITS * 3) + uint256_t(borrow_1_value)) > (modulus_minus_one_2);

    field_t<Builder> modulus_0(context, modulus_minus_one_0);
    field_t<Builder> modulus_1(context, modulus_minus_one_1);
    field_t<Builder> modulus_2(context, modulus_minus_one_2);
    field_t<Builder> modulus_3(context, modulus_minus_one_3);
    bool_t<Builder> borrow_0(witness_t<Builder>(context, borrow_0_value));
    bool_t<Builder> borrow_1(witness_t<Builder>(context, borrow_1_value));
    bool_t<Builder> borrow_2(witness_t<Builder>(context, borrow_2_value));
    // The way we use borrows here ensures that we are checking that modulus - binary_basis > 0.
    // We check that the result in each limb is > 0.
    // If the modulus part in this limb is smaller, we simply borrow the value from the higher limb.
    // The prover can rearrange the borrows the way they like. The important thing is that the borrows are
    // constrained.
    field_t<Builder> r0 = modulus_0 - binary_basis_limbs[0].element + static_cast<field_t<Builder>>(borrow_0) * shift_1;
    field_t<Builder> r1 = modulus_1 - binary_basis_limbs[1].element +
                          static_cast<field_t<Builder>>(borrow_1) * shift_1 - static_cast<field_t<Builder>>(borrow_0);
    field_t<Builder> r2 = modulus_2 - binary_basis_limbs[2].element +
                          static_cast<field_t<Builder>>(borrow_2) * shift_1 - static_cast<field_t<Builder>>(borrow_1);
    field_t<Builder> r3 = modulus_3 - binary_basis_limbs[3].element - static_cast<field_t<Builder>>(borrow_2);
    r0 = r0.normalize();
    r1 = r1.normalize();
    r2 = r2.normalize();
    r3 = r3.normalize();
    if constexpr (HasPlookup<Builder>) {
        context->decompose_into_default_range(r0.witness_index, static_cast<size_t>(NUM_LIMB_BITS));
        context->decompose_into_default_range(r1.witness_index, static_cast<size_t>(NUM_LIMB_BITS));
        context->decompose_into_default_range(r2.witness_index, static_cast<size_t>(NUM_LIMB_BITS));
        context->decompose_into_default_range(r3.witness_index, static_cast<size_t>(NUM_LIMB_BITS));
    } else {
        context->decompose_into_base4_accumulators(
            r0.witness_index, static_cast<size_t>(NUM_LIMB_BITS), "bigfield: assert_is_in_field range constraint 1.");
        context->decompose_into_base4_accumulators(
            r1.witness_index, static_cast<size_t>(NUM_LIMB_BITS), "bigfield: assert_is_in_field range constraint 2.");
        context->decompose_into_base4_accumulators(
            r2.witness_index, static_cast<size_t>(NUM_LIMB_BITS), "bigfield: assert_is_in_field range constraint 3.");
        context->decompose_into_base4_accumulators(
            r3.witness_index, static_cast<size_t>(NUM_LIMB_BITS), "bigfield: assert_is_in_field range constraint 4.");
    }
}

template <typename Builder, typename T> void bigfield<Builder, T>::assert_less_than(const uint256_t upper_limit) const
{
    // TODO(kesha): Merge this with assert_is_in_field
    // Warning: this assumes we have run circuit construction at least once in debug mode where large non reduced
    // constants are allowed via ASSERT
    if constexpr (IsSimulator<Builder>) {
        if (get_value() >= static_cast<uint512_t>(upper_limit)) {
            context->failure("Bigfield assert_less_than failed in simulation.");
        }
        return;
    }

    if (is_constant()) {
        ASSERT(get_value() < static_cast<uint512_t>(upper_limit));
        return;
    }

    ASSERT(upper_limit != 0);
    // The circuit checks that limit - this >= 0, so if we are doing a less_than comparison, we need to subtract 1 from
    // the limit
    uint256_t strict_upper_limit = upper_limit - uint256_t(1);
    self_reduce(); // this method in particular enforces limb vals are <2^b - needed for logic described above
    uint256_t value = get_value().lo;

    const uint256_t upper_limit_value_0 = strict_upper_limit.slice(0, NUM_LIMB_BITS);
    const uint256_t upper_limit_value_1 = strict_upper_limit.slice(NUM_LIMB_BITS, NUM_LIMB_BITS * 2);
    const uint256_t upper_limit_value_2 = strict_upper_limit.slice(NUM_LIMB_BITS * 2, NUM_LIMB_BITS * 3);
    const uint256_t upper_limit_value_3 = strict_upper_limit.slice(NUM_LIMB_BITS * 3, NUM_LIMB_BITS * 4);

    bool borrow_0_value = value.slice(0, NUM_LIMB_BITS) > upper_limit_value_0;
    bool borrow_1_value =
        (value.slice(NUM_LIMB_BITS, NUM_LIMB_BITS * 2) + uint256_t(borrow_0_value)) > (upper_limit_value_1);
    bool borrow_2_value =
        (value.slice(NUM_LIMB_BITS * 2, NUM_LIMB_BITS * 3) + uint256_t(borrow_1_value)) > (upper_limit_value_2);

    field_t<Builder> upper_limit_0(context, upper_limit_value_0);
    field_t<Builder> upper_limit_1(context, upper_limit_value_1);
    field_t<Builder> upper_limit_2(context, upper_limit_value_2);
    field_t<Builder> upper_limit_3(context, upper_limit_value_3);
    bool_t<Builder> borrow_0(witness_t<Builder>(context, borrow_0_value));
    bool_t<Builder> borrow_1(witness_t<Builder>(context, borrow_1_value));
    bool_t<Builder> borrow_2(witness_t<Builder>(context, borrow_2_value));
    // The way we use borrows here ensures that we are checking that upper_limit - binary_basis > 0.
    // We check that the result in each limb is > 0.
    // If the modulus part in this limb is smaller, we simply borrow the value from the higher limb.
    // The prover can rearrange the borrows the way they like. The important thing is that the borrows are
    // constrained.
    field_t<Builder> r0 =
        upper_limit_0 - binary_basis_limbs[0].element + static_cast<field_t<Builder>>(borrow_0) * shift_1;
    field_t<Builder> r1 = upper_limit_1 - binary_basis_limbs[1].element +
                          static_cast<field_t<Builder>>(borrow_1) * shift_1 - static_cast<field_t<Builder>>(borrow_0);
    field_t<Builder> r2 = upper_limit_2 - binary_basis_limbs[2].element +
                          static_cast<field_t<Builder>>(borrow_2) * shift_1 - static_cast<field_t<Builder>>(borrow_1);
    field_t<Builder> r3 = upper_limit_3 - binary_basis_limbs[3].element - static_cast<field_t<Builder>>(borrow_2);
    r0 = r0.normalize();
    r1 = r1.normalize();
    r2 = r2.normalize();
    r3 = r3.normalize();
    if constexpr (Builder::CIRCUIT_TYPE == CircuitType::ULTRA) {
        context->decompose_into_default_range(r0.witness_index, static_cast<size_t>(NUM_LIMB_BITS));
        context->decompose_into_default_range(r1.witness_index, static_cast<size_t>(NUM_LIMB_BITS));
        context->decompose_into_default_range(r2.witness_index, static_cast<size_t>(NUM_LIMB_BITS));
        context->decompose_into_default_range(r3.witness_index, static_cast<size_t>(NUM_LIMB_BITS));
    } else {
        context->decompose_into_base4_accumulators(
            r0.witness_index, static_cast<size_t>(NUM_LIMB_BITS), "bigfield: assert_less_than range constraint 1.");
        context->decompose_into_base4_accumulators(
            r1.witness_index, static_cast<size_t>(NUM_LIMB_BITS), "bigfield: assert_less_than range constraint 2.");
        context->decompose_into_base4_accumulators(
            r2.witness_index, static_cast<size_t>(NUM_LIMB_BITS), "bigfield: assert_less_than range constraint 3.");
        context->decompose_into_base4_accumulators(
            r3.witness_index, static_cast<size_t>(NUM_LIMB_BITS), "bigfield: assert_less_than range constraint 4.");
    }
}

// check elements are equal mod p by proving their integer difference is a multiple of p.
// This relies on the minus operator for a-b increasing a by a multiple of p large enough so diff is non-negative
template <typename Builder, typename T> void bigfield<Builder, T>::assert_equal(const bigfield& other) const
{
    Builder* ctx = this->context ? this->context : other.context;

<<<<<<< HEAD
    if (is_constant() && other.is_constant()) {
        std::cerr << "bigfield: calling assert equal on 2 CONSTANT bigfield elements...is this intended?" << std::endl;
        return;
    } else if (other.is_constant()) {
        // TODO: wtf?
        // evaluate a strict equality - make sure *this is reduced first, or an honest prover
        // might not be able to satisfy these constraints.
        field_t<Builder> t0 = (binary_basis_limbs[0].element - other.binary_basis_limbs[0].element);
        field_t<Builder> t1 = (binary_basis_limbs[1].element - other.binary_basis_limbs[1].element);
        field_t<Builder> t2 = (binary_basis_limbs[2].element - other.binary_basis_limbs[2].element);
        field_t<Builder> t3 = (binary_basis_limbs[3].element - other.binary_basis_limbs[3].element);
        field_t<Builder> t4 = (prime_basis_limb - other.prime_basis_limb);
        t0.assert_is_zero();
        t1.assert_is_zero();
        t2.assert_is_zero();
        t3.assert_is_zero();
        t4.assert_is_zero();
=======
    if constexpr (IsSimulator<Builder>) {
        // TODO(https://github.com/AztecProtocol/barretenberg/issues/677)
>>>>>>> 9cca8146
        return;
    } else {
        if (is_constant() && other.is_constant()) {
            std::cerr << "bigfield: calling assert equal on 2 CONSTANT bigfield elements...is this intended?"
                      << std::endl;
            return;
        } else if (other.is_constant()) {
            // evaluate a strict equality - make sure *this is reduced first, or an honest prover
            // might not be able to satisfy these constraints.
            field_t<Builder> t0 = (binary_basis_limbs[0].element - other.binary_basis_limbs[0].element);
            field_t<Builder> t1 = (binary_basis_limbs[1].element - other.binary_basis_limbs[1].element);
            field_t<Builder> t2 = (binary_basis_limbs[2].element - other.binary_basis_limbs[2].element);
            field_t<Builder> t3 = (binary_basis_limbs[3].element - other.binary_basis_limbs[3].element);
            field_t<Builder> t4 = (prime_basis_limb - other.prime_basis_limb);
            t0.assert_is_zero();
            t1.assert_is_zero();
            t2.assert_is_zero();
            t3.assert_is_zero();
            t4.assert_is_zero();
            return;
        } else if (is_constant()) {
            other.assert_equal(*this);
            return;
        }

        bigfield diff = *this - other;
        const uint512_t diff_val = diff.get_value();
        const uint512_t modulus(target_basis.modulus);

        const auto [quotient_512, remainder_512] = (diff_val).divmod(modulus);
        if (remainder_512 != 0)
            std::cerr << "bigfield: remainder not zero!" << std::endl;
        ASSERT(remainder_512 == 0);
        bigfield quotient;

        const size_t num_quotient_bits = get_quotient_max_bits({ 0 });
        quotient = bigfield(witness_t(ctx, fr(quotient_512.slice(0, NUM_LIMB_BITS * 2).lo)),
                            witness_t(ctx, fr(quotient_512.slice(NUM_LIMB_BITS * 2, NUM_LIMB_BITS * 4).lo)),
                            false,
                            num_quotient_bits);
        unsafe_evaluate_multiply_add(diff, { one() }, {}, quotient, { zero() });
    }
}

// construct a proof that points are different mod p, when they are different mod r
// WARNING: This method doesn't have perfect completeness - for points equal mod r (or with certain difference kp
// mod r) but different mod p, you can't construct a proof. The chances of an honest prover running afoul of this
// condition are extremely small (TODO: compute probability) Note also that the number of constraints depends on how
// much the values have overflown beyond p e.g. due to an addition chain The function is based on the following.
// Suppose a-b = 0 mod p. Then a-b = k*p for k in a range [-R,L] such that L*p>= a, R*p>=b. And also a-b = k*p mod r
// for such k. Thus we can verify a-b is non-zero mod p by taking the product of such values (a-b-kp) and showing
// it's non-zero mod r
template <typename Builder, typename T> void bigfield<Builder, T>::assert_is_not_equal(const bigfield& other) const
{
    // Why would we use this for 2 constants? Turns out, in biggroup
    const auto get_overload_count = [target_modulus = modulus_u512](const uint512_t& maximum_value) {
        uint512_t target = target_modulus;
        size_t overload_count = 0;
        while (target < maximum_value) {
            ++overload_count;
            target += target_modulus;
        }
        return overload_count;
    };
    const size_t lhs_overload_count = get_overload_count(get_maximum_value());
    const size_t rhs_overload_count = get_overload_count(other.get_maximum_value());

    // if (a == b) then (a == b mod n)
    // to save gates, we only check that (a == b mod n)

    // if numeric val of a = a' + p.q
    // we want to check (a' + p.q == b mod n)
    const field_t<Builder> base_diff = prime_basis_limb - other.prime_basis_limb;
    auto diff = base_diff;
    field_t<Builder> prime_basis(get_context(), modulus);
    field_t<Builder> prime_basis_accumulator = prime_basis;
    // Each loop iteration adds 1 gate
    // (prime_basis and prime_basis accumulator are constant so only the * operator adds a gate)
    for (size_t i = 0; i < lhs_overload_count; ++i) {
        diff = diff * (base_diff - prime_basis_accumulator);
        prime_basis_accumulator += prime_basis;
    }
    prime_basis_accumulator = prime_basis;
    for (size_t i = 0; i < rhs_overload_count; ++i) {
        diff = diff * (base_diff + prime_basis_accumulator);
        prime_basis_accumulator += prime_basis;
    }
    diff.assert_is_not_zero();
}

// We reduce an element's mod 2^t representation (t=4*NUM_LIMB_BITS) to size 2^s for smallest s with 2^s>p
// This is much cheaper than actually reducing mod p and suffices for addition chains (where we just need not to
// overflow 2^t) We also reduce any "spillage" inside the first 3 limbs, so that their range is NUM_LIMB_BITS and
// not larger
template <typename Builder, typename T> void bigfield<Builder, T>::self_reduce() const
{
    // Warning: this assumes we have run circuit construction at least once in debug mode where large non reduced
    // constants are disallowed via ASSERT
    if (is_constant()) {
        return;
    }
    // TODO: handle situation where some limbs are constant and others are not constant
    const auto [quotient_value, remainder_value] = get_value().divmod(target_basis.modulus);

    bigfield quotient(context);

    uint512_t maximum_quotient_size = get_maximum_value() / target_basis.modulus;
    uint64_t maximum_quotient_bits = maximum_quotient_size.get_msb() + 1;
    if ((maximum_quotient_bits & 1ULL) == 1ULL) {
        ++maximum_quotient_bits;
    }
    // TODO: implicit assumption here - NUM_LIMB_BITS large enough for all the quotient
    uint32_t quotient_limb_index = context->add_variable(bb::fr(quotient_value.lo));
    field_t<Builder> quotient_limb = field_t<Builder>::from_witness_index(context, quotient_limb_index);
    if constexpr (HasPlookup<Builder>) {
        context->decompose_into_default_range(quotient_limb.witness_index, static_cast<size_t>(maximum_quotient_bits));
    } else {
        context->decompose_into_base4_accumulators(quotient_limb.witness_index,
                                                   static_cast<size_t>(maximum_quotient_bits),
                                                   "bigfield: quotient_limb too large.");
    }

    ASSERT((uint1024_t(1) << maximum_quotient_bits) * uint1024_t(modulus_u512) + DEFAULT_MAXIMUM_REMAINDER <
           get_maximum_crt_product());
    quotient.binary_basis_limbs[0] = Limb(quotient_limb, uint256_t(1) << maximum_quotient_bits);
    quotient.binary_basis_limbs[1] = Limb(field_t<Builder>::from_witness_index(context, context->zero_idx), 0);
    quotient.binary_basis_limbs[2] = Limb(field_t<Builder>::from_witness_index(context, context->zero_idx), 0);
    quotient.binary_basis_limbs[3] = Limb(field_t<Builder>::from_witness_index(context, context->zero_idx), 0);
    quotient.prime_basis_limb = quotient_limb;
    // this constructor with can_overflow=false will enforce remainder of size<2^s
    bigfield remainder = bigfield(
        witness_t(context, fr(remainder_value.slice(0, NUM_LIMB_BITS * 2).lo)),
        witness_t(context, fr(remainder_value.slice(NUM_LIMB_BITS * 2, NUM_LIMB_BITS * 3 + NUM_LAST_LIMB_BITS).lo)));

    unsafe_evaluate_multiply_add(*this, one(), {}, quotient, { remainder });
    binary_basis_limbs[0] =
        remainder.binary_basis_limbs[0]; // Combination of const method and mutable variables is good practice?
    binary_basis_limbs[1] = remainder.binary_basis_limbs[1];
    binary_basis_limbs[2] = remainder.binary_basis_limbs[2];
    binary_basis_limbs[3] = remainder.binary_basis_limbs[3];
    prime_basis_limb = remainder.prime_basis_limb;
} // namespace stdlib

/**
 * Evaluate a multiply add identity with several added elements and several remainders
 *
 * i.e:
 *
 * input_left*input_to_mul + (to_add[0]..to_add[-1]) - input_quotient*modulus -
 * (input_remainders[0]+..+input_remainders[-1]) = 0 (mod CRT)
 *
 * See detailed explanation at https://hackmd.io/LoEG5nRHQe-PvstVaD51Yw?view
 *
 * THIS FUNCTION IS UNSAFE TO USE IN CIRCUITS AS IT DOES NOT PROTECT AGAINST CRT OVERFLOWS.
 * */
template <typename Builder, typename T>
void bigfield<Builder, T>::unsafe_evaluate_multiply_add(const bigfield& input_left,
                                                        const bigfield& input_to_mul,
                                                        const std::vector<bigfield>& to_add,
                                                        const bigfield& input_quotient,
                                                        const std::vector<bigfield>& input_remainders)
{

    std::vector<bigfield> remainders(input_remainders);
    bigfield left = input_left;
    bigfield to_mul = input_to_mul;
    bigfield quotient = input_quotient;

    Builder* ctx = left.context ? left.context : to_mul.context;

    uint512_t max_b0 = (left.binary_basis_limbs[1].maximum_value * to_mul.binary_basis_limbs[0].maximum_value);
    max_b0 += (neg_modulus_limbs_u256[1] * quotient.binary_basis_limbs[0].maximum_value);
    uint512_t max_b1 = (left.binary_basis_limbs[0].maximum_value * to_mul.binary_basis_limbs[1].maximum_value);
    max_b1 += (neg_modulus_limbs_u256[0] * quotient.binary_basis_limbs[1].maximum_value);
    uint512_t max_c0 = (left.binary_basis_limbs[1].maximum_value * to_mul.binary_basis_limbs[1].maximum_value);
    max_c0 += (neg_modulus_limbs_u256[1] * quotient.binary_basis_limbs[1].maximum_value);
    uint512_t max_c1 = (left.binary_basis_limbs[2].maximum_value * to_mul.binary_basis_limbs[0].maximum_value);
    max_c1 += (neg_modulus_limbs_u256[2] * quotient.binary_basis_limbs[0].maximum_value);
    uint512_t max_c2 = (left.binary_basis_limbs[0].maximum_value * to_mul.binary_basis_limbs[2].maximum_value);
    max_c2 += (neg_modulus_limbs_u256[0] * quotient.binary_basis_limbs[2].maximum_value);
    uint512_t max_d0 = (left.binary_basis_limbs[3].maximum_value * to_mul.binary_basis_limbs[0].maximum_value);
    max_d0 += (neg_modulus_limbs_u256[3] * quotient.binary_basis_limbs[0].maximum_value);
    uint512_t max_d1 = (left.binary_basis_limbs[2].maximum_value * to_mul.binary_basis_limbs[1].maximum_value);
    max_d1 += (neg_modulus_limbs_u256[2] * quotient.binary_basis_limbs[1].maximum_value);
    uint512_t max_d2 = (left.binary_basis_limbs[1].maximum_value * to_mul.binary_basis_limbs[2].maximum_value);
    max_d2 += (neg_modulus_limbs_u256[1] * quotient.binary_basis_limbs[2].maximum_value);
    uint512_t max_d3 = (left.binary_basis_limbs[0].maximum_value * to_mul.binary_basis_limbs[3].maximum_value);
    max_d3 += (neg_modulus_limbs_u256[0] * quotient.binary_basis_limbs[3].maximum_value);

    uint512_t max_r0 = left.binary_basis_limbs[0].maximum_value * to_mul.binary_basis_limbs[0].maximum_value;
    max_r0 += (neg_modulus_limbs_u256[0] * quotient.binary_basis_limbs[0].maximum_value);

    const uint512_t max_r1 = max_b0 + max_b1;
    const uint512_t max_r2 = max_c0 + max_c1 + max_c2;
    const uint512_t max_r3 = max_d0 + max_d1 + max_d2 + max_d3;

    uint512_t max_a0(0);
    uint512_t max_a1(0);
    for (size_t i = 0; i < to_add.size(); ++i) {
        max_a0 += to_add[i].binary_basis_limbs[0].maximum_value +
                  (to_add[i].binary_basis_limbs[1].maximum_value << NUM_LIMB_BITS);
        max_a1 += to_add[i].binary_basis_limbs[2].maximum_value +
                  (to_add[i].binary_basis_limbs[3].maximum_value << NUM_LIMB_BITS);
    }
    const uint512_t max_lo = max_r0 + (max_r1 << NUM_LIMB_BITS) + max_a0;
    const uint512_t max_hi = max_r2 + (max_r3 << NUM_LIMB_BITS) + max_a1;

    uint64_t max_lo_bits = (max_lo.get_msb() + 1);
    uint64_t max_hi_bits = max_hi.get_msb() + 1;
    if ((max_lo_bits & 1ULL) == 1ULL) {
        ++max_lo_bits;
    }
    if ((max_hi_bits & 1ULL) == 1ULL) {
        ++max_hi_bits;
    }

    if constexpr (HasPlookup<Builder>) {
        // The plookup custom bigfield gate requires inputs are witnesses.
        // If we're using constant values, instantiate them as circuit variables
        const auto convert_constant_to_fixed_witness = [ctx](const bigfield& input) {
            bigfield output(input);
            output.prime_basis_limb = field_t<Builder>::from_witness_index(
                ctx, ctx->put_constant_variable(input.prime_basis_limb.get_value()));
            output.binary_basis_limbs[0].element = field_t<Builder>::from_witness_index(
                ctx, ctx->put_constant_variable(input.binary_basis_limbs[0].element.get_value()));
            output.binary_basis_limbs[1].element = field_t<Builder>::from_witness_index(
                ctx, ctx->put_constant_variable(input.binary_basis_limbs[1].element.get_value()));
            output.binary_basis_limbs[2].element = field_t<Builder>::from_witness_index(
                ctx, ctx->put_constant_variable(input.binary_basis_limbs[2].element.get_value()));
            output.binary_basis_limbs[3].element = field_t<Builder>::from_witness_index(
                ctx, ctx->put_constant_variable(input.binary_basis_limbs[3].element.get_value()));
            output.context = ctx;
            return output;
        };
        if (left.is_constant()) {
            left = convert_constant_to_fixed_witness(left);
        }
        if (to_mul.is_constant()) {
            to_mul = convert_constant_to_fixed_witness(to_mul);
        }
        if (quotient.is_constant()) {
            quotient = convert_constant_to_fixed_witness(quotient);
        }
        if (remainders[0].is_constant()) {
            remainders[0] = convert_constant_to_fixed_witness(remainders[0]);
        }

        std::vector<field_t<Builder>> limb_0_accumulator{ remainders[0].binary_basis_limbs[0].element };
        std::vector<field_t<Builder>> limb_2_accumulator{ remainders[0].binary_basis_limbs[2].element };
        std::vector<field_t<Builder>> prime_limb_accumulator{ remainders[0].prime_basis_limb };
        for (size_t i = 1; i < remainders.size(); ++i) {
            limb_0_accumulator.emplace_back(remainders[i].binary_basis_limbs[0].element);
            limb_0_accumulator.emplace_back(remainders[i].binary_basis_limbs[1].element * shift_1);
            limb_2_accumulator.emplace_back(remainders[i].binary_basis_limbs[2].element);
            limb_2_accumulator.emplace_back(remainders[i].binary_basis_limbs[3].element * shift_1);
            prime_limb_accumulator.emplace_back(remainders[i].prime_basis_limb);
        }
        for (const auto& add : to_add) {
            limb_0_accumulator.emplace_back(-add.binary_basis_limbs[0].element);
            limb_0_accumulator.emplace_back(-add.binary_basis_limbs[1].element * shift_1);
            limb_2_accumulator.emplace_back(-add.binary_basis_limbs[2].element);
            limb_2_accumulator.emplace_back(-add.binary_basis_limbs[3].element * shift_1);
            prime_limb_accumulator.emplace_back(-add.prime_basis_limb);
        }

        const auto& t0 = remainders[0].binary_basis_limbs[1].element;
        const auto& t1 = remainders[0].binary_basis_limbs[3].element;
        bool needs_normalize = (t0.additive_constant != 0 || t0.multiplicative_constant != 1);
        needs_normalize = needs_normalize || (t1.additive_constant != 0 || t1.multiplicative_constant != 1);

        if (needs_normalize) {
            limb_0_accumulator.emplace_back(remainders[0].binary_basis_limbs[1].element * shift_1);
            limb_2_accumulator.emplace_back(remainders[0].binary_basis_limbs[3].element * shift_1);
        }

        field_t<Builder> remainder_limbs[4]{
            field_t<Builder>::accumulate(limb_0_accumulator),
            needs_normalize ? field_t<Builder>::from_witness_index(ctx, ctx->zero_idx)
                            : remainders[0].binary_basis_limbs[1].element,
            field_t<Builder>::accumulate(limb_2_accumulator),
            needs_normalize ? field_t<Builder>::from_witness_index(ctx, ctx->zero_idx)
                            : remainders[0].binary_basis_limbs[3].element,
        };
        field_t<Builder> remainder_prime_limb = field_t<Builder>::accumulate(prime_limb_accumulator);

        bb::non_native_field_witnesses<bb::fr> witnesses{
            {
                left.binary_basis_limbs[0].element.normalize().witness_index,
                left.binary_basis_limbs[1].element.normalize().witness_index,
                left.binary_basis_limbs[2].element.normalize().witness_index,
                left.binary_basis_limbs[3].element.normalize().witness_index,
                left.prime_basis_limb.witness_index,
            },
            {
                to_mul.binary_basis_limbs[0].element.normalize().witness_index,
                to_mul.binary_basis_limbs[1].element.normalize().witness_index,
                to_mul.binary_basis_limbs[2].element.normalize().witness_index,
                to_mul.binary_basis_limbs[3].element.normalize().witness_index,
                to_mul.prime_basis_limb.witness_index,
            },
            {
                quotient.binary_basis_limbs[0].element.normalize().witness_index,
                quotient.binary_basis_limbs[1].element.normalize().witness_index,
                quotient.binary_basis_limbs[2].element.normalize().witness_index,
                quotient.binary_basis_limbs[3].element.normalize().witness_index,
                quotient.prime_basis_limb.witness_index,
            },
            {
                remainder_limbs[0].normalize().witness_index,
                remainder_limbs[1].normalize().witness_index,
                remainder_limbs[2].normalize().witness_index,
                remainder_limbs[3].normalize().witness_index,
                remainder_prime_limb.witness_index,
            },
            { neg_modulus_limbs[0], neg_modulus_limbs[1], neg_modulus_limbs[2], neg_modulus_limbs[3] },
            modulus,
        };
        // N.B. this method also evaluates the prime field component of the non-native field mul
        const auto [lo_idx, hi_idx] = ctx->evaluate_non_native_field_multiplication(witnesses, false);

        bb::fr neg_prime = -bb::fr(uint256_t(target_basis.modulus));
        field_t<Builder>::evaluate_polynomial_identity(left.prime_basis_limb,
                                                       to_mul.prime_basis_limb,
                                                       quotient.prime_basis_limb * neg_prime,
                                                       -remainder_prime_limb);

        field_t lo = field_t<Builder>::from_witness_index(ctx, lo_idx);
        field_t hi = field_t<Builder>::from_witness_index(ctx, hi_idx);
        const uint64_t carry_lo_msb = max_lo_bits - (2 * NUM_LIMB_BITS);
        const uint64_t carry_hi_msb = max_hi_bits - (2 * NUM_LIMB_BITS);

        // if both the hi and lo output limbs have less than 70 bits, we can use our custom
        // limb accumulation gate (accumulates 2 field elements, each composed of 5 14-bit limbs, in 3 gates)
        if (carry_lo_msb <= 70 && carry_hi_msb <= 70) {
            ctx->range_constrain_two_limbs(
                hi.witness_index, lo.witness_index, size_t(carry_lo_msb), size_t(carry_hi_msb));
        } else {
            ctx->decompose_into_default_range(hi.normalize().witness_index, carry_hi_msb);
            ctx->decompose_into_default_range(lo.normalize().witness_index, carry_lo_msb);
        }
    } else {
        const field_t b0 = left.binary_basis_limbs[1].element.madd(
            to_mul.binary_basis_limbs[0].element, quotient.binary_basis_limbs[1].element * neg_modulus_limbs[0]);
        const field_t b1 = left.binary_basis_limbs[0].element.madd(
            to_mul.binary_basis_limbs[1].element, quotient.binary_basis_limbs[0].element * neg_modulus_limbs[1]);
        const field_t c0 = left.binary_basis_limbs[1].element.madd(
            to_mul.binary_basis_limbs[1].element, quotient.binary_basis_limbs[1].element * neg_modulus_limbs[1]);
        const field_t c1 = left.binary_basis_limbs[2].element.madd(
            to_mul.binary_basis_limbs[0].element, quotient.binary_basis_limbs[2].element * neg_modulus_limbs[0]);
        const field_t c2 = left.binary_basis_limbs[0].element.madd(
            to_mul.binary_basis_limbs[2].element, quotient.binary_basis_limbs[0].element * neg_modulus_limbs[2]);
        const field_t d0 = left.binary_basis_limbs[3].element.madd(
            to_mul.binary_basis_limbs[0].element, quotient.binary_basis_limbs[3].element * neg_modulus_limbs[0]);
        const field_t d1 = left.binary_basis_limbs[2].element.madd(
            to_mul.binary_basis_limbs[1].element, quotient.binary_basis_limbs[2].element * neg_modulus_limbs[1]);
        const field_t d2 = left.binary_basis_limbs[1].element.madd(
            to_mul.binary_basis_limbs[2].element, quotient.binary_basis_limbs[1].element * neg_modulus_limbs[2]);
        const field_t d3 = left.binary_basis_limbs[0].element.madd(
            to_mul.binary_basis_limbs[3].element, quotient.binary_basis_limbs[0].element * neg_modulus_limbs[3]);

        // We wish to show that left*right - quotient*remainder = 0 mod 2^t, we do this by collecting the limb products
        // into two separate variables - carry_lo and carry_hi, which are still small enough not to wrap mod r
        // Their first t/2 bits will equal, respectively, the first and second t/2 bits of the expresssion
        // Thus it will suffice to check that each of them begins with t/2 zeroes. We do this by in fact assigning
        // to these variables those expressions divided by 2^{t/2}. Since we have bounds on their ranage that are
        // smaller than r, We can range check the divisions by the original range bounds divided by 2^{t/2}

        const field_t r0 = left.binary_basis_limbs[0].element.madd(
            to_mul.binary_basis_limbs[0].element, quotient.binary_basis_limbs[0].element * neg_modulus_limbs[0]);

        field_t r1 = b0.add_two(b1, -remainders[0].binary_basis_limbs[1].element);
        const field_t r2 = c0.add_two(c1, c2);
        const field_t r3 = d0 + d1.add_two(d2, d3);

        field_t carry_lo_0 = r0 * shift_right_2;
        field_t carry_lo_1 = r1 * (shift_1 * shift_right_2);
        field_t carry_lo_2 = -(remainders[0].binary_basis_limbs[0].element * shift_right_2);
        field_t carry_lo = carry_lo_0.add_two(carry_lo_1, carry_lo_2);
        for (const auto& add_element : to_add) {
            carry_lo = carry_lo.add_two(add_element.binary_basis_limbs[0].element * shift_right_2,
                                        add_element.binary_basis_limbs[1].element * (shift_1 * shift_right_2));
        }
        for (size_t i = 1; i < remainders.size(); ++i) {
            carry_lo = carry_lo.add_two(-remainders[i].binary_basis_limbs[0].element * shift_right_2,
                                        -remainders[i].binary_basis_limbs[1].element * (shift_1 * shift_right_2));
        }
        field_t t1 = carry_lo.add_two(-remainders[0].binary_basis_limbs[2].element,
                                      -(remainders[0].binary_basis_limbs[3].element * shift_1));
        field_t carry_hi_0 = r2 * shift_right_2;
        field_t carry_hi_1 = r3 * (shift_1 * shift_right_2);
        field_t carry_hi_2 = t1 * shift_right_2;
        field_t carry_hi = carry_hi_0.add_two(carry_hi_1, carry_hi_2);

        for (const auto& add_element : to_add) {
            carry_hi = carry_hi.add_two(add_element.binary_basis_limbs[2].element * shift_right_2,
                                        add_element.binary_basis_limbs[3].element * (shift_1 * shift_right_2));
        }
        for (size_t i = 1; i < remainders.size(); ++i) {
            carry_hi = carry_hi.add_two(-remainders[i].binary_basis_limbs[2].element * shift_right_2,
                                        -remainders[i].binary_basis_limbs[3].element * (shift_1 * shift_right_2));
        }
        bb::fr neg_prime = -bb::fr(uint256_t(target_basis.modulus));

        field_t<Builder> linear_terms(ctx, bb::fr(0));
        if (to_add.size() >= 2) {
            for (size_t i = 0; i < to_add.size(); i += 2) {
                linear_terms = linear_terms.add_two(to_add[i].prime_basis_limb, to_add[i + 1].prime_basis_limb);
            }
        }
        if ((to_add.size() & 1UL) == 1UL) {
            linear_terms += to_add[to_add.size() - 1].prime_basis_limb;
        }
        if (remainders.size() >= 2) {
            for (size_t i = 0; i < (remainders.size() >> 1); i += 1) {
                linear_terms =
                    linear_terms.add_two(-remainders[2 * i].prime_basis_limb, -remainders[2 * i + 1].prime_basis_limb);
            }
        }
        if ((remainders.size() & 1UL) == 1UL) {
            linear_terms += -remainders[remainders.size() - 1].prime_basis_limb;
        }
        // This is where we show our identity is zero mod r (to use CRT we show it's zero mod r and mod 2^t)
        field_t<Builder>::evaluate_polynomial_identity(
            left.prime_basis_limb, to_mul.prime_basis_limb, quotient.prime_basis_limb * neg_prime, linear_terms);

        const uint64_t carry_lo_msb = max_lo_bits - (2 * NUM_LIMB_BITS);
        const uint64_t carry_hi_msb = max_hi_bits - (2 * NUM_LIMB_BITS);

        const bb::fr carry_lo_shift(uint256_t(uint256_t(1) << carry_lo_msb));
        if ((carry_hi_msb + carry_lo_msb) < field_t<Builder>::modulus.get_msb()) {
            field_t carry_combined = carry_lo + (carry_hi * carry_lo_shift);
            carry_combined = carry_combined.normalize();
            const auto accumulators = ctx->decompose_into_base4_accumulators(
                carry_combined.witness_index,
                static_cast<size_t>(carry_lo_msb + carry_hi_msb),
                "bigfield: carry_combined too large in unsafe_evaluate_multiply_add.");
            field_t<Builder> accumulator_midpoint =
                field_t<Builder>::from_witness_index(ctx, accumulators[static_cast<size_t>((carry_hi_msb / 2) - 1)]);
            carry_hi.assert_equal(accumulator_midpoint, "bigfield multiply range check failed");
        } else {
            carry_lo = carry_lo.normalize();
            carry_hi = carry_hi.normalize();
            ctx->decompose_into_base4_accumulators(carry_lo.witness_index,
                                                   static_cast<size_t>(carry_lo_msb),
                                                   "bigfield: carry_lo too large in unsafe_evaluate_multiply_add.");
            ctx->decompose_into_base4_accumulators(carry_hi.witness_index,
                                                   static_cast<size_t>(carry_hi_msb),
                                                   "bigfield: carry_hi too large in unsafe_evaluate_multiply_add.");
        }
    }
}
/**
 * Evaluate a quadratic relation involving multiple multiplications
 *
 * i.e. evalaute:
 *
 * (left_0 * right_0) + ... + (left_n-1 * right_n-1) + ...to_add - (input_quotient * q + ...input_remainders) = 0
 *
 * This method supports multiple "remainders" because, when evaluating divisions, some of these remainders are terms
 * We're subtracting from our product (see msub_div for more details)
 *
 * The above quadratic relation can be evaluated using only a single quotient/remainder term.
 *
 * Params:
 *
 * `input_left`: left multiplication operands
 * `input_right` : right multiplication operands
 * `to_add` : vector of elements to add to the product
 * `input_quotient` : quotient
 * `input_remainders` : vector of remainders
 *
 * THIS METHOD IS UNSAFE TO USE IN CIRCUITS DIRECTLY AS IT LACKS OVERFLOW CHECKS.
 **/
template <typename Builder, typename T>
void bigfield<Builder, T>::unsafe_evaluate_multiple_multiply_add(const std::vector<bigfield>& input_left,
                                                                 const std::vector<bigfield>& input_right,
                                                                 const std::vector<bigfield>& to_add,
                                                                 const bigfield& input_quotient,
                                                                 const std::vector<bigfield>& input_remainders)
{

    std::vector<bigfield> remainders(input_remainders);
    std::vector<bigfield> left(input_left);
    std::vector<bigfield> right(input_right);
    bigfield quotient = input_quotient;
    const size_t num_multiplications = input_left.size();

    Builder* ctx = input_left[0].context ? input_left[0].context : input_right[0].context;

    const auto get_product_maximum = [](const bigfield& left, const bigfield& right) {
        uint512_t max_b0_inner = (left.binary_basis_limbs[1].maximum_value * right.binary_basis_limbs[0].maximum_value);
        uint512_t max_b1_inner = (left.binary_basis_limbs[0].maximum_value * right.binary_basis_limbs[1].maximum_value);
        uint512_t max_c0_inner = (left.binary_basis_limbs[1].maximum_value * right.binary_basis_limbs[1].maximum_value);
        uint512_t max_c1_inner = (left.binary_basis_limbs[2].maximum_value * right.binary_basis_limbs[0].maximum_value);
        uint512_t max_c2_inner = (left.binary_basis_limbs[0].maximum_value * right.binary_basis_limbs[2].maximum_value);
        uint512_t max_d0_inner = (left.binary_basis_limbs[3].maximum_value * right.binary_basis_limbs[0].maximum_value);
        uint512_t max_d1_inner = (left.binary_basis_limbs[2].maximum_value * right.binary_basis_limbs[1].maximum_value);
        uint512_t max_d2_inner = (left.binary_basis_limbs[1].maximum_value * right.binary_basis_limbs[2].maximum_value);
        uint512_t max_d3_inner = (left.binary_basis_limbs[0].maximum_value * right.binary_basis_limbs[3].maximum_value);
        uint512_t max_r0_inner = left.binary_basis_limbs[0].maximum_value * right.binary_basis_limbs[0].maximum_value;

        const uint512_t max_r1_inner = max_b0_inner + max_b1_inner;
        const uint512_t max_r2_inner = max_c0_inner + max_c1_inner + max_c2_inner;
        const uint512_t max_r3_inner = max_d0_inner + max_d1_inner + max_d2_inner + max_d3_inner;
        const uint512_t max_lo_temp = max_r0_inner + (max_r1_inner << NUM_LIMB_BITS);
        const uint512_t max_hi_temp = max_r2_inner + (max_r3_inner << NUM_LIMB_BITS);
        return std::pair<uint512_t, uint512_t>(max_lo_temp, max_hi_temp);
    };

    /**
     * Step 1: Compute the maximum potential value of our product limbs
     *
     * max_lo = maximum value of limb products that span the range 0 - 2^{3t}
     * max_hi = maximum value of limb products that span the range 2^{2t} - 2^{5t}
     * (t = NUM_LIMB_BITS)
     **/
    uint512_t max_lo = 0;
    uint512_t max_hi = 0;

    // Compute max values of quotient product limb products
    uint512_t max_b0 = (neg_modulus_limbs_u256[1] * quotient.binary_basis_limbs[0].maximum_value);
    uint512_t max_b1 = (neg_modulus_limbs_u256[0] * quotient.binary_basis_limbs[1].maximum_value);
    uint512_t max_c0 = (neg_modulus_limbs_u256[1] * quotient.binary_basis_limbs[1].maximum_value);
    uint512_t max_c1 = (neg_modulus_limbs_u256[2] * quotient.binary_basis_limbs[0].maximum_value);
    uint512_t max_c2 = (neg_modulus_limbs_u256[0] * quotient.binary_basis_limbs[2].maximum_value);
    uint512_t max_d0 = (neg_modulus_limbs_u256[3] * quotient.binary_basis_limbs[0].maximum_value);
    uint512_t max_d1 = (neg_modulus_limbs_u256[2] * quotient.binary_basis_limbs[1].maximum_value);
    uint512_t max_d2 = (neg_modulus_limbs_u256[1] * quotient.binary_basis_limbs[2].maximum_value);
    uint512_t max_d3 = (neg_modulus_limbs_u256[0] * quotient.binary_basis_limbs[3].maximum_value);

    // max_r0 = terms from 0 - 2^2t
    // max_r1 = terms from 2^t - 2^3t
    // max_r2 = terms from 2^2t - 2^4t
    // max_r3 = terms from 2^3t - 2^5t
    uint512_t max_r0 = (neg_modulus_limbs_u256[0] * quotient.binary_basis_limbs[0].maximum_value);
    max_r0 += (neg_modulus_limbs_u256[0] * quotient.binary_basis_limbs[0].maximum_value);
    const uint512_t max_r1 = max_b0 + max_b1;
    const uint512_t max_r2 = max_c0 + max_c1 + max_c2;
    const uint512_t max_r3 = max_d0 + max_d1 + max_d2 + max_d3;

    // update max_lo, max_hi with quotient limb product terms.
    max_lo += max_r0 + (max_r1 << NUM_LIMB_BITS);
    max_hi += max_r2 + (max_r3 << NUM_LIMB_BITS);

    // Compute maximum value of addition terms in `to_add` and add to max_lo, max_hi
    uint512_t max_a0(0);
    uint512_t max_a1(0);
    for (size_t i = 0; i < to_add.size(); ++i) {
        max_a0 += to_add[i].binary_basis_limbs[0].maximum_value +
                  (to_add[i].binary_basis_limbs[1].maximum_value << NUM_LIMB_BITS);
        max_a1 += to_add[i].binary_basis_limbs[2].maximum_value +
                  (to_add[i].binary_basis_limbs[3].maximum_value << NUM_LIMB_BITS);
    }
    max_lo += max_a0;
    max_hi += max_a1;

    // Compute the maximum value of our multiplication products and add to max_lo, max_hi
    for (size_t i = 0; i < num_multiplications; ++i) {
        const auto [product_lo, product_hi] = get_product_maximum(left[i], right[i]);
        max_lo += product_lo;
        max_hi += product_hi;
    }

    // Compute the maximum number of bits in `max_lo` and `max_hi` - this defines the range constraint values we
    // will need to apply to validate our product
    uint64_t max_lo_bits = (max_lo.get_msb() + 1);
    uint64_t max_hi_bits = max_hi.get_msb() + 1;
    // TurboPlonk range checks only work for even bit ranges, so make sure these values are even
    // TODO: This neccessary anymore? TurboPlonk range checks now work with odd bit ranges...
    if ((max_lo_bits & 1ULL) == 1ULL) {
        ++max_lo_bits;
    }
    if ((max_hi_bits & 1ULL) == 1ULL) {
        ++max_hi_bits;
    }

    if constexpr (HasPlookup<Builder>) {
        // The plookup custom bigfield gate requires inputs are witnesses.
        // If we're using constant values, instantiate them as circuit variables

        const auto convert_constant_to_fixed_witness = [ctx](const bigfield& input) {
            bigfield output(input);
            output.prime_basis_limb = field_t<Builder>::from_witness_index(
                ctx, ctx->put_constant_variable(input.prime_basis_limb.get_value()));
            output.binary_basis_limbs[0].element = field_t<Builder>::from_witness_index(
                ctx, ctx->put_constant_variable(input.binary_basis_limbs[0].element.get_value()));
            output.binary_basis_limbs[1].element = field_t<Builder>::from_witness_index(
                ctx, ctx->put_constant_variable(input.binary_basis_limbs[1].element.get_value()));
            output.binary_basis_limbs[2].element = field_t<Builder>::from_witness_index(
                ctx, ctx->put_constant_variable(input.binary_basis_limbs[2].element.get_value()));
            output.binary_basis_limbs[3].element = field_t<Builder>::from_witness_index(
                ctx, ctx->put_constant_variable(input.binary_basis_limbs[3].element.get_value()));
            output.context = ctx;
            return output;
        };

        // evalaute a nnf mul and add into existing lohi output for our extra product terms
        // we need to add the result of (left_b * right_b) into lo_1_idx and hi_1_idx
        // our custom gate evaluates: ((a * b) + (q * neg_modulus) - r) / 2^{136} = lo + hi * 2^{136}
        // where q is a 'quotient' bigfield and neg_modulus is defined by selector polynomial values
        // The custom gate costs 7 constraints, which is cheaper than computing `a * b` using multiplication +
        // addition gates But....we want to obtain `left_a * right_b + lo_1 + hi_1 * 2^{136} = lo + hi * 2^{136}` If
        // we set `neg_modulus = [2^{136}, 0, 0, 0]` and `q = [lo_1, 0, hi_1, 0]`, then we will add `lo_1` into
        // `lo`, and `lo_1/2^{136} + hi_1` into `hi`. we can then subtract off `lo_1/2^{136}` from `hi`, by setting
        // `r = [0, 0, lo_1, 0]` This saves us 2 addition gates as we don't have to add together the outputs of two
        // calls to `evaluate_non_native_field_multiplication`
        std::vector<field_t<Builder>> limb_0_accumulator;
        std::vector<field_t<Builder>> limb_2_accumulator;
        std::vector<field_t<Builder>> prime_limb_accumulator;

        for (size_t i = 0; i < num_multiplications; ++i) {
            if (i == 0 && left[0].is_constant()) {
                left[0] = convert_constant_to_fixed_witness(left[0]);
            }
            if (i == 0 && right[0].is_constant()) {
                right[0] = convert_constant_to_fixed_witness(right[0]);
            }
            if (i > 0 && left[i].is_constant()) {
                left[i] = convert_constant_to_fixed_witness(left[i]);
            }
            if (i > 0 && right[i].is_constant()) {
                right[i] = convert_constant_to_fixed_witness(right[i]);
            }

            if (i > 0) {
                bb::non_native_field_witnesses<bb::fr> mul_witnesses = {
                    {
                        left[i].binary_basis_limbs[0].element.normalize().witness_index,
                        left[i].binary_basis_limbs[1].element.normalize().witness_index,
                        left[i].binary_basis_limbs[2].element.normalize().witness_index,
                        left[i].binary_basis_limbs[3].element.normalize().witness_index,
                        left[i].prime_basis_limb.witness_index,
                    },
                    {
                        right[i].binary_basis_limbs[0].element.normalize().witness_index,
                        right[i].binary_basis_limbs[1].element.normalize().witness_index,
                        right[i].binary_basis_limbs[2].element.normalize().witness_index,
                        right[i].binary_basis_limbs[3].element.normalize().witness_index,
                        right[i].prime_basis_limb.witness_index,
                    },
                    {
                        ctx->zero_idx,
                        ctx->zero_idx,
                        ctx->zero_idx,
                        ctx->zero_idx,
                        ctx->zero_idx,
                    },
                    {
                        ctx->zero_idx,
                        ctx->zero_idx,
                        ctx->zero_idx,
                        ctx->zero_idx,
                        ctx->zero_idx,
                    },
                    { 0, 0, 0, 0 },
                    modulus,
                };

                const auto [lo_2_idx, hi_2_idx] = ctx->queue_partial_non_native_field_multiplication(mul_witnesses);

                field_t<Builder> lo_2 = field_t<Builder>::from_witness_index(ctx, lo_2_idx);
                field_t<Builder> hi_2 = field_t<Builder>::from_witness_index(ctx, hi_2_idx);

                limb_0_accumulator.emplace_back(-lo_2);
                limb_2_accumulator.emplace_back(-hi_2);
                prime_limb_accumulator.emplace_back(-(left[i].prime_basis_limb * right[i].prime_basis_limb));
            }
        }
        if (quotient.is_constant()) {
            quotient = convert_constant_to_fixed_witness(quotient);
        }

        bool no_remainders = remainders.size() == 0;
        if (!no_remainders) {
            limb_0_accumulator.emplace_back(remainders[0].binary_basis_limbs[0].element);
            limb_2_accumulator.emplace_back(remainders[0].binary_basis_limbs[2].element);
            prime_limb_accumulator.emplace_back(remainders[0].prime_basis_limb);
        }
        for (size_t i = 1; i < remainders.size(); ++i) {
            limb_0_accumulator.emplace_back(remainders[i].binary_basis_limbs[0].element);
            limb_0_accumulator.emplace_back(remainders[i].binary_basis_limbs[1].element * shift_1);
            limb_2_accumulator.emplace_back(remainders[i].binary_basis_limbs[2].element);
            limb_2_accumulator.emplace_back(remainders[i].binary_basis_limbs[3].element * shift_1);
            prime_limb_accumulator.emplace_back(remainders[i].prime_basis_limb);
        }
        for (const auto& add : to_add) {
            limb_0_accumulator.emplace_back(-add.binary_basis_limbs[0].element);
            limb_0_accumulator.emplace_back(-add.binary_basis_limbs[1].element * shift_1);
            limb_2_accumulator.emplace_back(-add.binary_basis_limbs[2].element);
            limb_2_accumulator.emplace_back(-add.binary_basis_limbs[3].element * shift_1);
            prime_limb_accumulator.emplace_back(-add.prime_basis_limb);
        }

        field_t<Builder> accumulated_lo = field_t<Builder>::accumulate(limb_0_accumulator);
        field_t<Builder> accumulated_hi = field_t<Builder>::accumulate(limb_2_accumulator);
        if (accumulated_lo.is_constant()) {
            accumulated_lo =
                field_t<Builder>::from_witness_index(ctx, ctx->put_constant_variable(accumulated_lo.get_value()));
        }
        if (accumulated_hi.is_constant()) {
            accumulated_hi =
                field_t<Builder>::from_witness_index(ctx, ctx->put_constant_variable(accumulated_hi.get_value()));
        }
        field_t<Builder> remainder1 = no_remainders ? field_t<Builder>::from_witness_index(ctx, ctx->zero_idx)
                                                    : remainders[0].binary_basis_limbs[1].element;
        if (remainder1.is_constant()) {
            remainder1 = field_t<Builder>::from_witness_index(ctx, ctx->put_constant_variable(remainder1.get_value()));
        }
        field_t<Builder> remainder3 = no_remainders ? field_t<Builder>::from_witness_index(ctx, ctx->zero_idx)
                                                    : remainders[0].binary_basis_limbs[3].element;
        if (remainder3.is_constant()) {
            remainder3 = field_t<Builder>::from_witness_index(ctx, ctx->put_constant_variable(remainder3.get_value()));
        }
        field_t<Builder> remainder_limbs[4]{
            accumulated_lo,
            remainder1,
            accumulated_hi,
            remainder3,
        };
        field_t<Builder> remainder_prime_limb = field_t<Builder>::accumulate(prime_limb_accumulator);

        bb::non_native_field_witnesses<bb::fr> witnesses{
            {
                left[0].binary_basis_limbs[0].element.normalize().witness_index,
                left[0].binary_basis_limbs[1].element.normalize().witness_index,
                left[0].binary_basis_limbs[2].element.normalize().witness_index,
                left[0].binary_basis_limbs[3].element.normalize().witness_index,
                left[0].prime_basis_limb.normalize().witness_index,
            },
            {
                right[0].binary_basis_limbs[0].element.normalize().witness_index,
                right[0].binary_basis_limbs[1].element.normalize().witness_index,
                right[0].binary_basis_limbs[2].element.normalize().witness_index,
                right[0].binary_basis_limbs[3].element.normalize().witness_index,
                right[0].prime_basis_limb.normalize().witness_index,
            },
            {
                quotient.binary_basis_limbs[0].element.normalize().witness_index,
                quotient.binary_basis_limbs[1].element.normalize().witness_index,
                quotient.binary_basis_limbs[2].element.normalize().witness_index,
                quotient.binary_basis_limbs[3].element.normalize().witness_index,
                quotient.prime_basis_limb.normalize().witness_index,
            },
            {
                remainder_limbs[0].normalize().witness_index,
                remainder_limbs[1].normalize().witness_index,
                remainder_limbs[2].normalize().witness_index,
                remainder_limbs[3].normalize().witness_index,
                remainder_prime_limb.normalize().witness_index,
            },
            { neg_modulus_limbs[0], neg_modulus_limbs[1], neg_modulus_limbs[2], neg_modulus_limbs[3] },
            modulus,
        };

        const auto [lo_1_idx, hi_1_idx] = ctx->evaluate_non_native_field_multiplication(witnesses, false);

        bb::fr neg_prime = -bb::fr(uint256_t(target_basis.modulus));

        field_t<Builder>::evaluate_polynomial_identity(left[0].prime_basis_limb,
                                                       right[0].prime_basis_limb,
                                                       quotient.prime_basis_limb * neg_prime,
                                                       -remainder_prime_limb);

        field_t lo = field_t<Builder>::from_witness_index(ctx, lo_1_idx);
        field_t hi = field_t<Builder>::from_witness_index(ctx, hi_1_idx);

        const uint64_t carry_lo_msb = max_lo_bits - (2 * NUM_LIMB_BITS);
        const uint64_t carry_hi_msb = max_hi_bits - (2 * NUM_LIMB_BITS);

        // if both the hi and lo output limbs have less than 70 bits, we can use our custom
        // limb accumulation gate (accumulates 2 field elements, each composed of 5 14-bit limbs, in 3 gates)
        if (carry_lo_msb <= 70 && carry_hi_msb <= 70) {
            ctx->range_constrain_two_limbs(
                hi.witness_index, lo.witness_index, (size_t)carry_lo_msb, (size_t)carry_hi_msb);
        } else {
            ctx->decompose_into_default_range(hi.normalize().witness_index, carry_hi_msb);
            ctx->decompose_into_default_range(lo.normalize().witness_index, carry_lo_msb);
        }
        /*  NOTE TO AUDITOR: An extraneous block
               if constexpr (HasPlookup<Builder>) {
                   carry_lo = carry_lo.normalize();
                   carry_hi = carry_hi.normalize();
                   ctx->decompose_into_default_range(carry_lo.witness_index, static_cast<size_t>(carry_lo_msb));
                   ctx->decompose_into_default_range(carry_hi.witness_index, static_cast<size_t>(carry_hi_msb));
               }
            was removed from the the `else` block below. See  the conversation at
               https://github.com/AztecProtocol/aztec2-internal/pull/1023
            We should make sure that no constraint like this is needed but missing (e.g., an equivalent constraint
            was just imposed?). */
    } else {
        field_t b0 = left[0].binary_basis_limbs[1].element.madd(
            right[0].binary_basis_limbs[0].element, quotient.binary_basis_limbs[1].element * neg_modulus_limbs[0]);
        field_t b1 = left[0].binary_basis_limbs[0].element.madd(
            right[0].binary_basis_limbs[1].element, quotient.binary_basis_limbs[0].element * neg_modulus_limbs[1]);
        field_t c0 = left[0].binary_basis_limbs[1].element.madd(
            right[0].binary_basis_limbs[1].element, quotient.binary_basis_limbs[1].element * neg_modulus_limbs[1]);
        field_t c1 = left[0].binary_basis_limbs[2].element.madd(
            right[0].binary_basis_limbs[0].element, quotient.binary_basis_limbs[2].element * neg_modulus_limbs[0]);
        field_t c2 = left[0].binary_basis_limbs[0].element.madd(
            right[0].binary_basis_limbs[2].element, quotient.binary_basis_limbs[0].element * neg_modulus_limbs[2]);
        field_t d0 = left[0].binary_basis_limbs[3].element.madd(
            right[0].binary_basis_limbs[0].element, quotient.binary_basis_limbs[3].element * neg_modulus_limbs[0]);
        field_t d1 = left[0].binary_basis_limbs[2].element.madd(
            right[0].binary_basis_limbs[1].element, quotient.binary_basis_limbs[2].element * neg_modulus_limbs[1]);
        field_t d2 = left[0].binary_basis_limbs[1].element.madd(
            right[0].binary_basis_limbs[2].element, quotient.binary_basis_limbs[1].element * neg_modulus_limbs[2]);
        field_t d3 = left[0].binary_basis_limbs[0].element.madd(
            right[0].binary_basis_limbs[3].element, quotient.binary_basis_limbs[0].element * neg_modulus_limbs[3]);

        /**
         * Compute "limb accumulators"
         * `limb_0_accumulator` contains contributions in the range 0 - 2^{3t}
         * `limb_2_accumulator` contains contributiosn in the range 2^{2t} - 2^{5t} (t = MAX_NUM_LIMB_BITS)
         * Actual range will vary a few bits because of lazy reduction techniques
         *
         * We store these values in an "accumulator" vector in order to efficiently add them into a sum.
         * i.e. limb_0 =- field_t::accumulate(limb_0_accumulator)
         * This costs us fewer gates than addition operations because we can add 2 values into a sum in a single
         * custom gate.
         **/

        std::vector<field_t<Builder>> limb_0_accumulator;
        std::vector<field_t<Builder>> limb_2_accumulator;
        std::vector<field_t<Builder>> prime_limb_accumulator;

        // Add remaining products into the limb accumulators.
        // We negate the product values because the accumulator values itself will be negated
        // TODO: why do we do this double negation exactly? seems a bit pointless. I think it stems from the fact
        // that the accumulators originaly tracked the remainder term (which is negated)

        for (size_t i = 1; i < num_multiplications; ++i) {
            field_t lo_2 = left[i].binary_basis_limbs[0].element * right[i].binary_basis_limbs[0].element;
            lo_2 = left[i].binary_basis_limbs[1].element.madd(right[i].binary_basis_limbs[0].element * shift_1, lo_2);
            lo_2 = left[i].binary_basis_limbs[0].element.madd(right[i].binary_basis_limbs[1].element * shift_1, lo_2);
            field_t hi_2 = left[i].binary_basis_limbs[1].element * right[i].binary_basis_limbs[1].element;
            hi_2 = left[i].binary_basis_limbs[2].element.madd(right[i].binary_basis_limbs[0].element, hi_2);
            hi_2 = left[i].binary_basis_limbs[0].element.madd(right[i].binary_basis_limbs[2].element, hi_2);
            hi_2 = left[i].binary_basis_limbs[3].element.madd(right[i].binary_basis_limbs[0].element * shift_1, hi_2);
            hi_2 = left[i].binary_basis_limbs[2].element.madd(right[i].binary_basis_limbs[1].element * shift_1, hi_2);
            hi_2 = left[i].binary_basis_limbs[1].element.madd(right[i].binary_basis_limbs[2].element * shift_1, hi_2);
            hi_2 = left[i].binary_basis_limbs[0].element.madd(right[i].binary_basis_limbs[3].element * shift_1, hi_2);

            limb_0_accumulator.emplace_back(-lo_2);
            limb_2_accumulator.emplace_back(-hi_2);
            prime_limb_accumulator.emplace_back(-(left[i].prime_basis_limb * right[i].prime_basis_limb));
        }
        // add cached products into the limb accumulators.
        // We negate the cache values because the accumulator values itself will be negated
        // TODO: why do we do this double negation exactly? seems a bit pointless. I think it stems from the fact
        // that the accumulators originaly tracked the remainder term (which is negated)

        // Update the accumulators with the remainder terms. First check we actually have remainder terms!
        //(not present when we're checking a product is 0 mod p). See `assert_is_in_field`

        bool no_remainders = remainders.size() == 0;
        if (!no_remainders) {
            limb_0_accumulator.emplace_back(remainders[0].binary_basis_limbs[0].element);
            limb_2_accumulator.emplace_back(remainders[0].binary_basis_limbs[2].element);
            prime_limb_accumulator.emplace_back(remainders[0].prime_basis_limb);
        }
        for (size_t i = 1; i < remainders.size(); ++i) {
            limb_0_accumulator.emplace_back(remainders[i].binary_basis_limbs[0].element);
            limb_0_accumulator.emplace_back(remainders[i].binary_basis_limbs[1].element * shift_1);
            limb_2_accumulator.emplace_back(remainders[i].binary_basis_limbs[2].element);
            limb_2_accumulator.emplace_back(remainders[i].binary_basis_limbs[3].element * shift_1);
            prime_limb_accumulator.emplace_back(remainders[i].prime_basis_limb);
        }
        for (const auto& add : to_add) {
            limb_0_accumulator.emplace_back(-add.binary_basis_limbs[0].element);
            limb_0_accumulator.emplace_back(-add.binary_basis_limbs[1].element * shift_1);
            limb_2_accumulator.emplace_back(-add.binary_basis_limbs[2].element);
            limb_2_accumulator.emplace_back(-add.binary_basis_limbs[3].element * shift_1);
            prime_limb_accumulator.emplace_back(-add.prime_basis_limb);
        }

        field_t<Builder> accumulated_lo = field_t<Builder>::accumulate(limb_0_accumulator);
        field_t<Builder> accumulated_hi = field_t<Builder>::accumulate(limb_2_accumulator);
        if (accumulated_lo.is_constant()) {
            accumulated_lo =
                field_t<Builder>::from_witness_index(ctx, ctx->put_constant_variable(accumulated_lo.get_value()));
        }
        if (accumulated_hi.is_constant()) {
            accumulated_hi =
                field_t<Builder>::from_witness_index(ctx, ctx->put_constant_variable(accumulated_hi.get_value()));
        }
        field_t<Builder> remainder1 = no_remainders ? field_t<Builder>::from_witness_index(ctx, ctx->zero_idx)
                                                    : remainders[0].binary_basis_limbs[1].element;
        if (remainder1.is_constant()) {
            remainder1 = field_t<Builder>::from_witness_index(ctx, ctx->put_constant_variable(remainder1.get_value()));
        }
        field_t<Builder> remainder3 = no_remainders ? field_t<Builder>::from_witness_index(ctx, ctx->zero_idx)
                                                    : remainders[0].binary_basis_limbs[3].element;
        if (remainder3.is_constant()) {
            remainder3 = field_t<Builder>::from_witness_index(ctx, ctx->put_constant_variable(remainder3.get_value()));
        }
        field_t<Builder> remainder_limbs[4]{
            accumulated_lo,
            remainder1,
            accumulated_hi,
            remainder3,
        };
        field_t<Builder> remainder_prime_limb = field_t<Builder>::accumulate(prime_limb_accumulator);

        // We wish to show that left*right - quotient*remainder = 0 mod 2^t, we do this by collecting the limb
        // products into two separate variables - carry_lo and carry_hi, which are still small enough not to wrap
        // mod r Their first t/2 bits will equal, respectively, the first and second t/2 bits of the expresssion
        // Thus it will suffice to check that each of them begins with t/2 zeroes. We do this by in fact assigning
        // to these variables those expressions divided by 2^{t/2}. Since we have bounds on their ranage that are
        // smaller than r, We can range check the divisions by the original range bounds divided by 2^{t/2}

        field_t r0 = left[0].binary_basis_limbs[0].element.madd(
            right[0].binary_basis_limbs[0].element, quotient.binary_basis_limbs[0].element * neg_modulus_limbs[0]);
        field_t r1 = b0.add_two(b1, -remainder_limbs[1]);
        const field_t r2 = c0.add_two(c1, c2);
        const field_t r3 = d0 + d1.add_two(d2, d3);

        field_t carry_lo_0 = r0 * shift_right_2;
        field_t carry_lo_1 = r1 * (shift_1 * shift_right_2);
        field_t carry_lo_2 = -(remainder_limbs[0] * shift_right_2);
        field_t carry_lo = carry_lo_0.add_two(carry_lo_1, carry_lo_2);

        field_t t1 = carry_lo.add_two(-remainder_limbs[2], -(remainder_limbs[3] * shift_1));
        field_t carry_hi_0 = r2 * shift_right_2;
        field_t carry_hi_1 = r3 * (shift_1 * shift_right_2);
        field_t carry_hi_2 = t1 * shift_right_2;
        field_t carry_hi = carry_hi_0.add_two(carry_hi_1, carry_hi_2);

        bb::fr neg_prime = -bb::fr(uint256_t(target_basis.modulus));

        field_t<Builder> linear_terms(ctx, bb::fr(0));

        linear_terms += -remainder_prime_limb;

        // This is where we show our identity is zero mod r (to use CRT we show it's zero mod r and mod 2^t)
        field_t<Builder>::evaluate_polynomial_identity(
            left[0].prime_basis_limb, right[0].prime_basis_limb, quotient.prime_basis_limb * neg_prime, linear_terms);

        const uint64_t carry_lo_msb = max_lo_bits - (2 * NUM_LIMB_BITS);
        const uint64_t carry_hi_msb = max_hi_bits - (2 * NUM_LIMB_BITS);

        const bb::fr carry_lo_shift(uint256_t(uint256_t(1) << carry_lo_msb));

        if constexpr (HasPlookup<Builder>) {
            carry_lo = carry_lo.normalize();
            carry_hi = carry_hi.normalize();
            ctx->decompose_into_default_range(carry_lo.witness_index, static_cast<size_t>(carry_lo_msb));
            ctx->decompose_into_default_range(carry_hi.witness_index, static_cast<size_t>(carry_hi_msb));

        } else {
            if ((carry_hi_msb + carry_lo_msb) < field_t<Builder>::modulus.get_msb()) {
                field_t carry_combined = carry_lo + (carry_hi * carry_lo_shift);
                carry_combined = carry_combined.normalize();
                const auto accumulators = ctx->decompose_into_base4_accumulators(
                    carry_combined.witness_index,
                    static_cast<size_t>(carry_lo_msb + carry_hi_msb),
                    "bigfield: carry_combined too large in unsafe_evaluate_multiple_multiply_add.");
                field_t<Builder> accumulator_midpoint = field_t<Builder>::from_witness_index(
                    ctx, accumulators[static_cast<size_t>((carry_hi_msb / 2) - 1)]);
                carry_hi.assert_equal(accumulator_midpoint, "bigfield multiply range check failed");
            } else {
                carry_lo = carry_lo.normalize();
                carry_hi = carry_hi.normalize();
                ctx->decompose_into_base4_accumulators(
                    carry_lo.witness_index,
                    static_cast<size_t>(carry_lo_msb),
                    "bigfield: carry_lo too large in unsafe_evaluate_multiple_multiply_add.");
                ctx->decompose_into_base4_accumulators(
                    carry_hi.witness_index,
                    static_cast<size_t>(carry_hi_msb),
                    "bigfield: carry_hi too large in unsafe_evaluate_multiple_multiply_add.");
            }
        }
    }
}

template <typename Builder, typename T>
void bigfield<Builder, T>::unsafe_evaluate_square_add(const bigfield& left,
                                                      const std::vector<bigfield>& to_add,
                                                      const bigfield& quotient,
                                                      const bigfield& remainder)
{
    if (HasPlookup<Builder>) {
        unsafe_evaluate_multiply_add(left, left, to_add, quotient, { remainder });
        return;
    }
    Builder* ctx = left.context == nullptr ? quotient.context : left.context;

    uint512_t max_b0 = (left.binary_basis_limbs[1].maximum_value * left.binary_basis_limbs[0].maximum_value);
    max_b0 += (neg_modulus_limbs_u256[1] << NUM_LIMB_BITS);
    max_b0 += max_b0;
    uint512_t max_c0 = (left.binary_basis_limbs[1].maximum_value * left.binary_basis_limbs[1].maximum_value);
    max_c0 += (neg_modulus_limbs_u256[1] << NUM_LIMB_BITS);
    uint512_t max_c1 = (left.binary_basis_limbs[2].maximum_value * left.binary_basis_limbs[0].maximum_value);
    max_c1 += (neg_modulus_limbs_u256[2] << NUM_LIMB_BITS);
    max_c1 += max_c1;
    uint512_t max_d0 = (left.binary_basis_limbs[3].maximum_value * left.binary_basis_limbs[0].maximum_value);
    max_d0 += (neg_modulus_limbs_u256[3] << NUM_LIMB_BITS);
    max_d0 += max_d0;
    uint512_t max_d1 = (left.binary_basis_limbs[2].maximum_value * left.binary_basis_limbs[1].maximum_value);
    max_d1 += (neg_modulus_limbs_u256[2] << NUM_LIMB_BITS);
    max_d1 += max_d1;

    uint512_t max_r0 = left.binary_basis_limbs[0].maximum_value * left.binary_basis_limbs[0].maximum_value;
    max_r0 += (neg_modulus_limbs_u256[0] << NUM_LIMB_BITS);

    const uint512_t max_r1 = max_b0;
    const uint512_t max_r2 = max_c0 + max_c1;
    const uint512_t max_r3 = max_d0 + max_d1;

    uint512_t max_a0(0);
    uint512_t max_a1(1);
    for (size_t i = 0; i < to_add.size(); ++i) {
        max_a0 += to_add[i].binary_basis_limbs[0].maximum_value +
                  (to_add[i].binary_basis_limbs[1].maximum_value << NUM_LIMB_BITS);
        max_a1 += to_add[i].binary_basis_limbs[2].maximum_value +
                  (to_add[i].binary_basis_limbs[3].maximum_value << NUM_LIMB_BITS);
    }
    const uint512_t max_lo = max_r0 + (max_r1 << NUM_LIMB_BITS) + max_a0;
    const uint512_t max_hi = max_r2 + (max_r3 << NUM_LIMB_BITS) + max_a1;

    uint64_t max_lo_bits = max_lo.get_msb() + 1;
    uint64_t max_hi_bits = max_hi.get_msb() + 1;
    if ((max_lo_bits & 1ULL) == 1ULL) {
        ++max_lo_bits;
    }
    if ((max_hi_bits & 1ULL) == 1ULL) {
        ++max_hi_bits;
    }

    field_t half(ctx, bb::fr(2).invert());
    field_t two(ctx, bb::fr(2));
    field_t b_quotient_0 = (quotient.binary_basis_limbs[1].element * neg_modulus_limbs[0]);
    field_t b_quotient_1 = (quotient.binary_basis_limbs[0].element * neg_modulus_limbs[1]);

    field_t c_quotient_0 = (quotient.binary_basis_limbs[2].element * neg_modulus_limbs[0]);
    field_t c_quotient_1 = (quotient.binary_basis_limbs[0].element * neg_modulus_limbs[2]);

    field_t d_quotient_0 = (quotient.binary_basis_limbs[3].element * neg_modulus_limbs[0]);
    field_t d_quotient_1 = (quotient.binary_basis_limbs[1].element * neg_modulus_limbs[2]);
    field_t d_quotient_2 = (quotient.binary_basis_limbs[0].element * neg_modulus_limbs[3]);
    field_t d_quotient_3 = (quotient.binary_basis_limbs[2].element * neg_modulus_limbs[1]);

    const field_t b0 =
        two * left.binary_basis_limbs[1].element.madd(left.binary_basis_limbs[0].element, b_quotient_0 * half);

    const field_t c0 = left.binary_basis_limbs[1].element.madd(
        left.binary_basis_limbs[1].element, quotient.binary_basis_limbs[1].element * neg_modulus_limbs[1]);
    const field_t c1 =
        two * left.binary_basis_limbs[2].element.madd(left.binary_basis_limbs[0].element, c_quotient_0 * half);

    const field_t d0 =
        two * left.binary_basis_limbs[3].element.madd(left.binary_basis_limbs[0].element, d_quotient_0 * half);

    const field_t d1 =
        two * left.binary_basis_limbs[2].element.madd(left.binary_basis_limbs[1].element, d_quotient_1 * half);

    const field_t r0 = left.binary_basis_limbs[0].element.madd(
        left.binary_basis_limbs[0].element, quotient.binary_basis_limbs[0].element * neg_modulus_limbs[0]);

    const field_t r1 = b0.add_two(b_quotient_1, -remainder.binary_basis_limbs[1].element);
    const field_t r2 = c0.add_two(c_quotient_1, c1);
    const field_t r3 = d0.add_two(d_quotient_2, d1) + d_quotient_3;

    field_t carry_lo_0 = r0 * shift_right_2;
    field_t carry_lo_1 = r1 * (shift_1 * shift_right_2);
    field_t carry_lo_2 = -(remainder.binary_basis_limbs[0].element * shift_right_2);
    field_t carry_lo = carry_lo_0.add_two(carry_lo_1, carry_lo_2);

    for (const auto& add_element : to_add) {
        carry_lo = carry_lo.add_two(add_element.binary_basis_limbs[0].element * shift_right_2,
                                    add_element.binary_basis_limbs[1].element * (shift_1 * shift_right_2));
    }

    field_t t1 = carry_lo.add_two(-remainder.binary_basis_limbs[2].element,
                                  -(remainder.binary_basis_limbs[3].element * shift_1));
    field_t carry_hi_0 = r2 * shift_right_2;
    field_t carry_hi_1 = r3 * (shift_1 * shift_right_2);
    field_t carry_hi_2 = t1 * shift_right_2;
    field_t carry_hi = carry_hi_0.add_two(carry_hi_1, carry_hi_2);

    for (const auto& add_element : to_add) {
        carry_hi = carry_hi.add_two(add_element.binary_basis_limbs[2].element * shift_right_2,
                                    add_element.binary_basis_limbs[3].element * (shift_1 * shift_right_2));
    }

    bb::fr neg_prime = -bb::fr(uint256_t(target_basis.modulus));
    field_t<Builder> linear_terms = -remainder.prime_basis_limb;
    if (to_add.size() >= 2) {
        for (size_t i = 0; i < to_add.size() / 2; i += 1) {
            linear_terms = linear_terms.add_two(to_add[2 * i].prime_basis_limb, to_add[2 * i + 1].prime_basis_limb);
        }
    }
    if ((to_add.size() & 1UL) == 1UL) {
        linear_terms += to_add[to_add.size() - 1].prime_basis_limb;
    }
    field_t<Builder>::evaluate_polynomial_identity(
        left.prime_basis_limb, left.prime_basis_limb, quotient.prime_basis_limb * neg_prime, linear_terms);

    const uint64_t carry_lo_msb = max_lo_bits - (2 * NUM_LIMB_BITS);
    const uint64_t carry_hi_msb = max_hi_bits - (2 * NUM_LIMB_BITS);

    const bb::fr carry_lo_shift(uint256_t(uint256_t(1) << carry_lo_msb));
    if constexpr (HasPlookup<Builder>) {
        carry_lo = carry_lo.normalize();
        carry_hi = carry_hi.normalize();
        ctx->decompose_into_default_range(carry_lo.witness_index, static_cast<size_t>(carry_lo_msb));
        ctx->decompose_into_default_range(carry_hi.witness_index, static_cast<size_t>(carry_hi_msb));

    } else {
        if ((carry_hi_msb + carry_lo_msb) < field_t<Builder>::modulus.get_msb()) {
            field_t carry_combined = carry_lo + (carry_hi * carry_lo_shift);
            carry_combined = carry_combined.normalize();
            const auto accumulators = ctx->decompose_into_base4_accumulators(
                carry_combined.witness_index,
                static_cast<size_t>(carry_lo_msb + carry_hi_msb),
                "bigfield: carry_combined too large in unsafe_evaluate_square_add.");
            field_t<Builder> accumulator_midpoint =
                field_t<Builder>::from_witness_index(ctx, accumulators[static_cast<size_t>((carry_hi_msb / 2) - 1)]);
            carry_hi.assert_equal(accumulator_midpoint, "bigfield multiply range check failed");
        } else {
            carry_lo = carry_lo.normalize();
            carry_hi = carry_hi.normalize();
            ctx->decompose_into_base4_accumulators(carry_lo.witness_index,
                                                   static_cast<size_t>(carry_lo_msb),
                                                   "bigfield: carry_lo too large in unsafe_evaluate_square_add.");
            ctx->decompose_into_base4_accumulators(carry_hi.witness_index,
                                                   static_cast<size_t>(carry_hi_msb),
                                                   "bigfield: carry_hi too large in unsafe_evaluate_square_add");
        }
    }
}

template <typename Builder, typename T>
std::pair<uint512_t, uint512_t> bigfield<Builder, T>::compute_quotient_remainder_values(
    const bigfield& a, const bigfield& b, const std::vector<bigfield>& to_add)
{
    uint512_t add_values(0);
    for (const auto& add_element : to_add) {
        add_element.reduction_check();
        add_values += add_element.get_value();
    }

    const uint1024_t left(a.get_value());
    const uint1024_t right(b.get_value());
    const uint1024_t add_right(add_values);
    const uint1024_t modulus(target_basis.modulus);

    const auto [quotient_1024, remainder_1024] = (left * right + add_right).divmod(modulus);

    return { quotient_1024.lo, remainder_1024.lo };
}

template <typename Builder, typename T>
uint512_t bigfield<Builder, T>::compute_maximum_quotient_value(const std::vector<uint512_t>& as,
                                                               const std::vector<uint512_t>& bs,
                                                               const std::vector<uint512_t>& to_add)
{
    ASSERT(as.size() == bs.size());
    uint512_t add_values(0);
    for (const auto& add_element : to_add) {
        add_values += add_element;
    }
    uint1024_t product_sum(0);
    for (size_t i = 0; i < as.size(); i++) {
        product_sum += uint1024_t(as[i]) * uint1024_t(bs[i]);
    }
    const uint1024_t add_right(add_values);
    const uint1024_t modulus(target_basis.modulus);

    const auto [quotient_1024, remainder_1024] = (product_sum + add_right).divmod(modulus);

    return quotient_1024.lo;
}
template <typename Builder, typename T>
std::pair<bool, size_t> bigfield<Builder, T>::get_quotient_reduction_info(const std::vector<uint512_t>& as_max,
                                                                          const std::vector<uint512_t>& bs_max,
                                                                          const std::vector<bigfield>& to_add,
                                                                          const std::vector<uint1024_t>& remainders_max)
{
    ASSERT(as_max.size() == bs_max.size());
    // Check if the product sum can overflow CRT modulus
    if (mul_product_overflows_crt_modulus(as_max, bs_max, to_add)) {
        return std::pair<bool, size_t>(true, 0);
    }
    const size_t num_quotient_bits = get_quotient_max_bits(remainders_max);
    std::vector<uint512_t> to_add_max;
    for (auto& added_element : to_add) {
        to_add_max.push_back(added_element.get_maximum_value());
    }
    // Get maximum value of quotient
    const uint512_t maximum_quotient = compute_maximum_quotient_value(as_max, bs_max, to_add_max);

    // Check if the quotient can fit into the range proof
    if (maximum_quotient >= (uint512_t(1) << num_quotient_bits)) {
        return std::pair<bool, size_t>(true, 0);
    }
    return std::pair<bool, size_t>(false, num_quotient_bits);
}

} // namespace bb::stdlib<|MERGE_RESOLUTION|>--- conflicted
+++ resolved
@@ -1809,35 +1809,15 @@
 {
     Builder* ctx = this->context ? this->context : other.context;
 
-<<<<<<< HEAD
-    if (is_constant() && other.is_constant()) {
-        std::cerr << "bigfield: calling assert equal on 2 CONSTANT bigfield elements...is this intended?" << std::endl;
-        return;
-    } else if (other.is_constant()) {
-        // TODO: wtf?
-        // evaluate a strict equality - make sure *this is reduced first, or an honest prover
-        // might not be able to satisfy these constraints.
-        field_t<Builder> t0 = (binary_basis_limbs[0].element - other.binary_basis_limbs[0].element);
-        field_t<Builder> t1 = (binary_basis_limbs[1].element - other.binary_basis_limbs[1].element);
-        field_t<Builder> t2 = (binary_basis_limbs[2].element - other.binary_basis_limbs[2].element);
-        field_t<Builder> t3 = (binary_basis_limbs[3].element - other.binary_basis_limbs[3].element);
-        field_t<Builder> t4 = (prime_basis_limb - other.prime_basis_limb);
-        t0.assert_is_zero();
-        t1.assert_is_zero();
-        t2.assert_is_zero();
-        t3.assert_is_zero();
-        t4.assert_is_zero();
-=======
     if constexpr (IsSimulator<Builder>) {
         // TODO(https://github.com/AztecProtocol/barretenberg/issues/677)
->>>>>>> 9cca8146
-        return;
     } else {
         if (is_constant() && other.is_constant()) {
             std::cerr << "bigfield: calling assert equal on 2 CONSTANT bigfield elements...is this intended?"
                       << std::endl;
             return;
         } else if (other.is_constant()) {
+            // TODO: wtf?
             // evaluate a strict equality - make sure *this is reduced first, or an honest prover
             // might not be able to satisfy these constraints.
             field_t<Builder> t0 = (binary_basis_limbs[0].element - other.binary_basis_limbs[0].element);
@@ -1854,24 +1834,47 @@
         } else if (is_constant()) {
             other.assert_equal(*this);
             return;
-        }
-
-        bigfield diff = *this - other;
-        const uint512_t diff_val = diff.get_value();
-        const uint512_t modulus(target_basis.modulus);
-
-        const auto [quotient_512, remainder_512] = (diff_val).divmod(modulus);
-        if (remainder_512 != 0)
-            std::cerr << "bigfield: remainder not zero!" << std::endl;
-        ASSERT(remainder_512 == 0);
-        bigfield quotient;
-
-        const size_t num_quotient_bits = get_quotient_max_bits({ 0 });
-        quotient = bigfield(witness_t(ctx, fr(quotient_512.slice(0, NUM_LIMB_BITS * 2).lo)),
-                            witness_t(ctx, fr(quotient_512.slice(NUM_LIMB_BITS * 2, NUM_LIMB_BITS * 4).lo)),
-                            false,
-                            num_quotient_bits);
-        unsafe_evaluate_multiply_add(diff, { one() }, {}, quotient, { zero() });
+        } else {
+            if (is_constant() && other.is_constant()) {
+                std::cerr << "bigfield: calling assert equal on 2 CONSTANT bigfield elements...is this intended?"
+                          << std::endl;
+                return;
+            } else if (other.is_constant()) {
+                // evaluate a strict equality - make sure *this is reduced first, or an honest prover
+                // might not be able to satisfy these constraints.
+                field_t<Builder> t0 = (binary_basis_limbs[0].element - other.binary_basis_limbs[0].element);
+                field_t<Builder> t1 = (binary_basis_limbs[1].element - other.binary_basis_limbs[1].element);
+                field_t<Builder> t2 = (binary_basis_limbs[2].element - other.binary_basis_limbs[2].element);
+                field_t<Builder> t3 = (binary_basis_limbs[3].element - other.binary_basis_limbs[3].element);
+                field_t<Builder> t4 = (prime_basis_limb - other.prime_basis_limb);
+                t0.assert_is_zero();
+                t1.assert_is_zero();
+                t2.assert_is_zero();
+                t3.assert_is_zero();
+                t4.assert_is_zero();
+                return;
+            } else if (is_constant()) {
+                other.assert_equal(*this);
+                return;
+            }
+
+            bigfield diff = *this - other;
+            const uint512_t diff_val = diff.get_value();
+            const uint512_t modulus(target_basis.modulus);
+
+            const auto [quotient_512, remainder_512] = (diff_val).divmod(modulus);
+            if (remainder_512 != 0)
+                std::cerr << "bigfield: remainder not zero!" << std::endl;
+            ASSERT(remainder_512 == 0);
+            bigfield quotient;
+
+            const size_t num_quotient_bits = get_quotient_max_bits({ 0 });
+            quotient = bigfield(witness_t(ctx, fr(quotient_512.slice(0, NUM_LIMB_BITS * 2).lo)),
+                                witness_t(ctx, fr(quotient_512.slice(NUM_LIMB_BITS * 2, NUM_LIMB_BITS * 4).lo)),
+                                false,
+                                num_quotient_bits);
+            unsafe_evaluate_multiply_add(diff, { one() }, {}, quotient, { zero() });
+        }
     }
 }
 
