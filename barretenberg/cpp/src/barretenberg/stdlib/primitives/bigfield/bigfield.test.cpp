#include "barretenberg/stdlib/primitives/bigfield/bigfield.hpp"
#include "barretenberg/numeric/random/engine.hpp"

#include "barretenberg/ecc/curves/bn254/fq.hpp"
#include "barretenberg/ecc/curves/bn254/fr.hpp"

#include "../bool/bool.hpp"
#include "../byte_array/byte_array.hpp"
#include "../field/field.hpp"
#include "./bigfield.hpp"
#include "barretenberg/circuit_checker/circuit_checker.hpp"
#include "barretenberg/stdlib/primitives/circuit_builders/circuit_builders.hpp"
#include "barretenberg/stdlib/primitives/curves/bn254.hpp"
#include <gtest/gtest.h>
#include <memory>
#include <utility>

using namespace bb;

/* A note regarding Plookup:
   stdlib_bigfield_plookup tests were present when this file was standardized
   to be more proving system-agnostic. Those tests are commented out  below, but modified
   in the following ways:
     - pbigfield_t was replaced by bn254::BaseField;
     - pwitness_t  was replaced by bn254::witness_ct.
*/

namespace {
auto& engine = numeric::get_debug_randomness();
}

template <typename Builder> class stdlib_bigfield : public testing::Test {

    typedef stdlib::bn254<Builder> bn254;

    typedef typename bn254::ScalarField fr_ct;
    typedef typename bn254::BaseField fq_ct;
    typedef typename bn254::public_witness_ct public_witness_ct;
    typedef typename bn254::witness_ct witness_ct;

  public:
    // The bug happens when we are applying the CRT formula to a*b < r, which can happen when using the division
    // operator
    static void test_division_formula_bug()
    {
        auto builder = Builder();
        uint256_t value(2);
        fq_ct tval = fq_ct::create_from_u512_as_witness(&builder, value);
        fq_ct tval1 = tval - tval;
        fq_ct tval2 = tval1 / tval;
        (void)tval2;
        bool result = CircuitChecker::check(builder);
        EXPECT_EQ(result, true);
    }

    static void test_bad_mul()
    {
        auto builder = Builder();
        uint256_t value(2);
        fq_ct tval = fq_ct::create_from_u512_as_witness(&builder, value);
        fq_ct tval1 = tval - tval;
        fq_ct tval2 = tval1 / tval;
        (void)tval2;
        bool result = CircuitChecker::check(builder);
        EXPECT_EQ(result, true);
    }

    static std::pair<fq, fq_ct> get_random_element(Builder* ctx)
    {
        fq elt = fq::random_element();
        return std::make_pair(elt, fq_ct::from_witness(ctx, elt));
    }

    static std::pair<std::vector<fq>, std::vector<fq_ct>> get_random_elements(Builder* ctx, size_t num)
    {
        std::vector<fq> elts(num);
        std::vector<fq_ct> big_elts(num);
        for (size_t i = 0; i < num; ++i) {
            auto [elt, big_elt] = get_random_element(ctx);
            elts[i] = elt;
            big_elts[i] = big_elt;
        }
        return std::make_pair(elts, big_elts);
    }

  public:
    static void test_mul()
    {
        auto builder = Builder();
        size_t num_repetitions = 4;
        for (size_t i = 0; i < num_repetitions; ++i) {
            fq inputs[3]{ fq::random_element(), fq::random_element(), fq::random_element() };
            fq_ct a(witness_ct(&builder, fr(uint256_t(inputs[0]).slice(0, fq_ct::NUM_LIMB_BITS * 2))),
                    witness_ct(&builder,
                               fr(uint256_t(inputs[0]).slice(fq_ct::NUM_LIMB_BITS * 2, fq_ct::NUM_LIMB_BITS * 4))));
            fq_ct b(witness_ct(&builder, fr(uint256_t(inputs[1]).slice(0, fq_ct::NUM_LIMB_BITS * 2))),
                    witness_ct(&builder,
                               fr(uint256_t(inputs[1]).slice(fq_ct::NUM_LIMB_BITS * 2, fq_ct::NUM_LIMB_BITS * 4))));
            uint64_t before = builder.get_num_gates();
            fq_ct c = a * b;
            uint64_t after = builder.get_num_gates();
            // Don't profile 1st repetition. It sets up a lookup table, cost is not representative of a typical mul
            if (i == num_repetitions - 2) {
                std::cerr << "num gates per mul = " << after - before << std::endl;
                benchmark_info(Builder::NAME_STRING, "Bigfield", "MUL", "Gate Count", after - before);
            }
            // uint256_t modulus{ Bn254FqParams::modulus_0,
            //                    Bn254FqParams::modulus_1,
            //                    Bn254FqParams::modulus_2,
            //                    Bn254FqParams::modulus_3 };

            fq expected = (inputs[0] * inputs[1]);
            expected = expected.from_montgomery_form();
            uint512_t result = c.get_value();

            EXPECT_EQ(result.lo.data[0], expected.data[0]);
            EXPECT_EQ(result.lo.data[1], expected.data[1]);
            EXPECT_EQ(result.lo.data[2], expected.data[2]);
            EXPECT_EQ(result.lo.data[3], expected.data[3]);
            EXPECT_EQ(result.hi.data[0], 0ULL);
            EXPECT_EQ(result.hi.data[1], 0ULL);
            EXPECT_EQ(result.hi.data[2], 0ULL);
            EXPECT_EQ(result.hi.data[3], 0ULL);
        }
        bool result = CircuitChecker::check(builder);
        EXPECT_EQ(result, true);
    }

    static void test_sqr()
    {
        auto builder = Builder();
        size_t num_repetitions = 10;
        for (size_t i = 0; i < num_repetitions; ++i) {
            fq inputs[3]{ fq::random_element(), fq::random_element(), fq::random_element() };
            fq_ct a(witness_ct(&builder, fr(uint256_t(inputs[0]).slice(0, fq_ct::NUM_LIMB_BITS * 2))),
                    witness_ct(&builder,
                               fr(uint256_t(inputs[0]).slice(fq_ct::NUM_LIMB_BITS * 2, fq_ct::NUM_LIMB_BITS * 4))));
            uint64_t before = builder.get_num_gates();
            fq_ct c = a.sqr();
            uint64_t after = builder.get_num_gates();
            if (i == num_repetitions - 1) {
                std::cerr << "num gates per mul = " << after - before << std::endl;
                benchmark_info(Builder::NAME_STRING, "Bigfield", "SQR", "Gate Count", after - before);
            }
            // uint256_t modulus{ Bn254FqParams::modulus_0,
            //                    Bn254FqParams::modulus_1,
            //                    Bn254FqParams::modulus_2,
            //                    Bn254FqParams::modulus_3 };

            fq expected = (inputs[0].sqr());
            expected = expected.from_montgomery_form();
            uint512_t result = c.get_value();

            EXPECT_EQ(result.lo.data[0], expected.data[0]);
            EXPECT_EQ(result.lo.data[1], expected.data[1]);
            EXPECT_EQ(result.lo.data[2], expected.data[2]);
            EXPECT_EQ(result.lo.data[3], expected.data[3]);
            EXPECT_EQ(result.hi.data[0], 0ULL);
            EXPECT_EQ(result.hi.data[1], 0ULL);
            EXPECT_EQ(result.hi.data[2], 0ULL);
            EXPECT_EQ(result.hi.data[3], 0ULL);
        }
        bool result = CircuitChecker::check(builder);
        EXPECT_EQ(result, true);
    }

    static void test_madd()
    {
        auto builder = Builder();
        size_t num_repetitions = 1;
        for (size_t i = 0; i < num_repetitions; ++i) {
            fq inputs[3]{ fq::random_element(), fq::random_element(), fq::random_element() };
            fq_ct a(witness_ct(&builder, fr(uint256_t(inputs[0]).slice(0, fq_ct::NUM_LIMB_BITS * 2))),
                    witness_ct(&builder,
                               fr(uint256_t(inputs[0]).slice(fq_ct::NUM_LIMB_BITS * 2, fq_ct::NUM_LIMB_BITS * 4))));
            fq_ct b(witness_ct(&builder, fr(uint256_t(inputs[1]).slice(0, fq_ct::NUM_LIMB_BITS * 2))),
                    witness_ct(&builder,
                               fr(uint256_t(inputs[1]).slice(fq_ct::NUM_LIMB_BITS * 2, fq_ct::NUM_LIMB_BITS * 4))));

            fq_ct c(witness_ct(&builder, fr(uint256_t(inputs[2]).slice(0, fq_ct::NUM_LIMB_BITS * 2))),
                    witness_ct(&builder,
                               fr(uint256_t(inputs[2]).slice(fq_ct::NUM_LIMB_BITS * 2, fq_ct::NUM_LIMB_BITS * 4))));

            uint64_t before = builder.get_num_gates();
            fq_ct d = a.madd(b, { c });
            uint64_t after = builder.get_num_gates();
            if (i == num_repetitions - 1) {
                std::cerr << "num gates per mul = " << after - before << std::endl;
                benchmark_info(Builder::NAME_STRING, "Bigfield", "MADD", "Gate Count", after - before);
            }
            // uint256_t modulus{ Bn254FqParams::modulus_0,
            //                    Bn254FqParams::modulus_1,
            //                    Bn254FqParams::modulus_2,
            //                    Bn254FqParams::modulus_3 };

            fq expected = (inputs[0] * inputs[1]) + inputs[2];
            expected = expected.from_montgomery_form();
            uint512_t result = d.get_value();

            EXPECT_EQ(result.lo.data[0], expected.data[0]);
            EXPECT_EQ(result.lo.data[1], expected.data[1]);
            EXPECT_EQ(result.lo.data[2], expected.data[2]);
            EXPECT_EQ(result.lo.data[3], expected.data[3]);
            EXPECT_EQ(result.hi.data[0], 0ULL);
            EXPECT_EQ(result.hi.data[1], 0ULL);
            EXPECT_EQ(result.hi.data[2], 0ULL);
            EXPECT_EQ(result.hi.data[3], 0ULL);
        }
        bool result = CircuitChecker::check(builder);
        EXPECT_EQ(result, true);
    }

    static void test_mult_madd()
    {
        auto builder = Builder();
        size_t num_repetitions = 1;
        const size_t number_of_madds = 32;
        for (size_t i = 0; i < num_repetitions; ++i) {
            fq mul_left_values[number_of_madds];
            fq mul_right_values[number_of_madds];
            fq to_add_values[number_of_madds];

            fq expected(0);

            std::vector<fq_ct> mul_left;
            std::vector<fq_ct> mul_right;
            std::vector<fq_ct> to_add;
            mul_left.reserve(number_of_madds);
            mul_right.reserve(number_of_madds);
            to_add.reserve(number_of_madds);
            for (size_t j = 0; j < number_of_madds; j++) {
                mul_left_values[j] = fq::random_element();
                mul_right_values[j] = fq::random_element();
                expected += mul_left_values[j] * mul_right_values[j];
                mul_left.emplace_back(
                    fq_ct::create_from_u512_as_witness(&builder, uint512_t(uint256_t(mul_left_values[j]))));
                mul_right.emplace_back(
                    fq_ct::create_from_u512_as_witness(&builder, uint512_t(uint256_t(mul_right_values[j]))));
                to_add_values[j] = fq::random_element();
                expected += to_add_values[j];
                to_add.emplace_back(
                    fq_ct::create_from_u512_as_witness(&builder, uint512_t(uint256_t(to_add_values[j]))));
            }
            uint64_t before = builder.get_num_gates();
            fq_ct f = fq_ct::mult_madd(mul_left, mul_right, to_add);
            uint64_t after = builder.get_num_gates();
            if (i == num_repetitions - 1) {
                std::cerr << "num gates with mult_madd = " << after - before << std::endl;
                benchmark_info(Builder::NAME_STRING, "Bigfield", "MULT_MADD", "Gate Count", after - before);
            }
            /**
            before = builder.get_num_gates();
            fq_ct f1(0);
            for (size_t j = 0; j < number_of_madds; j++) {
                f1 += mul_left[j] * mul_right[j] + to_add[j];
            }
            after = builder.get_num_gates();
            if (i == num_repetitions - 1) {
                std::cerr << "num gates with regular multiply_add = " << after - before << std::endl;
            }
            **/

            expected = expected.from_montgomery_form();
            uint512_t result = f.get_value();

            EXPECT_EQ(result.lo.data[0], expected.data[0]);
            EXPECT_EQ(result.lo.data[1], expected.data[1]);
            EXPECT_EQ(result.lo.data[2], expected.data[2]);
            EXPECT_EQ(result.lo.data[3], expected.data[3]);
            EXPECT_EQ(result.hi.data[0], 0ULL);
            EXPECT_EQ(result.hi.data[1], 0ULL);
            EXPECT_EQ(result.hi.data[2], 0ULL);
            EXPECT_EQ(result.hi.data[3], 0ULL);
        }
        if (builder.failed()) {
            info("Builder failed with error: ", builder.err());
        };
        bool result = CircuitChecker::check(builder);
        EXPECT_EQ(result, true);
    }

    static void test_dual_madd()
    {
        auto builder = Builder();
        size_t num_repetitions = 1;
        for (size_t i = 0; i < num_repetitions; ++i) {
            fq inputs[5]{ -1, -2, -3, -4, -5 };
            fq_ct a(witness_ct(&builder, fr(uint256_t(inputs[0]).slice(0, fq_ct::NUM_LIMB_BITS * 2))),
                    witness_ct(&builder,
                               fr(uint256_t(inputs[0]).slice(fq_ct::NUM_LIMB_BITS * 2, fq_ct::NUM_LIMB_BITS * 4))));
            fq_ct b(witness_ct(&builder, fr(uint256_t(inputs[1]).slice(0, fq_ct::NUM_LIMB_BITS * 2))),
                    witness_ct(&builder,
                               fr(uint256_t(inputs[1]).slice(fq_ct::NUM_LIMB_BITS * 2, fq_ct::NUM_LIMB_BITS * 4))));

            fq_ct c(witness_ct(&builder, fr(uint256_t(inputs[2]).slice(0, fq_ct::NUM_LIMB_BITS * 2))),
                    witness_ct(&builder,
                               fr(uint256_t(inputs[2]).slice(fq_ct::NUM_LIMB_BITS * 2, fq_ct::NUM_LIMB_BITS * 4))));

            fq_ct d(witness_ct(&builder, fr(uint256_t(inputs[3]).slice(0, fq_ct::NUM_LIMB_BITS * 2))),
                    witness_ct(&builder,
                               fr(uint256_t(inputs[3]).slice(fq_ct::NUM_LIMB_BITS * 2, fq_ct::NUM_LIMB_BITS * 4))));
            fq_ct e(witness_ct(&builder, fr(uint256_t(inputs[4]).slice(0, fq_ct::NUM_LIMB_BITS * 2))),
                    witness_ct(&builder,
                               fr(uint256_t(inputs[4]).slice(fq_ct::NUM_LIMB_BITS * 2, fq_ct::NUM_LIMB_BITS * 4))));

            uint64_t before = builder.get_num_gates();
            fq_ct f = fq_ct::dual_madd(a, b, c, d, { e });
            uint64_t after = builder.get_num_gates();
            if (i == num_repetitions - 1) {
                std::cerr << "num gates per mul = " << after - before << std::endl;
            }
            // uint256_t modulus{ Bn254FqParams::modulus_0,
            //                    Bn254FqParams::modulus_1,
            //                    Bn254FqParams::modulus_2,
            //                    Bn254FqParams::modulus_3 };

            fq expected = (inputs[0] * inputs[1]) + (inputs[2] * inputs[3]) + inputs[4];
            expected = expected.from_montgomery_form();
            uint512_t result = f.get_value();

            EXPECT_EQ(result.lo.data[0], expected.data[0]);
            EXPECT_EQ(result.lo.data[1], expected.data[1]);
            EXPECT_EQ(result.lo.data[2], expected.data[2]);
            EXPECT_EQ(result.lo.data[3], expected.data[3]);
            EXPECT_EQ(result.hi.data[0], 0ULL);
            EXPECT_EQ(result.hi.data[1], 0ULL);
            EXPECT_EQ(result.hi.data[2], 0ULL);
            EXPECT_EQ(result.hi.data[3], 0ULL);
        }
        if (builder.failed()) {
            info("Builder failed with error: ", builder.err());
        };
        bool result = CircuitChecker::check(builder);
        EXPECT_EQ(result, true);
    }

    static void test_div()
    {
        auto builder = Builder();
        size_t num_repetitions = 10;
        for (size_t i = 0; i < num_repetitions; ++i) {
            fq inputs[3]{ fq::random_element(), fq::random_element(), fq::random_element() };
            inputs[0] = inputs[0].reduce_once().reduce_once();
            inputs[1] = inputs[1].reduce_once().reduce_once();
            fq_ct a(witness_ct(&builder, fr(uint256_t(inputs[0]).slice(0, fq_ct::NUM_LIMB_BITS * 2))),
                    witness_ct(&builder,
                               fr(uint256_t(inputs[0]).slice(fq_ct::NUM_LIMB_BITS * 2, fq_ct::NUM_LIMB_BITS * 4))));
            fq_ct b(witness_ct(&builder, fr(uint256_t(inputs[1]).slice(0, fq_ct::NUM_LIMB_BITS * 2))),
                    witness_ct(&builder,
                               fr(uint256_t(inputs[1]).slice(fq_ct::NUM_LIMB_BITS * 2, fq_ct::NUM_LIMB_BITS * 4))));
            uint64_t before = builder.get_num_gates();
            fq_ct c = a / b;
            uint64_t after = builder.get_num_gates();
            if (i == num_repetitions - 1) {
                std::cout << "num gates per div = " << after - before << std::endl;
                benchmark_info(Builder::NAME_STRING, "Bigfield", "DIV", "Gate Count", after - before);
            }
            // uint256_t modulus{ Bn254FqParams::modulus_0,
            //                    Bn254FqParams::modulus_1,
            //                    Bn254FqParams::modulus_2,
            //                    Bn254FqParams::modulus_3 };

            fq expected = (inputs[0] / inputs[1]);
            expected = expected.reduce_once().reduce_once();
            expected = expected.from_montgomery_form();
            uint512_t result = c.get_value();

            EXPECT_EQ(result.lo.data[0], expected.data[0]);
            EXPECT_EQ(result.lo.data[1], expected.data[1]);
            EXPECT_EQ(result.lo.data[2], expected.data[2]);
            EXPECT_EQ(result.lo.data[3], expected.data[3]);
            EXPECT_EQ(result.hi.data[0], 0ULL);
            EXPECT_EQ(result.hi.data[1], 0ULL);
            EXPECT_EQ(result.hi.data[2], 0ULL);
            EXPECT_EQ(result.hi.data[3], 0ULL);
        }
        bool result = CircuitChecker::check(builder);
        EXPECT_EQ(result, true);
    }

    static void test_add_and_div()
    {
        auto builder = Builder();
        size_t num_repetitions = 1;
        for (size_t i = 0; i < num_repetitions; ++i) {
            fq inputs[4]{ fq::random_element(), fq::random_element(), fq::random_element() };
            fq_ct a(witness_ct(&builder, fr(uint256_t(inputs[0]).slice(0, fq_ct::NUM_LIMB_BITS * 2))),
                    witness_ct(&builder,
                               fr(uint256_t(inputs[0]).slice(fq_ct::NUM_LIMB_BITS * 2, fq_ct::NUM_LIMB_BITS * 4))));
            fq_ct b(witness_ct(&builder, fr(uint256_t(inputs[1]).slice(0, fq_ct::NUM_LIMB_BITS * 2))),
                    witness_ct(&builder,
                               fr(uint256_t(inputs[1]).slice(fq_ct::NUM_LIMB_BITS * 2, fq_ct::NUM_LIMB_BITS * 4))));
            fq_ct c(witness_ct(&builder, fr(uint256_t(inputs[2]).slice(0, fq_ct::NUM_LIMB_BITS * 2))),
                    witness_ct(&builder,
                               fr(uint256_t(inputs[2]).slice(fq_ct::NUM_LIMB_BITS * 2, fq_ct::NUM_LIMB_BITS * 4))));
            fq_ct d(witness_ct(&builder, fr(uint256_t(inputs[3]).slice(0, fq_ct::NUM_LIMB_BITS * 2))),
                    witness_ct(&builder,
                               fr(uint256_t(inputs[3]).slice(fq_ct::NUM_LIMB_BITS * 2, fq_ct::NUM_LIMB_BITS * 4))));
            fq_ct e = (a + b) / (c + d);
            // uint256_t modulus{ Bn254FqParams::modulus_0,
            //                    Bn254FqParams::modulus_1,
            //                    Bn254FqParams::modulus_2,
            //                    Bn254FqParams::modulus_3 };

            fq expected = (inputs[0] + inputs[1]) / (inputs[2] + inputs[3]);
            expected = expected.reduce_once().reduce_once();
            expected = expected.from_montgomery_form();
            uint512_t result = e.get_value();

            EXPECT_EQ(result.lo.data[0], expected.data[0]);
            EXPECT_EQ(result.lo.data[1], expected.data[1]);
            EXPECT_EQ(result.lo.data[2], expected.data[2]);
            EXPECT_EQ(result.lo.data[3], expected.data[3]);
            EXPECT_EQ(result.hi.data[0], 0ULL);
            EXPECT_EQ(result.hi.data[1], 0ULL);
            EXPECT_EQ(result.hi.data[2], 0ULL);
            EXPECT_EQ(result.hi.data[3], 0ULL);
        }
        bool result = CircuitChecker::check(builder);
        EXPECT_EQ(result, true);
    }

    static void test_add_and_mul()
    {
        auto builder = Builder();
        size_t num_repetitions = 10;
        for (size_t i = 0; i < num_repetitions; ++i) {
            fq inputs[4]{ fq::random_element(), fq::random_element(), fq::random_element(), fq::random_element() };

            fq_ct a(witness_ct(&builder, fr(uint256_t(inputs[0]).slice(0, fq_ct::NUM_LIMB_BITS * 2))),
                    witness_ct(&builder,
                               fr(uint256_t(inputs[0]).slice(fq_ct::NUM_LIMB_BITS * 2, fq_ct::NUM_LIMB_BITS * 4))));
            fq_ct b(witness_ct(&builder, fr(uint256_t(inputs[1]).slice(0, fq_ct::NUM_LIMB_BITS * 2))),
                    witness_ct(&builder,
                               fr(uint256_t(inputs[1]).slice(fq_ct::NUM_LIMB_BITS * 2, fq_ct::NUM_LIMB_BITS * 4))));
            fq_ct c(witness_ct(&builder, fr(uint256_t(inputs[2]).slice(0, fq_ct::NUM_LIMB_BITS * 2))),
                    witness_ct(&builder,
                               fr(uint256_t(inputs[2]).slice(fq_ct::NUM_LIMB_BITS * 2, fq_ct::NUM_LIMB_BITS * 4))));
            fq_ct d(witness_ct(&builder, fr(uint256_t(inputs[3]).slice(0, fq_ct::NUM_LIMB_BITS * 2))),
                    witness_ct(&builder,
                               fr(uint256_t(inputs[3]).slice(fq_ct::NUM_LIMB_BITS * 2, fq_ct::NUM_LIMB_BITS * 4))));
            fq_ct e = (a + b) * (c + d);
            fq expected = (inputs[0] + inputs[1]) * (inputs[2] + inputs[3]);
            expected = expected.from_montgomery_form();
            uint512_t result = e.get_value();

            EXPECT_EQ(result.lo.data[0], expected.data[0]);
            EXPECT_EQ(result.lo.data[1], expected.data[1]);
            EXPECT_EQ(result.lo.data[2], expected.data[2]);
            EXPECT_EQ(result.lo.data[3], expected.data[3]);
            EXPECT_EQ(result.hi.data[0], 0ULL);
            EXPECT_EQ(result.hi.data[1], 0ULL);
            EXPECT_EQ(result.hi.data[2], 0ULL);
            EXPECT_EQ(result.hi.data[3], 0ULL);
        }
        bool result = CircuitChecker::check(builder);
        EXPECT_EQ(result, true);
    }

    static void test_add_and_mul_with_constants()
    {
        auto builder = Builder();
        size_t num_repetitions = 10;
        for (size_t i = 0; i < num_repetitions; ++i) {
            fq inputs[2]{ fq::random_element(), fq::random_element() };
            uint256_t constants[2]{ engine.get_random_uint256() % fq_ct::modulus,
                                    engine.get_random_uint256() % fq_ct::modulus };
            fq_ct a(witness_ct(&builder, fr(uint256_t(inputs[0]).slice(0, fq_ct::NUM_LIMB_BITS * 2))),
                    witness_ct(&builder,
                               fr(uint256_t(inputs[0]).slice(fq_ct::NUM_LIMB_BITS * 2, fq_ct::NUM_LIMB_BITS * 4))));
            fq_ct b(&builder, constants[0]);
            fq_ct c(witness_ct(&builder, fr(uint256_t(inputs[1]).slice(0, fq_ct::NUM_LIMB_BITS * 2))),
                    witness_ct(&builder,
                               fr(uint256_t(inputs[1]).slice(fq_ct::NUM_LIMB_BITS * 2, fq_ct::NUM_LIMB_BITS * 4))));
            fq_ct d(&builder, constants[1]);
            fq_ct e = (a + b) * (c + d);
            fq expected = (inputs[0] + constants[0]) * (inputs[1] + constants[1]);
            expected = expected.from_montgomery_form();
            uint512_t result = e.get_value();

            EXPECT_EQ(result.lo.data[0], expected.data[0]);
            EXPECT_EQ(result.lo.data[1], expected.data[1]);
            EXPECT_EQ(result.lo.data[2], expected.data[2]);
            EXPECT_EQ(result.lo.data[3], expected.data[3]);
            EXPECT_EQ(result.hi.data[0], 0ULL);
            EXPECT_EQ(result.hi.data[1], 0ULL);
            EXPECT_EQ(result.hi.data[2], 0ULL);
            EXPECT_EQ(result.hi.data[3], 0ULL);
        }
        bool result = CircuitChecker::check(builder);
        EXPECT_EQ(result, true);
    }

    static void test_sub_and_mul()
    {
        auto builder = Builder();
        size_t num_repetitions = 10;
        for (size_t i = 0; i < num_repetitions; ++i) {
            fq inputs[4]{ fq::random_element(), fq::random_element(), fq::random_element(), fq::random_element() };

            fq_ct a(witness_ct(&builder, fr(uint256_t(inputs[0]).slice(0, fq_ct::NUM_LIMB_BITS * 2))),
                    witness_ct(&builder,
                               fr(uint256_t(inputs[0]).slice(fq_ct::NUM_LIMB_BITS * 2, fq_ct::NUM_LIMB_BITS * 4))));
            fq_ct b(witness_ct(&builder, fr(uint256_t(inputs[1]).slice(0, fq_ct::NUM_LIMB_BITS * 2))),
                    witness_ct(&builder,
                               fr(uint256_t(inputs[1]).slice(fq_ct::NUM_LIMB_BITS * 2, fq_ct::NUM_LIMB_BITS * 4))));
            fq_ct c(witness_ct(&builder, fr(uint256_t(inputs[2]).slice(0, fq_ct::NUM_LIMB_BITS * 2))),
                    witness_ct(&builder,
                               fr(uint256_t(inputs[2]).slice(fq_ct::NUM_LIMB_BITS * 2, fq_ct::NUM_LIMB_BITS * 4))));
            fq_ct d(witness_ct(&builder, fr(uint256_t(inputs[3]).slice(0, fq_ct::NUM_LIMB_BITS * 2))),
                    witness_ct(&builder,
                               fr(uint256_t(inputs[3]).slice(fq_ct::NUM_LIMB_BITS * 2, fq_ct::NUM_LIMB_BITS * 4))));
            fq_ct e = (a - b) * (c - d);
            fq expected = (inputs[0] - inputs[1]) * (inputs[2] - inputs[3]);

            expected = expected.from_montgomery_form();
            uint512_t result = e.get_value();

            EXPECT_EQ(result.lo.data[0], expected.data[0]);
            EXPECT_EQ(result.lo.data[1], expected.data[1]);
            EXPECT_EQ(result.lo.data[2], expected.data[2]);
            EXPECT_EQ(result.lo.data[3], expected.data[3]);
            EXPECT_EQ(result.hi.data[0], 0ULL);
            EXPECT_EQ(result.hi.data[1], 0ULL);
            EXPECT_EQ(result.hi.data[2], 0ULL);
            EXPECT_EQ(result.hi.data[3], 0ULL);
        }
        bool result = CircuitChecker::check(builder);
        EXPECT_EQ(result, true);
    }

    static void test_msub_div()
    {
        size_t num_repetitions = 8;
        for (size_t i = 0; i < num_repetitions; ++i) {
            auto builder = Builder();
            auto [mul_l, mul_l_ct] = get_random_element(&builder);
            auto [mul_r1, mul_r1_ct] = get_random_element(&builder);
            auto [mul_r2, mul_r2_ct] = get_random_element(&builder);
            auto [divisor1, divisor1_ct] = get_random_element(&builder);
            auto [divisor2, divisor2_ct] = get_random_element(&builder);
            auto [to_sub1, to_sub1_ct] = get_random_element(&builder);
            auto [to_sub2, to_sub2_ct] = get_random_element(&builder);

            fq_ct result_ct = fq_ct::msub_div(
                { mul_l_ct }, { mul_r1_ct - mul_r2_ct }, divisor1_ct - divisor2_ct, { to_sub1_ct, to_sub2_ct });
            fq expected = (-(mul_l * (mul_r1 - mul_r2) + to_sub1 + to_sub2)) / (divisor1 - divisor2);
            EXPECT_EQ(result_ct.get_value().lo, uint256_t(expected));
            EXPECT_EQ(result_ct.get_value().hi, uint256_t(0));

            bool result = CircuitChecker::check(builder);
            EXPECT_EQ(result, true);
        }
    }

    static void test_conditional_negate()
    {
        auto builder = Builder();
        size_t num_repetitions = 1;
        for (size_t i = 0; i < num_repetitions; ++i) {

            fq inputs[4]{ fq::random_element(), fq::random_element(), fq::random_element(), fq::random_element() };

            fq_ct a(witness_ct(&builder, fr(uint256_t(inputs[0]).slice(0, fq_ct::NUM_LIMB_BITS * 2))),
                    witness_ct(&builder,
                               fr(uint256_t(inputs[0]).slice(fq_ct::NUM_LIMB_BITS * 2, fq_ct::NUM_LIMB_BITS * 4))));
            // fq_ct b(witness_ct(&builder,
            // fr(uint256_t(inputs[1]).slice(0, fq_ct::NUM_LIMB_BITS * 2))),
            //            witness_ct(&builder,
            //            fr(uint256_t(inputs[1]).slice(fq_ct::NUM_LIMB_BITS * 2,
            //            fq_ct::NUM_LIMB_BITS * 4))));

            typename bn254::bool_ct predicate_a(witness_ct(&builder, true));
            // bool_ct predicate_b(witness_ct(&builder, false));

            fq_ct c = a.conditional_negate(predicate_a);
            fq_ct d = a.conditional_negate(!predicate_a);
            fq_ct e = c + d;
            uint512_t c_out = c.get_value();
            uint512_t d_out = d.get_value();
            uint512_t e_out = e.get_value();

            fq result_c(c_out.lo);
            fq result_d(d_out.lo);
            fq result_e(e_out.lo);

            fq expected_c = (-inputs[0]);
            fq expected_d = inputs[0];

            EXPECT_EQ(result_c, expected_c);
            EXPECT_EQ(result_d, expected_d);
            EXPECT_EQ(result_e, fq(0));
        }
        bool result = CircuitChecker::check(builder);
        EXPECT_EQ(result, true);
    }

    static void test_group_operations()
    {
        auto builder = Builder();
        size_t num_repetitions = 1;
        for (size_t i = 0; i < num_repetitions; ++i) {
            g1::affine_element P1(g1::element::random_element());
            g1::affine_element P2(g1::element::random_element());

            fq_ct x1(
                witness_ct(&builder, fr(uint256_t(P1.x).slice(0, fq_ct::NUM_LIMB_BITS * 2))),
                witness_ct(&builder, fr(uint256_t(P1.x).slice(fq_ct::NUM_LIMB_BITS * 2, fq_ct::NUM_LIMB_BITS * 4))));
            fq_ct y1(
                witness_ct(&builder, fr(uint256_t(P1.y).slice(0, fq_ct::NUM_LIMB_BITS * 2))),
                witness_ct(&builder, fr(uint256_t(P1.y).slice(fq_ct::NUM_LIMB_BITS * 2, fq_ct::NUM_LIMB_BITS * 4))));
            fq_ct x2(
                witness_ct(&builder, fr(uint256_t(P2.x).slice(0, fq_ct::NUM_LIMB_BITS * 2))),
                witness_ct(&builder, fr(uint256_t(P2.x).slice(fq_ct::NUM_LIMB_BITS * 2, fq_ct::NUM_LIMB_BITS * 4))));
            fq_ct y2(
                witness_ct(&builder, fr(uint256_t(P2.y).slice(0, fq_ct::NUM_LIMB_BITS * 2))),
                witness_ct(&builder, fr(uint256_t(P2.y).slice(fq_ct::NUM_LIMB_BITS * 2, fq_ct::NUM_LIMB_BITS * 4))));
            uint64_t before = builder.get_num_gates();

            fq_ct lambda = (y2 - y1) / (x2 - x1);
            fq_ct x3 = lambda.sqr() - (x2 + x1);
            fq_ct y3 = (x1 - x3) * lambda - y1;
            uint64_t after = builder.get_num_gates();
            std::cerr << "added gates = " << after - before << std::endl;
            g1::affine_element P3(g1::element(P1) + g1::element(P2));
            fq expected_x = P3.x;
            fq expected_y = P3.y;
            expected_x = expected_x.from_montgomery_form();
            expected_y = expected_y.from_montgomery_form();
            uint512_t result_x = x3.get_value() % fq_ct::modulus_u512;
            uint512_t result_y = y3.get_value() % fq_ct::modulus_u512;
            EXPECT_EQ(result_x.lo.data[0], expected_x.data[0]);
            EXPECT_EQ(result_x.lo.data[1], expected_x.data[1]);
            EXPECT_EQ(result_x.lo.data[2], expected_x.data[2]);
            EXPECT_EQ(result_x.lo.data[3], expected_x.data[3]);
            EXPECT_EQ(result_y.lo.data[0], expected_y.data[0]);
            EXPECT_EQ(result_y.lo.data[1], expected_y.data[1]);
            EXPECT_EQ(result_y.lo.data[2], expected_y.data[2]);
            EXPECT_EQ(result_y.lo.data[3], expected_y.data[3]);
        }
        bool result = CircuitChecker::check(builder);
        EXPECT_EQ(result, true);
    }

    static void test_reduce()
    {
        auto builder = Builder();
        size_t num_repetitions = 10;
        for (size_t i = 0; i < num_repetitions; ++i) {

            fq inputs[4]{ fq::random_element(), fq::random_element(), fq::random_element(), fq::random_element() };

            fq_ct a(witness_ct(&builder, fr(uint256_t(inputs[0]).slice(0, fq_ct::NUM_LIMB_BITS * 2))),
                    witness_ct(&builder,
                               fr(uint256_t(inputs[0]).slice(fq_ct::NUM_LIMB_BITS * 2, fq_ct::NUM_LIMB_BITS * 4))));
            fq_ct b(witness_ct(&builder, fr(uint256_t(inputs[1]).slice(0, fq_ct::NUM_LIMB_BITS * 2))),
                    witness_ct(&builder,
                               fr(uint256_t(inputs[1]).slice(fq_ct::NUM_LIMB_BITS * 2, fq_ct::NUM_LIMB_BITS * 4))));

            fq_ct c = a;
            fq expected = inputs[0];
            for (size_t i = 0; i < 16; ++i) {
                c = b * b + c;
                expected = inputs[1] * inputs[1] + expected;
            }
            // fq_ct c = a + a + a + a - b - b - b - b;
            c.self_reduce();
            fq result = fq(c.get_value().lo);
            EXPECT_EQ(result, expected);
            EXPECT_EQ(c.get_value().get_msb() < 254, true);
        }
        bool result = CircuitChecker::check(builder);
        EXPECT_EQ(result, true);
    }

    static void test_assert_is_in_field_success()
    {
        auto builder = Builder();
        size_t num_repetitions = 10;
        for (size_t i = 0; i < num_repetitions; ++i) {

            fq inputs[4]{ fq::random_element(), fq::random_element(), fq::random_element(), fq::random_element() };

            fq_ct a(witness_ct(&builder, fr(uint256_t(inputs[0]).slice(0, fq_ct::NUM_LIMB_BITS * 2))),
                    witness_ct(&builder,
                               fr(uint256_t(inputs[0]).slice(fq_ct::NUM_LIMB_BITS * 2, fq_ct::NUM_LIMB_BITS * 4))));
            fq_ct b(witness_ct(&builder, fr(uint256_t(inputs[1]).slice(0, fq_ct::NUM_LIMB_BITS * 2))),
                    witness_ct(&builder,
                               fr(uint256_t(inputs[1]).slice(fq_ct::NUM_LIMB_BITS * 2, fq_ct::NUM_LIMB_BITS * 4))));

            fq_ct c = a;
            fq expected = inputs[0];
            for (size_t i = 0; i < 16; ++i) {
                c = b * b + c;
                expected = inputs[1] * inputs[1] + expected;
            }
            // fq_ct c = a + a + a + a - b - b - b - b;
            c.assert_is_in_field();
            uint256_t result = (c.get_value().lo);
            EXPECT_EQ(result, uint256_t(expected));
            EXPECT_EQ(c.get_value().get_msb() < 254, true);
        }
        bool result = CircuitChecker::check(builder);
        EXPECT_EQ(result, true);
    }

    static void test_assert_less_than_success()
    {
        auto builder = Builder();
        size_t num_repetitions = 10;
        constexpr size_t num_bits = 200;
        constexpr uint256_t bit_mask = (uint256_t(1) << num_bits) - 1;
        for (size_t i = 0; i < num_repetitions; ++i) {

            fq inputs[4]{ uint256_t(fq::random_element()) && bit_mask,
                          uint256_t(fq::random_element()) && bit_mask,
                          uint256_t(fq::random_element()) && bit_mask,
                          uint256_t(fq::random_element()) && bit_mask };

            fq_ct a(witness_ct(&builder, fr(uint256_t(inputs[0]).slice(0, fq_ct::NUM_LIMB_BITS * 2))),
                    witness_ct(&builder,
                               fr(uint256_t(inputs[0]).slice(fq_ct::NUM_LIMB_BITS * 2, fq_ct::NUM_LIMB_BITS * 4))));
            fq_ct b(witness_ct(&builder, fr(uint256_t(inputs[1]).slice(0, fq_ct::NUM_LIMB_BITS * 2))),
                    witness_ct(&builder,
                               fr(uint256_t(inputs[1]).slice(fq_ct::NUM_LIMB_BITS * 2, fq_ct::NUM_LIMB_BITS * 4))));

            fq_ct c = a;
            fq expected = inputs[0];
            for (size_t i = 0; i < 16; ++i) {
                c = b * b + c;
                expected = inputs[1] * inputs[1] + expected;
            }
            // fq_ct c = a + a + a + a - b - b - b - b;
            c.assert_less_than(bit_mask + 1);
            uint256_t result = (c.get_value().lo);
            EXPECT_EQ(result, uint256_t(expected));
            EXPECT_EQ(c.get_value().get_msb() < num_bits, true);
        }
        bool result = CircuitChecker::check(builder);
        EXPECT_EQ(result, true);
        // Checking edge conditions
        fq random_input = fq::random_element();
        fq_ct a(witness_ct(&builder, fr(uint256_t(random_input).slice(0, fq_ct::NUM_LIMB_BITS * 2))),
                witness_ct(&builder,
                           fr(uint256_t(random_input).slice(fq_ct::NUM_LIMB_BITS * 2, fq_ct::NUM_LIMB_BITS * 4))));

        a.assert_less_than(random_input + 1);
        EXPECT_EQ(CircuitChecker::check(builder), true);

        a.assert_less_than(random_input);
        EXPECT_EQ(CircuitChecker::check(builder), false);
    }

    static void test_byte_array_constructors()
    {
        auto builder = Builder();
        size_t num_repetitions = 10;
        for (size_t i = 0; i < num_repetitions; ++i) {

            fq inputs[4]{ fq::random_element(), fq::random_element(), fq::random_element(), fq::random_element() };
            std::vector<uint8_t> input_a(sizeof(fq));
            fq::serialize_to_buffer(inputs[0], &input_a[0]);
            std::vector<uint8_t> input_b(sizeof(fq));
            fq::serialize_to_buffer(inputs[1], &input_b[0]);

            stdlib::byte_array<Builder> input_arr_a(&builder, input_a);
            stdlib::byte_array<Builder> input_arr_b(&builder, input_b);

            fq_ct a(input_arr_a);
            fq_ct b(input_arr_b);

            fq_ct c = a * b;

            fq expected = inputs[0] * inputs[1];
            uint256_t result = (c.get_value().lo);
            EXPECT_EQ(result, uint256_t(expected));
        }
        bool result = CircuitChecker::check(builder);
        EXPECT_EQ(result, true);
    }

    // This check tests if elements are reduced to fit quotient into range proof
    static void test_quotient_completeness()
    {
        auto builder = Builder();
        const uint256_t input =
            uint256_t(0xfffffffffffffffe, 0xffffffffffffffff, 0xffffffffffffffff, 0x3fffffffffffffff);

        fq_ct a(witness_ct(&builder, fr(uint256_t(input).slice(0, fq_ct::NUM_LIMB_BITS * 2))),
                witness_ct(&builder, fr(uint256_t(input).slice(fq_ct::NUM_LIMB_BITS * 2, fq_ct::NUM_LIMB_BITS * 4))),
                false);
        auto a1 = a;
        auto a2 = a;
        auto a3 = a;
        auto a4 = a;

        for (auto i = 0; i < 8; i++) {
            a = a + a;
            a1 = a1 + a1;
            a2 = a2 + a2;
            a3 = a3 + a3;
            a4 = a4 + a4;
        }

        auto b = a * a;
        (void)b;

        auto c = a1.sqr();
        (void)c;

        auto d = a2.sqradd({});
        (void)d;

        auto e = a3.madd(a3, {});
        (void)e;

        auto f = fq_ct::mult_madd({ a4 }, { a4 }, {}, false);
        (void)f;

        bool result = CircuitChecker::check(builder);
        EXPECT_EQ(result, true);
    }

    static void test_conditional_select_regression()
    {
        auto builder = Builder();
        fq a(0);
        fq b(1);
        fq_ct a_ct(&builder, a);
        fq_ct b_ct(&builder, b);
        fq_ct selected = a_ct.conditional_select(b_ct, typename bn254::bool_ct(&builder, true));
        EXPECT_EQ(fq((selected.get_value() % uint512_t(bb::fq::modulus)).lo), b);
    }

    static void test_division_context()
    {
        auto builder = Builder();
        fq a(1);
        fq_ct a_ct(&builder, a);
        fq_ct ret = fq_ct::div_check_denominator_nonzero({}, a_ct);
        EXPECT_NE(ret.get_context(), nullptr);
    }

    static void test_inversion()
    {
        fq_ct a = fq_ct(-7);
        fq_ct a_inverse = a.invert();
        fq_ct a_inverse_division = fq_ct(1) / a;

        fq a_native = fq(-7);
        fq a_native_inverse = a_native.invert();
        EXPECT_EQ(bb::fq((a.get_value() % uint512_t(bb::fq::modulus)).lo), a_native);
        EXPECT_EQ(bb::fq((a_inverse.get_value() % uint512_t(bb::fq::modulus)).lo), a_native_inverse);
        EXPECT_EQ(bb::fq((a_inverse_division.get_value() % uint512_t(bb::fq::modulus)).lo), a_native_inverse);
    }
<<<<<<< HEAD
=======

    static void test_assert_equal_not_equal()
    {
        auto builder = Builder();
        size_t num_repetitions = 10;
        for (size_t i = 0; i < num_repetitions; ++i) {
            fq inputs[4]{ fq::random_element(), fq::random_element(), fq::random_element(), fq::random_element() };

            fq_ct a(witness_ct(&builder, fr(uint256_t(inputs[0]).slice(0, fq_ct::NUM_LIMB_BITS * 2))),
                    witness_ct(&builder,
                               fr(uint256_t(inputs[0]).slice(fq_ct::NUM_LIMB_BITS * 2, fq_ct::NUM_LIMB_BITS * 4))));
            fq_ct b(witness_ct(&builder, fr(uint256_t(inputs[1]).slice(0, fq_ct::NUM_LIMB_BITS * 2))),
                    witness_ct(&builder,
                               fr(uint256_t(inputs[1]).slice(fq_ct::NUM_LIMB_BITS * 2, fq_ct::NUM_LIMB_BITS * 4))));
            fq_ct c(witness_ct(&builder, fr(uint256_t(inputs[2]).slice(0, fq_ct::NUM_LIMB_BITS * 2))),
                    witness_ct(&builder,
                               fr(uint256_t(inputs[2]).slice(fq_ct::NUM_LIMB_BITS * 2, fq_ct::NUM_LIMB_BITS * 4))));
            fq_ct d(witness_ct(&builder, fr(uint256_t(inputs[3]).slice(0, fq_ct::NUM_LIMB_BITS * 2))),
                    witness_ct(&builder,
                               fr(uint256_t(inputs[3]).slice(fq_ct::NUM_LIMB_BITS * 2, fq_ct::NUM_LIMB_BITS * 4))));

            fq_ct two(witness_ct(&builder, fr(2)),
                      witness_ct(&builder, fr(0)),
                      witness_ct(&builder, fr(0)),
                      witness_ct(&builder, fr(0)));
            fq_ct t0 = a + a;
            fq_ct t1 = a * two;

            t0.assert_equal(t1);
            t0.assert_is_not_equal(c);
            t0.assert_is_not_equal(d);
            stdlib::bool_t<Builder> is_equal_a = t0 == t1;
            stdlib::bool_t<Builder> is_equal_b = t0 == c;
            EXPECT_TRUE(is_equal_a.get_value());
            EXPECT_FALSE(is_equal_b.get_value());
        }
        bool result = CircuitChecker::check(builder);
        EXPECT_EQ(result, true);
    }
>>>>>>> 9e05f289
};

// Define types for which the above tests will be constructed.
using CircuitTypes = testing::Types<bb::StandardCircuitBuilder, bb::UltraCircuitBuilder, bb::CircuitSimulatorBN254>;
// Define the suite of tests.
TYPED_TEST_SUITE(stdlib_bigfield, CircuitTypes);
TYPED_TEST(stdlib_bigfield, badmul)
{
    TestFixture::test_division_formula_bug();
}
TYPED_TEST(stdlib_bigfield, mul)
{
    TestFixture::test_mul();
}
TYPED_TEST(stdlib_bigfield, sqr)
{
    TestFixture::test_sqr();
}
TYPED_TEST(stdlib_bigfield, mult_madd)
{
    TestFixture::test_mult_madd();
}
TYPED_TEST(stdlib_bigfield, dual_madd)
{
    TestFixture::test_dual_madd();
}
TYPED_TEST(stdlib_bigfield, div_without_denominator_check)
{
    TestFixture::test_div();
}
TYPED_TEST(stdlib_bigfield, add_and_div)
{
    TestFixture::test_add_and_div();
}
TYPED_TEST(stdlib_bigfield, add_and_mul)
{
    TestFixture::test_add_and_mul();
}
TYPED_TEST(stdlib_bigfield, add_and_mul_with_constants)
{
    TestFixture::test_add_and_mul_with_constants();
}
TYPED_TEST(stdlib_bigfield, sub_and_mul)
{
    TestFixture::test_sub_and_mul();
}
TYPED_TEST(stdlib_bigfield, msub_div)
{
    TestFixture::test_msub_div();
}
TYPED_TEST(stdlib_bigfield, conditional_negate)
{
    TestFixture::test_conditional_negate();
}
TYPED_TEST(stdlib_bigfield, group_operations)
{
    TestFixture::test_group_operations();
}
TYPED_TEST(stdlib_bigfield, reduce)
{
    TestFixture::test_reduce();
}
TYPED_TEST(stdlib_bigfield, assert_is_in_field_succes)
{
    TestFixture::test_assert_is_in_field_success();
}
TYPED_TEST(stdlib_bigfield, assert_less_than_success)
{
    TestFixture::test_assert_less_than_success();
}
TYPED_TEST(stdlib_bigfield, byte_array_constructors)
{
    TestFixture::test_byte_array_constructors();
}
TYPED_TEST(stdlib_bigfield, quotient_completeness_regression)
{
    TestFixture::test_quotient_completeness();
}

TYPED_TEST(stdlib_bigfield, conditional_select_regression)
{
    TestFixture::test_conditional_select_regression();
}

TYPED_TEST(stdlib_bigfield, division_context)
{
    TestFixture::test_division_context();
}

TYPED_TEST(stdlib_bigfield, inverse)
{
    TestFixture::test_inversion();
}

<<<<<<< HEAD
=======
TYPED_TEST(stdlib_bigfield, assert_equal_not_equal)
{
    TestFixture::test_assert_equal_not_equal();
}

>>>>>>> 9e05f289
// // This test was disabled before the refactor to use TYPED_TEST's/
// TEST(stdlib_bigfield, DISABLED_test_div_against_constants)
// {
//     auto builder = Builder();
//     size_t num_repetitions = 1;
//     for (size_t i = 0; i < num_repetitions; ++i) {
//         fq inputs[3]{ fq::random_element(), fq::random_element(), fq::random_element() };
//         fq_ct a(witness_ct(&builder, bb::fr(uint256_t(inputs[0]).slice(0,
//         fq_ct::NUM_LIMB_BITS * 2))),
//                 witness_ct(
//                     &builder,
//                     fr(uint256_t(inputs[0]).slice(fq_ct::NUM_LIMB_BITS * 2,
//                     fq_ct::NUM_LIMB_BITS * 4))));
//         fq_ct b1(&builder, uint256_t(inputs[1]));
//         fq_ct b2(&builder, uint256_t(inputs[2]));
//         fq_ct c = a / (b1 - b2);
//         // uint256_t modulus{ bb::Bn254FqParams::modulus_0,
//         //                    Bn254FqParams::modulus_1,
//         //                    Bn254FqParams::modulus_2,
//         //                    Bn254FqParams::modulus_3 };

//         fq expected = (inputs[0] / (inputs[1] - inputs[2]));
//         std::cerr << "denominator = " << inputs[1] - inputs[2] << std::endl;
//         std::cerr << "expected = " << expected << std::endl;
//         expected = expected.from_montgomery_form();
//         uint512_t result = c.get_value();

//         EXPECT_EQ(result.lo.data[0], expected.data[0]);
//         EXPECT_EQ(result.lo.data[1], expected.data[1]);
//         EXPECT_EQ(result.lo.data[2], expected.data[2]);
//         EXPECT_EQ(result.lo.data[3], expected.data[3]);
//         EXPECT_EQ(result.hi.data[0], 0ULL);
//         EXPECT_EQ(result.hi.data[1], 0ULL);
//         EXPECT_EQ(result.hi.data[2], 0ULL);
//         EXPECT_EQ(result.hi.data[3], 0ULL);
//     }
//     auto prover = composer.create_prover();
//     auto verifier = composer.create_verifier();
//     plonk::proof proof = prover.construct_proof();
//     bool result = verifier.verify_proof(proof);
//     EXPECT_EQ(result, true);
// }

// // PLOOKUP TESTS
// TEST(stdlib_bigfield_plookup, test_mul)
// {
//     plonk::UltraPlonkBuilder builder = plonk::UltraPlonkBuilder();
//     size_t num_repetitions = 1;
//     for (size_t i = 0; i < num_repetitions; ++i) {
//         fq inputs[3]{ fq::random_element(), fq::random_element(), fq::random_element() };
//         fq_ct a(
//             witness_ct(&builder, bb::fr(uint256_t(inputs[0]).slice(0,
//             fq_ct::NUM_LIMB_BITS * 2))), witness_ct(&builder,
//                        fr(
//                            uint256_t(inputs[0]).slice(fq_ct::NUM_LIMB_BITS * 2, fq_ct::NUM_LIMB_BITS *
//                            4))));
//         fq_ct b(
//             witness_ct(&builder, bb::fr(uint256_t(inputs[1]).slice(0,
//             fq_ct::NUM_LIMB_BITS * 2))), witness_ct(&builder,
//                        fr(
//                            uint256_t(inputs[1]).slice(fq_ct::NUM_LIMB_BITS * 2, fq_ct::NUM_LIMB_BITS *
//                            4))));
//         std::cerr << "starting mul" << std::endl;
//         uint64_t before = builder.get_num_gates();
//         fq_ct c = a * b;
//         uint64_t after = builder.get_num_gates();
//         if (i == num_repetitions - 1) {
//             std::cerr << "num gates per mul = " << after - before << std::endl;
//         }

//         fq expected = (inputs[0] * inputs[1]);
//         expected = expected.from_montgomery_form();
//         uint512_t result = c.get_value();

//         EXPECT_EQ(result.lo.data[0], expected.data[0]);
//         EXPECT_EQ(result.lo.data[1], expected.data[1]);
//         EXPECT_EQ(result.lo.data[2], expected.data[2]);
//         EXPECT_EQ(result.lo.data[3], expected.data[3]);
//         EXPECT_EQ(result.hi.data[0], 0ULL);
//         EXPECT_EQ(result.hi.data[1], 0ULL);
//         EXPECT_EQ(result.hi.data[2], 0ULL);
//         EXPECT_EQ(result.hi.data[3], 0ULL);
//     }
//     builder.process_range_lists();
//     plonk::PlookupProver prover = composer.create_prover();
//     plonk::PlookupVerifier verifier = composer.create_verifier();
//     plonk::proof proof = prover.construct_proof();
//     bool result = verifier.verify_proof(proof);
//     EXPECT_EQ(result, true);
// }

// TEST(stdlib_bigfield_plookup, test_sqr)
// {
//     plonk::UltraPlonkBuilder builder = plonk::UltraPlonkBuilder();
//     size_t num_repetitions = 10;
//     for (size_t i = 0; i < num_repetitions; ++i) {
//         fq inputs[3]{ fq::random_element(), fq::random_element(), fq::random_element() };
//         fq_ct a(
//             witness_ct(&builder, bb::fr(uint256_t(inputs[0]).slice(0,
//             fq_ct::NUM_LIMB_BITS * 2))), witness_ct(&builder,
//                        fr(
//                            uint256_t(inputs[0]).slice(fq_ct::NUM_LIMB_BITS * 2, fq_ct::NUM_LIMB_BITS *
//                            4))));
//         uint64_t before = builder.get_num_gates();
//         fq_ct c = a.sqr();
//         uint64_t after = builder.get_num_gates();
//         if (i == num_repetitions - 1) {
//             std::cerr << "num gates per sqr = " << after - before << std::endl;
//         }

//         fq expected = (inputs[0].sqr());
//         expected = expected.from_montgomery_form();
//         uint512_t result = c.get_value();

//         EXPECT_EQ(result.lo.data[0], expected.data[0]);
//         EXPECT_EQ(result.lo.data[1], expected.data[1]);
//         EXPECT_EQ(result.lo.data[2], expected.data[2]);
//         EXPECT_EQ(result.lo.data[3], expected.data[3]);
//         EXPECT_EQ(result.hi.data[0], 0ULL);
//         EXPECT_EQ(result.hi.data[1], 0ULL);
//         EXPECT_EQ(result.hi.data[2], 0ULL);
//         EXPECT_EQ(result.hi.data[3], 0ULL);
//     }
//     composer.process_range_lists();
//     plonk::PlookupProver prover = composer.create_prover();
//     plonk::PlookupVerifier verifier = composer.create_verifier();
//     plonk::proof proof = prover.construct_proof();
//     bool result = verifier.verify_proof(proof);
//     EXPECT_EQ(result, true);
// }<|MERGE_RESOLUTION|>--- conflicted
+++ resolved
@@ -853,8 +853,6 @@
         EXPECT_EQ(bb::fq((a_inverse.get_value() % uint512_t(bb::fq::modulus)).lo), a_native_inverse);
         EXPECT_EQ(bb::fq((a_inverse_division.get_value() % uint512_t(bb::fq::modulus)).lo), a_native_inverse);
     }
-<<<<<<< HEAD
-=======
 
     static void test_assert_equal_not_equal()
     {
@@ -894,7 +892,6 @@
         bool result = CircuitChecker::check(builder);
         EXPECT_EQ(result, true);
     }
->>>>>>> 9e05f289
 };
 
 // Define types for which the above tests will be constructed.
@@ -989,14 +986,11 @@
     TestFixture::test_inversion();
 }
 
-<<<<<<< HEAD
-=======
 TYPED_TEST(stdlib_bigfield, assert_equal_not_equal)
 {
     TestFixture::test_assert_equal_not_equal();
 }
 
->>>>>>> 9e05f289
 // // This test was disabled before the refactor to use TYPED_TEST's/
 // TEST(stdlib_bigfield, DISABLED_test_div_against_constants)
 // {
