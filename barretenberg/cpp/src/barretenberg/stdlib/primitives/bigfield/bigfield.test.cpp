#include "barretenberg/stdlib/primitives/bigfield/bigfield.hpp"
#include "barretenberg/numeric/random/engine.hpp"
<<<<<<< HEAD
=======

#include "barretenberg/ecc/curves/bn254/fq.hpp"
#include "barretenberg/ecc/curves/bn254/fr.hpp"

#include "../bool/bool.hpp"
#include "../byte_array/byte_array.hpp"
#include "../field/field.hpp"
#include "./bigfield.hpp"
#include "barretenberg/circuit_checker/circuit_checker.hpp"
>>>>>>> f8495758
#include "barretenberg/stdlib/primitives/circuit_builders/circuit_builders.hpp"
#include "barretenberg/stdlib/primitives/curves/bn254.hpp"
#include <gtest/gtest.h>
#include <memory>
#include <utility>

using namespace bb;

/* A note regarding Plookup:
   stdlib_bigfield_plookup tests were present when this file was standardized
   to be more proving system-agnostic. Those tests are commented out  below, but modified
   in the following ways:
     - pbigfield_t was replaced by bn254::BaseField;
     - pwitness_t  was replaced by bn254::witness_ct.
*/

namespace {
auto& engine = numeric::get_debug_randomness();
}

template <typename Builder> class stdlib_bigfield : public testing::Test {

    typedef stdlib::bn254<Builder> bn254;

    typedef typename bn254::ScalarField fr_ct;
    typedef typename bn254::BaseField fq_ct;
    typedef typename bn254::public_witness_ct public_witness_ct;
    typedef typename bn254::witness_ct witness_ct;

  public:
    // The bug happens when we are applying the CRT formula to a*b < r, which can happen when using the division
    // operator
    static void test_division_formula_bug()
    {
        auto builder = Builder();
        uint256_t value(2);
        fq_ct tval = fq_ct::create_from_u512_as_witness(&builder, value);
        fq_ct tval1 = tval - tval;
        fq_ct tval2 = tval1 / tval;
        (void)tval2;
        bool result = CircuitChecker::check(builder);
        EXPECT_EQ(result, true);
    }

    static void test_bad_mul()
    {
        auto builder = Builder();
        uint256_t value(2);
        fq_ct tval = fq_ct::create_from_u512_as_witness(&builder, value);
        fq_ct tval1 = tval - tval;
        fq_ct tval2 = tval1 / tval;
        (void)tval2;
        bool result = CircuitChecker::check(builder);
        EXPECT_EQ(result, true);
    }

    static std::pair<fq, fq_ct> get_random_element(Builder* ctx)
    {
        fq elt = fq::random_element();
        return std::make_pair(elt, fq_ct::from_witness(ctx, elt));
    }

    static std::pair<std::vector<fq>, std::vector<fq_ct>> get_random_elements(Builder* ctx, size_t num)
    {
        std::vector<fq> elts(num);
        std::vector<fq_ct> big_elts(num);
        for (size_t i = 0; i < num; ++i) {
            auto [elt, big_elt] = get_random_element(ctx);
            elts[i] = elt;
            big_elts[i] = big_elt;
        }
        return std::make_pair(elts, big_elts);
    }

  public:
    static void test_mul()
    {
        auto builder = Builder();
        size_t num_repetitions = 4;
        for (size_t i = 0; i < num_repetitions; ++i) {
            fq inputs[3]{ fq::random_element(), fq::random_element(), fq::random_element() };
            fq_ct a(witness_ct(&builder, fr(uint256_t(inputs[0]).slice(0, fq_ct::NUM_LIMB_BITS * 2))),
                    witness_ct(&builder,
                               fr(uint256_t(inputs[0]).slice(fq_ct::NUM_LIMB_BITS * 2, fq_ct::NUM_LIMB_BITS * 4))));
            fq_ct b(witness_ct(&builder, fr(uint256_t(inputs[1]).slice(0, fq_ct::NUM_LIMB_BITS * 2))),
                    witness_ct(&builder,
                               fr(uint256_t(inputs[1]).slice(fq_ct::NUM_LIMB_BITS * 2, fq_ct::NUM_LIMB_BITS * 4))));
            uint64_t before = builder.get_num_gates();
            fq_ct c = a * b;
            uint64_t after = builder.get_num_gates();
            // Don't profile 1st repetition. It sets up a lookup table, cost is not representative of a typical mul
            if (i == num_repetitions - 2) {
                std::cerr << "num gates per mul = " << after - before << std::endl;
                benchmark_info(Builder::NAME_STRING, "Bigfield", "MUL", "Gate Count", after - before);
            }
            // uint256_t modulus{ Bn254FqParams::modulus_0,
            //                    Bn254FqParams::modulus_1,
            //                    Bn254FqParams::modulus_2,
            //                    Bn254FqParams::modulus_3 };

            fq expected = (inputs[0] * inputs[1]);
            expected = expected.from_montgomery_form();
            uint512_t result = c.get_value();

            EXPECT_EQ(result.lo.data[0], expected.data[0]);
            EXPECT_EQ(result.lo.data[1], expected.data[1]);
            EXPECT_EQ(result.lo.data[2], expected.data[2]);
            EXPECT_EQ(result.lo.data[3], expected.data[3]);
            EXPECT_EQ(result.hi.data[0], 0ULL);
            EXPECT_EQ(result.hi.data[1], 0ULL);
            EXPECT_EQ(result.hi.data[2], 0ULL);
            EXPECT_EQ(result.hi.data[3], 0ULL);
        }
        bool result = CircuitChecker::check(builder);
        EXPECT_EQ(result, true);
    }

    static void test_sqr()
    {
        auto builder = Builder();
        size_t num_repetitions = 10;
        for (size_t i = 0; i < num_repetitions; ++i) {
            fq inputs[3]{ fq::random_element(), fq::random_element(), fq::random_element() };
            fq_ct a(witness_ct(&builder, fr(uint256_t(inputs[0]).slice(0, fq_ct::NUM_LIMB_BITS * 2))),
                    witness_ct(&builder,
                               fr(uint256_t(inputs[0]).slice(fq_ct::NUM_LIMB_BITS * 2, fq_ct::NUM_LIMB_BITS * 4))));
            uint64_t before = builder.get_num_gates();
            fq_ct c = a.sqr();
            uint64_t after = builder.get_num_gates();
            if (i == num_repetitions - 1) {
                std::cerr << "num gates per mul = " << after - before << std::endl;
                benchmark_info(Builder::NAME_STRING, "Bigfield", "SQR", "Gate Count", after - before);
            }
            // uint256_t modulus{ Bn254FqParams::modulus_0,
            //                    Bn254FqParams::modulus_1,
            //                    Bn254FqParams::modulus_2,
            //                    Bn254FqParams::modulus_3 };

            fq expected = (inputs[0].sqr());
            expected = expected.from_montgomery_form();
            uint512_t result = c.get_value();

            EXPECT_EQ(result.lo.data[0], expected.data[0]);
            EXPECT_EQ(result.lo.data[1], expected.data[1]);
            EXPECT_EQ(result.lo.data[2], expected.data[2]);
            EXPECT_EQ(result.lo.data[3], expected.data[3]);
            EXPECT_EQ(result.hi.data[0], 0ULL);
            EXPECT_EQ(result.hi.data[1], 0ULL);
            EXPECT_EQ(result.hi.data[2], 0ULL);
            EXPECT_EQ(result.hi.data[3], 0ULL);
        }
        bool result = CircuitChecker::check(builder);
        EXPECT_EQ(result, true);
    }

    static void test_madd()
    {
        auto builder = Builder();
        size_t num_repetitions = 1;
        for (size_t i = 0; i < num_repetitions; ++i) {
            fq inputs[3]{ fq::random_element(), fq::random_element(), fq::random_element() };
            fq_ct a(witness_ct(&builder, fr(uint256_t(inputs[0]).slice(0, fq_ct::NUM_LIMB_BITS * 2))),
                    witness_ct(&builder,
                               fr(uint256_t(inputs[0]).slice(fq_ct::NUM_LIMB_BITS * 2, fq_ct::NUM_LIMB_BITS * 4))));
            fq_ct b(witness_ct(&builder, fr(uint256_t(inputs[1]).slice(0, fq_ct::NUM_LIMB_BITS * 2))),
                    witness_ct(&builder,
                               fr(uint256_t(inputs[1]).slice(fq_ct::NUM_LIMB_BITS * 2, fq_ct::NUM_LIMB_BITS * 4))));

            fq_ct c(witness_ct(&builder, fr(uint256_t(inputs[2]).slice(0, fq_ct::NUM_LIMB_BITS * 2))),
                    witness_ct(&builder,
                               fr(uint256_t(inputs[2]).slice(fq_ct::NUM_LIMB_BITS * 2, fq_ct::NUM_LIMB_BITS * 4))));

            uint64_t before = builder.get_num_gates();
            fq_ct d = a.madd(b, { c });
            uint64_t after = builder.get_num_gates();
            if (i == num_repetitions - 1) {
                std::cerr << "num gates per mul = " << after - before << std::endl;
                benchmark_info(Builder::NAME_STRING, "Bigfield", "MADD", "Gate Count", after - before);
            }
            // uint256_t modulus{ Bn254FqParams::modulus_0,
            //                    Bn254FqParams::modulus_1,
            //                    Bn254FqParams::modulus_2,
            //                    Bn254FqParams::modulus_3 };

            fq expected = (inputs[0] * inputs[1]) + inputs[2];
            expected = expected.from_montgomery_form();
            uint512_t result = d.get_value();

            EXPECT_EQ(result.lo.data[0], expected.data[0]);
            EXPECT_EQ(result.lo.data[1], expected.data[1]);
            EXPECT_EQ(result.lo.data[2], expected.data[2]);
            EXPECT_EQ(result.lo.data[3], expected.data[3]);
            EXPECT_EQ(result.hi.data[0], 0ULL);
            EXPECT_EQ(result.hi.data[1], 0ULL);
            EXPECT_EQ(result.hi.data[2], 0ULL);
            EXPECT_EQ(result.hi.data[3], 0ULL);
        }
        bool result = CircuitChecker::check(builder);
        EXPECT_EQ(result, true);
    }

    static void test_mult_madd()
    {
        auto builder = Builder();
        size_t num_repetitions = 1;
        const size_t number_of_madds = 32;
        for (size_t i = 0; i < num_repetitions; ++i) {
            fq mul_left_values[number_of_madds];
            fq mul_right_values[number_of_madds];
            fq to_add_values[number_of_madds];

            fq expected(0);

            std::vector<fq_ct> mul_left;
            std::vector<fq_ct> mul_right;
            std::vector<fq_ct> to_add;
            mul_left.reserve(number_of_madds);
            mul_right.reserve(number_of_madds);
            to_add.reserve(number_of_madds);
            for (size_t j = 0; j < number_of_madds; j++) {
                mul_left_values[j] = fq::random_element();
                mul_right_values[j] = fq::random_element();
                expected += mul_left_values[j] * mul_right_values[j];
                mul_left.emplace_back(
                    fq_ct::create_from_u512_as_witness(&builder, uint512_t(uint256_t(mul_left_values[j]))));
                mul_right.emplace_back(
                    fq_ct::create_from_u512_as_witness(&builder, uint512_t(uint256_t(mul_right_values[j]))));
                to_add_values[j] = fq::random_element();
                expected += to_add_values[j];
                to_add.emplace_back(
                    fq_ct::create_from_u512_as_witness(&builder, uint512_t(uint256_t(to_add_values[j]))));
            }
            uint64_t before = builder.get_num_gates();
            fq_ct f = fq_ct::mult_madd(mul_left, mul_right, to_add);
            uint64_t after = builder.get_num_gates();
            if (i == num_repetitions - 1) {
                std::cerr << "num gates with mult_madd = " << after - before << std::endl;
                benchmark_info(Builder::NAME_STRING, "Bigfield", "MULT_MADD", "Gate Count", after - before);
            }
            /**
            before = builder.get_num_gates();
            fq_ct f1(0);
            for (size_t j = 0; j < number_of_madds; j++) {
                f1 += mul_left[j] * mul_right[j] + to_add[j];
            }
            after = builder.get_num_gates();
            if (i == num_repetitions - 1) {
                std::cerr << "num gates with regular multiply_add = " << after - before << std::endl;
            }
            **/

            expected = expected.from_montgomery_form();
            uint512_t result = f.get_value();

            EXPECT_EQ(result.lo.data[0], expected.data[0]);
            EXPECT_EQ(result.lo.data[1], expected.data[1]);
            EXPECT_EQ(result.lo.data[2], expected.data[2]);
            EXPECT_EQ(result.lo.data[3], expected.data[3]);
            EXPECT_EQ(result.hi.data[0], 0ULL);
            EXPECT_EQ(result.hi.data[1], 0ULL);
            EXPECT_EQ(result.hi.data[2], 0ULL);
            EXPECT_EQ(result.hi.data[3], 0ULL);
        }
        if (builder.failed()) {
            info("Builder failed with error: ", builder.err());
        };
        bool result = CircuitChecker::check(builder);
        EXPECT_EQ(result, true);
    }

    static void test_dual_madd()
    {
        auto builder = Builder();
        size_t num_repetitions = 1;
        for (size_t i = 0; i < num_repetitions; ++i) {
            fq inputs[5]{ -1, -2, -3, -4, -5 };
            fq_ct a(witness_ct(&builder, fr(uint256_t(inputs[0]).slice(0, fq_ct::NUM_LIMB_BITS * 2))),
                    witness_ct(&builder,
                               fr(uint256_t(inputs[0]).slice(fq_ct::NUM_LIMB_BITS * 2, fq_ct::NUM_LIMB_BITS * 4))));
            fq_ct b(witness_ct(&builder, fr(uint256_t(inputs[1]).slice(0, fq_ct::NUM_LIMB_BITS * 2))),
                    witness_ct(&builder,
                               fr(uint256_t(inputs[1]).slice(fq_ct::NUM_LIMB_BITS * 2, fq_ct::NUM_LIMB_BITS * 4))));

            fq_ct c(witness_ct(&builder, fr(uint256_t(inputs[2]).slice(0, fq_ct::NUM_LIMB_BITS * 2))),
                    witness_ct(&builder,
                               fr(uint256_t(inputs[2]).slice(fq_ct::NUM_LIMB_BITS * 2, fq_ct::NUM_LIMB_BITS * 4))));

            fq_ct d(witness_ct(&builder, fr(uint256_t(inputs[3]).slice(0, fq_ct::NUM_LIMB_BITS * 2))),
                    witness_ct(&builder,
                               fr(uint256_t(inputs[3]).slice(fq_ct::NUM_LIMB_BITS * 2, fq_ct::NUM_LIMB_BITS * 4))));
            fq_ct e(witness_ct(&builder, fr(uint256_t(inputs[4]).slice(0, fq_ct::NUM_LIMB_BITS * 2))),
                    witness_ct(&builder,
                               fr(uint256_t(inputs[4]).slice(fq_ct::NUM_LIMB_BITS * 2, fq_ct::NUM_LIMB_BITS * 4))));

            uint64_t before = builder.get_num_gates();
            fq_ct f = fq_ct::dual_madd(a, b, c, d, { e });
            uint64_t after = builder.get_num_gates();
            if (i == num_repetitions - 1) {
                std::cerr << "num gates per mul = " << after - before << std::endl;
            }
            // uint256_t modulus{ Bn254FqParams::modulus_0,
            //                    Bn254FqParams::modulus_1,
            //                    Bn254FqParams::modulus_2,
            //                    Bn254FqParams::modulus_3 };

            fq expected = (inputs[0] * inputs[1]) + (inputs[2] * inputs[3]) + inputs[4];
            expected = expected.from_montgomery_form();
            uint512_t result = f.get_value();

            EXPECT_EQ(result.lo.data[0], expected.data[0]);
            EXPECT_EQ(result.lo.data[1], expected.data[1]);
            EXPECT_EQ(result.lo.data[2], expected.data[2]);
            EXPECT_EQ(result.lo.data[3], expected.data[3]);
            EXPECT_EQ(result.hi.data[0], 0ULL);
            EXPECT_EQ(result.hi.data[1], 0ULL);
            EXPECT_EQ(result.hi.data[2], 0ULL);
            EXPECT_EQ(result.hi.data[3], 0ULL);
        }
        if (builder.failed()) {
            info("Builder failed with error: ", builder.err());
        };
        bool result = CircuitChecker::check(builder);
        EXPECT_EQ(result, true);
    }

    static void test_div()
    {
        auto builder = Builder();
        size_t num_repetitions = 10;
        for (size_t i = 0; i < num_repetitions; ++i) {
            fq inputs[3]{ fq::random_element(), fq::random_element(), fq::random_element() };
            inputs[0] = inputs[0].reduce_once().reduce_once();
            inputs[1] = inputs[1].reduce_once().reduce_once();
            fq_ct a(witness_ct(&builder, fr(uint256_t(inputs[0]).slice(0, fq_ct::NUM_LIMB_BITS * 2))),
                    witness_ct(&builder,
                               fr(uint256_t(inputs[0]).slice(fq_ct::NUM_LIMB_BITS * 2, fq_ct::NUM_LIMB_BITS * 4))));
            fq_ct b(witness_ct(&builder, fr(uint256_t(inputs[1]).slice(0, fq_ct::NUM_LIMB_BITS * 2))),
                    witness_ct(&builder,
                               fr(uint256_t(inputs[1]).slice(fq_ct::NUM_LIMB_BITS * 2, fq_ct::NUM_LIMB_BITS * 4))));
            uint64_t before = builder.get_num_gates();
            fq_ct c = a / b;
            uint64_t after = builder.get_num_gates();
            if (i == num_repetitions - 1) {
                std::cout << "num gates per div = " << after - before << std::endl;
                benchmark_info(Builder::NAME_STRING, "Bigfield", "DIV", "Gate Count", after - before);
            }
            // uint256_t modulus{ Bn254FqParams::modulus_0,
            //                    Bn254FqParams::modulus_1,
            //                    Bn254FqParams::modulus_2,
            //                    Bn254FqParams::modulus_3 };

            fq expected = (inputs[0] / inputs[1]);
            expected = expected.reduce_once().reduce_once();
            expected = expected.from_montgomery_form();
            uint512_t result = c.get_value();

            EXPECT_EQ(result.lo.data[0], expected.data[0]);
            EXPECT_EQ(result.lo.data[1], expected.data[1]);
            EXPECT_EQ(result.lo.data[2], expected.data[2]);
            EXPECT_EQ(result.lo.data[3], expected.data[3]);
            EXPECT_EQ(result.hi.data[0], 0ULL);
            EXPECT_EQ(result.hi.data[1], 0ULL);
            EXPECT_EQ(result.hi.data[2], 0ULL);
            EXPECT_EQ(result.hi.data[3], 0ULL);
        }
        bool result = CircuitChecker::check(builder);
        EXPECT_EQ(result, true);
    }

    static void test_add_and_div()
    {
        auto builder = Builder();
        size_t num_repetitions = 1;
        for (size_t i = 0; i < num_repetitions; ++i) {
            fq inputs[4]{ fq::random_element(), fq::random_element(), fq::random_element() };
            fq_ct a(witness_ct(&builder, fr(uint256_t(inputs[0]).slice(0, fq_ct::NUM_LIMB_BITS * 2))),
                    witness_ct(&builder,
                               fr(uint256_t(inputs[0]).slice(fq_ct::NUM_LIMB_BITS * 2, fq_ct::NUM_LIMB_BITS * 4))));
            fq_ct b(witness_ct(&builder, fr(uint256_t(inputs[1]).slice(0, fq_ct::NUM_LIMB_BITS * 2))),
                    witness_ct(&builder,
                               fr(uint256_t(inputs[1]).slice(fq_ct::NUM_LIMB_BITS * 2, fq_ct::NUM_LIMB_BITS * 4))));
            fq_ct c(witness_ct(&builder, fr(uint256_t(inputs[2]).slice(0, fq_ct::NUM_LIMB_BITS * 2))),
                    witness_ct(&builder,
                               fr(uint256_t(inputs[2]).slice(fq_ct::NUM_LIMB_BITS * 2, fq_ct::NUM_LIMB_BITS * 4))));
            fq_ct d(witness_ct(&builder, fr(uint256_t(inputs[3]).slice(0, fq_ct::NUM_LIMB_BITS * 2))),
                    witness_ct(&builder,
                               fr(uint256_t(inputs[3]).slice(fq_ct::NUM_LIMB_BITS * 2, fq_ct::NUM_LIMB_BITS * 4))));
            fq_ct e = (a + b) / (c + d);
            // uint256_t modulus{ Bn254FqParams::modulus_0,
            //                    Bn254FqParams::modulus_1,
            //                    Bn254FqParams::modulus_2,
            //                    Bn254FqParams::modulus_3 };

            fq expected = (inputs[0] + inputs[1]) / (inputs[2] + inputs[3]);
            expected = expected.reduce_once().reduce_once();
            expected = expected.from_montgomery_form();
            uint512_t result = e.get_value();

            EXPECT_EQ(result.lo.data[0], expected.data[0]);
            EXPECT_EQ(result.lo.data[1], expected.data[1]);
            EXPECT_EQ(result.lo.data[2], expected.data[2]);
            EXPECT_EQ(result.lo.data[3], expected.data[3]);
            EXPECT_EQ(result.hi.data[0], 0ULL);
            EXPECT_EQ(result.hi.data[1], 0ULL);
            EXPECT_EQ(result.hi.data[2], 0ULL);
            EXPECT_EQ(result.hi.data[3], 0ULL);
        }
        bool result = CircuitChecker::check(builder);
        EXPECT_EQ(result, true);
    }

    static void test_add_and_mul()
    {
        auto builder = Builder();
        size_t num_repetitions = 10;
        for (size_t i = 0; i < num_repetitions; ++i) {
            fq inputs[4]{ fq::random_element(), fq::random_element(), fq::random_element(), fq::random_element() };

            fq_ct a(witness_ct(&builder, fr(uint256_t(inputs[0]).slice(0, fq_ct::NUM_LIMB_BITS * 2))),
                    witness_ct(&builder,
                               fr(uint256_t(inputs[0]).slice(fq_ct::NUM_LIMB_BITS * 2, fq_ct::NUM_LIMB_BITS * 4))));
            fq_ct b(witness_ct(&builder, fr(uint256_t(inputs[1]).slice(0, fq_ct::NUM_LIMB_BITS * 2))),
                    witness_ct(&builder,
                               fr(uint256_t(inputs[1]).slice(fq_ct::NUM_LIMB_BITS * 2, fq_ct::NUM_LIMB_BITS * 4))));
            fq_ct c(witness_ct(&builder, fr(uint256_t(inputs[2]).slice(0, fq_ct::NUM_LIMB_BITS * 2))),
                    witness_ct(&builder,
                               fr(uint256_t(inputs[2]).slice(fq_ct::NUM_LIMB_BITS * 2, fq_ct::NUM_LIMB_BITS * 4))));
            fq_ct d(witness_ct(&builder, fr(uint256_t(inputs[3]).slice(0, fq_ct::NUM_LIMB_BITS * 2))),
                    witness_ct(&builder,
                               fr(uint256_t(inputs[3]).slice(fq_ct::NUM_LIMB_BITS * 2, fq_ct::NUM_LIMB_BITS * 4))));
            fq_ct e = (a + b) * (c + d);
            fq expected = (inputs[0] + inputs[1]) * (inputs[2] + inputs[3]);
            expected = expected.from_montgomery_form();
            uint512_t result = e.get_value();

            EXPECT_EQ(result.lo.data[0], expected.data[0]);
            EXPECT_EQ(result.lo.data[1], expected.data[1]);
            EXPECT_EQ(result.lo.data[2], expected.data[2]);
            EXPECT_EQ(result.lo.data[3], expected.data[3]);
            EXPECT_EQ(result.hi.data[0], 0ULL);
            EXPECT_EQ(result.hi.data[1], 0ULL);
            EXPECT_EQ(result.hi.data[2], 0ULL);
            EXPECT_EQ(result.hi.data[3], 0ULL);
        }
        bool result = CircuitChecker::check(builder);
        EXPECT_EQ(result, true);
    }

    static void test_add_and_mul_with_constants()
    {
        auto builder = Builder();
        size_t num_repetitions = 10;
        for (size_t i = 0; i < num_repetitions; ++i) {
            fq inputs[2]{ fq::random_element(), fq::random_element() };
            uint256_t constants[2]{ engine.get_random_uint256() % fq_ct::modulus,
                                    engine.get_random_uint256() % fq_ct::modulus };
            fq_ct a(witness_ct(&builder, fr(uint256_t(inputs[0]).slice(0, fq_ct::NUM_LIMB_BITS * 2))),
                    witness_ct(&builder,
                               fr(uint256_t(inputs[0]).slice(fq_ct::NUM_LIMB_BITS * 2, fq_ct::NUM_LIMB_BITS * 4))));
            fq_ct b(&builder, constants[0]);
            fq_ct c(witness_ct(&builder, fr(uint256_t(inputs[1]).slice(0, fq_ct::NUM_LIMB_BITS * 2))),
                    witness_ct(&builder,
                               fr(uint256_t(inputs[1]).slice(fq_ct::NUM_LIMB_BITS * 2, fq_ct::NUM_LIMB_BITS * 4))));
            fq_ct d(&builder, constants[1]);
            fq_ct e = (a + b) * (c + d);
            fq expected = (inputs[0] + constants[0]) * (inputs[1] + constants[1]);
            expected = expected.from_montgomery_form();
            uint512_t result = e.get_value();

            EXPECT_EQ(result.lo.data[0], expected.data[0]);
            EXPECT_EQ(result.lo.data[1], expected.data[1]);
            EXPECT_EQ(result.lo.data[2], expected.data[2]);
            EXPECT_EQ(result.lo.data[3], expected.data[3]);
            EXPECT_EQ(result.hi.data[0], 0ULL);
            EXPECT_EQ(result.hi.data[1], 0ULL);
            EXPECT_EQ(result.hi.data[2], 0ULL);
            EXPECT_EQ(result.hi.data[3], 0ULL);
        }
        bool result = CircuitChecker::check(builder);
        EXPECT_EQ(result, true);
    }

    static void test_sub_and_mul()
    {
        auto builder = Builder();
        size_t num_repetitions = 10;
        for (size_t i = 0; i < num_repetitions; ++i) {
            fq inputs[4]{ fq::random_element(), fq::random_element(), fq::random_element(), fq::random_element() };

            fq_ct a(witness_ct(&builder, fr(uint256_t(inputs[0]).slice(0, fq_ct::NUM_LIMB_BITS * 2))),
                    witness_ct(&builder,
                               fr(uint256_t(inputs[0]).slice(fq_ct::NUM_LIMB_BITS * 2, fq_ct::NUM_LIMB_BITS * 4))));
            fq_ct b(witness_ct(&builder, fr(uint256_t(inputs[1]).slice(0, fq_ct::NUM_LIMB_BITS * 2))),
                    witness_ct(&builder,
                               fr(uint256_t(inputs[1]).slice(fq_ct::NUM_LIMB_BITS * 2, fq_ct::NUM_LIMB_BITS * 4))));
            fq_ct c(witness_ct(&builder, fr(uint256_t(inputs[2]).slice(0, fq_ct::NUM_LIMB_BITS * 2))),
                    witness_ct(&builder,
                               fr(uint256_t(inputs[2]).slice(fq_ct::NUM_LIMB_BITS * 2, fq_ct::NUM_LIMB_BITS * 4))));
            fq_ct d(witness_ct(&builder, fr(uint256_t(inputs[3]).slice(0, fq_ct::NUM_LIMB_BITS * 2))),
                    witness_ct(&builder,
                               fr(uint256_t(inputs[3]).slice(fq_ct::NUM_LIMB_BITS * 2, fq_ct::NUM_LIMB_BITS * 4))));
            fq_ct e = (a - b) * (c - d);
            fq expected = (inputs[0] - inputs[1]) * (inputs[2] - inputs[3]);
            (void)expected;
            (void)e;
            // expected = expected.from_montgomery_form();
            // uint512_t result = e.get_value();

            // EXPECT_EQ(result.lo.data[0], expected.data[0]);
            // EXPECT_EQ(result.lo.data[1], expected.data[1]);
            // EXPECT_EQ(result.lo.data[2], expected.data[2]);
            // EXPECT_EQ(result.lo.data[3], expected.data[3]);
            // EXPECT_EQ(result.hi.data[0], 0ULL);
            // EXPECT_EQ(result.hi.data[1], 0ULL);
            // EXPECT_EQ(result.hi.data[2], 0ULL);
            // EXPECT_EQ(result.hi.data[3], 0ULL);
        }
        bool result = CircuitChecker::check(builder);
        EXPECT_EQ(result, true);
    }

    static void test_msub_div()
    {
        size_t num_repetitions = 8;
        for (size_t i = 0; i < num_repetitions; ++i) {
            auto builder = Builder();
            auto [mul_l, mul_l_ct] = get_random_element(&builder);
            auto [mul_r1, mul_r1_ct] = get_random_element(&builder);
            auto [mul_r2, mul_r2_ct] = get_random_element(&builder);
            auto [divisor1, divisor1_ct] = get_random_element(&builder);
            auto [divisor2, divisor2_ct] = get_random_element(&builder);
            auto [to_sub1, to_sub1_ct] = get_random_element(&builder);
            auto [to_sub2, to_sub2_ct] = get_random_element(&builder);

            fq_ct result_ct = fq_ct::msub_div(
                { mul_l_ct }, { mul_r1_ct - mul_r2_ct }, divisor1_ct - divisor2_ct, { to_sub1_ct, to_sub2_ct });
            fq expected = (-(mul_l * (mul_r1 - mul_r2) + to_sub1 + to_sub2)) / (divisor1 - divisor2);
            EXPECT_EQ(result_ct.get_value().lo, uint256_t(expected));
            EXPECT_EQ(result_ct.get_value().hi, uint256_t(0));

            bool result = CircuitChecker::check(builder);
            EXPECT_EQ(result, true);
        }
    }

    static void test_conditional_negate()
    {
        auto builder = Builder();
        size_t num_repetitions = 1;
        for (size_t i = 0; i < num_repetitions; ++i) {

            fq inputs[4]{ fq::random_element(), fq::random_element(), fq::random_element(), fq::random_element() };

            fq_ct a(witness_ct(&builder, fr(uint256_t(inputs[0]).slice(0, fq_ct::NUM_LIMB_BITS * 2))),
                    witness_ct(&builder,
                               fr(uint256_t(inputs[0]).slice(fq_ct::NUM_LIMB_BITS * 2, fq_ct::NUM_LIMB_BITS * 4))));
            // fq_ct b(witness_ct(&builder,
            // fr(uint256_t(inputs[1]).slice(0, fq_ct::NUM_LIMB_BITS * 2))),
            //            witness_ct(&builder,
            //            fr(uint256_t(inputs[1]).slice(fq_ct::NUM_LIMB_BITS * 2,
            //            fq_ct::NUM_LIMB_BITS * 4))));

            typename bn254::bool_ct predicate_a(witness_ct(&builder, true));
            // bool_ct predicate_b(witness_ct(&builder, false));

            fq_ct c = a.conditional_negate(predicate_a);
            fq_ct d = a.conditional_negate(!predicate_a);
            fq_ct e = c + d;
            uint512_t c_out = c.get_value();
            uint512_t d_out = d.get_value();
            uint512_t e_out = e.get_value();

            fq result_c(c_out.lo);
            fq result_d(d_out.lo);
            fq result_e(e_out.lo);

            fq expected_c = (-inputs[0]);
            fq expected_d = inputs[0];

            EXPECT_EQ(result_c, expected_c);
            EXPECT_EQ(result_d, expected_d);
            EXPECT_EQ(result_e, fq(0));
        }
        bool result = CircuitChecker::check(builder);
        EXPECT_EQ(result, true);
    }

    static void test_group_operations()
    {
        auto builder = Builder();
        size_t num_repetitions = 1;
        for (size_t i = 0; i < num_repetitions; ++i) {
            g1::affine_element P1(g1::element::random_element());
            g1::affine_element P2(g1::element::random_element());

            fq_ct x1(
                witness_ct(&builder, fr(uint256_t(P1.x).slice(0, fq_ct::NUM_LIMB_BITS * 2))),
                witness_ct(&builder, fr(uint256_t(P1.x).slice(fq_ct::NUM_LIMB_BITS * 2, fq_ct::NUM_LIMB_BITS * 4))));
            fq_ct y1(
                witness_ct(&builder, fr(uint256_t(P1.y).slice(0, fq_ct::NUM_LIMB_BITS * 2))),
                witness_ct(&builder, fr(uint256_t(P1.y).slice(fq_ct::NUM_LIMB_BITS * 2, fq_ct::NUM_LIMB_BITS * 4))));
            fq_ct x2(
                witness_ct(&builder, fr(uint256_t(P2.x).slice(0, fq_ct::NUM_LIMB_BITS * 2))),
                witness_ct(&builder, fr(uint256_t(P2.x).slice(fq_ct::NUM_LIMB_BITS * 2, fq_ct::NUM_LIMB_BITS * 4))));
            fq_ct y2(
                witness_ct(&builder, fr(uint256_t(P2.y).slice(0, fq_ct::NUM_LIMB_BITS * 2))),
                witness_ct(&builder, fr(uint256_t(P2.y).slice(fq_ct::NUM_LIMB_BITS * 2, fq_ct::NUM_LIMB_BITS * 4))));
            uint64_t before = builder.get_num_gates();

            fq_ct lambda = (y2 - y1) / (x2 - x1);
            fq_ct x3 = lambda.sqr() - (x2 + x1);
            fq_ct y3 = (x1 - x3) * lambda - y1;
            uint64_t after = builder.get_num_gates();
            std::cerr << "added gates = " << after - before << std::endl;
            g1::affine_element P3(g1::element(P1) + g1::element(P2));
            fq expected_x = P3.x;
            fq expected_y = P3.y;
            expected_x = expected_x.from_montgomery_form();
            expected_y = expected_y.from_montgomery_form();
            uint512_t result_x = x3.get_value() % fq_ct::modulus_u512;
            uint512_t result_y = y3.get_value() % fq_ct::modulus_u512;
            EXPECT_EQ(result_x.lo.data[0], expected_x.data[0]);
            EXPECT_EQ(result_x.lo.data[1], expected_x.data[1]);
            EXPECT_EQ(result_x.lo.data[2], expected_x.data[2]);
            EXPECT_EQ(result_x.lo.data[3], expected_x.data[3]);
            EXPECT_EQ(result_y.lo.data[0], expected_y.data[0]);
            EXPECT_EQ(result_y.lo.data[1], expected_y.data[1]);
            EXPECT_EQ(result_y.lo.data[2], expected_y.data[2]);
            EXPECT_EQ(result_y.lo.data[3], expected_y.data[3]);
        }
        bool result = CircuitChecker::check(builder);
        EXPECT_EQ(result, true);
    }

    static void test_reduce()
    {
        auto builder = Builder();
        size_t num_repetitions = 10;
        for (size_t i = 0; i < num_repetitions; ++i) {

            fq inputs[4]{ fq::random_element(), fq::random_element(), fq::random_element(), fq::random_element() };

            fq_ct a(witness_ct(&builder, fr(uint256_t(inputs[0]).slice(0, fq_ct::NUM_LIMB_BITS * 2))),
                    witness_ct(&builder,
                               fr(uint256_t(inputs[0]).slice(fq_ct::NUM_LIMB_BITS * 2, fq_ct::NUM_LIMB_BITS * 4))));
            fq_ct b(witness_ct(&builder, fr(uint256_t(inputs[1]).slice(0, fq_ct::NUM_LIMB_BITS * 2))),
                    witness_ct(&builder,
                               fr(uint256_t(inputs[1]).slice(fq_ct::NUM_LIMB_BITS * 2, fq_ct::NUM_LIMB_BITS * 4))));

            fq_ct c = a;
            fq expected = inputs[0];
            for (size_t i = 0; i < 16; ++i) {
                c = b * b + c;
                expected = inputs[1] * inputs[1] + expected;
            }
            // fq_ct c = a + a + a + a - b - b - b - b;
            c.self_reduce();
            fq result = fq(c.get_value().lo);
            EXPECT_EQ(result, expected);
            EXPECT_EQ(c.get_value().get_msb() < 254, true);
        }
        bool result = CircuitChecker::check(builder);
        EXPECT_EQ(result, true);
    }

    static void test_assert_is_in_field_success()
    {
        auto builder = Builder();
        size_t num_repetitions = 10;
        for (size_t i = 0; i < num_repetitions; ++i) {

            fq inputs[4]{ fq::random_element(), fq::random_element(), fq::random_element(), fq::random_element() };

            fq_ct a(witness_ct(&builder, fr(uint256_t(inputs[0]).slice(0, fq_ct::NUM_LIMB_BITS * 2))),
                    witness_ct(&builder,
                               fr(uint256_t(inputs[0]).slice(fq_ct::NUM_LIMB_BITS * 2, fq_ct::NUM_LIMB_BITS * 4))));
            fq_ct b(witness_ct(&builder, fr(uint256_t(inputs[1]).slice(0, fq_ct::NUM_LIMB_BITS * 2))),
                    witness_ct(&builder,
                               fr(uint256_t(inputs[1]).slice(fq_ct::NUM_LIMB_BITS * 2, fq_ct::NUM_LIMB_BITS * 4))));

            fq_ct c = a;
            fq expected = inputs[0];
            for (size_t i = 0; i < 16; ++i) {
                c = b * b + c;
                expected = inputs[1] * inputs[1] + expected;
            }
            // fq_ct c = a + a + a + a - b - b - b - b;
            c.assert_is_in_field();
            uint256_t result = (c.get_value().lo);
            EXPECT_EQ(result, uint256_t(expected));
            EXPECT_EQ(c.get_value().get_msb() < 254, true);
        }
        bool result = CircuitChecker::check(builder);
        EXPECT_EQ(result, true);
    }

    static void test_assert_less_than_success()
    {
        auto builder = Builder();
        size_t num_repetitions = 10;
        constexpr size_t num_bits = 200;
        constexpr uint256_t bit_mask = (uint256_t(1) << num_bits) - 1;
        for (size_t i = 0; i < num_repetitions; ++i) {

            fq inputs[4]{ uint256_t(fq::random_element()) && bit_mask,
                          uint256_t(fq::random_element()) && bit_mask,
                          uint256_t(fq::random_element()) && bit_mask,
                          uint256_t(fq::random_element()) && bit_mask };

            fq_ct a(witness_ct(&builder, fr(uint256_t(inputs[0]).slice(0, fq_ct::NUM_LIMB_BITS * 2))),
                    witness_ct(&builder,
                               fr(uint256_t(inputs[0]).slice(fq_ct::NUM_LIMB_BITS * 2, fq_ct::NUM_LIMB_BITS * 4))));
            fq_ct b(witness_ct(&builder, fr(uint256_t(inputs[1]).slice(0, fq_ct::NUM_LIMB_BITS * 2))),
                    witness_ct(&builder,
                               fr(uint256_t(inputs[1]).slice(fq_ct::NUM_LIMB_BITS * 2, fq_ct::NUM_LIMB_BITS * 4))));

            fq_ct c = a;
            fq expected = inputs[0];
            for (size_t i = 0; i < 16; ++i) {
                c = b * b + c;
                expected = inputs[1] * inputs[1] + expected;
            }
            // fq_ct c = a + a + a + a - b - b - b - b;
            c.assert_less_than(bit_mask + 1);
            uint256_t result = (c.get_value().lo);
            EXPECT_EQ(result, uint256_t(expected));
            EXPECT_EQ(c.get_value().get_msb() < num_bits, true);
        }
        bool result = CircuitChecker::check(builder);
        EXPECT_EQ(result, true);
        // Checking edge conditions
        fq random_input = fq::random_element();
        fq_ct a(witness_ct(&builder, fr(uint256_t(random_input).slice(0, fq_ct::NUM_LIMB_BITS * 2))),
                witness_ct(&builder,
                           fr(uint256_t(random_input).slice(fq_ct::NUM_LIMB_BITS * 2, fq_ct::NUM_LIMB_BITS * 4))));

        a.assert_less_than(random_input + 1);
        EXPECT_EQ(CircuitChecker::check(builder), true);

        a.assert_less_than(random_input);
        EXPECT_EQ(CircuitChecker::check(builder), false);
    }

    static void test_byte_array_constructors()
    {
        auto builder = Builder();
        size_t num_repetitions = 10;
        for (size_t i = 0; i < num_repetitions; ++i) {

            fq inputs[4]{ fq::random_element(), fq::random_element(), fq::random_element(), fq::random_element() };
            std::vector<uint8_t> input_a(sizeof(fq));
            fq::serialize_to_buffer(inputs[0], &input_a[0]);
            std::vector<uint8_t> input_b(sizeof(fq));
            fq::serialize_to_buffer(inputs[1], &input_b[0]);

            stdlib::byte_array<Builder> input_arr_a(&builder, input_a);
            stdlib::byte_array<Builder> input_arr_b(&builder, input_b);

            fq_ct a(input_arr_a);
            fq_ct b(input_arr_b);

            fq_ct c = a * b;

            fq expected = inputs[0] * inputs[1];
            uint256_t result = (c.get_value().lo);
            EXPECT_EQ(result, uint256_t(expected));
        }
        bool result = CircuitChecker::check(builder);
        EXPECT_EQ(result, true);
    }

    // This check tests if elements are reduced to fit quotient into range proof
    static void test_quotient_completeness()
    {
        auto builder = Builder();
        const uint256_t input =
            uint256_t(0xfffffffffffffffe, 0xffffffffffffffff, 0xffffffffffffffff, 0x3fffffffffffffff);

        fq_ct a(witness_ct(&builder, fr(uint256_t(input).slice(0, fq_ct::NUM_LIMB_BITS * 2))),
                witness_ct(&builder, fr(uint256_t(input).slice(fq_ct::NUM_LIMB_BITS * 2, fq_ct::NUM_LIMB_BITS * 4))),
                false);
        auto a1 = a;
        auto a2 = a;
        auto a3 = a;
        auto a4 = a;

        for (auto i = 0; i < 8; i++) {
            a = a + a;
            a1 = a1 + a1;
            a2 = a2 + a2;
            a3 = a3 + a3;
            a4 = a4 + a4;
        }

        auto b = a * a;
        (void)b;

        auto c = a1.sqr();
        (void)c;

        auto d = a2.sqradd({});
        (void)d;

        auto e = a3.madd(a3, {});
        (void)e;

        auto f = fq_ct::mult_madd({ a4 }, { a4 }, {}, false);
        (void)f;

        bool result = CircuitChecker::check(builder);
        EXPECT_EQ(result, true);
    }

    static void test_conditional_select_regression()
    {
        auto builder = Builder();
        fq a(0);
        fq b(1);
        fq_ct a_ct(&builder, a);
        fq_ct b_ct(&builder, b);
        fq_ct selected = a_ct.conditional_select(b_ct, typename bn254::bool_ct(&builder, true));
        EXPECT_EQ(fq((selected.get_value() % uint512_t(bb::fq::modulus)).lo), b);
    }

    static void test_division_context()
    {
        auto builder = Builder();
        fq a(1);
        fq_ct a_ct(&builder, a);
        fq_ct ret = fq_ct::div_check_denominator_nonzero({}, a_ct);
        EXPECT_NE(ret.get_context(), nullptr);
    }
};

// Define types for which the above tests will be constructed.
<<<<<<< HEAD
using CircuitTypes = testing::Types<proof_system::CircuitSimulatorBN254,
                                    proof_system::StandardCircuitBuilder,
                                    proof_system::TurboCircuitBuilder,
                                    proof_system::UltraCircuitBuilder>;
=======
typedef testing::Types<bb::StandardCircuitBuilder, bb::UltraCircuitBuilder> CircuitTypes;
>>>>>>> f8495758
// Define the suite of tests.
TYPED_TEST_SUITE(stdlib_bigfield, CircuitTypes);
TYPED_TEST(stdlib_bigfield, badmul)
{
    TestFixture::test_division_formula_bug();
}
TYPED_TEST(stdlib_bigfield, mul)
{
    TestFixture::test_mul();
}
TYPED_TEST(stdlib_bigfield, sqr)
{
    TestFixture::test_sqr();
}
TYPED_TEST(stdlib_bigfield, mult_madd)
{
    TestFixture::test_mult_madd();
}
TYPED_TEST(stdlib_bigfield, dual_madd)
{
    TestFixture::test_dual_madd();
}
TYPED_TEST(stdlib_bigfield, div_without_denominator_check)
{
    TestFixture::test_div();
}
TYPED_TEST(stdlib_bigfield, add_and_div)
{
    TestFixture::test_add_and_div();
}
TYPED_TEST(stdlib_bigfield, add_and_mul)
{
    TestFixture::test_add_and_mul();
}
TYPED_TEST(stdlib_bigfield, add_and_mul_with_constants)
{
    TestFixture::test_add_and_mul_with_constants();
}
TYPED_TEST(stdlib_bigfield, sub_and_mul)
{
    TestFixture::test_sub_and_mul();
}
TYPED_TEST(stdlib_bigfield, msub_div)
{
    TestFixture::test_msub_div();
}
TYPED_TEST(stdlib_bigfield, conditional_negate)
{
    TestFixture::test_conditional_negate();
}
TYPED_TEST(stdlib_bigfield, group_operations)
{
    TestFixture::test_group_operations();
}
TYPED_TEST(stdlib_bigfield, reduce)
{
    TestFixture::test_reduce();
}
TYPED_TEST(stdlib_bigfield, assert_is_in_field_succes)
{
    TestFixture::test_assert_is_in_field_success();
}
TYPED_TEST(stdlib_bigfield, assert_less_than_success)
{
    TestFixture::test_assert_less_than_success();
}
TYPED_TEST(stdlib_bigfield, byte_array_constructors)
{
    TestFixture::test_byte_array_constructors();
}
TYPED_TEST(stdlib_bigfield, quotient_completeness_regression)
{
    TestFixture::test_quotient_completeness();
}

TYPED_TEST(stdlib_bigfield, conditional_select_regression)
{
    TestFixture::test_conditional_select_regression();
}

TYPED_TEST(stdlib_bigfield, division_context)
{
    TestFixture::test_division_context();
}

// // This test was disabled before the refactor to use TYPED_TEST's/
// TEST(stdlib_bigfield, DISABLED_test_div_against_constants)
// {
//     auto builder = Builder();
//     size_t num_repetitions = 1;
//     for (size_t i = 0; i < num_repetitions; ++i) {
//         fq inputs[3]{ fq::random_element(), fq::random_element(), fq::random_element() };
//         fq_ct a(witness_ct(&builder, bb::fr(uint256_t(inputs[0]).slice(0,
//         fq_ct::NUM_LIMB_BITS * 2))),
//                 witness_ct(
//                     &builder,
//                     fr(uint256_t(inputs[0]).slice(fq_ct::NUM_LIMB_BITS * 2,
//                     fq_ct::NUM_LIMB_BITS * 4))));
//         fq_ct b1(&builder, uint256_t(inputs[1]));
//         fq_ct b2(&builder, uint256_t(inputs[2]));
//         fq_ct c = a / (b1 - b2);
//         // uint256_t modulus{ bb::Bn254FqParams::modulus_0,
//         //                    Bn254FqParams::modulus_1,
//         //                    Bn254FqParams::modulus_2,
//         //                    Bn254FqParams::modulus_3 };

//         fq expected = (inputs[0] / (inputs[1] - inputs[2]));
//         std::cerr << "denominator = " << inputs[1] - inputs[2] << std::endl;
//         std::cerr << "expected = " << expected << std::endl;
//         expected = expected.from_montgomery_form();
//         uint512_t result = c.get_value();

//         EXPECT_EQ(result.lo.data[0], expected.data[0]);
//         EXPECT_EQ(result.lo.data[1], expected.data[1]);
//         EXPECT_EQ(result.lo.data[2], expected.data[2]);
//         EXPECT_EQ(result.lo.data[3], expected.data[3]);
//         EXPECT_EQ(result.hi.data[0], 0ULL);
//         EXPECT_EQ(result.hi.data[1], 0ULL);
//         EXPECT_EQ(result.hi.data[2], 0ULL);
//         EXPECT_EQ(result.hi.data[3], 0ULL);
//     }
//     auto prover = composer.create_prover();
//     auto verifier = composer.create_verifier();
//     plonk::proof proof = prover.construct_proof();
//     bool result = verifier.verify_proof(proof);
//     EXPECT_EQ(result, true);
// }

// // PLOOKUP TESTS
// TEST(stdlib_bigfield_plookup, test_mul)
// {
//     plonk::UltraPlonkBuilder builder = plonk::UltraPlonkBuilder();
//     size_t num_repetitions = 1;
//     for (size_t i = 0; i < num_repetitions; ++i) {
//         fq inputs[3]{ fq::random_element(), fq::random_element(), fq::random_element() };
//         fq_ct a(
//             witness_ct(&builder, bb::fr(uint256_t(inputs[0]).slice(0,
//             fq_ct::NUM_LIMB_BITS * 2))), witness_ct(&builder,
//                        fr(
//                            uint256_t(inputs[0]).slice(fq_ct::NUM_LIMB_BITS * 2, fq_ct::NUM_LIMB_BITS *
//                            4))));
//         fq_ct b(
//             witness_ct(&builder, bb::fr(uint256_t(inputs[1]).slice(0,
//             fq_ct::NUM_LIMB_BITS * 2))), witness_ct(&builder,
//                        fr(
//                            uint256_t(inputs[1]).slice(fq_ct::NUM_LIMB_BITS * 2, fq_ct::NUM_LIMB_BITS *
//                            4))));
//         std::cerr << "starting mul" << std::endl;
//         uint64_t before = builder.get_num_gates();
//         fq_ct c = a * b;
//         uint64_t after = builder.get_num_gates();
//         if (i == num_repetitions - 1) {
//             std::cerr << "num gates per mul = " << after - before << std::endl;
//         }

//         fq expected = (inputs[0] * inputs[1]);
//         expected = expected.from_montgomery_form();
//         uint512_t result = c.get_value();

//         EXPECT_EQ(result.lo.data[0], expected.data[0]);
//         EXPECT_EQ(result.lo.data[1], expected.data[1]);
//         EXPECT_EQ(result.lo.data[2], expected.data[2]);
//         EXPECT_EQ(result.lo.data[3], expected.data[3]);
//         EXPECT_EQ(result.hi.data[0], 0ULL);
//         EXPECT_EQ(result.hi.data[1], 0ULL);
//         EXPECT_EQ(result.hi.data[2], 0ULL);
//         EXPECT_EQ(result.hi.data[3], 0ULL);
//     }
//     builder.process_range_lists();
//     plonk::PlookupProver prover = composer.create_prover();
//     plonk::PlookupVerifier verifier = composer.create_verifier();
//     plonk::proof proof = prover.construct_proof();
//     bool result = verifier.verify_proof(proof);
//     EXPECT_EQ(result, true);
// }

// TEST(stdlib_bigfield_plookup, test_sqr)
// {
//     plonk::UltraPlonkBuilder builder = plonk::UltraPlonkBuilder();
//     size_t num_repetitions = 10;
//     for (size_t i = 0; i < num_repetitions; ++i) {
//         fq inputs[3]{ fq::random_element(), fq::random_element(), fq::random_element() };
//         fq_ct a(
//             witness_ct(&builder, bb::fr(uint256_t(inputs[0]).slice(0,
//             fq_ct::NUM_LIMB_BITS * 2))), witness_ct(&builder,
//                        fr(
//                            uint256_t(inputs[0]).slice(fq_ct::NUM_LIMB_BITS * 2, fq_ct::NUM_LIMB_BITS *
//                            4))));
//         uint64_t before = builder.get_num_gates();
//         fq_ct c = a.sqr();
//         uint64_t after = builder.get_num_gates();
//         if (i == num_repetitions - 1) {
//             std::cerr << "num gates per sqr = " << after - before << std::endl;
//         }

//         fq expected = (inputs[0].sqr());
//         expected = expected.from_montgomery_form();
//         uint512_t result = c.get_value();

//         EXPECT_EQ(result.lo.data[0], expected.data[0]);
//         EXPECT_EQ(result.lo.data[1], expected.data[1]);
//         EXPECT_EQ(result.lo.data[2], expected.data[2]);
//         EXPECT_EQ(result.lo.data[3], expected.data[3]);
//         EXPECT_EQ(result.hi.data[0], 0ULL);
//         EXPECT_EQ(result.hi.data[1], 0ULL);
//         EXPECT_EQ(result.hi.data[2], 0ULL);
//         EXPECT_EQ(result.hi.data[3], 0ULL);
//     }
//     composer.process_range_lists();
//     plonk::PlookupProver prover = composer.create_prover();
//     plonk::PlookupVerifier verifier = composer.create_verifier();
//     plonk::proof proof = prover.construct_proof();
//     bool result = verifier.verify_proof(proof);
//     EXPECT_EQ(result, true);
// }<|MERGE_RESOLUTION|>--- conflicted
+++ resolved
@@ -1,7 +1,5 @@
 #include "barretenberg/stdlib/primitives/bigfield/bigfield.hpp"
 #include "barretenberg/numeric/random/engine.hpp"
-<<<<<<< HEAD
-=======
 
 #include "barretenberg/ecc/curves/bn254/fq.hpp"
 #include "barretenberg/ecc/curves/bn254/fr.hpp"
@@ -11,7 +9,6 @@
 #include "../field/field.hpp"
 #include "./bigfield.hpp"
 #include "barretenberg/circuit_checker/circuit_checker.hpp"
->>>>>>> f8495758
 #include "barretenberg/stdlib/primitives/circuit_builders/circuit_builders.hpp"
 #include "barretenberg/stdlib/primitives/curves/bn254.hpp"
 #include <gtest/gtest.h>
@@ -847,14 +844,7 @@
 };
 
 // Define types for which the above tests will be constructed.
-<<<<<<< HEAD
-using CircuitTypes = testing::Types<proof_system::CircuitSimulatorBN254,
-                                    proof_system::StandardCircuitBuilder,
-                                    proof_system::TurboCircuitBuilder,
-                                    proof_system::UltraCircuitBuilder>;
-=======
-typedef testing::Types<bb::StandardCircuitBuilder, bb::UltraCircuitBuilder> CircuitTypes;
->>>>>>> f8495758
+using CircuitTypes = testing::Types<bb::StandardCircuitBuilder, bb::UltraCircuitBuilder, bb::CircuitSimulatorBN254>;
 // Define the suite of tests.
 TYPED_TEST_SUITE(stdlib_bigfield, CircuitTypes);
 TYPED_TEST(stdlib_bigfield, badmul)
