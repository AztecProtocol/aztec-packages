--- conflicted
+++ resolved
@@ -841,7 +841,6 @@
         EXPECT_NE(ret.get_context(), nullptr);
     }
 
-<<<<<<< HEAD
     static void test_inversion()
     {
         fq_ct a = fq_ct(-7);
@@ -853,7 +852,8 @@
         EXPECT_EQ(bb::fq((a.get_value() % uint512_t(bb::fq::modulus)).lo), a_native);
         EXPECT_EQ(bb::fq((a_inverse.get_value() % uint512_t(bb::fq::modulus)).lo), a_native_inverse);
         EXPECT_EQ(bb::fq((a_inverse_division.get_value() % uint512_t(bb::fq::modulus)).lo), a_native_inverse);
-=======
+    }
+
     static void test_assert_equal_not_equal()
     {
         auto builder = Builder();
@@ -891,7 +891,6 @@
         }
         bool result = CircuitChecker::check(builder);
         EXPECT_EQ(result, true);
->>>>>>> 3502ccdc
     }
 };
 
@@ -982,15 +981,14 @@
     TestFixture::test_division_context();
 }
 
-<<<<<<< HEAD
 TYPED_TEST(stdlib_bigfield, inverse)
 {
     TestFixture::test_inversion();
-=======
+}
+
 TYPED_TEST(stdlib_bigfield, assert_equal_not_equal)
 {
     TestFixture::test_assert_equal_not_equal();
->>>>>>> 3502ccdc
 }
 
 // // This test was disabled before the refactor to use TYPED_TEST's/
