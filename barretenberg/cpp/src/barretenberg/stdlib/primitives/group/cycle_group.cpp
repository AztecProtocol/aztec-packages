--- conflicted
+++ resolved
@@ -82,7 +82,6 @@
     , context(nullptr)
 {}
 
-<<<<<<< HEAD
 template <typename Builder>
 cycle_group<Builder>::cycle_group(Builder* _context, const AffineElement& _in)
     : x(_in.x)
@@ -92,8 +91,6 @@
     , context(_context)
 {}
 
-=======
->>>>>>> 9beadf16
 template <typename Builder> cycle_group<Builder> cycle_group<Builder>::one(Builder* _context)
 {
     field_t x(_context, Group::one.x);
@@ -1342,10 +1339,7 @@
 
 template <typename Builder> cycle_group<Builder> cycle_group<Builder>::operator*(const cycle_scalar& scalar) const
 {
-<<<<<<< HEAD
-    info(scalar.get_value());
-=======
->>>>>>> 9beadf16
+
     return batch_mul({ *this }, { scalar });
 }
 
