#include "../field/field.hpp"
#include "barretenberg/common/zip_view.hpp"
#include "barretenberg/crypto/pedersen_commitment/pedersen.hpp"
#include "barretenberg/ecc/curves/grumpkin/grumpkin.hpp"

#include "./cycle_group.hpp"
#include "barretenberg/stdlib/primitives/plookup/plookup.hpp"
#include "barretenberg/stdlib_circuit_builders/plookup_tables/fixed_base/fixed_base.hpp"
#include "barretenberg/stdlib_circuit_builders/plookup_tables/types.hpp"
#include "barretenberg/transcript/origin_tag.hpp"
namespace bb::stdlib {

template <typename Builder>
cycle_group<Builder>::cycle_group(Builder* _context)
    : x(0)
    , y(0)
    , _is_infinity(true)
    , _is_constant(true)
    , _is_standard(true)
    , context(_context)
{}

/**
 * @brief Construct a new cycle group<Builder>::cycle group object
 *
 * @param _x
 * @param _y
 * @param is_infinity
 */
template <typename Builder>
cycle_group<Builder>::cycle_group(field_t _x, field_t _y, bool_t is_infinity, bool is_standard)
    : x(_x.normalize())
    , y(_y.normalize())
    , _is_infinity(is_infinity)
    , _is_constant(_x.is_constant() && _y.is_constant() && is_infinity.is_constant())
    , _is_standard(is_standard)
{
    if (_x.get_context() != nullptr) {
        context = _x.get_context();
    } else if (_y.get_context() != nullptr) {
        context = _y.get_context();
    } else {
        context = is_infinity.get_context();
    }

    // TODO(https://github.com/AztecProtocol/barretenberg/issues/1067): This ASSERT is missing in the constructor but
    // causes schnorr acir test to fail due to a bad input (a public key that has x and y coordinate set to 0).
    // Investigate this to be able to enable the test.
    // ASSERT(get_value().on_curve());
}

/**
 * @brief Construct a new cycle group<Builder>::cycle group object
 *
 * @details is_infinity is a circuit constant. We EXPLICITLY require that whether this point is infinity/not infinity is
 * known at circuit-construction time *and* we know this point is on the curve. These checks are not constrained.
 * Use from_witness if these conditions are not met.
 * Examples of when conditions are met: point is a derived from a point that is on the curve + not at infinity.
 * e.g. output of a doubling operation
 * @tparam Builder
 * @param _x
 * @param _y
 * @param is_infinity
 */
template <typename Builder>
cycle_group<Builder>::cycle_group(const FF& _x, const FF& _y, bool is_infinity, bool is_standard)
    : x(_x)
    , y(_y)
    , _is_infinity(is_infinity)
    , _is_constant(true)
    , _is_standard(is_standard)
    , context(nullptr)
{
    ASSERT(get_value().on_curve());
}

/**
 * @brief Construct a cycle_group object out of an AffineElement object
 *
 * @note This produces a circuit-constant object i.e. known at compile-time, no constraints.
 *       If `_in` is not fixed for a given circuit, use `from_witness` instead
 *
 * @details ensures the representation of point at infinity is consistent
 * @tparam Builder
 * @param _in
 */
template <typename Builder>
cycle_group<Builder>::cycle_group(const AffineElement& _in)
    : x(_in.is_point_at_infinity() ? 0 : _in.x)
    , y(_in.is_point_at_infinity() ? 0 : _in.y)
    , _is_infinity(_in.is_point_at_infinity())
    , _is_constant(true)
    , _is_standard(true)
    , context(nullptr)
{}

/**
 * @brief Construct a cycle_group representation of Group::one.
 *
 * @tparam Builder
 * @param _context
 * @return cycle_group<Builder>
 */
template <typename Builder> cycle_group<Builder> cycle_group<Builder>::one(Builder* _context)
{
    field_t x(_context, Group::one.x);
    field_t y(_context, Group::one.y);
    return cycle_group<Builder>(x, y, /*is_infinity=*/false, /*is_standard=*/true);
}

/**
 * @brief Converts an AffineElement into a circuit witness.
 *
 * @details Somewhat expensive as we do an on-curve check and `_is_infinity` is a witness and not a constant.
 *          If an element is being converted where it is known the element is on the curve and/or cannot be point at
 *          infinity, it is best to use other methods (e.g. direct conversion of field_t coordinates)
 *
 * @tparam Builder
 * @param _context
 * @param _in
 * @return cycle_group<Builder>
 */
template <typename Builder>
cycle_group<Builder> cycle_group<Builder>::from_witness(Builder* _context, const AffineElement& _in)
{
    cycle_group result(_context);

    // Point at infinity's coordinates break our arithmetic
    // Since we are not using these coordinates anyway
    // We can set them both to be zero
    if (_in.is_point_at_infinity()) {
        result.x = field_t(witness_t(_context, FF::zero()));
        result.y = field_t(witness_t(_context, FF::zero()));
    } else {
        result.x = field_t(witness_t(_context, _in.x));
        result.y = field_t(witness_t(_context, _in.y));
    }
    result._is_infinity = bool_t(witness_t(_context, _in.is_point_at_infinity()));
    result._is_constant = false;
    result._is_standard = true;
    result.validate_is_on_curve();
    return result;
}

/**
 * @brief Converts a native AffineElement into a witness, but constrains the witness values to be known constants.
 *
 * @details When performing group operations where one operand is a witness and one is a constant,
 * it can be more efficient to convert the constant element into a witness. This is because we have custom gates
 * that evaluate additions in one constraint, but only if both operands are witnesses.
 *
 * @tparam Builder
 * @param _context
 * @param _in
 * @return cycle_group<Builder>
 */
template <typename Builder>
cycle_group<Builder> cycle_group<Builder>::from_constant_witness(Builder* _context, const AffineElement& _in)
{
    cycle_group result(_context);

    // Point at infinity's coordinates break our arithmetic
    // Since we are not using these coordinates anyway
    // We can set them both to be zero
    if (_in.is_point_at_infinity()) {
        result.x = field_t(witness_t(_context, FF::zero()));
        result.y = field_t(witness_t(_context, FF::zero()));
    } else {
        result.x = field_t(witness_t(_context, _in.x));
        result.y = field_t(witness_t(_context, _in.y));
    }
    result.x.assert_equal(result.x.get_value());
    result.y.assert_equal(result.y.get_value());

    // point at infinity is circuit constant
    result._is_infinity = _in.is_point_at_infinity();
    result._is_constant = false;
    result._is_standard = true;
    return result;
}

template <typename Builder> Builder* cycle_group<Builder>::get_context(const cycle_group& other) const
{
    if (get_context() != nullptr) {
        return get_context();
    }
    return other.get_context();
}

template <typename Builder> typename cycle_group<Builder>::AffineElement cycle_group<Builder>::get_value() const
{
    AffineElement result(x.get_value(), y.get_value());
    if (is_point_at_infinity().get_value()) {
        result.self_set_infinity();
    }
    return result;
}

/**
 * @brief On-curve check.
 *
 * @tparam Builder
 */
template <typename Builder> void cycle_group<Builder>::validate_is_on_curve() const
{
    // This class is for short Weierstrass curves only!
    static_assert(Group::curve_a == 0);
    auto xx = x * x;
    auto xxx = xx * x;
    auto res = y.madd(y, -xxx - Group::curve_b);
    // if the point is marked as the point at infinity, then res should be changed to 0, but otherwise, we leave res
    // unchanged from the original value
    res *= !is_point_at_infinity();
    res.assert_is_zero();
}
/**
 * @brief  Get point in standard form. If the point is a point at infinity, ensure the coordinates are (0,0)
 *
 */
template <typename Builder> cycle_group<Builder> cycle_group<Builder>::get_standard_form()
{
    this->standardize();
    return *this;
}

/**
 * @brief  Set the point to the point at infinity.
 * Depending on constant'ness of the predicate put the coordinates in an apropriate standard form.
 *
 */
template <typename Builder> void cycle_group<Builder>::set_point_at_infinity(const bool_t& is_infinity)
{
    // No operations are performed in this case
    if (is_infinity.is_constant() && !is_infinity.get_value()) {
        return;
    }
    this->_is_standard = true;

    this->x = field_t::conditional_assign(is_infinity, 0, this->x);
    this->y = field_t::conditional_assign(is_infinity, 0, this->y);

    if (is_infinity.is_constant() && is_infinity.get_value()) {
        this->_is_constant = true;
        this->_is_infinity = true;
        return;
    }

    if (!this->x.is_constant() && this->y.is_constant()) {
        auto ctx = this->x.get_context();
        this->y = field_t::from_witness_index(ctx, ctx->put_constant_variable(this->y.get_value()));
    }
    if (this->x.is_constant() && !this->y.is_constant()) {
        auto ctx = this->y.get_context();
        this->x = field_t::from_witness_index(ctx, ctx->put_constant_variable(this->x.get_value()));
    }

    // Due to conditional_assign behavior
    // Sometimes we won't create the gate here
    // If this->x = 0 and this->y = 0 and both of them are constants
    // This ensures that at least one of the switches was performed
    this->_is_constant = this->x.is_constant() && this->y.is_constant();

    if (!this->_is_constant) {
        this->_is_infinity = is_infinity;
    }

    // In case we set point at infinity on a constant without an existing context
    if (this->context == nullptr && !this->_is_constant) {
        this->context = is_infinity.get_context();
    }
}

/**
 * @brief Get the point to the standard form. If the point is a point at infinity, ensure the coordinates are (0,0)
 * If the point is already standard nothing changes
 *
 */
template <typename Builder> void cycle_group<Builder>::standardize()
{
    if (this->_is_standard) {
        return;
    }
    this->_is_standard = true;
    this->x = field_t::conditional_assign(this->_is_infinity, 0, this->x);
    this->y = field_t::conditional_assign(this->_is_infinity, 0, this->y);
}

/**
 * @brief Evaluates a doubling. Does not use Ultra double gate
 *
 * @tparam Builder
 * @param unused param is due to interface-compatibility with the UltraArithmetic version of `dbl`
 * @return cycle_group<Builder>
 */
template <typename Builder>
cycle_group<Builder> cycle_group<Builder>::dbl([[maybe_unused]] const std::optional<AffineElement> /*unused*/) const
    requires IsNotUltraArithmetic<Builder>
{
    auto modified_y = field_t::conditional_assign(is_point_at_infinity(), 1, y);
    auto lambda = (x * x * 3) / (modified_y + modified_y);
    auto x3 = lambda.madd(lambda, -x - x);
    auto y3 = lambda.madd(x - x3, -modified_y);
    return cycle_group(x3, y3, is_point_at_infinity());
}

/**
 * @brief Evaluates a doubling. Uses Ultra double gate
 *
 * @tparam Builder
 * @param hint : value of output point witness, if known ahead of time (used to avoid modular inversions during witgen)
 * @return cycle_group<Builder>
 */
template <typename Builder>
cycle_group<Builder> cycle_group<Builder>::dbl(const std::optional<AffineElement> hint) const
    requires IsUltraArithmetic<Builder>
{
    // ensure we use a value of y that is not zero. (only happens if point at infinity)
    // this costs 0 gates if `is_infinity` is a circuit constant
    auto modified_y = field_t::conditional_assign(is_point_at_infinity(), 1, y).normalize();

<<<<<<< HEAD
    cycle_group result;
    if (hint.has_value()) {
        auto x3 = hint.value().x;
        auto y3 = hint.value().y;
        if (is_constant()) {
            result = cycle_group(x3, y3, is_point_at_infinity());
            // We need to manually propagate the origin tag
            result.set_origin_tag(get_origin_tag());

            return result;
        }

        result = cycle_group(witness_t(context, x3), witness_t(context, y3), is_point_at_infinity());
    } else {
        auto x1 = x.get_value();
        auto y1 = modified_y.get_value();

        // N.B. the formula to derive the witness value for x3 mirrors the formula in elliptic_relation.hpp
        // Specifically, we derive x^4 via the Short Weierstrass curve formula `y^2 = x^3 + b`
        // i.e. x^4 = x * (y^2 - b)
        // We must follow this pattern exactly to support the edge-case where the input is the point at infinity.
        auto y_pow_2 = y1.sqr();
        auto x_pow_4 = x1 * (y_pow_2 - Group::curve_b);
        auto lambda_squared = (x_pow_4 * 9) / (y_pow_2 * 4);
        auto lambda = (x1 * x1 * 3) / (y1 + y1);
        auto x3 = lambda_squared - x1 - x1;
        auto y3 = lambda * (x1 - x3) - y1;
        if (is_constant()) {
            auto result = cycle_group(x3, y3, is_point_at_infinity().get_value());
            // We need to manually propagate the origin tag
            result.set_origin_tag(get_origin_tag());
            return result;
        }

        result = cycle_group(witness_t(context, x3), witness_t(context, y3), is_point_at_infinity());
    }

=======
    // We have to return the point at infinity immediately
    // Cause in that very case the `modified_y` is a constant value, with witness_index = -1
    // Hence the following `create_ecc_dbl_gate` will throw an ASSERTION error
    if (this->is_point_at_infinity().is_constant() && this->is_point_at_infinity().get_value()) {
        return *this;
    }

    cycle_group result;
    if (hint.has_value()) {
        auto x3 = hint.value().x;
        auto y3 = hint.value().y;
        if (is_constant()) {
            result = cycle_group(x3, y3, is_point_at_infinity());
            // We need to manually propagate the origin tag
            result.set_origin_tag(get_origin_tag());

            return result;
        }

        result = cycle_group(witness_t(context, x3), witness_t(context, y3), is_point_at_infinity());
    } else {
        auto x1 = x.get_value();
        auto y1 = modified_y.get_value();

        // N.B. the formula to derive the witness value for x3 mirrors the formula in elliptic_relation.hpp
        // Specifically, we derive x^4 via the Short Weierstrass curve formula `y^2 = x^3 + b`
        // i.e. x^4 = x * (y^2 - b)
        // We must follow this pattern exactly to support the edge-case where the input is the point at infinity.
        auto y_pow_2 = y1.sqr();
        auto x_pow_4 = x1 * (y_pow_2 - Group::curve_b);
        auto lambda_squared = (x_pow_4 * 9) / (y_pow_2 * 4);
        auto lambda = (x1 * x1 * 3) / (y1 + y1);
        auto x3 = lambda_squared - x1 - x1;
        auto y3 = lambda * (x1 - x3) - y1;
        if (is_constant()) {
            auto result = cycle_group(x3, y3, is_point_at_infinity().get_value());
            // We need to manually propagate the origin tag
            result.set_origin_tag(get_origin_tag());
            return result;
        }

        result = cycle_group(witness_t(context, x3), witness_t(context, y3), is_point_at_infinity());
    }

>>>>>>> 43191e00
    context->create_ecc_dbl_gate(bb::ecc_dbl_gate_<FF>{
        .x1 = x.get_witness_index(),
        .y1 = modified_y.get_normalized_witness_index(),
        .x3 = result.x.get_witness_index(),
        .y3 = result.y.get_witness_index(),
    });

    // We need to manually propagate the origin tag
    result.x.set_origin_tag(OriginTag(x.get_origin_tag(), y.get_origin_tag()));
    result.y.set_origin_tag(OriginTag(x.get_origin_tag(), y.get_origin_tag()));
    return result;
}

/**
 * @brief Will evaluate ECC point addition over `*this` and `other`.
 *        Incomplete addition formula edge cases are *NOT* checked!
 *        Only use this method if you know the x-coordinates of the operands cannot collide
 *        and none of the operands is a point at infinity
 *        Standard version that does not use ecc group gate
 *
 * @tparam Builder
 * @param other
 * @return cycle_group<Builder>
 */
template <typename Builder>
cycle_group<Builder> cycle_group<Builder>::unconditional_add(
    const cycle_group& other, [[maybe_unused]] const std::optional<AffineElement> /*unused*/) const
    requires IsNotUltraArithmetic<Builder>
{
    auto x_diff = other.x - x;
    auto y_diff = other.y - y;
    // unconditional add so do not check divisor is zero
    // (this also makes it much easier to test failure cases as this does not segfault!)
    auto lambda = y_diff.divide_no_zero_check(x_diff);
    auto x3 = lambda.madd(lambda, -other.x - x);
    auto y3 = lambda.madd(x - x3, -y);
    cycle_group result(x3, y3, /*is_infinity=*/false, /*is_standard=*/true);
    return result;
}

/**
 * @brief Will evaluate ECC point addition over `*this` and `other`.
 *        Incomplete addition formula edge cases are *NOT* checked!
 *        Only use this method if you know the x-coordinates of the operands cannot collide
 *        and none of the operands is a point at infinity
 *        Ultra version that uses ecc group gate
 *
 * @tparam Builder
 * @param other
 * @param hint : value of output point witness, if known ahead of time (used to avoid modular inversions during witgen)
 * @return cycle_group<Builder>
 */
template <typename Builder>
cycle_group<Builder> cycle_group<Builder>::unconditional_add(const cycle_group& other,
                                                             const std::optional<AffineElement> hint) const
    requires IsUltraArithmetic<Builder>
{
    auto context = get_context(other);

    const bool lhs_constant = is_constant();
    const bool rhs_constant = other.is_constant();
    if (lhs_constant && !rhs_constant) {
        auto lhs = cycle_group::from_constant_witness(context, get_value());
        // We need to manually propagate the origin tag
        lhs.set_origin_tag(get_origin_tag());
        return lhs.unconditional_add(other, hint);
    }
    if (!lhs_constant && rhs_constant) {
        auto rhs = cycle_group::from_constant_witness(context, other.get_value());
        // We need to manually propagate the origin tag
        rhs.set_origin_tag(other.get_origin_tag());
        return unconditional_add(rhs, hint);
    }
    cycle_group result;
    if (hint.has_value()) {
        auto x3 = hint.value().x;
        auto y3 = hint.value().y;
        if (lhs_constant && rhs_constant) {
<<<<<<< HEAD
            return cycle_group(x3, y3, false);
        }
        result = cycle_group(witness_t(context, x3), witness_t(context, y3), false);
=======
            return cycle_group(x3, y3, /*is_infinity=*/false, /*is_standard=*/true);
        }
        result =
            cycle_group(witness_t(context, x3), witness_t(context, y3), /*is_infinity=*/false, /*is_standard=*/true);
>>>>>>> 43191e00
    } else {
        const auto p1 = get_value();
        const auto p2 = other.get_value();
        AffineElement p3(Element(p1) + Element(p2));
        if (lhs_constant && rhs_constant) {
            auto result = cycle_group(p3);
            // We need to manually propagate the origin tag
            result.set_origin_tag(OriginTag(get_origin_tag(), other.get_origin_tag()));
            return result;
        }
        field_t r_x(witness_t(context, p3.x));
        field_t r_y(witness_t(context, p3.y));
<<<<<<< HEAD
        result = cycle_group(r_x, r_y, false);
=======
        result = cycle_group(r_x, r_y, /*is_infinity=*/false, /*is_standard=*/true);
>>>>>>> 43191e00
    }
    bb::ecc_add_gate_<FF> add_gate{
        .x1 = x.get_witness_index(),
        .y1 = y.get_witness_index(),
        .x2 = other.x.get_witness_index(),
        .y2 = other.y.get_witness_index(),
        .x3 = result.x.get_witness_index(),
        .y3 = result.y.get_witness_index(),
        .sign_coefficient = 1,
    };
    context->create_ecc_add_gate(add_gate);

    // We need to manually propagate the origin tag (merging the tag of two inputs)
    result.set_origin_tag(OriginTag(get_origin_tag(), other.get_origin_tag()));
    return result;
}

/**
 * @brief will evaluate ECC point subtraction over `*this` and `other`.
 *        Incomplete addition formula edge cases are *NOT* checked!
 *        Only use this method if you know the x-coordinates of the operands cannot collide
 *        and none of the operands is a point at infinity
 *
 * @tparam Builder
 * @param other
 * @param hint : value of output point witness, if known ahead of time (used to avoid modular inversions during witgen)
 * @return cycle_group<Builder>
 */
template <typename Builder>
cycle_group<Builder> cycle_group<Builder>::unconditional_subtract(const cycle_group& other,
                                                                  const std::optional<AffineElement> hint) const
{
    if constexpr (!IS_ULTRA) {
        return unconditional_add(-other, hint);
    } else {
        auto context = get_context(other);

        const bool lhs_constant = is_constant();
        const bool rhs_constant = other.is_constant();

        if (lhs_constant && !rhs_constant) {
            auto lhs = cycle_group<Builder>::from_constant_witness(context, get_value());
            // We need to manually propagate the origin tag
            lhs.set_origin_tag(get_origin_tag());
            return lhs.unconditional_subtract(other, hint);
        }
        if (!lhs_constant && rhs_constant) {
            auto rhs = cycle_group<Builder>::from_constant_witness(context, other.get_value());
            // We need to manually propagate the origin tag
            rhs.set_origin_tag(other.get_origin_tag());
            return unconditional_subtract(rhs);
        }
        cycle_group result;
        if (hint.has_value()) {
            auto x3 = hint.value().x;
            auto y3 = hint.value().y;
            if (lhs_constant && rhs_constant) {
<<<<<<< HEAD
                return cycle_group(x3, y3, false);
            }
            result = cycle_group(witness_t(context, x3), witness_t(context, y3), is_point_at_infinity());
=======
                return cycle_group(x3, y3, /*is_infinity=*/false, /*is_standard=*/true);
            }
            result = cycle_group(
                witness_t(context, x3), witness_t(context, y3), /*is_infinity=*/false, /*is_standard=*/true);
>>>>>>> 43191e00
        } else {
            auto p1 = get_value();
            auto p2 = other.get_value();
            AffineElement p3(Element(p1) - Element(p2));
            if (lhs_constant && rhs_constant) {
                auto result = cycle_group(p3);
                // We need to manually propagate the origin tag
                result.set_origin_tag(OriginTag(get_origin_tag(), other.get_origin_tag()));
                return result;
            }
            field_t r_x(witness_t(context, p3.x));
            field_t r_y(witness_t(context, p3.y));
<<<<<<< HEAD
            result = cycle_group(r_x, r_y, false);
=======
            result = cycle_group(r_x, r_y, /*is_infinity=*/false, /*is_standard=*/true);
>>>>>>> 43191e00
        }
        bb::ecc_add_gate_<FF> add_gate{
            .x1 = x.get_witness_index(),
            .y1 = y.get_witness_index(),
            .x2 = other.x.get_witness_index(),
            .y2 = other.y.get_witness_index(),
            .x3 = result.x.get_witness_index(),
            .y3 = result.y.get_witness_index(),
            .sign_coefficient = -1,
        };
        context->create_ecc_add_gate(add_gate);

        // We need to manually propagate the origin tag (merging the tag of two inputs)
        result.set_origin_tag(OriginTag(get_origin_tag(), other.get_origin_tag()));
        return result;
    }
}

/**
 * @brief Will evaluate ECC point addition over `*this` and `other`.
 *        Uses incomplete addition formula
 *        If incomplete addition formula edge cases are triggered (x-coordinates of operands collide),
 *        the constraints produced by this method will be unsatisfiable.
 *        Useful when an honest prover will not produce a point collision with overwhelming probability,
 *        but a cheating prover will be able to.
 *
 * @tparam Builder
 * @param other
 * @param hint : value of output point witness, if known ahead of time (used to avoid modular inversions during witgen)
 * @return cycle_group<Builder>
 */
template <typename Builder>
cycle_group<Builder> cycle_group<Builder>::checked_unconditional_add(const cycle_group& other,
                                                                     const std::optional<AffineElement> hint) const
{
<<<<<<< HEAD
    field_t x_delta = x - other.x;
    x_delta.assert_is_not_zero("cycle_group::checked_unconditional_add, x-coordinate collision");
=======
    field_t x_delta = this->x - other.x;
    if (x_delta.is_constant()) {
        ASSERT(x_delta.get_value() != 0);
    } else {
        x_delta.assert_is_not_zero("cycle_group::checked_unconditional_add, x-coordinate collision");
    }
>>>>>>> 43191e00
    return unconditional_add(other, hint);
}

/**
 * @brief Will evaluate ECC point subtraction over `*this` and `other`.
 *        Uses incomplete addition formula
 *        If incomplete addition formula edge cases are triggered (x-coordinates of operands collide),
 *        the constraints produced by this method will be unsatisfiable.
 *        Useful when an honest prover will not produce a point collision with overwhelming probability,
 *        but a cheating prover will be able to.
 *
 * @tparam Builder
 * @param other
 * @param hint : value of output point witness, if known ahead of time (used to avoid modular inversions during witgen)
 * @return cycle_group<Builder>
 */
template <typename Builder>
cycle_group<Builder> cycle_group<Builder>::checked_unconditional_subtract(const cycle_group& other,
                                                                          const std::optional<AffineElement> hint) const
{
<<<<<<< HEAD
    field_t x_delta = x - other.x;
    x_delta.assert_is_not_zero("cycle_group::checked_unconditional_subtract, x-coordinate collision");
=======
    field_t x_delta = this->x - other.x;
    if (x_delta.is_constant()) {
        ASSERT(x_delta.get_value() != 0);
    } else {
        x_delta.assert_is_not_zero("cycle_group::checked_unconditional_subtract, x-coordinate collision");
    }
>>>>>>> 43191e00
    return unconditional_subtract(other, hint);
}

/**
 * @brief Will evaluate ECC point addition over `*this` and `other`.
 *        This method uses complete addition i.e. is compatible with edge cases.
 *        Method is expensive due to needing to evaluate both an addition, a doubling,
 *        plus conditional logic to handle points at infinity.
 *
 * @tparam Builder
 * @param other
 * @return cycle_group<Builder>
 */
template <typename Builder> cycle_group<Builder> cycle_group<Builder>::operator+(const cycle_group& other) const
{
    if (this->_is_infinity.is_constant() && this->_is_infinity.get_value()) {
        return other;
    }
    if (other._is_infinity.is_constant() && other._is_infinity.get_value()) {
        return *this;
    }

    Builder* context = get_context(other);
    const bool_t x_coordinates_match = (x == other.x);
    const bool_t y_coordinates_match = (y == other.y);
    const bool_t double_predicate = (x_coordinates_match && y_coordinates_match);
    const bool_t infinity_predicate = (x_coordinates_match && !y_coordinates_match);

    auto x1 = x;
    auto y1 = y;
    auto x2 = other.x;
    auto y2 = other.y;
    // if x_coordinates match, lambda triggers a divide by zero error.
    // Adding in `x_coordinates_match` ensures that lambda will always be well-formed
    auto x_diff = x2.add_two(-x1, x_coordinates_match);
    // Computes lambda = (y2-y1)/x_diff, using the fact that x_diff is never 0
    field_t lambda;
    if ((y1.is_constant() && y2.is_constant()) || x_diff.is_constant()) {
        lambda = (y2 - y1).divide_no_zero_check(x_diff);
    } else {
        lambda = field_t::from_witness(context, (y2.get_value() - y1.get_value()) / x_diff.get_value());
        field_t::evaluate_polynomial_identity(x_diff, lambda, -y2, y1);
    }

    auto x3 = lambda.madd(lambda, -(x2 + x1));
    auto y3 = lambda.madd(x1 - x3, -y1);
    cycle_group add_result(x3, y3, x_coordinates_match);

    auto dbl_result = dbl();

    // dbl if x_match, y_match
    // infinity if x_match, !y_match
    cycle_group result(context);
    result.x = field_t::conditional_assign(double_predicate, dbl_result.x, add_result.x);
    result.y = field_t::conditional_assign(double_predicate, dbl_result.y, add_result.y);

    const bool_t lhs_infinity = is_point_at_infinity();
    const bool_t rhs_infinity = other.is_point_at_infinity();
    // if lhs infinity, return rhs
    result.x = field_t::conditional_assign(lhs_infinity, other.x, result.x);
    result.y = field_t::conditional_assign(lhs_infinity, other.y, result.y);

    // if rhs infinity, return lhs
    result.x = field_t::conditional_assign(rhs_infinity, x, result.x);
    result.y = field_t::conditional_assign(rhs_infinity, y, result.y);

    // is result point at infinity?
    // yes = infinity_predicate && !lhs_infinity && !rhs_infinity
    // yes = lhs_infinity && rhs_infinity
    bool_t result_is_infinity = infinity_predicate && (!lhs_infinity && !rhs_infinity);
    result_is_infinity = result_is_infinity || (lhs_infinity && rhs_infinity);

    // need to set this before set_point_at_infinity call
    result._is_constant = this->_is_constant & other._is_constant;
    result.set_point_at_infinity(result_is_infinity);

    return result;
}

/**
 * @brief Will evaluate ECC point subtraction over `*this` and `other`.
 *        This method uses complete addition i.e. is compatible with edge cases.
 *        Method is expensive due to needing to evaluate both an addition, a doubling,
 *        plus conditional logic to handle points at infinity.
 *
 * @tparam Builder
 * @param other
 * @return cycle_group<Builder>
 */
template <typename Builder> cycle_group<Builder> cycle_group<Builder>::operator-(const cycle_group& other) const
{
    if (other._is_infinity.is_constant() && other._is_infinity.get_value()) {
        return *this;
    }
    if (this->_is_infinity.is_constant() && this->_is_infinity.get_value()) {
        return -other;
    }

    Builder* context = get_context(other);
    const bool_t x_coordinates_match = (x == other.x);
    const bool_t y_coordinates_match = (y == other.y);
    const bool_t double_predicate = (x_coordinates_match && !y_coordinates_match).normalize();
    const bool_t infinity_predicate = (x_coordinates_match && y_coordinates_match).normalize();

    auto x1 = x;
    auto y1 = y;
    auto x2 = other.x;
    auto y2 = other.y;
    auto x_diff = x2.add_two(-x1, x_coordinates_match);
    auto lambda = (-y2 - y1) / x_diff;
    auto x3 = lambda.madd(lambda, -(x2 + x1));
    auto y3 = lambda.madd(x1 - x3, -y1);
    cycle_group add_result(x3, y3, x_coordinates_match);

    auto dbl_result = dbl();

    // dbl if x_match, !y_match
    // infinity if x_match, y_match
    cycle_group result(context);
    result.x = field_t::conditional_assign(double_predicate, dbl_result.x, add_result.x);
    result.y = field_t::conditional_assign(double_predicate, dbl_result.y, add_result.y);

    const bool_t lhs_infinity = is_point_at_infinity();
    const bool_t rhs_infinity = other.is_point_at_infinity();
    // if lhs infinity, return -rhs
    result.x = field_t::conditional_assign(lhs_infinity, other.x, result.x);
    result.y = field_t::conditional_assign(lhs_infinity, (-other.y).normalize(), result.y);

    // if rhs infinity, return lhs
    result.x = field_t::conditional_assign(rhs_infinity, x, result.x);
    result.y = field_t::conditional_assign(rhs_infinity, y, result.y);

    // is result point at infinity?
    // yes = infinity_predicate && !lhs_infinity && !rhs_infinity
    // yes = lhs_infinity && rhs_infinity
    // n.b. can likely optimize this
    bool_t result_is_infinity = infinity_predicate && (!lhs_infinity && !rhs_infinity);
    result_is_infinity = result_is_infinity || (lhs_infinity && rhs_infinity);

    // need to set this before set_point_at_infinity call
    result._is_constant = this->_is_constant & other._is_constant;
    result.set_point_at_infinity(result_is_infinity);

    return result;
}

/**
 * @brief Negates a point
 *
 * @tparam Builder
 * @param other
 * @return cycle_group<Builder>
 */
template <typename Builder> cycle_group<Builder> cycle_group<Builder>::operator-() const
{
    cycle_group result(*this);
    // We have to normalize immediately. All the methods, related to
    // elliptic curve operations, assume that the coordinates are in normalized form and
    // don't perform any extra normalizations
    result.y = (-y).normalize();
    return result;
}

template <typename Builder> cycle_group<Builder>& cycle_group<Builder>::operator+=(const cycle_group& other)
{
    *this = *this + other;
    return *this;
}

template <typename Builder> cycle_group<Builder>& cycle_group<Builder>::operator-=(const cycle_group& other)
{
    *this = *this - other;
    return *this;
}

template <typename Builder>
cycle_group<Builder>::cycle_scalar::cycle_scalar(const field_t& _lo, const field_t& _hi)
    : lo(_lo)
    , hi(_hi)
{}

template <typename Builder> cycle_group<Builder>::cycle_scalar::cycle_scalar(const field_t& in)
{
    const uint256_t value(in.get_value());
    const uint256_t lo_v = value.slice(0, LO_BITS);
    const uint256_t hi_v = value.slice(LO_BITS, HI_BITS);
    constexpr uint256_t shift = uint256_t(1) << LO_BITS;
    if (in.is_constant()) {
        lo = lo_v;
        hi = hi_v;
    } else {
        lo = witness_t(in.get_context(), lo_v);
        hi = witness_t(in.get_context(), hi_v);
        (lo + hi * shift).assert_equal(in);
        // TODO(https://github.com/AztecProtocol/barretenberg/issues/1022): ensure lo and hi are in bb::fr modulus not
        // bb::fq modulus otherwise we could have two representations for in
        validate_scalar_is_in_field();
    }
    // We need to manually propagate the origin tag
    lo.set_origin_tag(in.get_origin_tag());
    hi.set_origin_tag(in.get_origin_tag());
}

template <typename Builder> cycle_group<Builder>::cycle_scalar::cycle_scalar(const ScalarField& in)
{
    const uint256_t value(in);
    const uint256_t lo_v = value.slice(0, LO_BITS);
    const uint256_t hi_v = value.slice(LO_BITS, HI_BITS);
    lo = lo_v;
    hi = hi_v;
}

template <typename Builder>
typename cycle_group<Builder>::cycle_scalar cycle_group<Builder>::cycle_scalar::from_witness(Builder* context,
                                                                                             const ScalarField& value)
{
    const uint256_t value_u256(value);
    const uint256_t lo_v = value_u256.slice(0, LO_BITS);
    const uint256_t hi_v = value_u256.slice(LO_BITS, HI_BITS);
    field_t lo = witness_t(context, lo_v);
    field_t hi = witness_t(context, hi_v);
    return cycle_scalar(lo, hi);
}

/**
 * @brief Use when we want to multiply a group element by a string of bits of known size.
 *        N.B. using this constructor method will make our scalar multiplication methods not perform primality tests.
 *
 * @tparam Builder
 * @param context
 * @param value
 * @param num_bits
 * @return cycle_group<Builder>::cycle_scalar
 */
template <typename Builder>
typename cycle_group<Builder>::cycle_scalar cycle_group<Builder>::cycle_scalar::from_witness_bitstring(
    Builder* context, const uint256_t& bitstring, const size_t num_bits)
{
    ASSERT(bitstring.get_msb() < num_bits);
    const uint256_t lo_v = bitstring.slice(0, LO_BITS);
    const uint256_t hi_v = bitstring.slice(LO_BITS, HI_BITS);
    field_t lo = witness_t(context, lo_v);
    field_t hi = witness_t(context, hi_v);
    cycle_scalar result{ lo, hi, num_bits, true, false };
    return result;
}

/**
 * @brief Use when we want to multiply a group element by a string of bits of known size.
 *        N.B. using this constructor method will make our scalar multiplication methods not perform primality tests.
 *
 * @tparam Builder
 * @param context
 * @param value
 * @param num_bits
 * @return cycle_group<Builder>::cycle_scalar
 */
template <typename Builder>
typename cycle_group<Builder>::cycle_scalar cycle_group<Builder>::cycle_scalar::create_from_bn254_scalar(
    const field_t& in, const bool skip_primality_test)
{
    const uint256_t value_u256(in.get_value());
    const uint256_t lo_v = value_u256.slice(0, LO_BITS);
    const uint256_t hi_v = value_u256.slice(LO_BITS, HI_BITS);
    if (in.is_constant()) {
        cycle_scalar result{ field_t(lo_v), field_t(hi_v), NUM_BITS, false, true };
        return result;
    }
    field_t lo = witness_t(in.get_context(), lo_v);
    field_t hi = witness_t(in.get_context(), hi_v);
    lo.add_two(hi * (uint256_t(1) << LO_BITS), -in).assert_equal(0);

    // We need to manually propagate the origin tag
    lo.set_origin_tag(in.get_origin_tag());
    hi.set_origin_tag(in.get_origin_tag());

    cycle_scalar result{ lo, hi, NUM_BITS, skip_primality_test, true };
    return result;
}
/**
 * @brief Construct a new cycle scalar from a bigfield _value, over the same ScalarField Field. If  _value is a witness,
 * we add constraints to ensure the conversion is correct by reconstructing a bigfield from the limbs of the
 * cycle_scalar and checking equality with the initial _value.
 *
 * @tparam Builder
 * @param _value
 * @todo (https://github.com/AztecProtocol/barretenberg/issues/1016): Optimise this method
 */
template <typename Builder> cycle_group<Builder>::cycle_scalar::cycle_scalar(BigScalarField& scalar)
{
    auto* ctx = get_context() ? get_context() : scalar.get_context();

    if (scalar.is_constant()) {
        const uint256_t value((scalar.get_value() % uint512_t(ScalarField::modulus)).lo);
        const uint256_t value_lo = value.slice(0, LO_BITS);
        const uint256_t value_hi = value.slice(LO_BITS, HI_BITS);

        lo = value_lo;
        hi = value_hi;
        // N.B. to be able to call assert equal, these cannot be constants
    } else {
        // To efficiently convert a bigfield into a cycle scalar,
        // we are going to explicitly rely on the fact that `scalar.lo` and `scalar.hi`
        // are implicitly range-constrained to be 128 bits when they are converted into 4-bit lookup window slices

        // First check: can the scalar actually fit into LO_BITS + HI_BITS?
        // If it can, we can tolerate the scalar being > ScalarField::modulus, because performing a scalar mul
        // implicilty performs a modular reduction
        // If not, call `self_reduce` to cut enougn modulus multiples until the above condition is met
        if (scalar.get_maximum_value() >= (uint512_t(1) << (LO_BITS + HI_BITS))) {
            scalar.self_reduce();
        }

        field_t limb0 = scalar.binary_basis_limbs[0].element;
        field_t limb1 = scalar.binary_basis_limbs[1].element;
        field_t limb2 = scalar.binary_basis_limbs[2].element;
        field_t limb3 = scalar.binary_basis_limbs[3].element;

        // The general plan is as follows:
        // 1. ensure limb0 contains no more than BigScalarField::NUM_LIMB_BITS
        // 2. define limb1_lo = limb1.slice(0, LO_BITS - BigScalarField::NUM_LIMB_BITS)
        // 3. define limb1_hi = limb1.slice(LO_BITS - BigScalarField::NUM_LIMB_BITS, <whatever maximum bound of limb1
        // is>)
        // 4. construct *this.lo out of limb0 and limb1_lo
        // 5. construct *this.hi out of limb1_hi, limb2 and limb3
        // This is a lot of logic, but very cheap on constraints.
        // For fresh bignums that have come out of a MUL operation,
        // the only "expensive" part is a size (LO_BITS - BigScalarField::NUM_LIMB_BITS) range check

        // to convert into a cycle_scalar, we need to convert 4*68 bit limbs into 2*128 bit limbs
        // we also need to ensure that the number of bits in cycle_scalar is < LO_BITS + HI_BITS
        // note: we do not need to validate that the scalar is within the field modulus
        // because performing a scalar multiplication implicitly performs a modular reduction (ecc group is
        // multiplicative modulo BigField::modulus)

        uint256_t limb1_max = scalar.binary_basis_limbs[1].maximum_value;

        // Ensure that limb0 only contains at most NUM_LIMB_BITS. If it exceeds this value, slice of the excess and add
        // it into limb1
        if (scalar.binary_basis_limbs[0].maximum_value > BigScalarField::DEFAULT_MAXIMUM_LIMB) {
            const uint256_t limb = limb0.get_value();
            const uint256_t lo_v = limb.slice(0, BigScalarField::NUM_LIMB_BITS);
            const uint256_t hi_v = limb >> BigScalarField::NUM_LIMB_BITS;
            field_t lo = field_t::from_witness(ctx, lo_v);
            field_t hi = field_t::from_witness(ctx, hi_v);

            uint256_t hi_max = (scalar.binary_basis_limbs[0].maximum_value >> BigScalarField::NUM_LIMB_BITS);
            const uint64_t hi_bits = hi_max.get_msb() + 1;
            lo.create_range_constraint(BigScalarField::NUM_LIMB_BITS);
            hi.create_range_constraint(static_cast<size_t>(hi_bits));
            limb0.assert_equal(lo + hi * BigScalarField::shift_1);

            limb1 += hi;
            limb1_max += hi_max;
            limb0 = lo;
        }

        // sanity check that limb[1] is the limb that contributs both to *this.lo and *this.hi
        ASSERT((BigScalarField::NUM_LIMB_BITS * 2 > LO_BITS) && (BigScalarField::NUM_LIMB_BITS < LO_BITS));

        // limb1 is the tricky one as it contributs to both *this.lo and *this.hi
        // By this point, we know that limb1 fits in the range `1 << BigScalarField::NUM_LIMB_BITS to  (1 <<
        // BigScalarField::NUM_LIMB_BITS) + limb1_max.get_maximum_value() we need to slice this limb into 2. The first
        // is LO_BITS - BigScalarField::NUM_LIMB_BITS (which reprsents its contribution to *this.lo) and the second
        // represents the limbs contribution to *this.hi Step 1: compute the max bit sizes of both slices
        const size_t lo_bits_in_limb_1 = LO_BITS - BigScalarField::NUM_LIMB_BITS;
        const size_t hi_bits_in_limb_1 = (static_cast<size_t>(limb1_max.get_msb()) + 1) - lo_bits_in_limb_1;

        // Step 2: compute the witness values of both slices
        const uint256_t limb_1 = limb1.get_value();
        const uint256_t limb_1_hi_multiplicand = (uint256_t(1) << lo_bits_in_limb_1);
        const uint256_t limb_1_hi_v = limb_1 >> lo_bits_in_limb_1;
        const uint256_t limb_1_lo_v = limb_1 - (limb_1_hi_v << lo_bits_in_limb_1);

        // Step 3: instantiate both slices as witnesses and validate their sum equals limb1
        field_t limb_1_lo = field_t::from_witness(ctx, limb_1_lo_v);
        field_t limb_1_hi = field_t::from_witness(ctx, limb_1_hi_v);
        limb1.assert_equal(limb_1_hi * limb_1_hi_multiplicand + limb_1_lo);

        // Step 4: apply range constraints to validate both slices represent the expected contributions to *this.lo and
        // *this,hi
        limb_1_lo.create_range_constraint(lo_bits_in_limb_1);
        limb_1_hi.create_range_constraint(hi_bits_in_limb_1);

        // construct *this.lo out of:
        // a. `limb0` (the first NUM_LIMB_BITS bits of scalar)
        // b. `limb_1_lo` (the first LO_BITS - NUM_LIMB_BITS) of limb1
        lo = limb0 + (limb_1_lo * BigScalarField::shift_1);

        const uint256_t limb_2_shift = uint256_t(1) << (BigScalarField::NUM_LIMB_BITS - lo_bits_in_limb_1);
        const uint256_t limb_3_shift =
            uint256_t(1) << ((BigScalarField::NUM_LIMB_BITS - lo_bits_in_limb_1) + BigScalarField::NUM_LIMB_BITS);

        // construct *this.hi out of limb2, limb3 and the remaining term from limb1 not contributing to `lo`
        hi = limb_1_hi.add_two(limb2 * limb_2_shift, limb3 * limb_3_shift);
    }
    // We need to manually propagate the origin tag
    lo.set_origin_tag(scalar.get_origin_tag());
    hi.set_origin_tag(scalar.get_origin_tag());
};

template <typename Builder> bool cycle_group<Builder>::cycle_scalar::is_constant() const
{
    return (lo.is_constant() && hi.is_constant());
}

/**
 * @brief Checks that a cycle_scalar value is smaller than a prime field modulus when evaluated over the INTEGERS
 * N.B. The prime we check can be either the SNARK curve group order or the circuit's embedded curve group order
 * (i.e. BN254 or Grumpkin)
 * For a canonical scalar mul, we check against the embedded curve (i.e. the curve
 * cycle_group implements).
 * HOWEVER: for Pedersen hashes and Pedersen commitments, the hashed/committed data will be
 * native circuit field elements i.e. for a BN254 snark, cycle_group = Grumpkin and we will be committing/hashing
 * BN254::ScalarField values *NOT* Grumpkin::ScalarFIeld values.
 * TLDR: whether the input scalar has to be < BN254::ScalarField or < Grumpkin::ScalarField is context-dependent.
 *
 * @tparam Builder
 */
template <typename Builder> void cycle_group<Builder>::cycle_scalar::validate_scalar_is_in_field() const
{
    if (!is_constant() && !skip_primality_test()) {
        // Check that scalar.hi * 2^LO_BITS + scalar.lo < cycle_group_modulus when evaluated over the integers
        const uint256_t cycle_group_modulus =
            use_bn254_scalar_field_for_primality_test() ? FF::modulus : ScalarField::modulus;
        const uint256_t r_lo = cycle_group_modulus.slice(0, cycle_scalar::LO_BITS);
        const uint256_t r_hi = cycle_group_modulus.slice(cycle_scalar::LO_BITS, cycle_scalar::HI_BITS);

        bool need_borrow = uint256_t(lo.get_value()) > r_lo;
        field_t borrow = lo.is_constant() ? need_borrow : field_t::from_witness(get_context(), need_borrow);

        // directly call `create_new_range_constraint` to avoid creating an arithmetic gate
        if (!lo.is_constant()) {
            if constexpr (IS_ULTRA) {
                get_context()->create_new_range_constraint(borrow.get_witness_index(), 1, "borrow");
            } else {
                borrow.assert_equal(borrow * borrow);
            }
        }
        // Hi range check = r_hi - y_hi - borrow
        // Lo range check = r_lo - y_lo + borrow * 2^{126}
        field_t hi_diff = (-hi + r_hi) - borrow;
        field_t lo_diff = (-lo + r_lo) + (borrow * (uint256_t(1) << cycle_scalar::LO_BITS));

        hi_diff.create_range_constraint(cycle_scalar::HI_BITS);
        lo_diff.create_range_constraint(cycle_scalar::LO_BITS);
    }
}

template <typename Builder>
typename cycle_group<Builder>::ScalarField cycle_group<Builder>::cycle_scalar::get_value() const
{
    uint256_t lo_v(lo.get_value());
    uint256_t hi_v(hi.get_value());
    return ScalarField(lo_v + (hi_v << LO_BITS));
}

/**
 * @brief Construct a new cycle group<Builder>::straus scalar slice::straus scalar slice object
 *
 * @details As part of slicing algoirthm, we also perform a primality test on the inut scalar.
 *
 * TODO(@zac-williamson) make the primality test configurable.
 * We may want to validate the input < BN254::Fr OR input < Grumpkin::Fr depending on context!
 *
 * @tparam Builder
 * @param context
 * @param scalar
 * @param table_bits
 */
template <typename Builder>
cycle_group<Builder>::straus_scalar_slice::straus_scalar_slice(Builder* context,
                                                               const cycle_scalar& scalar,
                                                               const size_t table_bits)
    : _table_bits(table_bits)
{
    // convert an input cycle_scalar object into a vector of slices, each containing `table_bits` bits.
    // this also performs an implicit range check on the input slices
    const auto slice_scalar = [&](const field_t& scalar, const size_t num_bits) {
        // we record the scalar slices both as field_t circuit elements and u64 values
        // (u64 values are used to index arrays and we don't want to repeatedly cast a stdlib value to a numeric
        // primitive as this gets expensive when repeated enough times)
        std::pair<std::vector<field_t>, std::vector<uint64_t>> result;
        result.first.reserve(static_cast<size_t>(1ULL) << table_bits);
        result.second.reserve(static_cast<size_t>(1ULL) << table_bits);

        if (num_bits == 0) {
            return result;
        }
        if (scalar.is_constant()) {
            const size_t num_slices = (num_bits + table_bits - 1) / table_bits;
            const uint64_t table_mask = (1ULL << table_bits) - 1ULL;
            uint256_t raw_value = scalar.get_value();
            for (size_t i = 0; i < num_slices; ++i) {
                uint64_t slice_v = static_cast<uint64_t>(raw_value.data[0]) & table_mask;
                result.first.push_back(field_t(slice_v));
                result.second.push_back(slice_v);
                raw_value = raw_value >> table_bits;
            }

            return result;
        }
        uint256_t raw_value = scalar.get_value();
        const uint64_t table_mask = (1ULL << table_bits) - 1ULL;
        const size_t num_slices = (num_bits + table_bits - 1) / table_bits;
        for (size_t i = 0; i < num_slices; ++i) {
            uint64_t slice_v = static_cast<uint64_t>(raw_value.data[0]) & table_mask;
            result.second.push_back(slice_v);
            raw_value = raw_value >> table_bits;
        }

        if constexpr (IS_ULTRA) {
            const auto slice_indices =
                context->decompose_into_default_range(scalar.get_normalized_witness_index(),
                                                      num_bits,
                                                      table_bits,
                                                      "straus_scalar_slice decompose_into_default_range");
            for (auto& idx : slice_indices) {
                result.first.emplace_back(field_t::from_witness_index(context, idx));
            }
        } else {
            for (size_t i = 0; i < num_slices; ++i) {
                uint64_t slice_v = result.second[i];
                field_t slice(witness_t(context, slice_v));

                context->create_range_constraint(
                    slice.get_witness_index(), table_bits, "straus_scalar_slice create_range_constraint");

                result.first.push_back(slice);
            }
            std::vector<field_t> linear_elements;
            FF scaling_factor = 1;
            for (size_t i = 0; i < num_slices; ++i) {
                linear_elements.emplace_back(result.first[i] * scaling_factor);
                scaling_factor += scaling_factor;
            }
            field_t::accumulate(linear_elements).assert_equal(scalar);
        }
        return result;
    };

    const size_t lo_bits = scalar.num_bits() > cycle_scalar::LO_BITS ? cycle_scalar::LO_BITS : scalar.num_bits();
    const size_t hi_bits = scalar.num_bits() > cycle_scalar::LO_BITS ? scalar.num_bits() - cycle_scalar::LO_BITS : 0;
    auto hi_slices = slice_scalar(scalar.hi, hi_bits);
    auto lo_slices = slice_scalar(scalar.lo, lo_bits);

    std::copy(lo_slices.first.begin(), lo_slices.first.end(), std::back_inserter(slices));
    std::copy(hi_slices.first.begin(), hi_slices.first.end(), std::back_inserter(slices));
    std::copy(lo_slices.second.begin(), lo_slices.second.end(), std::back_inserter(slices_native));
    std::copy(hi_slices.second.begin(), hi_slices.second.end(), std::back_inserter(slices_native));
    const auto tag = scalar.get_origin_tag();
    for (auto& element : slices) {
        // All slices need to have the same origin tag
        element.set_origin_tag(tag);
    }
}

/**
 * @brief Return a bit-slice associated with round `index`.
 *
 * @details In Straus algorithm, `index` is a known parameter, so no need for expensive lookup tables
 *
 * @tparam Builder
 * @param index
 * @return field_t<Builder>
 */
template <typename Builder>
std::optional<field_t<Builder>> cycle_group<Builder>::straus_scalar_slice::read(size_t index)
{
    if (index >= slices.size()) {
        return std::nullopt;
    }
    return slices[index];
}

/**
 * @brief Compute the output points generated when computing the Straus lookup table
 * @details When performing an MSM, we first compute all the witness values as Element types (with a Z-coordinate),
 *          and then we batch-convert the points into affine representation `AffineElement`
 *          This avoids the need to compute a modular inversion for every group operation,
 *          which dramatically cuts witness generation times
 *
 * @tparam Builder
 * @param base_point
 * @param offset_generator
 * @param table_bits
 * @return std::vector<typename cycle_group<Builder>::Element>
 */
template <typename Builder>
std::vector<typename cycle_group<Builder>::Element> cycle_group<
    Builder>::straus_lookup_table::compute_straus_lookup_table_hints(const Element& base_point,
                                                                     const Element& offset_generator,
                                                                     size_t table_bits)
{
    const size_t table_size = 1UL << table_bits;
    Element base = base_point.is_point_at_infinity() ? Group::one : base_point;
    std::vector<Element> hints;
    hints.emplace_back(offset_generator);
    for (size_t i = 1; i < table_size; ++i) {
        hints.emplace_back(hints[i - 1] + base);
    }
    return hints;
}

/**
 * @brief Construct a new cycle group<Builder>::straus lookup table::straus lookup table object
 *
 * @details Constructs a `table_bits` lookup table.
 *
 * If Builder is not ULTRA, `table_bits = 1`
 * If Builder is ULTRA, ROM table is used as lookup table
 *
 * @tparam Builder
 * @param context
 * @param base_point
 * @param offset_generator
 * @param table_bits
 */
template <typename Builder>
cycle_group<Builder>::straus_lookup_table::straus_lookup_table(Builder* context,
                                                               const cycle_group& base_point,
                                                               const cycle_group& offset_generator,
                                                               size_t table_bits,
                                                               std::optional<std::span<AffineElement>> hints)
    : _table_bits(table_bits)
    , _context(context)
    , tag(OriginTag(base_point.get_origin_tag(), offset_generator.get_origin_tag()))
{
    const size_t table_size = 1UL << table_bits;
    point_table.resize(table_size);
    point_table[0] = offset_generator;

    // We want to support the case where input points are points at infinity.
    // If base point is at infinity, we want every point in the table to just be `generator_point`.
    // We achieve this via the following:
    // 1: We create a "work_point" that is base_point if not at infinity, otherwise is just 1
    // 2: When computing the point table, we use "work_point" in additions instead of the "base_point" (to prevent
    //    x-coordinate collisions in honest case) 3: When assigning to the point table, we conditionally assign either
    //    the output of the point addition (if not at infinity) or the generator point (if at infinity)
    // Note: if `base_point.is_point_at_infinity()` is constant, these conditional assigns produce zero gate overhead
    cycle_group fallback_point(Group::affine_one);
    field_t modded_x = field_t::conditional_assign(base_point.is_point_at_infinity(), fallback_point.x, base_point.x);
    field_t modded_y = field_t::conditional_assign(base_point.is_point_at_infinity(), fallback_point.y, base_point.y);
    cycle_group modded_base_point(modded_x, modded_y, false);

    // if the input point is constant, it is cheaper to fix the point as a witness and then derive the table, than it is
    // to derive the table and fix its witnesses to be constant! (due to group additions = 1 gate, and fixing x/y coords
    // to be constant = 2 gates)
    if (modded_base_point.is_constant() && !base_point.is_point_at_infinity().get_value()) {
        modded_base_point = cycle_group::from_constant_witness(_context, modded_base_point.get_value());
        point_table[0] = cycle_group::from_constant_witness(_context, offset_generator.get_value());
        for (size_t i = 1; i < table_size; ++i) {
            std::optional<AffineElement> hint =
                hints.has_value() ? std::optional<AffineElement>(hints.value()[i - 1]) : std::nullopt;
            point_table[i] = point_table[i - 1].unconditional_add(modded_base_point, hint);
        }
    } else {
        std::vector<std::tuple<field_t, field_t>> x_coordinate_checks;
        // ensure all of the ecc add gates are lined up so that we can pay 1 gate per add and not 2
        for (size_t i = 1; i < table_size; ++i) {
            std::optional<AffineElement> hint =
                hints.has_value() ? std::optional<AffineElement>(hints.value()[i - 1]) : std::nullopt;
            x_coordinate_checks.emplace_back(point_table[i - 1].x, modded_base_point.x);
            point_table[i] = point_table[i - 1].unconditional_add(modded_base_point, hint);
        }

        // batch the x-coordinate checks together
        // because `assert_is_not_zero` witness generation needs a modular inversion (expensive)
        field_t coordinate_check_product = 1;
        for (auto& [x1, x2] : x_coordinate_checks) {
            auto x_diff = x2 - x1;
            coordinate_check_product *= x_diff;
        }
        coordinate_check_product.assert_is_not_zero("straus_lookup_table x-coordinate collision");

        for (size_t i = 1; i < table_size; ++i) {
            point_table[i] =
                cycle_group::conditional_assign(base_point.is_point_at_infinity(), offset_generator, point_table[i]);
        }
    }
    if constexpr (IS_ULTRA) {
        rom_id = context->create_ROM_array(table_size);
        for (size_t i = 0; i < table_size; ++i) {
            if (point_table[i].is_constant()) {
                auto element = point_table[i].get_value();
                point_table[i] = cycle_group::from_constant_witness(_context, element);
                point_table[i].x.assert_equal(element.x);
                point_table[i].y.assert_equal(element.y);
            }
            context->set_ROM_element_pair(
                rom_id,
                i,
                std::array<uint32_t, 2>{ point_table[i].x.get_witness_index(), point_table[i].y.get_witness_index() });
        }
    } else {
        ASSERT(table_bits == 1);
    }
}

/**
 * @brief Given an `_index` witness, return `straus_lookup_table[index]`
 *
 * @tparam Builder
 * @param _index
 * @return cycle_group<Builder>
 */
template <typename Builder> cycle_group<Builder> cycle_group<Builder>::straus_lookup_table::read(const field_t& _index)
{
    if constexpr (IS_ULTRA) {
        field_t index(_index);
        if (index.is_constant()) {
            index = witness_t(_context, _index.get_value());
            index.assert_equal(_index.get_value());
        }
        auto output_indices = _context->read_ROM_array_pair(rom_id, index.get_witness_index());
        field_t x = field_t::from_witness_index(_context, output_indices[0]);
        field_t y = field_t::from_witness_index(_context, output_indices[1]);
        // Merge tag of table with tag of index
        x.set_origin_tag(OriginTag(tag, _index.get_origin_tag()));
        y.set_origin_tag(OriginTag(tag, _index.get_origin_tag()));
        return cycle_group(x, y, /*is_infinity=*/false, /*is_standard=*/true);
    }
    field_t x = _index * (point_table[1].x - point_table[0].x) + point_table[0].x;
    field_t y = _index * (point_table[1].y - point_table[0].y) + point_table[0].y;

    // Merge tag of table with tag of index
    x.set_origin_tag(OriginTag(tag, _index.get_origin_tag()));
    y.set_origin_tag(OriginTag(tag, _index.get_origin_tag()));
    return cycle_group(x, y, /*is_infinity=*/false, /*is_standard=*/true);
}

/**
 * @brief Internal algorithm to perform a variable-base batch mul.
 *
 * @note Explicit assumption that all base_points are witnesses and not constants!
 *       Constant points must be filtered out by `batch_mul` before calling this.
 *
 * @details batch mul performed via the Straus multiscalar multiplication algorithm
 *          (optimal for MSMs where num points <128-ish).
 *          If Builder is not ULTRA, number of bits per Straus round = 1,
 *          which reduces to the basic double-and-add algorithm
 *
 * @details If `unconditional_add = true`, we use `::unconditional_add` instead of `::checked_unconditional_add`.
 *          Use with caution! Only should be `true` if we're doing an ULTRA fixed-base MSM so we know the points cannot
 *          collide with the offset generators.
 *
 * @note ULTRA Builder will call `_variable_base_batch_mul_internal` to evaluate fixed-base MSMs over points that do
 *       not exist in our precomputed plookup tables. This is a comprimise between maximising circuit efficiency and
 *       minimizing the blowup size of our precomputed table polynomials. variable-base mul uses small ROM lookup tables
 *       which are witness-defined and not part of the plookup protocol.
 * @tparam Builder
 * @param scalars
 * @param base_points
 * @param offset_generators
 * @param unconditional_add
 * @return cycle_group<Builder>::batch_mul_internal_output
 */
template <typename Builder>
typename cycle_group<Builder>::batch_mul_internal_output cycle_group<Builder>::_variable_base_batch_mul_internal(
    const std::span<cycle_scalar> scalars,
    const std::span<cycle_group> base_points,
    const std::span<AffineElement const> offset_generators,
    const bool unconditional_add)
{
    ASSERT(scalars.size() == base_points.size());

    Builder* context = nullptr;
    for (auto& scalar : scalars) {
        if (scalar.lo.get_context() != nullptr) {
            context = scalar.get_context();
            break;
        }
    }
    for (auto& point : base_points) {
        if (point.get_context() != nullptr) {
            context = point.get_context();
            break;
        }
    }

    size_t num_bits = 0;
    for (auto& s : scalars) {
        num_bits = std::max(num_bits, s.num_bits());
    }
    size_t num_rounds = (num_bits + TABLE_BITS - 1) / TABLE_BITS;

    const size_t num_points = scalars.size();

    std::vector<straus_scalar_slice> scalar_slices;

    /**
     * Compute the witness values of the batch_mul algorithm natively, as Element types with a Z-coordinate.
     * We then batch-convert to AffineElement types, and feed these points as "hints" into the cycle_group methods.
     * This avoids the need to compute modular inversions for every group operation, which dramatically reduces witness
     * generation times
     */
    std::vector<Element> operation_transcript;
    std::vector<std::vector<Element>> native_straus_tables;
    Element offset_generator_accumulator = offset_generators[0];
    {
        for (size_t i = 0; i < num_points; ++i) {
            std::vector<Element> native_straus_table;
            native_straus_table.emplace_back(offset_generators[i + 1]);
            size_t table_size = 1ULL << TABLE_BITS;
            for (size_t j = 1; j < table_size; ++j) {
                native_straus_table.emplace_back(native_straus_table[j - 1] + base_points[i].get_value());
            }
            native_straus_tables.emplace_back(native_straus_table);
        }
        for (size_t i = 0; i < num_points; ++i) {
            scalar_slices.emplace_back(straus_scalar_slice(context, scalars[i], TABLE_BITS));

            auto table_transcript = straus_lookup_table::compute_straus_lookup_table_hints(
                base_points[i].get_value(), offset_generators[i + 1], TABLE_BITS);
            std::copy(table_transcript.begin() + 1, table_transcript.end(), std::back_inserter(operation_transcript));
        }
        Element accumulator = offset_generators[0];

        for (size_t i = 0; i < num_rounds; ++i) {
            if (i != 0) {
                for (size_t j = 0; j < TABLE_BITS; ++j) {
                    // offset_generator_accuulator is a regular Element, so dbl() won't add constraints
                    accumulator = accumulator.dbl();
                    operation_transcript.emplace_back(accumulator);
                    offset_generator_accumulator = offset_generator_accumulator.dbl();
                }
            }
            for (size_t j = 0; j < num_points; ++j) {

                const Element point =
                    native_straus_tables[j][static_cast<size_t>(scalar_slices[j].slices_native[num_rounds - i - 1])];

                accumulator += point;

                operation_transcript.emplace_back(accumulator);
                offset_generator_accumulator = offset_generator_accumulator + Element(offset_generators[j + 1]);
            }
        }
    }

    // Normalize the computed witness points and convert into AffineElement type
    Element::batch_normalize(&operation_transcript[0], operation_transcript.size());

    std::vector<AffineElement> operation_hints;
    operation_hints.reserve(operation_transcript.size());
    for (auto& element : operation_transcript) {
        operation_hints.emplace_back(AffineElement(element.x, element.y));
    }

    std::vector<straus_lookup_table> point_tables;
    const size_t hints_per_table = (1ULL << TABLE_BITS) - 1;
    OriginTag tag{};
    for (size_t i = 0; i < num_points; ++i) {
        std::span<AffineElement> table_hints(&operation_hints[i * hints_per_table], hints_per_table);
        // Merge tags
        tag = OriginTag(tag, scalars[i].get_origin_tag(), base_points[i].get_origin_tag());
        scalar_slices.emplace_back(straus_scalar_slice(context, scalars[i], TABLE_BITS));
        point_tables.emplace_back(straus_lookup_table(context, base_points[i], offset_generators[i + 1], TABLE_BITS));
    }

    AffineElement* hint_ptr = &operation_hints[num_points * hints_per_table];
    cycle_group accumulator = offset_generators[0];

    // populate the set of points we are going to add into our accumulator, *before* we do any ECC operations
    // this way we are able to fuse mutliple ecc add / ecc double operations and reduce total gate count.
    // (ecc add/ecc double gates normally cost 2 UltraPlonk gates. However if we chain add->add, add->double,
    // double->add, double->double, they only cost one)
    std::vector<cycle_group> points_to_add;
    for (size_t i = 0; i < num_rounds; ++i) {
        for (size_t j = 0; j < num_points; ++j) {
            const std::optional<field_t> scalar_slice = scalar_slices[j].read(num_rounds - i - 1);
            // if we are doing a batch mul over scalars of different bit-lengths, we may not have any scalar bits for a
            // given round and a given scalar
            if (scalar_slice.has_value()) {
                const cycle_group point = point_tables[j].read(scalar_slice.value());
                points_to_add.emplace_back(point);
            }
        }
    }

    std::vector<std::tuple<field_t, field_t>> x_coordinate_checks;
    size_t point_counter = 0;
    for (size_t i = 0; i < num_rounds; ++i) {
        if (i != 0) {
            for (size_t j = 0; j < TABLE_BITS; ++j) {
                accumulator = accumulator.dbl(*hint_ptr);
                hint_ptr++;
            }
        }

        for (size_t j = 0; j < num_points; ++j) {
            const std::optional<field_t> scalar_slice = scalar_slices[j].read(num_rounds - i - 1);
            // if we are doing a batch mul over scalars of different bit-lengths, we may not have a bit slice
            // for a given round and a given scalar
            ASSERT(scalar_slice.value().get_value() == scalar_slices[j].slices_native[num_rounds - i - 1]);
            if (scalar_slice.has_value()) {
                const auto& point = points_to_add[point_counter++];
                if (!unconditional_add) {
                    x_coordinate_checks.push_back({ accumulator.x, point.x });
                }
                accumulator = accumulator.unconditional_add(point, *hint_ptr);
                hint_ptr++;
            }
        }
    }

    // validate that none of the x-coordinate differences are zero
    // we batch the x-coordinate checks together
    // because `assert_is_not_zero` witness generation needs a modular inversion (expensive)
    field_t coordinate_check_product = 1;
    for (auto& [x1, x2] : x_coordinate_checks) {
        auto x_diff = x2 - x1;
        coordinate_check_product *= x_diff;
    }
    coordinate_check_product.assert_is_not_zero("_variable_base_batch_mul_internal x-coordinate collision");

    // Set the final accumulator's tag to the union of all points' and scalars' tags
    accumulator.set_origin_tag(tag);
    /**
     * offset_generator_accumulator represents the sum of all the offset generator terms present in `accumulator`.
     * We don't subtract off yet, as we may be able to combine `offset_generator_accumulator` with other constant terms
     * in `batch_mul` before performing the subtraction.
     */
    return { accumulator, AffineElement(offset_generator_accumulator) };
}

/**
 * @brief Internal algorithm to perform a fixed-base batch mul for ULTRA Builder
 *
 * @details Uses plookup tables which contain lookups for precomputed multiples of the input base points.
 *          Means we can avoid all point doublings and reduce one scalar mul to ~29 lookups + 29 ecc addition gates
 *
 * @tparam Builder
 * @param scalars
 * @param base_points
 * @param
 * @return cycle_group<Builder>::batch_mul_internal_output
 */
template <typename Builder>
typename cycle_group<Builder>::batch_mul_internal_output cycle_group<Builder>::_fixed_base_batch_mul_internal(
    const std::span<cycle_scalar> scalars,
    const std::span<AffineElement> base_points,
    const std::span<AffineElement const> /*unused*/)
    requires IsUltraArithmetic<Builder>
{
    ASSERT(scalars.size() == base_points.size());

    const size_t num_points = base_points.size();
    using MultiTableId = plookup::MultiTableId;
    using ColumnIdx = plookup::ColumnIdx;

    std::vector<MultiTableId> plookup_table_ids;
    std::vector<AffineElement> plookup_base_points;
    std::vector<field_t> plookup_scalars;

    OriginTag tag{};
    for (size_t i = 0; i < num_points; ++i) {
        // Merge all tags of scalars (we don't have to account for CircuitSimulator in cycle_group yet, because it
        // breaks)
        tag = OriginTag(tag, scalars[i].get_origin_tag());
        std::optional<std::array<MultiTableId, 2>> table_id =
            plookup::fixed_base::table::get_lookup_table_ids_for_point(base_points[i]);
        ASSERT(table_id.has_value());
        plookup_table_ids.emplace_back(table_id.value()[0]);
        plookup_table_ids.emplace_back(table_id.value()[1]);
        plookup_base_points.emplace_back(base_points[i]);
        plookup_base_points.emplace_back(Element(base_points[i]) * (uint256_t(1) << cycle_scalar::LO_BITS));
        plookup_scalars.emplace_back(scalars[i].lo);
        plookup_scalars.emplace_back(scalars[i].hi);
    }

    std::vector<cycle_group> lookup_points;
    Element offset_generator_accumulator = Group::point_at_infinity;
    for (size_t i = 0; i < plookup_scalars.size(); ++i) {
        plookup::ReadData<field_t> lookup_data =
            plookup_read<Builder>::get_lookup_accumulators(plookup_table_ids[i], plookup_scalars[i]);
        for (size_t j = 0; j < lookup_data[ColumnIdx::C2].size(); ++j) {
            const auto x = lookup_data[ColumnIdx::C2][j];
            const auto y = lookup_data[ColumnIdx::C3][j];
            lookup_points.emplace_back(cycle_group(x, y, /*is_infinity=*/false, /*is_standard=*/true));
        }

        std::optional<AffineElement> offset_1 =
            plookup::fixed_base::table::get_generator_offset_for_table_id(plookup_table_ids[i]);

        ASSERT(offset_1.has_value());
        offset_generator_accumulator += offset_1.value();
    }
    /**
     * Compute the witness values of the batch_mul algorithm natively, as Element types with a Z-coordinate.
     * We then batch-convert to AffineElement types, and feed these points as "hints" into the cycle_group methods.
     * This avoids the need to compute modular inversions for every group operation, which dramatically reduces witness
     * generation times
     */
    std::vector<Element> operation_transcript;
    {
        Element accumulator = lookup_points[0].get_value();
        for (size_t i = 1; i < lookup_points.size(); ++i) {
            accumulator = accumulator + (lookup_points[i].get_value());
            operation_transcript.emplace_back(accumulator);
        }
    }
    Element::batch_normalize(&operation_transcript[0], operation_transcript.size());
    std::vector<AffineElement> operation_hints;
    operation_hints.reserve(operation_transcript.size());
    for (auto& element : operation_transcript) {
        operation_hints.emplace_back(AffineElement(element.x, element.y));
    }

    cycle_group accumulator = lookup_points[0];
    // Perform all point additions sequentially. The Ultra ecc_addition relation costs 1 gate iff additions are chained
    // and output point of previous addition = input point of current addition.
    // If this condition is not met, the addition relation costs 2 gates. So it's good to do these sequentially!
    for (size_t i = 1; i < lookup_points.size(); ++i) {
        accumulator = accumulator.unconditional_add(lookup_points[i], operation_hints[i - 1]);
    }
    /**
     * offset_generator_accumulator represents the sum of all the offset generator terms present in `accumulator`.
     * We don't subtract off yet, as we may be able to combine `offset_generator_accumulator` with other constant terms
     * in `batch_mul` before performing the subtraction.
     */
    // Set accumulator's origin tag to the union of all scalars' tags
    accumulator.set_origin_tag(tag);
    return { accumulator, offset_generator_accumulator };
}

/**
 * @brief Internal algorithm to perform a fixed-base batch mul for Non-ULTRA Builders
 *
 * @details Multiples of the base point are precomputed, which avoids us having to add ecc doubling gates.
 *          More efficient than variable-base version.
 *
 * @tparam Builder
 * @param scalars
 * @param base_points
 * @param off
 * @return cycle_group<Builder>::batch_mul_internal_output
 */
template <typename Builder>
typename cycle_group<Builder>::batch_mul_internal_output cycle_group<Builder>::_fixed_base_batch_mul_internal(
    const std::span<cycle_scalar> scalars,
    const std::span<AffineElement> base_points,
    const std::span<AffineElement const> offset_generators)
    requires IsNotUltraArithmetic<Builder>

{
    ASSERT(scalars.size() == base_points.size());
    static_assert(TABLE_BITS == 1);

    Builder* context = nullptr;
    for (auto& scalar : scalars) {
        if (scalar.get_context() != nullptr) {
            context = scalar.get_context();
            break;
        }
    }

    size_t num_bits = 0;
    for (auto& s : scalars) {
        num_bits = std::max(num_bits, s.num_bits());
    }
    size_t num_rounds = (num_bits + TABLE_BITS - 1) / TABLE_BITS;
    // core algorithm
    // define a `table_bits` size lookup table
    const size_t num_points = scalars.size();
    using straus_round_tables = std::vector<straus_lookup_table>;

    std::vector<straus_scalar_slice> scalar_slices;
    std::vector<straus_round_tables> point_tables(num_points);

    // creating these point tables should cost 0 constraints if base points are constant
    for (size_t i = 0; i < num_points; ++i) {
        std::vector<Element> round_points(num_rounds);
        std::vector<Element> round_offset_generators(num_rounds);
        round_points[0] = base_points[i];
        round_offset_generators[0] = offset_generators[i + 1];
        for (size_t j = 1; j < num_rounds; ++j) {
            round_points[j] = round_points[j - 1].dbl();
            round_offset_generators[j] = round_offset_generators[j - 1].dbl();
        }
        Element::batch_normalize(&round_points[0], num_rounds);
        Element::batch_normalize(&round_offset_generators[0], num_rounds);
        point_tables[i].resize(num_rounds);
        for (size_t j = 0; j < num_rounds; ++j) {
            point_tables[i][j] = straus_lookup_table(
                context, cycle_group(round_points[j]), cycle_group(round_offset_generators[j]), TABLE_BITS);
        }
        scalar_slices.emplace_back(straus_scalar_slice(context, scalars[i], TABLE_BITS));
    }
    Element offset_generator_accumulator = offset_generators[0];
    cycle_group accumulator = cycle_group(Element(offset_generators[0]) * (uint256_t(1) << (num_rounds - 1)));
    for (size_t i = 0; i < num_rounds; ++i) {
        offset_generator_accumulator = (i > 0) ? offset_generator_accumulator.dbl() : offset_generator_accumulator;
        for (size_t j = 0; j < num_points; ++j) {
            auto& point_table = point_tables[j][i];
            const std::optional<field_t> scalar_slice = scalar_slices[j].read(i);
            // if we are doing a batch mul over scalars of different bit-lengths, we may not have any scalar bits for a
            // given round and a given scalar
            if (scalar_slice.has_value()) {
                const cycle_group point = point_table.read(scalar_slice.value());
                accumulator = accumulator.unconditional_add(point);
                offset_generator_accumulator = offset_generator_accumulator + Element(offset_generators[j + 1]);
            }
        }
    }

    /**
     * offset_generator_accumulator represents the sum of all the offset generator terms present in `accumulator`.
     * We don't subtract off yet, as we may be able to combine `offset_generator_accumulator` with other constant terms
     * in `batch_mul` before performing the subtraction.
     */
    return { accumulator, offset_generator_accumulator };
}

/**
 * @brief Multiscalar multiplication algorithm.
 *
 * @details Uses the Straus MSM algorithm. `batch_mul` splits inputs into three categories:
 *          1. point and scalar multiplier are both constant
 *          2. point is constant, scalar multiplier is a witness
 *          3. point is a witness, scalar multiplier can be witness or constant
 *
 * For Category 1, the scalar mul can be precomuted without constraints
 * For Category 2, we use a fixed-base variant of Straus (with plookup tables if available).
 * For Category 3, we use standard Straus.
 * The results from all 3 categories are combined and returned as an output point.
 *
 * @note batch_mul can handle all known cases of trigger incomplete addition formula exceptions and other weirdness:
 *       1. some/all of the input points are points at infinity
 *       2. some/all of the input scalars are 0
 *       3. some/all input points are equal to each other
 *       4. output is the point at infinity
 *       5. input vectors are empty
 *
 * @note offset_generator_data is a pointer to precomputed offset generator list.
 *       There is a default parameter point that poitns to a list with DEFAULT_NUM_GENERATORS generator points (32)
 *       If more offset generators are required, they will be derived in-place which can be expensive.
 *       (num required offset generators is either num input points + 1 or num input points + 2,
 *        depends on if one or both of _fixed_base_batch_mul_internal, _variable_base_batch_mul_internal are called)
 *       If you're calling this function repeatedly and you KNOW you need >32 offset generators,
 *       it's faster to create a `generator_data` object with the required size and pass it in as a parameter.
 * @tparam Builder
 * @param scalars
 * @param base_points
 * @param offset_generator_data
 * @return cycle_group<Builder>
 */
template <typename Builder>
cycle_group<Builder> cycle_group<Builder>::batch_mul(const std::vector<cycle_group>& base_points,
                                                     const std::vector<cycle_scalar>& scalars,
                                                     const GeneratorContext context)
{
    ASSERT(scalars.size() == base_points.size());

    std::vector<cycle_scalar> variable_base_scalars;
    std::vector<cycle_group> variable_base_points;
    std::vector<cycle_scalar> fixed_base_scalars;
    std::vector<AffineElement> fixed_base_points;

    // Merge all tags
    OriginTag result_tag;
    for (auto [point, scalar] : zip_view(base_points, scalars)) {
        result_tag = OriginTag(result_tag, OriginTag(point.get_origin_tag(), scalar.get_origin_tag()));
    }
    size_t num_bits = 0;
    for (auto& s : scalars) {
        num_bits = std::max(num_bits, s.num_bits());

        // Note: is this the best place to put `validate_is_in_field`? Should it not be part of the constructor?
        // Note note: validate_scalar_is_in_field does not apply range checks to the hi/lo slices, this is performed
        // implicitly via the scalar mul algorithm
        s.validate_scalar_is_in_field();
    }

    // if num_bits != NUM_BITS, skip lookup-version of fixed-base scalar mul. too much complexity
    bool num_bits_not_full_field_size = num_bits != NUM_BITS;

    // When calling `_variable_base_batch_mul_internal`, we can unconditionally add iff all of the input points
    // are fixed-base points
    // (i.e. we are ULTRA Builder and we are doing fixed-base mul over points not present in our plookup tables)
    bool can_unconditional_add = true;
    bool has_non_constant_component = false;
    Element constant_acc = Group::point_at_infinity;
    for (size_t i = 0; i < scalars.size(); ++i) {
        bool scalar_constant = scalars[i].is_constant();
        bool point_constant = base_points[i].is_constant();
        if (scalar_constant && point_constant) {
            constant_acc += (base_points[i].get_value()) * (scalars[i].get_value());
        } else if (!scalar_constant && point_constant) {
            if (base_points[i].get_value().is_point_at_infinity()) {
                // oi mate, why are you creating a circuit that multiplies a known point at infinity?
                continue;
            }
            if constexpr (IS_ULTRA) {
                if (!num_bits_not_full_field_size &&
                    plookup::fixed_base::table::lookup_table_exists_for_point(base_points[i].get_value())) {
                    fixed_base_scalars.push_back(scalars[i]);
                    fixed_base_points.push_back(base_points[i].get_value());
                } else {
                    // womp womp. We have lookup tables at home. ROM tables.
                    variable_base_scalars.push_back(scalars[i]);
                    variable_base_points.push_back(base_points[i]);
                }
            } else {
                fixed_base_scalars.push_back(scalars[i]);
                fixed_base_points.push_back(base_points[i].get_value());
            }
            has_non_constant_component = true;
        } else {
            variable_base_scalars.push_back(scalars[i]);
            variable_base_points.push_back(base_points[i]);
            can_unconditional_add = false;
            has_non_constant_component = true;
            // variable base
        }
    }

    // If all inputs are constant, return the computed constant component and call it a day.
    if (!has_non_constant_component) {
        auto result = cycle_group(constant_acc);
        result.set_origin_tag(result_tag);
        return result;
    }

    // add the constant component into our offset accumulator
    // (we'll subtract `offset_accumulator` from the MSM output i.e. we negate here to counter the future negation)
    Element offset_accumulator = -constant_acc;
    const bool has_variable_points = !variable_base_points.empty();
    const bool has_fixed_points = !fixed_base_points.empty();

    // Compute all required offset generators.
    const size_t num_offset_generators =
        variable_base_points.size() + fixed_base_points.size() + has_variable_points + has_fixed_points;
    const std::span<AffineElement const> offset_generators =
        context.generators->get(num_offset_generators, 0, OFFSET_GENERATOR_DOMAIN_SEPARATOR);

    cycle_group result;
    if (has_fixed_points) {
        const auto [fixed_accumulator, offset_generator_delta] =
            _fixed_base_batch_mul_internal(fixed_base_scalars, fixed_base_points, offset_generators);
        offset_accumulator += offset_generator_delta;
        result = fixed_accumulator;
    }

    if (has_variable_points) {
        std::span<AffineElement const> offset_generators_for_variable_base_batch_mul{
            offset_generators.data() + fixed_base_points.size(), offset_generators.size() - fixed_base_points.size()
        };
        const auto [variable_accumulator, offset_generator_delta] =
            _variable_base_batch_mul_internal(variable_base_scalars,
                                              variable_base_points,
                                              offset_generators_for_variable_base_batch_mul,
                                              can_unconditional_add);
        offset_accumulator += offset_generator_delta;
        if (has_fixed_points) {
            result = can_unconditional_add ? result.unconditional_add(variable_accumulator)
                                           : result.checked_unconditional_add(variable_accumulator);
        } else {
            result = variable_accumulator;
        }
    }

    // Update `result` to remove the offset generator terms, and add in any constant terms from `constant_acc`.
    // We have two potential modes here:
    // 1. All inputs are fixed-base and we constant_acc is not the point at infinity
    // 2. Everything else.
    // Case 1 is a special case, as we *know* we cannot hit incomplete addition edge cases,
    // under the assumption that all input points are linearly independent of one another.
    // Because constant_acc is not the point at infnity we know that at least 1 input scalar was not zero,
    // i.e. the output will not be the point at infinity. We also know under case 1, we won't trigger the
    // doubling formula either, as every point is lienarly independent of every other point (including offset
    // generators).
    if (!constant_acc.is_point_at_infinity() && can_unconditional_add) {
        result = result.unconditional_add(AffineElement(-offset_accumulator));
    } else {
        // For case 2, we must use a full subtraction operation that handles all possible edge cases, as the output
        // point may be the point at infinity.
        // TODO(@zac-williamson) We can probably optimize this a bit actually. We might hit the point at infinity,
        // but an honest prover won't trigger the doubling edge case.
        // (doubling edge case implies input points are also the offset generator points,
        // which we can assume an honest Prover will not do if we make this case produce unsatisfiable constraints)
        // We could do the following:
        // 1. If x-coords match, assert y-coords do not match
        // 2. If x-coords match, return point at infinity, else return result - offset_accumulator.
        // This would be slightly cheaper than operator- as we do not have to evaluate the double edge case.
        result = result - AffineElement(offset_accumulator);
    }
    // Ensure the tag of the result is a union of all inputs
    result.set_origin_tag(result_tag);
    return result;
}

template <typename Builder> cycle_group<Builder> cycle_group<Builder>::operator*(const cycle_scalar& scalar) const
{
    return batch_mul({ *this }, { scalar });
}

template <typename Builder> cycle_group<Builder>& cycle_group<Builder>::operator*=(const cycle_scalar& scalar)
{
    *this = operator*(scalar);
    return *this;
}

template <typename Builder> cycle_group<Builder> cycle_group<Builder>::operator*(const BigScalarField& scalar) const
{
    return batch_mul({ *this }, { scalar });
}

template <typename Builder> cycle_group<Builder>& cycle_group<Builder>::operator*=(const BigScalarField& scalar)
{
    *this = operator*(scalar);
    return *this;
}

template <typename Builder> bool_t<Builder> cycle_group<Builder>::operator==(cycle_group& other)
{
    this->standardize();
    other.standardize();
    const auto equal = (x == other.x) && (y == other.y) && (this->_is_infinity == other._is_infinity);
    return equal;
}

template <typename Builder> void cycle_group<Builder>::assert_equal(cycle_group& other, std::string const& msg)
{
    this->standardize();
    other.standardize();
    x.assert_equal(other.x, msg);
    y.assert_equal(other.y, msg);
    this->_is_infinity.assert_equal(other._is_infinity);
}

template <typename Builder>
cycle_group<Builder> cycle_group<Builder>::conditional_assign(const bool_t& predicate,
                                                              const cycle_group& lhs,
                                                              const cycle_group& rhs)
{
    auto x_res = field_t::conditional_assign(predicate, lhs.x, rhs.x);
    auto y_res = field_t::conditional_assign(predicate, lhs.y, rhs.y);
    auto _is_infinity_res =
        bool_t::conditional_assign(predicate, lhs.is_point_at_infinity(), rhs.is_point_at_infinity());

    bool _is_standard_res = lhs._is_standard && rhs._is_standard;
    if (predicate.is_constant()) {
        _is_standard_res = (predicate.get_value() && lhs._is_standard) && (!predicate.get_value() && rhs._is_standard);
    }

    // Rare case when we bump into two constants, s.t. lhs = -rhs
    if (x_res.is_constant() && !y_res.is_constant()) {
        auto ctx = predicate.get_context();
        x_res = field_t::from_witness_index(ctx, ctx->put_constant_variable(x_res.get_value()));
    }
    return { x_res, y_res, _is_infinity_res, _is_standard_res };
};
template <typename Builder> cycle_group<Builder> cycle_group<Builder>::operator/(const cycle_group& /*unused*/) const
{
    // TODO(@kevaundray solve the discrete logarithm problem)
    throw_or_abort("Implementation under construction...");
}

template class cycle_group<bb::StandardCircuitBuilder>;
template class cycle_group<bb::UltraCircuitBuilder>;
template class cycle_group<bb::MegaCircuitBuilder>;
template class cycle_group<bb::CircuitSimulatorBN254>;

} // namespace bb::stdlib<|MERGE_RESOLUTION|>--- conflicted
+++ resolved
@@ -318,7 +318,13 @@
     // this costs 0 gates if `is_infinity` is a circuit constant
     auto modified_y = field_t::conditional_assign(is_point_at_infinity(), 1, y).normalize();
 
-<<<<<<< HEAD
+    // We have to return the point at infinity immediately
+    // Cause in that very case the `modified_y` is a constant value, with witness_index = -1
+    // Hence the following `create_ecc_dbl_gate` will throw an ASSERTION error
+    if (this->is_point_at_infinity().is_constant() && this->is_point_at_infinity().get_value()) {
+        return *this;
+    }
+
     cycle_group result;
     if (hint.has_value()) {
         auto x3 = hint.value().x;
@@ -356,52 +362,6 @@
         result = cycle_group(witness_t(context, x3), witness_t(context, y3), is_point_at_infinity());
     }
 
-=======
-    // We have to return the point at infinity immediately
-    // Cause in that very case the `modified_y` is a constant value, with witness_index = -1
-    // Hence the following `create_ecc_dbl_gate` will throw an ASSERTION error
-    if (this->is_point_at_infinity().is_constant() && this->is_point_at_infinity().get_value()) {
-        return *this;
-    }
-
-    cycle_group result;
-    if (hint.has_value()) {
-        auto x3 = hint.value().x;
-        auto y3 = hint.value().y;
-        if (is_constant()) {
-            result = cycle_group(x3, y3, is_point_at_infinity());
-            // We need to manually propagate the origin tag
-            result.set_origin_tag(get_origin_tag());
-
-            return result;
-        }
-
-        result = cycle_group(witness_t(context, x3), witness_t(context, y3), is_point_at_infinity());
-    } else {
-        auto x1 = x.get_value();
-        auto y1 = modified_y.get_value();
-
-        // N.B. the formula to derive the witness value for x3 mirrors the formula in elliptic_relation.hpp
-        // Specifically, we derive x^4 via the Short Weierstrass curve formula `y^2 = x^3 + b`
-        // i.e. x^4 = x * (y^2 - b)
-        // We must follow this pattern exactly to support the edge-case where the input is the point at infinity.
-        auto y_pow_2 = y1.sqr();
-        auto x_pow_4 = x1 * (y_pow_2 - Group::curve_b);
-        auto lambda_squared = (x_pow_4 * 9) / (y_pow_2 * 4);
-        auto lambda = (x1 * x1 * 3) / (y1 + y1);
-        auto x3 = lambda_squared - x1 - x1;
-        auto y3 = lambda * (x1 - x3) - y1;
-        if (is_constant()) {
-            auto result = cycle_group(x3, y3, is_point_at_infinity().get_value());
-            // We need to manually propagate the origin tag
-            result.set_origin_tag(get_origin_tag());
-            return result;
-        }
-
-        result = cycle_group(witness_t(context, x3), witness_t(context, y3), is_point_at_infinity());
-    }
-
->>>>>>> 43191e00
     context->create_ecc_dbl_gate(bb::ecc_dbl_gate_<FF>{
         .x1 = x.get_witness_index(),
         .y1 = modified_y.get_normalized_witness_index(),
@@ -480,16 +440,10 @@
         auto x3 = hint.value().x;
         auto y3 = hint.value().y;
         if (lhs_constant && rhs_constant) {
-<<<<<<< HEAD
-            return cycle_group(x3, y3, false);
-        }
-        result = cycle_group(witness_t(context, x3), witness_t(context, y3), false);
-=======
             return cycle_group(x3, y3, /*is_infinity=*/false, /*is_standard=*/true);
         }
         result =
             cycle_group(witness_t(context, x3), witness_t(context, y3), /*is_infinity=*/false, /*is_standard=*/true);
->>>>>>> 43191e00
     } else {
         const auto p1 = get_value();
         const auto p2 = other.get_value();
@@ -502,11 +456,7 @@
         }
         field_t r_x(witness_t(context, p3.x));
         field_t r_y(witness_t(context, p3.y));
-<<<<<<< HEAD
-        result = cycle_group(r_x, r_y, false);
-=======
         result = cycle_group(r_x, r_y, /*is_infinity=*/false, /*is_standard=*/true);
->>>>>>> 43191e00
     }
     bb::ecc_add_gate_<FF> add_gate{
         .x1 = x.get_witness_index(),
@@ -564,16 +514,10 @@
             auto x3 = hint.value().x;
             auto y3 = hint.value().y;
             if (lhs_constant && rhs_constant) {
-<<<<<<< HEAD
-                return cycle_group(x3, y3, false);
-            }
-            result = cycle_group(witness_t(context, x3), witness_t(context, y3), is_point_at_infinity());
-=======
                 return cycle_group(x3, y3, /*is_infinity=*/false, /*is_standard=*/true);
             }
             result = cycle_group(
                 witness_t(context, x3), witness_t(context, y3), /*is_infinity=*/false, /*is_standard=*/true);
->>>>>>> 43191e00
         } else {
             auto p1 = get_value();
             auto p2 = other.get_value();
@@ -586,11 +530,7 @@
             }
             field_t r_x(witness_t(context, p3.x));
             field_t r_y(witness_t(context, p3.y));
-<<<<<<< HEAD
-            result = cycle_group(r_x, r_y, false);
-=======
             result = cycle_group(r_x, r_y, /*is_infinity=*/false, /*is_standard=*/true);
->>>>>>> 43191e00
         }
         bb::ecc_add_gate_<FF> add_gate{
             .x1 = x.get_witness_index(),
@@ -626,17 +566,12 @@
 cycle_group<Builder> cycle_group<Builder>::checked_unconditional_add(const cycle_group& other,
                                                                      const std::optional<AffineElement> hint) const
 {
-<<<<<<< HEAD
-    field_t x_delta = x - other.x;
-    x_delta.assert_is_not_zero("cycle_group::checked_unconditional_add, x-coordinate collision");
-=======
     field_t x_delta = this->x - other.x;
     if (x_delta.is_constant()) {
         ASSERT(x_delta.get_value() != 0);
     } else {
         x_delta.assert_is_not_zero("cycle_group::checked_unconditional_add, x-coordinate collision");
     }
->>>>>>> 43191e00
     return unconditional_add(other, hint);
 }
 
@@ -657,17 +592,12 @@
 cycle_group<Builder> cycle_group<Builder>::checked_unconditional_subtract(const cycle_group& other,
                                                                           const std::optional<AffineElement> hint) const
 {
-<<<<<<< HEAD
-    field_t x_delta = x - other.x;
-    x_delta.assert_is_not_zero("cycle_group::checked_unconditional_subtract, x-coordinate collision");
-=======
     field_t x_delta = this->x - other.x;
     if (x_delta.is_constant()) {
         ASSERT(x_delta.get_value() != 0);
     } else {
         x_delta.assert_is_not_zero("cycle_group::checked_unconditional_subtract, x-coordinate collision");
     }
->>>>>>> 43191e00
     return unconditional_subtract(other, hint);
 }
 
