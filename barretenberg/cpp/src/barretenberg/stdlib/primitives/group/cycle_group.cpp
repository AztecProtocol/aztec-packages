--- conflicted
+++ resolved
@@ -228,7 +228,6 @@
     // ensure we use a value of y that is not zero. (only happens if point at infinity)
     // this costs 0 gates if `is_infinity` is a circuit constant
     auto modified_y = field_t::conditional_assign(is_point_at_infinity(), 1, y).normalize();
-<<<<<<< HEAD
 
     cycle_group result;
     if (hint.has_value()) {
@@ -236,6 +235,9 @@
         auto y3 = hint.value().y;
         if (is_constant()) {
             result = cycle_group(x3, y3, is_point_at_infinity());
+            // We need to manually propagate the origin tag
+            result.set_origin_tag(get_origin_tag());
+
             return result;
         }
 
@@ -256,30 +258,13 @@
         auto x3 = lambda_squared - x1 - x1;
         auto y3 = lambda * (x1 - x3) - y1;
         if (is_constant()) {
-            return cycle_group(x3, y3, is_point_at_infinity().get_value());
+            auto result = cycle_group(x3, y3, is_point_at_infinity().get_value());
+            // We need to manually propagate the origin tag
+            result.set_origin_tag(get_origin_tag());
+            return result;
         }
 
         result = cycle_group(witness_t(context, x3), witness_t(context, y3), is_point_at_infinity());
-=======
-    auto x1 = x.get_value();
-    auto y1 = modified_y.get_value();
-
-    // N.B. the formula to derive the witness value for x3 mirrors the formula in elliptic_relation.hpp
-    // Specifically, we derive x^4 via the Short Weierstrass curve formula `y^2 = x^3 + b`
-    // i.e. x^4 = x * (y^2 - b)
-    // We must follow this pattern exactly to support the edge-case where the input is the point at infinity.
-    auto y_pow_2 = y1.sqr();
-    auto x_pow_4 = x1 * (y_pow_2 - Group::curve_b);
-    auto lambda_squared = (x_pow_4 * 9) / (y_pow_2 * 4);
-    auto lambda = (x1 * x1 * 3) / (y1 + y1);
-    auto x3 = lambda_squared - x1 - x1;
-    auto y3 = lambda * (x1 - x3) - y1;
-    if (is_constant()) {
-        auto result = cycle_group(x3, y3, is_point_at_infinity().get_value());
-        // We need to manually propagate the origin tag
-        result.set_origin_tag(get_origin_tag());
-        return result;
->>>>>>> e7686f11
     }
 
     context->create_ecc_dbl_gate(bb::ecc_dbl_gate_<FF>{
@@ -342,11 +327,14 @@
     const bool rhs_constant = other.is_constant();
     if (lhs_constant && !rhs_constant) {
         auto lhs = cycle_group::from_constant_witness(context, get_value());
-<<<<<<< HEAD
+        // We need to manually propagate the origin tag
+        lhs.set_origin_tag(get_origin_tag());
         return lhs.unconditional_add(other, hint);
     }
     if (!lhs_constant && rhs_constant) {
         auto rhs = cycle_group::from_constant_witness(context, other.get_value());
+        // We need to manually propagate the origin tag
+        rhs.set_origin_tag(other.get_origin_tag());
         return unconditional_add(rhs, hint);
     }
     cycle_group result;
@@ -363,32 +351,14 @@
         const auto p2 = other.get_value();
         AffineElement p3(Element(p1) + Element(p2));
         if (lhs_constant && rhs_constant) {
-            return cycle_group(p3);
+            auto result = cycle_group(p3);
+            // We need to manually propagate the origin tag
+            result.set_origin_tag(OriginTag(get_origin_tag(), other.get_origin_tag()));
+            return result;
         }
         field_t r_x(witness_t(context, p3.x));
         field_t r_y(witness_t(context, p3.y));
         result = cycle_group(r_x, r_y, false);
-=======
-        // We need to manually propagate the origin tag
-        lhs.set_origin_tag(get_origin_tag());
-        return lhs.unconditional_add(other);
-    }
-    if (!lhs_constant && rhs_constant) {
-        auto rhs = cycle_group::from_constant_witness(context, other.get_value());
-        // We need to manually propagate the origin tag
-        rhs.set_origin_tag(other.get_origin_tag());
-        return unconditional_add(rhs);
-    }
-
-    const auto p1 = get_value();
-    const auto p2 = other.get_value();
-    AffineElement p3(Element(p1) + Element(p2));
-    if (lhs_constant && rhs_constant) {
-        auto result = cycle_group(p3);
-        // We need to manually propagate the origin tag
-        result.set_origin_tag(OriginTag(get_origin_tag(), other.get_origin_tag()));
-        return result;
->>>>>>> e7686f11
     }
     bb::ecc_add_gate_<FF> add_gate{
         .x1 = x.get_witness_index(),
@@ -429,12 +399,15 @@
 
         if (lhs_constant && !rhs_constant) {
             auto lhs = cycle_group<Builder>::from_constant_witness(context, get_value());
-<<<<<<< HEAD
+            // We need to manually propagate the origin tag
+            lhs.set_origin_tag(get_origin_tag());
             return lhs.unconditional_subtract(other, hint);
         }
         if (!lhs_constant && rhs_constant) {
             auto rhs = cycle_group<Builder>::from_constant_witness(context, other.get_value());
-            return unconditional_subtract(rhs, hint);
+            // We need to manually propagate the origin tag
+            rhs.set_origin_tag(other.get_origin_tag());
+            return unconditional_subtract(rhs);
         }
         cycle_group result;
         if (hint.has_value()) {
@@ -449,31 +422,14 @@
             auto p2 = other.get_value();
             AffineElement p3(Element(p1) - Element(p2));
             if (lhs_constant && rhs_constant) {
-                return cycle_group(p3);
+                auto result = cycle_group(p3);
+                // We need to manually propagate the origin tag
+                result.set_origin_tag(OriginTag(get_origin_tag(), other.get_origin_tag()));
+                return result;
             }
             field_t r_x(witness_t(context, p3.x));
             field_t r_y(witness_t(context, p3.y));
             result = cycle_group(r_x, r_y, false);
-=======
-            // We need to manually propagate the origin tag
-            lhs.set_origin_tag(get_origin_tag());
-            return lhs.unconditional_subtract(other);
-        }
-        if (!lhs_constant && rhs_constant) {
-            auto rhs = cycle_group<Builder>::from_constant_witness(context, other.get_value());
-            // We need to manually propagate the origin tag
-            rhs.set_origin_tag(other.get_origin_tag());
-            return unconditional_subtract(rhs);
-        }
-        auto p1 = get_value();
-        auto p2 = other.get_value();
-        AffineElement p3(Element(p1) - Element(p2));
-        if (lhs_constant && rhs_constant) {
-            auto result = cycle_group(p3);
-            // We need to manually propagate the origin tag
-            result.set_origin_tag(OriginTag(get_origin_tag(), other.get_origin_tag()));
-            return result;
->>>>>>> e7686f11
         }
         bb::ecc_add_gate_<FF> add_gate{
             .x1 = x.get_witness_index(),
@@ -1051,20 +1007,15 @@
     auto hi_slices = slice_scalar(scalar.hi, hi_bits);
     auto lo_slices = slice_scalar(scalar.lo, lo_bits);
 
-<<<<<<< HEAD
     std::copy(lo_slices.first.begin(), lo_slices.first.end(), std::back_inserter(slices));
     std::copy(hi_slices.first.begin(), hi_slices.first.end(), std::back_inserter(slices));
     std::copy(lo_slices.second.begin(), lo_slices.second.end(), std::back_inserter(slices_native));
     std::copy(hi_slices.second.begin(), hi_slices.second.end(), std::back_inserter(slices_native));
-=======
-    std::copy(lo_slices.begin(), lo_slices.end(), std::back_inserter(slices));
-    std::copy(hi_slices.begin(), hi_slices.end(), std::back_inserter(slices));
     const auto tag = scalar.get_origin_tag();
     for (auto& element : slices) {
         // All slices need to have the same origin tag
         element.set_origin_tag(tag);
     }
->>>>>>> e7686f11
 }
 
 /**
@@ -1339,17 +1290,13 @@
     }
 
     std::vector<straus_lookup_table> point_tables;
-<<<<<<< HEAD
     const size_t hints_per_table = (1ULL << TABLE_BITS) - 1;
+    OriginTag tag{};
     for (size_t i = 0; i < num_points; ++i) {
         std::span<AffineElement> table_hints(&operation_hints[i * hints_per_table], hints_per_table);
-=======
-    OriginTag tag{};
-    for (size_t i = 0; i < num_points; ++i) {
         // Merge tags
         tag = OriginTag(tag, scalars[i].get_origin_tag(), base_points[i].get_origin_tag());
         scalar_slices.emplace_back(straus_scalar_slice(context, scalars[i], TABLE_BITS));
->>>>>>> e7686f11
         point_tables.emplace_back(straus_lookup_table(context, base_points[i], offset_generators[i + 1], TABLE_BITS));
     }
 
@@ -1405,14 +1352,10 @@
         auto x_diff = x2 - x1;
         coordinate_check_product *= x_diff;
     }
-<<<<<<< HEAD
     coordinate_check_product.assert_is_not_zero("_variable_base_batch_mul_internal x-coordinate collision");
-
-=======
 
     // Set the final accumulator's tag to the union of all points' and scalars' tags
     accumulator.set_origin_tag(tag);
->>>>>>> e7686f11
     /**
      * offset_generator_accumulator represents the sum of all the offset generator terms present in `accumulator`.
      * We don't subtract off yet, as we may be able to combine `offset_generator_accumulator` with other constant terms
