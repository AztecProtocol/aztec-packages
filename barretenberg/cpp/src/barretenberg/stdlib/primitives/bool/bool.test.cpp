--- conflicted
+++ resolved
@@ -17,14 +17,7 @@
 
 template <class Builder> class BoolTest : public ::testing::Test {};
 
-<<<<<<< HEAD
-using CircuitTypes = ::testing::Types<proof_system::CircuitSimulatorBN254,
-                                      proof_system::StandardCircuitBuilder,
-                                      proof_system::TurboCircuitBuilder,
-                                      proof_system::UltraCircuitBuilder>;
-=======
-using CircuitTypes = ::testing::Types<bb::StandardCircuitBuilder, bb::UltraCircuitBuilder>;
->>>>>>> f8495758
+using CircuitTypes = ::testing::Types<bb::CircuitSimulatorBN254, bb::StandardCircuitBuilder, bb::UltraCircuitBuilder>;
 
 TYPED_TEST_SUITE(BoolTest, CircuitTypes);
 TYPED_TEST(BoolTest, TestBasicOperations)
@@ -33,15 +26,10 @@
     STDLIB_TYPE_ALIASES
     auto builder = Builder();
 
-<<<<<<< HEAD
-    bool_ct a = witness_ct(&composer, barretenberg::fr::one());
-    bool_ct b = witness_ct(&composer, barretenberg::fr::zero());
-=======
     auto gates_before = builder.get_num_gates();
 
     bool_ct a = witness_ct(&builder, bb::fr::one());
     bool_ct b = witness_ct(&builder, bb::fr::zero());
->>>>>>> f8495758
     a = a ^ b; // a = 1
     EXPECT_EQ(a.get_value(), 1);
     b = !b; // b = 1 (witness 0)
@@ -60,12 +48,10 @@
     bool result = CircuitChecker::check(builder);
     EXPECT_EQ(result, true);
 
-<<<<<<< HEAD
-    info("composer gates = ", composer.get_num_gates());
-=======
-    auto gates_after = builder.get_num_gates();
-    EXPECT_EQ(gates_after - gates_before, 6UL);
->>>>>>> f8495758
+    if (!IsSimulator<Builder>) {
+        auto gates_after = builder.get_num_gates();
+        EXPECT_EQ(gates_after - gates_before, 6UL);
+    }
 }
 
 TYPED_TEST(BoolTest, Xor)
