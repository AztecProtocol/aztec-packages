#pragma once
#include "../bigfield/bigfield.hpp"
#include "../biggroup/biggroup.hpp"
#include "../field/field.hpp"
#include "barretenberg/ecc/curves/types.hpp"

namespace bb::stdlib {

template <typename CircuitBuilder> struct bn254 {
    static constexpr bb::CurveType type = bb::CurveType::BN254;
    // TODO(#673): This flag is temporary. It is needed in the verifier classes (GeminiVerifier, etc.) while these
    // classes are instantiated with "native" curve types. Eventually, the verifier classes will be instantiated only
    // with stdlib types, and "native" verification will be acheived via a simulated builder.
    static constexpr bool is_stdlib_type = true;

    // Corresponding native types (used exclusively for testing)
    using ScalarFieldNative = curve::BN254::ScalarField;
    using BaseFieldNative = curve::BN254::BaseField;
    using GroupNative = curve::BN254::Group;
    using ElementNative = GroupNative::element;
    using AffineElementNative = GroupNative::affine_element;

    // Stdlib types corresponding to those defined in the native description of the curve.
    // Note: its useful to have these type names match the native analog exactly so that components that digest a Curve
    // (e.g. Gemini) can be agnostic as to whether they're operating on native or stdlib types.
    using ScalarField = field_t<CircuitBuilder>;
    using BaseField = bigfield<CircuitBuilder, bb::Bn254FqParams>;
    using Group = element<CircuitBuilder, BaseField, ScalarField, GroupNative>;
    using Element = Group;
    using AffineElement = Group;

    // Additional types with no analog in the native description of the curve
    using Builder = CircuitBuilder;
    using witness_ct = witness_t<CircuitBuilder>;
    using public_witness_ct = public_witness_t<CircuitBuilder>;
    using byte_array_ct = byte_array<CircuitBuilder>;
    using bool_ct = bool_t<CircuitBuilder>;
    using uint32_ct = stdlib::uint32<CircuitBuilder>;

<<<<<<< HEAD
    // TODO(AD) what to name this in relation to BaseField?
    using bigfr_ct = bigfield<CircuitBuilder, barretenberg::Bn254FrParams>;
=======
    using bigfr_ct = bigfield<CircuitBuilder, bb::Bn254FrParams>;
>>>>>>> f8495758
    using g1_bigfr_ct = element<CircuitBuilder, BaseField, bigfr_ct, GroupNative>;

}; // namespace bn254
} // namespace bb::stdlib<|MERGE_RESOLUTION|>--- conflicted
+++ resolved
@@ -37,12 +37,7 @@
     using bool_ct = bool_t<CircuitBuilder>;
     using uint32_ct = stdlib::uint32<CircuitBuilder>;
 
-<<<<<<< HEAD
-    // TODO(AD) what to name this in relation to BaseField?
-    using bigfr_ct = bigfield<CircuitBuilder, barretenberg::Bn254FrParams>;
-=======
     using bigfr_ct = bigfield<CircuitBuilder, bb::Bn254FrParams>;
->>>>>>> f8495758
     using g1_bigfr_ct = element<CircuitBuilder, BaseField, bigfr_ct, GroupNative>;
 
 }; // namespace bn254
