--- conflicted
+++ resolved
@@ -59,9 +59,6 @@
      */
     class Instruction {
       public:
-<<<<<<< HEAD
-        enum OPCODE { CONSTANT, ADD, SUBTRACT, MULTIPLY, DIVIDE, MODULO, GET_BIT, SET, RANDOMSEED, _LAST };
-=======
         enum OPCODE {
             CONSTANT,
             ADD,
@@ -81,7 +78,6 @@
             RANDOMSEED,
             _LAST
         };
->>>>>>> 59bc177b
 
         struct TwoArgs {
             uint8_t in;
@@ -139,9 +135,6 @@
                 out = static_cast<uint8_t>(rng.next() & 0xff);
                 return { .id = instruction_opcode, .arguments.threeArgs = { .in1 = in1, .in2 = in2, .out = out } };
                 break;
-<<<<<<< HEAD
-            case OPCODE::GET_BIT:
-=======
             case OPCODE::SHL:
             case OPCODE::SHR:
             case OPCODE::ROL:
@@ -151,7 +144,6 @@
                 bit = static_cast<uint8_t>(rng.next() & 0xff);
                 return { .id = instruction_opcode, .arguments.bitArgs = { .in = in1, .out = out, .bit = bit } };
             case OPCODE::NOT:
->>>>>>> 59bc177b
             case OPCODE::SET:
                 in1 = static_cast<uint8_t>(rng.next() & 0xff);
                 out = static_cast<uint8_t>(rng.next() & 0xff);
@@ -198,9 +190,6 @@
             case OPCODE::MULTIPLY:
             case OPCODE::DIVIDE:
             case OPCODE::MODULO:
-<<<<<<< HEAD
-            case OPCODE::GET_BIT:
-=======
             case OPCODE::AND:
             case OPCODE::OR:
             case OPCODE::XOR:
@@ -217,7 +206,6 @@
                 PUT_RANDOM_BYTE_IF_LUCKY(instruction.arguments.bitArgs.out)
                 PUT_RANDOM_BYTE_IF_LUCKY(instruction.arguments.bitArgs.bit)
             case OPCODE::NOT:
->>>>>>> 59bc177b
             case OPCODE::SET:
                 PUT_RANDOM_BYTE_IF_LUCKY(instruction.arguments.twoArgs.in)
                 PUT_RANDOM_BYTE_IF_LUCKY(instruction.arguments.twoArgs.out)
@@ -243,9 +231,6 @@
         static constexpr size_t MULTIPLY = 3;
         static constexpr size_t DIVIDE = 3;
         static constexpr size_t MODULO = 3;
-<<<<<<< HEAD
-        static constexpr size_t GET_BIT = 10;
-=======
         static constexpr size_t AND = 3;
         static constexpr size_t OR = 3;
         static constexpr size_t XOR = 3;
@@ -254,7 +239,6 @@
         static constexpr size_t ROL = 10;
         static constexpr size_t ROR = 10;
         static constexpr size_t NOT = 2;
->>>>>>> 59bc177b
         static constexpr size_t SET = 2;
         static constexpr size_t RANDOMSEED = sizeof(uint32_t);
     };
@@ -283,12 +267,8 @@
                 return { .id = static_cast<typename Instruction::OPCODE>(opcode),
                          .arguments.threeArgs = { .in1 = *Data, .in2 = *(Data + 1), .out = *(Data + 2) } };
             }
-<<<<<<< HEAD
-            if constexpr (opcode == Instruction::OPCODE::GET_BIT) {
-=======
             if constexpr (opcode == Instruction::OPCODE::SHL || opcode == Instruction::OPCODE::SHR ||
                           opcode == Instruction::OPCODE::ROL || opcode == Instruction::OPCODE::ROR) {
->>>>>>> 59bc177b
                 return Instruction{ .id = static_cast<typename Instruction::OPCODE>(opcode),
                                     .arguments.bitArgs = { .in = *Data, .out = *(Data + 1), .bit = *(Data + 2) } };
             }
@@ -327,14 +307,10 @@
                 *(Data + 2) = instruction.arguments.threeArgs.in2;
                 *(Data + 3) = instruction.arguments.threeArgs.out;
             }
-<<<<<<< HEAD
-            if constexpr (instruction_opcode == Instruction::OPCODE::GET_BIT) {
-=======
             if constexpr (instruction_opcode == Instruction::OPCODE::SHL ||
                           instruction_opcode == Instruction::OPCODE::SHR ||
                           instruction_opcode == Instruction::OPCODE::ROL ||
                           instruction_opcode == Instruction::OPCODE::ROR) {
->>>>>>> 59bc177b
                 *Data = instruction.id;
                 *(Data + 1) = instruction.arguments.bitArgs.in;
                 *(Data + 2) = instruction.arguments.bitArgs.out;
@@ -635,18 +611,6 @@
                 abort();
             }
         }
-<<<<<<< HEAD
-        ExecutionHandler get_bit(Builder* builder, const size_t bit) const
-        {
-            return ExecutionHandler(Reference(this->get_bit<uint8_t>(this->ref.v8, bit),
-                                              this->get_bit<uint16_t>(this->ref.v16, bit),
-                                              this->get_bit<uint32_t>(this->ref.v32, bit),
-                                              this->get_bit<uint64_t>(this->ref.v64, bit)),
-                                    Uint(this->get_bit<uint_8_t>(builder, this->uint.v8, bit),
-                                         this->get_bit<uint_16_t>(builder, this->uint.v16, bit),
-                                         this->get_bit<uint_32_t>(builder, this->uint.v32, bit),
-                                         this->get_bit<uint_64_t>(builder, this->uint.v64, bit)));
-=======
         ExecutionHandler operator&(const ExecutionHandler& other) const
         {
             const Reference ref_result(this->ref.v8 & other.ref.v8,
@@ -826,7 +790,6 @@
         {
             return ExecutionHandler(Reference(~this->ref.v8, ~this->ref.v16, ~this->ref.v32, ~this->ref.v64),
                                     Uint(~this->uint.v8, ~this->uint.v16, ~this->uint.v32, ~this->uint.v64));
->>>>>>> 59bc177b
         }
         /* Explicit re-instantiation using the various constructors */
         ExecutionHandler set(Builder* builder) const
@@ -1032,23 +995,13 @@
             return 0;
         };
         /**
-<<<<<<< HEAD
-         * @brief Execute the GET_BIT instruction
-=======
          * @brief Execute the and operator instruction
->>>>>>> 59bc177b
          *
          * @param builder
          * @param stack
          * @param instruction
          * @return if everything is ok, 1 if we should stop execution, since an expected error was encountered
          */
-<<<<<<< HEAD
-        static inline size_t execute_GET_BIT(Builder* builder,
-                                             std::vector<ExecutionHandler>& stack,
-                                             Instruction& instruction)
-        {
-=======
         static inline size_t execute_AND(Builder* builder,
                                          std::vector<ExecutionHandler>& stack,
                                          Instruction& instruction)
@@ -1144,7 +1097,6 @@
                                          Instruction& instruction)
         {
             (void)builder;
->>>>>>> 59bc177b
             if (stack.size() == 0) {
                 return 1;
             }
@@ -1152,9 +1104,6 @@
             size_t output_index = instruction.arguments.bitArgs.out;
             const uint8_t bit = instruction.arguments.bitArgs.bit;
             ExecutionHandler result;
-<<<<<<< HEAD
-            result = stack[first_index].get_bit(builder, bit);
-=======
             result = stack[first_index].shl(bit);
             // If the output index is larger than the number of elements in stack, append
             if (output_index >= stack.size()) {
@@ -1272,7 +1221,6 @@
 
             ExecutionHandler result;
             result = stack[first_index].not_();
->>>>>>> 59bc177b
             // If the output index is larger than the number of elements in stack, append
             if (output_index >= stack.size()) {
                 stack.push_back(result);
