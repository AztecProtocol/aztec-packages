// === AUDIT STATUS ===
// internal:    { status: done, auditors: [suyash], date: 2025-07-23 }
// external_1:  { status: not started, auditors: [], date: YYYY-MM-DD }
// external_2:  { status: not started, auditors: [], date: YYYY-MM-DD }
// =====================

#pragma once
#include "../bool/bool.hpp"
#include "../byte_array/byte_array.hpp"
#include "../circuit_builders/circuit_builders_fwd.hpp"
#include "../field/field.hpp"
#include "../plookup/plookup.hpp"

namespace bb::stdlib {

template <typename Builder, typename Native> class uint {
  public:
    using FF = typename Builder::FF;
    static constexpr size_t width = sizeof(Native) * 8;

    static_assert(width == 8 || width == 16 || width == 32 || width == 64,
                  "unsupported uint width, supported uint widths are: 8, 16, 32, and 64 bits.");

    uint(const witness_t<Builder>& other);
    uint(const field_t<Builder>& other);
    uint(const uint256_t& value = 0);
    uint(Builder* builder, const uint256_t& value = 0);
    uint(const byte_array<Builder>& other);
    uint(Builder* parent_context, const std::vector<bool_t<Builder>>& wires);
    uint(Builder* parent_context, const std::array<bool_t<Builder>, width>& wires);

    uint(const Native v)
        : uint(static_cast<uint256_t>(v))
    {}

    std::vector<uint32_t> constrain_accumulators(Builder* context, const uint32_t witness_index) const;

    static constexpr size_t bits_per_limb = 12;
    static constexpr size_t bits_in_high_limb = width % bits_per_limb == 0 ? bits_per_limb : width % bits_per_limb;
    static constexpr size_t num_accumulators() { return (width + bits_per_limb - 1) / bits_per_limb; }

    uint(const uint& other);
    uint(uint&& other) noexcept;

    ~uint() = default;

    uint& operator=(const uint& other);
    uint& operator=(uint&& other) noexcept;

    explicit operator byte_array<Builder>() const;
    explicit operator field_t<Builder>() const;

    // Arithmetic operations
    uint operator+(const uint& other) const;
    uint operator-(const uint& other) const;
    uint operator*(const uint& other) const;
    uint operator/(const uint& other) const;
    uint operator%(const uint& other) const;

<<<<<<< HEAD
=======
    // Bitwise operations
    uint operator&(const uint& other) const;
    uint operator^(const uint& other) const;
    uint operator|(const uint& other) const;
    uint operator~() const;

    uint operator>>(const size_t shift) const;
    uint operator<<(const size_t shift) const;

    uint ror(const size_t target_rotation) const;
    uint rol(const size_t target_rotation) const;
    uint ror(const uint256_t target_rotation) const { return ror(static_cast<size_t>(target_rotation.data[0])); }
    uint rol(const uint256_t target_rotation) const { return rol(static_cast<size_t>(target_rotation.data[0])); }

    // Comparison operations
>>>>>>> 59bc177b
    bool_t<Builder> operator>(const uint& other) const;
    bool_t<Builder> operator<(const uint& other) const;
    bool_t<Builder> operator>=(const uint& other) const;
    bool_t<Builder> operator<=(const uint& other) const;
    bool_t<Builder> operator==(const uint& other) const;
    bool_t<Builder> operator!=(const uint& other) const;
    bool_t<Builder> operator!() const;

    // Assignment operators
    uint operator+=(const uint& other)
    {
        *this = operator+(other);
        return *this;
    }
    uint operator-=(const uint& other)
    {
        *this = operator-(other);
        return *this;
    }
    uint operator*=(const uint& other)
    {
        *this = operator*(other);
        return *this;
    }
    uint operator/=(const uint& other)
    {
        *this = operator/(other);
        return *this;
    }
    uint operator%=(const uint& other)
    {
        *this = operator%(other);
        return *this;
    }

<<<<<<< HEAD
=======
    uint operator&=(const uint& other)
    {
        *this = operator&(other);
        return *this;
    }
    uint operator^=(const uint& other)
    {
        *this = operator^(other);
        return *this;
    }
    uint operator|=(const uint& other)
    {
        *this = operator|(other);
        return *this;
    }

    uint operator>>=(const size_t shift)
    {
        *this = operator>>(shift);
        return *this;
    }
    uint operator<<=(const size_t shift)
    {
        *this = operator<<(shift);
        return *this;
    }

    // Helper functions
>>>>>>> 59bc177b
    uint normalize() const;

    uint256_t get_value() const;

    bool is_constant() const { return witness_index == IS_CONSTANT; }
    Builder* get_context() const { return context; }

    size_t get_width() const { return width; }

    uint32_t get_witness_index() const { return witness_index; }

    uint256_t get_additive_constant() const { return additive_constant; }

    std::vector<uint32_t> get_accumulators() const { return accumulators; }

  protected:
    Builder* context;

    mutable uint256_t additive_constant;

    // N.B. Not an accumulator! Contains 6-bit slices of input
    // `accumulators` are used to store 6-bit slices of the value of the uint. This is done to
    // range-constrain the uint by constraining individual slices.
    mutable std::vector<uint32_t> accumulators;
    mutable uint32_t witness_index;

    static constexpr uint256_t CIRCUIT_UINT_MAX_PLUS_ONE = (uint256_t(1) << width);
    static constexpr uint256_t MASK = CIRCUIT_UINT_MAX_PLUS_ONE - 1;

  private:
    enum LogicOp {
        AND,
        XOR,
    };

    std::pair<uint, uint> divmod(const uint& other) const;
    uint logic_operator(const uint& other, const LogicOp op_type) const;
};

template <typename Builder> using uint8 = uint<Builder, uint8_t>;
template <typename Builder> using uint16 = uint<Builder, uint16_t>;
template <typename Builder> using uint32 = uint<Builder, uint32_t>;
template <typename Builder> using uint64 = uint<Builder, uint64_t>;

template <typename T, typename w> inline std::ostream& operator<<(std::ostream& os, uint<T, w> const& v)
{
    return os << v.get_value();
}

} // namespace bb::stdlib<|MERGE_RESOLUTION|>--- conflicted
+++ resolved
@@ -57,8 +57,6 @@
     uint operator/(const uint& other) const;
     uint operator%(const uint& other) const;
 
-<<<<<<< HEAD
-=======
     // Bitwise operations
     uint operator&(const uint& other) const;
     uint operator^(const uint& other) const;
@@ -74,7 +72,6 @@
     uint rol(const uint256_t target_rotation) const { return rol(static_cast<size_t>(target_rotation.data[0])); }
 
     // Comparison operations
->>>>>>> 59bc177b
     bool_t<Builder> operator>(const uint& other) const;
     bool_t<Builder> operator<(const uint& other) const;
     bool_t<Builder> operator>=(const uint& other) const;
@@ -110,8 +107,6 @@
         return *this;
     }
 
-<<<<<<< HEAD
-=======
     uint operator&=(const uint& other)
     {
         *this = operator&(other);
@@ -140,7 +135,6 @@
     }
 
     // Helper functions
->>>>>>> 59bc177b
     uint normalize() const;
 
     uint256_t get_value() const;
