--- conflicted
+++ resolved
@@ -1080,34 +1080,6 @@
         EXPECT_EQ(proof_result, true);
     }
 
-<<<<<<< HEAD
-    /**
-     * @brief Test the function uint_ct::at used to extract bits.
-     */
-    static void test_at()
-    {
-        Builder builder = Builder();
-
-        const auto bit_test = [&builder](const bool is_constant) {
-            // construct a sum of uint_ct's, where at least one is a constant,
-            // and validate its correctness bitwise
-            uint_native const_a = get_random();
-            uint_native a_val = get_random();
-            uint_native c_val = const_a + a_val;
-            uint_ct a = is_constant ? uint_ct(&builder, a_val) : witness_ct(&builder, a_val);
-            uint_ct a_shift = uint_ct(&builder, const_a);
-            uint_ct c = a + a_shift;
-            for (size_t i = 0; i < uint_native_width; ++i) {
-                bool_ct result = c.at(i);
-                bool expected = (((c_val >> i) & 1UL) == 1UL) ? true : false;
-                EXPECT_EQ(result.get_value(), expected);
-                EXPECT_EQ(result.get_context(), c.get_context());
-            }
-        };
-
-        bit_test(false);
-        bit_test(true);
-=======
     static void test_right_shift()
     {
         Builder builder = Builder();
@@ -1221,7 +1193,6 @@
             rol_integer(true, i);
             rol_integer(false, i);
         }
->>>>>>> 59bc177b
 
         printf("builder gates = %zu\n", builder.get_estimated_num_finalized_gates());
 
@@ -1339,11 +1310,6 @@
 {
     TestFixture::test_logical_not();
 }
-<<<<<<< HEAD
-TYPED_TEST(stdlib_uint, test_at)
-{
-    TestFixture::test_at();
-=======
 TYPED_TEST(stdlib_uint, test_right_shift)
 {
     TestFixture::test_right_shift();
@@ -1359,5 +1325,4 @@
 TYPED_TEST(stdlib_uint, test_rol)
 {
     TestFixture::test_rol();
->>>>>>> 59bc177b
 }