--- conflicted
+++ resolved
@@ -25,14 +25,7 @@
 
 template <class Builder> class BitArrayTest : public ::testing::Test {};
 
-<<<<<<< HEAD
-using CircuitTypes = ::testing::Types<proof_system::CircuitSimulatorBN254,
-                                      proof_system::StandardCircuitBuilder,
-                                      proof_system::TurboCircuitBuilder,
-                                      proof_system::UltraCircuitBuilder>;
-=======
-using CircuitTypes = ::testing::Types<bb::StandardCircuitBuilder, bb::UltraCircuitBuilder>;
->>>>>>> f8495758
+using CircuitTypes = ::testing::Types<bb::CircuitSimulatorBN254, bb::StandardCircuitBuilder, bb::UltraCircuitBuilder>;
 TYPED_TEST_SUITE(BitArrayTest, CircuitTypes);
 
 TYPED_TEST(BitArrayTest, test_uint32_input_output_consistency)
@@ -53,15 +46,9 @@
 
     EXPECT_EQ(result.size(), 2UL);
 
-<<<<<<< HEAD
+    // Maybe problem
     auto a_result = static_cast<uint32_t>(result[0].get_value());
     auto b_result = static_cast<uint32_t>(result[1].get_value());
-=======
-    auto a_result =
-        static_cast<uint32_t>(builder.get_variable(result[0].get_witness_index()).from_montgomery_form().data[0]);
-    auto b_result =
-        static_cast<uint32_t>(builder.get_variable(result[1].get_witness_index()).from_montgomery_form().data[0]);
->>>>>>> f8495758
 
     EXPECT_EQ(a_result, a_expected);
     EXPECT_EQ(b_result, b_expected);
@@ -84,12 +71,7 @@
 
     EXPECT_EQ(uint32_vec.size(), 1UL);
 
-<<<<<<< HEAD
     auto result = static_cast<uint32_t>(uint32_vec[0].get_value());
-=======
-    auto result =
-        static_cast<uint32_t>(builder.get_variable(uint32_vec[0].get_witness_index()).from_montgomery_form().data[0]);
->>>>>>> f8495758
 
     auto expected = 0b01101;
     EXPECT_EQ(result, expected);
