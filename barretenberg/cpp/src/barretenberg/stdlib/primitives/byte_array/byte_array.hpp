#pragma once
#include "../bool/bool.hpp"
#include "../circuit_builders/circuit_builders_fwd.hpp"
#include "../field/field.hpp"
#include "../safe_uint/safe_uint.hpp"
namespace bb::stdlib {

template <typename Builder> class byte_array {
  public:
    typedef std::vector<field_t<Builder>> bytes_t;

    byte_array(Builder* parent_context = nullptr);
    byte_array(Builder* parent_context, size_t const n);
    byte_array(Builder* parent_context, std::string const& input);
    byte_array(Builder* parent_context, std::vector<uint8_t> const& input);
    byte_array(Builder* parent_context, bytes_t const& input);
    byte_array(Builder* parent_context, bytes_t&& input);
    byte_array(const field_t<Builder>& input, const size_t num_bytes = 32);
    byte_array(const safe_uint_t<Builder>& input, const size_t num_bytes = 32);

    template <typename ItBegin, typename ItEnd>
    byte_array(Builder* parent_context, ItBegin const& begin, ItEnd const& end)
        : context(parent_context)
        , values(begin, end)
    {
        for (auto& val : values) {
            val = val.normalize();
        }
    }

    byte_array(const byte_array& other);
    byte_array(byte_array&& other);

    byte_array& operator=(const byte_array& other);
    byte_array& operator=(byte_array&& other);

    explicit operator field_t<Builder>() const;

    field_t<Builder> operator[](const size_t index) const
    {
        assert(values.size() > 0);
        return values[index];
    }

    byte_array& write(byte_array const& other);
    byte_array& write_at(byte_array const& other, size_t index);

    byte_array slice(size_t offset) const;
    byte_array slice(size_t offset, size_t length) const;
    byte_array reverse() const;

    size_t size() const { return values.size(); }

    bytes_t const& bytes() const { return values; }

    bool_t<Builder> get_bit(size_t index) const;

    void set_bit(size_t index, bool_t<Builder> const& value);

    void set_byte(size_t index, const field_t<Builder>& byte_val)
    {
        ASSERT(index < values.size());
        values[index] = byte_val;
    }

    void set_context(Builder* ctx)
    {
        ASSERT(context == nullptr);
        context = ctx;
    }

    Builder* get_context() const { return context; }

    std::vector<uint8_t> get_value() const;

    std::string get_string() const;

  private:
    Builder* context;
    bytes_t values;

    struct byte_slice {
        field_t<Builder> low;
        field_t<Builder> high;
        bool_t<Builder> bit;
    };
    byte_slice split_byte(const size_t bit_index) const;
};

template <typename Builder> inline std::ostream& operator<<(std::ostream& os, byte_array<Builder> const& arr)
{
    std::ios_base::fmtflags f(os.flags());
    os << "[" << std::hex << std::setfill('0');
    for (auto byte : arr.get_value()) {
        os << ' ' << std::setw(2) << +(unsigned char)byte;
    }
    os << " ]";
    os.flags(f);
    return os;
}
<<<<<<< HEAD

EXTERN_STDLIB_TYPE(byte_array);
EXTERN_STDLIB_SIMULATOR_TYPE(byte_array);

} // namespace stdlib
} // namespace proof_system::plonk
=======
} // namespace bb::stdlib
>>>>>>> f8495758
<|MERGE_RESOLUTION|>--- conflicted
+++ resolved
@@ -98,13 +98,4 @@
     os.flags(f);
     return os;
 }
-<<<<<<< HEAD
-
-EXTERN_STDLIB_TYPE(byte_array);
-EXTERN_STDLIB_SIMULATOR_TYPE(byte_array);
-
-} // namespace stdlib
-} // namespace proof_system::plonk
-=======
-} // namespace bb::stdlib
->>>>>>> f8495758
+} // namespace bb::stdlib