// === AUDIT STATUS ===
// internal:    { status: not started, auditors: [], date: YYYY-MM-DD }
// external_1:  { status: not started, auditors: [], date: YYYY-MM-DD }
// external_2:  { status: not started, auditors: [], date: YYYY-MM-DD }
// =====================

#pragma once
#include "../bool/bool.hpp"
#include "../circuit_builders/circuit_builders_fwd.hpp"
#include "../field/field.hpp"
<<<<<<< HEAD
=======
#include "../safe_uint/safe_uint.hpp"
#include "barretenberg/common/assert.hpp"
>>>>>>> acd3a0c2
namespace bb::stdlib {

/**
 * @brief Represents a dynamic array of bytes in-circuit.
 *
 * The `byte_array` class provides a high-level abstraction over a sequence of field elements
 * constrained to be bytes.
 *
 * It supports construction from native values (`std::string`, `std::vector<uint8_t>`, or
 * `field_t`) and conversion to a `field_t` elements, as well as various classical vector operations like slicing and
 * reversing.
 *
 * Used in hashing primitives.
 *
 * @tparam Builder The circuit builder type (e.g., UltraCircuitBuilder).
 */
template <typename Builder> class byte_array {
    using bytes_t = typename std::vector<field_t<Builder>>;

  private:
    Builder* context;
    bytes_t values;

  public:
    byte_array(Builder* parent_context = nullptr);
    byte_array(Builder* parent_context, size_t const n);
    byte_array(Builder* parent_context, std::string const& input);
    byte_array(Builder* parent_context, std::vector<uint8_t> const& input);
    byte_array(Builder* parent_context, bytes_t const& input);
    byte_array(Builder* parent_context, bytes_t&& input);
    byte_array(const field_t<Builder>& input,
               const size_t num_bytes = 32,
               std::optional<uint256_t> test_val = std::nullopt);

    byte_array(const byte_array& other);
    byte_array(byte_array&& other);

    byte_array& operator=(const byte_array& other);
    byte_array& operator=(byte_array&& other);

    explicit operator field_t<Builder>() const;

    field_t<Builder> operator[](const size_t index) const
    {
        assert(values.size() > 0);
        return values[index];
    }

    field_t<Builder>& operator[](const size_t index)
    {
        ASSERT(index < values.size());
        return values[index];
    }

    byte_array& write(byte_array const& other);
    byte_array& write_at(byte_array const& other, size_t index);

    byte_array slice(size_t offset) const;
    byte_array slice(size_t offset, size_t length) const;
    byte_array reverse() const;

    size_t size() const { return values.size(); }

    bytes_t const& bytes() const { return values; }

<<<<<<< HEAD
=======
    bool_t<Builder> get_bit(size_t index) const;

    void set_bit(size_t index, bool_t<Builder> const& value);

    void set_byte(size_t index, const field_t<Builder>& byte_val)
    {
        BB_ASSERT_LT(index, values.size());
        values[index] = byte_val;
    }

    void set_context(Builder* ctx)
    {
        BB_ASSERT_EQ(context, nullptr);
        context = ctx;
    }

>>>>>>> acd3a0c2
    Builder* get_context() const { return context; }

    // Out-of-circuit methods
    std::vector<uint8_t> get_value() const;
    std::string get_string() const;

    // OriginTag-specific methods
    void set_origin_tag(bb::OriginTag tag)
    {
        for (auto& value : values) {
            value.set_origin_tag(tag);
        }
    }

    bb::OriginTag get_origin_tag() const
    {
        bb::OriginTag tag{};
        for (auto& value : values) {
            tag = bb::OriginTag(tag, value.tag);
        }
        return tag;
    }

    /**
     * @brief Set the free witness flag for the byte array
     */
    void set_free_witness_tag()
    {
        for (auto& value : values) {
            value.set_free_witness_tag();
        }
    }

    /**
     * @brief Unset the free witness flag for the byte array
     */
    void unset_free_witness_tag()
    {
        for (auto& value : values) {
            value.unset_free_witness_tag();
        }
    }
};

template <typename Builder> inline std::ostream& operator<<(std::ostream& os, byte_array<Builder> const& arr)
{
    std::ios_base::fmtflags f(os.flags());
    os << "[" << std::hex << std::setfill('0');
    for (auto byte : arr.get_value()) {
        os << ' ' << std::setw(2) << +(unsigned char)byte;
    }
    os << " ]";
    os.flags(f);
    return os;
}
} // namespace bb::stdlib<|MERGE_RESOLUTION|>--- conflicted
+++ resolved
@@ -8,11 +8,7 @@
 #include "../bool/bool.hpp"
 #include "../circuit_builders/circuit_builders_fwd.hpp"
 #include "../field/field.hpp"
-<<<<<<< HEAD
-=======
-#include "../safe_uint/safe_uint.hpp"
 #include "barretenberg/common/assert.hpp"
->>>>>>> acd3a0c2
 namespace bb::stdlib {
 
 /**
@@ -63,7 +59,8 @@
 
     field_t<Builder>& operator[](const size_t index)
     {
-        ASSERT(index < values.size());
+        BB_ASSERT_LT(index, values.size());
+
         return values[index];
     }
 
@@ -78,25 +75,6 @@
 
     bytes_t const& bytes() const { return values; }
 
-<<<<<<< HEAD
-=======
-    bool_t<Builder> get_bit(size_t index) const;
-
-    void set_bit(size_t index, bool_t<Builder> const& value);
-
-    void set_byte(size_t index, const field_t<Builder>& byte_val)
-    {
-        BB_ASSERT_LT(index, values.size());
-        values[index] = byte_val;
-    }
-
-    void set_context(Builder* ctx)
-    {
-        BB_ASSERT_EQ(context, nullptr);
-        context = ctx;
-    }
-
->>>>>>> acd3a0c2
     Builder* get_context() const { return context; }
 
     // Out-of-circuit methods
