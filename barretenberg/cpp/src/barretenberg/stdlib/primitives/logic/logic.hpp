--- conflicted
+++ resolved
@@ -27,12 +27,4 @@
                 return std::make_pair(left_chunk, right_chunk);
             });
 };
-<<<<<<< HEAD
-
-EXTERN_STDLIB_TYPE(logic);
-EXTERN_STDLIB_SIMULATOR_TYPE(logic);
-
-} // namespace proof_system::plonk::stdlib
-=======
-} // namespace bb::stdlib
->>>>>>> f8495758
+} // namespace bb::stdlib