#include <gtest/gtest.h>

#include "../bool/bool.hpp"
#include "../circuit_builders/circuit_builders.hpp"
#include "barretenberg/circuit_checker/circuit_checker.hpp"
#include "barretenberg/numeric/random/engine.hpp"
#include "barretenberg/numeric/uint256/uint256.hpp"
#include "barretenberg/plonk_honk_shared/types/circuit_type.hpp"
#include "logic.hpp"

#pragma GCC diagnostic ignored "-Wunused-local-typedefs"

#define STDLIB_TYPE_ALIASES                                                                                            \
    using Builder = TypeParam;                                                                                         \
    using witness_ct = stdlib::witness_t<Builder>;                                                                     \
    using field_ct = stdlib::field_t<Builder>;                                                                         \
    using bool_ct = stdlib::bool_t<Builder>;                                                                           \
    using public_witness_ct = stdlib::public_witness_t<Builder>;
using namespace bb;

namespace {
auto& engine = numeric::get_debug_randomness();
}

<<<<<<< HEAD
using namespace barretenberg;
using namespace proof_system::plonk;

template <class Composer> class LogicTest : public testing::Test {};

using CircuitTypes = ::testing::Types<proof_system::CircuitSimulatorBN254,
                                      proof_system::StandardCircuitBuilder,
                                      proof_system::TurboCircuitBuilder,
                                      proof_system::UltraCircuitBuilder>;
=======
template <class T> void ignore_unused(T&) {} // use to ignore unused variables in lambdas

template <class Builder> class LogicTest : public testing::Test {};

using CircuitTypes = ::testing::Types<bb::StandardCircuitBuilder, bb::UltraCircuitBuilder>;
>>>>>>> f8495758

TYPED_TEST_SUITE(LogicTest, CircuitTypes);

TYPED_TEST(LogicTest, TestCorrectLogic)
{
    STDLIB_TYPE_ALIASES

    auto run_test = [](size_t num_bits, Builder& builder) {
        uint256_t mask = (uint256_t(1) << num_bits) - 1;

        uint256_t a = engine.get_random_uint256() & mask;
        uint256_t b = engine.get_random_uint256() & mask;

        uint256_t and_expected = a & b;
        uint256_t xor_expected = a ^ b;

        field_ct x = witness_ct(&builder, a);
        field_ct y = witness_ct(&builder, b);

        field_ct x_const(&builder, a);
        field_ct y_const(&builder, b);

        field_ct and_result = stdlib::logic<Builder>::create_logic_constraint(x, y, num_bits, false);
        field_ct xor_result = stdlib::logic<Builder>::create_logic_constraint(x, y, num_bits, true);

        field_ct and_result_left_constant =
            stdlib::logic<Builder>::create_logic_constraint(x_const, y, num_bits, false);
        field_ct xor_result_left_constant = stdlib::logic<Builder>::create_logic_constraint(x_const, y, num_bits, true);

        field_ct and_result_right_constant =
            stdlib::logic<Builder>::create_logic_constraint(x, y_const, num_bits, false);
        field_ct xor_result_right_constant =
            stdlib::logic<Builder>::create_logic_constraint(x, y_const, num_bits, true);

        field_ct and_result_both_constant =
            stdlib::logic<Builder>::create_logic_constraint(x_const, y_const, num_bits, false);
        field_ct xor_result_both_constant =
            stdlib::logic<Builder>::create_logic_constraint(x_const, y_const, num_bits, true);

        EXPECT_EQ(uint256_t(and_result.get_value()), and_expected);
        EXPECT_EQ(uint256_t(and_result_left_constant.get_value()), and_expected);
        EXPECT_EQ(uint256_t(and_result_right_constant.get_value()), and_expected);
        EXPECT_EQ(uint256_t(and_result_both_constant.get_value()), and_expected);

        EXPECT_EQ(uint256_t(xor_result.get_value()), xor_expected);
        EXPECT_EQ(uint256_t(xor_result_left_constant.get_value()), xor_expected);
        EXPECT_EQ(uint256_t(xor_result_right_constant.get_value()), xor_expected);
        EXPECT_EQ(uint256_t(xor_result_both_constant.get_value()), xor_expected);
    };

    auto builder = Builder();
    for (size_t i = 8; i < 248; i += 8) {
        run_test(i, builder);
    }
    bool result = CircuitChecker::check(builder);
    EXPECT_EQ(result, true);
}

// Tests the constraints will fail if the operands are larger than expected even though the result contains the correct
// number of bits when using the UltraPlonkBuilder This is because the range constraints on the right and left operand
// are not being satisfied.
TYPED_TEST(LogicTest, LargeOperands)
{
    STDLIB_TYPE_ALIASES
<<<<<<< HEAD
    if constexpr (proof_system::IsSimulator<Composer>) {
        GTEST_SKIP() << "Skipping this test for the simulator";
    }
    auto composer = Composer();
=======
    auto builder = Builder();
>>>>>>> f8495758

    uint256_t mask = (uint256_t(1) << 48) - 1;
    uint256_t a = engine.get_random_uint256() & mask;
    uint256_t b = engine.get_random_uint256() & mask;

    uint256_t expected_mask = (uint256_t(1) << 40) - 1;
    uint256_t and_expected = (a & b) & expected_mask;
    uint256_t xor_expected = (a ^ b) & expected_mask;

    field_ct x = witness_ct(&builder, a);
    field_ct y = witness_ct(&builder, b);

    field_ct xor_result = stdlib::logic<Builder>::create_logic_constraint(x, y, 40, true);
    field_ct and_result = stdlib::logic<Builder>::create_logic_constraint(x, y, 40, false);
    EXPECT_EQ(uint256_t(and_result.get_value()), and_expected);
    EXPECT_EQ(uint256_t(xor_result.get_value()), xor_expected);

    bool result = CircuitChecker::check(builder);
    EXPECT_EQ(result, true);
}

// Ensures that malicious witnesses which produce the same result are detected. This potential security issue cannot
// happen if the builder doesn't support lookup gates because constraints will be created for each bit of the left and
// right operand.
TYPED_TEST(LogicTest, DifferentWitnessSameResult)
{

    STDLIB_TYPE_ALIASES
    auto builder = Builder();
    if (HasPlookup<Builder>) {
        uint256_t a = 3758096391;
        uint256_t b = 2147483649;
        field_ct x = witness_ct(&builder, uint256_t(a));
        field_ct y = witness_ct(&builder, uint256_t(b));

        uint256_t xor_expected = a ^ b;
        const std::function<std::pair<uint256_t, uint256_t>(uint256_t, uint256_t, size_t)>& get_bad_chunk =
            [](uint256_t left, uint256_t right, size_t chunk_size) {
                (void)left;
                (void)right;
                (void)chunk_size;
                auto left_chunk = uint256_t(2684354565);
                auto right_chunk = uint256_t(3221225475);
                return std::make_pair(left_chunk, right_chunk);
            };

        field_ct xor_result = stdlib::logic<Builder>::create_logic_constraint(x, y, 32, true, get_bad_chunk);
        EXPECT_EQ(uint256_t(xor_result.get_value()), xor_expected);

        bool result = CircuitChecker::check(builder);
        EXPECT_EQ(result, false);
    }
}<|MERGE_RESOLUTION|>--- conflicted
+++ resolved
@@ -22,23 +22,11 @@
 auto& engine = numeric::get_debug_randomness();
 }
 
-<<<<<<< HEAD
-using namespace barretenberg;
-using namespace proof_system::plonk;
-
-template <class Composer> class LogicTest : public testing::Test {};
-
-using CircuitTypes = ::testing::Types<proof_system::CircuitSimulatorBN254,
-                                      proof_system::StandardCircuitBuilder,
-                                      proof_system::TurboCircuitBuilder,
-                                      proof_system::UltraCircuitBuilder>;
-=======
 template <class T> void ignore_unused(T&) {} // use to ignore unused variables in lambdas
 
 template <class Builder> class LogicTest : public testing::Test {};
 
-using CircuitTypes = ::testing::Types<bb::StandardCircuitBuilder, bb::UltraCircuitBuilder>;
->>>>>>> f8495758
+using CircuitTypes = ::testing::Types<bb::StandardCircuitBuilder, bb::UltraCircuitBuilder, bb::CircuitSimulatorBN254>;
 
 TYPED_TEST_SUITE(LogicTest, CircuitTypes);
 
@@ -103,14 +91,10 @@
 TYPED_TEST(LogicTest, LargeOperands)
 {
     STDLIB_TYPE_ALIASES
-<<<<<<< HEAD
-    if constexpr (proof_system::IsSimulator<Composer>) {
+    if constexpr (IsSimulator<Builder>) {
         GTEST_SKIP() << "Skipping this test for the simulator";
     }
-    auto composer = Composer();
-=======
     auto builder = Builder();
->>>>>>> f8495758
 
     uint256_t mask = (uint256_t(1) << 48) - 1;
     uint256_t a = engine.get_random_uint256() & mask;
