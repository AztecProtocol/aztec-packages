// === AUDIT STATUS ===
// internal:    { status: not started, auditors: [], date: YYYY-MM-DD }
// external_1:  { status: not started, auditors: [], date: YYYY-MM-DD }
// external_2:  { status: not started, auditors: [], date: YYYY-MM-DD }
// =====================

#pragma once
#include "../circuit_builders/circuit_builders_fwd.hpp"
#include "../witness/witness.hpp"
#include "barretenberg/common/assert.hpp"
#include "barretenberg/transcript/origin_tag.hpp"
#include <functional>

namespace bb::stdlib {

// Recursive helper to determine first non-null ptr to avoid sequential ternary choices.
template <typename T> T* first_non_null(T* ptr)
{
    return ptr;
}

template <typename T, typename... Ts> T* first_non_null(T* first, Ts*... rest)
{
    return first ? first : first_non_null(rest...);
}

template <typename Builder> class bool_t;
template <typename Builder> class field_t {
  public:
    using View = field_t;
    using CoefficientAccumulator = field_t;

    using native = bb::fr;
    field_t(Builder* parent_context = nullptr);
    field_t(Builder* parent_context, const bb::fr& value);

    field_t(const int value)
        : context(nullptr)
        , additive_constant(bb::fr(value))
        , multiplicative_constant(bb::fr::one())
        , witness_index(IS_CONSTANT)
    {}

    // NOLINTNEXTLINE(google-runtime-int) intended behavior
    field_t(const unsigned long long value)
        : context(nullptr)
        , additive_constant(bb::fr(value))
        , multiplicative_constant(bb::fr::one())
        , witness_index(IS_CONSTANT)
    {}

    field_t(const unsigned int value)
        : context(nullptr)
        , additive_constant(bb::fr(value))
        , multiplicative_constant(bb::fr::one())
        , witness_index(IS_CONSTANT)

    {}

    // NOLINTNEXTLINE(google-runtime-int) intended behavior
    field_t(const unsigned long value)
        : context(nullptr)
        , additive_constant(bb::fr(value))
        , multiplicative_constant(bb::fr::one())
        , witness_index(IS_CONSTANT)
    {}

    // Construct a constant circuit element from a native field element
    field_t(const bb::fr& value)
        : context(nullptr)
        , additive_constant(value)
        , multiplicative_constant(bb::fr::one())
        , witness_index(IS_CONSTANT)
    {}

    // Construct a constant circuit element from a uint256t, that is implicitly converted to a native field element
    field_t(const uint256_t& value)
        : context(nullptr)
        , additive_constant(value)
        , multiplicative_constant(bb::fr::one())
        , witness_index(IS_CONSTANT)
    {}

    field_t(const witness_t<Builder>& value);

    // field_t copy constructor
    field_t(const field_t& other)
        : context(other.context)
        , additive_constant(other.additive_constant)
        , multiplicative_constant(other.multiplicative_constant)
        , witness_index(other.witness_index)
        , tag(other.tag)
    {}

    // field_t move constructor
    field_t(field_t&& other) noexcept
        : context(other.context)
        , additive_constant(other.additive_constant)
        , multiplicative_constant(other.multiplicative_constant)
        , witness_index(other.witness_index)
        , tag(other.tag)
    {}

    // Copy constructor from a bool_t
    field_t(const bool_t<Builder>& other);

    ~field_t() = default;

    static constexpr bool is_composite = false;
    static constexpr uint256_t modulus = bb::fr::modulus;

    static field_t from_witness_index(Builder* ctx, uint32_t witness_index);

    explicit operator bool_t<Builder>() const;

    field_t& operator=(const field_t& other)
    {
        if (this == &other) {
            return *this;
        }
        additive_constant = other.additive_constant;
        multiplicative_constant = other.multiplicative_constant;
        witness_index = other.witness_index;
        context = other.context;
        tag = other.tag;
        return *this;
    }

    field_t& operator=(field_t&& other) noexcept
    {
        additive_constant = other.additive_constant;
        multiplicative_constant = other.multiplicative_constant;
        witness_index = other.witness_index;
        context = other.context;
        tag = other.tag;
        return *this;
    }

    static field_t copy_as_new_witness(Builder& context, field_t const& other)
    {
        auto result = field_t<Builder>(witness_t<Builder>(&context, other.get_value()));
        result.assert_equal(other, "field_t::copy_as_new_witness, assert_equal");
        result.tag = other.tag;
        return result;
    }

    field_t operator+(const field_t& other) const;
    field_t operator-(const field_t& other) const;
    field_t operator*(const field_t& other) const;
    field_t operator/(const field_t& other) const;
    bool_t<Builder> operator==(const field_t& other) const;
    bool_t<Builder> operator!=(const field_t& other) const;

    field_t divide_no_zero_check(const field_t& other) const;

    field_t sqr() const { return operator*(*this); }

    field_t pow(const uint32_t& exponent) const;
    // N.B. we implicitly range-constrain 'exponent' to be a 32-bit integer!
    field_t pow(const field_t& exponent) const;

    field_t operator+=(const field_t& other)
    {
        *this = *this + other;
        return *this;
    }
    field_t operator-=(const field_t& other)
    {
        *this = *this - other;
        return *this;
    }
    field_t operator*=(const field_t& other)
    {
        *this = *this * other;
        return *this;
    }
    field_t operator/=(const field_t& other)
    {
        *this = *this / other;
        return *this;
    }

    // Prefix increment (++x)
    field_t& operator++()
    {
        *this = *this + 1;
        return *this;
    };

    // Postfix increment (x++)
    // NOLINTNEXTLINE
    field_t operator++(const int)
    {
        field_t this_before_operation = field_t(*this);
        *this = *this + 1;
        return this_before_operation;
    };

    field_t invert() const { return field_t(fr::one()) / *this; }

    field_t operator-() const
    {
        field_t result(*this);
        result.additive_constant.self_neg();
        if (!is_constant()) {
            result.multiplicative_constant.self_neg();
        }
        return result;
    }

    void set_origin_tag(const OriginTag& new_tag) const { tag = new_tag; }
    OriginTag get_origin_tag() const { return tag; };

    /**
     * @brief Set the free witness flag for the field element's tag
     */
    void set_free_witness_tag() { tag.set_free_witness(); }

    /**
     * @brief Unset the free witness flag for the field element's tag
     */
    void unset_free_witness_tag() const { tag.unset_free_witness(); }

    field_t conditional_negate(const bool_t<Builder>& predicate) const;

    void assert_equal(const field_t& rhs, std::string const& msg = "field_t::assert_equal") const;

    void assert_not_equal(const field_t& rhs, std::string const& msg = "field_t::assert_not_equal") const;

    void assert_is_in_set(const std::vector<field_t>& set, std::string const& msg = "field_t::assert_not_in_set") const;

    static field_t conditional_assign(const bool_t<Builder>& predicate, const field_t& lhs, const field_t& rhs);

    static std::array<field_t, 4> preprocess_two_bit_table(const field_t& T0,
                                                           const field_t& T1,
                                                           const field_t& T2,
                                                           const field_t& T3);
    static field_t select_from_two_bit_table(const std::array<field_t, 4>& table,
                                             const bool_t<Builder>& t1,
                                             const bool_t<Builder>& t0);

    static std::array<field_t, 8> preprocess_three_bit_table(const field_t& T0,
                                                             const field_t& T1,
                                                             const field_t& T2,
                                                             const field_t& T3,
                                                             const field_t& T4,
                                                             const field_t& T5,
                                                             const field_t& T6,
                                                             const field_t& T7);
    static field_t select_from_three_bit_table(const std::array<field_t, 8>& table,
                                               const bool_t<Builder>& t2,
                                               const bool_t<Builder>& t1,
                                               const bool_t<Builder>& t0);

    static void evaluate_linear_identity(const field_t& a, const field_t& b, const field_t& c, const field_t& d);
    static void evaluate_polynomial_identity(const field_t& a, const field_t& b, const field_t& c, const field_t& d);

    static field_t accumulate(const std::vector<field_t>& input);

    field_t madd(const field_t& to_mul, const field_t& to_add) const;

<<<<<<< HEAD
    field_t add_two(const field_t& add_b, const field_t& add_c) const;
=======
    // add_two costs 1 constraint in Ultra arithmetization
    field_t add_two(const field_t& add_b, const field_t& add_c) const;
    bool_t<Builder> operator==(const field_t& other) const;
    bool_t<Builder> operator!=(const field_t& other) const;
>>>>>>> 484694b9

    [[nodiscard]] field_t normalize() const;

    bb::fr get_value() const;

    Builder* get_context() const { return context; }

    std::array<field_t, 3> slice(uint8_t msb, uint8_t lsb) const;

    bool_t<Builder> is_zero() const;

    void create_range_constraint(size_t num_bits, std::string const& msg = "field_t::range_constraint") const;
    void assert_is_not_zero(std::string const& msg = "field_t::assert_is_not_zero") const;
    void assert_is_zero(std::string const& msg = "field_t::assert_is_zero") const;
    bool is_constant() const { return witness_index == IS_CONSTANT; }
    uint32_t set_public() const { return context->set_public_input(normalize().witness_index); }

    /**
     * Create a witness from a constant. This way the value of the witness is fixed and public (public, because the
     * value becomes hard-coded as an element of the q_c selector vector).
     */
    void convert_constant_to_fixed_witness(Builder* ctx)
    {
        ASSERT(is_constant() && ctx);
        context = ctx;
        (*this) = field_t<Builder>(witness_t<Builder>(context, get_value()));
        context->fix_witness(witness_index, get_value());
        unset_free_witness_tag();
    }

    static field_t from_witness(Builder* ctx, const bb::fr& input)
    {
        auto result = field_t(witness_t<Builder>(ctx, input));
        result.set_free_witness_tag();
        return result;
    }

    /**
     * Fix a witness. The value of a witness is constrained with a selector.
     * This means that any attempt to change the value of a fixed witness would lead to changing the q_c selector and
     * its commitment.
     * */
    void fix_witness()
    {
        ASSERT(!is_constant());
        ASSERT(context);
        // Let     a := *this;
        //       q_l :=  1
        //       q_c := -*this.get_value()
        // Create an aritmetic gate constraining
        //       a.v * q_l - q_c = 0
        context->fix_witness(witness_index, get_value());
        unset_free_witness_tag();
    }

    /**
     * @brief Get the witness index of the current field element.
     *
     * @warning Are you sure you don't want to use get_normalized_witness_index?
     *
     * @return uint32_t
     */
    uint32_t get_witness_index() const { return witness_index; }

    /**
     * @brief  Get the index of a normalized version of this element
     *
     * @details Most of the time when using field elements in other parts of stdlib we want to use this API instead of
     * get_witness index. The reason is it will prevent some soundness vulnerabilities
     *
     * @return uint32_t
     */
    uint32_t get_normalized_witness_index() const { return normalize().witness_index; }

    std::vector<bool_t<Builder>> decompose_into_bits(
        const size_t num_bits = 256,
        std::function<witness_t<Builder>(Builder* ctx, uint64_t, uint256_t)> get_bit =
            [](Builder* ctx, uint64_t j, const uint256_t& val) {
                return witness_t<Builder>(ctx, val.get_bit(j));
            }) const;

    /**
     * @brief Return (a < b) as bool circuit type.
     *        This method *assumes* that both a and b are < 2^{num_bits} - 1
     *        i.e. it is not checked here, we assume this has been done previously
     *
     * @tparam Builder
     * @tparam num_bits
     * @param a
     * @param b
     * @return bool_t<Builder>
     */
    template <size_t num_bits> bool_t<Builder> ranged_less_than(const field_t<Builder>& other) const
    {
        const auto& a = (*this);
        const auto& b = other;
        auto* ctx = a.context ? a.context : b.context;
        if (a.is_constant() && b.is_constant()) {
            return uint256_t(a.get_value()) < uint256_t(b.get_value());
        }

        // Let q = (a < b)
        // Assume both a and b are < K where K = 2^{num_bits} - 1
        //    q == 1 <=>  0 < b - a - 1     < K
        //    q == 0 <=>  0 < b - a + K - 1 < K
        // i.e. for any bool value of q:
        //    (b - a - 1) * q + (b - a + K - 1) * (1 - q) = r < K
        //     q * (b - a - b + a) + b - a + K - 1 - (K - 1) * q - q = r < K
        //     b - a + (K - 1) - K * q = r < K
        static constexpr uint256_t range_constant = (uint256_t(1) << num_bits);
        bool predicate_witness = uint256_t(a.get_value()) < uint256_t(b.get_value());
        bool_t<Builder> predicate(witness_t<Builder>(ctx, predicate_witness));
        field_t predicate_valid = b.add_two(-(a) + range_constant - 1, -field_t(predicate) * range_constant);
        predicate_valid.create_range_constraint(num_bits);
        return predicate;
    }

    mutable Builder* context = nullptr;

    /**
     * `additive_constant` and `multiplicative_constant` are constant scaling factors applied to a field_t object.
     *
     * The 'value' represented by a field_t is calculated as:
     *   - For `field_t`s with `witness_index = IS_CONSTANT`:
     *       `this.additive_constant`
     *   - For non-constant `field_t`s:
     *       `this.context->variables[this.witness_index] * this.multiplicative_constant + this.additive_constant`
     *
     * We track these scaling factors, because we can apply the same scaling factors to Plonk wires when creating
     * gates. I.e. if we want to multiply a wire by a constant, or add a constant, we do not need to add extra gates
     * to do this. Instead, we track the scaling factors, and apply them to the relevant wires when adding
     * constraints.
     *
     * This also makes constant field_t objects effectively free. (Where 'constant' is a circuit constant, not a C++
     * constant!).
     * E.g. the following 3 lines of code add 0 constraints into a circuit:
     *
     *    field_t foo = 1;
     *    field_t bar = 5;
     *    field_t bar *= foo;
     *
     * Similarly if we add in:
     *
     *    field_t zip = witness_t(context, 10);
     *    zip *= bar + foo;
     *
     * The above adds 0 constraints, the only effect is that `zip`'s scaling factors have been modified. However if
     * we now add:
     *
     *    field_t zap = witness_t(context, 50);
     *    zip *= zap;
     *
     * This will add a constraint, as both zip and zap map to circuit witnesses.
     **/
    mutable bb::fr additive_constant;
    mutable bb::fr multiplicative_constant;

    /**
     * Every builder object contains a vector `variables` (a.k.a. 'witnesses'); circuit variables that can be
     * assigned to wires when creating constraints. `witness_index` describes a location in this container. I.e. it
     * 'points' to a circuit variable.
     *
     * A witness is not the same thing as a 'wire' in a circuit. Multiple wires can be assigned to the same witness via
     * Plonk's copy constraints. Alternatively, a witness might not be assigned to any wires! This case would be similar
     * to an unused variable in a regular program
     *
     * E.g. if we write `field_t foo = witness_t(context, 100)`, this will add the value `100` into `context`'s list of
     * circuit `variables`. However if we do not use `foo` in any operations, then this value will never be assigned to
     * a wire in a circuit.
     *
     * For a more in depth example, consider the following code:
     *
     * field_t foo = witness_t(context, 10);
     * field_t bar = witness_t(context, 50);
     * field_t baz = foo * (bar + 7);
     *
     * This will add 3 new circuit witnesses (10, 50, 570) to `variables`. One constraint will also be created, that
     * validates `baz` has been correctly constructed. The builder will assign `foo, bar, baz` to wires `w_1, w_2, w_3`
     * in a new gate which checks that:
     *
     *      w_1 * w_2 + w_1 * 7 - w_3 = 0
     *
     * If any of `foo, bar, baz` are used in future arithmetic, copy constraints will be automatically applied,
     * this ensure that all gate wires that map to `foo`, for example, will contain the same value.
     *
     * If witness_index == IS_CONSTANT, the object represents a constant value.
     * i.e. a value that's hardcoded in the circuit, that a prover cannot change by modifying their witness transcript.
     *
     * A Plonk gate is a mix of witness values and selector values. e.g. the regular PLONK arithmetic gate checks that:
     *
     *      w_1 * w_2 * q_m + w_1 * q_1 + w_2 * q_2 + w_3 * q_3 + q_c = 0
     *
     * The `w` value are wires, the `q` values are selector constants. If a field object contains a `witness_index`, it
     * will be assigned to `w` values when constraints are applied. If it's a circuit constant, it will be assigned to
     * `q` values.
     *
     * TLDR: witness_index is a pseudo pointer to a circuit witness
     **/
    mutable uint32_t witness_index = IS_CONSTANT;

    mutable OriginTag tag{};
};

template <typename Builder> inline std::ostream& operator<<(std::ostream& os, field_t<Builder> const& v)
{
    return os << v.get_value();
}
} // namespace bb::stdlib<|MERGE_RESOLUTION|>--- conflicted
+++ resolved
@@ -259,14 +259,7 @@
 
     field_t madd(const field_t& to_mul, const field_t& to_add) const;
 
-<<<<<<< HEAD
     field_t add_two(const field_t& add_b, const field_t& add_c) const;
-=======
-    // add_two costs 1 constraint in Ultra arithmetization
-    field_t add_two(const field_t& add_b, const field_t& add_c) const;
-    bool_t<Builder> operator==(const field_t& other) const;
-    bool_t<Builder> operator!=(const field_t& other) const;
->>>>>>> 484694b9
 
     [[nodiscard]] field_t normalize() const;
 
