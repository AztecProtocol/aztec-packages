#pragma once
#include "../circuit_builders/circuit_builders_fwd.hpp"
#include "../witness/witness.hpp"
#include "barretenberg/common/assert.hpp"
#include <functional>

namespace bb::stdlib {

template <typename Builder> class bool_t;
template <typename Builder> class field_t {
  public:
    using View = field_t;

    field_t(Builder* parent_context = nullptr);
    field_t(Builder* parent_context, const bb::fr& value);

    field_t(const int value)
        : context(nullptr)
        , witness_index(IS_CONSTANT)
    {
        additive_constant = bb::fr(value);
        multiplicative_constant = bb::fr(0);
    }

    // NOLINTNEXTLINE(google-runtime-int) intended behavior
    field_t(const unsigned long long value)
        : context(nullptr)
        , witness_index(IS_CONSTANT)
    {
        additive_constant = bb::fr(value);
        multiplicative_constant = bb::fr(0);
    }

    field_t(const unsigned int value)
        : context(nullptr)
        , witness_index(IS_CONSTANT)
    {
        additive_constant = bb::fr(value);
        multiplicative_constant = bb::fr(0);
    }

    // NOLINTNEXTLINE(google-runtime-int) intended behavior
    field_t(const unsigned long value)
        : context(nullptr)
        , witness_index(IS_CONSTANT)
    {
        additive_constant = bb::fr(value);
        multiplicative_constant = bb::fr(0);
    }

    field_t(const bb::fr& value)
        : context(nullptr)
        , additive_constant(value)
        , multiplicative_constant(bb::fr(1))
        , witness_index(IS_CONSTANT)
    {}

    field_t(const uint256_t& value)
        : context(nullptr)
        , additive_constant(value)
        , multiplicative_constant(bb::fr(1))
        , witness_index(IS_CONSTANT)
    {}

    field_t(const witness_t<Builder>& value);

    field_t(const field_t& other)
        : context(other.context)
        , additive_constant(other.additive_constant)
        , multiplicative_constant(other.multiplicative_constant)
        , witness_index(other.witness_index)
    {}

    field_t(field_t&& other) noexcept
        : context(other.context)
        , additive_constant(other.additive_constant)
        , multiplicative_constant(other.multiplicative_constant)
        , witness_index(other.witness_index)
    {}

    field_t(const bool_t<Builder>& other);

    ~field_t() = default;

    static constexpr bool is_composite = false;
    static constexpr uint256_t modulus = bb::fr::modulus;

    static field_t from_witness_index(Builder* parent_context, uint32_t witness_index);

    explicit operator bool_t<Builder>() const;

    field_t& operator=(const field_t& other)
    {
        if (this == &other) {
            return *this;
        }
        additive_constant = other.additive_constant;
        multiplicative_constant = other.multiplicative_constant;
        witness_index = other.witness_index;
        context = (other.context == nullptr ? nullptr : other.context);
        return *this;
    }

    field_t& operator=(field_t&& other) noexcept
    {
        additive_constant = other.additive_constant;
        multiplicative_constant = other.multiplicative_constant;
        witness_index = other.witness_index;
        context = (other.context == nullptr ? nullptr : other.context);
        return *this;
    }

    static field_t copy_as_new_witness(Builder& context, field_t const& other)
    {
        auto result = field_t<Builder>(witness_t<Builder>(&context, other.get_value()));
        result.assert_equal(other, "field_t::copy_as_new_witness, assert_equal");
        return result;
    }

    field_t operator+(const field_t& other) const;
    field_t operator-(const field_t& other) const;
    field_t operator*(const field_t& other) const;
    field_t operator/(const field_t& other) const;
    field_t divide_no_zero_check(const field_t& other) const;

    field_t sqr() const { return operator*(*this); }

    // N.B. we implicitly range-constrain 'other' to be a 32-bit integer!
    field_t pow(const field_t& exponent) const;

    field_t operator+=(const field_t& other)
    {
        *this = *this + other;
        return *this;
    }
    field_t operator-=(const field_t& other)
    {
        *this = *this - other;
        return *this;
    }
    field_t operator*=(const field_t& other)
    {
        *this = *this * other;
        return *this;
    }
    field_t operator/=(const field_t& other)
    {
        *this = *this / other;
        return *this;
    }

    // Prefix increment (++x)
    field_t& operator++()
    {
        *this = *this + 1;
        return *this;
    };

    // Postfix increment (x++)
    // NOLINTNEXTLINE
    field_t operator++(const int)
    {
        field_t this_before_operation = field_t(*this);
        *this = *this + 1;
        return this_before_operation;
    };

    field_t invert() const { return (field_t(1) / field_t(*this)).normalize(); }

    static field_t coset_generator(const size_t generator_idx)
    {
        return field_t(bb::fr::coset_generator(generator_idx));
    }

    static field_t external_coset_generator() { return field_t(bb::fr::external_coset_generator()); }

    field_t operator-() const
    {
        field_t result(*this);
        result.multiplicative_constant = -multiplicative_constant;
        result.additive_constant = -additive_constant;

        return result;
    }

    field_t conditional_negate(const bool_t<Builder>& predicate) const;

    void assert_equal(const field_t& rhs, std::string const& msg = "field_t::assert_equal") const;

    void assert_not_equal(const field_t& rhs, std::string const& msg = "field_t::assert_not_equal") const;

    void assert_is_in_set(const std::vector<field_t>& set, std::string const& msg = "field_t::assert_not_in_set") const;

    static field_t conditional_assign(const bool_t<Builder>& predicate, const field_t& lhs, const field_t& rhs);

    static std::array<field_t, 4> preprocess_two_bit_table(const field_t& T0,
                                                           const field_t& T1,
                                                           const field_t& T2,
                                                           const field_t& T3);
    static field_t select_from_two_bit_table(const std::array<field_t, 4>& table,
                                             const bool_t<Builder>& t1,
                                             const bool_t<Builder>& t0);

    static std::array<field_t, 8> preprocess_three_bit_table(const field_t& T0,
                                                             const field_t& T1,
                                                             const field_t& T2,
                                                             const field_t& T3,
                                                             const field_t& T4,
                                                             const field_t& T5,
                                                             const field_t& T6,
                                                             const field_t& T7);
    static field_t select_from_three_bit_table(const std::array<field_t, 8>& table,
                                               const bool_t<Builder>& t2,
                                               const bool_t<Builder>& t1,
                                               const bool_t<Builder>& t0);

    static void evaluate_linear_identity(const field_t& a, const field_t& b, const field_t& c, const field_t& d);
    static void evaluate_polynomial_identity(const field_t& a, const field_t& b, const field_t& c, const field_t& d);

    static field_t accumulate(const std::vector<field_t>& to_add);

    /**
     * multiply *this by `to_mul` and add `to_add`
     * One `madd` call costs 1 constraint in Ultra arithmetization
     * */
    field_t madd(const field_t& to_mul, const field_t& to_add) const;

    // add_two costs 1 constraint in Ultra arithmetization
    field_t add_two(const field_t& add_a, const field_t& add_b) const;
    bool_t<Builder> operator==(const field_t& other) const;
    bool_t<Builder> operator!=(const field_t& other) const;

    /**
     * normalize returns a field_t element with equivalent value to `this`, but where `multiplicative_constant = 1` and
     *`additive_constant = 0`.
     * I.e. the returned value is defined entirely by the builder variable that `witness_index` points to (no scaling
     * factors).
     *
     * If the witness_index of `this` is ever needed, `normalize` should be called first.
     *
     * Will cost 1 constraint if the field element is not already normalized, as a new witness value would need to be
     * created.
     * Constants do not need to be normalized, as there is no underlying 'witness'; a constant's value is
     * wholly tracked by `this.additive_constant`, so we definitely don't want to set that to 0!
     **/
    field_t normalize() const;

    bb::fr get_value() const;

    Builder* get_context() const { return context; }

    /**
     * Slices a `field_t` at given indices (msb, lsb) both included in the slice,
     * returns three parts: [low, slice, high].
     */
    std::array<field_t, 3> slice(uint8_t msb, uint8_t lsb) const;

    /**
     * is_zero will return a bool_t, and add constraints that enforce its correctness
     * N.B. If you want to ENFORCE that a field_t object is zero, use `assert_is_zero`
     **/
    bool_t<Builder> is_zero() const;

    void create_range_constraint(size_t num_bits, std::string const& msg = "field_t::range_constraint") const;
    void assert_is_not_zero(std::string const& msg = "field_t::assert_is_not_zero") const;
    void assert_is_zero(std::string const& msg = "field_t::assert_is_zero") const;
    bool is_constant() const { return witness_index == IS_CONSTANT; }
    void set_public() const
    {
        if constexpr (IsSimulator<ComposerContext>) {
            auto value = normalize().get_value();
            context->set_public_input(value);
        } else {
            context->set_public_input(normalize().witness_index);
        }
    }

    /**
     * Create a witness form a constant. This way the value of the witness is fixed and public (public, because the
     * value becomes hard-coded as an element of the q_c selector vector).
     */
    void convert_constant_to_fixed_witness(Builder* ctx)
    {
        ASSERT(witness_index == IS_CONSTANT);
        context = ctx;
        (*this) = field_t<Builder>(witness_t<Builder>(context, get_value()));
        context->fix_witness(witness_index, get_value());
    }

    static field_t from_witness(Builder* ctx, const bb::fr& input) { return field_t(witness_t<Builder>(ctx, input)); }

    /**
     * Fix a witness. The value of the witness is constrained with a selector
     * */
    void fix_witness()
    {
        ASSERT(witness_index != IS_CONSTANT);
        auto context = get_context();
        ASSERT(context != nullptr);
        context->fix_witness(witness_index, get_value());
    }

    uint32_t get_witness_index() const { return witness_index; }

    std::vector<bool_t<Builder>> decompose_into_bits(
        size_t num_bits = 256,
        std::function<witness_t<Builder>(Builder* ctx, uint64_t, uint256_t)> get_bit =
            [](Builder* ctx, uint64_t j, const uint256_t& val) {
                return witness_t<Builder>(ctx, val.get_bit(j));
            }) const;

    /**
     * @brief Return (a < b) as bool circuit type.
     *        This method *assumes* that both a and b are < 2^{input_bits} - 1
     *        i.e. it is not checked here, we assume this has been done previously
     *
     * @tparam Builder
     * @tparam input_bits
     * @param a
     * @param b
     * @return bool_t<Builder>
     */
    template <size_t num_bits> bool_t<Builder> ranged_less_than(const field_t<Builder>& other) const
    {
        const auto& a = (*this);
        const auto& b = other;
        auto* ctx = a.context ? a.context : b.context;
        if (a.is_constant() && b.is_constant()) {
            return uint256_t(a.get_value()) < uint256_t(b.get_value());
        }

        // a < b
        // both a and b are < K where K = 2^{input_bits} - 1
        // if a < b, this implies b - a - 1 < K
        // if a >= b, this implies b - a + K - 1 < K
        // i.e. (b - a - 1) * q + (b - a + K - 1) * (1 - q) = r < K
        // q.(b - a - b + a) + b - a + K - 1 - (K - 1).q - q = r
        // b - a + (K - 1) - (K).q = r
        uint256_t range_constant = (uint256_t(1) << num_bits);
        bool predicate_witness = uint256_t(a.get_value()) < uint256_t(b.get_value());
        bool_t<Builder> predicate(witness_t<Builder>(ctx, predicate_witness));
        field_t predicate_valid = b.add_two(-(a) + range_constant - 1, -field_t(predicate) * range_constant);
        predicate_valid.create_range_constraint(num_bits);
        return predicate;
    }

    mutable Builder* context = nullptr;

    /**
     * `additive_constant` and `multiplicative_constant` are constant scaling factors applied to a field_t object.
     *
     * The 'value' represented by a field_t is calculated as:
     *   - For `field_t`s with `witness_index = IS_CONSTANT`:
     *       `this.additive_constant`
     *   - For non-constant `field_t`s:
     *       `this.context->variables[this.witness_index] * this.multiplicative_constant + this.additive_constant`
     *
     * We track these scaling factors, because we can apply the same scaling factors to Plonk wires when creating
     * gates. I.e. if we want to multiply a wire by a constant, or add a constant, we do not need to add extra gates
     * to do this. Instead, we track the scaling factors, and apply them to the relevant wires when adding
     * constraints.
     *
     * This also makes constant field_t objects effectively free. (Where 'constant' is a circuit constant, not a C++
     * constant!).
     * E.g. the following 3 lines of code add 0 constraints into a circuit:
     *
     *    field_t foo = 1;
     *    field_t bar = 5;
     *    field_t bar *= foo;
     *
     * Similarly if we add in:
     *
     *    field_t zip = witness_t(context, 10);
     *    zip *= bar + foo;
     *
     * The above adds 0 constraints, the only effect is that `zip`'s scaling factors have been modified. However if
     * we now add:
     *
     *    field_t zap = witness_t(context, 50);
     *    zip *= zap;
     *
     * This will add a constraint, as both zip and zap map to circuit witnesses.
     **/
    mutable bb::fr additive_constant;
    mutable bb::fr multiplicative_constant;

    /**
     * Every builder object contains a vector `variables` (a.k.a. 'witnesses'); circuit variables that can be
     * assigned to wires when creating constraints. `witness_index` describes a location in this container. I.e. it
     * 'points' to a circuit variable.
     *
     * A witness is not the same thing as a 'wire' in a circuit. Multiple wires can be assigned to the same witness via
     * Plonk's copy constraints. Alternatively, a witness might not be assigned to any wires! This case would be similar
     * to an unused variable in a regular program
     *
     * E.g. if we write `field_t foo = witness_t(context, 100)`, this will add the value `100` into `context`'s list of
     * circuit `variables`. However if we do not use `foo` in any operations, then this value will never be assigned to
     * a wire in a circuit.
     *
     * For a more in depth example, consider the following code:
     *
     * field_t foo = witness_t(context, 10);
     * field_t bar = witness_t(context, 50);
     * field_t baz = foo * (bar + 7);
     *
     * This will add 3 new circuit witnesses (10, 50, 570) to `variables`. One constraint will also be created, that
     * validates `baz` has been correctly constructed. The builder will assign `foo, bar, baz` to wires `w_1, w_2, w_3`
     * in a new gate which checks that:
     *
     *      w_1 * w_2 + w_1 * 7 - w_3 = 0
     *
     * If any of `foo, bar, baz` are used in future arithmetic, copy constraints will be automatically applied,
     * this ensure that all gate wires that map to `foo`, for example, will contain the same value.
     *
     * If witness_index == IS_CONSTANT, the object represents a constant value.
     * i.e. a value that's hardcoded in the circuit, that a prover cannot change by modifying their witness transcript.
     *
     * A Plonk gate is a mix of witness values and selector values. e.g. the regular PLONK arithmetic gate checks that:
     *
     *      w_1 * w_2 * q_m + w_1 * q_1 + w_2 * w_2 + w_3 * q_3 + q_c = 0
     *
     * The `w` value are wires, the `q` values are selector constants. If a field object contains a `witness_index`, it
     * will be assigned to `w` values when constraints are applied. If it's a circuit constant, it will be assigned to
     * `q` values.
     *
     * TLDR: witness_index is a pseudo pointer to a circuit witness
     **/
    mutable uint32_t witness_index = IS_CONSTANT;
};

template <typename Builder> inline std::ostream& operator<<(std::ostream& os, field_t<Builder> const& v)
{
    return os << v.get_value();
}
<<<<<<< HEAD

EXTERN_STDLIB_TYPE(field_t);
EXTERN_STDLIB_SIMULATOR_TYPE(field_t);

} // namespace stdlib
} // namespace proof_system::plonk
=======
} // namespace bb::stdlib
>>>>>>> f8495758
<|MERGE_RESOLUTION|>--- conflicted
+++ resolved
@@ -267,7 +267,7 @@
     bool is_constant() const { return witness_index == IS_CONSTANT; }
     void set_public() const
     {
-        if constexpr (IsSimulator<ComposerContext>) {
+        if constexpr (IsSimulator<Builder>) {
             auto value = normalize().get_value();
             context->set_public_input(value);
         } else {
@@ -432,13 +432,4 @@
 {
     return os << v.get_value();
 }
-<<<<<<< HEAD
-
-EXTERN_STDLIB_TYPE(field_t);
-EXTERN_STDLIB_SIMULATOR_TYPE(field_t);
-
-} // namespace stdlib
-} // namespace proof_system::plonk
-=======
-} // namespace bb::stdlib
->>>>>>> f8495758
+} // namespace bb::stdlib