--- conflicted
+++ resolved
@@ -988,13 +988,8 @@
 
             switch (VarianceRNG.next() % 9) {
             case 0:
-<<<<<<< HEAD
 #ifdef FUZZING_SHOW_INFORMATION
-                std::cout << "Construct via bit_array" << std::endl;
-=======
-#ifdef SHOW_INFORMATION
                 std::cout << "Construct via field_t" << std::endl;
->>>>>>> bfa74375
 #endif
                 return ExecutionHandler(this->base, field_t(this->field));
             case 1:
