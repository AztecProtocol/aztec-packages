#include "field.hpp"
#include "../bool/bool.hpp"
#include "../circuit_builders/circuit_builders.hpp"
#include "barretenberg/ecc/curves/grumpkin/grumpkin.hpp"
#include <functional>

using namespace proof_system;

namespace proof_system::plonk {
namespace stdlib {

template <typename Builder>
field_t<Builder>::field_t(Builder* parent_context)
    : context(parent_context)
    , additive_constant(barretenberg::fr::zero())
    , multiplicative_constant(barretenberg::fr::one())
    , witness_index(IS_CONSTANT)
{}

template <typename Builder>
field_t<Builder>::field_t(const witness_t<Builder>& value)
    : context(value.context)
{
    additive_constant = 0;
    multiplicative_constant = 1;
    witness_index = value.witness_index;
}

template <typename Builder>
field_t<Builder>::field_t(Builder* parent_context, const barretenberg::fr& value)
    : context(parent_context)
{
    additive_constant = value;
    multiplicative_constant = barretenberg::fr::zero();
    witness_index = IS_CONSTANT;
}

template <typename Builder> field_t<Builder>::field_t(const bool_t<Builder>& other)
{
    context = (other.context == nullptr) ? nullptr : other.context;
    if (other.witness_index == IS_CONSTANT) {
        additive_constant =
            (other.witness_bool ^ other.witness_inverted) ? barretenberg::fr::one() : barretenberg::fr::zero();
        multiplicative_constant = barretenberg::fr::one();
        witness_index = IS_CONSTANT;
    } else {
        witness_index = other.witness_index;
        additive_constant = other.witness_inverted ? barretenberg::fr::one() : barretenberg::fr::zero();
        multiplicative_constant = other.witness_inverted ? barretenberg::fr::neg_one() : barretenberg::fr::one();
    }
}

template <typename Builder>
field_t<Builder> field_t<Builder>::from_witness_index(Builder* ctx, const uint32_t witness_index)
{
    field_t<Builder> result(ctx);
    result.witness_index = witness_index;
    return result;
}

template <typename Builder> field_t<Builder>::operator bool_t<Builder>() const
{
    if (witness_index == IS_CONSTANT) {
        bool_t<Builder> result(context);
        result.witness_bool = (additive_constant == barretenberg::fr::one());
        result.witness_inverted = false;
        result.witness_index = IS_CONSTANT;
        return result;
    }
    bool add_constant_check = (additive_constant == barretenberg::fr::zero());
    bool mul_constant_check = (multiplicative_constant == barretenberg::fr::one());
    bool inverted_check =
        (additive_constant == barretenberg::fr::one()) && (multiplicative_constant == barretenberg::fr::neg_one());
    if ((!add_constant_check || !mul_constant_check) && !inverted_check) {
        normalize();
    }

    barretenberg::fr witness = context->get_variable(witness_index);
    ASSERT((witness == barretenberg::fr::zero()) || (witness == barretenberg::fr::one()));
    bool_t<Builder> result(context);
    result.witness_bool = (witness == barretenberg::fr::one());
    result.witness_inverted = inverted_check;
    result.witness_index = witness_index;
    context->create_bool_gate(witness_index);
    return result;
}

template <typename Builder> field_t<Builder> field_t<Builder>::operator+(const field_t& other) const
{
    Builder* ctx = (context == nullptr) ? other.context : context;
    field_t<Builder> result(ctx);
    ASSERT(ctx || (witness_index == IS_CONSTANT && other.witness_index == IS_CONSTANT));

    if (witness_index == other.witness_index) {
        result.additive_constant = additive_constant + other.additive_constant;
        result.multiplicative_constant = multiplicative_constant + other.multiplicative_constant;
        result.witness_index = witness_index;
    } else if (witness_index == IS_CONSTANT && other.witness_index == IS_CONSTANT) {
        // both inputs are constant - don't add a gate
        result.additive_constant = additive_constant + other.additive_constant;
    } else if (witness_index != IS_CONSTANT && other.witness_index == IS_CONSTANT) {
        // one input is constant - don't add a gate, but update scaling factors
        result.additive_constant = additive_constant + other.additive_constant;
        result.multiplicative_constant = multiplicative_constant;
        result.witness_index = witness_index;
    } else if (witness_index == IS_CONSTANT && other.witness_index != IS_CONSTANT) {
        result.additive_constant = additive_constant + other.additive_constant;
        result.multiplicative_constant = other.multiplicative_constant;
        result.witness_index = other.witness_index;
    } else {
        barretenberg::fr T0;
        barretenberg::fr left = ctx->get_variable(witness_index);
        barretenberg::fr right = ctx->get_variable(other.witness_index);
        barretenberg::fr out;
        out = left * multiplicative_constant;
        T0 = right * other.multiplicative_constant;
        out += T0;
        out += additive_constant;
        out += other.additive_constant;
        result.witness_index = ctx->add_variable(out);

        ctx->create_add_gate({ witness_index,
                               other.witness_index,
                               result.witness_index,
                               multiplicative_constant,
                               other.multiplicative_constant,
                               barretenberg::fr::neg_one(),
                               (additive_constant + other.additive_constant) });
    }
    return result;
}

template <typename Builder> field_t<Builder> field_t<Builder>::operator-(const field_t& other) const
{
    field_t<Builder> rhs(other);
    rhs.additive_constant.self_neg();
    rhs.multiplicative_constant.self_neg();
    return operator+(rhs);
}

template <typename Builder> field_t<Builder> field_t<Builder>::operator*(const field_t& other) const
{
    Builder* ctx = (context == nullptr) ? other.context : context;
    field_t<Builder> result(ctx);
    ASSERT(ctx || (witness_index == IS_CONSTANT && other.witness_index == IS_CONSTANT));

    if (witness_index == IS_CONSTANT && other.witness_index == IS_CONSTANT) {
        // Both inputs are constant - don't add a gate.
        // The value of a constant is tracked in `.additive_constant`.
        result.additive_constant = additive_constant * other.additive_constant;
    } else if (witness_index != IS_CONSTANT && other.witness_index == IS_CONSTANT) {
        // One input is constant: don't add a gate, but update scaling factors.

        /**
         * Let:
         *   a := this;
         *   b := other;
         *   a.v := ctx->variables[this.witness_index];
         *   b.v := ctx->variables[other.witness_index];
         *   .mul = .multiplicative_constant
         *   .add = .additive_constant
         */

        /**
         * Value of this   = a.v * a.mul + a.add;
         * Value of other  = b.add
         * Value of result = a * b = a.v * [a.mul * b.add] + [a.add * b.add]
         *                             ^   ^result.mul       ^result.add
         *                             ^result.v
         */

        result.additive_constant = additive_constant * other.additive_constant;
        result.multiplicative_constant = multiplicative_constant * other.additive_constant;
        result.witness_index = witness_index;
    } else if (witness_index == IS_CONSTANT && other.witness_index != IS_CONSTANT) {
        // One input is constant: don't add a gate, but update scaling factors.

        /**
         * Value of this   = a.add;
         * Value of other  = b.v * b.mul + b.add
         * Value of result = a * b = b.v * [a.add * b.mul] + [a.add * b.add]
         *                             ^   ^result.mul       ^result.add
         *                             ^result.v
         */

        result.additive_constant = additive_constant * other.additive_constant;
        result.multiplicative_constant = other.multiplicative_constant * additive_constant;
        result.witness_index = other.witness_index;
    } else {
        // Both inputs map to circuit varaibles: create a `*` constraint.

        /**
         * Value of this   = a.v * a.mul + a.add;
         * Value of other  = b.v * b.mul + b.add;
         * Value of result = a * b
         *            = [a.v * b.v] * [a.mul * b.mul] + a.v * [a.mul * b.add] + b.v * [a.add * b.mul] + [a.ac * b.add]
         *            = [a.v * b.v] * [     q_m     ] + a.v * [     q_l     ] + b.v * [     q_r     ] + [    q_c     ]
         *            ^               ^Notice the add/mul_constants form selectors when a gate is created.
         *            |                Only the witnesses (pointed-to by the witness_indexes) form the wires in/out of
         *            |                the gate.
         *            ^This entire value is pushed to ctx->variables as a new witness. The
         *             implied additive & multiplicative constants of the new witness are 0 & 1 resp.
         * Left wire value: a.v
         * Right wire value: b.v
         * Output wire value: result.v (with q_o = -1)
         */

        barretenberg::fr T0;
        barretenberg::fr q_m;
        barretenberg::fr q_l;
        barretenberg::fr q_r;
        barretenberg::fr q_c;

        q_c = additive_constant * other.additive_constant;
        q_r = additive_constant * other.multiplicative_constant;
        q_l = multiplicative_constant * other.additive_constant;
        q_m = multiplicative_constant * other.multiplicative_constant;

        barretenberg::fr left = context->get_variable(witness_index);
        barretenberg::fr right = context->get_variable(other.witness_index);
        barretenberg::fr out;

        out = left * right;
        out *= q_m;
        T0 = left * q_l;
        out += T0;
        T0 = right * q_r;
        out += T0;
        out += q_c;
        result.witness_index = ctx->add_variable(out);
        ctx->create_poly_gate({ .a = witness_index,
                                .b = other.witness_index,
                                .c = result.witness_index,
                                .q_m = q_m,
                                .q_l = q_l,
                                .q_r = q_r,
                                .q_o = barretenberg::fr::neg_one(),
                                .q_c = q_c });
    }
    return result;
}

// Since in divide_no_zero_check, we check a/b=c by the constraint a=b*c, if a=b=0, we can set c to *any value*
// and it will pass the constraint. Hence, when not having prior knowledge of b not being zero it is essential to check.
template <typename Builder> field_t<Builder> field_t<Builder>::operator/(const field_t& other) const
{
    other.assert_is_not_zero("field_t::operator/ divisor is 0");
    return divide_no_zero_check(other);
}
template <typename Builder> field_t<Builder> field_t<Builder>::divide_no_zero_check(const field_t& other) const
{
    Builder* ctx = (context == nullptr) ? other.context : context;
    field_t<Builder> result(ctx);
    ASSERT(ctx || (witness_index == IS_CONSTANT && other.witness_index == IS_CONSTANT));

    barretenberg::fr additive_multiplier = barretenberg::fr::one();

    if (witness_index == IS_CONSTANT && other.witness_index == IS_CONSTANT) {
        // both inputs are constant - don't add a gate
        if (!(other.additive_constant == barretenberg::fr::zero())) {
            additive_multiplier = other.additive_constant.invert();
        }
        result.additive_constant = additive_constant * additive_multiplier;
    } else if (witness_index != IS_CONSTANT && other.witness_index == IS_CONSTANT) {
        // one input is constant - don't add a gate, but update scaling factors
        if (!(other.additive_constant == barretenberg::fr::zero())) {
            additive_multiplier = other.additive_constant.invert();
        }
        result.additive_constant = additive_constant * additive_multiplier;
        result.multiplicative_constant = multiplicative_constant * additive_multiplier;
        result.witness_index = witness_index;
    } else if (witness_index == IS_CONSTANT && other.witness_index != IS_CONSTANT) {
        // numerator 0?
        if (get_value() == 0) {
            result.additive_constant = 0;
            result.multiplicative_constant = 1;
            result.witness_index = IS_CONSTANT;
        } else {
            barretenberg::fr q_m = other.multiplicative_constant;
            barretenberg::fr q_l = other.additive_constant;
            barretenberg::fr q_c = -get_value();
            barretenberg::fr out_value = get_value() / other.get_value();
            result.witness_index = ctx->add_variable(out_value);
            ctx->create_poly_gate({ .a = result.witness_index,
                                    .b = other.witness_index,
                                    .c = result.witness_index,
                                    .q_m = q_m,
                                    .q_l = q_l,
                                    .q_r = 0,
                                    .q_o = 0,
                                    .q_c = q_c });
        }
    } else {
        // TODO SHOULD WE CARE ABOUT IF THE DIVISOR IS ZERO?
        barretenberg::fr left = ctx->get_variable(witness_index);
        barretenberg::fr right = ctx->get_variable(other.witness_index);
        barretenberg::fr out;

        // even if LHS is constant, if divisor is not constant we need a gate to compute the inverse
        // barretenberg::fr witness_multiplier = other.witness.invert();
        // m1.x1 + a1 / (m2.x2 + a2) = x3
        barretenberg::fr T0;
        T0 = multiplicative_constant * left;
        T0 += additive_constant;
        barretenberg::fr T1;
        T1 = other.multiplicative_constant * right;
        T1 += other.additive_constant;

        T1 = T1.is_zero() ? 0 : T1.invert();
        out = T0 * T1;
        result.witness_index = ctx->add_variable(out);

        // m2.x2.x3 + a2.x3 = m1.x1 + a1
        // m2.x2.x3 + a2.x3 - m1.x1 - a1 = 0
        // left = x3
        // right = x2
        // out = x1
        // qm = m2
        // ql = a2
        // qr = 0
        // qo = -m1
        // qc = -a1
        barretenberg::fr q_m = other.multiplicative_constant;
        barretenberg::fr q_l = other.additive_constant;
        barretenberg::fr q_r = barretenberg::fr::zero();
        barretenberg::fr q_o = -multiplicative_constant;
        barretenberg::fr q_c = -additive_constant;

        ctx->create_poly_gate({ .a = result.witness_index,
                                .b = other.witness_index,
                                .c = witness_index,
                                .q_m = q_m,
                                .q_l = q_l,
                                .q_r = q_r,
                                .q_o = q_o,
                                .q_c = q_c });
    }
    return result;
}
/**
 * @brief raise a field_t to a power of an exponent (field_t). Note that the exponent must not exceed 32 bits and is
 * implicitly range constrained.
 *
 * @returns this ** (exponent)
 */
template <typename Builder> field_t<Builder> field_t<Builder>::pow(const field_t& exponent) const
{
    auto* ctx = get_context() ? get_context() : exponent.get_context();

    bool exponent_constant = exponent.is_constant();

    uint256_t exponent_value = exponent.get_value();
    std::vector<bool_t<Builder>> exponent_bits(32);
    for (size_t i = 0; i < exponent_bits.size(); ++i) {
        uint256_t value_bit = exponent_value & 1;
        bool_t<Builder> bit;
        bit = exponent_constant ? bool_t<Builder>(ctx, value_bit.data[0]) : witness_t<Builder>(ctx, value_bit.data[0]);
        exponent_bits[31 - i] = (bit);
        exponent_value >>= 1;
    }

    if (!exponent_constant) {
        field_t<Builder> exponent_accumulator(ctx, 0);
        for (const auto& bit : exponent_bits) {
            exponent_accumulator += exponent_accumulator;
            exponent_accumulator += bit;
        }
        exponent.assert_equal(exponent_accumulator, "field_t::pow exponent accumulator incorrect");
    }
    field_t accumulator(ctx, 1);
    field_t mul_coefficient = *this - 1;
    for (size_t i = 0; i < 32; ++i) {
        accumulator *= accumulator;
        const auto bit = exponent_bits[i];
        accumulator *= (mul_coefficient * bit + 1);
    }
    accumulator = accumulator.normalize();
    return accumulator;
}

/**
 * @returns `this * to_mul + to_add`
 */
template <typename Builder> field_t<Builder> field_t<Builder>::madd(const field_t& to_mul, const field_t& to_add) const
{
    Builder* ctx = (context == nullptr) ? (to_mul.context == nullptr ? to_add.context : to_mul.context) : context;

    if ((to_mul.witness_index == IS_CONSTANT) && (to_add.witness_index == IS_CONSTANT) &&
        (witness_index == IS_CONSTANT)) {
        return ((*this) * to_mul + to_add);
    }

    // Let:
    //    a = this;
    //    b = to_mul;
    //    c = to_add;
    //    a.v = ctx->variables[this.witness_index];
    //    b.v = ctx->variables[to_mul.witness_index];
    //    c.v = ctx->variables[to_add.witness_index];
    //    .mul = .multiplicative_constant;
    //    .add = .additive_constant.
    //
    // result = a * b + c
    //   = (a.v * a.mul + a.add) * (b.v * b.mul + b.add) + (c.v * c.mul + c.add)
    //   = a.v * b.v * [a.mul * b.mul] + a.v * [a.mul * b.add] + b.v * [b.mul + a.add] + c.v * [c.mul] +
    //     [a.add * b.add + c.add]
    //   = a.v * b.v * [     q_m     ] + a.v * [     q_1     ] + b.v * [     q_2     ] + c.v * [ q_3 ] + [ q_c ]

    barretenberg::fr q_m = multiplicative_constant * to_mul.multiplicative_constant;
    barretenberg::fr q_1 = multiplicative_constant * to_mul.additive_constant;
    barretenberg::fr q_2 = to_mul.multiplicative_constant * additive_constant;
    barretenberg::fr q_3 = to_add.multiplicative_constant;
    barretenberg::fr q_c = additive_constant * to_mul.additive_constant + to_add.additive_constant;

    // Note: the value of a constant field_t is wholly tracked by the field_t's `additive_constant` member, which is
    // accounted for in the above-calculated selectors (`q_`'s). Therefore no witness (`variables[witness_index]`)
    // exists for constants, and so the field_t's corresponding wire value is set to `0` in the gate equation.
    barretenberg::fr a = witness_index == IS_CONSTANT ? barretenberg::fr(0) : ctx->get_variable(witness_index);
    barretenberg::fr b =
        to_mul.witness_index == IS_CONSTANT ? barretenberg::fr(0) : ctx->get_variable(to_mul.witness_index);
    barretenberg::fr c =
        to_add.witness_index == IS_CONSTANT ? barretenberg::fr(0) : ctx->get_variable(to_add.witness_index);

    barretenberg::fr out = a * b * q_m + a * q_1 + b * q_2 + c * q_3 + q_c;

    field_t<Builder> result(ctx);
    result.witness_index = ctx->add_variable(out);
    ctx->create_big_mul_gate({
        .a = witness_index == IS_CONSTANT ? ctx->zero_idx : witness_index,
        .b = to_mul.witness_index == IS_CONSTANT ? ctx->zero_idx : to_mul.witness_index,
        .c = to_add.witness_index == IS_CONSTANT ? ctx->zero_idx : to_add.witness_index,
        .d = result.witness_index,
        .mul_scaling = q_m,
        .a_scaling = q_1,
        .b_scaling = q_2,
        .c_scaling = q_3,
        .d_scaling = -barretenberg::fr(1),
        .const_scaling = q_c,
    });
    return result;
}

template <typename Builder> field_t<Builder> field_t<Builder>::add_two(const field_t& add_a, const field_t& add_b) const
{
    Builder* ctx = (context == nullptr) ? (add_a.context == nullptr ? add_b.context : add_a.context) : context;

    if ((add_a.witness_index == IS_CONSTANT) && (add_b.witness_index == IS_CONSTANT) &&
        (witness_index == IS_CONSTANT)) {
        return ((*this) + add_a + add_b).normalize();
    }
    barretenberg::fr q_1 = multiplicative_constant;
    barretenberg::fr q_2 = add_a.multiplicative_constant;
    barretenberg::fr q_3 = add_b.multiplicative_constant;
    barretenberg::fr q_c = additive_constant + add_a.additive_constant + add_b.additive_constant;

    barretenberg::fr a = witness_index == IS_CONSTANT ? barretenberg::fr(0) : ctx->get_variable(witness_index);
    barretenberg::fr b =
        add_a.witness_index == IS_CONSTANT ? barretenberg::fr(0) : ctx->get_variable(add_a.witness_index);
    barretenberg::fr c =
        add_b.witness_index == IS_CONSTANT ? barretenberg::fr(0) : ctx->get_variable(add_b.witness_index);

    barretenberg::fr out = a * q_1 + b * q_2 + c * q_3 + q_c;

    field_t<Builder> result(ctx);
    result.witness_index = ctx->add_variable(out);

    ctx->create_big_mul_gate({
        .a = witness_index == IS_CONSTANT ? ctx->zero_idx : witness_index,
        .b = add_a.witness_index == IS_CONSTANT ? ctx->zero_idx : add_a.witness_index,
        .c = add_b.witness_index == IS_CONSTANT ? ctx->zero_idx : add_b.witness_index,
        .d = result.witness_index,
        .mul_scaling = barretenberg::fr(0),
        .a_scaling = q_1,
        .b_scaling = q_2,
        .c_scaling = q_3,
        .d_scaling = -barretenberg::fr(1),
        .const_scaling = q_c,
    });
    return result;
}

template <typename Builder> field_t<Builder> field_t<Builder>::normalize() const
{
    if (witness_index == IS_CONSTANT ||
        ((multiplicative_constant == barretenberg::fr::one()) && (additive_constant == barretenberg::fr::zero()))) {
        return *this;
    }

    // Value of this = this.v * this.mul + this.add; // where this.v = context->variables[this.witness_index]
    // Normalised result = result.v * 1 + 0;         // where result.v = this.v * this.mul + this.add
    // We need a new gate to enforce that the `result` was correctly calculated from `this`.

    field_t<Builder> result(context);
    barretenberg::fr value = context->get_variable(witness_index);
    barretenberg::fr out;
    out = value * multiplicative_constant;
    out += additive_constant;

    result.witness_index = context->add_variable(out);
    result.additive_constant = barretenberg::fr::zero();
    result.multiplicative_constant = barretenberg::fr::one();

    // Aim of new gate: this.v * this.mul + this.add == result.v
    // <=>                           this.v * [this.mul] +                  result.v * [ -1] + [this.add] == 0
    // <=> this.v * this.v * [ 0 ] + this.v * [this.mul] + this.v * [ 0 ] + result.v * [ -1] + [this.add] == 0
    // <=> this.v * this.v * [q_m] + this.v * [   q_l  ] + this.v * [q_r] + result.v * [q_o] + [   q_c  ] == 0

    context->create_add_gate({ .a = witness_index,
                               .b = witness_index,
                               .c = result.witness_index,
                               .a_scaling = multiplicative_constant,
                               .b_scaling = 0,
                               .c_scaling = barretenberg::fr::neg_one(),
                               .const_scaling = additive_constant });
    return result;
}

template <typename Builder> void field_t<Builder>::assert_is_zero(std::string const& msg) const
{
    if (get_value() != barretenberg::fr(0)) {
        context->failure(msg);
    }

    if (witness_index == IS_CONSTANT) {
        ASSERT(additive_constant == barretenberg::fr(0));
        return;
    }

    // Aim of new gate: this.v * this.mul + this.add == 0
    // I.e.:
    // this.v * 0 * [ 0 ] + this.v * [this.mul] + 0 * [ 0 ] + 0 * [ 0 ] + [this.add] == 0
    // this.v * 0 * [q_m] + this.v * [   q_l  ] + 0 * [q_r] + 0 * [q_o] + [   q_c  ] == 0

    Builder* ctx = context;

    context->create_poly_gate({
        .a = witness_index,
        .b = ctx->zero_idx,
        .c = ctx->zero_idx,
        .q_m = barretenberg::fr(0),
        .q_l = multiplicative_constant,
        .q_r = barretenberg::fr(0),
        .q_o = barretenberg::fr(0),
        .q_c = additive_constant,
    });
}

template <typename Builder> void field_t<Builder>::assert_is_not_zero(std::string const& msg) const
{
    if (get_value() == barretenberg::fr(0)) {
        context->failure(msg);
        // We don't return; we continue with the function, for debugging purposes.
    }

    if (witness_index == IS_CONSTANT) {
        ASSERT(additive_constant != barretenberg::fr(0));
        return;
    }

    Builder* ctx = context;
    if (get_value() == 0 && ctx) {
        ctx->failure(msg);
    }

    barretenberg::fr inverse_value = (get_value() == 0) ? 0 : get_value().invert();

    field_t<Builder> inverse(witness_t<Builder>(ctx, inverse_value));

    // Aim of new gate: `this` has an inverse (hence is not zero).
    // I.e.:
    //     (this.v * this.mul + this.add) * inverse.v == 1;
    // <=> this.v * inverse.v * [this.mul] + this.v * [ 0 ] + inverse.v * [this.add] + 0 * [ 0 ] + [ -1] == 0
    // <=> this.v * inverse.v * [   q_m  ] + this.v * [q_l] + inverse.v * [   q_r  ] + 0 * [q_o] + [q_c] == 0

    // (a * mul_const + add_const) * b - 1 = 0
    context->create_poly_gate({
        .a = witness_index,             // input value
        .b = inverse.witness_index,     // inverse
        .c = ctx->zero_idx,             // no output
        .q_m = multiplicative_constant, // a * b * mul_const
        .q_l = barretenberg::fr(0),     // a * 0
        .q_r = additive_constant,       // b * mul_const
        .q_o = barretenberg::fr(0),     // c * 0
        .q_c = barretenberg::fr(-1),    // -1
    });
}

template <typename Builder> bool_t<Builder> field_t<Builder>::is_zero() const
{
    if (witness_index == IS_CONSTANT) {
        return bool_t(context, (get_value() == barretenberg::fr::zero()));
    }

    // To check whether a field element, k, is zero, we use the fact that, if k > 0,
    // there exists a modular inverse k', such that k * k' = 1

    // To verify whether k = 0, we must do 2 checks
    // First is that (k * k') - 1 + is_zero = 0

    // If is_zero = false, then k' must be the modular inverse of k, therefore k is not 0

    // If is_zero = true, then either k or k' is zero (or both)
    // To ensure that it is k that is zero, and not k', we must apply
    // an additional check: that if is_zero = true, k' = 1
    // This way, if (k * k') = 0, we know that k = 0.
    // The second check is: (is_zero * k') - is_zero = 0
    field_t k = normalize();
    bool_t is_zero = witness_t(context, (k.get_value() == barretenberg::fr::zero()));
    field_t k_inverse;
    if (is_zero.get_value()) {
        k_inverse = witness_t(context, barretenberg::fr::one());
    } else {
        barretenberg::fr k_inverse_value = k.get_value().invert();
        k_inverse = witness_t(context, k_inverse_value);
    }

    // k * k_inverse + is_zero - 1 = 0
    barretenberg::fr q_m = barretenberg::fr::one();
    barretenberg::fr q_l = barretenberg::fr::zero();
    barretenberg::fr q_r = barretenberg::fr::zero();
    barretenberg::fr q_o = barretenberg::fr::one();
    barretenberg::fr q_c = barretenberg::fr::neg_one();

    context->create_poly_gate({ .a = k.witness_index,
                                .b = k_inverse.witness_index,
                                .c = is_zero.witness_index,
                                .q_m = q_m,
                                .q_l = q_l,
                                .q_r = q_r,
                                .q_o = q_o,
                                .q_c = q_c });

    // is_zero * k_inverse - is_zero = 0
    q_o = barretenberg::fr::neg_one();
    q_c = barretenberg::fr::zero();

    context->create_poly_gate({ .a = is_zero.witness_index,
                                .b = k_inverse.witness_index,
                                .c = is_zero.witness_index,
                                .q_m = q_m,
                                .q_l = q_l,
                                .q_r = q_r,
                                .q_o = q_o,
                                .q_c = q_c });
    return is_zero;
}

template <typename Builder> barretenberg::fr field_t<Builder>::get_value() const
{
    if (witness_index != IS_CONSTANT) {
        ASSERT(context != nullptr);
        return (multiplicative_constant * context->get_variable(witness_index)) + additive_constant;
    } else {
        // A constant field_t's value is tracked wholly by its additive_constant member.
        return additive_constant;
    }
}

template <typename Builder> bool_t<Builder> field_t<Builder>::operator==(const field_t& other) const
{
    Builder* ctx = (context == nullptr) ? other.context : context;

    if (is_constant() && other.is_constant()) {
        return (get_value() == other.get_value());
    }

    barretenberg::fr fa = get_value();
    barretenberg::fr fb = other.get_value();
    barretenberg::fr fd = fa - fb;
    bool is_equal = (fa == fb);
    barretenberg::fr fc = is_equal ? barretenberg::fr::one() : fd.invert();

    bool_t result(witness_t(ctx, is_equal));
    field_t r(result);
    field_t x(witness_t(ctx, fc));

    const field_t& a = *this;
    const field_t& b = other;
    const field_t diff = a - b;

    const field_t t1 = r.madd(-x + 1, x);
    const field_t t2 = diff.madd(t1, r - 1);
    t2.assert_equal(0);

    return result;
}

template <typename Builder> bool_t<Builder> field_t<Builder>::operator!=(const field_t& other) const
{
    return !operator==(other);
}

template <typename Builder>
field_t<Builder> field_t<Builder>::conditional_negate(const bool_t<Builder>& predicate) const
{
<<<<<<< HEAD
    if (predicate.is_constant()) {
        return predicate.get_value() ? -(*this) : *this;
    }
    field_t<ComposerContext> predicate_field(predicate);
    field_t<ComposerContext> multiplicand = -(predicate_field + predicate_field);
=======
    field_t<Builder> predicate_field(predicate);
    field_t<Builder> multiplicand = -(predicate_field + predicate_field);
>>>>>>> a6b6c7b0
    return multiplicand.madd(*this, *this);
}

// if predicate == true then return lhs, else return rhs
template <typename Builder>
field_t<Builder> field_t<Builder>::conditional_assign(const bool_t<Builder>& predicate,
                                                      const field_t& lhs,
                                                      const field_t& rhs)
{
    if (predicate.is_constant()) {
        return predicate.get_value() ? lhs : rhs;
    }
    // if lhs and rhs are the same witness, just return it!
    if (lhs.get_witness_index() == rhs.get_witness_index() && (lhs.additive_constant == rhs.additive_constant) &&
        (lhs.multiplicative_constant == rhs.multiplicative_constant)) {
        return lhs;
    }
    return (lhs - rhs).madd(predicate, rhs);
}

template <typename Builder>
void field_t<Builder>::create_range_constraint(const size_t num_bits, std::string const& msg) const
{
    if (num_bits == 0) {
        assert_is_zero("0-bit range_constraint on non-zero field_t.");
    } else {
        if (is_constant()) {
            ASSERT(uint256_t(get_value()).get_msb() < num_bits);
        } else {
            if constexpr (HasPlookup<Builder>) {
                context->decompose_into_default_range(normalize().get_witness_index(),
                                                      num_bits,
                                                      proof_system::UltraCircuitBuilder::DEFAULT_PLOOKUP_RANGE_BITNUM,
                                                      msg);
            } else {
                context->decompose_into_base4_accumulators(normalize().get_witness_index(), num_bits, msg);
            }
        }
    }
}

/**
 * @brief Constrain that this field is equal to the given field.
 *
 * @warning: After calling this method, both field values *will* be equal, regardless of whether the constraint
 * succeeds or fails. This can lead to confusion when debugging. If you want to log the inputs, do so before
 * calling this method.
 */
template <typename Builder> void field_t<Builder>::assert_equal(const field_t& rhs, std::string const& msg) const
{
    const field_t lhs = *this;
    Builder* ctx = lhs.get_context() ? lhs.get_context() : rhs.get_context();

    if (lhs.is_constant() && rhs.is_constant()) {
        ASSERT(lhs.get_value() == rhs.get_value());
    } else if (lhs.is_constant()) {
        field_t right = rhs.normalize();
        ctx->assert_equal_constant(right.witness_index, lhs.get_value(), msg);
    } else if (rhs.is_constant()) {
        field_t left = lhs.normalize();
        ctx->assert_equal_constant(left.witness_index, rhs.get_value(), msg);
    } else {
        field_t left = lhs.normalize();
        field_t right = rhs.normalize();
        ctx->assert_equal(left.witness_index, right.witness_index, msg);
    }
}

template <typename Builder> void field_t<Builder>::assert_not_equal(const field_t& rhs, std::string const& msg) const
{
    const field_t lhs = *this;
    const field_t diff = lhs - rhs;
    diff.assert_is_not_zero(msg);
}

template <typename Builder>
void field_t<Builder>::assert_is_in_set(const std::vector<field_t>& set, std::string const& msg) const
{
    const field_t input = *this;
    field_t product = (input - set[0]);
    for (size_t i = 1; i < set.size(); i++) {
        product *= (input - set[i]);
    }
    product.assert_is_zero(msg);
}

template <typename Builder>
std::array<field_t<Builder>, 4> field_t<Builder>::preprocess_two_bit_table(const field_t& T0,
                                                                           const field_t& T1,
                                                                           const field_t& T2,
                                                                           const field_t& T3)
{
    // (1 - t0)(1 - t1).T0 + t0(1 - t1).T1 + (1 - t0)t1.T2 + t0.t1.T3

    // -t0.t1.T0 - t0.t1.T1 -t0.t1.T2 + t0.t1.T3 => t0.t1(T3 - T2 - T1 + T0)
    // -t0.T0 + t0.T1 => t0(T1 - T0)
    // -t1.T0 - t1.T2 => t1(T2 - T0)
    // T0 = constant term
    std::array<field_t, 4> table;
    table[0] = T0;
    table[1] = T1 - T0;
    table[2] = T2 - T0;
    table[3] = T3 - T2 - T1 + T0;
    return table;
}

// Given T, stores the coefficients of the multilinear polynomial in t0,t1,t2, that on input a binary string b of
// length 3, equals T_b
template <typename Builder>
std::array<field_t<Builder>, 8> field_t<Builder>::preprocess_three_bit_table(const field_t& T0,
                                                                             const field_t& T1,
                                                                             const field_t& T2,
                                                                             const field_t& T3,
                                                                             const field_t& T4,
                                                                             const field_t& T5,
                                                                             const field_t& T6,
                                                                             const field_t& T7)
{
    std::array<field_t, 8> table;
    table[0] = T0;                                    // const coeff
    table[1] = T1 - T0;                               // t0 coeff
    table[2] = T2 - T0;                               // t1 coeff
    table[3] = T4 - T0;                               // t2 coeff
    table[4] = T3 - T2 - T1 + T0;                     // t0t1 coeff
    table[5] = T5 - T4 - T1 + T0;                     // t0t2 coeff
    table[6] = T6 - T4 - T2 + T0;                     // t1t2 coeff
    table[7] = T7 - T6 - T5 + T4 - T3 + T2 + T1 - T0; // t0t1t2 coeff
    return table;
}

template <typename Builder>
field_t<Builder> field_t<Builder>::select_from_two_bit_table(const std::array<field_t, 4>& table,
                                                             const bool_t<Builder>& t1,
                                                             const bool_t<Builder>& t0)
{
    field_t R0 = static_cast<field_t>(t1).madd(table[3], table[1]);
    field_t R1 = R0.madd(static_cast<field_t>(t0), table[0]);
    field_t R2 = static_cast<field_t>(t1).madd(table[2], R1);
    return R2;
}

// we wish to compute the multilinear polynomial stored at point (t0,t1,t2) in a minimal number of gates.
// The straightforward thing would be eight multiplications to get the monomials and several additions between them
// It turns out you can do it in 7 multadd gates using the formula
// X:= ((t0*a012+a12)*t1+a2)*t2+a_const  - 3 gates
// Y:= (t0*a01+a1)*t1+X - 2 gates
// Z:= (t2*a02 + a0)*t0 + Y - 2 gates
template <typename Builder>
field_t<Builder> field_t<Builder>::select_from_three_bit_table(const std::array<field_t, 8>& table,
                                                               const bool_t<Builder>& t2,
                                                               const bool_t<Builder>& t1,
                                                               const bool_t<Builder>& t0)
{
    field_t R0 = static_cast<field_t>(t0).madd(table[7], table[6]);
    field_t R1 = static_cast<field_t>(t1).madd(R0, table[3]);
    field_t R2 = static_cast<field_t>(t2).madd(R1, table[0]);
    field_t R3 = static_cast<field_t>(t0).madd(table[4], table[2]);
    field_t R4 = static_cast<field_t>(t1).madd(R3, R2);
    field_t R5 = static_cast<field_t>(t2).madd(table[5], table[1]);
    field_t R6 = static_cast<field_t>(t0).madd(R5, R4);
    return R6;
}

template <typename Builder>
void field_t<Builder>::evaluate_linear_identity(const field_t& a, const field_t& b, const field_t& c, const field_t& d)
{
    Builder* ctx = a.context == nullptr
                       ? (b.context == nullptr ? (c.context == nullptr ? d.context : c.context) : b.context)
                       : a.context;

    if (a.witness_index == IS_CONSTANT && b.witness_index == IS_CONSTANT && c.witness_index == IS_CONSTANT &&
        d.witness_index == IS_CONSTANT) {
        return;
    }

    // validate that a + b + c + d = 0
    barretenberg::fr q_1 = a.multiplicative_constant;
    barretenberg::fr q_2 = b.multiplicative_constant;
    barretenberg::fr q_3 = c.multiplicative_constant;
    barretenberg::fr q_4 = d.multiplicative_constant;
    barretenberg::fr q_c = a.additive_constant + b.additive_constant + c.additive_constant + d.additive_constant;

    ctx->create_big_add_gate({
        a.witness_index == IS_CONSTANT ? ctx->zero_idx : a.witness_index,
        b.witness_index == IS_CONSTANT ? ctx->zero_idx : b.witness_index,
        c.witness_index == IS_CONSTANT ? ctx->zero_idx : c.witness_index,
        d.witness_index == IS_CONSTANT ? ctx->zero_idx : d.witness_index,
        q_1,
        q_2,
        q_3,
        q_4,
        q_c,
    });
}

template <typename Builder>
void field_t<Builder>::evaluate_polynomial_identity(const field_t& a,
                                                    const field_t& b,
                                                    const field_t& c,
                                                    const field_t& d)
{
    Builder* ctx = a.context == nullptr
                       ? (b.context == nullptr ? (c.context == nullptr ? d.context : c.context) : b.context)
                       : a.context;

    if (a.witness_index == IS_CONSTANT && b.witness_index == IS_CONSTANT && c.witness_index == IS_CONSTANT &&
        d.witness_index == IS_CONSTANT) {
        return;
    }

    // validate that a * b + c + d = 0
    barretenberg::fr q_m = a.multiplicative_constant * b.multiplicative_constant;
    barretenberg::fr q_1 = a.multiplicative_constant * b.additive_constant;
    barretenberg::fr q_2 = b.multiplicative_constant * a.additive_constant;
    barretenberg::fr q_3 = c.multiplicative_constant;
    barretenberg::fr q_4 = d.multiplicative_constant;
    barretenberg::fr q_c = a.additive_constant * b.additive_constant + c.additive_constant + d.additive_constant;

    ctx->create_big_mul_gate({
        a.witness_index == IS_CONSTANT ? ctx->zero_idx : a.witness_index,
        b.witness_index == IS_CONSTANT ? ctx->zero_idx : b.witness_index,
        c.witness_index == IS_CONSTANT ? ctx->zero_idx : c.witness_index,
        d.witness_index == IS_CONSTANT ? ctx->zero_idx : d.witness_index,
        q_m,
        q_1,
        q_2,
        q_3,
        q_4,
        q_c,
    });
}

/**
 * Compute sum of inputs
 */
template <typename Builder> field_t<Builder> field_t<Builder>::accumulate(const std::vector<field_t>& input)
{
    if (input.size() == 0) {
        return field_t<Builder>(nullptr, 0);
    }
    if (input.size() == 1) {
        return input[0]; //.normalize();
    }
    /**
     * If we are using UltraCircuitBuilder, we can accumulate 3 values into a sum per gate.
     * We track a decumulating sum of values in the 4th wire of every row.
     * i.e. the 4th wire of the first row is the total output value
     *
     * At every gate, we subtract off three elements from `input`. Every gate apart from the final gate,
     * is an 'extended' addition gate, that includes the 4th wire of the next gate
     *
     * e.g. to accumulate 9 limbs, structure is:
     *
     * | l_1 | l_2 | l_3 | s_3 |
     * | l_4 | l_5 | l_6 | s_2 |
     * | l_7 | l_8 | l_9 | s_1 |
     *
     * We validate:
     *
     * s_3 - l_1 - l_2 - l_3 - s_2 = 0
     * s_2 - l_4 - l_5 - l_6 - s_1 = 0
     * s_1 - l_7 - l_8 - l_9 = 0
     *
     * If num elements is not a multiple of 3, the final gate will be padded with zero_idx wires
     **/
    if constexpr (HasPlookup<Builder>) {
        Builder* ctx = nullptr;
        std::vector<field_t> accumulator;
        field_t constant_term = 0;

        // Step 1: remove constant terms from input field elements
        for (const auto& element : input) {
            if (element.is_constant()) {
                constant_term += element;
            } else {
                accumulator.emplace_back(element);
            }
            ctx = (element.get_context() ? element.get_context() : ctx);
        }
        if (accumulator.size() == 0) {
            return constant_term;
        } else if (accumulator.size() != input.size()) {
            accumulator[0] += constant_term;
        }

        // Step 2: compute output value
        size_t num_elements = accumulator.size();
        barretenberg::fr output = 0;
        for (const auto& acc : accumulator) {
            output += acc.get_value();
        }

        // Step 3: pad accumulator to be a multiple of 3
        const size_t num_padding_wires = (num_elements % 3) == 0 ? 0 : 3 - (num_elements % 3);
        for (size_t i = 0; i < num_padding_wires; ++i) {
            accumulator.emplace_back(field_t<Builder>::from_witness_index(ctx, ctx->zero_idx));
        }
        num_elements = accumulator.size();
        const size_t num_gates = (num_elements / 3);

        field_t total = witness_t(ctx, output);
        field_t accumulating_total = total;

        for (size_t i = 0; i < num_gates; ++i) {
            ctx->create_big_add_gate(
                {
                    accumulator[3 * i].get_witness_index(),
                    accumulator[3 * i + 1].get_witness_index(),
                    accumulator[3 * i + 2].get_witness_index(),
                    accumulating_total.witness_index,
                    accumulator[3 * i].multiplicative_constant,
                    accumulator[3 * i + 1].multiplicative_constant,
                    accumulator[3 * i + 2].multiplicative_constant,
                    -1,
                    accumulator[3 * i].additive_constant + accumulator[3 * i + 1].additive_constant +
                        accumulator[3 * i + 2].additive_constant,
                },
                ((i == num_gates - 1) ? false : true));
            barretenberg::fr new_total = accumulating_total.get_value() - accumulator[3 * i].get_value() -
                                         accumulator[3 * i + 1].get_value() - accumulator[3 * i + 2].get_value();
            accumulating_total = witness_t<Builder>(ctx, new_total);
        }
        return total.normalize();
    }
    field_t<Builder> total;
    for (const auto& item : input) {
        total += item;
    }
    return total;
}

template <typename Builder>
std::array<field_t<Builder>, 3> field_t<Builder>::slice(const uint8_t msb, const uint8_t lsb) const
{
    ASSERT(msb >= lsb);
    ASSERT(msb < grumpkin::MAX_NO_WRAP_INTEGER_BIT_LENGTH);
    const field_t lhs = *this;
    Builder* ctx = lhs.get_context();

    const uint256_t value = uint256_t(get_value());
    const auto msb_plus_one = uint32_t(msb) + 1;
    const auto hi_mask = ((uint256_t(1) << (256 - uint32_t(msb))) - 1);
    const auto hi = (value >> msb_plus_one) & hi_mask;

    const auto lo_mask = (uint256_t(1) << lsb) - 1;
    const auto lo = value & lo_mask;

    const auto slice_mask = ((uint256_t(1) << (uint32_t(msb - lsb) + 1)) - 1);
    const auto slice = (value >> lsb) & slice_mask;

    const field_t hi_wit = field_t(witness_t(ctx, hi));
    const field_t lo_wit = field_t(witness_t(ctx, lo));
    const field_t slice_wit = field_t(witness_t(ctx, slice));

    hi_wit.create_range_constraint(grumpkin::MAX_NO_WRAP_INTEGER_BIT_LENGTH - uint32_t(msb),
                                   "slice: hi value too large.");
    lo_wit.create_range_constraint(lsb, "slice: lo value too large.");
    slice_wit.create_range_constraint(msb_plus_one - lsb, "slice: sliced value too large.");
    assert_equal(
        ((hi_wit * field_t(uint256_t(1) << msb_plus_one)) + lo_wit + (slice_wit * field_t(uint256_t(1) << lsb))));

    std::array<field_t, 3> result = { lo_wit, slice_wit, hi_wit };
    return result;
}

/**
 * @brief Build a circuit allowing a user to prove that they have deomposed `this` into bits.
 *
 * @details A bit vector `result` is extracted and used to to construct a sum `sum` using the normal binary expansion.
 * Along the way, we extract a value `shifted_high_limb` which is equal to `sum_hi` in the natural decomposition
 *          `sum = sum_lo + 2**128*sum_hi`.
 * We impose a copy constraint between `sum` and `this` but that only imposes equality in `Fr`; it could be that
 * `result` has overflowed the modulus `r`. To impose a unique value of `result`, we constrain `sum` to satisfy `r - 1
 * >= sum >= 0`. In order to do this inside of `Fr`, we must reduce break the check down in the smaller checks so that
 * we can check non-negativity of integers using range constraints in Fr.
 *
 * At circuit compilation time we build the decomposition `r - 1 = p_lo + 2**128*p_hi`. Then desired schoolbook
 * subtraction is
 *                 p_hi - b       |        p_lo + b*2**128         (++foo++ is foo crossed out)
 *                 ++p_hi++       |           ++p_lo++               (b = 0, 1)
 *            -                   |
 *                  sum_hi        |             sum_lo
 *         -------------------------------------------------
 *     y_lo := p_hi - b - sum_hi  |  y_hi :=  p_lo + b*2**128 - sum_lo
 *
 * Here `b` is the boolean "a carry is necessary". Each of the resulting values can be checked for underflow by imposing
 * a small range constraint, since the negative of a small value in `Fr` is a large value in `Fr`.
 */
template <typename Builder>
std::vector<bool_t<Builder>> field_t<Builder>::decompose_into_bits(
    const size_t num_bits, const std::function<witness_t<Builder>(Builder*, uint64_t, uint256_t)> get_bit) const
{
    ASSERT(num_bits <= 256);
    std::vector<bool_t<Builder>> result(num_bits);

    const uint256_t val_u256 = static_cast<uint256_t>(get_value());
    field_t<Builder> sum(context, 0);
    field_t<Builder> shifted_high_limb(context, 0); // will equal high 128 bits, left shifted by 128 bits
    // TODO: Guido will make a PR that will fix an error here; hard-coded 127 is incorrect when 128 < num_bits < 256.
    // Extract bit vector and show that it has the same value as `this`.
    for (size_t i = 0; i < num_bits; ++i) {
        bool_t<Builder> bit = get_bit(context, num_bits - 1 - i, val_u256);
        result[num_bits - 1 - i] = bit;
        barretenberg::fr scaling_factor_value = fr(2).pow(static_cast<uint64_t>(num_bits - 1 - i));
        field_t<Builder> scaling_factor(context, scaling_factor_value);

        sum = sum + (scaling_factor * bit);
        if (i == 127)
            shifted_high_limb = sum;
    }

    this->assert_equal(sum); // `this` and `sum` are both normalized here.
    constexpr uint256_t modulus_minus_one = fr::modulus - 1;
    auto modulus_bits = modulus_minus_one.get_msb() + 1;
    // If value can be larger than modulus we must enforce unique representation
    if (num_bits >= modulus_bits) {
        // r - 1 = p_lo + 2**128 * p_hi
        const fr p_lo = modulus_minus_one.slice(0, 128);
        const fr p_hi = modulus_minus_one.slice(128, 256);

        // `shift` is used to shift high limbs. It has the dual purpose of representing a borrowed bit.
        const fr shift = fr(uint256_t(1) << 128);
        // We always borrow from 2**128*p_hi. We handle whether this was necessary later.
        // y_lo = (2**128 + p_lo) - sum_lo
        field_t<Builder> y_lo = (-sum) + (p_lo + shift);
        y_lo += shifted_high_limb;
        y_lo.normalize();

        // A carry was necessary if and only if the 128th bit y_lo_hi of y_lo is 0.
        auto [y_lo_lo, y_lo_hi, zeros] = y_lo.slice(128, 128);
        // This copy constraint, along with the constraints of field_t::slice, imposes that y_lo has bit length 129.
        // Since the integer y_lo is at least -2**128+1, which has more than 129 bits in `Fr`, the implicit range
        // constraint shows that y_lo is non-negative.
        context->assert_equal(
            zeros.witness_index, context->zero_idx, "field_t: bit decomposition_fails: high limb non-zero");
        // y_borrow is the boolean "a carry was necessary"
        field_t<Builder> y_borrow = -(y_lo_hi - 1);
        // If a carry was necessary, subtract that carry from p_hi
        // y_hi = (p_hi - y_borrow) - sum_hi
        field_t<Builder> y_hi = -(shifted_high_limb / shift) + (p_hi);
        y_hi -= y_borrow;
        // As before, except that now the range constraint is explicit, this shows that y_hi is non-negative.
        y_hi.create_range_constraint(128, "field_t: bit decomposition fails: y_hi is too large.");
    }

    return result;
}

INSTANTIATE_STDLIB_TYPE(field_t);

} // namespace stdlib
} // namespace proof_system::plonk<|MERGE_RESOLUTION|>--- conflicted
+++ resolved
@@ -693,16 +693,11 @@
 template <typename Builder>
 field_t<Builder> field_t<Builder>::conditional_negate(const bool_t<Builder>& predicate) const
 {
-<<<<<<< HEAD
     if (predicate.is_constant()) {
         return predicate.get_value() ? -(*this) : *this;
     }
-    field_t<ComposerContext> predicate_field(predicate);
-    field_t<ComposerContext> multiplicand = -(predicate_field + predicate_field);
-=======
     field_t<Builder> predicate_field(predicate);
     field_t<Builder> multiplicand = -(predicate_field + predicate_field);
->>>>>>> a6b6c7b0
     return multiplicand.madd(*this, *this);
 }
 
