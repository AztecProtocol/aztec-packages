// === AUDIT STATUS ===
// internal:    { status: not started, auditors: [], date: YYYY-MM-DD }
// external_1:  { status: not started, auditors: [], date: YYYY-MM-DD }
// external_2:  { status: not started, auditors: [], date: YYYY-MM-DD }
// =====================

#include "field.hpp"
#include "../bool/bool.hpp"
#include "../circuit_builders/circuit_builders.hpp"
#include "barretenberg/ecc/curves/grumpkin/grumpkin.hpp"
#include <functional>

using namespace bb;

namespace bb::stdlib {

template <typename Builder>
field_t<Builder>::field_t(Builder* parent_context)
    : context(parent_context)
    , additive_constant(bb::fr::zero())
    , multiplicative_constant(bb::fr::one())
    , witness_index(IS_CONSTANT)
{}

template <typename Builder>
field_t<Builder>::field_t(const witness_t<Builder>& value)
    : context(value.context)
    , additive_constant(0)
    , multiplicative_constant(1)
    , witness_index(value.witness_index)
{}

template <typename Builder>
field_t<Builder>::field_t(Builder* parent_context, const bb::fr& value)
    : context(parent_context)
    , additive_constant(value)
    , multiplicative_constant(bb::fr::one())
    , witness_index(IS_CONSTANT)
{}

template <typename Builder>
field_t<Builder>::field_t(const bool_t<Builder>& other)
    : context(other.context)
{
    if (other.witness_index == IS_CONSTANT) {
        additive_constant = (other.witness_bool ^ other.witness_inverted) ? bb::fr::one() : bb::fr::zero();
        multiplicative_constant = bb::fr::one();
        witness_index = IS_CONSTANT;
    } else {
        witness_index = other.witness_index;
        additive_constant = other.witness_inverted ? bb::fr::one() : bb::fr::zero();
        multiplicative_constant = other.witness_inverted ? bb::fr::neg_one() : bb::fr::one();
    }
    tag = other.tag;
}

template <typename Builder>
field_t<Builder> field_t<Builder>::from_witness_index(Builder* ctx, const uint32_t witness_index)
{
    field_t<Builder> result(ctx);
    result.witness_index = witness_index;
    return result;
}
/**
 * @brief Convert a field_t element to a boolean and enforce bool constraints.
 *
 * @tparam Builder
 * @return bool_t<Builder>
 */
template <typename Builder> field_t<Builder>::operator bool_t<Builder>() const
{
    // If `this` is a constant field_t element, the resulting bool is also constant.
    // In this case, `additive_constant` uniquely determines the value of `this`.
    // After ensuring that `additive_constant` \in {0, 1}, we set the `.witness_bool` field of `result` to match the
    // value of `additive_constant`.
    if (this->is_constant()) {
        ASSERT(additive_constant == bb::fr::one() || additive_constant == bb::fr::zero());
        bool_t<Builder> result(context);
        result.witness_bool = (additive_constant == bb::fr::one());
        result.set_origin_tag(tag);
        return result;
    }

    const bool add_constant_check = (additive_constant == bb::fr::zero());
    const bool mul_constant_check = (multiplicative_constant == bb::fr::one());
    const bool inverted_check = (additive_constant == bb::fr::one()) && (multiplicative_constant == bb::fr::neg_one());
    bool_t<Builder> result(context);
    // Process the elements of the form
    //      a = a.v * 1 + 0 and a = a.v * (-1) + 1
    // They do not need to be normalized, as in the first case the value of
    //      a == a.v,
    // and in the second case
    //      a == ¬(a.v).
    // The distinction between the cases is tracked by the .witness_inverted field of bool_t.
    uint32_t witness_idx = witness_index;
    if ((add_constant_check && mul_constant_check) || inverted_check) {
        result.witness_inverted = inverted_check;
    } else {
        // In general, the witness has to be normalized.
        witness_idx = get_normalized_witness_index();
    }
    // Get the normalized value of the witness
    bb::fr witness = context->get_variable(witness_idx);
    BB_ASSERT_EQ((witness == bb::fr::zero()) || (witness == bb::fr::one()),
                 true,
                 "Attempting to create a bool_t from a witness_t not satisfying x^2 - x = 0");
    result.witness_bool = (witness == bb::fr::one());
    result.witness_index = witness_idx;
    context->create_bool_gate(witness_idx);
    result.set_origin_tag(tag);
    return result;
}

template <typename Builder> field_t<Builder> field_t<Builder>::operator+(const field_t& other) const
{
    Builder* ctx = (context == nullptr) ? other.context : context;
    field_t<Builder> result(ctx);
    // Ensure that non-constant circuit elements can not be added without context
    ASSERT(ctx || (witness_index == IS_CONSTANT && other.witness_index == IS_CONSTANT));

    if (witness_index == other.witness_index && !this->is_constant()) {
        // If summands represent the same circuit variable, i.e. their witness indices coincide, we just need to update
        // the scaling factors of this variable.
        result.additive_constant = additive_constant + other.additive_constant;
        result.multiplicative_constant = multiplicative_constant + other.multiplicative_constant;
        result.witness_index = witness_index;
    } else if (this->is_constant() && other.is_constant()) {
        // both inputs are constant - don't add a gate
        result.additive_constant = additive_constant + other.additive_constant;
    } else if (!this->is_constant() && other.is_constant()) {
        // one input is constant - don't add a gate, but update scaling factors
        result.additive_constant = additive_constant + other.additive_constant;
        result.multiplicative_constant = multiplicative_constant;
        result.witness_index = witness_index;
    } else if (this->is_constant() && !other.is_constant()) {
        result.additive_constant = additive_constant + other.additive_constant;
        result.multiplicative_constant = other.multiplicative_constant;
        result.witness_index = other.witness_index;
    } else {
        // The summands are distinct circuit variables, the result needs to be constrained.
        //       a + b = a.v * a.mul + b.v * b.mul + (a.add + b.add)
        // which leads to the constraint
        //       a.v * q_l + b.v * q_r + result.v * q_o + q_c = 0,
        // where q_l, q_r, q_0, and q_c are the selectors storing corresponding scaling factors.
        bb::fr left = ctx->get_variable(witness_index);        // =: a.v
        bb::fr right = ctx->get_variable(other.witness_index); // =: b.v
        bb::fr result_value = left * multiplicative_constant;
        result_value += right * other.multiplicative_constant;
        result_value += additive_constant;
        result_value += other.additive_constant;
        result.witness_index = ctx->add_variable(result_value);

        ctx->create_add_gate({ .a = witness_index,
                               .b = other.witness_index,
                               .c = result.witness_index,
                               .a_scaling = multiplicative_constant,
                               .b_scaling = other.multiplicative_constant,
                               .c_scaling = bb::fr::neg_one(),
                               .const_scaling = (additive_constant + other.additive_constant) });
    }
    result.tag = OriginTag(tag, other.tag);
    return result;
}

template <typename Builder> field_t<Builder> field_t<Builder>::operator-(const field_t& other) const
{
    field_t<Builder> rhs(other);
    rhs.additive_constant.self_neg();
    if (rhs.witness_index != IS_CONSTANT) {
        rhs.multiplicative_constant.self_neg();
    }
    return operator+(rhs);
}

template <typename Builder> field_t<Builder> field_t<Builder>::operator*(const field_t& other) const
{
    Builder* ctx = (context == nullptr) ? other.context : context;
    field_t<Builder> result(ctx);
    // Ensure that non-constant circuit elements can not be multiplied without context
    ASSERT(ctx || (this->is_constant() && other.is_constant()));

    if (this->is_constant() && other.is_constant()) {
        // Both inputs are constant - don't add a gate.
        // The value of a constant is tracked in `.additive_constant`.
        result.additive_constant = additive_constant * other.additive_constant;
    } else if (!this->is_constant() && other.is_constant()) {

        //  Here and in the next case, only one input is not constant: don't add a gate, but update scaling factors.
        // More concretely, let:
        //   a := this;
        //   b := other;
        //   a.v := ctx->variables[a.witness_index], the value of a;
        //   b.v := ctx->variables[b.witness_index], the value of b;
        //   .mul = .multiplicative_constant
        //   .add = .additive_constant
        // Value of this   = a.v * a.mul + a.add;
        // Value of other  = b.add
        // Value of result = a * b = a.v * [a.mul * b.add] + [a.add * b.add]
        //                            ^           ^result.mul      ^result.add
        //                            ^result.v

        result.additive_constant = additive_constant * other.additive_constant;
        result.multiplicative_constant = multiplicative_constant * other.additive_constant;
        // We simply updated the scaling factors of `*this`, so `witness_index` of `result` must be equal to
        // `this->witness_index`.
        result.witness_index = witness_index;
    } else if (this->is_constant() && !other.is_constant()) {
        // Only one input is not constant: don't add a gate, but update scaling factors
        result.additive_constant = additive_constant * other.additive_constant;
        result.multiplicative_constant = other.multiplicative_constant * additive_constant;
        // We simply updated the scaling factors of `other`, so `witness_index` of `result` must be equal to
        // `other->witness_index`.
        result.witness_index = other.witness_index;
    } else {
        /**
         * Both inputs are circuit variables: create a * b constraint.
         *
         * Value of this   = a.v * a.mul + a.add;
         * Value of other  = b.v * b.mul + b.add;
         * Value of result = a * b
         *            = [a.v * b.v] * [a.mul * b.mul] + a.v * [a.mul * b.add] + b.v * [a.add * b.mul] + [a.ac * b.add]
         *            = [a.v * b.v] * [     q_m     ] + a.v * [     q_l     ] + b.v * [     q_r     ] + [    q_c     ]
         *            ^               ^Notice the add/mul_constants are placed into selectors when a gate is created.
         *            |                Only the witnesses (pointed-to by the witness_indexes) form the wires in/out of
         *            |                the gate.
         *            ^This entire value is pushed to ctx->variables as a new witness. The
         *             implied additive & multiplicative constants of the new witness are 0 & 1 resp.
         * Left wire value: a.v
         * Right wire value: b.v
         * Output wire value: result.v (with q_o = -1)
         */

        bb::fr T0;
        bb::fr q_m;
        bb::fr q_l;
        bb::fr q_r;
        bb::fr q_c;

        // Compute selector values
        q_c = additive_constant * other.additive_constant;
        q_r = additive_constant * other.multiplicative_constant;
        q_l = multiplicative_constant * other.additive_constant;
        q_m = multiplicative_constant * other.multiplicative_constant;

        bb::fr left = context->get_variable(witness_index);        // =: a.v
        bb::fr right = context->get_variable(other.witness_index); // =: b.v
        bb::fr result_value;

        result_value = left * right;
        result_value *= q_m;
        // Scale `b.v` by the constant `a_mul * b_add`
        T0 = left * q_l;
        result_value += T0;
        // Scale `a.v` by the constant `a_add * b_mul`
        T0 = right * q_r;
        result_value += T0;
        result_value += q_c;
        result.witness_index = ctx->add_variable(result_value);
        // Constrain
        //    a.v * b.v * q_m + a.v * q_l + b_v * q_r + q_c + result.v * q_o = 0
        ctx->create_poly_gate({ .a = witness_index,
                                .b = other.witness_index,
                                .c = result.witness_index,
                                .q_m = q_m,
                                .q_l = q_l,
                                .q_r = q_r,
                                .q_o = bb::fr::neg_one(),
                                .q_c = q_c });
    }
    result.tag = OriginTag(tag, other.tag);
    return result;
}

/**
 * @brief Since in divide_no_zero_check, we check \f$ a / b = q \f$ by the constraint \f$ a = b \cdot q\f$, if \f$ a =
 * b= 0\f$, we can set \f$ q \f$ to *any value* and it will pass the constraint. Hence, when not having prior knowledge
 * of \f$ b \f$ not being zero it is essential to check.
 *
 * If \f$ b = 0 \f$ and is constant, this method aborts due to failed ASSERT( b !=0 ) condition inside
 * `assert_is_not_zero()`.
 * If \f$ b = 0 \f$ and is not constant, a `Builder` failure is set and an unsatisfiable constraint `1 = 0` is
 * created.
 *
 */
template <typename Builder> field_t<Builder> field_t<Builder>::operator/(const field_t& other) const
{
    // If the denominator is a constant 0, the division is aborted. Otherwise, it is constrained to be non-zero.
    other.assert_is_not_zero("field_t::operator/ divisor is 0");
    return divide_no_zero_check(other);
}

/**
 * @brief Given field elements `a` = `*this` and `b` = `other`, output \f$ a / b \f$ without checking whether \f$  b = 0
 * \f$.
 */
template <typename Builder> field_t<Builder> field_t<Builder>::divide_no_zero_check(const field_t& other) const
{

    // Let
    //    a := this;
    //    b := other;
    //    q := a / b;
    Builder* ctx = (context == nullptr) ? other.context : context;
    field_t<Builder> result(ctx);
    // Ensure that non-constant circuit elements can not be divided without context
    ASSERT(ctx || (this->is_constant() && other.is_constant()));

    bb::fr additive_multiplier = bb::fr::one();

    if (this->is_constant() && other.is_constant()) {
        // Both inputs are constant, the result is given by
        //      q = a.add / b.add, if b != 0.
        //      q = a.add        , if b == 0
        if (!(other.additive_constant == bb::fr::zero())) {
            additive_multiplier = other.additive_constant.invert();
        }
        result.additive_constant = additive_constant * additive_multiplier;
    } else if (!this->is_constant() && other.is_constant()) {
        // The numerator is a circuit variable, the denominator is a constant.
        // The result is obtained by updating the circuit variable `a`
        //      q = a.v * [a.mul / b.add] + a.add / b.add, if b != 0.
        //      q = a                                    , if b == 0
        // with q.witness_index = a.witness_index.
        if (!(other.additive_constant == bb::fr::zero())) {
            additive_multiplier = other.additive_constant.invert();
        }
        result.additive_constant = additive_constant * additive_multiplier;
        result.multiplicative_constant = multiplicative_constant * additive_multiplier;
        result.witness_index = witness_index;
    } else if (this->is_constant() && !other.is_constant()) {
        // The numerator is a constant, the denominator is a circuit variable.
        // If a == 0, the result is a constant 0, otherwise the result is a new variable that has to be constrained.
        if (get_value() == 0) {
            result.additive_constant = 0;
            result.multiplicative_constant = 1;
            result.witness_index = IS_CONSTANT;
        } else {
            bb::fr numerator = get_value();
            bb::fr denominator_inv = other.get_value();
            denominator_inv = denominator_inv.is_zero() ? 0 : denominator_inv.invert();

            bb::fr out(numerator * denominator_inv);
            result.witness_index = ctx->add_variable(out);
            // Define non-zero selector values for a `poly` gate
            // q_m := b.mul
            // q_l := b.add
            // q_c := a     (= a.add, since a is constant)
            bb::fr q_m = other.multiplicative_constant;
            bb::fr q_l = other.additive_constant;
            bb::fr q_c = -get_value();
            // The value of the quotient q = a / b has to satisfy
            //      q * (b.v * b.mul +  b.add) = a
            // Create a `poly` gate to constrain the quotient.
            // q * b.v * q_m +  q * q_l + 0 * b + 0 * c + q_c = 0
            ctx->create_poly_gate({ .a = result.witness_index,
                                    .b = other.witness_index,
                                    .c = result.witness_index,
                                    .q_m = q_m,
                                    .q_l = q_l,
                                    .q_r = 0,
                                    .q_o = 0,
                                    .q_c = q_c });
        }
    } else {
        // Both numerator and denominator are circuit variables. Create a new circuit variable with the value a / b.
        bb::fr numerator = get_value();
        bb::fr denominator_inv = other.get_value();
        denominator_inv = denominator_inv.is_zero() ? 0 : denominator_inv.invert();

        bb::fr out(numerator * denominator_inv);
        result.witness_index = ctx->add_variable(out);

        // The value of the quotient q = a / b has to satisfy
        //      q * (b.v * b.mul +  b.add) = a.v * a.mul + a.add
        // Create a `poly` gate to constrain the quotient
        //  	q * b.v * q_m +  q * q_l + 0 * c + a.v * q_o + q_c = 0,
        // where the `poly_gate` selector values are defined as follows:
        //  	q_m = b.mul;
        //      q_l = b.add;
        //      q_r = 0;
        //      q_o = - a.mul;
        //      q_c = - a.add.
        bb::fr q_m = other.multiplicative_constant;
        bb::fr q_l = other.additive_constant;
        bb::fr q_r = bb::fr::zero();
        bb::fr q_o = -multiplicative_constant;
        bb::fr q_c = -additive_constant;

        ctx->create_poly_gate({ .a = result.witness_index,
                                .b = other.witness_index,
                                .c = witness_index,
                                .q_m = q_m,
                                .q_l = q_l,
                                .q_r = q_r,
                                .q_o = q_o,
                                .q_c = q_c });
    }
    result.tag = OriginTag(tag, other.tag);
    return result;
}
/**
 * @brief raise a field_t to a power of an exponent (field_t). Note that the exponent must not exceed 32 bits and is
 * implicitly range constrained.
 *
 * @returns this ** (exponent)
 */
template <typename Builder> field_t<Builder> field_t<Builder>::pow(const field_t& exponent) const
{

    auto* ctx = get_context() ? get_context() : exponent.get_context();
    uint256_t exponent_value = exponent.get_value();

    bool exponent_constant = exponent.is_constant();
    // TODO(https://github.com/AztecProtocol/barretenberg/issues/446): optimize by allowing smaller exponent
    std::vector<bool_t<Builder>> exponent_bits(32);
    for (size_t i = 0; i < exponent_bits.size(); ++i) {
        uint256_t value_bit = exponent_value & 1;
        bool_t<Builder> bit;
        bit = exponent_constant ? bool_t<Builder>(ctx, value_bit.data[0]) : witness_t<Builder>(ctx, value_bit.data[0]);
        if (!exponent_constant) {
            bit.set_origin_tag(exponent.tag);
        }
        exponent_bits[31 - i] = (bit);
        exponent_value >>= 1;
    }

    if (!exponent_constant) {
        field_t<Builder> exponent_accumulator(ctx, 0);
        for (const auto& bit : exponent_bits) {
            exponent_accumulator += exponent_accumulator;
            exponent_accumulator += bit;
        }
        exponent.assert_equal(exponent_accumulator, "field_t::pow exponent accumulator incorrect");
    }
    field_t accumulator(ctx, 1);
    field_t mul_coefficient = *this - 1;
    for (size_t i = 0; i < 32; ++i) {
        accumulator *= accumulator;
        const auto bit = exponent_bits[i];
        accumulator *= (mul_coefficient * bit + 1);
    }
    accumulator = accumulator.normalize();
    accumulator.tag = OriginTag(tag, exponent.tag);
    return accumulator;
}

/**
 * @brief raise a field_t to a power of an exponent (field_t). Note that the exponent must not exceed 32 bits and is
 * implicitly range constrained.
 *
 * @returns this ** (exponent)
 */
template <typename Builder> field_t<Builder> field_t<Builder>::pow(const size_t exponent) const
{
    auto* ctx = get_context();
    auto exponent_field_elt = field_t::from_witness(ctx, exponent);
    return pow(exponent_field_elt);
}

/**
 * @returns `this * to_mul + to_add`
 */
template <typename Builder> field_t<Builder> field_t<Builder>::madd(const field_t& to_mul, const field_t& to_add) const
{
    Builder* ctx = first_non_null<Builder>(context, to_mul.context, to_add.context);

    if (to_mul.is_constant() && to_add.is_constant() && is_constant()) {
        return ((*this) * to_mul + to_add);
    }

    // Let:
    //    a = this;
    //    b = to_mul;
    //    c = to_add;
    //    a.v = ctx->variables[this.witness_index];
    //    b.v = ctx->variables[to_mul.witness_index];
    //    c.v = ctx->variables[to_add.witness_index];
    //    .mul = .multiplicative_constant;
    //    .add = .additive_constant.
    //
    // result = a * b + c
    //   = (a.v * a.mul + a.add) * (b.v * b.mul + b.add) + (c.v * c.mul + c.add)
    //   = a.v * b.v * [a.mul * b.mul] + a.v * [a.mul * b.add] + b.v * [b.mul + a.add] + c.v * [c.mul] +
    //     [a.add * b.add + c.add]
    //   = a.v * b.v * [     q_m     ] + a.v * [     q_1     ] + b.v * [     q_2     ] + c.v * [ q_3 ] + [ q_c ]

    bb::fr q_m = multiplicative_constant * to_mul.multiplicative_constant;
    bb::fr q_1 = multiplicative_constant * to_mul.additive_constant;
    bb::fr q_2 = to_mul.multiplicative_constant * additive_constant;
    bb::fr q_3 = to_add.multiplicative_constant;
    bb::fr q_c = additive_constant * to_mul.additive_constant + to_add.additive_constant;

    // Note: the value of a constant field_t is wholly tracked by the field_t's `additive_constant` member, which is
    // accounted for in the above-calculated selectors (`q_`'s). Therefore no witness (`variables[witness_index]`)
    // exists for constants, and so the field_t's corresponding wire value is set to `0` in the gate equation.
    bb::fr a = is_constant() ? bb::fr::zero() : ctx->get_variable(witness_index);
    bb::fr b = to_mul.is_constant() ? bb::fr::zero() : ctx->get_variable(to_mul.witness_index);
    bb::fr c = to_add.is_constant() ? bb::fr::zero() : ctx->get_variable(to_add.witness_index);

    bb::fr out = a * b * q_m + a * q_1 + b * q_2 + c * q_3 + q_c;

    field_t<Builder> result(ctx);
    result.witness_index = ctx->add_variable(out);
    ctx->create_big_mul_gate({
        .a = is_constant() ? ctx->zero_idx : witness_index,
        .b = to_mul.is_constant() ? ctx->zero_idx : to_mul.witness_index,
        .c = to_add.is_constant() ? ctx->zero_idx : to_add.witness_index,
        .d = result.witness_index,
        .mul_scaling = q_m,
        .a_scaling = q_1,
        .b_scaling = q_2,
        .c_scaling = q_3,
        .d_scaling = bb::fr::neg_one(),
        .const_scaling = q_c,
    });
    result.tag = OriginTag(tag, to_mul.tag, to_add.tag);
    return result;
}

/**
 * @brief Returns (this + a + b)
 *
 * @details Use `big_mul_gate` to save gates when computing the sum of 3 witnesses.
 *
 * @tparam Builder
 * @param add_a
 * @param add_b
 * @return field_t<Builder>
 */
template <typename Builder> field_t<Builder> field_t<Builder>::add_two(const field_t& add_b, const field_t& add_c) const
{
    if ((add_b.is_constant()) && (add_c.is_constant()) && (is_constant())) {
        return (*this) + add_b + add_c;
    }
    Builder* ctx = first_non_null<Builder>(context, add_b.context, add_c.context);

    // Let  d := a + (b+c), where
    //      a := *this;
    //      b := add_b;
    //      c := add_c;
    // define selector values by
    //      q_1 :=  a_mul;
    //      q_2 :=  b_mul;
    //      q_3 :=  c_mul;
    //      q_4 :=  -1;
    //      q_c := a_add + b_add + c_add;
    // Create a `big_mul_gate` to constrain
    //  	a * b * q_m + a * q_1 + b * q_2 + c * q_3 + d * q_4 + q_c = 0

    bb::fr q_1 = multiplicative_constant;
    bb::fr q_2 = add_b.multiplicative_constant;
    bb::fr q_3 = add_c.multiplicative_constant;
    bb::fr q_c = additive_constant + add_b.additive_constant + add_c.additive_constant;

    // Compute the sum of values of all summands
    bb::fr a = this->is_constant() ? bb::fr::zero() : ctx->get_variable(witness_index);
    bb::fr b = add_b.is_constant() ? bb::fr::zero() : ctx->get_variable(add_b.witness_index);
    bb::fr c = add_c.is_constant() ? bb::fr::zero() : ctx->get_variable(add_c.witness_index);

    bb::fr out = a * q_1 + b * q_2 + c * q_3 + q_c;

    field_t<Builder> result(ctx);
    result.witness_index = ctx->add_variable(out);

    // Constrain the result
    ctx->create_big_mul_gate({
        .a = is_constant() ? ctx->zero_idx : witness_index,
        .b = add_b.is_constant() ? ctx->zero_idx : add_b.witness_index,
        .c = add_c.is_constant() ? ctx->zero_idx : add_c.witness_index,
        .d = result.witness_index,
        .mul_scaling = bb::fr::zero(),
        .a_scaling = q_1,
        .b_scaling = q_2,
        .c_scaling = q_3,
        .d_scaling = bb::fr::neg_one(),
        .const_scaling = q_c,
    });
    result.tag = OriginTag(tag, add_b.tag, add_c.tag);
    return result;
}

/**
 * @brief Return a new element, where the in-circuit witness contains the actual represented value (multiplicative
 * constant is 1 and additive_constant is 0)
 *
 * @details If the element is a constant or it is already normalized, just return the element itself
 *
 * @todo We need to add a mechanism into the circuit builders for caching normalized variants for fields and bigfields.
 * It should make the circuits smaller. https://github.com/AztecProtocol/barretenberg/issues/1052
 *
 * @tparam Builder
 * @return field_t<Builder>
 */
template <typename Builder> field_t<Builder> field_t<Builder>::normalize() const
{
    if (is_constant() || ((multiplicative_constant == bb::fr::one()) && (additive_constant == bb::fr::zero()))) {
        return *this;
    }

    // Value of this = this.v * this.mul + this.add; // where this.v = context->variables[this.witness_index]
    // Normalised result = result.v * 1 + 0;         // where result.v = this.v * this.mul + this.add
    // We need a new gate to enforce that the `result` was correctly calculated from `this`.

    field_t<Builder> result(context);
    bb::fr value = context->get_variable(witness_index);

    result.witness_index = context->add_variable(get_value());
    result.additive_constant = bb::fr::zero();
    result.multiplicative_constant = bb::fr::one();

    // Aim of new gate: this.v * this.mul + this.add == result.v
    // <=>                           this.v * [this.mul] +                  result.v * [ -1] + [this.add] == 0
    // <=> this.v * this.v * [ 0 ] + this.v * [this.mul] + this.v * [ 0 ] + result.v * [ -1] + [this.add] == 0
    // <=> this.v * this.v * [q_m] + this.v * [   q_l  ] + this.v * [q_r] + result.v * [q_o] + [   q_c  ] == 0

    context->create_add_gate({ .a = witness_index,
                               .b = witness_index,
                               .c = result.witness_index,
                               .a_scaling = multiplicative_constant,
                               .b_scaling = bb::fr::zero(),
                               .c_scaling = bb::fr::neg_one(),
                               .const_scaling = additive_constant });
    result.tag = tag;
    return result;
}

template <typename Builder> void field_t<Builder>::assert_is_zero(std::string const& msg) const
{

    if (is_constant()) {
        BB_ASSERT_EQ(additive_constant == bb::fr::zero(), true, msg);
        return;
    }

    if (get_value() != bb::fr::zero()) {
        context->failure(msg);
    }
    // Aim of a new `poly` gate: constrain this.v * this.mul + this.add == 0
    // I.e.:
    // this.v * 0 * [ 0 ] + this.v * [this.mul] + 0 * [ 0 ] + 0 * [ 0 ] + [this.add] == 0
    // this.v * 0 * [q_m] + this.v * [   q_l  ] + 0 * [q_r] + 0 * [q_o] + [   q_c  ] == 0

    context->create_poly_gate({
        .a = witness_index,
        .b = context->zero_idx,
        .c = context->zero_idx,
        .q_m = bb::fr::zero(),
        .q_l = multiplicative_constant,
        .q_r = bb::fr::zero(),
        .q_o = bb::fr::zero(),
        .q_c = additive_constant,
    });
}

template <typename Builder> void field_t<Builder>::assert_is_not_zero(std::string const& msg) const
{

    if (is_constant()) {
        BB_ASSERT_EQ(additive_constant != bb::fr::zero(), true, msg);
        return;
    }

    if (get_value() == bb::fr::zero()) {
        context->failure(msg);
    }

    bb::fr inverse_value = (get_value() == bb::fr::zero()) ? bb::fr::zero() : get_value().invert();

    field_t<Builder> inverse(witness_t<Builder>(context, inverse_value));

    // inverse is added in the circuit for checking that field element is not zero
    // and it won't be used anymore, so it's needed to add this element in used witnesses
    if constexpr (IsUltraBuilder<Builder>) {
        context->update_used_witnesses(inverse.witness_index);
    }

    // Aim of a new `poly` gate: `this` has an inverse (hence is not zero).
    // I.e.:
    //     (this.v * this.mul + this.add) * inverse.v == 1;
    // <=> this.v * inverse.v * [this.mul] + this.v * [ 0 ] + inverse.v * [this.add] + 0 * [ 0 ] + [ -1] == 0
    // <=> this.v * inverse.v * [   q_m  ] + this.v * [q_l] + inverse.v * [   q_r  ] + 0 * [q_o] + [q_c] == 0

    // (a * mul_const + add_const) * b - 1 = 0
    context->create_poly_gate({
        .a = witness_index,             // input value
        .b = inverse.witness_index,     // inverse
        .c = context->zero_idx,         // no output
        .q_m = multiplicative_constant, // a * b * mul_const
        .q_l = bb::fr::zero(),          // a * 0
        .q_r = additive_constant,       // b * mul_const
        .q_o = bb::fr::zero(),          // c * 0
        .q_c = bb::fr::neg_one(),       // -1
    });
}

/**
 * @brief Validate whether a field_t element is zero.
 * @details
 * Let     a   := (*this).normalize()
 *         is_zero := (a == 0)
 *
 * To check whether `a = 0`, we use the fact that, if `a != 0`, it has a modular inverse `I`, such that
 *  	   a * I =  1.
 *
 * We reduce the check to the following algebraic constraints
 * 1)      a * I - 1 + is_zero   = 0
 * 2)      -is_zero * I + is_zero = 0
 *
 * If the value of `is_zero` is `false`, the first equation reduces to
 *  	   a * I = 1
 * then `I` must be the modular inverse of `a`, therefore `a != 0`. This explains the first constraint.
 *
 * If `is_zero = true`, then either `a` or `I` is zero (or both). To ensure that
 *         a = 0 && I != 0
 * we use the second constraint, it validates that
 *         (is_zero.v = true) ==>  (I = 1)
 * This way, if `a * I = 0`, we know that a = 0.
 */
template <typename Builder> bool_t<Builder> field_t<Builder>::is_zero() const
{
    bb::fr native_value = get_value();
    const bool is_zero_raw = native_value.is_zero();

    if (is_constant()) {
        // Create a constant bool_t
        bool_t is_zero(context, is_zero_raw);
        is_zero.set_origin_tag(get_origin_tag());
        return is_zero;
    }

    bool_t is_zero = witness_t(context, is_zero_raw);

    // This can be done out of circuit, as `is_zero = true` implies `I = 1`.
    bb::fr inverse_native = (is_zero_raw) ? bb::fr::one() : native_value.invert();

    field_t inverse = witness_t(context, inverse_native);

<<<<<<< HEAD
    // Create a `big_mul_gate` for the first constraint, it is given by the
    // equation:
=======
    // Note that `evaluate_polynomial_identity(a, b, c, d)` checks that `a * b + c + d = 0`, so we are using it for the
    // constraints 1) and 2) above.
    // More precisely, to check that `a * I - 1 + is_zero   = 0`, it creates a `big_mul_gate` given by the equation:
>>>>>>> 403b1a8f
    //      a.v * I.v * q_m + a.v * q_1 + I.v * q_2 + is_zero.v * q_3 + (-1) * q_4 + q_c = 0
    // where
    //      q_m := a.mul * I.mul;
    //      q_1 := a.mul * I.add;
    //      q_2 := I.mul * a.add;
    //      q_3 := 1;
    //      q_4 := 0;
    //      q_c := a.add * I.add + is_zero.add - 1;
    field_t::evaluate_polynomial_identity(*this, inverse, is_zero, bb::fr::neg_one());

<<<<<<< HEAD
    // Create a `big_mul_gate` for the second constraint, it is given by the
    // equation:
=======
    // To check that `-is_zero * I + is_zero = 0`, create a `big_mul_gate` given by the equation:
>>>>>>> 403b1a8f
    //      is_zero.v * (-I).v * q_m + is_zero.v * q_1 + (-I).v * q_2 + is_zero.v * q_3 + 0 * q_4 + q_c = 0
    // where
    //      q_m := is_zero.mul * (-I).mul;
    //      q_1 := is_zero.mul * (-I).add;
    //      q_2 := (-I).mul * is_zero.add;
    //      q_3 := is_zero.mul;
    //      q_4 := 0;
    //      q_c := is_zero.add * (-I).add + is_zero.add;
    field_t::evaluate_polynomial_identity(is_zero, -inverse, is_zero, bb::fr::zero());
    is_zero.set_origin_tag(tag);
    return is_zero;
}

template <typename Builder> bb::fr field_t<Builder>::get_value() const
{
    if (!is_constant()) {
        ASSERT(context);
        return (multiplicative_constant * context->get_variable(witness_index)) + additive_constant;
    }
    ASSERT(multiplicative_constant == bb::fr::one());
    // A constant field_t's value is tracked wholly by its additive_constant member.
    return additive_constant;
}

template <typename Builder> bool_t<Builder> field_t<Builder>::operator==(const field_t& other) const
{
    return ((*this) - other).is_zero();
}

template <typename Builder> bool_t<Builder> field_t<Builder>::operator!=(const field_t& other) const
{
    return !operator==(other);
}

template <typename Builder>
field_t<Builder> field_t<Builder>::conditional_negate(const bool_t<Builder>& predicate) const
{
    if (predicate.is_constant()) {
        field_t result = predicate.get_value() ? -(*this) : *this;
        result.set_origin_tag(OriginTag(get_origin_tag(), predicate.get_origin_tag()));
        return result;
    }
    // Compute
    //  `predicate` * (-a) + a.
    // If predicate's value == true, then the output is `-a`, else it's `a`
    return field_t(predicate).madd(-*this, *this);
}

/**
 * @brief If predicate == true then return lhs, else return rhs

 * @details Conditional assign x = (predicate) ? lhs : rhs can be expressed arithmetically as follows
 *      x = predciate * lhs + (1 - predicate) * rhs
 * which is equivalent to
 *      x = (lhs - rhs) * predicate + rhs = (lhs - rhs)*madd(predicate, rhs)
 * where take advantage of `madd()` to create less gates.
 *
 * @return field_t<Builder>
 */
template <typename Builder>
field_t<Builder> field_t<Builder>::conditional_assign(const bool_t<Builder>& predicate,
                                                      const field_t& lhs,
                                                      const field_t& rhs)
{
    // If the predicate is constant, the conditional assignment can be done out of circuit
    if (predicate.is_constant()) {
        auto result = field_t(predicate.get_value() ? lhs : rhs);
        result.set_origin_tag(OriginTag(predicate.get_origin_tag(), lhs.get_origin_tag(), rhs.get_origin_tag()));
        return result;
    }
    // If lhs and rhs are the same witness, just return it
    if (lhs.get_witness_index() == rhs.get_witness_index() && (lhs.additive_constant == rhs.additive_constant) &&
        (lhs.multiplicative_constant == rhs.multiplicative_constant)) {
        return lhs;
    }

    return (lhs - rhs).madd(predicate, rhs);
}

/**
 * @brief Let x = *this.normalize(), constrain x.v < 2^{num_bits}
 *
 */
template <typename Builder>
void field_t<Builder>::create_range_constraint(const size_t num_bits, std::string const& msg) const
{
    if (num_bits == 0) {
        assert_is_zero("0-bit range_constraint on non-zero field_t.");
    } else {
        if (is_constant()) {
            ASSERT(uint256_t(get_value()).get_msb() < num_bits);
        } else {
            context->decompose_into_default_range(
                get_normalized_witness_index(), num_bits, bb::UltraCircuitBuilder::DEFAULT_PLOOKUP_RANGE_BITNUM, msg);
        }
    }
}

/**
 * @brief Constrain that this field is equal to the given field.
 *
 * @warning: After calling this method, both field values *will* be equal, regardless of whether the constraint
 * succeeds or fails. This can lead to confusion when debugging. If you want to log the inputs, do so before
 * calling this method.
 */
template <typename Builder> void field_t<Builder>::assert_equal(const field_t& rhs, std::string const& msg) const
{
    const field_t lhs = *this;
    Builder* ctx = lhs.get_context() ? lhs.get_context() : rhs.get_context();
    (void)OriginTag(get_origin_tag(), rhs.get_origin_tag());
    if (lhs.is_constant() && rhs.is_constant()) {
        ASSERT(lhs.get_value() == rhs.get_value());
    } else if (lhs.is_constant()) {
        field_t right = rhs.normalize();
        ctx->assert_equal_constant(right.witness_index, lhs.get_value(), msg);
    } else if (rhs.is_constant()) {
        field_t left = lhs.normalize();
        ctx->assert_equal_constant(left.witness_index, rhs.get_value(), msg);
    } else {
        field_t left = lhs.normalize();
        field_t right = rhs.normalize();
        ctx->assert_equal(left.witness_index, right.witness_index, msg);
    }
}

template <typename Builder> void field_t<Builder>::assert_not_equal(const field_t& rhs, std::string const& msg) const
{
    const field_t lhs = *this;
    const field_t diff = lhs - rhs;
    diff.assert_is_not_zero(msg);
}

template <typename Builder>
void field_t<Builder>::assert_is_in_set(const std::vector<field_t>& set, std::string const& msg) const
{
    const field_t input = *this;
    field_t product = (input - set[0]);
    for (size_t i = 1; i < set.size(); i++) {
        product *= (input - set[i]);
    }
    product.assert_is_zero(msg);
}

/**
 * @brief Given a table T of size 4, outputs the monomial coefficients of the multilinear polynomial in `t0, t1` that
 * on a input binary string `b` of length 2, equals T_b.
 * In the Lagrange basis, the desired polynomial is given by the formula
 *      (1 - t0)(1 - t1).T0 + t0(1 - t1).T1 + (1 - t0)t1.T2 + t0.t1.T3
 *
 * Expand the coefficients to obtain the coefficients in the monomial basis.
 *
 * @param T0
 * @param T1
 * @param T2
 * @param T3
 * @return template <typename Builder>
 */
template <typename Builder>
std::array<field_t<Builder>, 4> field_t<Builder>::preprocess_two_bit_table(const field_t& T0,
                                                                           const field_t& T1,
                                                                           const field_t& T2,
                                                                           const field_t& T3)
{

    std::array<field_t, 4> table;
    table[0] = T0;                         // const coeff
    table[1] = T1 - T0;                    // t0 coeff
    table[2] = T2 - T0;                    // t1 coeff
    table[3] = T3.add_two(-table[2], -T1); // t0t1 coeff
    return table;
}

/** @brief Given a table T of size 8, outputs the monomial coefficients of the multilinear polynomial in t0, t1, t2,
 * that on a input binary string `b` of length 3, equals T_b.
 */
template <typename Builder>
std::array<field_t<Builder>, 8> field_t<Builder>::preprocess_three_bit_table(const field_t& T0,
                                                                             const field_t& T1,
                                                                             const field_t& T2,
                                                                             const field_t& T3,
                                                                             const field_t& T4,
                                                                             const field_t& T5,
                                                                             const field_t& T6,
                                                                             const field_t& T7)
{
    std::array<field_t, 8> table;
    table[0] = T0;                                  // const coeff
    table[1] = T1 - T0;                             // t0 coeff
    table[2] = T2 - T0;                             // t1 coeff
    table[3] = T4 - T0;                             // t2 coeff
    table[4] = T3.add_two(-table[2], -T1);          // t0t1 coeff
    table[5] = T5.add_two(-table[3], -T1);          // t0t2 coeff
    table[6] = T6.add_two(-table[3], -T2);          // t1t2 coeff
    table[7] = T7.add_two(-T6 - T5, T4 - table[4]); // t0t1t2 coeff
    return table;
}

template <typename Builder>
field_t<Builder> field_t<Builder>::select_from_two_bit_table(const std::array<field_t, 4>& table,
                                                             const bool_t<Builder>& t1,
                                                             const bool_t<Builder>& t0)
{
    field_t R0 = field_t(t1).madd(table[3], table[1]);
    field_t R1 = R0.madd(field_t(t0), table[0]);
    field_t R2 = field_t(t1).madd(table[2], R1);
    return R2;
}

// Compute the multilinear polynomial stored at point (t0,t1,t2) in a minimal number of gates.
// The straightforward thing would be eight multiplications to get the monomials and several additions between them
// It turns out you can do it in 7 `madd` gates using the formula
//      X:= ((t0*a_012 + a12)*t1 + a2)*t2 + a_cons  t  - 3 gates
//      Y:= (t0*a01 + a1)*t1 + X                       - 2 gates
//      Z:= (t2*a02 + a0)*t0 + Y                       - 2 gates
template <typename Builder>
field_t<Builder> field_t<Builder>::select_from_three_bit_table(const std::array<field_t, 8>& table,
                                                               const bool_t<Builder>& t2,
                                                               const bool_t<Builder>& t1,
                                                               const bool_t<Builder>& t0)
{
    field_t R0 = field_t(t0).madd(table[7], table[6]);
    field_t R1 = field_t(t1).madd(R0, table[3]);
    field_t R2 = field_t(t2).madd(R1, table[0]);
    field_t R3 = field_t(t0).madd(table[4], table[2]);
    field_t R4 = field_t(t1).madd(R3, R2);
    field_t R5 = field_t(t2).madd(table[5], table[1]);
    field_t R6 = field_t(t0).madd(R5, R4);
    return R6;
}

/**
 * @brief Constrain a + b + c + d to be equal to 0
 */
template <typename Builder>
void field_t<Builder>::evaluate_linear_identity(const field_t& a, const field_t& b, const field_t& c, const field_t& d)
{
    Builder* ctx = first_non_null(a.context, b.context, c.context, d.context);

    if (a.is_constant() && b.is_constant() && c.is_constant() && d.is_constant()) {
        ASSERT(a.get_value() + b.get_value() + c.get_value() + d.get_value() == 0);
        return;
    }

    // validate that a + b + c + d = 0
    bb::fr q_1 = a.multiplicative_constant;
    bb::fr q_2 = b.multiplicative_constant;
    bb::fr q_3 = c.multiplicative_constant;
    bb::fr q_4 = d.multiplicative_constant;
    bb::fr q_c = a.additive_constant + b.additive_constant + c.additive_constant + d.additive_constant;

    ctx->create_big_add_gate({
        a.is_constant() ? ctx->zero_idx : a.witness_index,
        b.is_constant() ? ctx->zero_idx : b.witness_index,
        c.is_constant() ? ctx->zero_idx : c.witness_index,
        d.is_constant() ? ctx->zero_idx : d.witness_index,
        q_1,
        q_2,
        q_3,
        q_4,
        q_c,
    });
}
/**
 * @brief Given a, b, c, d, constrain
 *            a * b + c + d = 0
 * by creating a `big_mul_gate`.
 *
 * @tparam Builder
 * @param a
 * @param b
 * @param c
 * @param d
 */
template <typename Builder>
void field_t<Builder>::evaluate_polynomial_identity(const field_t& a,
                                                    const field_t& b,
                                                    const field_t& c,
                                                    const field_t& d)
{
    Builder* ctx = first_non_null(a.context, b.context, c.context, d.context);

    if (a.is_constant() && b.is_constant() && c.is_constant() && d.is_constant()) {
        ASSERT((a.get_value() * b.get_value() + c.get_value() + d.get_value()).is_zero());
        return;
    }

    bb::fr q_m = a.multiplicative_constant * b.multiplicative_constant;
    bb::fr q_1 = a.multiplicative_constant * b.additive_constant;
    bb::fr q_2 = b.multiplicative_constant * a.additive_constant;
    bb::fr q_3 = c.multiplicative_constant;
    bb::fr q_4 = d.multiplicative_constant;
    bb::fr q_c = a.additive_constant * b.additive_constant + c.additive_constant + d.additive_constant;

    ctx->create_big_mul_gate({
        a.is_constant() ? ctx->zero_idx : a.witness_index,
        b.is_constant() ? ctx->zero_idx : b.witness_index,
        c.is_constant() ? ctx->zero_idx : c.witness_index,
        d.is_constant() ? ctx->zero_idx : d.witness_index,
        q_m,
        q_1,
        q_2,
        q_3,
        q_4,
        q_c,
    });
}

/**
 * @brief Efficiently compute the sum of vector entries. Using `big_add_gate` we reduce the number of gates needed
 * to compute from `input.size()` to `input_size.size() / 3`.
 *
 * Note that if the size of the input vector is not a multiple of 3, the final gate will be padded with zero_idx wires
 */
template <typename Builder> field_t<Builder> field_t<Builder>::accumulate(const std::vector<field_t>& input)
{
    ASSERT(!input.empty(), "Trying to accumulate the entries of an empty vector");

    if (input.size() == 1) {
        return input[0].normalize();
    }

    std::vector<field_t> accumulator;
    field_t constant_term = bb::fr::zero();

    // Remove constant terms from input field elements
    for (const auto& element : input) {
        if (element.is_constant()) {
            constant_term += element;
        } else {
            accumulator.emplace_back(element);
        }
    }
    if (accumulator.empty()) {
        return constant_term;
    }
    // Add the accumulated constant term to the first witness. It does not create any gates - only the additive
    // constant of `accumulator[0]` is updated.
    if (accumulator.size() != input.size()) {
        accumulator[0] += constant_term;
    }

    // At this point, the `accumulator` vector consisting of witnesses is not empty, so we can extract the context.
    Builder* ctx = accumulator[0].get_context();

    // Step 2: compute output value
    size_t num_elements = accumulator.size();
    // If `input` contains non-constant `field_t` elements, add the accumulated constant value to the output value,
    // else initialize by 0.
    bb::fr output = bb::fr::zero();
    for (const auto& acc : accumulator) {
        output += acc.get_value();
    }

    // Pad the accumulator with zeroes so that its size is a multiple of 3.
    const size_t num_padding_wires = (num_elements % 3) == 0 ? 0 : 3 - (num_elements % 3);
    for (size_t i = 0; i < num_padding_wires; ++i) {
        accumulator.emplace_back(field_t<Builder>::from_witness_index(ctx, ctx->zero_idx));
    }
    num_elements = accumulator.size();
    const size_t num_gates = (num_elements / 3);
    // Last gate is handled separetely
    const size_t last_gate_idx = num_gates - 1;

    field_t total = witness_t(ctx, output);
    field_t accumulating_total = total;

    // Let
    //      a_i := accumulator[3*i];
    //      b_i := accumulator[3*i+1];
    //      c_i := accumulator[3*i+2];
    //      d_0 := total;
    //      d_i := total - \sum_(j <  3*i) accumulator[j];
    // which leads us to equations
    //      d_{i+1} = d_{i} - a_i - b_i - c_i for i = 0, ..., last_idx - 1;
    //      0       = d_{i} - a_i - b_i - c_i for i = last_gate_idx,
    // that are turned into constraints below.

    for (size_t i = 0; i < last_gate_idx; ++i) {
        // For i < last_gate_idx, we create a `big_add_gate` constraint
        //      a_i.v * q_l + b_i.v* q_r + c_i.v * q_o + d_i.v * q_4 + q_c + w_4_omega = 0
        // where
        //      q_l       :=  a_i_mul
        //      q_r       :=  b_i_mul
        //      q_o       :=  c_i_mul
        //      q_4       := -1
        //      q_c       :=  a_i_add + b_i_add + c_i_add
        //      d_i_mul   := -1
        //      w_4_omega :=  d_{i+1}
        ctx->create_big_add_gate(
            {
                accumulator[3 * i].witness_index,
                accumulator[3 * i + 1].witness_index,
                accumulator[3 * i + 2].witness_index,
                accumulating_total.witness_index,
                accumulator[3 * i].multiplicative_constant,
                accumulator[3 * i + 1].multiplicative_constant,
                accumulator[3 * i + 2].multiplicative_constant,
                -1,
                accumulator[3 * i].additive_constant + accumulator[3 * i + 1].additive_constant +
                    accumulator[3 * i + 2].additive_constant,
            },
            /*use_next_gate_w_4 = */ true);
        bb::fr new_total = accumulating_total.get_value() - accumulator[3 * i].get_value() -
                           accumulator[3 * i + 1].get_value() - accumulator[3 * i + 2].get_value();
        accumulating_total = witness_t<Builder>(ctx, new_total);
<<<<<<< HEAD
    }

    // For i = last_gate_idx, we create a `big_add_gate` constraining
    //      a_i.v * q_l + b_i.v * q_r + c_i.v * q_o + d_i.v * q_4 + q_c = 0
    ctx->create_big_add_gate({
        accumulator[3 * last_gate_idx].witness_index,
        accumulator[3 * last_gate_idx + 1].witness_index,
        accumulator[3 * last_gate_idx + 2].witness_index,
        accumulating_total.witness_index,
        accumulator[3 * last_gate_idx].multiplicative_constant,
        accumulator[3 * last_gate_idx + 1].multiplicative_constant,
        accumulator[3 * last_gate_idx + 2].multiplicative_constant,
        -1,
        accumulator[3 * last_gate_idx].additive_constant + accumulator[3 * last_gate_idx + 1].additive_constant +
            accumulator[3 * last_gate_idx + 2].additive_constant,
    });
    OriginTag new_tag{};
    for (const auto& single_input : input) {
        new_tag = OriginTag(new_tag, single_input.tag);
    }
=======
    }

    // For i = last_gate_idx, we create a `big_add_gate` constraining
    //      a_i.v * q_l + b_i.v * q_r + c_i.v * q_o + d_i.v * q_4 + q_c = 0
    ctx->create_big_add_gate({
        accumulator[3 * last_gate_idx].witness_index,
        accumulator[3 * last_gate_idx + 1].witness_index,
        accumulator[3 * last_gate_idx + 2].witness_index,
        accumulating_total.witness_index,
        accumulator[3 * last_gate_idx].multiplicative_constant,
        accumulator[3 * last_gate_idx + 1].multiplicative_constant,
        accumulator[3 * last_gate_idx + 2].multiplicative_constant,
        -1,
        accumulator[3 * last_gate_idx].additive_constant + accumulator[3 * last_gate_idx + 1].additive_constant +
            accumulator[3 * last_gate_idx + 2].additive_constant,
    });
    OriginTag new_tag{};
    for (const auto& single_input : input) {
        new_tag = OriginTag(new_tag, single_input.tag);
    }
>>>>>>> 403b1a8f
    total.tag = new_tag;
    return total.normalize();
}

/**
 * Slices a `field_t` at given indices (msb, lsb) both included in the slice,
 * returns three parts: [low, slice, high].
 *
 * Note: the value of `*this` is constrained to be < 2^{C - msb}, where `C = grumpkin::MAX_NO_WRAP_INTEGER_BIT_LENGTH`.
 */
template <typename Builder>
std::array<field_t<Builder>, 3> field_t<Builder>::slice(const uint8_t msb, const uint8_t lsb) const
{
    ASSERT(msb >= lsb);
    ASSERT(msb < grumpkin::MAX_NO_WRAP_INTEGER_BIT_LENGTH);
    Builder* ctx = get_context();
    const uint256_t one(1);

    const uint256_t value = static_cast<uint256_t>(get_value());
    const uint8_t msb_plus_one = msb + 1;
    // Slice the bits of `*this` in the range [msb + 1, 255]
    const auto hi_mask = (one << (256 - msb)) - 1;
    const auto hi = (value >> msb_plus_one) & hi_mask;

    // Slice the bits of `*this` in the range [0,lsb - 1]
    const auto lo_mask = (one << lsb) - 1;
    const auto lo = value & lo_mask;

    // Slice the bits in the desired range [lsb, msb]
    const auto slice_mask = (one << (msb_plus_one - lsb)) - 1;
    const auto slice = (value >> lsb) & slice_mask;

    const field_t hi_wit(witness_t(ctx, hi));
    const field_t lo_wit(witness_t(ctx, lo));
    const field_t slice_wit(witness_t(ctx, slice));

    // `hi_wit` contains the bits above bit `msb`, so a priori it fits in at most (255 - msb) bits. We need to ensure
    // that its value is strictly less than 2^(252 - msb)
    hi_wit.create_range_constraint(grumpkin::MAX_NO_WRAP_INTEGER_BIT_LENGTH - msb, "slice: hi value too large.");
    // Ensure that `lo_wit`is in the range [0, lsb - 1]
    lo_wit.create_range_constraint(lsb, "slice: lo value too large.");
    // Ensure that `slice_wit` is in the range [lsb, msb]
    slice_wit.create_range_constraint(msb_plus_one - lsb, "slice: sliced value too large.");
    // Check that
    //     *this = lo_wit + slice_wit * 2^{lsb} + hi_wit * 2^{msb + 1}
    const field_t decomposed = lo_wit.add_two(slice_wit * field_t(one << lsb), hi_wit * field_t(one << msb_plus_one));
    assert_equal(decomposed);

    std::array<field_t, 3> result = { lo_wit, slice_wit, hi_wit };
    for (size_t i = 0; i < 3; i++) {
        result[i].tag = tag;
    }
    return result;
}

/**
 * @brief Build a circuit allowing a user to prove that they have decomposed `this` into bits.
 *
 * @details A bit vector `result` is extracted and used to construct a sum `sum` using the normal binary expansion.
 * Along the way, we extract a value `shifted_high_limb` which is equal to `sum_hi` in the natural decomposition
 *          `sum = sum_lo + 2**128*sum_hi`.
 * We impose a copy constraint between `sum` and `this` but that only imposes equality in `Fr`; it could be that
 * `result` has overflowed the modulus `r`. To impose a unique value of `result`, we constrain `sum` to satisfy `r - 1
 * >= sum >= 0`. In order to do this inside of `Fr`, we must reduce the check to smaller checks so that
 * we can check non-negativity of integers using range constraints in Fr.
 *
 * At circuit compilation time we build the decomposition `r - 1 = p_lo + 2**128*p_hi`. Then desired schoolbook
 * subtraction is
 *                 p_hi - b       |        p_lo + b*2**128         (++foo++ is foo crossed out)
 *                 ++p_hi++       |           ++p_lo++               (b = 0, 1)
 *            -                   |
 *                  sum_hi        |             sum_lo
 *         -------------------------------------------------
 *     y_hi := p_hi - b - sum_hi  |  y_lo :=  p_lo + 2**128 - sum_lo
 *  We show that
 *                            y_hi < 2^128
 *      y_lo =  p_lo + 2**128 - sum_lo = < 2^129
 * therefore
 *      y_hi * 2^128 + y_lo =
 *
 * Here `b` is the boolean "a carry is necessary". Each of the resulting values can be checked for underflow by imposing
 * a small range constraint, since the negative of a small value in `Fr` is a large value in `Fr`.
 */
template <typename Builder>
std::vector<bool_t<Builder>> field_t<Builder>::decompose_into_bits(
    const std::function<witness_t<Builder>(Builder*, uint64_t, uint256_t)> get_bit) const
{
    static constexpr size_t num_bits = 256;
    ASSERT(num_bits == 256);
    static constexpr size_t midpoint = num_bits / 2 - 1;
    std::vector<bool_t<Builder>> result(num_bits);

    const uint256_t val_u256 = static_cast<uint256_t>(get_value());
    info("get value () ", val_u256);
    field_t sum(bb::fr::zero());
    field_t shifted_high_limb; // =: sum_hi, needed to compute sum_lo
    for (size_t i = 0; i < num_bits; ++i) {
        // Create a witness `bool_t` bit
        bool_t bit = get_bit(context, num_bits - 1 - i, val_u256);
        bit.set_origin_tag(tag);
        result[num_bits - 1 - i] = bit;
<<<<<<< HEAD
        const bb::fr scaling_factor_value(uint256_t(1) << (num_bits - 1 - i));
        const field_t scaling_factor(context, scaling_factor_value);
=======
        bb::fr scaling_factor_value = uint256_t(1) << (num_bits - 1 - i);
        field_t<Builder> scaling_factor(context, scaling_factor_value);
>>>>>>> 403b1a8f

        sum = sum + (scaling_factor * bit);

        if (i == midpoint) {
            shifted_high_limb = sum;
        }
    }

<<<<<<< HEAD
    assert_equal(sum,
                 "field_t: bit decomposition_fails: copy constraint"); // `this` and `sum` are both normalized here.
    // The value can be larger than the modulus, hence we must enforce unique representation
    static constexpr uint256_t modulus_minus_one = fr::modulus - 1;
    info(modulus_minus_one);
    // Split r-1 into limbs
    //      r - 1 = p_lo + 2**128 * p_hi
    static constexpr fr p_lo = modulus_minus_one.slice(0, 128);
    static constexpr fr p_hi = modulus_minus_one.slice(128, 256);

    // `shift` is used to shift high limbs. It also represents a borrowed bit.
    static constexpr fr shift = fr(uint256_t(1) << 128);
    // We always borrow from 2**128*p_hi. We handle whether this was necessary later.
    //
    // Compute
    //
    //   y_lo := (2**128 + p_lo) - sum + shifted_high_limb =
    //            = (2**128 + p_lo) - sum_lo
    //            = y_lo_lo + y_lo_hi * 2^128 + zeros * 2^129
    //
    // p_lo - sum_lo = y_lo_lo + (y_lo_hi - 1) * 2^128 + zeros * 2^129
    //
    // Here      0 <= y_lo_lo < 2^128            enforced in field_t::slice
    //           0 <= y_lo_hi < 2                enforced in field_t::slice
    //           0 <= zeros < 2^{256-129}        enforced in field_t::slice
    //
    // Assert that `zeros` = 0 => p_lo - sum_lo has at most 129 bits
    //
    // If y_lo_hi == 1:
    //      p_lo - sum_lo = y_lo_lo < 2^128
    //      p_lo - sum_lo
    // if y_lo_hi == 0:
    //      1 - 2^128 < p_lo - sum_lo = y_lo_lo - 2^128 < 0
    // but then `zeros` can't be equal to zero, since p_lo - sum_lo is small negative value in Fr.

    const field_t y_lo = (-sum).add_two(p_lo + shift, shifted_high_limb);

    auto [y_lo_lo, y_lo_hi, zeros] = y_lo.slice(128, 128);

    zeros.assert_is_zero("field_t: bit decomposition_fails: high limb non-zero");

    // although `y_lo_hi` is a `field_t`, it satisfies the range constraint
    //  	y_lo_hi < 2^{128+1 - 128} = 2
    // enforced inside the `slice` method, which implicitly turns it into a bool,
    // then y_borrow  "a carry was necessary"
    const field_t y_borrow = -(y_lo_hi - 1);
    // If a carry was necessary, subtract that carry from p_hi
    // y_hi = (p_hi - y_borrow) - sum_hi
    const field_t y_hi = (-(shifted_high_limb / shift)).add_two(p_hi, -y_borrow);
    info("y_hi ", y_hi);
    info("y_hi + y_borrow ", y_hi + y_borrow);
    // As before, except that now the range constraint is explicit, this shows that y_hi is non-negative.
    y_hi.create_range_constraint(128, "field_t: bit decomposition fails: y_hi is too large.");
=======
    this->assert_equal(sum); // `this` and `sum` are both normalized here.

    // If value can be larger than modulus we must enforce unique representation
    static constexpr uint256_t modulus_minus_one = fr::modulus - 1;
    auto modulus_bits = modulus_minus_one.get_msb() + 1;
    if (num_bits >= modulus_bits) {
        // r - 1 = p_lo + 2**128 * p_hi
        static constexpr fr p_lo = modulus_minus_one.slice(0, 128);
        static constexpr fr p_hi = modulus_minus_one.slice(128, 256);

        // `shift` is used to shift high limbs. It has the dual purpose of representing a borrowed bit.
        static constexpr fr shift = fr(uint256_t(1) << 128);
        // We always borrow from 2**128*p_hi. We handle whether this was necessary later.
        // y_lo = (2**128 + p_lo) - sum_lo
        field_t<Builder> y_lo = (-sum) + (p_lo + shift);
        y_lo += shifted_high_limb;

        // A carry was necessary if and only if the 128th bit y_lo_hi of y_lo is 0.
        auto [y_lo_lo, y_lo_hi, zeros] = y_lo.slice(128, 128);
        // This copy constraint, along with the constraints of field_t::slice, imposes that y_lo has bit length 129.
        // Since the integer y_lo is at least -2**128+1, which has more than 129 bits in `Fr`, the implicit range
        // constraint shows that y_lo is non-negative.
        context->assert_equal(
            zeros.witness_index, context->zero_idx, "field_t: bit decomposition_fails: high limb non-zero");
        // y_borrow is the boolean "a carry was necessary"
        field_t<Builder> y_borrow = -(y_lo_hi - 1);
        // If a carry was necessary, subtract that carry from p_hi
        // y_hi = (p_hi - y_borrow) - sum_hi
        field_t<Builder> y_hi = -(shifted_high_limb / shift) + (p_hi);
        y_hi -= y_borrow;
        // As before, except that now the range constraint is explicit, this shows that y_hi is non-negative.
        y_hi.create_range_constraint(128, "field_t: bit decomposition fails: y_hi is too large.");
    }
>>>>>>> 403b1a8f

    return result;
}

template class field_t<bb::UltraCircuitBuilder>;
template class field_t<bb::MegaCircuitBuilder>;

} // namespace bb::stdlib<|MERGE_RESOLUTION|>--- conflicted
+++ resolved
@@ -629,594 +629,605 @@
 
     if (is_constant()) {
         BB_ASSERT_EQ(additive_constant == bb::fr::zero(), true, msg);
-        return;
-    }
-
-    if (get_value() != bb::fr::zero()) {
-        context->failure(msg);
-    }
-    // Aim of a new `poly` gate: constrain this.v * this.mul + this.add == 0
-    // I.e.:
-    // this.v * 0 * [ 0 ] + this.v * [this.mul] + 0 * [ 0 ] + 0 * [ 0 ] + [this.add] == 0
-    // this.v * 0 * [q_m] + this.v * [   q_l  ] + 0 * [q_r] + 0 * [q_o] + [   q_c  ] == 0
-
-    context->create_poly_gate({
-        .a = witness_index,
-        .b = context->zero_idx,
-        .c = context->zero_idx,
-        .q_m = bb::fr::zero(),
-        .q_l = multiplicative_constant,
-        .q_r = bb::fr::zero(),
-        .q_o = bb::fr::zero(),
-        .q_c = additive_constant,
-    });
-}
-
-template <typename Builder> void field_t<Builder>::assert_is_not_zero(std::string const& msg) const
-{
-
-    if (is_constant()) {
-        BB_ASSERT_EQ(additive_constant != bb::fr::zero(), true, msg);
-        return;
-    }
-
-    if (get_value() == bb::fr::zero()) {
-        context->failure(msg);
-    }
-
-    bb::fr inverse_value = (get_value() == bb::fr::zero()) ? bb::fr::zero() : get_value().invert();
-
-    field_t<Builder> inverse(witness_t<Builder>(context, inverse_value));
-
-    // inverse is added in the circuit for checking that field element is not zero
-    // and it won't be used anymore, so it's needed to add this element in used witnesses
-    if constexpr (IsUltraBuilder<Builder>) {
-        context->update_used_witnesses(inverse.witness_index);
-    }
-
-    // Aim of a new `poly` gate: `this` has an inverse (hence is not zero).
-    // I.e.:
-    //     (this.v * this.mul + this.add) * inverse.v == 1;
-    // <=> this.v * inverse.v * [this.mul] + this.v * [ 0 ] + inverse.v * [this.add] + 0 * [ 0 ] + [ -1] == 0
-    // <=> this.v * inverse.v * [   q_m  ] + this.v * [q_l] + inverse.v * [   q_r  ] + 0 * [q_o] + [q_c] == 0
-
-    // (a * mul_const + add_const) * b - 1 = 0
-    context->create_poly_gate({
-        .a = witness_index,             // input value
-        .b = inverse.witness_index,     // inverse
-        .c = context->zero_idx,         // no output
-        .q_m = multiplicative_constant, // a * b * mul_const
-        .q_l = bb::fr::zero(),          // a * 0
-        .q_r = additive_constant,       // b * mul_const
-        .q_o = bb::fr::zero(),          // c * 0
-        .q_c = bb::fr::neg_one(),       // -1
-    });
-}
-
-/**
- * @brief Validate whether a field_t element is zero.
- * @details
- * Let     a   := (*this).normalize()
- *         is_zero := (a == 0)
- *
- * To check whether `a = 0`, we use the fact that, if `a != 0`, it has a modular inverse `I`, such that
- *  	   a * I =  1.
- *
- * We reduce the check to the following algebraic constraints
- * 1)      a * I - 1 + is_zero   = 0
- * 2)      -is_zero * I + is_zero = 0
- *
- * If the value of `is_zero` is `false`, the first equation reduces to
- *  	   a * I = 1
- * then `I` must be the modular inverse of `a`, therefore `a != 0`. This explains the first constraint.
- *
- * If `is_zero = true`, then either `a` or `I` is zero (or both). To ensure that
- *         a = 0 && I != 0
- * we use the second constraint, it validates that
- *         (is_zero.v = true) ==>  (I = 1)
- * This way, if `a * I = 0`, we know that a = 0.
- */
-template <typename Builder> bool_t<Builder> field_t<Builder>::is_zero() const
-{
-    bb::fr native_value = get_value();
-    const bool is_zero_raw = native_value.is_zero();
-
-    if (is_constant()) {
-        // Create a constant bool_t
-        bool_t is_zero(context, is_zero_raw);
-        is_zero.set_origin_tag(get_origin_tag());
+        if (is_constant()) {
+            BB_ASSERT_EQ(additive_constant == bb::fr::zero(), true, msg);
+            return;
+        }
+
+        if (get_value() != bb::fr::zero()) {
+            context->failure(msg);
+        }
+        // Aim of a new `poly` gate: constrain this.v * this.mul + this.add == 0
+        if (get_value() != bb::fr::zero()) {
+            context->failure(msg);
+        }
+        // Aim of a new `poly` gate: constrain this.v * this.mul + this.add == 0
+        // I.e.:
+        // this.v * 0 * [ 0 ] + this.v * [this.mul] + 0 * [ 0 ] + 0 * [ 0 ] + [this.add] == 0
+        // this.v * 0 * [q_m] + this.v * [   q_l  ] + 0 * [q_r] + 0 * [q_o] + [   q_c  ] == 0
+
+        context->create_poly_gate({
+            .a = witness_index,
+            .b = context->zero_idx,
+            .c = context->zero_idx,
+            .q_m = bb::fr::zero(),
+            .b = context->zero_idx,
+            .c = context->zero_idx,
+            .q_m = bb::fr::zero(),
+            .q_l = multiplicative_constant,
+            .q_r = bb::fr::zero(),
+            .q_o = bb::fr::zero(),
+            .q_r = bb::fr::zero(),
+            .q_o = bb::fr::zero(),
+            .q_c = additive_constant,
+        });
+    }
+
+    template <typename Builder> void field_t<Builder>::assert_is_not_zero(std::string const& msg) const
+    {
+
+        if (is_constant()) {
+            BB_ASSERT_EQ(additive_constant != bb::fr::zero(), true, msg);
+            if (is_constant()) {
+                BB_ASSERT_EQ(additive_constant != bb::fr::zero(), true, msg);
+                return;
+            }
+
+            if (get_value() == bb::fr::zero()) {
+                if (get_value() == bb::fr::zero()) {
+                    context->failure(msg);
+                }
+
+                bb::fr inverse_value = (get_value() == bb::fr::zero()) ? bb::fr::zero() : get_value().invert();
+                bb::fr inverse_value = (get_value() == bb::fr::zero()) ? bb::fr::zero() : get_value().invert();
+
+                field_t<Builder> inverse(witness_t<Builder>(context, inverse_value));
+
+                // inverse is added in the circuit for checking that field element is not zero
+                // and it won't be used anymore, so it's needed to add this element in used witnesses
+                if constexpr (IsUltraBuilder<Builder>) {
+                    context->update_used_witnesses(inverse.witness_index);
+                }
+
+                // Aim of a new `poly` gate: `this` has an inverse (hence is not zero).
+                // Aim of a new `poly` gate: `this` has an inverse (hence is not zero).
+                // I.e.:
+                //     (this.v * this.mul + this.add) * inverse.v == 1;
+                // <=> this.v * inverse.v * [this.mul] + this.v * [ 0 ] + inverse.v * [this.add] + 0 * [ 0 ] + [ -1] ==
+                // 0
+                // <=> this.v * inverse.v * [   q_m  ] + this.v * [q_l] + inverse.v * [   q_r  ] + 0 * [q_o] + [q_c] ==
+                // 0
+
+                // (a * mul_const + add_const) * b - 1 = 0
+                context->create_poly_gate({
+                    .a = witness_index,             // input value
+                    .b = inverse.witness_index,     // inverse
+                    .c = context->zero_idx,         // no output
+                    .q_m = multiplicative_constant, // a * b * mul_const
+                    .q_l = bb::fr::zero(),          // a * 0
+                    .q_l = bb::fr::zero(),          // a * 0
+                    .q_r = additive_constant,       // b * mul_const
+                    .q_o = bb::fr::zero(),          // c * 0
+                    .q_c = bb::fr::neg_one(),       // -1
+                });
+            }
+
+            /**
+             * @brief Validate whether a field_t element is zero.
+             * @details
+             * Let     a   := (*this).normalize()
+             *         is_zero := (a == 0)
+             *
+             * To check whether `a = 0`, we use the fact that, if `a != 0`, it has a modular inverse `I`, such that
+             *  	   a * I =  1.
+             *
+             * We reduce the check to the following algebraic constraints
+             * 1)      a * I - 1 + is_zero   = 0
+             * 2)      -is_zero * I + is_zero = 0
+             *
+             * If the value of `is_zero` is `false`, the first equation reduces to
+             *  	   a * I = 1
+             * then `I` must be the modular inverse of `a`, therefore `a != 0`. This explains the first constraint.
+             *
+             * If `is_zero = true`, then either `a` or `I` is zero (or both). To ensure that
+             *         a = 0 && I != 0
+             * we use the second constraint, it validates that
+             *         (is_zero.v = true) ==>  (I = 1)
+             * This way, if `a * I = 0`, we know that a = 0.
+             */
+            .q_o = bb::fr::zero(),        // c * 0
+                .q_c = bb::fr::neg_one(), // -1
+        });
+    }
+
+    /**
+     * @brief Validate whether a field_t element is zero.
+     * @details
+     * Let     a   := (*this).normalize()
+     *         is_zero := (a == 0)
+     *
+     * To check whether `a = 0`, we use the fact that, if `a != 0`, it has a modular inverse `I`, such that
+     *  	   a * I =  1.
+     *
+     * We reduce the check to the following algebraic constraints
+     * 1)      a * I - 1 + is_zero   = 0
+     * 2)      -is_zero * I + is_zero = 0
+     *
+     * If the value of `is_zero` is `false`, the first equation reduces to
+     *  	   a * I = 1
+     * then `I` must be the modular inverse of `a`, therefore `a != 0`. This explains the first constraint.
+     *
+     * If `is_zero = true`, then either `a` or `I` is zero (or both). To ensure that
+     *         a = 0 && I != 0
+     * we use the second constraint, it validates that
+     *         (is_zero.v = true) ==>  (I = 1)
+     * This way, if `a * I = 0`, we know that a = 0.
+     */
+    template <typename Builder> bool_t<Builder> field_t<Builder>::is_zero() const
+    {
+        bb::fr native_value = get_value();
+        const bool is_zero_raw = native_value.is_zero();
+
+        if (is_constant()) {
+            // Create a constant bool_t
+            bool_t is_zero(context, is_zero_raw);
+            is_zero.set_origin_tag(get_origin_tag());
+            return is_zero;
+        }
+
+        bool_t is_zero = witness_t(context, is_zero_raw);
+
+        // This can be done out of circuit, as `is_zero = true` implies `I = 1`.
+        bb::fr inverse_native = (is_zero_raw) ? bb::fr::one() : native_value.invert();
+
+        field_t inverse = witness_t(context, inverse_native);
+
+        // Create a `big_mul_gate` for the first constraint, it is given by the
+        // equation:
+        //      a.v * I.v * q_m + a.v * q_1 + I.v * q_2 + is_zero.v * q_3 + (-1) * q_4 + q_c = 0
+        // where
+        //      q_m := a.mul * I.mul;
+        //      q_1 := a.mul * I.add;
+        //      q_2 := I.mul * a.add;
+        //      q_3 := 1;
+        //      q_4 := 0;
+        //      q_c := a.add * I.add + is_zero.add - 1;
+        field_t::evaluate_polynomial_identity(*this, inverse, is_zero, bb::fr::neg_one());
+
+        // Create a `big_mul_gate` for the second constraint, it is given by the
+        // equation:
+        //      is_zero.v * (-I).v * q_m + is_zero.v * q_1 + (-I).v * q_2 + is_zero.v * q_3 + 0 * q_4 + q_c = 0
+        // where
+        //      q_m := is_zero.mul * (-I).mul;
+        //      q_1 := is_zero.mul * (-I).add;
+        //      q_2 := (-I).mul * is_zero.add;
+        //      q_3 := is_zero.mul;
+        //      q_4 := 0;
+        //      q_c := is_zero.add * (-I).add + is_zero.add;
+        field_t::evaluate_polynomial_identity(is_zero, -inverse, is_zero, bb::fr::zero());
+        is_zero.set_origin_tag(tag);
         return is_zero;
     }
 
-    bool_t is_zero = witness_t(context, is_zero_raw);
-
-    // This can be done out of circuit, as `is_zero = true` implies `I = 1`.
-    bb::fr inverse_native = (is_zero_raw) ? bb::fr::one() : native_value.invert();
-
-    field_t inverse = witness_t(context, inverse_native);
-
-<<<<<<< HEAD
-    // Create a `big_mul_gate` for the first constraint, it is given by the
-    // equation:
-=======
-    // Note that `evaluate_polynomial_identity(a, b, c, d)` checks that `a * b + c + d = 0`, so we are using it for the
-    // constraints 1) and 2) above.
-    // More precisely, to check that `a * I - 1 + is_zero   = 0`, it creates a `big_mul_gate` given by the equation:
->>>>>>> 403b1a8f
-    //      a.v * I.v * q_m + a.v * q_1 + I.v * q_2 + is_zero.v * q_3 + (-1) * q_4 + q_c = 0
-    // where
-    //      q_m := a.mul * I.mul;
-    //      q_1 := a.mul * I.add;
-    //      q_2 := I.mul * a.add;
-    //      q_3 := 1;
-    //      q_4 := 0;
-    //      q_c := a.add * I.add + is_zero.add - 1;
-    field_t::evaluate_polynomial_identity(*this, inverse, is_zero, bb::fr::neg_one());
-
-<<<<<<< HEAD
-    // Create a `big_mul_gate` for the second constraint, it is given by the
-    // equation:
-=======
-    // To check that `-is_zero * I + is_zero = 0`, create a `big_mul_gate` given by the equation:
->>>>>>> 403b1a8f
-    //      is_zero.v * (-I).v * q_m + is_zero.v * q_1 + (-I).v * q_2 + is_zero.v * q_3 + 0 * q_4 + q_c = 0
-    // where
-    //      q_m := is_zero.mul * (-I).mul;
-    //      q_1 := is_zero.mul * (-I).add;
-    //      q_2 := (-I).mul * is_zero.add;
-    //      q_3 := is_zero.mul;
-    //      q_4 := 0;
-    //      q_c := is_zero.add * (-I).add + is_zero.add;
-    field_t::evaluate_polynomial_identity(is_zero, -inverse, is_zero, bb::fr::zero());
-    is_zero.set_origin_tag(tag);
-    return is_zero;
-}
-
-template <typename Builder> bb::fr field_t<Builder>::get_value() const
-{
-    if (!is_constant()) {
-        ASSERT(context);
-        return (multiplicative_constant * context->get_variable(witness_index)) + additive_constant;
-    }
-    ASSERT(multiplicative_constant == bb::fr::one());
-    // A constant field_t's value is tracked wholly by its additive_constant member.
-    return additive_constant;
-}
-
-template <typename Builder> bool_t<Builder> field_t<Builder>::operator==(const field_t& other) const
-{
-    return ((*this) - other).is_zero();
-}
-
-template <typename Builder> bool_t<Builder> field_t<Builder>::operator!=(const field_t& other) const
-{
-    return !operator==(other);
-}
-
-template <typename Builder>
-field_t<Builder> field_t<Builder>::conditional_negate(const bool_t<Builder>& predicate) const
-{
-    if (predicate.is_constant()) {
-        field_t result = predicate.get_value() ? -(*this) : *this;
-        result.set_origin_tag(OriginTag(get_origin_tag(), predicate.get_origin_tag()));
-        return result;
-    }
-    // Compute
-    //  `predicate` * (-a) + a.
-    // If predicate's value == true, then the output is `-a`, else it's `a`
-    return field_t(predicate).madd(-*this, *this);
-}
-
-/**
- * @brief If predicate == true then return lhs, else return rhs
-
- * @details Conditional assign x = (predicate) ? lhs : rhs can be expressed arithmetically as follows
- *      x = predciate * lhs + (1 - predicate) * rhs
- * which is equivalent to
- *      x = (lhs - rhs) * predicate + rhs = (lhs - rhs)*madd(predicate, rhs)
- * where take advantage of `madd()` to create less gates.
- *
- * @return field_t<Builder>
- */
-template <typename Builder>
-field_t<Builder> field_t<Builder>::conditional_assign(const bool_t<Builder>& predicate,
-                                                      const field_t& lhs,
-                                                      const field_t& rhs)
-{
-    // If the predicate is constant, the conditional assignment can be done out of circuit
-    if (predicate.is_constant()) {
-        auto result = field_t(predicate.get_value() ? lhs : rhs);
-        result.set_origin_tag(OriginTag(predicate.get_origin_tag(), lhs.get_origin_tag(), rhs.get_origin_tag()));
-        return result;
-    }
-    // If lhs and rhs are the same witness, just return it
-    if (lhs.get_witness_index() == rhs.get_witness_index() && (lhs.additive_constant == rhs.additive_constant) &&
-        (lhs.multiplicative_constant == rhs.multiplicative_constant)) {
-        return lhs;
-    }
-
-    return (lhs - rhs).madd(predicate, rhs);
-}
-
-/**
- * @brief Let x = *this.normalize(), constrain x.v < 2^{num_bits}
- *
- */
-template <typename Builder>
-void field_t<Builder>::create_range_constraint(const size_t num_bits, std::string const& msg) const
-{
-    if (num_bits == 0) {
-        assert_is_zero("0-bit range_constraint on non-zero field_t.");
-    } else {
-        if (is_constant()) {
-            ASSERT(uint256_t(get_value()).get_msb() < num_bits);
+    template <typename Builder> bb::fr field_t<Builder>::get_value() const
+    {
+        if (!is_constant()) {
+            ASSERT(context);
+            return (multiplicative_constant * context->get_variable(witness_index)) + additive_constant;
+        }
+        ASSERT(multiplicative_constant == bb::fr::one());
+        // A constant field_t's value is tracked wholly by its additive_constant member.
+        return additive_constant;
+    }
+
+    template <typename Builder> bool_t<Builder> field_t<Builder>::operator==(const field_t& other) const
+    {
+        return ((*this) - other).is_zero();
+        return ((*this) - other).is_zero();
+    }
+
+    template <typename Builder> bool_t<Builder> field_t<Builder>::operator!=(const field_t& other) const
+    {
+        return !operator==(other);
+    }
+
+    template <typename Builder>
+    field_t<Builder> field_t<Builder>::conditional_negate(const bool_t<Builder>& predicate) const
+    {
+        if (predicate.is_constant()) {
+            field_t result = predicate.get_value() ? -(*this) : *this;
+            result.set_origin_tag(OriginTag(get_origin_tag(), predicate.get_origin_tag()));
+            return result;
+        }
+        // Compute
+        //  `predicate` * (-a) + a.
+        // If predicate's value == true, then the output is `-a`, else it's `a`
+        return field_t(predicate).madd(-*this, *this);
+    }
+
+    /**
+     * @brief If predicate == true then return lhs, else return rhs
+
+     * @details Conditional assign x = (predicate) ? lhs : rhs can be expressed arithmetically as follows
+     *      x = predciate * lhs + (1 - predicate) * rhs
+     * which is equivalent to
+     *      x = (lhs - rhs) * predicate + rhs = (lhs - rhs)*madd(predicate, rhs)
+     * where take advantage of `madd()` to create less gates.
+     *
+     * @return field_t<Builder>
+     */
+    template <typename Builder>
+    field_t<Builder> field_t<Builder>::conditional_assign(
+        const bool_t<Builder>& predicate, const field_t& lhs, const field_t& rhs)
+    {
+        // If the predicate is constant, the conditional assignment can be done out of circuit
+        if (predicate.is_constant()) {
+            auto result = field_t(predicate.get_value() ? lhs : rhs);
+            result.set_origin_tag(OriginTag(predicate.get_origin_tag(), lhs.get_origin_tag(), rhs.get_origin_tag()));
+            return result;
+        }
+        // If lhs and rhs are the same witness, just return it
+        if (lhs.get_witness_index() == rhs.get_witness_index() && (lhs.additive_constant == rhs.additive_constant) &&
+            (lhs.multiplicative_constant == rhs.multiplicative_constant)) {
+            return lhs;
+        }
+
+        return (lhs - rhs).madd(predicate, rhs);
+    }
+
+    /**
+     * @brief Let x = *this.normalize(), constrain x.v < 2^{num_bits}
+     *
+     */
+    template <typename Builder>
+    void field_t<Builder>::create_range_constraint(const size_t num_bits, std::string const& msg) const
+    {
+        if (num_bits == 0) {
+            assert_is_zero("0-bit range_constraint on non-zero field_t.");
         } else {
-            context->decompose_into_default_range(
-                get_normalized_witness_index(), num_bits, bb::UltraCircuitBuilder::DEFAULT_PLOOKUP_RANGE_BITNUM, msg);
-        }
-    }
-}
-
-/**
- * @brief Constrain that this field is equal to the given field.
- *
- * @warning: After calling this method, both field values *will* be equal, regardless of whether the constraint
- * succeeds or fails. This can lead to confusion when debugging. If you want to log the inputs, do so before
- * calling this method.
- */
-template <typename Builder> void field_t<Builder>::assert_equal(const field_t& rhs, std::string const& msg) const
-{
-    const field_t lhs = *this;
-    Builder* ctx = lhs.get_context() ? lhs.get_context() : rhs.get_context();
-    (void)OriginTag(get_origin_tag(), rhs.get_origin_tag());
-    if (lhs.is_constant() && rhs.is_constant()) {
-        ASSERT(lhs.get_value() == rhs.get_value());
-    } else if (lhs.is_constant()) {
-        field_t right = rhs.normalize();
-        ctx->assert_equal_constant(right.witness_index, lhs.get_value(), msg);
-    } else if (rhs.is_constant()) {
-        field_t left = lhs.normalize();
-        ctx->assert_equal_constant(left.witness_index, rhs.get_value(), msg);
-    } else {
-        field_t left = lhs.normalize();
-        field_t right = rhs.normalize();
-        ctx->assert_equal(left.witness_index, right.witness_index, msg);
-    }
-}
-
-template <typename Builder> void field_t<Builder>::assert_not_equal(const field_t& rhs, std::string const& msg) const
-{
-    const field_t lhs = *this;
-    const field_t diff = lhs - rhs;
-    diff.assert_is_not_zero(msg);
-}
-
-template <typename Builder>
-void field_t<Builder>::assert_is_in_set(const std::vector<field_t>& set, std::string const& msg) const
-{
-    const field_t input = *this;
-    field_t product = (input - set[0]);
-    for (size_t i = 1; i < set.size(); i++) {
-        product *= (input - set[i]);
-    }
-    product.assert_is_zero(msg);
-}
-
-/**
- * @brief Given a table T of size 4, outputs the monomial coefficients of the multilinear polynomial in `t0, t1` that
- * on a input binary string `b` of length 2, equals T_b.
- * In the Lagrange basis, the desired polynomial is given by the formula
- *      (1 - t0)(1 - t1).T0 + t0(1 - t1).T1 + (1 - t0)t1.T2 + t0.t1.T3
- *
- * Expand the coefficients to obtain the coefficients in the monomial basis.
- *
- * @param T0
- * @param T1
- * @param T2
- * @param T3
- * @return template <typename Builder>
- */
-template <typename Builder>
-std::array<field_t<Builder>, 4> field_t<Builder>::preprocess_two_bit_table(const field_t& T0,
-                                                                           const field_t& T1,
-                                                                           const field_t& T2,
-                                                                           const field_t& T3)
-{
-
-    std::array<field_t, 4> table;
-    table[0] = T0;                         // const coeff
-    table[1] = T1 - T0;                    // t0 coeff
-    table[2] = T2 - T0;                    // t1 coeff
-    table[3] = T3.add_two(-table[2], -T1); // t0t1 coeff
-    return table;
-}
-
-/** @brief Given a table T of size 8, outputs the monomial coefficients of the multilinear polynomial in t0, t1, t2,
- * that on a input binary string `b` of length 3, equals T_b.
- */
-template <typename Builder>
-std::array<field_t<Builder>, 8> field_t<Builder>::preprocess_three_bit_table(const field_t& T0,
-                                                                             const field_t& T1,
-                                                                             const field_t& T2,
-                                                                             const field_t& T3,
-                                                                             const field_t& T4,
-                                                                             const field_t& T5,
-                                                                             const field_t& T6,
-                                                                             const field_t& T7)
-{
-    std::array<field_t, 8> table;
-    table[0] = T0;                                  // const coeff
-    table[1] = T1 - T0;                             // t0 coeff
-    table[2] = T2 - T0;                             // t1 coeff
-    table[3] = T4 - T0;                             // t2 coeff
-    table[4] = T3.add_two(-table[2], -T1);          // t0t1 coeff
-    table[5] = T5.add_two(-table[3], -T1);          // t0t2 coeff
-    table[6] = T6.add_two(-table[3], -T2);          // t1t2 coeff
-    table[7] = T7.add_two(-T6 - T5, T4 - table[4]); // t0t1t2 coeff
-    return table;
-}
-
-template <typename Builder>
-field_t<Builder> field_t<Builder>::select_from_two_bit_table(const std::array<field_t, 4>& table,
-                                                             const bool_t<Builder>& t1,
-                                                             const bool_t<Builder>& t0)
-{
-    field_t R0 = field_t(t1).madd(table[3], table[1]);
-    field_t R1 = R0.madd(field_t(t0), table[0]);
-    field_t R2 = field_t(t1).madd(table[2], R1);
-    return R2;
-}
-
-// Compute the multilinear polynomial stored at point (t0,t1,t2) in a minimal number of gates.
-// The straightforward thing would be eight multiplications to get the monomials and several additions between them
-// It turns out you can do it in 7 `madd` gates using the formula
-//      X:= ((t0*a_012 + a12)*t1 + a2)*t2 + a_cons  t  - 3 gates
-//      Y:= (t0*a01 + a1)*t1 + X                       - 2 gates
-//      Z:= (t2*a02 + a0)*t0 + Y                       - 2 gates
-template <typename Builder>
-field_t<Builder> field_t<Builder>::select_from_three_bit_table(const std::array<field_t, 8>& table,
-                                                               const bool_t<Builder>& t2,
-                                                               const bool_t<Builder>& t1,
-                                                               const bool_t<Builder>& t0)
-{
-    field_t R0 = field_t(t0).madd(table[7], table[6]);
-    field_t R1 = field_t(t1).madd(R0, table[3]);
-    field_t R2 = field_t(t2).madd(R1, table[0]);
-    field_t R3 = field_t(t0).madd(table[4], table[2]);
-    field_t R4 = field_t(t1).madd(R3, R2);
-    field_t R5 = field_t(t2).madd(table[5], table[1]);
-    field_t R6 = field_t(t0).madd(R5, R4);
-    return R6;
-}
-
-/**
- * @brief Constrain a + b + c + d to be equal to 0
- */
-template <typename Builder>
-void field_t<Builder>::evaluate_linear_identity(const field_t& a, const field_t& b, const field_t& c, const field_t& d)
-{
-    Builder* ctx = first_non_null(a.context, b.context, c.context, d.context);
-
-    if (a.is_constant() && b.is_constant() && c.is_constant() && d.is_constant()) {
-        ASSERT(a.get_value() + b.get_value() + c.get_value() + d.get_value() == 0);
-        return;
-    }
-
-    // validate that a + b + c + d = 0
-    bb::fr q_1 = a.multiplicative_constant;
-    bb::fr q_2 = b.multiplicative_constant;
-    bb::fr q_3 = c.multiplicative_constant;
-    bb::fr q_4 = d.multiplicative_constant;
-    bb::fr q_c = a.additive_constant + b.additive_constant + c.additive_constant + d.additive_constant;
-
-    ctx->create_big_add_gate({
-        a.is_constant() ? ctx->zero_idx : a.witness_index,
-        b.is_constant() ? ctx->zero_idx : b.witness_index,
-        c.is_constant() ? ctx->zero_idx : c.witness_index,
-        d.is_constant() ? ctx->zero_idx : d.witness_index,
-        q_1,
-        q_2,
-        q_3,
-        q_4,
-        q_c,
-    });
-}
-/**
- * @brief Given a, b, c, d, constrain
- *            a * b + c + d = 0
- * by creating a `big_mul_gate`.
- *
- * @tparam Builder
- * @param a
- * @param b
- * @param c
- * @param d
- */
-template <typename Builder>
-void field_t<Builder>::evaluate_polynomial_identity(const field_t& a,
-                                                    const field_t& b,
-                                                    const field_t& c,
-                                                    const field_t& d)
-{
-    Builder* ctx = first_non_null(a.context, b.context, c.context, d.context);
-
-    if (a.is_constant() && b.is_constant() && c.is_constant() && d.is_constant()) {
-        ASSERT((a.get_value() * b.get_value() + c.get_value() + d.get_value()).is_zero());
-        return;
-    }
-
-    bb::fr q_m = a.multiplicative_constant * b.multiplicative_constant;
-    bb::fr q_1 = a.multiplicative_constant * b.additive_constant;
-    bb::fr q_2 = b.multiplicative_constant * a.additive_constant;
-    bb::fr q_3 = c.multiplicative_constant;
-    bb::fr q_4 = d.multiplicative_constant;
-    bb::fr q_c = a.additive_constant * b.additive_constant + c.additive_constant + d.additive_constant;
-
-    ctx->create_big_mul_gate({
-        a.is_constant() ? ctx->zero_idx : a.witness_index,
-        b.is_constant() ? ctx->zero_idx : b.witness_index,
-        c.is_constant() ? ctx->zero_idx : c.witness_index,
-        d.is_constant() ? ctx->zero_idx : d.witness_index,
-        q_m,
-        q_1,
-        q_2,
-        q_3,
-        q_4,
-        q_c,
-    });
-}
-
-/**
- * @brief Efficiently compute the sum of vector entries. Using `big_add_gate` we reduce the number of gates needed
- * to compute from `input.size()` to `input_size.size() / 3`.
- *
- * Note that if the size of the input vector is not a multiple of 3, the final gate will be padded with zero_idx wires
- */
-template <typename Builder> field_t<Builder> field_t<Builder>::accumulate(const std::vector<field_t>& input)
-{
-    ASSERT(!input.empty(), "Trying to accumulate the entries of an empty vector");
-
-    if (input.size() == 1) {
-        return input[0].normalize();
-    }
-
-    std::vector<field_t> accumulator;
-    field_t constant_term = bb::fr::zero();
-
-    // Remove constant terms from input field elements
-    for (const auto& element : input) {
-        if (element.is_constant()) {
-            constant_term += element;
+            if (is_constant()) {
+                ASSERT(uint256_t(get_value()).get_msb() < num_bits);
+            } else {
+                context->decompose_into_default_range(get_normalized_witness_index(),
+                                                      num_bits,
+                                                      bb::UltraCircuitBuilder::DEFAULT_PLOOKUP_RANGE_BITNUM,
+                                                      msg);
+                context->decompose_into_default_range(get_normalized_witness_index(),
+                                                      num_bits,
+                                                      bb::UltraCircuitBuilder::DEFAULT_PLOOKUP_RANGE_BITNUM,
+                                                      msg);
+            }
+        }
+    }
+
+    /**
+     * @brief Constrain that this field is equal to the given field.
+     *
+     * @warning: After calling this method, both field values *will* be equal, regardless of whether the constraint
+     * succeeds or fails. This can lead to confusion when debugging. If you want to log the inputs, do so before
+     * calling this method.
+     */
+    template <typename Builder> void field_t<Builder>::assert_equal(const field_t& rhs, std::string const& msg) const
+    {
+        const field_t lhs = *this;
+        Builder* ctx = lhs.get_context() ? lhs.get_context() : rhs.get_context();
+        (void)OriginTag(get_origin_tag(), rhs.get_origin_tag());
+        if (lhs.is_constant() && rhs.is_constant()) {
+            ASSERT(lhs.get_value() == rhs.get_value());
+        } else if (lhs.is_constant()) {
+            field_t right = rhs.normalize();
+            ctx->assert_equal_constant(right.witness_index, lhs.get_value(), msg);
+        } else if (rhs.is_constant()) {
+            field_t left = lhs.normalize();
+            ctx->assert_equal_constant(left.witness_index, rhs.get_value(), msg);
         } else {
-            accumulator.emplace_back(element);
-        }
-    }
-    if (accumulator.empty()) {
-        return constant_term;
-    }
-    // Add the accumulated constant term to the first witness. It does not create any gates - only the additive
-    // constant of `accumulator[0]` is updated.
-    if (accumulator.size() != input.size()) {
-        accumulator[0] += constant_term;
-    }
-
-    // At this point, the `accumulator` vector consisting of witnesses is not empty, so we can extract the context.
-    Builder* ctx = accumulator[0].get_context();
-
-    // Step 2: compute output value
-    size_t num_elements = accumulator.size();
-    // If `input` contains non-constant `field_t` elements, add the accumulated constant value to the output value,
-    // else initialize by 0.
-    bb::fr output = bb::fr::zero();
-    for (const auto& acc : accumulator) {
-        output += acc.get_value();
-    }
-
-    // Pad the accumulator with zeroes so that its size is a multiple of 3.
-    const size_t num_padding_wires = (num_elements % 3) == 0 ? 0 : 3 - (num_elements % 3);
-    for (size_t i = 0; i < num_padding_wires; ++i) {
-        accumulator.emplace_back(field_t<Builder>::from_witness_index(ctx, ctx->zero_idx));
-    }
-    num_elements = accumulator.size();
-    const size_t num_gates = (num_elements / 3);
-    // Last gate is handled separetely
-    const size_t last_gate_idx = num_gates - 1;
-
-    field_t total = witness_t(ctx, output);
-    field_t accumulating_total = total;
-
-    // Let
-    //      a_i := accumulator[3*i];
-    //      b_i := accumulator[3*i+1];
-    //      c_i := accumulator[3*i+2];
-    //      d_0 := total;
-    //      d_i := total - \sum_(j <  3*i) accumulator[j];
-    // which leads us to equations
-    //      d_{i+1} = d_{i} - a_i - b_i - c_i for i = 0, ..., last_idx - 1;
-    //      0       = d_{i} - a_i - b_i - c_i for i = last_gate_idx,
-    // that are turned into constraints below.
-
-    for (size_t i = 0; i < last_gate_idx; ++i) {
-        // For i < last_gate_idx, we create a `big_add_gate` constraint
-        //      a_i.v * q_l + b_i.v* q_r + c_i.v * q_o + d_i.v * q_4 + q_c + w_4_omega = 0
-        // where
-        //      q_l       :=  a_i_mul
-        //      q_r       :=  b_i_mul
-        //      q_o       :=  c_i_mul
-        //      q_4       := -1
-        //      q_c       :=  a_i_add + b_i_add + c_i_add
-        //      d_i_mul   := -1
-        //      w_4_omega :=  d_{i+1}
-        ctx->create_big_add_gate(
-            {
-                accumulator[3 * i].witness_index,
-                accumulator[3 * i + 1].witness_index,
-                accumulator[3 * i + 2].witness_index,
-                accumulating_total.witness_index,
-                accumulator[3 * i].multiplicative_constant,
-                accumulator[3 * i + 1].multiplicative_constant,
-                accumulator[3 * i + 2].multiplicative_constant,
-                -1,
-                accumulator[3 * i].additive_constant + accumulator[3 * i + 1].additive_constant +
-                    accumulator[3 * i + 2].additive_constant,
-            },
-            /*use_next_gate_w_4 = */ true);
-        bb::fr new_total = accumulating_total.get_value() - accumulator[3 * i].get_value() -
-                           accumulator[3 * i + 1].get_value() - accumulator[3 * i + 2].get_value();
-        accumulating_total = witness_t<Builder>(ctx, new_total);
-<<<<<<< HEAD
-    }
-
-    // For i = last_gate_idx, we create a `big_add_gate` constraining
-    //      a_i.v * q_l + b_i.v * q_r + c_i.v * q_o + d_i.v * q_4 + q_c = 0
-    ctx->create_big_add_gate({
-        accumulator[3 * last_gate_idx].witness_index,
-        accumulator[3 * last_gate_idx + 1].witness_index,
-        accumulator[3 * last_gate_idx + 2].witness_index,
-        accumulating_total.witness_index,
-        accumulator[3 * last_gate_idx].multiplicative_constant,
-        accumulator[3 * last_gate_idx + 1].multiplicative_constant,
-        accumulator[3 * last_gate_idx + 2].multiplicative_constant,
-        -1,
-        accumulator[3 * last_gate_idx].additive_constant + accumulator[3 * last_gate_idx + 1].additive_constant +
-            accumulator[3 * last_gate_idx + 2].additive_constant,
-    });
-    OriginTag new_tag{};
-    for (const auto& single_input : input) {
-        new_tag = OriginTag(new_tag, single_input.tag);
-    }
-=======
-    }
-
-    // For i = last_gate_idx, we create a `big_add_gate` constraining
-    //      a_i.v * q_l + b_i.v * q_r + c_i.v * q_o + d_i.v * q_4 + q_c = 0
-    ctx->create_big_add_gate({
-        accumulator[3 * last_gate_idx].witness_index,
-        accumulator[3 * last_gate_idx + 1].witness_index,
-        accumulator[3 * last_gate_idx + 2].witness_index,
-        accumulating_total.witness_index,
-        accumulator[3 * last_gate_idx].multiplicative_constant,
-        accumulator[3 * last_gate_idx + 1].multiplicative_constant,
-        accumulator[3 * last_gate_idx + 2].multiplicative_constant,
-        -1,
-        accumulator[3 * last_gate_idx].additive_constant + accumulator[3 * last_gate_idx + 1].additive_constant +
-            accumulator[3 * last_gate_idx + 2].additive_constant,
-    });
-    OriginTag new_tag{};
-    for (const auto& single_input : input) {
-        new_tag = OriginTag(new_tag, single_input.tag);
-    }
->>>>>>> 403b1a8f
-    total.tag = new_tag;
-    return total.normalize();
-}
-
-/**
- * Slices a `field_t` at given indices (msb, lsb) both included in the slice,
- * returns three parts: [low, slice, high].
- *
- * Note: the value of `*this` is constrained to be < 2^{C - msb}, where `C = grumpkin::MAX_NO_WRAP_INTEGER_BIT_LENGTH`.
- */
+            field_t left = lhs.normalize();
+            field_t right = rhs.normalize();
+            ctx->assert_equal(left.witness_index, right.witness_index, msg);
+        }
+    }
+
+    template <typename Builder>
+    void field_t<Builder>::assert_not_equal(const field_t& rhs, std::string const& msg) const
+    {
+        const field_t lhs = *this;
+        const field_t diff = lhs - rhs;
+        diff.assert_is_not_zero(msg);
+    }
+
+    template <typename Builder>
+    void field_t<Builder>::assert_is_in_set(const std::vector<field_t>& set, std::string const& msg) const
+    {
+        const field_t input = *this;
+        field_t product = (input - set[0]);
+        for (size_t i = 1; i < set.size(); i++) {
+            product *= (input - set[i]);
+        }
+        product.assert_is_zero(msg);
+    }
+
+    /**
+     * @brief Given a table T of size 4, outputs the monomial coefficients of the multilinear polynomial in `t0, t1`
+     * that on a input binary string `b` of length 2, equals T_b. In the Lagrange basis, the desired polynomial is given
+     * by the formula (1 - t0)(1 - t1).T0 + t0(1 - t1).T1 + (1 - t0)t1.T2 + t0.t1.T3
+     *
+     * Expand the coefficients to obtain the coefficients in the monomial basis.
+     *
+     * @param T0
+     * @param T1
+     * @param T2
+     * @param T3
+     * @return template <typename Builder>
+     */
+    template <typename Builder>
+    std::array<field_t<Builder>, 4> field_t<Builder>::preprocess_two_bit_table(
+        const field_t& T0, const field_t& T1, const field_t& T2, const field_t& T3)
+    {
+
+        std::array<field_t, 4> table;
+        table[0] = T0;                         // const coeff
+        table[1] = T1 - T0;                    // t0 coeff
+        table[2] = T2 - T0;                    // t1 coeff
+        table[3] = T3.add_two(-table[2], -T1); // t0t1 coeff
+        return table;
+    }
+
+    /** @brief Given a table T of size 8, outputs the monomial coefficients of the multilinear polynomial in t0, t1, t2,
+     * that on a input binary string `b` of length 3, equals T_b.
+     */
+    template <typename Builder>
+    std::array<field_t<Builder>, 8> field_t<Builder>::preprocess_three_bit_table(const field_t& T0,
+                                                                                 const field_t& T1,
+                                                                                 const field_t& T2,
+                                                                                 const field_t& T3,
+                                                                                 const field_t& T4,
+                                                                                 const field_t& T5,
+                                                                                 const field_t& T6,
+                                                                                 const field_t& T7)
+    {
+        std::array<field_t, 8> table;
+        table[0] = T0;                                  // const coeff
+        table[1] = T1 - T0;                             // t0 coeff
+        table[2] = T2 - T0;                             // t1 coeff
+        table[3] = T4 - T0;                             // t2 coeff
+        table[4] = T3.add_two(-table[2], -T1);          // t0t1 coeff
+        table[5] = T5.add_two(-table[3], -T1);          // t0t2 coeff
+        table[6] = T6.add_two(-table[3], -T2);          // t1t2 coeff
+        table[7] = T7.add_two(-T6 - T5, T4 - table[4]); // t0t1t2 coeff
+        return table;
+    }
+
+    template <typename Builder>
+    field_t<Builder> field_t<Builder>::select_from_two_bit_table(
+        const std::array<field_t, 4>& table, const bool_t<Builder>& t1, const bool_t<Builder>& t0)
+    {
+        field_t R0 = field_t(t1).madd(table[3], table[1]);
+        field_t R1 = R0.madd(field_t(t0), table[0]);
+        field_t R2 = field_t(t1).madd(table[2], R1);
+        return R2;
+    }
+
+    // Compute the multilinear polynomial stored at point (t0,t1,t2) in a minimal number of gates.
+    // The straightforward thing would be eight multiplications to get the monomials and several additions between them
+    // It turns out you can do it in 7 `madd` gates using the formula
+    //      X:= ((t0*a_012 + a12)*t1 + a2)*t2 + a_cons  t  - 3 gates
+    //      Y:= (t0*a01 + a1)*t1 + X                       - 2 gates
+    //      Z:= (t2*a02 + a0)*t0 + Y                       - 2 gates
+    template <typename Builder>
+    field_t<Builder> field_t<Builder>::select_from_three_bit_table(const std::array<field_t, 8>& table,
+                                                                   const bool_t<Builder>& t2,
+                                                                   const bool_t<Builder>& t1,
+                                                                   const bool_t<Builder>& t0)
+    {
+        field_t R0 = field_t(t0).madd(table[7], table[6]);
+        field_t R1 = field_t(t1).madd(R0, table[3]);
+        field_t R2 = field_t(t2).madd(R1, table[0]);
+        field_t R3 = field_t(t0).madd(table[4], table[2]);
+        field_t R4 = field_t(t1).madd(R3, R2);
+        field_t R5 = field_t(t2).madd(table[5], table[1]);
+        field_t R6 = field_t(t0).madd(R5, R4);
+        return R6;
+    }
+
+    /**
+     * @brief Constrain a + b + c + d to be equal to 0
+     */
+    template <typename Builder>
+    void field_t<Builder>::evaluate_linear_identity(
+        const field_t& a, const field_t& b, const field_t& c, const field_t& d)
+    {
+        Builder* ctx = first_non_null(a.context, b.context, c.context, d.context);
+
+        if (a.is_constant() && b.is_constant() && c.is_constant() && d.is_constant()) {
+            ASSERT(a.get_value() + b.get_value() + c.get_value() + d.get_value() == 0);
+            return;
+        }
+
+        // validate that a + b + c + d = 0
+        bb::fr q_1 = a.multiplicative_constant;
+        bb::fr q_2 = b.multiplicative_constant;
+        bb::fr q_3 = c.multiplicative_constant;
+        bb::fr q_4 = d.multiplicative_constant;
+        bb::fr q_c = a.additive_constant + b.additive_constant + c.additive_constant + d.additive_constant;
+
+        ctx->create_big_add_gate({
+            a.is_constant() ? ctx->zero_idx : a.witness_index,
+            b.is_constant() ? ctx->zero_idx : b.witness_index,
+            c.is_constant() ? ctx->zero_idx : c.witness_index,
+            d.is_constant() ? ctx->zero_idx : d.witness_index,
+            q_1,
+            q_2,
+            q_3,
+            q_4,
+            q_c,
+        });
+    }
+    /**
+     * @brief Given a, b, c, d, constrain
+     *            a * b + c + d = 0
+     * by creating a `big_mul_gate`.
+     *
+     * @tparam Builder
+     * @param a
+     * @param b
+     * @param c
+     * @param d
+     */
+    template <typename Builder>
+    void field_t<Builder>::evaluate_polynomial_identity(
+        const field_t& a, const field_t& b, const field_t& c, const field_t& d)
+    {
+        Builder* ctx = first_non_null(a.context, b.context, c.context, d.context);
+
+        if (a.is_constant() && b.is_constant() && c.is_constant() && d.is_constant()) {
+            ASSERT((a.get_value() * b.get_value() + c.get_value() + d.get_value()).is_zero());
+            return;
+        }
+
+        bb::fr q_m = a.multiplicative_constant * b.multiplicative_constant;
+        bb::fr q_1 = a.multiplicative_constant * b.additive_constant;
+        bb::fr q_2 = b.multiplicative_constant * a.additive_constant;
+        bb::fr q_3 = c.multiplicative_constant;
+        bb::fr q_4 = d.multiplicative_constant;
+        bb::fr q_c = a.additive_constant * b.additive_constant + c.additive_constant + d.additive_constant;
+
+        ctx->create_big_mul_gate({
+            a.is_constant() ? ctx->zero_idx : a.witness_index,
+            b.is_constant() ? ctx->zero_idx : b.witness_index,
+            c.is_constant() ? ctx->zero_idx : c.witness_index,
+            d.is_constant() ? ctx->zero_idx : d.witness_index,
+            q_m,
+            q_1,
+            q_2,
+            q_3,
+            q_4,
+            q_c,
+        });
+    }
+
+    /**
+     * @brief Efficiently compute the sum of vector entries. Using `big_add_gate` we reduce the number of gates needed
+     * to compute from `input.size()` to `input_size.size() / 3`.
+     *
+     * Note that if the size of the input vector is not a multiple of 3, the final gate will be padded with zero_idx
+     * wires
+     * @brief Efficiently compute the sum of vector entries. Using `big_add_gate` we reduce the number of gates needed
+     * to compute from `input.size()` to `input_size.size() / 3`.
+     *
+     * Note that if the size of the input vector is not a multiple of 3, the final gate will be padded with zero_idx
+     * wires
+     */
+    template <typename Builder> field_t<Builder> field_t<Builder>::accumulate(const std::vector<field_t>& input)
+    {
+        ASSERT(!input.empty(), "Trying to accumulate the entries of an empty vector");
+
+        ASSERT(!input.empty(), "Trying to accumulate the entries of an empty vector");
+
+        if (input.size() == 1) {
+            return input[0].normalize();
+            return input[0].normalize();
+        }
+
+        std::vector<field_t> accumulator;
+        field_t constant_term = bb::fr::zero();
+
+        std::vector<field_t> accumulator;
+        field_t constant_term = bb::fr::zero();
+
+        // Remove constant terms from input field elements
+        for (const auto& element : input) {
+            if (element.is_constant()) {
+                constant_term += element;
+            } else {
+                accumulator.emplace_back(element);
+            }
+        }
+        if (accumulator.empty()) {
+            return constant_term;
+        }
+        // Add the accumulated constant term to the first witness. It does not create any gates - only the additive
+        // constant of `accumulator[0]` is updated.
+        if (accumulator.size() != input.size()) {
+            accumulator[0] += constant_term;
+        }
+
+        // At this point, the `accumulator` vector consisting of witnesses is not empty, so we can extract the context.
+        Builder* ctx = accumulator[0].get_context();
+        // Remove constant terms from input field elements
+        for (const auto& element : input) {
+            if (element.is_constant()) {
+                constant_term += element;
+            } else {
+                accumulator.emplace_back(element);
+            }
+        }
+        if (accumulator.empty()) {
+            return constant_term;
+        }
+        // Add the accumulated constant term to the first witness. It does not create any gates - only the additive
+        // constant of `accumulator[0]` is updated.
+        if (accumulator.size() != input.size()) {
+            accumulator[0] += constant_term;
+        }
+
+        // At this point, the `accumulator` vector consisting of witnesses is not empty, so we can extract the context.
+        Builder* ctx = accumulator[0].get_context();
+
+        // Step 2: compute output value
+        size_t num_elements = accumulator.size();
+        // If `input` contains non-constant `field_t` elements, add the accumulated constant value to the output value,
+        // else initialize by 0.
+        bb::fr output = bb::fr::zero();
+        for (const auto& acc : accumulator) {
+            output += acc.get_value();
+        }
+
+        // Pad the accumulator with zeroes so that its size is a multiple of 3.
+        const size_t num_padding_wires = (num_elements % 3) == 0 ? 0 : 3 - (num_elements % 3);
+        for (size_t i = 0; i < num_padding_wires; ++i) {
+            accumulator.emplace_back(field_t<Builder>::from_witness_index(ctx, ctx->zero_idx));
+        }
+        num_elements = accumulator.size();
+        const size_t num_gates = (num_elements / 3);
+        // Last gate is handled separetely
+        const size_t last_gate_idx = num_gates - 1;
+
+        field_t total = witness_t(ctx, output);
+        field_t accumulating_total = total;
+
+        for (size_t i = 0; i < num_gates; ++i) {
+            ctx->create_big_add_gate(
+                {
+                    accumulator[3 * i].get_witness_index(),
+                    accumulator[3 * i + 1].get_witness_index(),
+                    accumulator[3 * i + 2].get_witness_index(),
+                    accumulating_total.witness_index,
+                    accumulator[3 * i].multiplicative_constant,
+                    accumulator[3 * i + 1].multiplicative_constant,
+                    accumulator[3 * i + 2].multiplicative_constant,
+                    -1,
+                    accumulator[3 * i].additive_constant + accumulator[3 * i + 1].additive_constant +
+                        accumulator[3 * i + 2].additive_constant,
+                },
+                ((i == num_gates - 1) ? false : true));
+            bb::fr new_total = accumulating_total.get_value() - accumulator[3 * i].get_value() -
+                               accumulator[3 * i + 1].get_value() - accumulator[3 * i + 2].get_value();
+            accumulating_total = witness_t<Builder>(ctx, new_total);
+        }
+        OriginTag new_tag{};
+        for (const auto& single_input : input) {
+            new_tag = OriginTag(new_tag, single_input.tag);
+        }
+        total.tag = new_tag;
+        return total.normalize();
+    }
+    field_t<Builder> total;
+    for (const auto& item : input) {
+        total += item;
+    }
+    return total;
+}
+
 template <typename Builder>
 std::array<field_t<Builder>, 3> field_t<Builder>::slice(const uint8_t msb, const uint8_t lsb) const
 {
@@ -1308,13 +1319,8 @@
         bool_t bit = get_bit(context, num_bits - 1 - i, val_u256);
         bit.set_origin_tag(tag);
         result[num_bits - 1 - i] = bit;
-<<<<<<< HEAD
-        const bb::fr scaling_factor_value(uint256_t(1) << (num_bits - 1 - i));
-        const field_t scaling_factor(context, scaling_factor_value);
-=======
-        bb::fr scaling_factor_value = uint256_t(1) << (num_bits - 1 - i);
+        bb::fr scaling_factor_value = fr(2).pow(static_cast<uint64_t>(num_bits - 1 - i));
         field_t<Builder> scaling_factor(context, scaling_factor_value);
->>>>>>> 403b1a8f
 
         sum = sum + (scaling_factor * bit);
 
@@ -1323,73 +1329,18 @@
         }
     }
 
-<<<<<<< HEAD
-    assert_equal(sum,
-                 "field_t: bit decomposition_fails: copy constraint"); // `this` and `sum` are both normalized here.
-    // The value can be larger than the modulus, hence we must enforce unique representation
-    static constexpr uint256_t modulus_minus_one = fr::modulus - 1;
-    info(modulus_minus_one);
-    // Split r-1 into limbs
-    //      r - 1 = p_lo + 2**128 * p_hi
-    static constexpr fr p_lo = modulus_minus_one.slice(0, 128);
-    static constexpr fr p_hi = modulus_minus_one.slice(128, 256);
-
-    // `shift` is used to shift high limbs. It also represents a borrowed bit.
-    static constexpr fr shift = fr(uint256_t(1) << 128);
-    // We always borrow from 2**128*p_hi. We handle whether this was necessary later.
-    //
-    // Compute
-    //
-    //   y_lo := (2**128 + p_lo) - sum + shifted_high_limb =
-    //            = (2**128 + p_lo) - sum_lo
-    //            = y_lo_lo + y_lo_hi * 2^128 + zeros * 2^129
-    //
-    // p_lo - sum_lo = y_lo_lo + (y_lo_hi - 1) * 2^128 + zeros * 2^129
-    //
-    // Here      0 <= y_lo_lo < 2^128            enforced in field_t::slice
-    //           0 <= y_lo_hi < 2                enforced in field_t::slice
-    //           0 <= zeros < 2^{256-129}        enforced in field_t::slice
-    //
-    // Assert that `zeros` = 0 => p_lo - sum_lo has at most 129 bits
-    //
-    // If y_lo_hi == 1:
-    //      p_lo - sum_lo = y_lo_lo < 2^128
-    //      p_lo - sum_lo
-    // if y_lo_hi == 0:
-    //      1 - 2^128 < p_lo - sum_lo = y_lo_lo - 2^128 < 0
-    // but then `zeros` can't be equal to zero, since p_lo - sum_lo is small negative value in Fr.
-
-    const field_t y_lo = (-sum).add_two(p_lo + shift, shifted_high_limb);
-
-    auto [y_lo_lo, y_lo_hi, zeros] = y_lo.slice(128, 128);
-
-    zeros.assert_is_zero("field_t: bit decomposition_fails: high limb non-zero");
-
-    // although `y_lo_hi` is a `field_t`, it satisfies the range constraint
-    //  	y_lo_hi < 2^{128+1 - 128} = 2
-    // enforced inside the `slice` method, which implicitly turns it into a bool,
-    // then y_borrow  "a carry was necessary"
-    const field_t y_borrow = -(y_lo_hi - 1);
-    // If a carry was necessary, subtract that carry from p_hi
-    // y_hi = (p_hi - y_borrow) - sum_hi
-    const field_t y_hi = (-(shifted_high_limb / shift)).add_two(p_hi, -y_borrow);
-    info("y_hi ", y_hi);
-    info("y_hi + y_borrow ", y_hi + y_borrow);
-    // As before, except that now the range constraint is explicit, this shows that y_hi is non-negative.
-    y_hi.create_range_constraint(128, "field_t: bit decomposition fails: y_hi is too large.");
-=======
     this->assert_equal(sum); // `this` and `sum` are both normalized here.
 
     // If value can be larger than modulus we must enforce unique representation
-    static constexpr uint256_t modulus_minus_one = fr::modulus - 1;
+    constexpr uint256_t modulus_minus_one = fr::modulus - 1;
     auto modulus_bits = modulus_minus_one.get_msb() + 1;
     if (num_bits >= modulus_bits) {
         // r - 1 = p_lo + 2**128 * p_hi
-        static constexpr fr p_lo = modulus_minus_one.slice(0, 128);
-        static constexpr fr p_hi = modulus_minus_one.slice(128, 256);
+        const fr p_lo = modulus_minus_one.slice(0, 128);
+        const fr p_hi = modulus_minus_one.slice(128, 256);
 
         // `shift` is used to shift high limbs. It has the dual purpose of representing a borrowed bit.
-        static constexpr fr shift = fr(uint256_t(1) << 128);
+        const fr shift = fr(uint256_t(1) << 128);
         // We always borrow from 2**128*p_hi. We handle whether this was necessary later.
         // y_lo = (2**128 + p_lo) - sum_lo
         field_t<Builder> y_lo = (-sum) + (p_lo + shift);
@@ -1411,7 +1362,6 @@
         // As before, except that now the range constraint is explicit, this shows that y_hi is non-negative.
         y_hi.create_range_constraint(128, "field_t: bit decomposition fails: y_hi is too large.");
     }
->>>>>>> 403b1a8f
 
     return result;
 }
