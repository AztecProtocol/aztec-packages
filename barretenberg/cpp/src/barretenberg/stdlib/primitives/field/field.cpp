--- conflicted
+++ resolved
@@ -1275,25 +1275,10 @@
     const uint256_t hi = value >> lsb_index;
     const uint256_t lo = value % (uint256_t(1) << lsb_index);
 
-<<<<<<< HEAD
-template <typename Builder>
-std::pair<field_t<Builder>, field_t<Builder>> field_t<Builder>::split_at(const size_t lsb_index,
-                                                                         const size_t num_bits) const
-{
-    ASSERT(lsb_index < num_bits);
-    ASSERT(num_bits <= grumpkin::MAX_NO_WRAP_INTEGER_BIT_LENGTH);
-
-    const uint256_t value = get_value();
-    const uint256_t hi = value >> lsb_index;
-    const uint256_t lo = value % (uint256_t(1) << lsb_index);
-
-=======
->>>>>>> b3c2f510
     if (is_constant()) {
         // If `*this` is constant, we can return the split values directly
         ASSERT(lo + (hi << lsb_index) == value);
         return std::make_pair(field_t<Builder>(lo), field_t<Builder>(hi));
-<<<<<<< HEAD
     }
 
     // Handle edge case when lsb_index == 0
@@ -1327,116 +1312,6 @@
     return std::make_pair(lo_wit, hi_wit);
 }
 
-/**
- * @brief Build constraints establishing the decomposition of `*this` into bits.
- *
- * @details A bit vector `result` is extracted and used to construct a sum `sum` using the normal binary expansion.
- * Along the way, we extract a value `shifted_high_limb` which is equal to `sum_hi` in the natural decomposition
- *          `sum = sum_lo + 2**128*sum_hi`.
- * We impose a copy constraint between `sum` and `this` but that only imposes equality in `Fr`; it could be that
- * `result` has overflown the modulus `r`. To impose a unique value of `result`, we constrain `sum` to satisfy
- * `r - 1 >= sum >= 0`. In order to do this inside of `Fr`, we must reduce the check to smaller checks so that
- * we can check non-negativity of integers using range constraints in Fr.
- *
- * At circuit compilation time we build the decomposition `r - 1 = p_lo + 2**128*p_hi`. We handle the high and low limbs
- * of `r - 1 - sum` separately as explained below.
- *
- * Define
- *
- *   y_lo    := (2^128 + p_lo) - sum + shifted_high_limb =
- *            = (2^128 + p_lo) - sum_lo
- * Use the method `slice` to split `y_lo` into the chunks `y_lo_lo`, `y_lo_hi`, and `zeros` of sizes 128, 1, and 127,
- * respectively, set
- *   y_lo     := y_lo_lo + y_lo_hi * 2^128 + zeros * 2^129
- *
- * It follows that
- *     p_lo - sum_lo = y_lo_lo + (y_lo_hi - 1) * 2^128 + zeros * 2^129
- *
- * Where     0 <= y_lo_lo < 2^128            enforced in field_t::slice
- *           0 <= y_lo_hi < 2                enforced in field_t::slice
- *           0 <= zeros < 2^{256-129}        enforced in field_t::slice
- *
- * By asserting that `zeros` = 0 we ensure that p_lo - sum_lo has at most 129 bits.
- *
- * If y_lo_hi == 1:
- *      p_lo - sum_lo = y_lo_lo < 2^128
- * if y_lo_hi == 0:
- *      1 - 2^128 < p_lo - sum_lo = y_lo_lo - 2^128 < 0
- * If this is indeed the case, `zeros` can't be equal to 0, since p_lo - sum_lo is a small negative value in Fr.
- * To handle the high limb of the difference (r - 1 - sum), we compute
- *
- * Define
- *
- *   y_borrow := -(1 - y_lo_hi)   "a carry is necessary".
- *
- * Note that y_borrow is implicitly constrained to be 0 <= y_borrow < 2.
- *   y_hi     :=  (p_hi - y_borrow) - sum_hi
- * We constrain
- *   0 <= y_hi < 2^128
- */
-template <typename Builder>
-std::vector<bool_t<Builder>> field_t<Builder>::decompose_into_bits(
-    size_t num_bits, const std::function<witness_t<Builder>(Builder*, uint64_t, uint256_t)> get_bit) const
-{
-    static constexpr size_t max_num_bits = 256;
-    BB_ASSERT_LTE(num_bits, max_num_bits);
-    const size_t midpoint = max_num_bits / 2;
-    std::vector<bool_t<Builder>> result(num_bits);
-
-    std::vector<field_t> accumulator_lo;
-    std::vector<field_t> accumulator_hi;
-
-    const uint256_t val_u256 = get_value();
-    for (size_t i = 0; i < num_bits; ++i) {
-        const size_t bit_index = num_bits - 1 - i;
-        // Create a witness `bool_t` bit
-        bool_t bit = get_bit(context, bit_index, val_u256);
-        bit.set_origin_tag(tag);
-        result[bit_index] = bit;
-        const field_t scaling_factor(uint256_t(1) << bit_index);
-
-        field_t summand = scaling_factor * bit;
-
-        if (bit_index >= midpoint) {
-            accumulator_hi.push_back(summand);
-        } else {
-            accumulator_lo.push_back(summand);
-        }
-=======
->>>>>>> b3c2f510
-    }
-
-    // Handle edge case when lsb_index == 0
-    if (lsb_index == 0) {
-        ASSERT(hi == value);
-        ASSERT(lo == 0);
-        create_range_constraint(num_bits, "split_at: hi value too large.");
-        return std::make_pair(field_t<Builder>(0), *this);
-    }
-
-    Builder* ctx = get_context();
-    ASSERT(ctx != nullptr);
-
-    field_t<Builder> lo_wit(witness_t(ctx, lo));
-    field_t<Builder> hi_wit(witness_t(ctx, hi));
-
-    // Ensure that `lo_wit` is in the range [0, 2^lsb_index - 1]
-    lo_wit.create_range_constraint(lsb_index, "split_at: lo value too large.");
-
-    // Ensure that `hi_wit` is in the range [0, 2^(num_bits - lsb_index) - 1]
-    hi_wit.create_range_constraint(num_bits - lsb_index, "split_at: hi value too large.");
-
-    // Check that *this = lo_wit + hi_wit * 2^{lsb_index}
-    const field_t<Builder> reconstructed = lo_wit + (hi_wit * field_t<Builder>(uint256_t(1) << lsb_index));
-    assert_equal(reconstructed, "split_at: decomposition failed");
-
-    // Set the origin tag for both witnesses
-    lo_wit.set_origin_tag(tag);
-    hi_wit.set_origin_tag(tag);
-
-    return std::make_pair(lo_wit, hi_wit);
-}
-
 template class field_t<bb::UltraCircuitBuilder>;
 template class field_t<bb::MegaCircuitBuilder>;
 
