#include "field.hpp"
#include "../bool/bool.hpp"
#include "../circuit_builders/circuit_builders.hpp"
#include "barretenberg/ecc/curves/grumpkin/grumpkin.hpp"
#include <functional>

using namespace bb;

namespace bb::stdlib {

template <typename Builder>
field_t<Builder>::field_t(Builder* parent_context)
    : context(parent_context)
    , additive_constant(bb::fr::zero())
    , multiplicative_constant(bb::fr::one())
    , witness_index(IS_CONSTANT)
{}

template <typename Builder>
field_t<Builder>::field_t(const witness_t<Builder>& value)
    : context(value.context)
{
    if constexpr (IsSimulator<ComposerContext>) {
        additive_constant = value.witness;
        multiplicative_constant = 1;
        witness_index = IS_CONSTANT;
    } else {
        additive_constant = 0;
        multiplicative_constant = 1;
        witness_index = value.witness_index;
    }
}

template <typename Builder>
field_t<Builder>::field_t(Builder* parent_context, const bb::fr& value)
    : context(parent_context)
{
    additive_constant = value;
    multiplicative_constant = bb::fr::zero();
    witness_index = IS_CONSTANT;
}

template <typename Builder> field_t<Builder>::field_t(const bool_t<Builder>& other)
{
    context = (other.context == nullptr) ? nullptr : other.context;
    if (other.witness_index == IS_CONSTANT) {
        additive_constant = (other.witness_bool ^ other.witness_inverted) ? bb::fr::one() : bb::fr::zero();
        multiplicative_constant = bb::fr::one();
        witness_index = IS_CONSTANT;
    } else {
        witness_index = other.witness_index;
        additive_constant = other.witness_inverted ? bb::fr::one() : bb::fr::zero();
        multiplicative_constant = other.witness_inverted ? bb::fr::neg_one() : bb::fr::one();
    }
}

template <typename Builder>
field_t<Builder> field_t<Builder>::from_witness_index(Builder* ctx, const uint32_t witness_index)
{
    field_t<Builder> result(ctx);
    result.witness_index = witness_index;
    return result;
}

template <typename Builder> field_t<Builder>::operator bool_t<Builder>() const
{
    if (witness_index == IS_CONSTANT) {
        bool_t<Builder> result(context);
        result.witness_bool = (additive_constant == bb::fr::one());
        result.witness_inverted = false;
        result.witness_index = IS_CONSTANT;
        return result;
    }
    bool add_constant_check = (additive_constant == bb::fr::zero());
    bool mul_constant_check = (multiplicative_constant == bb::fr::one());
    bool inverted_check = (additive_constant == bb::fr::one()) && (multiplicative_constant == bb::fr::neg_one());
    if ((!add_constant_check || !mul_constant_check) && !inverted_check) {
        normalize();
    }

    bb::fr witness = context->get_variable(witness_index);
    ASSERT((witness == bb::fr::zero()) || (witness == bb::fr::one()));
    bool_t<Builder> result(context);
    result.witness_bool = (witness == bb::fr::one());
    result.witness_inverted = inverted_check;
    result.witness_index = witness_index;
    context->create_bool_gate(witness_index);
    return result;
}

template <typename Builder> field_t<Builder> field_t<Builder>::operator+(const field_t& other) const
{
    Builder* ctx = (context == nullptr) ? other.context : context;
    field_t<Builder> result(ctx);
    ASSERT(ctx || (witness_index == IS_CONSTANT && other.witness_index == IS_CONSTANT));

    if (witness_index == other.witness_index) {
        result.additive_constant = additive_constant + other.additive_constant;
        result.multiplicative_constant = multiplicative_constant + other.multiplicative_constant;
        result.witness_index = witness_index;
    } else if (witness_index == IS_CONSTANT && other.witness_index == IS_CONSTANT) {
        // both inputs are constant - don't add a gate
        result.additive_constant = additive_constant + other.additive_constant;
    } else if (witness_index != IS_CONSTANT && other.witness_index == IS_CONSTANT) {
        // one input is constant - don't add a gate, but update scaling factors
        result.additive_constant = additive_constant + other.additive_constant;
        result.multiplicative_constant = multiplicative_constant;
        result.witness_index = witness_index;
    } else if (witness_index == IS_CONSTANT && other.witness_index != IS_CONSTANT) {
        result.additive_constant = additive_constant + other.additive_constant;
        result.multiplicative_constant = other.multiplicative_constant;
        result.witness_index = other.witness_index;
    } else {
        bb::fr T0;
        bb::fr left = ctx->get_variable(witness_index);
        bb::fr right = ctx->get_variable(other.witness_index);
        bb::fr out;
        out = left * multiplicative_constant;
        T0 = right * other.multiplicative_constant;
        out += T0;
        out += additive_constant;
        out += other.additive_constant;
        result.witness_index = ctx->add_variable(out);

        ctx->create_add_gate({ witness_index,
                               other.witness_index,
                               result.witness_index,
                               multiplicative_constant,
                               other.multiplicative_constant,
                               bb::fr::neg_one(),
                               (additive_constant + other.additive_constant) });
    }
    return result;
}

template <typename Builder> field_t<Builder> field_t<Builder>::operator-(const field_t& other) const
{
    field_t<Builder> rhs(other);
    rhs.additive_constant.self_neg();
    rhs.multiplicative_constant.self_neg();
    return operator+(rhs);
}

template <typename Builder> field_t<Builder> field_t<Builder>::operator*(const field_t& other) const
{
    Builder* ctx = (context == nullptr) ? other.context : context;
    field_t<Builder> result(ctx);
    ASSERT(ctx || (witness_index == IS_CONSTANT && other.witness_index == IS_CONSTANT));

    if (witness_index == IS_CONSTANT && other.witness_index == IS_CONSTANT) {
        // Both inputs are constant - don't add a gate.
        // The value of a constant is tracked in `.additive_constant`.
        result.additive_constant = additive_constant * other.additive_constant;
    } else if (witness_index != IS_CONSTANT && other.witness_index == IS_CONSTANT) {
        // One input is constant: don't add a gate, but update scaling factors.

        /**
         * Let:
         *   a := this;
         *   b := other;
         *   a.v := ctx->variables[this.witness_index];
         *   b.v := ctx->variables[other.witness_index];
         *   .mul = .multiplicative_constant
         *   .add = .additive_constant
         */

        /**
         * Value of this   = a.v * a.mul + a.add;
         * Value of other  = b.add
         * Value of result = a * b = a.v * [a.mul * b.add] + [a.add * b.add]
         *                             ^   ^result.mul       ^result.add
         *                             ^result.v
         */

        result.additive_constant = additive_constant * other.additive_constant;
        result.multiplicative_constant = multiplicative_constant * other.additive_constant;
        result.witness_index = witness_index;
    } else if (witness_index == IS_CONSTANT && other.witness_index != IS_CONSTANT) {
        // One input is constant: don't add a gate, but update scaling factors.

        /**
         * Value of this   = a.add;
         * Value of other  = b.v * b.mul + b.add
         * Value of result = a * b = b.v * [a.add * b.mul] + [a.add * b.add]
         *                             ^   ^result.mul       ^result.add
         *                             ^result.v
         */

        result.additive_constant = additive_constant * other.additive_constant;
        result.multiplicative_constant = other.multiplicative_constant * additive_constant;
        result.witness_index = other.witness_index;
    } else {
        // Both inputs map to circuit varaibles: create a `*` constraint.

        /**
         * Value of this   = a.v * a.mul + a.add;
         * Value of other  = b.v * b.mul + b.add;
         * Value of result = a * b
         *            = [a.v * b.v] * [a.mul * b.mul] + a.v * [a.mul * b.add] + b.v * [a.add * b.mul] + [a.ac * b.add]
         *            = [a.v * b.v] * [     q_m     ] + a.v * [     q_l     ] + b.v * [     q_r     ] + [    q_c     ]
         *            ^               ^Notice the add/mul_constants form selectors when a gate is created.
         *            |                Only the witnesses (pointed-to by the witness_indexes) form the wires in/out of
         *            |                the gate.
         *            ^This entire value is pushed to ctx->variables as a new witness. The
         *             implied additive & multiplicative constants of the new witness are 0 & 1 resp.
         * Left wire value: a.v
         * Right wire value: b.v
         * Output wire value: result.v (with q_o = -1)
         */

        bb::fr T0;
        bb::fr q_m;
        bb::fr q_l;
        bb::fr q_r;
        bb::fr q_c;

        q_c = additive_constant * other.additive_constant;
        q_r = additive_constant * other.multiplicative_constant;
        q_l = multiplicative_constant * other.additive_constant;
        q_m = multiplicative_constant * other.multiplicative_constant;

        bb::fr left = context->get_variable(witness_index);
        bb::fr right = context->get_variable(other.witness_index);
        bb::fr out;

        out = left * right;
        out *= q_m;
        T0 = left * q_l;
        out += T0;
        T0 = right * q_r;
        out += T0;
        out += q_c;
        result.witness_index = ctx->add_variable(out);
        ctx->create_poly_gate({ .a = witness_index,
                                .b = other.witness_index,
                                .c = result.witness_index,
                                .q_m = q_m,
                                .q_l = q_l,
                                .q_r = q_r,
                                .q_o = bb::fr::neg_one(),
                                .q_c = q_c });
    }
    return result;
}

// Since in divide_no_zero_check, we check a/b=c by the constraint a=b*c, if a=b=0, we can set c to *any value*
// and it will pass the constraint. Hence, when not having prior knowledge of b not being zero it is essential to check.
template <typename Builder> field_t<Builder> field_t<Builder>::operator/(const field_t& other) const
{
    other.assert_is_not_zero("field_t::operator/ divisor is 0");
    return divide_no_zero_check(other);
}
template <typename Builder> field_t<Builder> field_t<Builder>::divide_no_zero_check(const field_t& other) const
{
    Builder* ctx = (context == nullptr) ? other.context : context;
    field_t<Builder> result(ctx);
    ASSERT(ctx || (witness_index == IS_CONSTANT && other.witness_index == IS_CONSTANT));

    bb::fr additive_multiplier = bb::fr::one();

    if (witness_index == IS_CONSTANT && other.witness_index == IS_CONSTANT) {
        // both inputs are constant - don't add a gate
        if (!(other.additive_constant == bb::fr::zero())) {
            additive_multiplier = other.additive_constant.invert();
        }
        result.additive_constant = additive_constant * additive_multiplier;
    } else if (witness_index != IS_CONSTANT && other.witness_index == IS_CONSTANT) {
        // one input is constant - don't add a gate, but update scaling factors
        if (!(other.additive_constant == bb::fr::zero())) {
            additive_multiplier = other.additive_constant.invert();
        }
        result.additive_constant = additive_constant * additive_multiplier;
        result.multiplicative_constant = multiplicative_constant * additive_multiplier;
        result.witness_index = witness_index;
    } else if (witness_index == IS_CONSTANT && other.witness_index != IS_CONSTANT) {
        // numerator 0?
        if (get_value() == 0) {
            result.additive_constant = 0;
            result.multiplicative_constant = 1;
            result.witness_index = IS_CONSTANT;
        } else {
            bb::fr q_m = other.multiplicative_constant;
            bb::fr q_l = other.additive_constant;
            bb::fr q_c = -get_value();
            bb::fr out_value = get_value() / other.get_value();
            result.witness_index = ctx->add_variable(out_value);
            ctx->create_poly_gate({ .a = result.witness_index,
                                    .b = other.witness_index,
                                    .c = result.witness_index,
                                    .q_m = q_m,
                                    .q_l = q_l,
                                    .q_r = 0,
                                    .q_o = 0,
                                    .q_c = q_c });
        }
    } else {
        // TODO SHOULD WE CARE ABOUT IF THE DIVISOR IS ZERO?
        bb::fr left = ctx->get_variable(witness_index);
        bb::fr right = ctx->get_variable(other.witness_index);
        bb::fr out;

        // even if LHS is constant, if divisor is not constant we need a gate to compute the inverse
        // bb::fr witness_multiplier = other.witness.invert();
        // m1.x1 + a1 / (m2.x2 + a2) = x3
        bb::fr T0;
        T0 = multiplicative_constant * left;
        T0 += additive_constant;
        bb::fr T1;
        T1 = other.multiplicative_constant * right;
        T1 += other.additive_constant;

        T1 = T1.is_zero() ? 0 : T1.invert();
        out = T0 * T1;
        result.witness_index = ctx->add_variable(out);

        // m2.x2.x3 + a2.x3 = m1.x1 + a1
        // m2.x2.x3 + a2.x3 - m1.x1 - a1 = 0
        // left = x3
        // right = x2
        // out = x1
        // qm = m2
        // ql = a2
        // qr = 0
        // qo = -m1
        // qc = -a1
        bb::fr q_m = other.multiplicative_constant;
        bb::fr q_l = other.additive_constant;
        bb::fr q_r = bb::fr::zero();
        bb::fr q_o = -multiplicative_constant;
        bb::fr q_c = -additive_constant;

        ctx->create_poly_gate({ .a = result.witness_index,
                                .b = other.witness_index,
                                .c = witness_index,
                                .q_m = q_m,
                                .q_l = q_l,
                                .q_r = q_r,
                                .q_o = q_o,
                                .q_c = q_c });
    }
    return result;
}
/**
 * @brief raise a field_t to a power of an exponent (field_t). Note that the exponent must not exceed 32 bits and is
 * implicitly range constrained.
 *
 * @returns this ** (exponent)
 */
template <typename Builder> field_t<Builder> field_t<Builder>::pow(const field_t& exponent) const
{
    auto* ctx = get_context() ? get_context() : exponent.get_context();

    uint256_t exponent_value = exponent.get_value();
<<<<<<< HEAD
    if constexpr (IsSimulator<ComposerContext>) {
        if ((exponent_value >> 32) != static_cast<uint256_t>(0)) {
            ctx->failure("field_t::pow exponent accumulator incorrect");
        }
        constexpr uint256_t MASK_32_BITS = 0xffff'ffff;
        return get_value().pow(exponent_value & MASK_32_BITS);
    }

    bool exponent_constant = exponent.is_constant();
    std::vector<bool_t<ComposerContext>> exponent_bits(32);
=======
    std::vector<bool_t<Builder>> exponent_bits(32);
>>>>>>> f8495758
    for (size_t i = 0; i < exponent_bits.size(); ++i) {
        uint256_t value_bit = exponent_value & 1;
        bool_t<Builder> bit;
        bit = exponent_constant ? bool_t<Builder>(ctx, value_bit.data[0]) : witness_t<Builder>(ctx, value_bit.data[0]);
        exponent_bits[31 - i] = (bit);
        exponent_value >>= 1;
    }

    if (!exponent_constant) {
        field_t<Builder> exponent_accumulator(ctx, 0);
        for (const auto& bit : exponent_bits) {
            exponent_accumulator += exponent_accumulator;
            exponent_accumulator += bit;
        }
        exponent.assert_equal(exponent_accumulator, "field_t::pow exponent accumulator incorrect");
    }
    field_t accumulator(ctx, 1);
    field_t mul_coefficient = *this - 1;
    for (size_t i = 0; i < 32; ++i) {
        accumulator *= accumulator;
        const auto bit = exponent_bits[i];
        accumulator *= (mul_coefficient * bit + 1);
    }
    accumulator = accumulator.normalize();
    return accumulator;
}

/**
 * @returns `this * to_mul + to_add`
 */
template <typename Builder> field_t<Builder> field_t<Builder>::madd(const field_t& to_mul, const field_t& to_add) const
{
    Builder* ctx = (context == nullptr) ? (to_mul.context == nullptr ? to_add.context : to_mul.context) : context;

    if ((to_mul.witness_index == IS_CONSTANT) && (to_add.witness_index == IS_CONSTANT) &&
        (witness_index == IS_CONSTANT)) {
        return ((*this) * to_mul + to_add);
    }

    // Let:
    //    a = this;
    //    b = to_mul;
    //    c = to_add;
    //    a.v = ctx->variables[this.witness_index];
    //    b.v = ctx->variables[to_mul.witness_index];
    //    c.v = ctx->variables[to_add.witness_index];
    //    .mul = .multiplicative_constant;
    //    .add = .additive_constant.
    //
    // result = a * b + c
    //   = (a.v * a.mul + a.add) * (b.v * b.mul + b.add) + (c.v * c.mul + c.add)
    //   = a.v * b.v * [a.mul * b.mul] + a.v * [a.mul * b.add] + b.v * [b.mul + a.add] + c.v * [c.mul] +
    //     [a.add * b.add + c.add]
    //   = a.v * b.v * [     q_m     ] + a.v * [     q_1     ] + b.v * [     q_2     ] + c.v * [ q_3 ] + [ q_c ]

    bb::fr q_m = multiplicative_constant * to_mul.multiplicative_constant;
    bb::fr q_1 = multiplicative_constant * to_mul.additive_constant;
    bb::fr q_2 = to_mul.multiplicative_constant * additive_constant;
    bb::fr q_3 = to_add.multiplicative_constant;
    bb::fr q_c = additive_constant * to_mul.additive_constant + to_add.additive_constant;

    // Note: the value of a constant field_t is wholly tracked by the field_t's `additive_constant` member, which is
    // accounted for in the above-calculated selectors (`q_`'s). Therefore no witness (`variables[witness_index]`)
    // exists for constants, and so the field_t's corresponding wire value is set to `0` in the gate equation.
    bb::fr a = witness_index == IS_CONSTANT ? bb::fr(0) : ctx->get_variable(witness_index);
    bb::fr b = to_mul.witness_index == IS_CONSTANT ? bb::fr(0) : ctx->get_variable(to_mul.witness_index);
    bb::fr c = to_add.witness_index == IS_CONSTANT ? bb::fr(0) : ctx->get_variable(to_add.witness_index);

    bb::fr out = a * b * q_m + a * q_1 + b * q_2 + c * q_3 + q_c;

    field_t<Builder> result(ctx);
    result.witness_index = ctx->add_variable(out);
    ctx->create_big_mul_gate({
        .a = witness_index == IS_CONSTANT ? ctx->zero_idx : witness_index,
        .b = to_mul.witness_index == IS_CONSTANT ? ctx->zero_idx : to_mul.witness_index,
        .c = to_add.witness_index == IS_CONSTANT ? ctx->zero_idx : to_add.witness_index,
        .d = result.witness_index,
        .mul_scaling = q_m,
        .a_scaling = q_1,
        .b_scaling = q_2,
        .c_scaling = q_3,
        .d_scaling = -bb::fr(1),
        .const_scaling = q_c,
    });
    return result;
}

template <typename Builder> field_t<Builder> field_t<Builder>::add_two(const field_t& add_a, const field_t& add_b) const
{
    Builder* ctx = (context == nullptr) ? (add_a.context == nullptr ? add_b.context : add_a.context) : context;

    if ((add_a.witness_index == IS_CONSTANT) && (add_b.witness_index == IS_CONSTANT) &&
        (witness_index == IS_CONSTANT)) {
        return ((*this) + add_a + add_b).normalize();
    }
    bb::fr q_1 = multiplicative_constant;
    bb::fr q_2 = add_a.multiplicative_constant;
    bb::fr q_3 = add_b.multiplicative_constant;
    bb::fr q_c = additive_constant + add_a.additive_constant + add_b.additive_constant;

    bb::fr a = witness_index == IS_CONSTANT ? bb::fr(0) : ctx->get_variable(witness_index);
    bb::fr b = add_a.witness_index == IS_CONSTANT ? bb::fr(0) : ctx->get_variable(add_a.witness_index);
    bb::fr c = add_b.witness_index == IS_CONSTANT ? bb::fr(0) : ctx->get_variable(add_b.witness_index);

    bb::fr out = a * q_1 + b * q_2 + c * q_3 + q_c;

    field_t<Builder> result(ctx);
    result.witness_index = ctx->add_variable(out);

    ctx->create_big_mul_gate({
        .a = witness_index == IS_CONSTANT ? ctx->zero_idx : witness_index,
        .b = add_a.witness_index == IS_CONSTANT ? ctx->zero_idx : add_a.witness_index,
        .c = add_b.witness_index == IS_CONSTANT ? ctx->zero_idx : add_b.witness_index,
        .d = result.witness_index,
        .mul_scaling = bb::fr(0),
        .a_scaling = q_1,
        .b_scaling = q_2,
        .c_scaling = q_3,
        .d_scaling = -bb::fr(1),
        .const_scaling = q_c,
    });
    return result;
}

template <typename Builder> field_t<Builder> field_t<Builder>::normalize() const
{
    if (witness_index == IS_CONSTANT ||
        ((multiplicative_constant == bb::fr::one()) && (additive_constant == bb::fr::zero()))) {
        return *this;
    }

    // Value of this = this.v * this.mul + this.add; // where this.v = context->variables[this.witness_index]
    // Normalised result = result.v * 1 + 0;         // where result.v = this.v * this.mul + this.add
    // We need a new gate to enforce that the `result` was correctly calculated from `this`.

    field_t<Builder> result(context);
    bb::fr value = context->get_variable(witness_index);
    bb::fr out;
    out = value * multiplicative_constant;
    out += additive_constant;

    result.witness_index = context->add_variable(out);
    result.additive_constant = bb::fr::zero();
    result.multiplicative_constant = bb::fr::one();

    // Aim of new gate: this.v * this.mul + this.add == result.v
    // <=>                           this.v * [this.mul] +                  result.v * [ -1] + [this.add] == 0
    // <=> this.v * this.v * [ 0 ] + this.v * [this.mul] + this.v * [ 0 ] + result.v * [ -1] + [this.add] == 0
    // <=> this.v * this.v * [q_m] + this.v * [   q_l  ] + this.v * [q_r] + result.v * [q_o] + [   q_c  ] == 0

    context->create_add_gate({ .a = witness_index,
                               .b = witness_index,
                               .c = result.witness_index,
                               .a_scaling = multiplicative_constant,
                               .b_scaling = 0,
                               .c_scaling = bb::fr::neg_one(),
                               .const_scaling = additive_constant });
    return result;
}

template <typename Builder> void field_t<Builder>::assert_is_zero(std::string const& msg) const
{
<<<<<<< HEAD
    if constexpr (IsSimulator<ComposerContext>) {
        if (get_value() != 0) {
            context->failure(msg);
        }
    } else {
        if (get_value() != barretenberg::fr(0)) {
            context->failure(msg);
        }

        if (witness_index == IS_CONSTANT) {
            ASSERT(additive_constant == barretenberg::fr(0));
            return;
        }

        // Aim of new gate: this.v * this.mul + this.add == 0
        // I.e.:
        // this.v * 0 * [ 0 ] + this.v * [this.mul] + 0 * [ 0 ] + 0 * [ 0 ] + [this.add] == 0
        // this.v * 0 * [q_m] + this.v * [   q_l  ] + 0 * [q_r] + 0 * [q_o] + [   q_c  ] == 0

        ComposerContext* ctx = context;
        const poly_triple gate_coefficients{
            .a = witness_index,
            .b = ctx->zero_idx,
            .c = ctx->zero_idx,
            .q_m = barretenberg::fr(0),
            .q_l = multiplicative_constant,
            .q_r = barretenberg::fr(0),
            .q_o = barretenberg::fr(0),
            .q_c = additive_constant,
        };
        context->create_poly_gate(gate_coefficients);
    }
=======
    if (get_value() != bb::fr(0)) {
        context->failure(msg);
    }

    if (witness_index == IS_CONSTANT) {
        ASSERT(additive_constant == bb::fr(0));
        return;
    }

    // Aim of new gate: this.v * this.mul + this.add == 0
    // I.e.:
    // this.v * 0 * [ 0 ] + this.v * [this.mul] + 0 * [ 0 ] + 0 * [ 0 ] + [this.add] == 0
    // this.v * 0 * [q_m] + this.v * [   q_l  ] + 0 * [q_r] + 0 * [q_o] + [   q_c  ] == 0

    Builder* ctx = context;

    context->create_poly_gate({
        .a = witness_index,
        .b = ctx->zero_idx,
        .c = ctx->zero_idx,
        .q_m = bb::fr(0),
        .q_l = multiplicative_constant,
        .q_r = bb::fr(0),
        .q_o = bb::fr(0),
        .q_c = additive_constant,
    });
>>>>>>> f8495758
}

template <typename Builder> void field_t<Builder>::assert_is_not_zero(std::string const& msg) const
{
    if (get_value() == bb::fr(0)) {
        context->failure(msg);
        // We don't return; we continue with the function, for debugging purposes.
    }

<<<<<<< HEAD
    if constexpr (!IsSimulator<ComposerContext>) {
        if (witness_index == IS_CONSTANT) {
            ASSERT(additive_constant != barretenberg::fr(0));
            return;
        }
    }

    if (get_value() == 0 && context) {
        context->failure(msg);
=======
    if (witness_index == IS_CONSTANT) {
        ASSERT(additive_constant != bb::fr(0));
        return;
    }

    Builder* ctx = context;
    if (get_value() == 0 && ctx) {
        ctx->failure(msg);
>>>>>>> f8495758
    }

    bb::fr inverse_value = (get_value() == 0) ? 0 : get_value().invert();

<<<<<<< HEAD
    field_t<ComposerContext> inverse(witness_t<ComposerContext>(context, inverse_value));
=======
    field_t<Builder> inverse(witness_t<Builder>(ctx, inverse_value));
>>>>>>> f8495758

    // Aim of new gate: `this` has an inverse (hence is not zero).
    // I.e.:
    //     (this.v * this.mul + this.add) * inverse.v == 1;
    // <=> this.v * inverse.v * [this.mul] + this.v * [ 0 ] + inverse.v * [this.add] + 0 * [ 0 ] + [ -1] == 0
    // <=> this.v * inverse.v * [   q_m  ] + this.v * [q_l] + inverse.v * [   q_r  ] + 0 * [q_o] + [q_c] == 0

    // (a * mul_const + add_const) * b - 1 = 0
    context->create_poly_gate({
        .a = witness_index,             // input value
        .b = inverse.witness_index,     // inverse
        .c = context->zero_idx,         // no output
        .q_m = multiplicative_constant, // a * b * mul_const
        .q_l = bb::fr(0),               // a * 0
        .q_r = additive_constant,       // b * mul_const
        .q_o = bb::fr(0),               // c * 0
        .q_c = bb::fr(-1),              // -1
    });
}

template <typename Builder> bool_t<Builder> field_t<Builder>::is_zero() const
{
    if (witness_index == IS_CONSTANT) {
        return bool_t(context, (get_value() == bb::fr::zero()));
    }

    // To check whether a field element, k, is zero, we use the fact that, if k > 0,
    // there exists a modular inverse k', such that k * k' = 1

    // To verify whether k = 0, we must do 2 checks
    // First is that (k * k') - 1 + is_zero = 0

    // If is_zero = false, then k' must be the modular inverse of k, therefore k is not 0

    // If is_zero = true, then either k or k' is zero (or both)
    // To ensure that it is k that is zero, and not k', we must apply
    // an additional check: that if is_zero = true, k' = 1
    // This way, if (k * k') = 0, we know that k = 0.
    // The second check is: (is_zero * k') - is_zero = 0
    field_t k = normalize();
    bool_t is_zero = witness_t(context, (k.get_value() == bb::fr::zero()));
    field_t k_inverse;
    if (is_zero.get_value()) {
        k_inverse = witness_t(context, bb::fr::one());
    } else {
        bb::fr k_inverse_value = k.get_value().invert();
        k_inverse = witness_t(context, k_inverse_value);
    }

    // k * k_inverse + is_zero - 1 = 0
    bb::fr q_m = bb::fr::one();
    bb::fr q_l = bb::fr::zero();
    bb::fr q_r = bb::fr::zero();
    bb::fr q_o = bb::fr::one();
    bb::fr q_c = bb::fr::neg_one();

    context->create_poly_gate({ .a = k.witness_index,
                                .b = k_inverse.witness_index,
                                .c = is_zero.witness_index,
                                .q_m = q_m,
                                .q_l = q_l,
                                .q_r = q_r,
                                .q_o = q_o,
                                .q_c = q_c });

    // is_zero * k_inverse - is_zero = 0
    q_o = bb::fr::neg_one();
    q_c = bb::fr::zero();

    context->create_poly_gate({ .a = is_zero.witness_index,
                                .b = k_inverse.witness_index,
                                .c = is_zero.witness_index,
                                .q_m = q_m,
                                .q_l = q_l,
                                .q_r = q_r,
                                .q_o = q_o,
                                .q_c = q_c });
    return is_zero;
}

template <typename Builder> bb::fr field_t<Builder>::get_value() const
{
    if (witness_index != IS_CONSTANT) {
        ASSERT(context != nullptr);
        return (multiplicative_constant * context->get_variable(witness_index)) + additive_constant;
    } else {
        // A constant field_t's value is tracked wholly by its additive_constant member.
        return additive_constant;
    }
}

template <typename Builder> bool_t<Builder> field_t<Builder>::operator==(const field_t& other) const
{
    Builder* ctx = (context == nullptr) ? other.context : context;

    if (is_constant() && other.is_constant()) {
        return (get_value() == other.get_value());
    }

    bb::fr fa = get_value();
    bb::fr fb = other.get_value();
    bb::fr fd = fa - fb;
    bool is_equal = (fa == fb);
    bb::fr fc = is_equal ? bb::fr::one() : fd.invert();

    bool_t result(witness_t(ctx, is_equal));
    field_t r(result);
    field_t x(witness_t(ctx, fc));

    const field_t& a = *this;
    const field_t& b = other;
    const field_t diff = a - b;

    const field_t t1 = r.madd(-x + 1, x);
    const field_t t2 = diff.madd(t1, r - 1);
    t2.assert_equal(0);

    return result;
}

template <typename Builder> bool_t<Builder> field_t<Builder>::operator!=(const field_t& other) const
{
    return !operator==(other);
}

template <typename Builder>
field_t<Builder> field_t<Builder>::conditional_negate(const bool_t<Builder>& predicate) const
{
    if (predicate.is_constant()) {
        return predicate.get_value() ? -(*this) : *this;
    }
    field_t<Builder> predicate_field(predicate);
    field_t<Builder> multiplicand = -(predicate_field + predicate_field);
    return multiplicand.madd(*this, *this);
}

// if predicate == true then return lhs, else return rhs
template <typename Builder>
field_t<Builder> field_t<Builder>::conditional_assign(const bool_t<Builder>& predicate,
                                                      const field_t& lhs,
                                                      const field_t& rhs)
{
    if (predicate.is_constant()) {
        return predicate.get_value() ? lhs : rhs;
    }
    // if lhs and rhs are the same witness, just return it!
    if (lhs.get_witness_index() == rhs.get_witness_index() && (lhs.additive_constant == rhs.additive_constant) &&
        (lhs.multiplicative_constant == rhs.multiplicative_constant)) {
        return lhs;
    }
    return (lhs - rhs).madd(predicate, rhs);
}

template <typename Builder>
void field_t<Builder>::create_range_constraint(const size_t num_bits, std::string const& msg) const
{
    if constexpr (IsSimulator<ComposerContext>) {
        context->create_range_constraint(get_value(), num_bits, msg);
    } else {
        if (num_bits == 0) {
            assert_is_zero("0-bit range_constraint on non-zero field_t.");
        } else {
<<<<<<< HEAD
            if (is_constant()) {
                ASSERT(uint256_t(get_value()).get_msb() < num_bits);
=======
            if constexpr (HasPlookup<Builder>) {
                context->decompose_into_default_range(normalize().get_witness_index(),
                                                      num_bits,
                                                      bb::UltraCircuitBuilder::DEFAULT_PLOOKUP_RANGE_BITNUM,
                                                      msg);
>>>>>>> f8495758
            } else {
                if constexpr (HasPlookup<ComposerContext>) {
                    context->decompose_into_default_range(
                        normalize().get_witness_index(),
                        num_bits,
                        proof_system::UltraCircuitBuilder::DEFAULT_PLOOKUP_RANGE_BITNUM,
                        msg);
                } else {
                    context->decompose_into_base4_accumulators(normalize().get_witness_index(), num_bits, msg);
                }
            }
        }
    }
}

/**
 * @brief Constrain that this field is equal to the given field.
 *
 * @warning: After calling this method, both field values *will* be equal, regardless of whether the constraint
 * succeeds or fails. This can lead to confusion when debugging. If you want to log the inputs, do so before
 * calling this method.
 */
template <typename Builder> void field_t<Builder>::assert_equal(const field_t& rhs, std::string const& msg) const
{
    const field_t lhs = *this;
    Builder* ctx = lhs.get_context() ? lhs.get_context() : rhs.get_context();

    if constexpr (IsSimulator<ComposerContext>) {
        ctx->assert_equal(lhs.get_value(), rhs.get_value(), msg);
    } else if (lhs.is_constant() && rhs.is_constant()) {
        ASSERT(lhs.get_value() == rhs.get_value());
    } else if (lhs.is_constant()) {
        field_t right = rhs.normalize();
        ctx->assert_equal_constant(right.witness_index, lhs.get_value(), msg);
    } else if (rhs.is_constant()) {
        field_t left = lhs.normalize();
        ctx->assert_equal_constant(left.witness_index, rhs.get_value(), msg);
    } else {
        field_t left = lhs.normalize();
        field_t right = rhs.normalize();
        ctx->assert_equal(left.witness_index, right.witness_index, msg);
    }
}

template <typename Builder> void field_t<Builder>::assert_not_equal(const field_t& rhs, std::string const& msg) const
{
    const field_t lhs = *this;
    const field_t diff = lhs - rhs;
    diff.assert_is_not_zero(msg);
}

template <typename Builder>
void field_t<Builder>::assert_is_in_set(const std::vector<field_t>& set, std::string const& msg) const
{
    const field_t input = *this;
    field_t product = (input - set[0]);
    for (size_t i = 1; i < set.size(); i++) {
        product *= (input - set[i]);
    }
    product.assert_is_zero(msg);
}

template <typename Builder>
std::array<field_t<Builder>, 4> field_t<Builder>::preprocess_two_bit_table(const field_t& T0,
                                                                           const field_t& T1,
                                                                           const field_t& T2,
                                                                           const field_t& T3)
{
    // (1 - t0)(1 - t1).T0 + t0(1 - t1).T1 + (1 - t0)t1.T2 + t0.t1.T3

    // -t0.t1.T0 - t0.t1.T1 -t0.t1.T2 + t0.t1.T3 => t0.t1(T3 - T2 - T1 + T0)
    // -t0.T0 + t0.T1 => t0(T1 - T0)
    // -t1.T0 - t1.T2 => t1(T2 - T0)
    // T0 = constant term
    std::array<field_t, 4> table;
    table[0] = T0;
    table[1] = T1 - T0;
    table[2] = T2 - T0;
    table[3] = T3 - T2 - T1 + T0;
    return table;
}

// Given T, stores the coefficients of the multilinear polynomial in t0,t1,t2, that on input a binary string b of
// length 3, equals T_b
template <typename Builder>
std::array<field_t<Builder>, 8> field_t<Builder>::preprocess_three_bit_table(const field_t& T0,
                                                                             const field_t& T1,
                                                                             const field_t& T2,
                                                                             const field_t& T3,
                                                                             const field_t& T4,
                                                                             const field_t& T5,
                                                                             const field_t& T6,
                                                                             const field_t& T7)
{
    std::array<field_t, 8> table;
    table[0] = T0;                                    // const coeff
    table[1] = T1 - T0;                               // t0 coeff
    table[2] = T2 - T0;                               // t1 coeff
    table[3] = T4 - T0;                               // t2 coeff
    table[4] = T3 - T2 - T1 + T0;                     // t0t1 coeff
    table[5] = T5 - T4 - T1 + T0;                     // t0t2 coeff
    table[6] = T6 - T4 - T2 + T0;                     // t1t2 coeff
    table[7] = T7 - T6 - T5 + T4 - T3 + T2 + T1 - T0; // t0t1t2 coeff
    return table;
}

template <typename Builder>
field_t<Builder> field_t<Builder>::select_from_two_bit_table(const std::array<field_t, 4>& table,
                                                             const bool_t<Builder>& t1,
                                                             const bool_t<Builder>& t0)
{
    field_t R0 = static_cast<field_t>(t1).madd(table[3], table[1]);
    field_t R1 = R0.madd(static_cast<field_t>(t0), table[0]);
    field_t R2 = static_cast<field_t>(t1).madd(table[2], R1);
    return R2;
}

// we wish to compute the multilinear polynomial stored at point (t0,t1,t2) in a minimal number of gates.
// The straightforward thing would be eight multiplications to get the monomials and several additions between them
// It turns out you can do it in 7 multadd gates using the formula
// X:= ((t0*a012+a12)*t1+a2)*t2+a_const  - 3 gates
// Y:= (t0*a01+a1)*t1+X - 2 gates
// Z:= (t2*a02 + a0)*t0 + Y - 2 gates
template <typename Builder>
field_t<Builder> field_t<Builder>::select_from_three_bit_table(const std::array<field_t, 8>& table,
                                                               const bool_t<Builder>& t2,
                                                               const bool_t<Builder>& t1,
                                                               const bool_t<Builder>& t0)
{
    field_t R0 = static_cast<field_t>(t0).madd(table[7], table[6]);
    field_t R1 = static_cast<field_t>(t1).madd(R0, table[3]);
    field_t R2 = static_cast<field_t>(t2).madd(R1, table[0]);
    field_t R3 = static_cast<field_t>(t0).madd(table[4], table[2]);
    field_t R4 = static_cast<field_t>(t1).madd(R3, R2);
    field_t R5 = static_cast<field_t>(t2).madd(table[5], table[1]);
    field_t R6 = static_cast<field_t>(t0).madd(R5, R4);
    return R6;
}

template <typename Builder>
void field_t<Builder>::evaluate_linear_identity(const field_t& a, const field_t& b, const field_t& c, const field_t& d)
{
    Builder* ctx = a.context == nullptr
                       ? (b.context == nullptr ? (c.context == nullptr ? d.context : c.context) : b.context)
                       : a.context;

    if (a.witness_index == IS_CONSTANT && b.witness_index == IS_CONSTANT && c.witness_index == IS_CONSTANT &&
        d.witness_index == IS_CONSTANT) {
        return;
    }

    // validate that a + b + c + d = 0
    bb::fr q_1 = a.multiplicative_constant;
    bb::fr q_2 = b.multiplicative_constant;
    bb::fr q_3 = c.multiplicative_constant;
    bb::fr q_4 = d.multiplicative_constant;
    bb::fr q_c = a.additive_constant + b.additive_constant + c.additive_constant + d.additive_constant;

    ctx->create_big_add_gate({
        a.witness_index == IS_CONSTANT ? ctx->zero_idx : a.witness_index,
        b.witness_index == IS_CONSTANT ? ctx->zero_idx : b.witness_index,
        c.witness_index == IS_CONSTANT ? ctx->zero_idx : c.witness_index,
        d.witness_index == IS_CONSTANT ? ctx->zero_idx : d.witness_index,
        q_1,
        q_2,
        q_3,
        q_4,
        q_c,
    });
}

template <typename Builder>
void field_t<Builder>::evaluate_polynomial_identity(const field_t& a,
                                                    const field_t& b,
                                                    const field_t& c,
                                                    const field_t& d)
{
    Builder* ctx = a.context == nullptr
                       ? (b.context == nullptr ? (c.context == nullptr ? d.context : c.context) : b.context)
                       : a.context;

    if (a.witness_index == IS_CONSTANT && b.witness_index == IS_CONSTANT && c.witness_index == IS_CONSTANT &&
        d.witness_index == IS_CONSTANT) {
        return;
    }

    // validate that a * b + c + d = 0
    bb::fr q_m = a.multiplicative_constant * b.multiplicative_constant;
    bb::fr q_1 = a.multiplicative_constant * b.additive_constant;
    bb::fr q_2 = b.multiplicative_constant * a.additive_constant;
    bb::fr q_3 = c.multiplicative_constant;
    bb::fr q_4 = d.multiplicative_constant;
    bb::fr q_c = a.additive_constant * b.additive_constant + c.additive_constant + d.additive_constant;

    ctx->create_big_mul_gate({
        a.witness_index == IS_CONSTANT ? ctx->zero_idx : a.witness_index,
        b.witness_index == IS_CONSTANT ? ctx->zero_idx : b.witness_index,
        c.witness_index == IS_CONSTANT ? ctx->zero_idx : c.witness_index,
        d.witness_index == IS_CONSTANT ? ctx->zero_idx : d.witness_index,
        q_m,
        q_1,
        q_2,
        q_3,
        q_4,
        q_c,
    });
}

/**
 * Compute sum of inputs
 */
template <typename Builder> field_t<Builder> field_t<Builder>::accumulate(const std::vector<field_t>& input)
{
    if (input.size() == 0) {
        return field_t<Builder>(nullptr, 0);
    }
    if (input.size() == 1) {
        return input[0]; //.normalize();
    }
    /**
     * If we are using UltraCircuitBuilder, we can accumulate 3 values into a sum per gate.
     * We track a decumulating sum of values in the 4th wire of every row.
     * i.e. the 4th wire of the first row is the total output value
     *
     * At every gate, we subtract off three elements from `input`. Every gate apart from the final gate,
     * is an 'extended' addition gate, that includes the 4th wire of the next gate
     *
     * e.g. to accumulate 9 limbs, structure is:
     *
     * | l_1 | l_2 | l_3 | s_3 |
     * | l_4 | l_5 | l_6 | s_2 |
     * | l_7 | l_8 | l_9 | s_1 |
     *
     * We validate:
     *
     * s_3 - l_1 - l_2 - l_3 - s_2 = 0
     * s_2 - l_4 - l_5 - l_6 - s_1 = 0
     * s_1 - l_7 - l_8 - l_9 = 0
     *
     * If num elements is not a multiple of 3, the final gate will be padded with zero_idx wires
     **/
    if constexpr (HasPlookup<Builder>) {
        Builder* ctx = nullptr;
        std::vector<field_t> accumulator;
        field_t constant_term = 0;

        // Step 1: remove constant terms from input field elements
        for (const auto& element : input) {
            if (element.is_constant()) {
                constant_term += element;
            } else {
                accumulator.emplace_back(element);
            }
            ctx = (element.get_context() ? element.get_context() : ctx);
        }
        if (accumulator.size() == 0) {
            return constant_term;
        } else if (accumulator.size() != input.size()) {
            accumulator[0] += constant_term;
        }

        // Step 2: compute output value
        size_t num_elements = accumulator.size();
        bb::fr output = 0;
        for (const auto& acc : accumulator) {
            output += acc.get_value();
        }

        // Step 3: pad accumulator to be a multiple of 3
        const size_t num_padding_wires = (num_elements % 3) == 0 ? 0 : 3 - (num_elements % 3);
        for (size_t i = 0; i < num_padding_wires; ++i) {
            accumulator.emplace_back(field_t<Builder>::from_witness_index(ctx, ctx->zero_idx));
        }
        num_elements = accumulator.size();
        const size_t num_gates = (num_elements / 3);

        field_t total = witness_t(ctx, output);
        field_t accumulating_total = total;

        for (size_t i = 0; i < num_gates; ++i) {
            ctx->create_big_add_gate(
                {
                    accumulator[3 * i].get_witness_index(),
                    accumulator[3 * i + 1].get_witness_index(),
                    accumulator[3 * i + 2].get_witness_index(),
                    accumulating_total.witness_index,
                    accumulator[3 * i].multiplicative_constant,
                    accumulator[3 * i + 1].multiplicative_constant,
                    accumulator[3 * i + 2].multiplicative_constant,
                    -1,
                    accumulator[3 * i].additive_constant + accumulator[3 * i + 1].additive_constant +
                        accumulator[3 * i + 2].additive_constant,
                },
                ((i == num_gates - 1) ? false : true));
            bb::fr new_total = accumulating_total.get_value() - accumulator[3 * i].get_value() -
                               accumulator[3 * i + 1].get_value() - accumulator[3 * i + 2].get_value();
            accumulating_total = witness_t<Builder>(ctx, new_total);
        }
        return total.normalize();
    }
    field_t<Builder> total;
    for (const auto& item : input) {
        total += item;
    }
    return total;
}

template <typename Builder>
std::array<field_t<Builder>, 3> field_t<Builder>::slice(const uint8_t msb, const uint8_t lsb) const
{
    ASSERT(msb >= lsb);
    ASSERT(msb < grumpkin::MAX_NO_WRAP_INTEGER_BIT_LENGTH);
    const field_t lhs = *this;
    Builder* ctx = lhs.get_context();

    const uint256_t value = uint256_t(get_value());
    const auto msb_plus_one = uint32_t(msb) + 1;
    const auto hi_mask = ((uint256_t(1) << (256 - uint32_t(msb))) - 1);
    const auto hi = (value >> msb_plus_one) & hi_mask;

    const auto lo_mask = (uint256_t(1) << lsb) - 1;
    const auto lo = value & lo_mask;

    const auto slice_mask = ((uint256_t(1) << (uint32_t(msb - lsb) + 1)) - 1);
    const auto slice = (value >> lsb) & slice_mask;

    const field_t hi_wit = field_t(witness_t(ctx, hi));
    const field_t lo_wit = field_t(witness_t(ctx, lo));
    const field_t slice_wit = field_t(witness_t(ctx, slice));

    hi_wit.create_range_constraint(grumpkin::MAX_NO_WRAP_INTEGER_BIT_LENGTH - uint32_t(msb),
                                   "slice: hi value too large.");
    lo_wit.create_range_constraint(lsb, "slice: lo value too large.");
    slice_wit.create_range_constraint(msb_plus_one - lsb, "slice: sliced value too large.");
    assert_equal(
        ((hi_wit * field_t(uint256_t(1) << msb_plus_one)) + lo_wit + (slice_wit * field_t(uint256_t(1) << lsb))));

    std::array<field_t, 3> result = { lo_wit, slice_wit, hi_wit };
    return result;
}

/**
 * @brief Build a circuit allowing a user to prove that they have deomposed `this` into bits.
 *
 * @details A bit vector `result` is extracted and used to to construct a sum `sum` using the normal binary expansion.
 * Along the way, we extract a value `shifted_high_limb` which is equal to `sum_hi` in the natural decomposition
 *          `sum = sum_lo + 2**128*sum_hi`.
 * We impose a copy constraint between `sum` and `this` but that only imposes equality in `Fr`; it could be that
 * `result` has overflowed the modulus `r`. To impose a unique value of `result`, we constrain `sum` to satisfy `r - 1
 * >= sum >= 0`. In order to do this inside of `Fr`, we must reduce break the check down in the smaller checks so that
 * we can check non-negativity of integers using range constraints in Fr.
 *
 * At circuit compilation time we build the decomposition `r - 1 = p_lo + 2**128*p_hi`. Then desired schoolbook
 * subtraction is
 *                 p_hi - b       |        p_lo + b*2**128         (++foo++ is foo crossed out)
 *                 ++p_hi++       |           ++p_lo++               (b = 0, 1)
 *            -                   |
 *                  sum_hi        |             sum_lo
 *         -------------------------------------------------
 *     y_lo := p_hi - b - sum_hi  |  y_hi :=  p_lo + b*2**128 - sum_lo
 *
 * Here `b` is the boolean "a carry is necessary". Each of the resulting values can be checked for underflow by imposing
 * a small range constraint, since the negative of a small value in `Fr` is a large value in `Fr`.
 */
template <typename Builder>
std::vector<bool_t<Builder>> field_t<Builder>::decompose_into_bits(
    const size_t num_bits, const std::function<witness_t<Builder>(Builder*, uint64_t, uint256_t)> get_bit) const
{
    ASSERT(num_bits <= 256);
    std::vector<bool_t<Builder>> result(num_bits);

    const uint256_t val_u256 = static_cast<uint256_t>(get_value());
    field_t<Builder> sum(context, 0);
    field_t<Builder> shifted_high_limb(context, 0); // will equal high 128 bits, left shifted by 128 bits
    // TODO: Guido will make a PR that will fix an error here; hard-coded 127 is incorrect when 128 < num_bits < 256.
    // Extract bit vector and show that it has the same value as `this`.
    for (size_t i = 0; i < num_bits; ++i) {
        bool_t<Builder> bit = get_bit(context, num_bits - 1 - i, val_u256);
        result[num_bits - 1 - i] = bit;
        bb::fr scaling_factor_value = fr(2).pow(static_cast<uint64_t>(num_bits - 1 - i));
        field_t<Builder> scaling_factor(context, scaling_factor_value);

        sum = sum + (scaling_factor * bit);
        if (i == 127)
            shifted_high_limb = sum;
    }

    this->assert_equal(sum); // `this` and `sum` are both normalized here.

    // If value can be larger than modulus we must enforce unique representation
    constexpr uint256_t modulus_minus_one = fr::modulus - 1;
    auto modulus_bits = modulus_minus_one.get_msb() + 1;
    if (num_bits >= modulus_bits) {
        // r - 1 = p_lo + 2**128 * p_hi
        const fr p_lo = modulus_minus_one.slice(0, 128);
        const fr p_hi = modulus_minus_one.slice(128, 256);

        // `shift` is used to shift high limbs. It has the dual purpose of representing a borrowed bit.
        const fr shift = fr(uint256_t(1) << 128);
        // We always borrow from 2**128*p_hi. We handle whether this was necessary later.
        // y_lo = (2**128 + p_lo) - sum_lo
        field_t<Builder> y_lo = (-sum) + (p_lo + shift);
        y_lo += shifted_high_limb;
        y_lo.normalize();

<<<<<<< HEAD
        if constexpr (IsSimulator<ComposerContext>) {
            fr sum_lo = shift + p_lo - y_lo.get_value();
            auto sum_nonreduced =
                static_cast<uint256_t>(sum_lo) + static_cast<uint256_t>(shifted_high_limb.get_value());
            if (sum_nonreduced > modulus_minus_one) {
                context->failure("Bit decomposition describes non-reduced form of a field element.");
            }
        } else {
            // A carry was necessary if and only if the 128th bit y_lo_hi of y_lo is 0.
            auto [y_lo_lo, y_lo_hi, zeros] = y_lo.slice(128, 128);
            // This copy constraint, along with the constraints of field_t::slice, imposes that y_lo has bit length 129.
            // Since the integer y_lo is at least -2**128+1, which has more than 129 bits in `Fr`, the implicit range
            // constraint shows that y_lo is non-negative.
            context->assert_equal(
                zeros.witness_index, context->zero_idx, "field_t: bit decomposition_fails: high limb non-zero");
            // y_borrow is the boolean "a carry was necessary"
            field_t<ComposerContext> y_borrow = -(y_lo_hi - 1);
            // If a carry was necessary, subtract that carry from p_hi
            // y_hi = (p_hi - y_borrow) - sum_hi
            field_t<ComposerContext> y_hi = -(shifted_high_limb / shift) + (p_hi);
            y_hi -= y_borrow;
            // As before, except that now the range constraint is explicit, this shows that y_hi is non-negative.
            y_hi.create_range_constraint(128, "field_t: bit decomposition fails: y_hi is too large.");
        }
=======
        // A carry was necessary if and only if the 128th bit y_lo_hi of y_lo is 0.
        auto [y_lo_lo, y_lo_hi, zeros] = y_lo.slice(128, 128);
        // This copy constraint, along with the constraints of field_t::slice, imposes that y_lo has bit length 129.
        // Since the integer y_lo is at least -2**128+1, which has more than 129 bits in `Fr`, the implicit range
        // constraint shows that y_lo is non-negative.
        context->assert_equal(
            zeros.witness_index, context->zero_idx, "field_t: bit decomposition_fails: high limb non-zero");
        // y_borrow is the boolean "a carry was necessary"
        field_t<Builder> y_borrow = -(y_lo_hi - 1);
        // If a carry was necessary, subtract that carry from p_hi
        // y_hi = (p_hi - y_borrow) - sum_hi
        field_t<Builder> y_hi = -(shifted_high_limb / shift) + (p_hi);
        y_hi -= y_borrow;
        // As before, except that now the range constraint is explicit, this shows that y_hi is non-negative.
        y_hi.create_range_constraint(128, "field_t: bit decomposition fails: y_hi is too large.");
>>>>>>> f8495758
    }

    return result;
}

<<<<<<< HEAD
INSTANTIATE_STDLIB_TYPE(field_t);
INSTANTIATE_STDLIB_SIMULATOR_TYPE(field_t);
=======
template class field_t<bb::StandardCircuitBuilder>;
template class field_t<bb::UltraCircuitBuilder>;
template class field_t<bb::GoblinUltraCircuitBuilder>;
>>>>>>> f8495758

} // namespace bb::stdlib<|MERGE_RESOLUTION|>--- conflicted
+++ resolved
@@ -20,7 +20,7 @@
 field_t<Builder>::field_t(const witness_t<Builder>& value)
     : context(value.context)
 {
-    if constexpr (IsSimulator<ComposerContext>) {
+    if constexpr (IsSimulator<Builder>) {
         additive_constant = value.witness;
         multiplicative_constant = 1;
         witness_index = IS_CONSTANT;
@@ -348,11 +348,10 @@
  */
 template <typename Builder> field_t<Builder> field_t<Builder>::pow(const field_t& exponent) const
 {
+
     auto* ctx = get_context() ? get_context() : exponent.get_context();
-
     uint256_t exponent_value = exponent.get_value();
-<<<<<<< HEAD
-    if constexpr (IsSimulator<ComposerContext>) {
+    if constexpr (IsSimulator<Builder>) {
         if ((exponent_value >> 32) != static_cast<uint256_t>(0)) {
             ctx->failure("field_t::pow exponent accumulator incorrect");
         }
@@ -361,10 +360,7 @@
     }
 
     bool exponent_constant = exponent.is_constant();
-    std::vector<bool_t<ComposerContext>> exponent_bits(32);
-=======
     std::vector<bool_t<Builder>> exponent_bits(32);
->>>>>>> f8495758
     for (size_t i = 0; i < exponent_bits.size(); ++i) {
         uint256_t value_bit = exponent_value & 1;
         bool_t<Builder> bit;
@@ -527,18 +523,17 @@
 
 template <typename Builder> void field_t<Builder>::assert_is_zero(std::string const& msg) const
 {
-<<<<<<< HEAD
-    if constexpr (IsSimulator<ComposerContext>) {
+    if constexpr (IsSimulator<Builder>) {
         if (get_value() != 0) {
             context->failure(msg);
         }
     } else {
-        if (get_value() != barretenberg::fr(0)) {
+        if (get_value() != bb::fr(0)) {
             context->failure(msg);
         }
 
         if (witness_index == IS_CONSTANT) {
-            ASSERT(additive_constant == barretenberg::fr(0));
+            ASSERT(additive_constant == bb::fr(0));
             return;
         }
 
@@ -547,47 +542,19 @@
         // this.v * 0 * [ 0 ] + this.v * [this.mul] + 0 * [ 0 ] + 0 * [ 0 ] + [this.add] == 0
         // this.v * 0 * [q_m] + this.v * [   q_l  ] + 0 * [q_r] + 0 * [q_o] + [   q_c  ] == 0
 
-        ComposerContext* ctx = context;
-        const poly_triple gate_coefficients{
+        Builder* ctx = context;
+
+        context->create_poly_gate({
             .a = witness_index,
             .b = ctx->zero_idx,
             .c = ctx->zero_idx,
-            .q_m = barretenberg::fr(0),
+            .q_m = bb::fr(0),
             .q_l = multiplicative_constant,
-            .q_r = barretenberg::fr(0),
-            .q_o = barretenberg::fr(0),
+            .q_r = bb::fr(0),
+            .q_o = bb::fr(0),
             .q_c = additive_constant,
-        };
-        context->create_poly_gate(gate_coefficients);
-    }
-=======
-    if (get_value() != bb::fr(0)) {
-        context->failure(msg);
-    }
-
-    if (witness_index == IS_CONSTANT) {
-        ASSERT(additive_constant == bb::fr(0));
-        return;
-    }
-
-    // Aim of new gate: this.v * this.mul + this.add == 0
-    // I.e.:
-    // this.v * 0 * [ 0 ] + this.v * [this.mul] + 0 * [ 0 ] + 0 * [ 0 ] + [this.add] == 0
-    // this.v * 0 * [q_m] + this.v * [   q_l  ] + 0 * [q_r] + 0 * [q_o] + [   q_c  ] == 0
-
-    Builder* ctx = context;
-
-    context->create_poly_gate({
-        .a = witness_index,
-        .b = ctx->zero_idx,
-        .c = ctx->zero_idx,
-        .q_m = bb::fr(0),
-        .q_l = multiplicative_constant,
-        .q_r = bb::fr(0),
-        .q_o = bb::fr(0),
-        .q_c = additive_constant,
-    });
->>>>>>> f8495758
+        });
+    }
 }
 
 template <typename Builder> void field_t<Builder>::assert_is_not_zero(std::string const& msg) const
@@ -597,35 +564,20 @@
         // We don't return; we continue with the function, for debugging purposes.
     }
 
-<<<<<<< HEAD
-    if constexpr (!IsSimulator<ComposerContext>) {
+    if constexpr (!IsSimulator<Builder>) {
         if (witness_index == IS_CONSTANT) {
-            ASSERT(additive_constant != barretenberg::fr(0));
+            ASSERT(additive_constant != bb::fr(0));
             return;
         }
     }
 
     if (get_value() == 0 && context) {
         context->failure(msg);
-=======
-    if (witness_index == IS_CONSTANT) {
-        ASSERT(additive_constant != bb::fr(0));
-        return;
-    }
-
-    Builder* ctx = context;
-    if (get_value() == 0 && ctx) {
-        ctx->failure(msg);
->>>>>>> f8495758
     }
 
     bb::fr inverse_value = (get_value() == 0) ? 0 : get_value().invert();
 
-<<<<<<< HEAD
-    field_t<ComposerContext> inverse(witness_t<ComposerContext>(context, inverse_value));
-=======
-    field_t<Builder> inverse(witness_t<Builder>(ctx, inverse_value));
->>>>>>> f8495758
+    field_t<Builder> inverse(witness_t<Builder>(context, inverse_value));
 
     // Aim of new gate: `this` has an inverse (hence is not zero).
     // I.e.:
@@ -782,29 +734,20 @@
 template <typename Builder>
 void field_t<Builder>::create_range_constraint(const size_t num_bits, std::string const& msg) const
 {
-    if constexpr (IsSimulator<ComposerContext>) {
+    if constexpr (IsSimulator<Builder>) {
         context->create_range_constraint(get_value(), num_bits, msg);
     } else {
         if (num_bits == 0) {
             assert_is_zero("0-bit range_constraint on non-zero field_t.");
         } else {
-<<<<<<< HEAD
             if (is_constant()) {
                 ASSERT(uint256_t(get_value()).get_msb() < num_bits);
-=======
-            if constexpr (HasPlookup<Builder>) {
-                context->decompose_into_default_range(normalize().get_witness_index(),
-                                                      num_bits,
-                                                      bb::UltraCircuitBuilder::DEFAULT_PLOOKUP_RANGE_BITNUM,
-                                                      msg);
->>>>>>> f8495758
             } else {
-                if constexpr (HasPlookup<ComposerContext>) {
-                    context->decompose_into_default_range(
-                        normalize().get_witness_index(),
-                        num_bits,
-                        proof_system::UltraCircuitBuilder::DEFAULT_PLOOKUP_RANGE_BITNUM,
-                        msg);
+                if constexpr (HasPlookup<Builder>) {
+                    context->decompose_into_default_range(normalize().get_witness_index(),
+                                                          num_bits,
+                                                          bb::UltraCircuitBuilder::DEFAULT_PLOOKUP_RANGE_BITNUM,
+                                                          msg);
                 } else {
                     context->decompose_into_base4_accumulators(normalize().get_witness_index(), num_bits, msg);
                 }
@@ -825,7 +768,7 @@
     const field_t lhs = *this;
     Builder* ctx = lhs.get_context() ? lhs.get_context() : rhs.get_context();
 
-    if constexpr (IsSimulator<ComposerContext>) {
+    if constexpr (IsSimulator<Builder>) {
         ctx->assert_equal(lhs.get_value(), rhs.get_value(), msg);
     } else if (lhs.is_constant() && rhs.is_constant()) {
         ASSERT(lhs.get_value() == rhs.get_value());
@@ -1203,8 +1146,7 @@
         y_lo += shifted_high_limb;
         y_lo.normalize();
 
-<<<<<<< HEAD
-        if constexpr (IsSimulator<ComposerContext>) {
+        if constexpr (IsSimulator<Builder>) {
             fr sum_lo = shift + p_lo - y_lo.get_value();
             auto sum_nonreduced =
                 static_cast<uint256_t>(sum_lo) + static_cast<uint256_t>(shifted_high_limb.get_value());
@@ -1220,43 +1162,22 @@
             context->assert_equal(
                 zeros.witness_index, context->zero_idx, "field_t: bit decomposition_fails: high limb non-zero");
             // y_borrow is the boolean "a carry was necessary"
-            field_t<ComposerContext> y_borrow = -(y_lo_hi - 1);
+            field_t<Builder> y_borrow = -(y_lo_hi - 1);
             // If a carry was necessary, subtract that carry from p_hi
             // y_hi = (p_hi - y_borrow) - sum_hi
-            field_t<ComposerContext> y_hi = -(shifted_high_limb / shift) + (p_hi);
+            field_t<Builder> y_hi = -(shifted_high_limb / shift) + (p_hi);
             y_hi -= y_borrow;
             // As before, except that now the range constraint is explicit, this shows that y_hi is non-negative.
             y_hi.create_range_constraint(128, "field_t: bit decomposition fails: y_hi is too large.");
         }
-=======
-        // A carry was necessary if and only if the 128th bit y_lo_hi of y_lo is 0.
-        auto [y_lo_lo, y_lo_hi, zeros] = y_lo.slice(128, 128);
-        // This copy constraint, along with the constraints of field_t::slice, imposes that y_lo has bit length 129.
-        // Since the integer y_lo is at least -2**128+1, which has more than 129 bits in `Fr`, the implicit range
-        // constraint shows that y_lo is non-negative.
-        context->assert_equal(
-            zeros.witness_index, context->zero_idx, "field_t: bit decomposition_fails: high limb non-zero");
-        // y_borrow is the boolean "a carry was necessary"
-        field_t<Builder> y_borrow = -(y_lo_hi - 1);
-        // If a carry was necessary, subtract that carry from p_hi
-        // y_hi = (p_hi - y_borrow) - sum_hi
-        field_t<Builder> y_hi = -(shifted_high_limb / shift) + (p_hi);
-        y_hi -= y_borrow;
-        // As before, except that now the range constraint is explicit, this shows that y_hi is non-negative.
-        y_hi.create_range_constraint(128, "field_t: bit decomposition fails: y_hi is too large.");
->>>>>>> f8495758
     }
 
     return result;
 }
 
-<<<<<<< HEAD
-INSTANTIATE_STDLIB_TYPE(field_t);
-INSTANTIATE_STDLIB_SIMULATOR_TYPE(field_t);
-=======
 template class field_t<bb::StandardCircuitBuilder>;
 template class field_t<bb::UltraCircuitBuilder>;
 template class field_t<bb::GoblinUltraCircuitBuilder>;
->>>>>>> f8495758
+template class field_t<bb::CircuitSimulatorBN254>;
 
 } // namespace bb::stdlib