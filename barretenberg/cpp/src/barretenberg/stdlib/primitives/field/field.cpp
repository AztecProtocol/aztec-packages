// === AUDIT STATUS ===
// internal:    { status: not started, auditors: [], date: YYYY-MM-DD }
// external_1:  { status: not started, auditors: [], date: YYYY-MM-DD }
// external_2:  { status: not started, auditors: [], date: YYYY-MM-DD }
// =====================

#include "field.hpp"
#include "../bool/bool.hpp"
#include "../circuit_builders/circuit_builders.hpp"
#include "barretenberg/common/assert.hpp"
#include "barretenberg/ecc/curves/grumpkin/grumpkin.hpp"
#include <functional>

using namespace bb;

namespace bb::stdlib {

template <typename Builder>
field_t<Builder>::field_t(Builder* parent_context)
    : context(parent_context)
    , additive_constant(bb::fr::zero())
    , multiplicative_constant(bb::fr::one())
    , witness_index(IS_CONSTANT)
{}

template <typename Builder>
field_t<Builder>::field_t(const witness_t<Builder>& value)
    : context(value.context)
    , additive_constant(bb::fr::zero())
    , multiplicative_constant(bb::fr::one())
    , witness_index(value.witness_index)
{}

template <typename Builder>
field_t<Builder>::field_t(Builder* parent_context, const bb::fr& value)
    : context(parent_context)
    , additive_constant(value)
    , multiplicative_constant(bb::fr::one())
    , witness_index(IS_CONSTANT)
{}

template <typename Builder>
field_t<Builder>::field_t(const bool_t<Builder>& other)
    : context(other.context)
{
    if (other.is_constant()) {
        additive_constant = (other.witness_bool ^ other.witness_inverted) ? bb::fr::one() : bb::fr::zero();
        multiplicative_constant = bb::fr::one();
        witness_index = IS_CONSTANT;
    } else {
        witness_index = other.witness_index;
        additive_constant = other.witness_inverted ? bb::fr::one() : bb::fr::zero();
        multiplicative_constant = other.witness_inverted ? bb::fr::neg_one() : bb::fr::one();
    }
    tag = other.tag;
}

template <typename Builder>
field_t<Builder> field_t<Builder>::from_witness_index(Builder* ctx, const uint32_t witness_index)
{
    field_t<Builder> result(ctx);
    result.witness_index = witness_index;
    return result;
}

/**
 * @brief Convert `field_t` element to `bool_t` and enforce bool constraints.
 *
 * @tparam Builder
 * @return bool_t<Builder>
 */
template <typename Builder> field_t<Builder>::operator bool_t<Builder>() const
{
    // If `this` is a constant field_t element, the resulting bool is also constant.
    // In this case, `additive_constant` uniquely determines the value of `this`.
    // After ensuring that `additive_constant` \in {0, 1}, we set the `.witness_bool` field of `result` to match the
    // value of `additive_constant`.
    if (is_constant()) {
        ASSERT(additive_constant == bb::fr::one() || additive_constant == bb::fr::zero());
        bool_t<Builder> result(context);
        result.witness_bool = (additive_constant == bb::fr::one());
        result.set_origin_tag(tag);
        return result;
    }

    const bool add_constant_check = (additive_constant == bb::fr::zero());
    const bool mul_constant_check = (multiplicative_constant == bb::fr::one());
    const bool inverted_check = (additive_constant == bb::fr::one()) && (multiplicative_constant == bb::fr::neg_one());
    bool_t<Builder> result(context);
    // Process the elements of the form
    //      a = a.v * 1 + 0 and a = a.v * (-1) + 1
    // They do not need to be normalized if `a.v` is constrained to be boolean. In the first case, we have
    //      a == a.v,
    // and in the second case
    //      a == ¬(a.v).
    // The distinction between the cases is tracked by the .witness_inverted field of bool_t.
    uint32_t witness_idx = witness_index;
    if ((add_constant_check && mul_constant_check) || inverted_check) {
        result.witness_inverted = inverted_check;
    } else {
        // In general, the witness has to be normalized.
        witness_idx = get_normalized_witness_index();
    }
    // Get the normalized value of the witness
    bb::fr witness = context->get_variable(witness_idx);
    BB_ASSERT_EQ((witness == bb::fr::zero()) || (witness == bb::fr::one()),
                 true,
                 "Attempting to create a bool_t from a witness_t not satisfying x^2 - x = 0");
    result.witness_bool = (witness == bb::fr::one());
    result.witness_index = witness_idx;
    context->create_bool_gate(witness_idx);
    result.set_origin_tag(tag);
    return result;
}

/**
 * @brief Field addition operator.
 * @details Optimized to not create extra gates when at least one of the summands is constant.
 */
template <typename Builder> field_t<Builder> field_t<Builder>::operator+(const field_t& other) const
{
    Builder* ctx = (context == nullptr) ? other.context : context;
    field_t<Builder> result(ctx);
    // Ensure that non-constant circuit elements can not be added without context
    ASSERT(ctx || (is_constant() && other.is_constant()));

    if (witness_index == other.witness_index && !is_constant()) {
        // If summands represent the same circuit variable, i.e. their witness indices coincide, we just need to update
        // the scaling factors of this variable.
        result.additive_constant = additive_constant + other.additive_constant;
        result.multiplicative_constant = multiplicative_constant + other.multiplicative_constant;
        result.witness_index = witness_index;
    } else if (is_constant() && other.is_constant()) {
        // both inputs are constant - don't add a gate
        result.additive_constant = additive_constant + other.additive_constant;
    } else if (!is_constant() && other.is_constant()) {
        // one input is constant - don't add a gate, but update scaling factors
        result.additive_constant = additive_constant + other.additive_constant;
        result.multiplicative_constant = multiplicative_constant;
        result.witness_index = witness_index;
    } else if (is_constant() && !other.is_constant()) {
        result.additive_constant = additive_constant + other.additive_constant;
        result.multiplicative_constant = other.multiplicative_constant;
        result.witness_index = other.witness_index;
    } else {
        // The summands are distinct circuit variables, the result needs to be constrained.
        //       a + b = a.v * a.mul + b.v * b.mul + (a.add + b.add)
        // which leads to the constraint
        //       a.v * q_l + b.v * q_r + result.v * q_o + q_c = 0,
        // where q_l, q_r, q_0, and q_c are the selectors storing corresponding scaling factors.
        bb::fr left = ctx->get_variable(witness_index);        // =: a.v
        bb::fr right = ctx->get_variable(other.witness_index); // =: b.v
        bb::fr result_value = left * multiplicative_constant;
        result_value += right * other.multiplicative_constant;
        result_value += additive_constant;
        result_value += other.additive_constant;
        result.witness_index = ctx->add_variable(result_value);

        ctx->create_add_gate({ .a = witness_index,
                               .b = other.witness_index,
                               .c = result.witness_index,
                               .a_scaling = multiplicative_constant,
                               .b_scaling = other.multiplicative_constant,
                               .c_scaling = bb::fr::neg_one(),
                               .const_scaling = (additive_constant + other.additive_constant) });
    }
    result.tag = OriginTag(tag, other.tag);
    return result;
}
/**
 * @brief Subtraction operator deduced from the addition operator.
 */
template <typename Builder> field_t<Builder> field_t<Builder>::operator-(const field_t& other) const
{
    field_t<Builder> rhs(other);
    rhs.additive_constant.self_neg();
    if (!rhs.is_constant()) {
        // Negate the multiplicative constant of the rhs then feed to `+` operator
        rhs.multiplicative_constant.self_neg();
    }
    return operator+(rhs);
}

/**
 * @brief Field multiplication operator.
 * @details Optimized to not create extra gates when at least one of the multiplicands is constant.
 */
template <typename Builder> field_t<Builder> field_t<Builder>::operator*(const field_t& other) const
{
    Builder* ctx = (context == nullptr) ? other.context : context;
    field_t<Builder> result(ctx);
    // Ensure that non-constant circuit elements can not be multiplied without context
    ASSERT(ctx || (is_constant() && other.is_constant()));

    if (is_constant() && other.is_constant()) {
        // Both inputs are constant - don't add a gate.
        // The value of a constant is tracked in `.additive_constant`.
        result.additive_constant = additive_constant * other.additive_constant;
    } else if (!is_constant() && other.is_constant()) {

        //  Here and in the next case, only one input is not constant: don't add a gate, but update scaling factors.
        // More concretely, let:
        //   a := this;
        //   b := other;
        //   a.v := ctx->variables[a.witness_index], the value of a;
        //   b.v := ctx->variables[b.witness_index], the value of b;
        //   .mul = .multiplicative_constant
        //   .add = .additive_constant
        // Value of this   = a.v * a.mul + a.add;
        // Value of other  = b.add
        // Value of result = a * b = a.v * [a.mul * b.add] + [a.add * b.add]
        //                            ^           ^result.mul      ^result.add
        //                            ^result.v

        result.additive_constant = additive_constant * other.additive_constant;
        result.multiplicative_constant = multiplicative_constant * other.additive_constant;
        // We simply updated the scaling factors of `*this`, so `witness_index` of `result` must be equal to
        // `this->witness_index`.
        result.witness_index = witness_index;
    } else if (is_constant() && !other.is_constant()) {
        // Only one input is not constant: don't add a gate, but update scaling factors
        result.additive_constant = additive_constant * other.additive_constant;
        result.multiplicative_constant = other.multiplicative_constant * additive_constant;
        // We simply updated the scaling factors of `other`, so `witness_index` of `result` must be equal to
        // `other->witness_index`.
        result.witness_index = other.witness_index;
    } else {
        /**
         * Both inputs are circuit variables: create a * b constraint.
         *
         * Value of this   = a.v * a.mul + a.add;
         * Value of other  = b.v * b.mul + b.add;
         * Value of result = a * b
         *            = [a.v * b.v] * [a.mul * b.mul] + a.v * [a.mul * b.add] + b.v * [a.add * b.mul] + [a.ac * b.add]
         *            = [a.v * b.v] * [     q_m     ] + a.v * [     q_l     ] + b.v * [     q_r     ] + [    q_c     ]
         *            ^               ^Notice the add/mul_constants are placed into selectors when a gate is created.
         *            |                Only the witnesses (pointed-to by the witness_indexes) form the wires in/out of
         *            |                the gate.
         *            ^This entire value is pushed to ctx->variables as a new witness. The
         *             implied additive & multiplicative constants of the new witness are 0 & 1 resp.
         * Left wire value: a.v
         * Right wire value: b.v
         * Output wire value: result.v (with q_o = -1)
         */

        bb::fr T0;
        bb::fr q_m;
        bb::fr q_l;
        bb::fr q_r;
        bb::fr q_c;

        // Compute selector values
        q_c = additive_constant * other.additive_constant;
        q_r = additive_constant * other.multiplicative_constant;
        q_l = multiplicative_constant * other.additive_constant;
        q_m = multiplicative_constant * other.multiplicative_constant;

        bb::fr left = context->get_variable(witness_index);        // =: a.v
        bb::fr right = context->get_variable(other.witness_index); // =: b.v
        bb::fr result_value;

        result_value = left * right;
        result_value *= q_m;
        // Scale `b.v` by the constant `a_mul * b_add`
        T0 = left * q_l;
        result_value += T0;
        // Scale `a.v` by the constant `a_add * b_mul`
        T0 = right * q_r;
        result_value += T0;
        result_value += q_c;
        result.witness_index = ctx->add_variable(result_value);
        // Constrain
        //    a.v * b.v * q_m + a.v * q_l + b_v * q_r + q_c + result.v * q_o = 0
        ctx->create_poly_gate({ .a = witness_index,
                                .b = other.witness_index,
                                .c = result.witness_index,
                                .q_m = q_m,
                                .q_l = q_l,
                                .q_r = q_r,
                                .q_o = bb::fr::neg_one(),
                                .q_c = q_c });
    }
    result.tag = OriginTag(tag, other.tag);
    return result;
}

/**
 * @brief Since in divide_no_zero_check, we check \f$ a / b = q \f$ by the constraint \f$ a = b \cdot q\f$, if \f$ a =
 * b= 0\f$, we can set \f$ q \f$ to *any value* and it will pass the constraint. Hence, when not having prior knowledge
 * of \f$ b \f$ not being zero it is essential to check.
 *
 * If \f$ b = 0 \f$ and is constant, this method aborts due to failed ASSERT( b !=0 ) condition inside
 * `assert_is_not_zero()`.
 * If \f$ b = 0 \f$ and is not constant, a `Builder` failure is set and an unsatisfiable constraint `1 = 0` is
 * created.
 *
 */
template <typename Builder> field_t<Builder> field_t<Builder>::operator/(const field_t& other) const
{
    // If the denominator is a constant 0, the division is aborted. Otherwise, it is constrained to be non-zero.
    other.assert_is_not_zero("field_t::operator/ divisor is 0");
    return divide_no_zero_check(other);
}

/**
 * @brief Given field elements `a` = `*this` and `b` = `other`, output  `a / b` without checking whether `b = 0`.
 */
template <typename Builder> field_t<Builder> field_t<Builder>::divide_no_zero_check(const field_t& other) const
{

    // Let
    //    a := this;
    //    b := other;
    //    q := a / b;
    Builder* ctx = (context) ? context : other.context;
    field_t<Builder> result(ctx);
    // Ensure that non-constant circuit elements can not be divided without context
    ASSERT(ctx || (is_constant() && other.is_constant()));

    bb::fr additive_multiplier = bb::fr::one();

    if (is_constant() && other.is_constant()) {
        // Both inputs are constant, the result is given by
        //      q = a.add / b.add, if b != 0.
        //      q = a.add        , if b == 0
        if (!(other.additive_constant == bb::fr::zero())) {
            additive_multiplier = other.additive_constant.invert();
        }
        result.additive_constant = additive_constant * additive_multiplier;
    } else if (!is_constant() && other.is_constant()) {
        // The numerator is a circuit variable, the denominator is a constant.
        // The result is obtained by updating the circuit variable `a`
        //      q = a.v * [a.mul / b.add] + a.add / b.add, if b != 0.
        //      q = a                                    , if b == 0
        // with q.witness_index = a.witness_index.
        if (!(other.additive_constant == bb::fr::zero())) {
            additive_multiplier = other.additive_constant.invert();
        }
        result.additive_constant = additive_constant * additive_multiplier;
        result.multiplicative_constant = multiplicative_constant * additive_multiplier;
        result.witness_index = witness_index;
    } else if (is_constant() && !other.is_constant()) {
        // The numerator is a constant, the denominator is a circuit variable.
        // If a == 0, the result is a constant 0, otherwise the result is a new variable that has to be constrained.
        if (get_value() == 0) {
            result.additive_constant = 0;
            result.multiplicative_constant = 1;
            result.witness_index = IS_CONSTANT;
        } else {
            bb::fr numerator = get_value();
            bb::fr denominator_inv = other.get_value();
            denominator_inv = denominator_inv.is_zero() ? 0 : denominator_inv.invert();

            bb::fr out(numerator * denominator_inv);
            result.witness_index = ctx->add_variable(out);
            // Define non-zero selector values for a `poly` gate
            // q_m := b.mul
            // q_l := b.add
            // q_c := a     (= a.add, since a is constant)
            bb::fr q_m = other.multiplicative_constant;
            bb::fr q_l = other.additive_constant;
            bb::fr q_c = -get_value();
            // The value of the quotient q = a / b has to satisfy
            //      q * (b.v * b.mul +  b.add) = a
            // Create a `poly` gate to constrain the quotient.
            // q * b.v * q_m +  q * q_l + 0 * b + 0 * c + q_c = 0
            ctx->create_poly_gate({ .a = result.witness_index,
                                    .b = other.witness_index,
                                    .c = result.witness_index,
                                    .q_m = q_m,
                                    .q_l = q_l,
                                    .q_r = 0,
                                    .q_o = 0,
                                    .q_c = q_c });
        }
    } else {
        // Both numerator and denominator are circuit variables. Create a new circuit variable with the value a / b.
        bb::fr numerator = get_value();
        bb::fr denominator_inv = other.get_value();
        denominator_inv = denominator_inv.is_zero() ? 0 : denominator_inv.invert();

        bb::fr out(numerator * denominator_inv);
        result.witness_index = ctx->add_variable(out);

        // The value of the quotient q = a / b has to satisfy
        //      q * (b.v * b.mul +  b.add) = a.v * a.mul + a.add
        // Create a `poly` gate to constrain the quotient
        //  	q * b.v * q_m +  q * q_l + 0 * c + a.v * q_o + q_c = 0,
        // where the `poly_gate` selector values are defined as follows:
        //  	q_m = b.mul;
        //      q_l = b.add;
        //      q_r = 0;
        //      q_o = - a.mul;
        //      q_c = - a.add.
        bb::fr q_m = other.multiplicative_constant;
        bb::fr q_l = other.additive_constant;
        bb::fr q_r = bb::fr::zero();
        bb::fr q_o = -multiplicative_constant;
        bb::fr q_c = -additive_constant;

        ctx->create_poly_gate({ .a = result.witness_index,
                                .b = other.witness_index,
                                .c = witness_index,
                                .q_m = q_m,
                                .q_l = q_l,
                                .q_r = q_r,
                                .q_o = q_o,
                                .q_c = q_c });
    }
    result.tag = OriginTag(tag, other.tag);
    return result;
}

/**
 * @brief Raise this field element to the power of the provided uint32_t exponent.
 *
 */
template <typename Builder> field_t<Builder> field_t<Builder>::pow(const uint32_t& exponent) const
{
    if (is_constant()) {
        return field_t(get_value().pow(exponent));
    }
    if (exponent == 0) {
        return field_t(bb::fr::one());
    }

    bool accumulator_initialized = false;
    field_t<Builder> accumulator;
    field_t<Builder> running_power = *this;
    auto shifted_exponent = exponent;

    // Square and multiply, there's no need to constrain the exponent bit decomposition, as it is an integer constant.
    while (shifted_exponent != 0) {
        if (shifted_exponent & 1) {
            if (!accumulator_initialized) {
                accumulator = running_power;
                accumulator_initialized = true;
            } else {
                accumulator *= running_power;
            }
        }
        if (shifted_exponent >= 2) {
            // Don't update `running_power` if `shifted_exponent` = 1, as it won't be used anywhere.
            running_power = running_power.sqr();
        }
        shifted_exponent >>= 1;
    }
    return accumulator;
}

/**
 * @brief Raise a field_t to a power of an exponent (field_t). Note that the exponent must not exceed 32 bits and is
 * implicitly range constrained.
 */
template <typename Builder> field_t<Builder> field_t<Builder>::pow(const field_t& exponent) const
{
    uint256_t exponent_value = exponent.get_value();
    BB_ASSERT_LT(exponent_value.get_msb(), 32U);

    if (is_constant() && exponent.is_constant()) {
        return field_t(get_value().pow(exponent_value));
    }
    // Use the constant version that perfoms only the necessary multiplications if the exponent is constant
    if (exponent.is_constant()) {
        return pow(static_cast<uint32_t>(exponent_value));
    }

    auto* ctx = exponent.context;

    std::array<bool_t<Builder>, 32> exponent_bits;
    // Collect individual bits as bool_t's
    for (size_t i = 0; i < exponent_bits.size(); ++i) {
        uint256_t value_bit = exponent_value & 1;
        bool_t<Builder> bit;
        bit = bool_t<Builder>(witness_t<Builder>(ctx, value_bit.data[0]));
        bit.set_origin_tag(exponent.tag);
        exponent_bits[31 - i] = bit;
        exponent_value >>= 1;
    }

    field_t<Builder> exponent_accumulator(bb::fr::zero());
    for (const auto& bit : exponent_bits) {
        exponent_accumulator += exponent_accumulator;
        exponent_accumulator += bit;
    }
    // Constrain the sum of bool_t bits to be equal to the original exponent value.
    exponent.assert_equal(exponent_accumulator, "field_t::pow exponent accumulator incorrect");

    // Compute the result of exponentiation
    field_t accumulator(ctx, bb::fr::one());
    const field_t one(bb::fr::one());
    for (size_t i = 0; i < 32; ++i) {
        accumulator *= accumulator;
        // If current bit == 1, multiply by the base, else propagate the accumulator
        const field_t multiplier = conditional_assign(exponent_bits[i], *this, one);
        accumulator *= multiplier;
    }
    accumulator = accumulator.normalize();
    accumulator.tag = OriginTag(tag, exponent.tag);
    return accumulator;
}

/**
 * @returns Efficiently compute `this * to_mul + to_add` using custom `big_mul` gate.
 */
template <typename Builder> field_t<Builder> field_t<Builder>::madd(const field_t& to_mul, const field_t& to_add) const
{
    Builder* ctx = first_non_null<Builder>(context, to_mul.context, to_add.context);

    if (to_mul.is_constant() && to_add.is_constant() && is_constant()) {
        return ((*this) * to_mul + to_add);
    }

    // Let:
    //    a = this;
    //    b = to_mul;
    //    c = to_add;
    //    a.v = ctx->variables[this.witness_index];
    //    b.v = ctx->variables[to_mul.witness_index];
    //    c.v = ctx->variables[to_add.witness_index];
    //    .mul = .multiplicative_constant;
    //    .add = .additive_constant.
    //
    // result = a * b + c
    //   = (a.v * a.mul + a.add) * (b.v * b.mul + b.add) + (c.v * c.mul + c.add)
    //   = a.v * b.v * [a.mul * b.mul] + a.v * [a.mul * b.add] + b.v * [b.mul + a.add] + c.v * [c.mul] +
    //     [a.add * b.add + c.add]
    //   = a.v * b.v * [     q_m     ] + a.v * [     q_1     ] + b.v * [     q_2     ] + c.v * [ q_3 ] + [ q_c ]

    bb::fr q_m = multiplicative_constant * to_mul.multiplicative_constant;
    bb::fr q_1 = multiplicative_constant * to_mul.additive_constant;
    bb::fr q_2 = to_mul.multiplicative_constant * additive_constant;
    bb::fr q_3 = to_add.multiplicative_constant;
    bb::fr q_c = additive_constant * to_mul.additive_constant + to_add.additive_constant;

    // Note: the value of a constant field_t is wholly tracked by the field_t's `additive_constant` member, which is
    // accounted for in the above-calculated selectors (`q_`'s). Therefore no witness (`variables[witness_index]`)
    // exists for constants, and so the field_t's corresponding wire value is set to `0` in the gate equation.
    bb::fr a = is_constant() ? bb::fr::zero() : ctx->get_variable(witness_index);
    bb::fr b = to_mul.is_constant() ? bb::fr::zero() : ctx->get_variable(to_mul.witness_index);
    bb::fr c = to_add.is_constant() ? bb::fr::zero() : ctx->get_variable(to_add.witness_index);

    bb::fr out = a * b * q_m + a * q_1 + b * q_2 + c * q_3 + q_c;

    field_t<Builder> result(ctx);
    result.witness_index = ctx->add_variable(out);
    ctx->create_big_mul_gate({
        .a = is_constant() ? ctx->zero_idx : witness_index,
        .b = to_mul.is_constant() ? ctx->zero_idx : to_mul.witness_index,
        .c = to_add.is_constant() ? ctx->zero_idx : to_add.witness_index,
        .d = result.witness_index,
        .mul_scaling = q_m,
        .a_scaling = q_1,
        .b_scaling = q_2,
        .c_scaling = q_3,
        .d_scaling = bb::fr::neg_one(),
        .const_scaling = q_c,
    });
    result.tag = OriginTag(tag, to_mul.tag, to_add.tag);
    return result;
}

/**
 * @brief Efficiently compute (this + a + b) using `big_mul` gate.
 */
template <typename Builder> field_t<Builder> field_t<Builder>::add_two(const field_t& add_b, const field_t& add_c) const
{
    if ((add_b.is_constant()) && (add_c.is_constant()) && (is_constant())) {
        return (*this) + add_b + add_c;
    }
    Builder* ctx = first_non_null<Builder>(context, add_b.context, add_c.context);

    // Let  d := a + (b+c), where
    //      a := *this;
    //      b := add_b;
    //      c := add_c;
    // define selector values by
    //      q_1 :=  a_mul;
    //      q_2 :=  b_mul;
    //      q_3 :=  c_mul;
    //      q_4 :=  -1;
    //      q_c := a_add + b_add + c_add;
    // Create a `big_mul_gate` to constrain
    //  	a * b * q_m + a * q_1 + b * q_2 + c * q_3 + d * q_4 + q_c = 0

    bb::fr q_1 = multiplicative_constant;
    bb::fr q_2 = add_b.multiplicative_constant;
    bb::fr q_3 = add_c.multiplicative_constant;
    bb::fr q_c = additive_constant + add_b.additive_constant + add_c.additive_constant;

    // Compute the sum of values of all summands
    bb::fr a = is_constant() ? bb::fr::zero() : ctx->get_variable(witness_index);
    bb::fr b = add_b.is_constant() ? bb::fr::zero() : ctx->get_variable(add_b.witness_index);
    bb::fr c = add_c.is_constant() ? bb::fr::zero() : ctx->get_variable(add_c.witness_index);

    bb::fr out = a * q_1 + b * q_2 + c * q_3 + q_c;

    field_t<Builder> result(ctx);
    result.witness_index = ctx->add_variable(out);

    // Constrain the result
    ctx->create_big_mul_gate({
        .a = is_constant() ? ctx->zero_idx : witness_index,
        .b = add_b.is_constant() ? ctx->zero_idx : add_b.witness_index,
        .c = add_c.is_constant() ? ctx->zero_idx : add_c.witness_index,
        .d = result.witness_index,
        .mul_scaling = bb::fr::zero(),
        .a_scaling = q_1,
        .b_scaling = q_2,
        .c_scaling = q_3,
        .d_scaling = bb::fr::neg_one(),
        .const_scaling = q_c,
    });
    result.tag = OriginTag(tag, add_b.tag, add_c.tag);
    return result;
}

/**
 * @brief Return a new element, where the in-circuit witness contains the actual represented value (multiplicative
 * constant is 1 and additive_constant is 0)
 *
 * @details If the element is a constant or it is already normalized, just return the element itself
 *
 */
template <typename Builder> field_t<Builder> field_t<Builder>::normalize() const
{
    if (is_constant() || ((multiplicative_constant == bb::fr::one()) && (additive_constant == bb::fr::zero()))) {
        return *this;
    }
    ASSERT(context);

    // Value of this = this.v * this.mul + this.add; // where this.v = context->variables[this.witness_index]
    // Normalised result = result.v * 1 + 0;         // where result.v = this.v * this.mul + this.add
    // We need a new gate to enforce that the `result` was correctly calculated from `this`.
    field_t<Builder> result(context);
    bb::fr value = context->get_variable(witness_index);

    result.witness_index = context->add_variable(value * multiplicative_constant + additive_constant);
    result.additive_constant = bb::fr::zero();
    result.multiplicative_constant = bb::fr::one();

    // The aim of a new `add` gate is to constrain
    //              this.v * this.mul + this.add == result.v
    // Let
    //     q_1 := this.mul;
    //     q_2 := 0;
    //     q_3 := -1;
    //     q_c := this.add;
    // The `add` gate enforces the relation
    //       this.v * q_1 + this.v * q_2 + result.v * q_3 + q_c = 0

    context->create_add_gate({ .a = witness_index,
                               .b = witness_index,
                               .c = result.witness_index,
                               .a_scaling = multiplicative_constant,
                               .b_scaling = bb::fr::zero(),
                               .c_scaling = bb::fr::neg_one(),
                               .const_scaling = additive_constant });
    result.tag = tag;
    return result;
}

/**
 * @brief Enforce a copy constraint between *this and 0 stored at zero_idx of the Builder.
 */
template <typename Builder> void field_t<Builder>::assert_is_zero(std::string const& msg) const
{

    if (is_constant()) {
        BB_ASSERT_EQ(additive_constant == bb::fr::zero(), true, msg);
        return;
    }

    if (get_value() != bb::fr::zero()) {
        context->failure(msg);
    }
    // Aim of a new `poly` gate: constrain this.v * this.mul + this.add == 0
    // I.e.:
    // this.v * 0 * [ 0 ] + this.v * [this.mul] + 0 * [ 0 ] + 0 * [ 0 ] + [this.add] == 0
    // this.v * 0 * [q_m] + this.v * [   q_l  ] + 0 * [q_r] + 0 * [q_o] + [   q_c  ] == 0

    context->create_poly_gate({
        .a = witness_index,
        .b = context->zero_idx,
        .c = context->zero_idx,
        .q_m = bb::fr::zero(),
        .q_l = multiplicative_constant,
        .q_r = bb::fr::zero(),
        .q_o = bb::fr::zero(),
        .q_c = additive_constant,
    });
}

/**
 *  @brief Constrain *this to be non-zero by establishing that it has an inverse.
 */
template <typename Builder> void field_t<Builder>::assert_is_not_zero(std::string const& msg) const
{

    if (is_constant()) {
        BB_ASSERT_EQ(additive_constant != bb::fr::zero(), true, msg);
        return;
    }

    if (get_value() == bb::fr::zero()) {
        context->failure(msg);
    }

    bb::fr inverse_value = (get_value() == bb::fr::zero()) ? bb::fr::zero() : get_value().invert();

    field_t<Builder> inverse(witness_t<Builder>(context, inverse_value));

    // inverse is added in the circuit for checking that field element is not zero
    // and it won't be used anymore, so it's needed to add this element in used witnesses
    if constexpr (IsUltraBuilder<Builder>) {
        context->update_used_witnesses(inverse.witness_index);
    }

    // Aim of a new `poly` gate: `this` has an inverse (hence is not zero).
    // I.e.:
    //     (this.v * this.mul + this.add) * inverse.v == 1;
    // <=> this.v * inverse.v * [this.mul] + this.v * [ 0 ] + inverse.v * [this.add] + 0 * [ 0 ] + [ -1] == 0
    // <=> this.v * inverse.v * [   q_m  ] + this.v * [q_l] + inverse.v * [   q_r  ] + 0 * [q_o] + [q_c] == 0

    // (a * mul_const + add_const) * b - 1 = 0
    context->create_poly_gate({
        .a = witness_index,             // input value
        .b = inverse.witness_index,     // inverse
        .c = context->zero_idx,         // no output
        .q_m = multiplicative_constant, // a * b * mul_const
        .q_l = bb::fr::zero(),          // a * 0
        .q_r = additive_constant,       // b * mul_const
        .q_o = bb::fr::zero(),          // c * 0
        .q_c = bb::fr::neg_one(),       // -1
    });
}

/**
 * @brief Validate whether a field_t element is zero.
 *
 * @details
 * Let     a   := (*this).normalize()
 *         is_zero := (a == 0)
 *
 * To check whether `a = 0`, we use the fact that, if `a != 0`, it has a modular inverse `I`, such that
 *  	   a * I =  1.
 *
 * We reduce the check to the following algebraic constraints
 * 1)      a * I - 1 + is_zero   = 0
 * 2)      -is_zero * I + is_zero = 0
 *
 * If the value of `is_zero` is `false`, the first equation reduces to
 *  	   a * I = 1
 * then `I` must be the modular inverse of `a`, therefore `a != 0`. This explains the first constraint.
 *
 * If `is_zero = true`, then either `a` or `I` is zero (or both). To ensure that
 *         a = 0 && I != 0
 * we use the second constraint, it validates that
 *         (is_zero.v = true) ==>  (I = 1)
 * This way, if `a * I = 0`, we know that a = 0.
 *
 * @warning  If you want to ENFORCE that a field_t object is zero, use `assert_is_zero`
 */
template <typename Builder> bool_t<Builder> field_t<Builder>::is_zero() const
{
    bb::fr native_value = get_value();
    const bool is_zero_raw = native_value.is_zero();

    if (is_constant()) {
        // Create a constant bool_t
        bool_t is_zero(context, is_zero_raw);
        is_zero.set_origin_tag(get_origin_tag());
        return is_zero;
    }

    bool_t is_zero = witness_t(context, is_zero_raw);

    // This can be done out of circuit, as `is_zero = true` implies `I = 1`.
    bb::fr inverse_native = (is_zero_raw) ? bb::fr::one() : native_value.invert();

    field_t inverse = witness_t(context, inverse_native);

    // Note that `evaluate_polynomial_identity(a, b, c, d)` checks that `a * b + c + d = 0`, so we are using it for the
    // constraints 1) and 2) above.
    // More precisely, to check that `a * I - 1 + is_zero   = 0`, it creates a `big_mul_gate` given by the equation:
    //      a.v * I.v * q_m + a.v * q_1 + I.v * q_2 + is_zero.v * q_3 + (-1) * q_4 + q_c = 0
    // where
    //      q_m := a.mul * I.mul;
    //      q_1 := a.mul * I.add;
    //      q_2 := I.mul * a.add;
    //      q_3 := 1;
    //      q_4 := 0;
    //      q_c := a.add * I.add + is_zero.add - 1;
    field_t::evaluate_polynomial_identity(*this, inverse, is_zero, bb::fr::neg_one());

    // To check that `-is_zero * I + is_zero = 0`, create a `big_mul_gate` given by the equation:
    //      is_zero.v * (-I).v * q_m + is_zero.v * q_1 + (-I).v * q_2 + is_zero.v * q_3 + 0 * q_4 + q_c = 0
    // where
    //      q_m := is_zero.mul * (-I).mul;
    //      q_1 := is_zero.mul * (-I).add;
    //      q_2 := (-I).mul * is_zero.add;
    //      q_3 := is_zero.mul;
    //      q_4 := 0;
    //      q_c := is_zero.add * (-I).add + is_zero.add;
    field_t::evaluate_polynomial_identity(is_zero, -inverse, is_zero, bb::fr::zero());
    is_zero.set_origin_tag(tag);
    return is_zero;
}
/**
 * @brief Given a := *this, compute its value given by a.v * a.mul + a.add.
 *
 * @warning The result of this operation is a **native** field element. Ensure its value is properly constrained or only
 * used for debugging purposes.
 */
template <typename Builder> bb::fr field_t<Builder>::get_value() const
{
    if (!is_constant()) {
        ASSERT(context);
        return (multiplicative_constant * context->get_variable(witness_index)) + additive_constant;
    }
    BB_ASSERT_EQ(multiplicative_constant, bb::fr::one());
    // A constant field_t's value is tracked wholly by its additive_constant member.
    return additive_constant;
}

/**
 * @brief Compute a `bool_t` equal to (a == b)
 */
template <typename Builder> bool_t<Builder> field_t<Builder>::operator==(const field_t& other) const
{
    return ((*this) - other).is_zero();
}

/**
 * @brief Compute a `bool_t` equal to (a != b)
 */
template <typename Builder> bool_t<Builder> field_t<Builder>::operator!=(const field_t& other) const
{
    return !operator==(other);
}

/**
 * @brief If predicate's value == true, negate the value, else keep it unchanged.
 */
template <typename Builder>
field_t<Builder> field_t<Builder>::conditional_negate(const bool_t<Builder>& predicate) const
{
    if (predicate.is_constant()) {
        field_t result = predicate.get_value() ? -(*this) : *this;
        result.set_origin_tag(OriginTag(get_origin_tag(), predicate.get_origin_tag()));
        return result;
    }
    // Compute
    //      `predicate` * ( -2 * a ) + a.
    // If predicate's value == true, then the output is `-a`, else it's `a`
    static constexpr bb::fr minus_two(-2);
    return field_t(predicate).madd(*this * minus_two, *this);
}

/**
 * @brief If predicate == true then return lhs, else return rhs

 * @details Conditional assign x = (predicate) ? lhs : rhs can be expressed arithmetically as follows
 *      x = predciate * lhs + (1 - predicate) * rhs
 * which is equivalent to
 *      x = (lhs - rhs) * predicate + rhs = (lhs - rhs)*madd(predicate, rhs)
 * where take advantage of `madd()` to create less gates.
 *
 * @return field_t<Builder>
 */
template <typename Builder>
field_t<Builder> field_t<Builder>::conditional_assign(const bool_t<Builder>& predicate,
                                                      const field_t& lhs,
                                                      const field_t& rhs)
{
    // If the predicate is constant, the conditional assignment can be done out of circuit
    if (predicate.is_constant()) {
        auto result = field_t(predicate.get_value() ? lhs : rhs);
        result.set_origin_tag(OriginTag(predicate.get_origin_tag(), lhs.get_origin_tag(), rhs.get_origin_tag()));
        return result;
    }
    // If lhs and rhs are the same witness or constant, just return it
    if (lhs.get_witness_index() == rhs.get_witness_index() && (lhs.additive_constant == rhs.additive_constant) &&
        (lhs.multiplicative_constant == rhs.multiplicative_constant)) {
        return lhs;
    }

    return (lhs - rhs).madd(predicate, rhs);
}

/**
 * @brief Let x = *this.normalize(), constrain x.v < 2^{num_bits}
 *
 */
template <typename Builder>
void field_t<Builder>::create_range_constraint(const size_t num_bits, std::string const& msg) const
{
    if (num_bits == 0) {
        assert_is_zero("0-bit range_constraint on non-zero field_t.");
    } else {
        if (is_constant()) {
<<<<<<< HEAD
            ASSERT(uint256_t(get_value()).get_msb() < num_bits, msg);
=======
            BB_ASSERT_LT(uint256_t(get_value()).get_msb(), num_bits);
>>>>>>> acd3a0c2
        } else {
            context->decompose_into_default_range(
                get_normalized_witness_index(), num_bits, bb::UltraCircuitBuilder::DEFAULT_PLOOKUP_RANGE_BITNUM, msg);
        }
    }
}

/**
 * @brief Copy constraint: constrain that `*this` field is equal to `rhs` element.
 *
 * @warning: After calling this method, both field values *will* be equal, regardless of whether the constraint
 * succeeds or fails. This can lead to confusion when debugging. If you want to log the inputs, do so before
 * calling this method.
 */
template <typename Builder> void field_t<Builder>::assert_equal(const field_t& rhs, std::string const& msg) const
{
    const field_t lhs = *this;
    Builder* ctx = lhs.get_context() ? lhs.get_context() : rhs.get_context();
    (void)OriginTag(get_origin_tag(), rhs.get_origin_tag());
    if (lhs.is_constant() && rhs.is_constant()) {
        BB_ASSERT_EQ(lhs.get_value(), rhs.get_value());
    } else if (lhs.is_constant()) {
        field_t right = rhs.normalize();
        ctx->assert_equal_constant(right.witness_index, lhs.get_value(), msg);
    } else if (rhs.is_constant()) {
        field_t left = lhs.normalize();
        ctx->assert_equal_constant(left.witness_index, rhs.get_value(), msg);
    } else {
        field_t left = lhs.normalize();
        field_t right = rhs.normalize();
        ctx->assert_equal(left.witness_index, right.witness_index, msg);
    }
}
/**
 * @brief Constrain `*this` to be not equal to `rhs`.
 */
template <typename Builder> void field_t<Builder>::assert_not_equal(const field_t& rhs, std::string const& msg) const
{
    const field_t lhs = *this;
    const field_t diff = lhs - rhs;
    diff.assert_is_not_zero(msg);
}
/**
 * @brief Constrain `*this` \in `set` by enforcing that P(X) = \prod_{s \in set} (X - s) is 0 at X = *this.
 */
template <typename Builder>
void field_t<Builder>::assert_is_in_set(const std::vector<field_t>& set, std::string const& msg) const
{
    const field_t input = *this;
    field_t product = (input - set[0]);
    for (size_t i = 1; i < set.size(); i++) {
        product *= (input - set[i]);
    }
    product.assert_is_zero(msg);
}

/**
 * @brief Given a table T of size 4, outputs the monomial coefficients of the multilinear polynomial in `t0, t1`
 * that on a input binary string `b` of length 2, equals T_b. In the Lagrange basis, the desired polynomial is given
 * by the formula (1 - t0)(1 - t1).T0 + t0(1 - t1).T1 + (1 - t0)t1.T2 + t0.t1.T3
 *
 * Expand the coefficients to obtain the coefficients in the monomial basis.
 */
template <typename Builder>
std::array<field_t<Builder>, 4> field_t<Builder>::preprocess_two_bit_table(const field_t& T0,
                                                                           const field_t& T1,
                                                                           const field_t& T2,
                                                                           const field_t& T3)
{

    std::array<field_t, 4> table;
    table[0] = T0;                         // const coeff
    table[1] = T1 - T0;                    // t0 coeff
    table[2] = T2 - T0;                    // t1 coeff
    table[3] = T3.add_two(-table[2], -T1); // t0t1 coeff
    return table;
}

/** @brief Given a table T of size 8, outputs the monomial coefficients of the multilinear polynomial in t0, t1, t2,
 * that on a input binary string `b` of length 3, equals T_b.
 */
template <typename Builder>
std::array<field_t<Builder>, 8> field_t<Builder>::preprocess_three_bit_table(const field_t& T0,
                                                                             const field_t& T1,
                                                                             const field_t& T2,
                                                                             const field_t& T3,
                                                                             const field_t& T4,
                                                                             const field_t& T5,
                                                                             const field_t& T6,
                                                                             const field_t& T7)
{
    std::array<field_t, 8> table;
    table[0] = T0;                                  // const coeff
    table[1] = T1 - T0;                             // t0 coeff
    table[2] = T2 - T0;                             // t1 coeff
    table[3] = T4 - T0;                             // t2 coeff
    table[4] = T3.add_two(-table[2], -T1);          // t0t1 coeff
    table[5] = T5.add_two(-table[3], -T1);          // t0t2 coeff
    table[6] = T6.add_two(-table[3], -T2);          // t1t2 coeff
    table[7] = T7.add_two(-T6 - T5, T4 - table[4]); // t0t1t2 coeff
    return table;
}

/**
 * @brief Given a multilinear polynomial in 2 variables, which is represented by a table of monomial coefficients,
 * compute its evaluation at the point `(t0, t1)` using minimal number of gates.
 */
template <typename Builder>
field_t<Builder> field_t<Builder>::select_from_two_bit_table(const std::array<field_t, 4>& table,
                                                             const bool_t<Builder>& t1,
                                                             const bool_t<Builder>& t0)
{
    field_t R0 = field_t(t1).madd(table[3], table[1]);
    field_t R1 = R0.madd(field_t(t0), table[0]);
    field_t R2 = field_t(t1).madd(table[2], R1);
    return R2;
}

/**
 * @brief Given a multilinear polynomial in 3 variables, which is represented by a table of monomial coefficients,
 * compute its evaluation at `(t0, t1, t2)` using minimal number of gates.
 *
 * @details The straightforward thing would be eight
 * multiplications to get the monomials and several additions between them. It turns out you can do it in 7 `madd` gates
 * using the formulas
 *       X := ((t0*a_012 + a12)*t1 + a2)*t2 + a_const    //  - 3 gates
 *       Y := (t0*a01 + a1)*t1 + X                       //  - 2 gates
 *       Z := (t2*a02 + a0)*t0 + Y                       //  - 2 gates
 */
template <typename Builder>
field_t<Builder> field_t<Builder>::select_from_three_bit_table(const std::array<field_t, 8>& table,
                                                               const bool_t<Builder>& t2,
                                                               const bool_t<Builder>& t1,
                                                               const bool_t<Builder>& t0)
{
    field_t R0 = field_t(t0).madd(table[7], table[6]);
    field_t R1 = field_t(t1).madd(R0, table[3]);
    field_t R2 = field_t(t2).madd(R1, table[0]);
    field_t R3 = field_t(t0).madd(table[4], table[2]);
    field_t R4 = field_t(t1).madd(R3, R2);
    field_t R5 = field_t(t2).madd(table[5], table[1]);
    field_t R6 = field_t(t0).madd(R5, R4);
    return R6;
}

/**
 * @brief Constrain a + b + c + d to be equal to 0
 */
template <typename Builder>
void field_t<Builder>::evaluate_linear_identity(const field_t& a, const field_t& b, const field_t& c, const field_t& d)
{
    Builder* ctx = first_non_null(a.context, b.context, c.context, d.context);

    if (a.is_constant() && b.is_constant() && c.is_constant() && d.is_constant()) {
        BB_ASSERT_EQ(a.get_value() + b.get_value() + c.get_value() + d.get_value(), 0);
        return;
    }

    // validate that a + b + c + d = 0
    bb::fr q_1 = a.multiplicative_constant;
    bb::fr q_2 = b.multiplicative_constant;
    bb::fr q_3 = c.multiplicative_constant;
    bb::fr q_4 = d.multiplicative_constant;
    bb::fr q_c = a.additive_constant + b.additive_constant + c.additive_constant + d.additive_constant;

    ctx->create_big_add_gate({
        a.is_constant() ? ctx->zero_idx : a.witness_index,
        b.is_constant() ? ctx->zero_idx : b.witness_index,
        c.is_constant() ? ctx->zero_idx : c.witness_index,
        d.is_constant() ? ctx->zero_idx : d.witness_index,
        q_1,
        q_2,
        q_3,
        q_4,
        q_c,
    });
}
/**
 * @brief Given a, b, c, d, constrain
 *            a * b + c + d = 0
 * by creating a `big_mul_gate`.
 */
template <typename Builder>
void field_t<Builder>::evaluate_polynomial_identity(const field_t& a,
                                                    const field_t& b,
                                                    const field_t& c,
                                                    const field_t& d)
{
    if (a.is_constant() && b.is_constant() && c.is_constant() && d.is_constant()) {
        ASSERT((a.get_value() * b.get_value() + c.get_value() + d.get_value()).is_zero());
        return;
    }

    Builder* ctx = first_non_null(a.context, b.context, c.context, d.context);

    // validate that a * b + c + d = 0
    bb::fr q_m = a.multiplicative_constant * b.multiplicative_constant;
    bb::fr q_1 = a.multiplicative_constant * b.additive_constant;
    bb::fr q_2 = b.multiplicative_constant * a.additive_constant;
    bb::fr q_3 = c.multiplicative_constant;
    bb::fr q_4 = d.multiplicative_constant;
    bb::fr q_c = a.additive_constant * b.additive_constant + c.additive_constant + d.additive_constant;

    ctx->create_big_mul_gate({
        a.is_constant() ? ctx->zero_idx : a.witness_index,
        b.is_constant() ? ctx->zero_idx : b.witness_index,
        c.is_constant() ? ctx->zero_idx : c.witness_index,
        d.is_constant() ? ctx->zero_idx : d.witness_index,
        q_m,
        q_1,
        q_2,
        q_3,
        q_4,
        q_c,
    });
}

/**
 * @brief Efficiently compute the sum of vector entries. Using `big_add_gate` we reduce the number of gates needed
 * to compute from `input.size()` to `input_size.size() / 3`.
 *
 * Note that if the size of the input vector is not a multiple of 3, the final gate will be padded with zero_idx wires
 */
template <typename Builder> field_t<Builder> field_t<Builder>::accumulate(const std::vector<field_t>& input)
{
    if (input.empty()) {
        return field_t(bb::fr::zero());
    }

    if (input.size() == 1) {
        return input[0].normalize();
    }

    std::vector<field_t> accumulator;
    field_t constant_term = bb::fr::zero();

    // Remove constant terms from input field elements
    for (const auto& element : input) {
        if (element.is_constant()) {
            constant_term += element;
        } else {
            accumulator.emplace_back(element);
        }
    }
    if (accumulator.empty()) {
        return constant_term;
    }
    // Add the accumulated constant term to the first witness. It does not create any gates - only the additive
    // constant of `accumulator[0]` is updated.
    if (accumulator.size() != input.size()) {
        accumulator[0] += constant_term;
    }

    // At this point, the `accumulator` vector consisting of witnesses is not empty, so we can extract the context.
    Builder* ctx = accumulator[0].get_context();

    // Step 2: compute output value
    size_t num_elements = accumulator.size();
    // If `input` contains non-constant `field_t` elements, add the accumulated constant value to the output value,
    // else initialize by 0.
    bb::fr output = bb::fr::zero();
    for (const auto& acc : accumulator) {
        output += acc.get_value();
    }

    // Pad the accumulator with zeroes so that its size is a multiple of 3.
    const size_t num_padding_wires = (num_elements % 3) == 0 ? 0 : 3 - (num_elements % 3);
    for (size_t i = 0; i < num_padding_wires; ++i) {
        accumulator.emplace_back(field_t<Builder>::from_witness_index(ctx, ctx->zero_idx));
    }
    num_elements = accumulator.size();
    const size_t num_gates = (num_elements / 3);
    // Last gate is handled separetely
    const size_t last_gate_idx = num_gates - 1;

    field_t total = witness_t(ctx, output);
    field_t accumulating_total = total;

    // Let
    //      a_i := accumulator[3*i];
    //      b_i := accumulator[3*i+1];
    //      c_i := accumulator[3*i+2];
    //      d_0 := total;
    //      d_i := total - \sum_(j <  3*i) accumulator[j];
    // which leads us to equations
    //      d_{i+1} = d_{i} - a_i - b_i - c_i for i = 0, ..., last_idx - 1;
    //      0       = d_{i} - a_i - b_i - c_i for i = last_gate_idx,
    // that are turned into constraints below.

    for (size_t i = 0; i < last_gate_idx; ++i) {
        // For i < last_gate_idx, we create a `big_add_gate` constraint
        //      a_i.v * q_l + b_i.v* q_r + c_i.v * q_o + d_i.v * q_4 + q_c + w_4_omega = 0
        // where
        //      q_l       :=  a_i_mul
        //      q_r       :=  b_i_mul
        //      q_o       :=  c_i_mul
        //      q_4       := -1
        //      q_c       :=  a_i_add + b_i_add + c_i_add
        //      d_i_mul   := -1
        //      w_4_omega :=  d_{i+1}
        ctx->create_big_add_gate(
            {
                accumulator[3 * i].witness_index,
                accumulator[3 * i + 1].witness_index,
                accumulator[3 * i + 2].witness_index,
                accumulating_total.witness_index,
                accumulator[3 * i].multiplicative_constant,
                accumulator[3 * i + 1].multiplicative_constant,
                accumulator[3 * i + 2].multiplicative_constant,
                -1,
                accumulator[3 * i].additive_constant + accumulator[3 * i + 1].additive_constant +
                    accumulator[3 * i + 2].additive_constant,
            },
            /*use_next_gate_w_4 = */ true);
        bb::fr new_total = accumulating_total.get_value() - accumulator[3 * i].get_value() -
                           accumulator[3 * i + 1].get_value() - accumulator[3 * i + 2].get_value();
        accumulating_total = witness_t<Builder>(ctx, new_total);
    }

    // For i = last_gate_idx, we create a `big_add_gate` constraining
    //      a_i.v * q_l + b_i.v * q_r + c_i.v * q_o + d_i.v * q_4 + q_c = 0
    ctx->create_big_add_gate({
        accumulator[3 * last_gate_idx].witness_index,
        accumulator[3 * last_gate_idx + 1].witness_index,
        accumulator[3 * last_gate_idx + 2].witness_index,
        accumulating_total.witness_index,
        accumulator[3 * last_gate_idx].multiplicative_constant,
        accumulator[3 * last_gate_idx + 1].multiplicative_constant,
        accumulator[3 * last_gate_idx + 2].multiplicative_constant,
        -1,
        accumulator[3 * last_gate_idx].additive_constant + accumulator[3 * last_gate_idx + 1].additive_constant +
            accumulator[3 * last_gate_idx + 2].additive_constant,
    });
    OriginTag new_tag{};
    for (const auto& single_input : input) {
        new_tag = OriginTag(new_tag, single_input.tag);
    }
    total.tag = new_tag;
    return total.normalize();
}
/**
 * @brief Given a field_t element, return an array of 3 field elements representing the bits [0, msb-1], [msb, lsb], and
 * [lsb+1, 256] respectively
 *
 */
template <typename Builder>
std::array<field_t<Builder>, 3> field_t<Builder>::slice(const uint8_t msb, const uint8_t lsb) const
{
    BB_ASSERT_GTE(msb, lsb);
    BB_ASSERT_LT(msb, grumpkin::MAX_NO_WRAP_INTEGER_BIT_LENGTH);
    Builder* ctx = get_context();
    const uint256_t one(1);

    const uint256_t value = get_value();
    const uint8_t msb_plus_one = msb + 1;
    // Slice the bits of `*this` in the range [msb + 1, 255]
    const auto hi_mask = (one << (256 - msb)) - 1;
    const auto hi = (value >> msb_plus_one) & hi_mask;

    // Slice the bits of `*this` in the range [0,lsb - 1]
    const auto lo_mask = (one << lsb) - 1;
    const auto lo = value & lo_mask;

    // Slice the bits in the desired range [lsb, msb]
    const auto slice_mask = (one << (msb_plus_one - lsb)) - 1;
    const auto slice = (value >> lsb) & slice_mask;

    const field_t hi_wit(witness_t(ctx, hi));
    const field_t lo_wit(witness_t(ctx, lo));
    const field_t slice_wit(witness_t(ctx, slice));

    // `hi_wit` contains the bits above bit `msb`, so a priori it fits in at most (255 - msb) bits. We need to
    // ensure that its value is strictly less than 2^(252 - msb)
    hi_wit.create_range_constraint(grumpkin::MAX_NO_WRAP_INTEGER_BIT_LENGTH - msb, "slice: hi value too large.");
    // Ensure that `lo_wit`is in the range [0, lsb - 1]
    lo_wit.create_range_constraint(lsb, "slice: lo value too large.");
    // Ensure that `slice_wit` is in the range [lsb, msb]
    slice_wit.create_range_constraint(msb_plus_one - lsb, "slice: sliced value too large.");
    // Check that
    //     *this = lo_wit + slice_wit * 2^{lsb} + hi_wit * 2^{msb + 1}
    const field_t decomposed = lo_wit.add_two(slice_wit * field_t(one << lsb), hi_wit * field_t(one << msb_plus_one));
    assert_equal(decomposed);

    std::array<field_t, 3> result = { lo_wit, slice_wit, hi_wit };
    for (size_t i = 0; i < 3; i++) {
        result[i].tag = tag;
    }
    return result;
}

/**
 * @brief Build constraints establishing the decomposition of `*this` into bits.
 *
 * @details A bit vector `result` is extracted and used to construct a sum `sum` using the normal binary expansion.
 * Along the way, we extract a value `shifted_high_limb` which is equal to `sum_hi` in the natural decomposition
 *          `sum = sum_lo + 2**128*sum_hi`.
 * We impose a copy constraint between `sum` and `this` but that only imposes equality in `Fr`; it could be that
 * `result` has overflown the modulus `r`. To impose a unique value of `result`, we constrain `sum` to satisfy
 * `r - 1 >= sum >= 0`. In order to do this inside of `Fr`, we must reduce the check to smaller checks so that
 * we can check non-negativity of integers using range constraints in Fr.
 *
 * At circuit compilation time we build the decomposition `r - 1 = p_lo + 2**128*p_hi`. We handle the high and low limbs
 * of `r - 1 - sum` separately as explained below.
 *
 * Define
 *
 *   y_lo    := (2^128 + p_lo) - sum + shifted_high_limb =
 *            = (2^128 + p_lo) - sum_lo
 * Use the method `slice` to split `y_lo` into the chunks `y_lo_lo`, `y_lo_hi`, and `zeros` of sizes 128, 1, and 127,
 * respectively, set
 *   y_lo     := y_lo_lo + y_lo_hi * 2^128 + zeros * 2^129
 *
 * It follows that
 *     p_lo - sum_lo = y_lo_lo + (y_lo_hi - 1) * 2^128 + zeros * 2^129
 *
 * Where     0 <= y_lo_lo < 2^128            enforced in field_t::slice
 *           0 <= y_lo_hi < 2                enforced in field_t::slice
 *           0 <= zeros < 2^{256-129}        enforced in field_t::slice
 *
 * By asserting that `zeros` = 0 we ensure that p_lo - sum_lo has at most 129 bits.
 *
 * If y_lo_hi == 1:
 *      p_lo - sum_lo = y_lo_lo < 2^128
 * if y_lo_hi == 0:
 *      1 - 2^128 < p_lo - sum_lo = y_lo_lo - 2^128 < 0
 * If this is indeed the case, `zeros` can't be equal to 0, since p_lo - sum_lo is a small negative value in Fr.
 * To handle the high limb of the difference (r - 1 - sum), we compute
 *
 * Define
 *
 *   y_borrow := -(1 - y_lo_hi)   "a carry is necessary".
 *
 * Note that y_borrow is implicitly constrained to be 0 <= y_borrow < 2.
 *   y_hi     :=  (p_hi - y_borrow) - sum_hi
 * We constrain
 *   0 <= y_hi < 2^128
 */
template <typename Builder>
std::vector<bool_t<Builder>> field_t<Builder>::decompose_into_bits(
    size_t num_bits, const std::function<witness_t<Builder>(Builder*, uint64_t, uint256_t)> get_bit) const
{
    static constexpr size_t max_num_bits = 256;
    BB_ASSERT_LTE(num_bits, max_num_bits);
    const size_t midpoint = max_num_bits / 2;
    std::vector<bool_t<Builder>> result(num_bits);

    std::vector<field_t> accumulator_lo;
    std::vector<field_t> accumulator_hi;

    const uint256_t val_u256 = get_value();
    for (size_t i = 0; i < num_bits; ++i) {
        const size_t bit_index = num_bits - 1 - i;
        // Create a witness `bool_t` bit
        bool_t bit = get_bit(context, bit_index, val_u256);
        bit.set_origin_tag(tag);
        result[bit_index] = bit;
        const field_t scaling_factor(uint256_t(1) << bit_index);

        field_t summand = scaling_factor * bit;

        if (bit_index >= midpoint) {
            accumulator_hi.push_back(summand);
        } else {
            accumulator_lo.push_back(summand);
        }
    }

    field_t sum_hi_shift = field_t::accumulate(accumulator_hi); // =: sum_hi, needed to compute sum_lo
    field_t sum_lo = field_t::accumulate(accumulator_lo);
    assert_equal(sum_lo + sum_hi_shift,
                 "field_t: bit decomposition_fails: copy constraint"); // `this` and `sum` are both normalized here.
    // The value can be larger than the modulus, hence we must enforce unique representation
    static constexpr uint256_t modulus_minus_one = fr::modulus - 1;
    static constexpr size_t num_bits_modulus_minus_one = modulus_minus_one.get_msb();
    if (num_bits >= num_bits_modulus_minus_one) {
        // Split r - 1 into limbs
        //      r - 1 = p_lo + 2**128 * p_hi
        static constexpr fr p_lo = modulus_minus_one.slice(0, midpoint);
        static constexpr fr p_hi = modulus_minus_one.slice(midpoint, max_num_bits);

        // `shift` is used to shift high limbs. It also represents a borrowed bit.
        static constexpr fr shift = fr(uint256_t(1) << midpoint);

        const field_t y_lo = -sum_lo + (p_lo + shift);

        // Ensure that y_lo is "non-negative"
        auto [y_lo_lo, y_lo_hi, zeros] = y_lo.slice(midpoint, midpoint);
        zeros.assert_is_zero("field_t: bit decomposition_fails: high limb non-zero");

        // Ensure that y_hi is "non-negative"
        const field_t y_borrow = -y_lo_hi + 1;
        // If a carry was necessary, subtract that carry from p_hi
        // y_hi = (p_hi - y_borrow) - sum_hi
        const field_t y_hi = (-(sum_hi_shift / shift)).add_two(p_hi, -y_borrow);
        // As before, except that now the range constraint is explicit, this shows that y_hi is non-negative.
        y_hi.create_range_constraint(midpoint, "field_t: bit decomposition fails: y_hi is too large.");
    }
    return result;
}

template class field_t<bb::UltraCircuitBuilder>;
template class field_t<bb::MegaCircuitBuilder>;

} // namespace bb::stdlib<|MERGE_RESOLUTION|>--- conflicted
+++ resolved
@@ -899,11 +899,7 @@
         assert_is_zero("0-bit range_constraint on non-zero field_t.");
     } else {
         if (is_constant()) {
-<<<<<<< HEAD
-            ASSERT(uint256_t(get_value()).get_msb() < num_bits, msg);
-=======
-            BB_ASSERT_LT(uint256_t(get_value()).get_msb(), num_bits);
->>>>>>> acd3a0c2
+            BB_ASSERT_LT(uint256_t(get_value()).get_msb(), num_bits, msg);
         } else {
             context->decompose_into_default_range(
                 get_normalized_witness_index(), num_bits, bb::UltraCircuitBuilder::DEFAULT_PLOOKUP_RANGE_BITNUM, msg);
