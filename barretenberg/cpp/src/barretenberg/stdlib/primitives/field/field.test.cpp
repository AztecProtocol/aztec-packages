#include "field.hpp"
#include "../bool/bool.hpp"
#include "array.hpp"
#include "barretenberg/circuit_checker/circuit_checker.hpp"
#include "barretenberg/common/streams.hpp"
#include "barretenberg/numeric/random/engine.hpp"
#include "barretenberg/numeric/uint256/uint256.hpp"
#include "barretenberg/stdlib/primitives/circuit_builders/circuit_builders.hpp"
#include <gtest/gtest.h>
#include <utility>

using namespace bb;

namespace {
auto& engine = numeric::get_debug_randomness();
}

template <class T> void ignore_unused(T&) {} // use to ignore unused variables in lambdas

using namespace bb;

template <typename Builder> class stdlib_field : public testing::Test {
    using bool_ct = stdlib::bool_t<Builder>;
    using field_ct = stdlib::field_t<Builder>;
    using witness_ct = stdlib::witness_t<Builder>;
    using public_witness_ct = stdlib::public_witness_t<Builder>;

    static uint64_t fidget(Builder& builder)
    {
        field_ct a(public_witness_ct(&builder, fr::one())); // a is a legit wire value in our circuit
        field_ct b(&builder,
                   (fr::one())); // b is just a constant, and should not turn up as a wire value in our circuit
        const size_t num_gates = builder.get_estimated_num_finalized_gates();

        // This shouldn't create a constraint - we just need to scale the addition/multiplication gates that `a` is
        // involved in, `c` should have the same witness index as `a`, i.e. point to the same wire value
        field_ct c = a + b;
        EXPECT_TRUE(c.witness_index == a.witness_index);
        EXPECT_TRUE(builder.get_estimated_num_finalized_gates() == num_gates);
        field_ct d(&builder, fr::coset_generator<0>()); // like b, d is just a constant and not a wire value

        // by this point, we shouldn't have added any constraints in our circuit
        for (size_t i = 0; i < 17; ++i) {
            c = c * d; // shouldn't create a constraint - just scales up c (which points to same wire value as a)
            c = c - d; // shouldn't create a constraint - just adds a constant term into c's gates
            c = c * a; // will create a constraint - both c and a are wires in our circuit (the same wire actually, so
                       // this is a square-ish gate)
        }

        // run the same computation using normal types so we can compare the output
        uint64_t aa = 1;
        uint64_t bb = 1;
        uint64_t cc = aa + bb;
        uint64_t dd = 5;
        for (size_t i = 0; i < 17; ++i) {
            cc = cc * dd;
            cc = cc - dd;
            cc = cc * aa;
        }
        return cc;
    }

    static void build_test_circuit(Builder& builder, size_t num_gates)
    {
        field_ct a(public_witness_ct(&builder, bb::fr::random_element()));
        field_ct b(public_witness_ct(&builder, bb::fr::random_element()));

        field_ct c(&builder);
        for (size_t i = 0; i < (num_gates / 4) - 4; ++i) {
            c = a + b;
            c = a * c;
            a = b * b;
            b = c * c;
        }
    }

  public:
    static void test_constructor_from_witness()
    {
        bb::fr val = fr::random_element();
        Builder builder = Builder();
        field_ct elt(witness_ct(&builder, val));
        // Ensure the value is correct
        EXPECT_EQ(elt.get_value(), val);
        // Ensure that the context is not missing
        EXPECT_FALSE(elt.is_constant());
    }
    static void test_add()
    {
        Builder builder = Builder();
        // Case 1: both summands are witnesses
        field_ct a(witness_ct(&builder, fr::random_element()));
        field_ct b(witness_ct(&builder, fr::random_element()));
        field_ct sum = a + b;
        EXPECT_TRUE(sum.get_value() == a.get_value() + b.get_value());
        EXPECT_FALSE(sum.is_constant());

        // Case 2: second summand is a constant
        field_ct c(fr::random_element());
        field_ct sum_with_constant = sum + c;
        EXPECT_TRUE(sum_with_constant.get_value() == sum.get_value() + c.get_value());
        EXPECT_TRUE(sum.witness_index == sum_with_constant.witness_index);

        // Case 3: first summand is a constant
        sum_with_constant = c + sum;
        EXPECT_TRUE(sum_with_constant.get_value() == sum.get_value() + c.get_value());
        EXPECT_TRUE(sum.witness_index == sum_with_constant.witness_index);

        // Case 4: both summands are witnesses with matching indices
        field_ct sum_with_same_witness_index = sum_with_constant + sum;
        EXPECT_TRUE(sum_with_same_witness_index.get_value() == sum.get_value() + sum_with_constant.get_value());
        EXPECT_TRUE((sum_with_same_witness_index.witness_index == sum_with_constant.witness_index) &&
                    (sum_with_same_witness_index.witness_index == sum.witness_index));

        // Case 5: both summands are constant
        field_ct d(fr::random_element());
        field_ct constant_sum = c + d;
        EXPECT_TRUE(constant_sum.is_constant());
        EXPECT_TRUE(constant_sum.get_value() == d.get_value() + c.get_value());
    }
    static void create_range_constraint()
    {
        auto run_test = [&](fr elt, size_t num_bits, bool expect_verified) {
            Builder builder = Builder();
            field_ct a(witness_ct(&builder, elt));
            a.create_range_constraint(num_bits, "field_tests: range_constraint on a fails");

            bool verified = CircuitChecker::check(builder);
            EXPECT_EQ(verified, expect_verified);
            if (verified != expect_verified) {
                info("Range constraint malfunction on ", elt, " with num_bits ", num_bits);
            }
        };

        run_test(2, 1, false);
        run_test(2, 2, true);
        run_test(3, 2, true);
        // 130 = 0b10000010, 8 bits
        for (size_t num_bits = 1; num_bits < 17; num_bits++) {
            run_test(130, num_bits, num_bits >= 8);
        }

        // -1 has maximum bit length
        run_test(-1, fr::modulus.get_msb(), false);
        run_test(-1, 128, false);
        run_test(-1, fr::modulus.get_msb() + 1, true);
    }

    static void test_bool_conversion()
    {
        // Test the conversion from field_t to bool_t.

        std::array<bb::fr, 5> input_array{ 0, 1, 0, 1, bb::fr::random_element() };
        // Cases 0,1: Constant  0, 1
        // Cases 2,3: Witnesses 0, 1
        for (size_t idx = 0; idx < 4; idx++) {
            bool expected_to_be_constant = (idx < 2);
            Builder builder = Builder();
            field_ct field_elt = (expected_to_be_constant) ? field_ct(input_array[idx])
                                                           : field_ct(witness_ct(&builder, input_array[idx]));
            bool_ct converted(field_elt);
            EXPECT_TRUE(converted.is_constant() == expected_to_be_constant);
            EXPECT_TRUE(field_elt.get_value() == converted.get_value());

            if (!expected_to_be_constant) {
                EXPECT_TRUE(CircuitChecker::check(builder));
                EXPECT_TRUE(converted.witness_index == field_elt.witness_index);
            }
        }
        // Check that the conversion aborts in the case of random field elements.
        bool_ct invalid_bool;
        // Case 4: Invalid constant conversion
        EXPECT_THROW_OR_ABORT(
            invalid_bool = bool_ct(field_ct(input_array.back())),
            "Assertion failed: (additive_constant == bb::fr::one() || additive_constant == bb::fr::zero())");
        // Case 5: Invalid witness conversion
        Builder builder = Builder();
        EXPECT_THROW_OR_ABORT(invalid_bool = bool_ct(field_ct(witness_ct(&builder, input_array.back()))),
                              "Assertion failed: ((witness == bb::fr::zero()) || (witness == bb::fr::one()) == true)");
    }
    /**
     * @brief Test that bool is converted correctly
     *
     */
    static void test_bool_conversion_regression()
    {
        Builder builder = Builder();
        field_ct one = field_ct(witness_ct(&builder, 1));
        bool_ct b_false = bool_ct(one * field_ct(0));
        EXPECT_FALSE(b_false.get_value());
    }
    static void test_conditional_assign()
    {
        Builder builder = Builder();
        // Populate test inputs
        std::array<field_ct, 5> lhs_in{ engine.get_random_uint256(),
                                        engine.get_random_uint256(),
                                        witness_ct(&builder, engine.get_random_uint256()),
                                        engine.get_random_uint256(),
                                        witness_ct(&builder, engine.get_random_uint256()) };

        std::array<field_ct, 5> rhs_in{
            engine.get_random_uint256(),                       // lhs, rhs = const
            witness_ct(&builder, engine.get_random_uint256()), // one side is a witness
            witness_ct(&builder, engine.get_random_uint256()), // both witnesses
            lhs_in[3],                                         // equal constants
            lhs_in[4]                                          // equal witnesses
        };

        auto check_conditional_assign =
            [](auto& builder, bool_ct& predicate, field_ct& lhs, field_ct& rhs, bool same_elt) {
                size_t num_gates_before = builder.get_estimated_num_finalized_gates();
                field_ct result = field_ct::conditional_assign(predicate, lhs, rhs);
                EXPECT_TRUE(result.get_value() == (predicate.get_value() ? lhs.get_value() : rhs.get_value()));

                size_t expected_num_gates = 0;
                // If predicate is constant, no need to constrain the result of the operation
                if (!predicate.is_constant()) {
                    // If the witness index and constants of lhs and lhs do coincide, no gates are added
                    if (!same_elt) {
                        int num_witnesses = static_cast<int>(!rhs.is_constant()) + static_cast<int>(!lhs.is_constant());
                        // If lhs or rhs is a constant field element, `lhs - rhs` does not create an extra gate
                        expected_num_gates += static_cast<size_t>(num_witnesses);
                    }
                }

                EXPECT_TRUE(builder.get_estimated_num_finalized_gates() - num_gates_before == expected_num_gates);
            };
        // Populate predicate array, ensure that both constant and witness predicates are present
        std::array<bool_ct, 4> predicates{
            bool_ct(true), bool_ct(false), bool_ct(witness_ct(&builder, true)), bool_ct(witness_ct(&builder, false))
        };

        for (auto& predicate : predicates) {
            for (size_t i = 0; i < 4; i++) {
                check_conditional_assign(builder, predicate, lhs_in[i], rhs_in[i], i > 2);
            }
        }
        EXPECT_TRUE(CircuitChecker::check(builder));
    }
    /**
     * @brief Test that conditional assign doesn't produce a new witness if lhs and rhs are constant
     *
     */
    static void test_conditional_assign_regression()
    {

        auto check_that_conditional_assign_result_is_constant = [](bool_ct& predicate) {
            field_ct x(2);
            field_ct y(2);
            field_ct z(1);
            field_ct alpha = x.madd(y, -z);
            field_ct beta(3);
            field_ct zeta = field_ct::conditional_assign(predicate, alpha, beta);

            EXPECT_TRUE(zeta.is_constant());
        };

        Builder builder = Builder();
        // Populate predicate array, ensure that both constant and witness predicates are present
        std::array<bool_ct, 4> predicates{
            bool_ct(true), bool_ct(false), bool_ct(witness_ct(&builder, true)), bool_ct(witness_ct(&builder, false))
        };

        for (auto& predicate : predicates) {
            check_that_conditional_assign_result_is_constant(predicate);
        }
    }

    /**
     * @brief Test that multiplicative_constant of constants is no longer affected
     * by any arithimetic operation
     *
     */
    static void test_multiplicative_constant_regression()
    {
        Builder builder = Builder();

        field_ct a(1);
        field_ct b(1);
        EXPECT_TRUE(a.multiplicative_constant == bb::fr::one());
        EXPECT_TRUE(b.multiplicative_constant == bb::fr::one());
        auto c = a + b;
        EXPECT_TRUE(c.multiplicative_constant == bb::fr::one());
        c = a - b;
        EXPECT_TRUE(c.multiplicative_constant == bb::fr::one());
        c = -c;
        EXPECT_TRUE(c.multiplicative_constant == bb::fr::one());
    }

    /**
     * @brief Demonstrate current behavior of assert_equal.
     */
    static void test_assert_equal()
    {
        auto run_test = [](bool constrain, bool true_when_y_val_zero = true) {
            Builder builder = Builder();
            field_ct x = witness_ct(&builder, 1);
            field_ct y = witness_ct(&builder, 0);

            // With no constraints, the proof verification will pass even though
            // we assert x and y are equal.
            bool expected_result = true;

            if (constrain) {
                /* The fact that we have a passing test in both cases that follow tells us
                 * that the failure in the first case comes from the additive constraint,
                 * not from a copy constraint. That failure is because the assert_equal
                 * below says that 'the value of y was always x'--the value 1 is substituted
                 * for x when evaluating the gate identity.
                 */
                if (true_when_y_val_zero) {
                    // constraint: 0*x + 1*y + 0*0 + 0 == 0

                    builder.create_add_gate({ .a = x.witness_index,
                                              .b = y.witness_index,
                                              .c = builder.zero_idx,
                                              .a_scaling = 0,
                                              .b_scaling = 1,
                                              .c_scaling = 0,
                                              .const_scaling = 0 });
                    expected_result = false;
                } else {
                    // constraint: 0*x + 1*y + 0*0 - 1 == 0

                    builder.create_add_gate({ .a = x.witness_index,
                                              .b = y.witness_index,
                                              .c = builder.zero_idx,
                                              .a_scaling = 0,
                                              .b_scaling = 1,
                                              .c_scaling = 0,
                                              .const_scaling = -1 });
                    expected_result = true;
                }
            }

            x.assert_equal(y);

            // both field elements have real value 1 now
            EXPECT_EQ(x.get_value(), 1);
            EXPECT_EQ(y.get_value(), 1);

            bool result = CircuitChecker::check(builder);

            EXPECT_EQ(result, expected_result);
        };

        run_test(false);
        run_test(true, true);
        run_test(true, false);
    }

    void test_assert_equal_with_gate_count()
    {
        Builder builder;

        // Constant == constant
        {
            field_ct a(&builder, 5);
            field_ct b(&builder, 5);
            EXPECT_NO_THROW(a.assert_equal(b));
        }

        // Constant != constant
        {
            field_ct a(&builder, 3);
            field_ct b(&builder, 7);
            EXPECT_THROW_OR_ABORT(a.assert_equal(b), "field_t::assert_equal: constants are not equal");
        }

        // Constant == witness
        {
            Builder builder;
            size_t num_gates_start = builder.get_estimated_num_finalized_gates();
            field_ct a(&builder, 9);
            field_ct b = field_ct::from_witness(&builder, 9);
            a.assert_equal(b);
            EXPECT_TRUE(CircuitChecker::check(builder));
            // 1 gate is needed to fix the constant
            EXPECT_EQ(builder.get_estimated_num_finalized_gates() - num_gates_start, 1);
        }

        // Witness == constant
        {
            Builder builder;
            size_t num_gates_start = builder.get_estimated_num_finalized_gates();
            field_ct a = field_ct::from_witness(&builder, 42);
            field_ct b(&builder, 42);
            a.assert_equal(b);
            EXPECT_TRUE(CircuitChecker::check(builder));
            // 1 gate is needed to fix the constant
            EXPECT_EQ(builder.get_estimated_num_finalized_gates() - num_gates_start, 1);
        }

        // Witness == witness (equal values)
        {
            Builder builder;
            size_t num_gates_start = builder.get_estimated_num_finalized_gates();

            field_ct a = field_ct::from_witness(&builder, 11);
            field_ct b = field_ct::from_witness(&builder, 11);
            a.assert_equal(b);
            EXPECT_TRUE(CircuitChecker::check(builder));
            // Both witnesses are normalized, no gates are created, only a copy constraint
            EXPECT_EQ(builder.get_estimated_num_finalized_gates() - num_gates_start, 0);
        }

        // Witness != witness (both are not normalized)
        {
            Builder builder;
            size_t num_gates_start = builder.get_estimated_num_finalized_gates();
            field_ct a = field_ct::from_witness(&builder, 10);
            a += 13;
            field_ct b = field_ct::from_witness(&builder, 15);
            b += 1;
            a.assert_equal(b);
            EXPECT_FALSE(CircuitChecker::check(builder));
            // Both witnesses are not normalized, we use a single `add_gate` to ensure they are equal
            EXPECT_EQ(builder.get_estimated_num_finalized_gates() - num_gates_start, 1);
            EXPECT_EQ(builder.err(), "field_t::assert_equal");
        }
    }

    static void test_add_mul_with_constants()
    {
        Builder builder = Builder();
        auto gates_before = builder.get_estimated_num_finalized_gates();
        uint64_t expected = fidget(builder);
        auto gates_after = builder.get_estimated_num_finalized_gates();
        auto& block = builder.blocks.arithmetic;
        EXPECT_EQ(builder.get_variable(block.w_o()[block.size() - 1]), fr(expected));
        info("Number of gates added", gates_after - gates_before);
        bool result = CircuitChecker::check(builder);
        EXPECT_EQ(result, true);
    }

    static void test_div()
    {
        Builder builder = Builder();

        field_ct a = witness_ct(&builder, bb::fr::random_element());
        a *= fr::random_element();
        a += fr::random_element();

        field_ct b = witness_ct(&builder, bb::fr::random_element());
        b *= fr::random_element();
        b += fr::random_element();

        // Case 0: Numerator = const, denominator != const
        field_ct out = field_ct(&builder, b.get_value()) / a;
        EXPECT_EQ(out.get_value(), b.get_value() / a.get_value());
        EXPECT_FALSE(out.is_constant());
        // Check that the result is normalized in this case
        EXPECT_TRUE(out.multiplicative_constant == 1 && out.additive_constant == 0);

        // Case 1: Numerator and denominator != const
        out = b / a;
        EXPECT_EQ(out.get_value(), b.get_value() / a.get_value());

        // Case 2: Numerator != const, denominator = const,
        out = a / b.get_value();
        EXPECT_EQ(out.get_value(), a.get_value() / b.get_value());
        EXPECT_EQ(out.witness_index, a.witness_index);

        // Case 3: Numerator = const 0.
        out = field_ct(0) / b;
        EXPECT_EQ(out.get_value(), 0);
        EXPECT_EQ(out.is_constant(), true);

        bool result = CircuitChecker::check(builder);
        EXPECT_EQ(result, true);
    }

    static void test_div_edge_cases()
    {
        // Case 0. Numerator = const, denominator = const. Check the correctness of the value and that the result is
        // constant.
        field_ct a(bb::fr::random_element());
        field_ct b(bb::fr::random_element());
        field_ct q = a / b;
        EXPECT_TRUE(q.is_constant());
        EXPECT_EQ(a.get_value() / b.get_value(), q.get_value());

        {
            // Case 1. Numerator = const, denominator = const 0. Check that the division is aborted
            b = 0;
            EXPECT_THROW_OR_ABORT(a / b, ".*");
        }
        { // Case 2. Numerator != const, denominator = const 0. Check that the division is aborted
            Builder builder = Builder();
            field_ct a = witness_ct(&builder, bb::fr::random_element());
            b = 0;
            EXPECT_THROW_OR_ABORT(a / b, ".*");
        }
        {
            // Case 3. Numerator != const, denominator = witness 0 . Check that the circuit fails.
            Builder builder = Builder();
            field_ct a = witness_ct(&builder, bb::fr::random_element());
            b = witness_ct(&builder, bb::fr::zero());
            q = a / b;
            EXPECT_FALSE(CircuitChecker::check(builder));
        }
        {
            // Case 4. Numerator = const, denominator = witness 0 . Check that the circuit fails.
            Builder builder = Builder();
            field_ct a(bb::fr::random_element());
            b = witness_ct(&builder, bb::fr::zero());
            q = a / b;
            EXPECT_FALSE(CircuitChecker::check(builder));
        }
    }
    static void test_invert()
    {
        // Test constant case
        field_ct a(bb::fr::random_element());
        field_ct b = a.invert();
        // Check that the result is constant and correct
        EXPECT_TRUE(a.is_constant() && (b.get_value() * a.get_value() == 1));

        // Test non-constant case
        Builder builder = Builder();
        a = witness_ct(&builder, a.get_value());
        b = a.invert();
        // Check that the result is normalized
        EXPECT_TRUE((b.multiplicative_constant == 1) && (b.additive_constant == 0));
        // Check that the result is correct
        EXPECT_TRUE(a.get_value() * b.get_value() == 1);
    }

    static void test_invert_zero()
    {
        Builder builder = Builder();

        field_ct a(witness_ct(&builder, 0));
        {
            a.invert();
            // Check that the result is constant and correct
            EXPECT_FALSE(CircuitChecker::check(builder));
            EXPECT_EQ(builder.err(), "field_t::invert denominator is 0");
        }

        a = 0;
        EXPECT_THROW_OR_ABORT(a.invert(), "field_t::invert denominator is constant 0");
    }
    static void test_postfix_increment()
    {
        Builder builder = Builder();

        field_ct a = witness_ct(&builder, 10);

        field_ct b = a++;

        EXPECT_EQ(b.get_value(), 10);
        EXPECT_EQ(a.get_value(), 11);
        EXPECT_TRUE(!b.is_constant());

        EXPECT_TRUE(CircuitChecker::check(builder));
    }

    static void test_prefix_increment()
    {
        Builder builder = Builder();

        field_ct a = witness_ct(&builder, 10);

        field_ct b = ++a;

        EXPECT_EQ(b.get_value(), 11);
        EXPECT_EQ(a.get_value(), 11);

        bool result = CircuitChecker::check(builder);
        EXPECT_EQ(result, true);
    }

    static void test_field_fibbonaci()
    {
        Builder builder = Builder();
        field_ct a(witness_ct(&builder, fr::one()));
        field_ct b(witness_ct(&builder, fr::one()));

        field_ct c = a + b;

        for (size_t i = 0; i < 16; ++i) {
            b = a;
            a = c;
            c = a + b;
        }

        EXPECT_EQ(c.get_value(), fr(4181));

        bool result = CircuitChecker::check(builder);
        EXPECT_EQ(result, true);
    }

    static void test_field_pythagorean()
    {
        Builder builder = Builder();

        field_ct a(witness_ct(&builder, 3));
        field_ct b(witness_ct(&builder, 4));
        field_ct c(witness_ct(&builder, 5));

        field_ct a_sqr = a * a;
        field_ct b_sqr = b * b;
        field_ct c_sqr = c * c;
        c_sqr.set_public();
        field_ct sum_sqrs = a_sqr + b_sqr;

        // builder.assert_equal(sum_sqrs.witness_index, c_sqr.witness_index, "triple is not pythagorean");
        c_sqr.assert_equal(sum_sqrs);

        bool verified = CircuitChecker::check(builder);

        ASSERT_TRUE(verified);
    }

    static void test_equality()
    {
        Builder builder = Builder();
        auto gates_before = builder.get_estimated_num_finalized_gates();
        field_ct a(witness_ct(&builder, 4));
        field_ct b(witness_ct(&builder, 4));
        bool_ct r = a == b;

        auto gates_after = builder.get_estimated_num_finalized_gates();
        EXPECT_EQ(r.get_value(), true);

        fr x = r.get_value();
        EXPECT_EQ(x, fr(1));
        // Using a == b, when both a and b are witnesses, adds 4 constraints:
        // 1) compute a - b;
        // 2) ensure r is bool;
        // 3) (a - b) * I + r - 1 = 0;
        // 4) -I * r + r = 0.
        EXPECT_EQ(gates_after - gates_before, 4UL);

        bool result = CircuitChecker::check(builder);
        EXPECT_EQ(result, true);
    }

    static void test_equality_false()
    {
        Builder builder = Builder();

        auto gates_before = builder.get_estimated_num_finalized_gates();
        field_ct a(witness_ct(&builder, 4));
        field_ct b(witness_ct(&builder, 3));
        bool_ct r = a == b;
        auto gates_after = builder.get_estimated_num_finalized_gates();

        EXPECT_FALSE(r.get_value());

        // Using a == b, when both a and b are witnesses, adds 4 constraints:
        // 1) compute a - b;
        // 2) ensure r is bool;
        // 3) (a - b) * I + r - 1 = 0;
        // 4) -I * r + r = 0
        EXPECT_EQ(gates_after - gates_before, 4UL);
        EXPECT_TRUE(CircuitChecker::check(builder));
    }

    static void test_equality_with_constants()
    {
        Builder builder = Builder();
        field_ct a(witness_ct(&builder, 4));

        auto gates_before = builder.get_estimated_num_finalized_gates();
        field_ct b = 3;
        field_ct c = 7;
        // Note that the lhs is constant, hence (rhs - lhs) can be computed without adding new gates, using == in
        // this case requires 3 constraints 1) ensure r is bool; 2) (a - b) * I + r - 1 = 0; 3) -I * r + r = 0
        bool_ct r = (a * c) == (b * c + c);
        auto gates_after = builder.get_estimated_num_finalized_gates();
        EXPECT_EQ(gates_after - gates_before, 3UL);
        r = r && (b + 1 == a);
        EXPECT_EQ(r.get_value(), true);
        // The situation is as above, but we also applied && to bool_t witnesses, which adds an extra gate.
        EXPECT_EQ(builder.get_estimated_num_finalized_gates() - gates_after, 4UL);
        EXPECT_TRUE(CircuitChecker::check(builder));
    }

    static void test_larger_circuit()
    {
        size_t n = 16384;
        Builder builder;

        build_test_circuit(builder, n);

        bool result = CircuitChecker::check(builder);
        EXPECT_EQ(result, true);
    }

    static void test_is_zero()
    {
        Builder builder = Builder();
        // Create constant elements
        field_ct d(&builder, fr::zero());
        field_ct e(&builder, fr::one());
        // Validate that `is_zero()` check does not add any gates in this case
        const size_t old_n = builder.get_estimated_num_finalized_gates();
        bool_ct d_zero = d.is_zero();
        bool_ct e_zero = e.is_zero();
        const size_t new_n = builder.get_estimated_num_finalized_gates();
        EXPECT_EQ(old_n, new_n);

        // Create witnesses
        field_ct a = (public_witness_ct(&builder, fr::random_element()));
        field_ct b = (public_witness_ct(&builder, fr::neg_one()));
        // Create constants
        field_ct c_1(&builder, engine.get_random_uint256());
        field_ct c_2(&builder, engine.get_random_uint256());
        field_ct c_3(&builder, bb::fr::one());
        field_ct c_4 = c_1 + c_2;

        // Ensure that `a` and `b` are not normalized
        a = a * c_4 + c_4;
        b = b * c_4 + c_4;         // = -c_4 + c_4
        b = (b - c_1 - c_2) / c_4; // = (-c_1 - c_2 )/c_4 = -1
        b = b + c_3;               //  = -1 + 1 = 0
        EXPECT_TRUE(a.additive_constant != 0 || a.multiplicative_constant != 1);
        EXPECT_TRUE(b.additive_constant != 0 || b.multiplicative_constant != 1);

        bool_ct a_zero = a.is_zero();
        bool_ct b_zero = b.is_zero();

        bool_ct a_normalized_zero = a.normalize().is_zero();
        bool_ct b_normalized_zero = b.normalize().is_zero();

        EXPECT_EQ(a_zero.get_value(), false);
        EXPECT_EQ(b_zero.get_value(), true);
        EXPECT_EQ(a_normalized_zero.get_value(), false);
        EXPECT_EQ(b_normalized_zero.get_value(), true);
        EXPECT_EQ(d_zero.get_value(), true);
        EXPECT_EQ(e_zero.get_value(), false);

        bool result = CircuitChecker::check(builder);
        EXPECT_EQ(result, true);
    }

    static void test_assert_is_not_zero()
    {
        Builder builder = Builder();
        size_t num_gates_before = builder.get_estimated_num_finalized_gates();
        field_ct a(engine.get_random_uint256());
        if (a.get_value() == 0) {
            a += 1;
        }
        a.assert_is_not_zero();
        // a is a constant, so no gates should be added
        EXPECT_TRUE(builder.get_estimated_num_finalized_gates() - num_gates_before == 0);
        a = witness_ct(&builder, 17);
        a.assert_is_not_zero();
        EXPECT_TRUE(builder.get_estimated_num_finalized_gates() - num_gates_before == 1);
        // Ensure a is not normalized anymore
        a *= 2;
        a += 4;
        a.assert_is_not_zero();
        EXPECT_TRUE(CircuitChecker::check(builder));
        { // a is a non-normalized witness with value 0
            a -= field_ct(a.get_value());
            a.assert_is_not_zero();
            EXPECT_FALSE(CircuitChecker::check(builder));
        }
        { // a is a normalized witness with value 0
            a = witness_ct(&builder, 0);
            a.assert_is_not_zero();
            EXPECT_FALSE(CircuitChecker::check(builder));
        }
        { // a is a const 0
            a = field_ct(0);
            EXPECT_THROW_OR_ABORT(a.assert_is_not_zero(), "assert_is_not_zero");
        }
    }

    static void test_madd()
    {
        Builder builder = Builder();

        field_ct a(witness_ct(&builder, fr::random_element()));
        field_ct b(witness_ct(&builder, fr::random_element()));
        field_ct c(witness_ct(&builder, fr::random_element()));
        field_ct ma(&builder, fr::random_element());
        field_ct ca(&builder, fr::random_element());
        field_ct mb(&builder, fr::random_element());
        field_ct cb(&builder, fr::random_element());
        field_ct mc(&builder, fr::random_element());
        field_ct cc(&builder, fr::random_element());

        // test madd when all operands are witnesses
        field_ct d = a * ma + ca;
        field_ct e = b * mb + cb;
        field_ct f = c * mc + cc;
        field_ct g = d.madd(e, f);
        field_ct h = d * e + f;
        h = h.normalize();
        g = g.normalize();
        EXPECT_EQ(g.get_value(), h.get_value());

        // test madd when to_add = constant
        field_ct i = a.madd(b, ma);
        field_ct j = a * b + ma;
        i = i.normalize();
        j = j.normalize();
        EXPECT_EQ(i.get_value(), j.get_value());

        // test madd when to_mul = constant
        field_ct k = a.madd(mb, c);
        field_ct l = a * mb + c;
        k = k.normalize();
        l = l.normalize();
        EXPECT_EQ(k.get_value(), l.get_value());

        // test madd when lhs is constant
        field_ct m = ma.madd(b, c);
        field_ct n = ma * b + c;
        m = m.normalize();
        n = n.normalize();
        EXPECT_EQ(m.get_value(), n.get_value());

        bool result = CircuitChecker::check(builder);
        EXPECT_EQ(result, true);
    }
    static void test_madd_add_two_gate_count()
    {

        auto make_constant = [](Builder& builder, int val) { return field_ct(&builder, bb::fr(val)); };
        auto make_witness = [](Builder& builder, int val) { return field_ct(witness_ct(&builder, bb::fr(val))); };

        struct Case {
            bool a_const;
            bool b_const;
            bool c_const;
            bool expect_gate;
        };

        std::vector<Case> cases = {
            { true, true, true, false },  { true, true, false, false },  { true, false, true, false },
            { false, true, true, false }, { true, false, false, true },  { false, true, false, true },
            { false, false, true, true }, { false, false, false, true },
        };

        for (const auto& [a_const, b_const, c_const, expect_gate] : cases) {
            Builder builder;

            auto a = a_const ? make_constant(builder, 1) : make_witness(builder, 1);
            auto b = b_const ? make_constant(builder, 2) : make_witness(builder, 2);
            auto c = c_const ? make_constant(builder, 3) : make_witness(builder, 3);

            size_t before = builder.get_estimated_num_finalized_gates();
            a.madd(b, c);
            size_t after = builder.get_estimated_num_finalized_gates();
            bool gate_added = (after - before == 1);
            EXPECT_EQ(gate_added, expect_gate);

            before = builder.get_estimated_num_finalized_gates();
            a.add_two(b, c);
            after = builder.get_estimated_num_finalized_gates();

            gate_added = (after - before == 1);
            EXPECT_EQ(gate_added, expect_gate);
        }
    }
    static void test_conditional_negate()
    {
        Builder builder = Builder();
        std::array<bool_ct, 4> predicates{
            bool_ct(true), bool_ct(false), bool_ct(witness_ct(&builder, true)), bool_ct(witness_ct(&builder, false))
        };
        field_ct constant_summand(bb::fr::random_element());
        field_ct witness_summand(witness_ct(&builder, bb::fr::random_element()));
        for (auto& predicate : predicates) {

            const bool predicate_is_witness = !predicate.is_constant();

            // Conditionally negate a constant
            size_t num_gates_before = builder.get_estimated_num_finalized_gates();
            auto result = constant_summand.conditional_negate(predicate);
            auto expected_result = predicate.get_value() ? -constant_summand.get_value() : constant_summand.get_value();
            EXPECT_TRUE(result.get_value() == expected_result);
            // Check that `result` is constant if and only if both the predicate and (*this) are constant.
            EXPECT_TRUE(result.is_constant() == predicate.is_constant());
            // A gate is only added if the predicate is a witness
            EXPECT_TRUE(builder.get_estimated_num_finalized_gates() - num_gates_before == 0);

            // Conditionally negate a witness
            num_gates_before = builder.get_estimated_num_finalized_gates();
            result = witness_summand.conditional_negate(predicate);
            expected_result = predicate.get_value() ? -witness_summand.get_value() : witness_summand.get_value();
            EXPECT_TRUE(result.get_value() == expected_result);
            // The result must be a witness
            EXPECT_FALSE(result.is_constant());
            // A gate is only added if the predicate is a witness
            EXPECT_TRUE(builder.get_estimated_num_finalized_gates() - num_gates_before == predicate_is_witness);
        }
    }
    static void test_two_bit_table()
    {
        Builder builder = Builder();
        field_ct a(witness_ct(&builder, fr::random_element()));
        field_ct b(witness_ct(&builder, fr::random_element()));
        field_ct c(witness_ct(&builder, fr::random_element()));
        field_ct d(witness_ct(&builder, fr::random_element()));

        std::array<field_ct, 4> table = field_ct::preprocess_two_bit_table(a, b, c, d);

        bool_ct zero(witness_ct(&builder, false));
        bool_ct one(witness_ct(&builder, true));

        field_ct result_a = field_ct::select_from_two_bit_table(table, zero, zero).normalize();
        field_ct result_b = field_ct::select_from_two_bit_table(table, zero, one).normalize();
        field_ct result_c = field_ct::select_from_two_bit_table(table, one, zero).normalize();
        field_ct result_d = field_ct::select_from_two_bit_table(table, one, one).normalize();

        EXPECT_EQ(result_a.get_value(), a.get_value());
        EXPECT_EQ(result_b.get_value(), b.get_value());
        EXPECT_EQ(result_c.get_value(), c.get_value());
        EXPECT_EQ(result_d.get_value(), d.get_value());

        bool result = CircuitChecker::check(builder);
        EXPECT_EQ(result, true);
    }

    static void test_split_at()
    {
        Builder builder = Builder();

        // Test different bit sizes
        std::vector<size_t> test_bit_sizes = { 8, 16, 32, 100, 252 };

        // Lambda to check split_at functionality
        auto check_split_at = [&](const field_ct& a, size_t start, size_t num_bits) {
            const uint256_t a_native = a.get_value();
            auto split_data = a.split_at(start, num_bits);
            EXPECT_EQ(split_data.first.get_value(), a_native & ((uint256_t(1) << start) - 1));
            EXPECT_EQ(split_data.second.get_value(), (a_native >> start) & ((uint256_t(1) << num_bits) - 1));

            if (a.is_constant()) {
                EXPECT_TRUE(split_data.first.is_constant());
                EXPECT_TRUE(split_data.second.is_constant());
            }

            if (start == 0) {
                EXPECT_TRUE(split_data.first.is_constant());
                EXPECT_TRUE(split_data.first.get_value() == 0);
                EXPECT_EQ(split_data.second.get_value(), a.get_value());
            }
        };

        for (size_t num_bits : test_bit_sizes) {
            uint256_t a_native = engine.get_random_uint256() & ((uint256_t(1) << num_bits) - 1);

            // check split_at for a constant
            field_ct a_constant(a_native);
            check_split_at(a_constant, 0, num_bits);
            check_split_at(a_constant, num_bits / 4, num_bits);
            check_split_at(a_constant, num_bits / 3, num_bits);
            check_split_at(a_constant, num_bits / 2, num_bits);
            check_split_at(a_constant, num_bits - 1, num_bits);

            // check split_at for a witness
            field_ct a_witness(witness_ct(&builder, a_native));
            check_split_at(a_witness, 0, num_bits);
            check_split_at(a_witness, num_bits / 4, num_bits);
            check_split_at(a_witness, num_bits / 3, num_bits);
            check_split_at(a_witness, num_bits / 2, num_bits);
            check_split_at(a_witness, num_bits - 1, num_bits);
        }

        bool result = CircuitChecker::check(builder);
        EXPECT_EQ(result, true);
    }

    static void test_split_at()
    {
        Builder builder = Builder();

        // Test different bit sizes
        std::vector<size_t> test_bit_sizes = { 8, 16, 32, 100, 252 };

        // Lambda to check split_at functionality
        auto check_split_at = [&](const field_ct& a, size_t start, size_t num_bits) {
            const uint256_t a_native = a.get_value();
            auto split_data = a.split_at(start, num_bits);
            EXPECT_EQ(split_data.first.get_value(), a_native & ((uint256_t(1) << start) - 1));
            EXPECT_EQ(split_data.second.get_value(), (a_native >> start) & ((uint256_t(1) << num_bits) - 1));

            if (a.is_constant()) {
                EXPECT_TRUE(split_data.first.is_constant());
                EXPECT_TRUE(split_data.second.is_constant());
            }

            if (start == 0) {
                EXPECT_TRUE(split_data.first.is_constant());
                EXPECT_TRUE(split_data.first.get_value() == 0);
                EXPECT_EQ(split_data.second.get_value(), a.get_value());
            }
        };

        for (size_t num_bits : test_bit_sizes) {
            uint256_t a_native = engine.get_random_uint256() & ((uint256_t(1) << num_bits) - 1);

            // check split_at for a constant
            field_ct a_constant(a_native);
            check_split_at(a_constant, 0, num_bits);
            check_split_at(a_constant, num_bits / 4, num_bits);
            check_split_at(a_constant, num_bits / 3, num_bits);
            check_split_at(a_constant, num_bits / 2, num_bits);
            check_split_at(a_constant, num_bits - 1, num_bits);

            // check split_at for a witness
            field_ct a_witness(witness_ct(&builder, a_native));
            check_split_at(a_witness, 0, num_bits);
            check_split_at(a_witness, num_bits / 4, num_bits);
            check_split_at(a_witness, num_bits / 3, num_bits);
            check_split_at(a_witness, num_bits / 2, num_bits);
            check_split_at(a_witness, num_bits - 1, num_bits);
        }

        bool result = CircuitChecker::check(builder);
        EXPECT_EQ(result, true);
    }

    static void test_three_bit_table()
    {
        Builder builder = Builder();
        field_ct a(witness_ct(&builder, fr::random_element()));
        field_ct b(witness_ct(&builder, fr::random_element()));
        field_ct c(witness_ct(&builder, fr::random_element()));
        field_ct d(witness_ct(&builder, fr::random_element()));
        field_ct e(witness_ct(&builder, fr::random_element()));
        field_ct f(witness_ct(&builder, fr::random_element()));
        field_ct g(witness_ct(&builder, fr::random_element()));
        field_ct h(witness_ct(&builder, fr::random_element()));

        std::array<field_ct, 8> table = field_ct::preprocess_three_bit_table(a, b, c, d, e, f, g, h);

        bool_ct zero(witness_ct(&builder, false));
        bool_ct one(witness_ct(&builder, true));

        field_ct result_a = field_ct::select_from_three_bit_table(table, zero, zero, zero).normalize();
        field_ct result_b = field_ct::select_from_three_bit_table(table, zero, zero, one).normalize();
        field_ct result_c = field_ct::select_from_three_bit_table(table, zero, one, zero).normalize();
        field_ct result_d = field_ct::select_from_three_bit_table(table, zero, one, one).normalize();
        field_ct result_e = field_ct::select_from_three_bit_table(table, one, zero, zero).normalize();
        field_ct result_f = field_ct::select_from_three_bit_table(table, one, zero, one).normalize();
        field_ct result_g = field_ct::select_from_three_bit_table(table, one, one, zero).normalize();
        field_ct result_h = field_ct::select_from_three_bit_table(table, one, one, one).normalize();

        EXPECT_EQ(result_a.get_value(), a.get_value());
        EXPECT_EQ(result_b.get_value(), b.get_value());
        EXPECT_EQ(result_c.get_value(), c.get_value());
        EXPECT_EQ(result_d.get_value(), d.get_value());
        EXPECT_EQ(result_e.get_value(), e.get_value());
        EXPECT_EQ(result_f.get_value(), f.get_value());
        EXPECT_EQ(result_g.get_value(), g.get_value());
        EXPECT_EQ(result_h.get_value(), h.get_value());

        bool result = CircuitChecker::check(builder);
        EXPECT_EQ(result, true);
    }

    static void test_assert_is_in_set()
    {
        Builder builder = Builder();

        field_ct a(witness_ct(&builder, fr(1)));
        field_ct b(witness_ct(&builder, fr(2)));
        field_ct c(witness_ct(&builder, fr(3)));
        field_ct d(witness_ct(&builder, fr(4)));
        field_ct e(witness_ct(&builder, fr(5)));
        std::vector<field_ct> set = { a, b, c, d, e };

        a.assert_is_in_set(set);
        info("num gates = ", builder.get_estimated_num_finalized_gates());

        bool result = CircuitChecker::check(builder);
        EXPECT_EQ(result, true);
    }

    static void test_assert_is_in_set_fails()
    {
        Builder builder = Builder();

        field_ct a(witness_ct(&builder, fr(1)));
        field_ct b(witness_ct(&builder, fr(2)));
        field_ct c(witness_ct(&builder, fr(3)));
        field_ct d(witness_ct(&builder, fr(4)));
        field_ct e(witness_ct(&builder, fr(5)));
        std::vector<field_ct> set = { a, b, c, d, e };

        field_ct f(witness_ct(&builder, fr(6)));
        f.assert_is_in_set(set);

        info("num gates = ", builder.get_estimated_num_finalized_gates());
        bool result = CircuitChecker::check(builder);
        EXPECT_EQ(result, false);
    }

    static void test_pow()
    {
        Builder builder = Builder();

        std::array<uint32_t, 3> const_exponent_values{ 0, 1, engine.get_random_uint32() };
        std::array<field_ct, 3> witness_exponent_values{ witness_ct(&builder, 0),
                                                         witness_ct(&builder, 1),
                                                         witness_ct(&builder, engine.get_random_uint32()) };

        std::array<uint256_t, 3> base_values{ 0, 1, engine.get_random_uint256() };
        for (auto& base : base_values) {
            for (auto& exponent : const_exponent_values) {
                // Test constant base && integer exponent cases
                field_ct result = field_ct(base).pow(exponent);
                EXPECT_TRUE(result.is_constant());
                EXPECT_EQ(result.get_value(), bb::fr(base).pow(exponent));
                // Test witness base && integer exponent cases
                field_ct witness_base(witness_ct(&builder, base));
                result = witness_base.pow(exponent);

                if (exponent != 0) {
                    EXPECT_TRUE(!result.is_constant());
                } else {
                    EXPECT_TRUE(result.is_constant());
                }

                EXPECT_EQ(result.get_value(), bb::fr(base).pow(exponent));

                EXPECT_TRUE(CircuitChecker::check(builder));
            }
            for (auto& exponent : witness_exponent_values) {

                // Test constant base && witness exponent cases
                field_ct result = field_ct(base).pow(exponent);
                // Normalized witness == 1 leads to constant results in `conditional_assign(predicate, 1, 1)`
                EXPECT_EQ(result.is_constant(), base == 1);

                EXPECT_EQ(result.get_value(), bb::fr(base).pow(exponent.get_value()));
                // Test witness base && witness exponent cases
                field_ct witness_base(witness_ct(&builder, base));
                result = witness_base.pow(exponent);

                EXPECT_TRUE(!result.is_constant());
                EXPECT_EQ(result.get_value(), bb::fr(base).pow(exponent.get_value()));

                EXPECT_TRUE(CircuitChecker::check(builder));
            }
        }
    }

    static void test_pow_exponent_out_of_range()
    {
        Builder builder = Builder();

        fr base_val(engine.get_random_uint256());
        uint64_t exponent_val = engine.get_random_uint32();
        exponent_val += (uint64_t(1) << 32);

        [[maybe_unused]] field_ct base = witness_ct(&builder, base_val);
        field_ct exponent = witness_ct(&builder, exponent_val);
        EXPECT_THROW_OR_ABORT(base.pow(exponent), "Assertion failed: \\(exponent_value.get_msb\\(\\) < 32\\)");

        exponent = field_ct(exponent_val);
        EXPECT_THROW_OR_ABORT(base.pow(exponent), "Assertion failed: \\(exponent_value.get_msb\\(\\) < 32\\)");
    };

    static void test_copy_as_new_witness()
    {
        Builder builder = Builder();

        fr value(engine.get_random_uint256());
        field_ct value_ct = witness_ct(&builder, value);

        field_ct first_copy = witness_ct(&builder, value_ct.get_value());
        field_ct second_copy = field_ct::copy_as_new_witness(builder, value_ct);

        EXPECT_EQ(value_ct.get_value(), value);
        EXPECT_EQ(first_copy.get_value(), value);
        EXPECT_EQ(second_copy.get_value(), value);

        EXPECT_EQ(value_ct.get_witness_index() + 1, first_copy.get_witness_index());
        EXPECT_EQ(value_ct.get_witness_index() + 2, second_copy.get_witness_index());
        info("num gates = ", builder.get_estimated_num_finalized_gates());

        bool result = CircuitChecker::check(builder);
        EXPECT_EQ(result, true);
    }

    static void test_assert_is_zero()
    {
        // Create a constant 0, `assert_is_zero()` does nothing in-circuit in this case
        field_ct elt = bb::fr::zero();
        elt.assert_is_zero();
        // If we apply `assert_is_zero()` to a non-zero constant, we hit an ASSERT failure
        elt = bb::fr::random_element();

        if (elt.get_value() != 0) {
            EXPECT_THROW_OR_ABORT(elt.assert_is_zero(), "field_t::assert_is_zero");
        }
        // Create a witness 0
        Builder builder = Builder();
        elt = witness_ct(&builder, bb::fr::zero());
        elt.assert_is_zero();
        // The circuit must be correct
        EXPECT_TRUE(CircuitChecker::check(builder));

        // If we apply `assert_is_zero()` to a non-zero witness, an unsatisfiable `poly_gate` constraint is created
        field_ct non_zero_elt = witness_ct(&builder, bb::fr::random_element());
        if (non_zero_elt.get_value() != 0) {
            non_zero_elt.assert_is_zero();
            EXPECT_FALSE(CircuitChecker::check(builder));
        }
    }

    static void test_accumulate()
    {
        for (size_t max_vector_length = 1; max_vector_length < 100; max_vector_length++) {
            Builder builder = Builder();
            std::vector<bb::fr> native_input(max_vector_length, 0);
            for (auto& entry : native_input) {
                entry = bb::fr::random_element();
            }

            // Compute the native sum
            bb::fr native_sum = std::accumulate(native_input.begin(), native_input.end(), bb::fr::zero());
            std::vector<field_ct> input(max_vector_length);
            size_t idx = 0;
            // Convert native vector to a vector of field_t elements. Every 5th element is set to be constant.
            for (auto& native_entry : native_input) {
                field_ct entry = ((idx % 5) == 0) ? field_ct(native_entry) : witness_ct(&builder, native_entry);
                input.emplace_back(entry);
                idx++;
            }
            // Compute the accumulation result
            field_ct sum = field_ct::accumulate(input);
            EXPECT_EQ(native_sum, sum.get_value());

            // Check that the result is normalized
            if (!sum.is_constant()) {
                EXPECT_TRUE(sum.multiplicative_constant == 1 && sum.additive_constant == 0);
            }

            EXPECT_TRUE(CircuitChecker::check(builder));

            // Check that the number of gates is as expected
            size_t num_witnesses = max_vector_length - (max_vector_length + 4) / 5;
            size_t padding = (3 - (num_witnesses % 3)) % 3;
            size_t expected_num_gates = (num_witnesses + padding) / 3;

            EXPECT_EQ(builder.get_estimated_num_finalized_gates() - 1, expected_num_gates);

            // Check that the accumulation of constant entries does not create a witness
            std::vector<field_ct> constant_input;
            for (auto& entry : input) {
                if (entry.is_constant()) {
                    constant_input.emplace_back(entry);
                }
            }
            field_ct constant_sum = field_ct::accumulate(constant_input);
            EXPECT_TRUE(constant_sum.is_constant());
        }
        // Test edge cases
        // 1. Accumulating an empty vector should lead to constant zero.
        std::vector<field_ct> empty_input;
        field_ct result(field_ct::accumulate(empty_input));
        EXPECT_TRUE(result.is_constant() && result.get_value() == bb::fr::zero());
        // 2. Check that the result of accumulating a single witness summand is correct and normalized.
        Builder builder = Builder();
        field_ct single_summand = witness_ct(&builder, bb::fr::random_element());
        single_summand += field_ct(bb::fr(3));
        single_summand *= field_ct(bb::fr(2));
        // `single_summand` isn't normalized anymore
        EXPECT_TRUE(single_summand.additive_constant != 0 && single_summand.multiplicative_constant != 1);
        std::vector<field_ct> single_element_input{ single_summand };
        // The accumulation result is expected to be normalized
        result = field_ct::accumulate(single_element_input);
        EXPECT_TRUE(result.get_value() == single_summand.get_value() && result.additive_constant == 0 &&
                    result.multiplicative_constant == 1);
    }

    static void test_fix_witness()
    {
        Builder builder = Builder();

        field_ct witness = witness_ct(&builder, bb::fr::random_element());
        witness.fix_witness();
        // Validate that the negated value of the witness is recorded in q_c.
        EXPECT_TRUE(builder.blocks.arithmetic.q_c().back() == -witness.get_value());
    }

    static void test_ranged_less_than()
    {
        Builder builder = Builder();

        for (size_t i = 0; i < 10; ++i) {
            int a_val = static_cast<int>(engine.get_random_uint8());
            int b_val = 0;
            switch (i) {
            case 0: {
                b_val = a_val;
                break;
            }
            case 1: {
                b_val = a_val + 1;
                break;
            }
            case 2: {
                b_val = a_val - 1;
                break;
            }
            default: {
                b_val = static_cast<int>(engine.get_random_uint8());
                break;
            }
            }
            if (b_val < 0) {
                b_val = 255;
            }
            if (b_val > 255) {
                b_val = 0;
            }
            field_ct a = witness_ct(&builder, static_cast<uint64_t>(a_val));
            field_ct b = witness_ct(&builder, static_cast<uint64_t>(b_val));
            a.create_range_constraint(8);
            b.create_range_constraint(8);
            bool_ct result = a.template ranged_less_than<8>(b);
            bool expected = a_val < b_val;

            EXPECT_EQ(result.get_value(), expected);
        }
        bool check_result = CircuitChecker::check(builder);
        EXPECT_EQ(check_result, true);
    }

    static void test_ranged_less_than_max_num_bits()
    {
        Builder builder;

        field_ct a = witness_ct(&builder, 2);
        field_ct b = witness_ct(&builder, 4);

        constexpr uint256_t modulus = bb::fr::modulus;
        constexpr size_t max_valid_num_bits = modulus.get_msb() - 1;

        // ---------- VALID CASE ----------
        {
            constexpr size_t num_bits = max_valid_num_bits;
            EXPECT_NO_THROW({
                auto result = a.template ranged_less_than<num_bits>(b);
                EXPECT_EQ(result.get_value(), true);
            });
        }
    }

    static void test_add_two()
    {
        Builder builder = Builder();
        auto x_1 = bb::fr::random_element();
        auto x_2 = bb::fr::random_element();
        auto x_3 = bb::fr::random_element();

        field_ct x_1_ct = witness_ct(&builder, x_1);
        field_ct x_2_ct = witness_ct(&builder, x_2);
        field_ct x_3_ct = witness_ct(&builder, x_3);

        auto sum_ct = x_1_ct.add_two(x_2_ct, x_3_ct);

        EXPECT_EQ(sum_ct.get_value(), x_1 + x_2 + x_3);

        bool circuit_checks = CircuitChecker::check(builder);
        EXPECT_TRUE(circuit_checks);
    }
    static void test_origin_tag_consistency()
    {
        Builder builder = Builder();
        // Randomly generate a and b (a must ≤ 252 bits)
        uint256_t a_val =
            uint256_t(bb::fr::random_element()) & ((uint256_t(1) << grumpkin::MAX_NO_WRAP_INTEGER_BIT_LENGTH) - 1);
        auto a = field_ct(witness_ct(&builder, a_val));
        auto b = field_ct(witness_ct(&builder, bb::fr::random_element()));
        EXPECT_TRUE(a.get_origin_tag().is_empty());
        EXPECT_TRUE(b.get_origin_tag().is_empty());
        const size_t parent_id = 0;

        const auto submitted_value_origin_tag = OriginTag(parent_id, /*round_id=*/0, /*is_submitted=*/true);
        const auto challenge_origin_tag = OriginTag(parent_id, /*round_id=*/0, /*is_submitted=*/false);
        const auto next_challenge_tag = OriginTag(parent_id, /*round_id=*/1, /*submitted=*/false);

        const auto first_two_merged_tag = OriginTag(submitted_value_origin_tag, challenge_origin_tag);
        const auto first_and_third_merged_tag = OriginTag(submitted_value_origin_tag, next_challenge_tag);
        const auto first_second_third_merged_tag = OriginTag(first_two_merged_tag, next_challenge_tag);

        a.set_origin_tag(submitted_value_origin_tag);
        b.set_origin_tag(challenge_origin_tag);

        EXPECT_EQ(a.get_origin_tag(), submitted_value_origin_tag);
        EXPECT_EQ(b.get_origin_tag(), challenge_origin_tag);

        // Basic additon merges tags
        auto c = a + b;
        EXPECT_EQ(c.get_origin_tag(), first_two_merged_tag);

        // Basic multiplication merges tags
        auto d = a * b;
        EXPECT_EQ(d.get_origin_tag(), first_two_merged_tag);

        // Basic subtraction merges tags
        auto e = a - b;
        EXPECT_EQ(e.get_origin_tag(), first_two_merged_tag);

        // Division merges tags

        auto f = a / b;
        EXPECT_EQ(f.get_origin_tag(), first_two_merged_tag);

        // Exponentiation merges tags

        auto exponent = field_ct(witness_ct(&builder, 10));
        exponent.set_origin_tag(challenge_origin_tag);
        auto g = a.pow(exponent);
        EXPECT_EQ(g.get_origin_tag(), first_two_merged_tag);

        // Madd merges tags
        auto h = field_ct(witness_ct(&builder, bb::fr::random_element()));
        h.set_origin_tag(next_challenge_tag);
        auto i = a.madd(b, h);
        EXPECT_EQ(i.get_origin_tag(), first_second_third_merged_tag);

        // add_two merges tags
        auto j = a.add_two(b, h);
        EXPECT_EQ(j.get_origin_tag(), first_second_third_merged_tag);

        // Normalize preserves tag

        EXPECT_EQ(j.normalize().get_origin_tag(), j.get_origin_tag());

        // is_zero preserves tag

        EXPECT_EQ(a.is_zero().get_origin_tag(), a.get_origin_tag());

        // equals/not equals operator merges tags

        EXPECT_EQ((a == b).get_origin_tag(), first_two_merged_tag);
        EXPECT_EQ((a != b).get_origin_tag(), first_two_merged_tag);

        // Conditionals merge tags

        auto k = bool_ct(witness_ct(&builder, 1));
        k.set_origin_tag(next_challenge_tag);
        auto l = a.conditional_negate(k);
        EXPECT_EQ(l.get_origin_tag(), first_and_third_merged_tag);

        auto m = field_ct::conditional_assign(k, a, b);
        EXPECT_EQ(m.get_origin_tag(), first_second_third_merged_tag);

        // Accumulate merges tags
        const size_t MAX_ACCUMULATED_ELEMENTS = 16;
        std::vector<field_ct> elements;
        std::vector<OriginTag> accumulated_tags;
        for (size_t index = 0; index < MAX_ACCUMULATED_ELEMENTS; index++) {
            const auto current_tag = OriginTag(parent_id, index >> 1, !(index & 1));
            if (index == 0) {
                accumulated_tags.push_back(current_tag);
            } else {
                accumulated_tags.emplace_back(accumulated_tags[index - 1], current_tag);
            }
            auto element = field_ct(witness_ct(&builder, bb::fr::random_element()));
            element.set_origin_tag(current_tag);
            elements.emplace_back(element);
        }

        for (size_t index = MAX_ACCUMULATED_ELEMENTS - 1; index > 0; index--) {
            EXPECT_EQ(field_ct::accumulate(elements).get_origin_tag(), accumulated_tags[index]);
            elements.pop_back();
        }

<<<<<<< HEAD
        // Slice preserves tags
        auto n = a.slice(1, 0);
        for (const auto& element : n) {
            EXPECT_EQ(element.get_origin_tag(), submitted_value_origin_tag);
        }

=======
>>>>>>> b3c2f510
        // Split preserves tags
        const size_t num_bits = uint256_t(a.get_value()).get_msb() + 1;
        auto split_data = a.split_at(num_bits / 2, num_bits);
        EXPECT_EQ(split_data.first.get_origin_tag(), submitted_value_origin_tag);
        EXPECT_EQ(split_data.second.get_origin_tag(), submitted_value_origin_tag);
<<<<<<< HEAD

        // Decomposition preserves tags

        auto decomposed_bits = a.decompose_into_bits();
        for (const auto& bit : decomposed_bits) {
            EXPECT_EQ(bit.get_origin_tag(), submitted_value_origin_tag);
        }
=======
>>>>>>> b3c2f510

        // Conversions

        auto o = field_ct(witness_ct(&builder, 1));
        o.set_origin_tag(submitted_value_origin_tag);
        auto p = bool_ct(o);
        EXPECT_EQ(p.get_origin_tag(), submitted_value_origin_tag);

        o.set_origin_tag(challenge_origin_tag);
        o = field_ct(p);

        EXPECT_EQ(o.get_origin_tag(), submitted_value_origin_tag);

        auto q = field_ct(witness_ct(&builder, fr::random_element()));
        auto poisoned_tag = challenge_origin_tag;
        poisoned_tag.poison();
        q.set_origin_tag(poisoned_tag);
#ifndef NDEBUG
        EXPECT_THROW(q + q, std::runtime_error);
#endif
    }

    void test_validate_context()
    {
        using bb::stdlib::validate_context;

        Builder builder1;
        Builder builder2;

        auto null = static_cast<Builder*>(nullptr);

        // Case 1: All nullptr
        {
            Builder* result = validate_context(null, null, null);
            EXPECT_EQ(result, nullptr);
        }

        // Case 2: One non-nullptr
        {
            Builder* result = validate_context(&builder1);
            EXPECT_EQ(result, &builder1);
        }

        // Case 3: Leading nullptrs
        {
            Builder* result = validate_context(null, null, &builder1);
            EXPECT_EQ(result, &builder1);
        }

        // Case 4: One non-null followed by nullptrs
        {
            Builder* result = validate_context(&builder1, null, null);
            EXPECT_EQ(result, &builder1);
        }

        // Case 5: All same non-nullptr
        {
            Builder* result = validate_context(&builder1, &builder1, &builder1);
            EXPECT_EQ(result, &builder1);
        }

        // Case 6: Conflict between two different non-nullptrs
        {
            EXPECT_THROW_OR_ABORT(validate_context(&builder1, &builder2),
                                  "Pointers refer to different builder objects!");
        }

        // Case 7: Conflict between first and last non-null
        {
            EXPECT_THROW_OR_ABORT(validate_context(&builder1, null, null, &builder2),
                                  "Pointers refer to different builder objects!");
        }

        // Case 8: First null, two same non-null later
        {
            Builder* result = validate_context(null, &builder1, &builder1);
            EXPECT_EQ(result, &builder1);
        }

        // Case 9: Interleaved nulls and same pointer
        {
            Builder* result = validate_context(&builder1, null, &builder1, null);
            EXPECT_EQ(result, &builder1);
        }
    }

    void test_validate_container_context()
    {
        // Case 1: Empty container returns nullptr
        {
            std::vector<field_ct> empty;
            Builder* ctx = validate_context<Builder>(empty);
            EXPECT_EQ(ctx, nullptr);
        }

        // Case 2: Same context
        {
            Builder builder;
            std::vector<field_ct> fields = {
                field_ct(&builder, 1),
                field_ct(&builder, 2),
                field_ct(&builder, 3),
            };
            Builder* ctx = validate_context<Builder>(fields);
            EXPECT_EQ(ctx, &builder);
        }

        // Case 3: Some nullptr contexts
        {
            Builder builder;
            field_ct null_field; // context is nullptr
            field_ct a(&builder, 1);
            field_ct b(&builder, 2);
            std::vector<field_ct> fields = { null_field, a, b };
            Builder* ctx = validate_context<Builder>(fields);
            EXPECT_EQ(ctx, &builder);
        }

        // Case 4: Mismatched contexts should throw/abort
        {
            Builder builder1;
            Builder builder2;
            std::vector<field_ct> fields = {
                field_ct(&builder1, 1),
                field_ct(&builder1, 1),
                field_ct(1),
                field_ct(&builder2, 2),
            };

            EXPECT_THROW_OR_ABORT(validate_context<Builder>(fields), "Pointers refer to different builder objects!");
        }
    }
};
using CircuitTypes = testing::Types<bb::UltraCircuitBuilder>;

TYPED_TEST_SUITE(stdlib_field, CircuitTypes);

TYPED_TEST(stdlib_field, test_accumulate)
{
    TestFixture::test_accumulate();
}
TYPED_TEST(stdlib_field, test_add)
{
    TestFixture::test_add();
}
TYPED_TEST(stdlib_field, test_add_mul_with_constants)
{
    TestFixture::test_add_mul_with_constants();
}
TYPED_TEST(stdlib_field, test_add_two)
{
    TestFixture::test_add_two();
}
TYPED_TEST(stdlib_field, test_assert_equal)
{
    TestFixture::test_assert_equal();
}
TYPED_TEST(stdlib_field, test_assert_equal_gate_count)
{
    TestFixture::test_assert_equal_with_gate_count();
}
TYPED_TEST(stdlib_field, test_assert_is_in_set)
{
    TestFixture::test_assert_is_in_set();
}
TYPED_TEST(stdlib_field, test_assert_is_in_set_fails)
{
    TestFixture::test_assert_is_in_set_fails();
}
TYPED_TEST(stdlib_field, test_assert_is_zero)
{
    TestFixture::test_assert_is_zero();
}
TYPED_TEST(stdlib_field, test_assert_is_not_zero)
{
    TestFixture::test_assert_is_not_zero();
}
TYPED_TEST(stdlib_field, test_bool_conversion)
{
    TestFixture::test_bool_conversion();
}
TYPED_TEST(stdlib_field, test_bool_conversion_regression)
{
    TestFixture::test_bool_conversion_regression();
}
TYPED_TEST(stdlib_field, test_conditional_assign)
{
    TestFixture::test_conditional_assign();
}
TYPED_TEST(stdlib_field, test_conditional_assign_regression)
{
    TestFixture::test_conditional_assign_regression();
}
TYPED_TEST(stdlib_field, test_conditional_negate)
{
    TestFixture::test_conditional_negate();
}
TYPED_TEST(stdlib_field, test_constructor_from_witness)
{
    TestFixture::test_constructor_from_witness();
}
TYPED_TEST(stdlib_field, test_copy_as_new_witness)
{
    TestFixture::test_copy_as_new_witness();
}
TYPED_TEST(stdlib_field, test_create_range_constraint)
{
    TestFixture::create_range_constraint();
}
TYPED_TEST(stdlib_field, test_div)
{
    TestFixture::test_div();
}
TYPED_TEST(stdlib_field, test_div_edge_cases)
{
    TestFixture::test_div_edge_cases();
}
TYPED_TEST(stdlib_field, test_equality)
{
    TestFixture::test_equality();
}
TYPED_TEST(stdlib_field, test_equality_false)
{
    TestFixture::test_equality_false();
}
TYPED_TEST(stdlib_field, test_equality_with_constants)
{
    TestFixture::test_equality_with_constants();
}
TYPED_TEST(stdlib_field, test_field_fibbonaci)
{
    TestFixture::test_field_fibbonaci();
}
TYPED_TEST(stdlib_field, test_field_pythagorean)
{
    TestFixture::test_field_pythagorean();
}
TYPED_TEST(stdlib_field, test_fix_witness)
{
    TestFixture::test_fix_witness();
}
TYPED_TEST(stdlib_field, test_invert)
{
    TestFixture::test_invert();
}
TYPED_TEST(stdlib_field, test_invert_zero)
{
    TestFixture::test_invert_zero();
}
TYPED_TEST(stdlib_field, test_is_zero)
{
    TestFixture::test_is_zero();
}
TYPED_TEST(stdlib_field, test_larger_circuit)
{
    TestFixture::test_larger_circuit();
}
TYPED_TEST(stdlib_field, test_madd)
{
    TestFixture::test_madd();
}
TYPED_TEST(stdlib_field, test_madd_add_two_gate_count)
{
    TestFixture::test_madd_add_two_gate_count();
}
TYPED_TEST(stdlib_field, test_multiplicative_constant_regression)
{
    TestFixture::test_multiplicative_constant_regression();
}
TYPED_TEST(stdlib_field, test_origin_tag_consistency)
{
    TestFixture::test_origin_tag_consistency();
}
TYPED_TEST(stdlib_field, test_postfix_increment)
{
    TestFixture::test_postfix_increment();
}
TYPED_TEST(stdlib_field, test_pow)
{
    TestFixture::test_pow();
}
TYPED_TEST(stdlib_field, test_pow_exponent_out_of_range)
{
    TestFixture::test_pow_exponent_out_of_range();
}
TYPED_TEST(stdlib_field, test_prefix_increment)
{
    TestFixture::test_prefix_increment();
}
TYPED_TEST(stdlib_field, test_ranged_less_than)
{
    TestFixture::test_ranged_less_than();
}
TYPED_TEST(stdlib_field, test_ranged_less_than_max_num_bits)
{
    TestFixture::test_ranged_less_than_max_num_bits();
}
TYPED_TEST(stdlib_field, test_split_at)
{
    TestFixture::test_split_at();
}
TYPED_TEST(stdlib_field, test_split_at)
{
    TestFixture::test_split_at();
}
TYPED_TEST(stdlib_field, test_three_bit_table)
{
    TestFixture::test_three_bit_table();
}
TYPED_TEST(stdlib_field, test_two_bit_table)
{
    TestFixture::test_two_bit_table();
}
TYPED_TEST(stdlib_field, test_validate_context)
{
    TestFixture::test_validate_context();
}
TYPED_TEST(stdlib_field, test_validate_container_context)
{
    TestFixture::test_validate_container_context();
}<|MERGE_RESOLUTION|>--- conflicted
+++ resolved
@@ -970,56 +970,6 @@
         EXPECT_EQ(result, true);
     }
 
-    static void test_split_at()
-    {
-        Builder builder = Builder();
-
-        // Test different bit sizes
-        std::vector<size_t> test_bit_sizes = { 8, 16, 32, 100, 252 };
-
-        // Lambda to check split_at functionality
-        auto check_split_at = [&](const field_ct& a, size_t start, size_t num_bits) {
-            const uint256_t a_native = a.get_value();
-            auto split_data = a.split_at(start, num_bits);
-            EXPECT_EQ(split_data.first.get_value(), a_native & ((uint256_t(1) << start) - 1));
-            EXPECT_EQ(split_data.second.get_value(), (a_native >> start) & ((uint256_t(1) << num_bits) - 1));
-
-            if (a.is_constant()) {
-                EXPECT_TRUE(split_data.first.is_constant());
-                EXPECT_TRUE(split_data.second.is_constant());
-            }
-
-            if (start == 0) {
-                EXPECT_TRUE(split_data.first.is_constant());
-                EXPECT_TRUE(split_data.first.get_value() == 0);
-                EXPECT_EQ(split_data.second.get_value(), a.get_value());
-            }
-        };
-
-        for (size_t num_bits : test_bit_sizes) {
-            uint256_t a_native = engine.get_random_uint256() & ((uint256_t(1) << num_bits) - 1);
-
-            // check split_at for a constant
-            field_ct a_constant(a_native);
-            check_split_at(a_constant, 0, num_bits);
-            check_split_at(a_constant, num_bits / 4, num_bits);
-            check_split_at(a_constant, num_bits / 3, num_bits);
-            check_split_at(a_constant, num_bits / 2, num_bits);
-            check_split_at(a_constant, num_bits - 1, num_bits);
-
-            // check split_at for a witness
-            field_ct a_witness(witness_ct(&builder, a_native));
-            check_split_at(a_witness, 0, num_bits);
-            check_split_at(a_witness, num_bits / 4, num_bits);
-            check_split_at(a_witness, num_bits / 3, num_bits);
-            check_split_at(a_witness, num_bits / 2, num_bits);
-            check_split_at(a_witness, num_bits - 1, num_bits);
-        }
-
-        bool result = CircuitChecker::check(builder);
-        EXPECT_EQ(result, true);
-    }
-
     static void test_three_bit_table()
     {
         Builder builder = Builder();
@@ -1472,30 +1422,11 @@
             elements.pop_back();
         }
 
-<<<<<<< HEAD
-        // Slice preserves tags
-        auto n = a.slice(1, 0);
-        for (const auto& element : n) {
-            EXPECT_EQ(element.get_origin_tag(), submitted_value_origin_tag);
-        }
-
-=======
->>>>>>> b3c2f510
         // Split preserves tags
         const size_t num_bits = uint256_t(a.get_value()).get_msb() + 1;
         auto split_data = a.split_at(num_bits / 2, num_bits);
         EXPECT_EQ(split_data.first.get_origin_tag(), submitted_value_origin_tag);
         EXPECT_EQ(split_data.second.get_origin_tag(), submitted_value_origin_tag);
-<<<<<<< HEAD
-
-        // Decomposition preserves tags
-
-        auto decomposed_bits = a.decompose_into_bits();
-        for (const auto& bit : decomposed_bits) {
-            EXPECT_EQ(bit.get_origin_tag(), submitted_value_origin_tag);
-        }
-=======
->>>>>>> b3c2f510
 
         // Conversions
 
@@ -1797,10 +1728,6 @@
 {
     TestFixture::test_split_at();
 }
-TYPED_TEST(stdlib_field, test_split_at)
-{
-    TestFixture::test_split_at();
-}
 TYPED_TEST(stdlib_field, test_three_bit_table)
 {
     TestFixture::test_three_bit_table();
