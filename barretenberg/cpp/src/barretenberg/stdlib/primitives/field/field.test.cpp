--- conflicted
+++ resolved
@@ -659,37 +659,11 @@
     {
         Builder builder = Builder();
         std::array<bool_ct, 4> predicates{
-<<<<<<< HEAD
-            bool_ct(true), bool_ct(false), bool_ct(&builder, true), bool_ct(&builder, false)
-=======
             bool_ct(true), bool_ct(false), bool_ct(witness_ct(&builder, true)), bool_ct(witness_ct(&builder, false))
->>>>>>> 484694b9
         };
         field_ct constant_summand(bb::fr::random_element());
         field_ct witness_summand(witness_ct(&builder, bb::fr::random_element()));
         for (auto& predicate : predicates) {
-<<<<<<< HEAD
-            size_t num_gates_before = builder.get_estimated_num_finalized_gates();
-
-            auto result = constant_summand.conditional_negate(predicate);
-            auto expected_result = predicate.get_value() ? -constant_summand.get_value() : constant_summand.get_value();
-            EXPECT_TRUE(result.get_value() == expected_result);
-            // Check that result is constant only if both the predicate and (*this) are constant.
-            EXPECT_TRUE(result.is_constant() == predicate.is_constant());
-
-            result = witness_summand.conditional_negate(predicate);
-            expected_result = predicate.get_value() ? -witness_summand.get_value() : witness_summand.get_value();
-            EXPECT_TRUE(result.get_value() == expected_result);
-            // Check that result is constant only if both the predicate and (*this) are constant.
-            EXPECT_FALSE(result.is_constant());
-
-            if (predicate.is_constant()) {
-                EXPECT_TRUE(builder.get_estimated_num_finalized_gates() == num_gates_before);
-            } else {
-                // Each conditional_negate calls `madd` that creates a single gate.
-                EXPECT_TRUE(builder.get_estimated_num_finalized_gates() - num_gates_before == 2);
-            }
-=======
 
             const bool predicate_is_witness = !predicate.is_constant();
 
@@ -712,7 +686,6 @@
             EXPECT_FALSE(result.is_constant());
             // A gate is only added if the predicate is a witness
             EXPECT_TRUE(builder.get_estimated_num_finalized_gates() - num_gates_before == predicate_is_witness);
->>>>>>> 484694b9
         }
     }
     static void two_bit_table()
