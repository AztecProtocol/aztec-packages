#pragma once

#include "barretenberg/polynomials/univariate.hpp"
#include "barretenberg/stdlib/primitives/bigfield/bigfield.hpp"
#include "barretenberg/stdlib/primitives/curves/bn254.hpp"
#include "barretenberg/stdlib/primitives/field/field.hpp"
#include "barretenberg/stdlib/primitives/group/cycle_group.hpp"

namespace bb::stdlib::field_conversion {

template <typename Builder> using fr = field_t<Builder>;
template <typename Builder> using fq = bigfield<Builder, bb::Bn254FqParams>;
template <typename Builder> using bn254_element = element<Builder, fq<Builder>, fr<Builder>, curve::BN254::Group>;
template <typename Builder> using grumpkin_element = cycle_group<Builder>;

static constexpr uint64_t NUM_LIMB_BITS = NUM_LIMB_BITS_IN_FIELD_SIMULATION;
static constexpr uint64_t TOTAL_BITS = 254;

template <typename Builder> fq<Builder> convert_to_grumpkin_fr(Builder& builder, const fr<Builder>& f);

template <typename Builder, typename T> inline T convert_challenge(Builder& builder, const fr<Builder>& challenge)
{
    if constexpr (std::is_same_v<T, fr<Builder>>) {
        return challenge;
    } else if constexpr (std::is_same_v<T, fq<Builder>>) {
        return convert_to_grumpkin_fr(builder, challenge);
    }
}

template <typename Builder> inline std::vector<fr<Builder>> convert_grumpkin_fr_to_bn254_frs(const fq<Builder>& input)
{
    fr<Builder> shift(static_cast<uint256_t>(1) << NUM_LIMB_BITS);
    std::vector<fr<Builder>> result(2);
    result[0] = input.binary_basis_limbs[0].element + (input.binary_basis_limbs[1].element * shift);
    result[1] = input.binary_basis_limbs[2].element + (input.binary_basis_limbs[3].element * shift);
    return result;
}
/**
 * @brief Calculates the size of a types (in their native form) in terms of fr<Builder>s
 * @details We want to support the following types: fr<Builder>, fq<Builder>,
 * bn254_element<Builder>, grumpkin_element<Builder, bb::Univariate<FF, N>, std::array<FF, N>, for
 * FF = fr<Builder> or fq<Builder>, and N is arbitrary
 * @tparam Builder
 * @tparam T
 * @return constexpr size_t
 */
template <typename Builder, typename T> constexpr size_t calc_num_bn254_frs()
{
    if constexpr (IsAnyOf<T, fr<Builder>>) {
        return Bn254FrParams::NUM_BN254_SCALARS;
    } else if constexpr (IsAnyOf<T, fq<Builder>>) {
        return Bn254FqParams::NUM_BN254_SCALARS;
    } else if constexpr (IsAnyOf<T, bn254_element<Builder>>) {
        return 2 * calc_num_bn254_frs<Builder, fq<Builder>>();
    } else if constexpr (IsAnyOf<T, grumpkin_element<Builder>>) {
        return 2 * calc_num_bn254_frs<Builder, fr<Builder>>();
    } else {
        // Array or Univariate
        return calc_num_bn254_frs<Builder, typename T::value_type>() * (std::tuple_size<T>::value);
    }
}

/**
 * @brief Conversions from vector of fr<Builder> elements to transcript types.
 * @details We want to support the following types: fr<Builder>, fq<Builder>,
 * bn254_element<Builder>, grumpkin_element<Builder, bb::Univariate<FF, N>, std::array<FF, N>, for
 * FF = fr<Builder> or fq<Builder>, and N is arbitrary
 * @tparam Builder
 * @tparam T
 * @param builder
 * @param fr_vec
 * @return T
 */
template <typename Builder, typename T> T convert_from_bn254_frs(Builder& builder, std::span<const fr<Builder>> fr_vec)
{
    if constexpr (IsAnyOf<T, fr<Builder>>) {
        ASSERT(fr_vec.size() == 1);
        return fr_vec[0];
    } else if constexpr (IsAnyOf<T, fq<Builder>>) {
        ASSERT(fr_vec.size() == 2);
        fq<Builder> result(fr_vec[0], fr_vec[1]);
        return result;
    } else if constexpr (IsAnyOf<T, bn254_element<Builder>>) {
        using BaseField = fq<Builder>;
        constexpr size_t BASE_FIELD_SCALAR_SIZE = calc_num_bn254_frs<Builder, BaseField>();
        ASSERT(fr_vec.size() == 2 * BASE_FIELD_SCALAR_SIZE);
        bn254_element<Builder> result;
        result.x = convert_from_bn254_frs<Builder, BaseField>(builder, fr_vec.subspan(0, BASE_FIELD_SCALAR_SIZE));
        result.y = convert_from_bn254_frs<Builder, BaseField>(
            builder, fr_vec.subspan(BASE_FIELD_SCALAR_SIZE, BASE_FIELD_SCALAR_SIZE));
<<<<<<< HEAD
        // WORKTODO make an is_zero() function -_-
        // bool_t<Builder> is_infinity = result.x.is_zero() && result.y.is_zero();
=======

        result.set_point_at_infinity(fr_vec[0].is_zero() && fr_vec[1].is_zero() && fr_vec[2].is_zero() &&
                                     fr_vec[3].is_zero());

>>>>>>> 65e96133
        return result;
    } else if constexpr (IsAnyOf<T, grumpkin_element<Builder>>) {
        using BaseField = fr<Builder>;
        constexpr size_t BASE_FIELD_SCALAR_SIZE = calc_num_bn254_frs<Builder, BaseField>();
        ASSERT(fr_vec.size() == 2 * BASE_FIELD_SCALAR_SIZE);
        fr<Builder> x =
            convert_from_bn254_frs<Builder, fr<Builder>>(builder, fr_vec.subspan(0, BASE_FIELD_SCALAR_SIZE));
        fr<Builder> y = convert_from_bn254_frs<Builder, fr<Builder>>(
            builder, fr_vec.subspan(BASE_FIELD_SCALAR_SIZE, BASE_FIELD_SCALAR_SIZE));
        grumpkin_element<Builder> result(x, y, x.is_zero() && y.is_zero());
        return result;
    } else {
        // Array or Univariate
        T val;
        constexpr size_t FieldScalarSize = calc_num_bn254_frs<Builder, typename T::value_type>();
        ASSERT(fr_vec.size() == FieldScalarSize * std::tuple_size<T>::value);
        size_t i = 0;
        for (auto& x : val) {
            x = convert_from_bn254_frs<Builder, typename T::value_type>(
                builder, fr_vec.subspan(FieldScalarSize * i, FieldScalarSize));
            ++i;
        }
        return val;
    }
}

/**
 * @brief Conversion from transcript values to fr<Builder>s
 * @details We want to support the following types: bool, size_t, uint32_t, uint64_t, fr<Builder>, fq<Builder>,
 * bn254_element<Builder>, grumpkin_element<Builder,, bb::Univariate<FF, N>, std::array<FF,
 * N>, for FF = fr<Builder>/fq<Builder>, and N is arbitrary.
 * @tparam Builder
 * @tparam T
 * @param val
 * @return std::vector<fr<Builder>>
 */
template <typename Builder, typename T> std::vector<fr<Builder>> convert_to_bn254_frs(const T& val)
{
    if constexpr (IsAnyOf<T, fr<Builder>>) {
        std::vector<fr<Builder>> fr_vec{ val };
        return fr_vec;
    } else if constexpr (IsAnyOf<T, fq<Builder>>) {
        return convert_grumpkin_fr_to_bn254_frs(val);
    } else if constexpr (IsAnyOf<T, bn254_element<Builder>>) {
        using BaseField = fq<Builder>;
        auto fr_vec_x = convert_to_bn254_frs<Builder, BaseField>(val.x);
        auto fr_vec_y = convert_to_bn254_frs<Builder, BaseField>(val.y);
        std::vector<fr<Builder>> fr_vec(fr_vec_x.begin(), fr_vec_x.end());
        fr_vec.insert(fr_vec.end(), fr_vec_y.begin(), fr_vec_y.end());
        return fr_vec;
    } else if constexpr (IsAnyOf<T, grumpkin_element<Builder>>) {
        using BaseField = fr<Builder>;
        auto fr_vec_x = convert_to_bn254_frs<Builder, BaseField>(val.x);
        auto fr_vec_y = convert_to_bn254_frs<Builder, BaseField>(val.y);
        std::vector<fr<Builder>> fr_vec(fr_vec_x.begin(), fr_vec_x.end());
        fr_vec.insert(fr_vec.end(), fr_vec_y.begin(), fr_vec_y.end());
        return fr_vec;
    } else {
        // Array or Univariate
        std::vector<fr<Builder>> fr_vec;
        for (auto& x : val) {
            auto tmp_vec = convert_to_bn254_frs<Builder, typename T::value_type>(x);
            fr_vec.insert(fr_vec.end(), tmp_vec.begin(), tmp_vec.end());
        }
        return fr_vec;
    }
}

} // namespace bb::stdlib::field_conversion<|MERGE_RESOLUTION|>--- conflicted
+++ resolved
@@ -88,15 +88,10 @@
         result.x = convert_from_bn254_frs<Builder, BaseField>(builder, fr_vec.subspan(0, BASE_FIELD_SCALAR_SIZE));
         result.y = convert_from_bn254_frs<Builder, BaseField>(
             builder, fr_vec.subspan(BASE_FIELD_SCALAR_SIZE, BASE_FIELD_SCALAR_SIZE));
-<<<<<<< HEAD
-        // WORKTODO make an is_zero() function -_-
-        // bool_t<Builder> is_infinity = result.x.is_zero() && result.y.is_zero();
-=======
 
         result.set_point_at_infinity(fr_vec[0].is_zero() && fr_vec[1].is_zero() && fr_vec[2].is_zero() &&
                                      fr_vec[3].is_zero());
 
->>>>>>> 65e96133
         return result;
     } else if constexpr (IsAnyOf<T, grumpkin_element<Builder>>) {
         using BaseField = fr<Builder>;
