--- conflicted
+++ resolved
@@ -32,13 +32,9 @@
  */
 template <typename Builder, size_t SIZE> field_t<Builder> array_pop(std::array<field_t<Builder>, SIZE> const& arr)
 {
-<<<<<<< HEAD
-    field_t<Composer> popped_value = 0;
-    bool_t<Composer> already_popped = { arr[0].context, false };
-=======
     field_t<Builder> popped_value = 0;
-    bool_t<Builder> already_popped = false;
->>>>>>> f8495758
+    bool_t<Builder> already_popped = { arr[0].context, false };
+
     for (size_t i = arr.size() - 1; i != (size_t)-1; i--) {
         bool_t<Builder> is_non_zero = arr[i] != 0;
         popped_value = field_t<Builder>::conditional_assign(!already_popped && is_non_zero, arr[i], popped_value);
