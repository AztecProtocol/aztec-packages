--- conflicted
+++ resolved
@@ -1,6 +1,6 @@
 #pragma once
 #include "barretenberg/ecc/curves/bn254/fr.hpp"
-#include "barretenberg/proof_system/flavor/flavor.hpp"
+#include "barretenberg/stdlib/primitives//circuit_builders/circuit_builders.hpp"
 
 namespace bb::stdlib {
 
@@ -15,7 +15,7 @@
     {
         context = parent_context;
         witness = in;
-        if constexpr (!IsSimulator<ComposerContext>) {
+        if constexpr (!IsSimulator<Builder>) {
             witness_index = context->add_variable(witness);
         }
     }
@@ -28,7 +28,7 @@
         } else {
             bb::fr::__copy(bb::fr::zero(), witness);
         }
-        if constexpr (!IsSimulator<ComposerContext>) {
+        if constexpr (!IsSimulator<Builder>) {
             witness_index = context->add_variable(witness);
         }
     }
@@ -36,21 +36,16 @@
     witness_t(Builder* parent_context, IntegralOrEnum auto const in)
     {
         context = parent_context;
-<<<<<<< HEAD
-        witness = barretenberg::fr{ static_cast<uint64_t>(in), 0, 0, 0 }.to_montgomery_form();
-        if constexpr (!IsSimulator<ComposerContext>) {
+        witness = bb::fr{ static_cast<uint64_t>(in), 0, 0, 0 }.to_montgomery_form();
+        if constexpr (!IsSimulator<Builder>) {
             witness_index = context->add_variable(witness);
         }
-=======
-        witness = bb::fr{ static_cast<uint64_t>(in), 0, 0, 0 }.to_montgomery_form();
-        witness_index = context->add_variable(witness);
->>>>>>> f8495758
     }
 
     static witness_t create_constant_witness(Builder* parent_context, const bb::fr& in)
     {
         witness_t out(parent_context, in);
-        if constexpr (IsSimulator<ComposerContext>) {
+        if constexpr (IsSimulator<Builder>) {
             parent_context->assert_equal_constant(out.witness, in, "Failed to create constant witness.");
         } else {
             parent_context->assert_equal_constant(out.witness_index, in, "Failed to create constant witness.");
@@ -73,15 +68,10 @@
     public_witness_t(Builder* parent_context, const bb::fr& in)
     {
         context = parent_context;
-<<<<<<< HEAD
-        barretenberg::fr::__copy(in, witness);
-        if constexpr (!IsSimulator<ComposerContext>) {
+        bb::fr::__copy(in, witness);
+        if constexpr (!IsSimulator<Builder>) {
             witness_index = context->add_public_variable(witness);
         }
-=======
-        bb::fr::__copy(in, witness);
-        witness_index = context->add_public_variable(witness);
->>>>>>> f8495758
     }
 
     public_witness_t(Builder* parent_context, const bool in)
@@ -98,15 +88,10 @@
     template <typename T> public_witness_t(Builder* parent_context, T const in)
     {
         context = parent_context;
-<<<<<<< HEAD
-        witness = barretenberg::fr{ static_cast<uint64_t>(in), 0, 0, 0 }.to_montgomery_form();
-        if constexpr (!IsSimulator<ComposerContext>) {
+        witness = bb::fr{ static_cast<uint64_t>(in), 0, 0, 0 }.to_montgomery_form();
+        if constexpr (!IsSimulator<Builder>) {
             witness_index = context->add_public_variable(witness);
         }
-=======
-        witness = bb::fr{ static_cast<uint64_t>(in), 0, 0, 0 }.to_montgomery_form();
-        witness_index = context->add_public_variable(witness);
->>>>>>> f8495758
     }
 };
 
