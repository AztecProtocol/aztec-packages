--- conflicted
+++ resolved
@@ -62,13 +62,4 @@
     os.flags(f);
     return os;
 }
-<<<<<<< HEAD
-
-EXTERN_STDLIB_TYPE(packed_byte_array);
-EXTERN_STDLIB_SIMULATOR_TYPE(packed_byte_array);
-
-} // namespace stdlib
-} // namespace proof_system::plonk
-=======
-} // namespace bb::stdlib
->>>>>>> f8495758
+} // namespace bb::stdlib