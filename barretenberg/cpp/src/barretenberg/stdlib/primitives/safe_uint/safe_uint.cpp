--- conflicted
+++ resolved
@@ -36,7 +36,9 @@
                                                     std::string const& description) const
 {
     ASSERT(difference_bit_size <= MAX_BIT_NUM);
-    ASSERT(!(this->value.is_constant() && other.value.is_constant()));
+    if constexpr (!IsSimulator<Builder>) {
+        ASSERT(!(this->value.is_constant() && other.value.is_constant()));
+    }
     field_ct difference_val = this->value - other.value;
     // Creates the range constraint that difference_val is in [0, (1<<difference_bit_size) - 1].
     safe_uint_t<Builder> difference(difference_val, difference_bit_size, format("subtract: ", description));
@@ -66,8 +68,10 @@
 template <typename Builder> safe_uint_t<Builder> safe_uint_t<Builder>::operator-(const safe_uint_t& other) const
 {
     // If both are constants and the operation is an underflow, throw an error since circuit itself underflows
-    ASSERT(!(this->value.is_constant() && other.value.is_constant() &&
-             static_cast<uint256_t>(value.get_value()) < static_cast<uint256_t>(other.value.get_value())));
+    if constexpr (!IsSimulator<Builder>) {
+        ASSERT(!(this->value.is_constant() && other.value.is_constant() &&
+                 static_cast<uint256_t>(value.get_value()) < static_cast<uint256_t>(other.value.get_value())));
+    }
     field_ct difference_val = this->value - other.value;
 
     // safe_uint_t constructor creates a range constraint which checks that `difference_val` is within [0,
@@ -79,10 +83,10 @@
     // This is equivalent to the condition that (a - b) + modulus <= a.current_max.
     // IF b.current_max >= modulus - a.current_max, then it is possible for this condition to be true
     // because we can let a be 0, and b be b.current_max -> (0 - b.current_max) + modulus <= a.current_max is true.
-    // IF b.current_max < modulus - a.current_max, it is impossible for underflow to happen, no matter how you set a and
-    // b. Therefore, we check that b.current_max >= modulus - a.current_max, which is equivalent to
-    // difference.current_max + other.current_max > MAX_VALUE Note that we will throw an error sometimes even if a-b is
-    // not an underflow but we cannot distinguish it from a case that underflows, so we must throw an error.
+    // IF b.current_max < modulus - a.current_max, it is impossible for underflow to happen, no matter how you set a
+    // and b. Therefore, we check that b.current_max >= modulus - a.current_max, which is equivalent to
+    // difference.current_max + other.current_max > MAX_VALUE Note that we will throw an error sometimes even if a-b
+    // is not an underflow but we cannot distinguish it from a case that underflows, so we must throw an error.
     if (difference.current_max + other.current_max > MAX_VALUE)
         throw_or_abort("maximum value exceeded in safe_uint minus operator");
     return difference;
@@ -107,7 +111,9 @@
     std::string const& description,
     const std::function<std::pair<uint256_t, uint256_t>(uint256_t, uint256_t)>& get_quotient) const
 {
-    ASSERT(this->value.is_constant() == false);
+    if constexpr (!IsSimulator<Builder>) {
+        ASSERT(this->value.is_constant() == false);
+    }
     ASSERT(quotient_bit_size <= MAX_BIT_NUM);
     ASSERT(remainder_bit_size <= MAX_BIT_NUM);
     uint256_t val = this->value.get_value();
@@ -141,7 +147,9 @@
  */
 template <typename Builder> safe_uint_t<Builder> safe_uint_t<Builder>::operator/(const safe_uint_t& other) const
 {
-    ASSERT(this->value.is_constant() == false);
+    if constexpr (!IsSimulator<Builder>) {
+        ASSERT(this->value.is_constant() == false);
+    }
     uint256_t val = this->value.get_value();
     auto [quotient_val, remainder_val] = val.divmod((uint256_t)other.value.get_value());
     field_ct quotient_field(witness_t(value.context, quotient_val));
@@ -238,13 +246,9 @@
     return result;
 }
 
-<<<<<<< HEAD
-INSTANTIATE_STDLIB_TYPE(safe_uint_t);
-INSTANTIATE_STDLIB_SIMULATOR_TYPE(safe_uint_t);
-=======
 template class safe_uint_t<bb::StandardCircuitBuilder>;
 template class safe_uint_t<bb::UltraCircuitBuilder>;
 template class safe_uint_t<bb::GoblinUltraCircuitBuilder>;
->>>>>>> f8495758
+template class safe_uint_t<bb::CircuitSimulatorBN254>;
 
 } // namespace bb::stdlib