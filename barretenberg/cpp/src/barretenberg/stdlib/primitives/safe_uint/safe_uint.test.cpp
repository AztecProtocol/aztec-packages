#include "safe_uint.hpp"
#include "../byte_array/byte_array.hpp"
#include "barretenberg/circuit_checker/circuit_checker.hpp"
#include "barretenberg/numeric/random/engine.hpp"
#include "barretenberg/stdlib/primitives/bool/bool.hpp"
#include "barretenberg/stdlib/primitives/witness/witness.hpp"
#include <cstddef>
#include <gtest/gtest.h>

using namespace bb;

#pragma GCC diagnostic ignored "-Wunused-local-typedefs"

#define STDLIB_TYPE_ALIASES                                                                                            \
    using Builder = TypeParam;                                                                                         \
    using witness_ct = stdlib::witness_t<Builder>;                                                                     \
    using field_ct = stdlib::field_t<Builder>;                                                                         \
    using bool_ct = stdlib::bool_t<Builder>;                                                                           \
    using suint_ct = stdlib::safe_uint_t<Builder>;                                                                     \
    using byte_array_ct = stdlib::byte_array<Builder>;                                                                 \
    using public_witness_ct = stdlib::public_witness_t<Builder>;

namespace {
auto& engine = numeric::get_debug_randomness();
}

using namespace bb;

<<<<<<< HEAD
template <class Composer> class SafeUintTest : public ::testing::Test {};

using CircuitTypes = ::testing::Types<proof_system::CircuitSimulatorBN254,
                                      proof_system::StandardCircuitBuilder,
                                      proof_system::TurboCircuitBuilder,
                                      proof_system::UltraCircuitBuilder>;
=======
template <class T> void ignore_unused(T&) {} // use to ignore unused variables in lambdas

template <class Builder> class SafeUintTest : public ::testing::Test {};

using CircuitTypes = ::testing::Types<bb::StandardCircuitBuilder, bb::UltraCircuitBuilder>;
>>>>>>> f8495758
TYPED_TEST_SUITE(SafeUintTest, CircuitTypes);

// CONSTRUCTOR

TYPED_TEST(SafeUintTest, TestConstructorWithValueOutOfRangeFails)
{
    STDLIB_TYPE_ALIASES
    auto builder = Builder();

    // check incorrect range init causes failure

    field_ct a(witness_ct(&builder, 100));
    suint_ct b(a, 2, "b");

    EXPECT_FALSE(CircuitChecker::check(builder));
}

TYPED_TEST(SafeUintTest, TestConstructorWithValueInRange)
{
    STDLIB_TYPE_ALIASES
    auto builder = Builder();

    field_ct a(witness_ct(&builder, 100));
    suint_ct b(a, 7);

    EXPECT_TRUE(CircuitChecker::check(builder));
}

// * OPERATOR

/**
 * @brief Test that we overflow correctly on the border of 3**160 and 3**161.
 */
#if !defined(__wasm__)
TYPED_TEST(SafeUintTest, TestMultiplyOperationOutOfRangeFails)
{
    STDLIB_TYPE_ALIASES
    auto builder = Builder();
    // Since max is initally set to (1 << 2) - 1 = 3 (as bit range checks are easier than generic integer bounds),
    // should allow largest power of 3 smaller than r iterations, which is 159. Hence below we should exceed r, and
    // expect a throw
    field_ct a(witness_ct(&builder, 2));
    suint_ct c(a, 2);
    suint_ct d(a, 2);
    // should not fail on 159 iterations, since 3**160 < r < 3**161
    for (auto i = 0; i < 159; i++) {
        c = c * d;
    }
    EXPECT_TRUE(CircuitChecker::check(builder));
    try {
        // should throw an overflow error on the 160th iteration
        c = c * d;
        FAIL() << "Expected out of range error";
    } catch (std::runtime_error const& err) {
        EXPECT_TRUE(CircuitChecker::check(builder)); // no failing constraints should be created from multiply
        EXPECT_EQ(err.what(), std::string("exceeded modulus in safe_uint class"));
    } catch (...) {
        FAIL() << "Expected std::runtime_error modulus in safe_uint class";
    }
}

/**
 * @brief Test that we correctly overflow multiplying by a constant on the border of 2**253 and 2**254.
 */
TYPED_TEST(SafeUintTest, TestMultiplyOperationOnConstantsOutOfRangeFails)
{
    STDLIB_TYPE_ALIASES
    auto builder = Builder();
    //  Now we check that when using constants the maximum grows more slowly - since they are bounded by themselves
    //  rather than the next 2^n-1

    field_ct a(witness_ct(&builder, 2));
    suint_ct c(a, 2);
    suint_ct d(fr(2));

    // should not fail on 252 iterations
    for (auto i = 0; i < 252; i++) {
        c = c * d;
    }
    EXPECT_TRUE(CircuitChecker::check(builder));
    // Below we should exceed r, and expect a throw

    try {
        // should fail on the 253rd iteration
        c = c * d;
        FAIL() << "Expected out of range error";
    } catch (std::runtime_error const& err) {
        EXPECT_TRUE(CircuitChecker::check(builder)); // no failing constraint from multiply
        EXPECT_EQ(err.what(), std::string("exceeded modulus in safe_uint class"));
    } catch (...) {
        FAIL() << "Expected std::runtime_error modulus in safe_uint class";
    }
}
// + OPERATOR

/**
 * @brief Test that we correctly overflow on addition on the border of 3**160 and 2 * 3**160.
 */
TYPED_TEST(SafeUintTest, TestAddOperationOutOfRangeFails)
{
    STDLIB_TYPE_ALIASES
    auto builder = Builder();
    // Here we test the addition operator also causes a throw when exceeding r
    field_ct a(witness_ct(&builder, 2));
    suint_ct c(a, 2);
    suint_ct d(a, 2);
    // should not fail on the initial setup
    for (auto i = 0; i < 159; i++) {
        c = c * d;
    }
    EXPECT_TRUE(CircuitChecker::check(builder));
    try {
        // should fail when we add and exceed the modulus
        c = c + c;
        FAIL() << "Expected out of range error";
    } catch (std::runtime_error const& err) {
        EXPECT_TRUE(CircuitChecker::check(builder)); // no failing constraints from add or multiply
        EXPECT_EQ(err.what(), std::string("exceeded modulus in safe_uint class"));
    } catch (...) {
        FAIL() << "Expected std::runtime_error modulus in safe_uint class";
    }
}
#endif

// SUBTRACT METHOD

/**
 * @brief Test that we can subtract without underflow successfully.
 */
TYPED_TEST(SafeUintTest, TestSubtract)
{
    STDLIB_TYPE_ALIASES
    auto builder = Builder();

    field_ct a(witness_ct(&builder, 2));
    field_ct b(witness_ct(&builder, 9));
    suint_ct c(a, 2);
    suint_ct d(b, 4);
    c = d.subtract(c, 3); // result is 7, which fits in 3 bits and does not fail the range constraint

    EXPECT_TRUE(CircuitChecker::check(builder));
}

/**
 * @brief Test that range constraint fails if the value exceeds the bit limit.
 * @details difference is 7, which exceeds 2 bits, and causes the circuit to fail.
 */
TYPED_TEST(SafeUintTest, TestSubtractResultOutOfRange)
{
    STDLIB_TYPE_ALIASES
    auto builder = Builder();
    // test failure when range for difference too small

    field_ct a(witness_ct(&builder, 2));
    field_ct b(witness_ct(&builder, 9));
    suint_ct c(a, 2, "c");
    suint_ct d(b, 4, "d");
    c = d.subtract(c, 2, "d - c"); // we can't be sure that 4-bits minus 2-bits is 2-bits.

    EXPECT_FALSE(CircuitChecker::check(builder));
}

/**
 * @brief Test that underflow is caught in general case.
 * @details General case refers to when difference.current_max + other.current_max does not exceed MAX_VALUE
 *          and underflow is caught by range constraint.
 */
#if !defined(__wasm__)
TYPED_TEST(SafeUintTest, TestSubtractUnderflowGeneral)
{
    STDLIB_TYPE_ALIASES
    auto builder = Builder();

    field_ct a(witness_ct(&builder, 0));
    field_ct b(witness_ct(&builder, 1));
    suint_ct c(a, 0);
    suint_ct d(b, 1);
    c = c.subtract(d, suint_ct::MAX_BIT_NUM);
    EXPECT_FALSE(CircuitChecker::check(builder));
}
#endif

/**
 * @brief Test that underflow is caught in the special case.
 * @details Should throw an error because difference.current_max + other.current_max exceeds the MAX_VALUE.
 */
#if !defined(__wasm__)
TYPED_TEST(SafeUintTest, TestSubtractUnderflowSpecial)
{
    STDLIB_TYPE_ALIASES
    auto builder = Builder();

    field_ct a(witness_ct(&builder, 2));
    field_ct b(witness_ct(&builder, field_ct::modulus / 2));
    suint_ct c(a, 2);
    suint_ct d(b, suint_ct::MAX_BIT_NUM);
    try {
        c = c.subtract(d, suint_ct::MAX_BIT_NUM);
        FAIL() << "Expected out of range error";
    } catch (std::runtime_error const& err) {
        EXPECT_TRUE(CircuitChecker::check(builder));
        EXPECT_EQ(err.what(), std::string("maximum value exceeded in safe_uint subtract"));
    } catch (...) {
        FAIL() << "Expected std::runtime_error modulus in safe_uint class";
    }
}
#endif

// - OPERATOR

/**
 * @brief Test that valid minus operation works.
 */
TYPED_TEST(SafeUintTest, TestMinusOperator)
{
    STDLIB_TYPE_ALIASES
    auto builder = Builder();

    field_ct a(witness_ct(&builder, 9));
    field_ct b(witness_ct(&builder, 2));
    suint_ct c(a, 4);
    suint_ct d(b, 2);
    c = c - d; // 9 - 2 = 7 should not underflow

    EXPECT_TRUE(CircuitChecker::check(builder));
}

/**
 * @brief Test that valid minus operation works on 0.
 */
#if !defined(__wasm__)
TYPED_TEST(SafeUintTest, TestMinusOperatorValidOnZero)
{
    STDLIB_TYPE_ALIASES
    auto builder = Builder();

    field_ct a(witness_ct(&builder, 2));
    field_ct b(witness_ct(&builder, 2));
    suint_ct c(a, 2);
    suint_ct d(b, 3);
    c = c - d; // 2 - 2 = 0 should not overflow, even if d has more bits than c.
    EXPECT_TRUE(CircuitChecker::check(builder));
}
#endif

/**
 * @brief Test that checks that minus operator underflow is caught in the general case.
 * @details General case means that the special case does not happen.
 */
#if !defined(__wasm__)
TYPED_TEST(SafeUintTest, TestMinusUnderflowGeneral1)
{
    STDLIB_TYPE_ALIASES
    auto builder = Builder();

    field_ct a(witness_ct(&builder, 2));
    field_ct b(witness_ct(&builder, field_ct::modulus / 2));
    suint_ct c(a, 2);
    suint_ct d(b, suint_ct::MAX_BIT_NUM);
    c = c - d; // generates range constraint that the difference is in [0, 3], which it is not with these witness values
    EXPECT_FALSE(CircuitChecker::check(builder));
}
#endif

/**
 * @brief Test that checks that minus operator underflow is caught in the general case.
 * @details Testing -1 is an underflow.
 */
#if !defined(__wasm__)
TYPED_TEST(SafeUintTest, TestMinusUnderflowGeneral2)
{
    STDLIB_TYPE_ALIASES
    auto builder = Builder();

    field_ct a(witness_ct(&builder, 2));
    field_ct b(witness_ct(&builder, 3));
    suint_ct c(a, 2);
    suint_ct d(b, 3);
    c = c - d;
    EXPECT_FALSE(CircuitChecker::check(builder)); // underflow should cause range constraint to fail
}
#endif

/**
 * @brief Test that checks that minus operator underflow is caught from special case.
 * @details Special case refers to the check that current_max + other.current_max > MAX_VALUE, which is a potential
 * underflow case, that escapes the general check through the range constraint. Throws an error even if it is not an
 * underflow in some instantiations of the witness values.
 */
#if !defined(__wasm__)
TYPED_TEST(SafeUintTest, TestMinusUnderflowSpecial1)
{
    STDLIB_TYPE_ALIASES
    auto builder = Builder();

    field_ct a(witness_ct(&builder, 1));
    field_ct b(witness_ct(&builder, 0));
    suint_ct c(a, suint_ct::MAX_BIT_NUM);
    suint_ct d(b, suint_ct::MAX_BIT_NUM);
    // TODO(https://github.com/AztecProtocol/barretenberg/issues/669)
    //      What is this testing? The `try` succeeds.
    try {
<<<<<<< HEAD
        c = c - d;
        // FAIL() << "Expected out of range error";
=======
        c = c - d; // even though this is not an underflow, we cannot distinguish it from an actual underflow because
                   // the sum of maxes exceeds MAX_VALUE so we must throw an error
        FAIL() << "Expected error to be thrown";
>>>>>>> f8495758
    } catch (std::runtime_error const& err) {
        EXPECT_TRUE(CircuitChecker::check(builder)); // no incorrect constraints
        EXPECT_EQ(err.what(),
                  std::string("maximum value exceeded in safe_uint minus operator")); // possible underflow is detected
                                                                                      // with check on maxes
    } catch (...) {
        FAIL() << "Expected no error, got other error";
    }
}
#endif

/**
 * @brief Test that checks that minus operator underflow is caught from special case.
 * @details Special case refers to the check that current_max + other.current_max > MAX_VALUE, which is a potential
 * underflow case, that escapes the general check through the range constraint. Also, underflow can actually be detected
 * from range constraint.
 */
#if !defined(__wasm__)
TYPED_TEST(SafeUintTest, TestMinusUnderflowSpecial2)
{
    STDLIB_TYPE_ALIASES
    auto builder = Builder();

    field_ct a(witness_ct(&builder, 0));
    field_ct b(witness_ct(&builder, 1));
    suint_ct c(a, suint_ct::MAX_BIT_NUM);
    suint_ct d(b, suint_ct::MAX_BIT_NUM);
    try {
        c = c - d; // underflow and error should be thrown
        FAIL() << "Expected error to be thrown";
    } catch (std::runtime_error const& err) {
        EXPECT_FALSE(CircuitChecker::check(builder)); // underflow causes failing constraint
        EXPECT_EQ(err.what(),
                  std::string("maximum value exceeded in safe_uint minus operator")); // possible underflow is detected
                                                                                      // with check on maxes
    } catch (...) {
        FAIL() << "Expected no error, got other error";
    }
}
#endif

// DIVIDE METHOD

TYPED_TEST(SafeUintTest, TestDivideMethod)
{
    STDLIB_TYPE_ALIASES
    auto builder = Builder();

    field_ct a1(witness_ct(&builder, 2));
    field_ct b1(witness_ct(&builder, 9));
    suint_ct c1(a1, 2);
    suint_ct d1(b1, 4);
    c1 = d1.divide(c1, 3, 1);

    field_ct a2(witness_ct(&builder, engine.get_random_uint8()));
    field_ct b2(witness_ct(&builder, engine.get_random_uint32()));
    suint_ct c2(a2, 8);
    suint_ct d2(b2, 32);
    c2 = d2.divide(c2, 32, 8);

    EXPECT_TRUE(CircuitChecker::check(builder));
}

TYPED_TEST(SafeUintTest, TestDivideMethodQuotientRangeTooSmallFails)
{
    STDLIB_TYPE_ALIASES
    auto builder = Builder();

    field_ct a(witness_ct(&builder, 2));
    field_ct b(witness_ct(&builder, 32));
    suint_ct c(a, 2);
    suint_ct d(b, 6);
    d = d.divide(c, 4, 1, "d/c");

    EXPECT_FALSE(CircuitChecker::check(builder));
}

#if !defined(__wasm__)
TYPED_TEST(SafeUintTest, TestDivideRemainderTooLarge)
{
    STDLIB_TYPE_ALIASES
    auto builder = Builder();
    // test failure when range for remainder too small

    field_ct a(witness_ct(&builder, 5));
    suint_ct c(a, 3);
    suint_ct d((fr::modulus - 1) / 3);
    suint_ct b;
    EXPECT_ANY_THROW(b = c / d);
}
#endif

TYPED_TEST(SafeUintTest, TestDivideMethodQuotientRemainderIncorrectFails)
{
    STDLIB_TYPE_ALIASES
    auto builder = Builder();
    // test failure when quotient and remainder values are wrong

    field_ct a(witness_ct(&builder, 5));
    field_ct b(witness_ct(&builder, 19));
    suint_ct c(a, 3);
    suint_ct d(b, 5);
    d = d.divide(c, 3, 2, "d/c", [](uint256_t, uint256_t) { return std::make_pair(2, 3); });

    EXPECT_FALSE(CircuitChecker::check(builder));
}

TYPED_TEST(SafeUintTest, TestDivideMethodQuotientRemainderModRFails)
{
    STDLIB_TYPE_ALIASES
    auto builder = Builder();
    // test failure when quotient and remainder are only correct mod r

    field_ct a(witness_ct(&builder, 5));
    field_ct b(witness_ct(&builder, 19));
    suint_ct c(a, 3);
    suint_ct d(b, 5);
    d = d.divide(c, 3, 1, "d/c", [](uint256_t a, uint256_t b) { return std::make_pair((fr)a / (fr)b, 0); });
    // 19 / 5 in the field is 0x1d08fbde871dc67f6e96903a4db401d17e858b5eaf6f438a5bedf9bf2999999e, so the quotient
    // should fail the range check of 3-bits.

    EXPECT_FALSE(CircuitChecker::check(builder));
}

TYPED_TEST(SafeUintTest, TestDivOperator)
{
    STDLIB_TYPE_ALIASES
    auto builder = Builder();

    suint_ct a(witness_ct(&builder, 1000), 10, "a");
    suint_ct b(2, 2, "b");

    a = a / b;

    EXPECT_TRUE(CircuitChecker::check(builder));
}

// / OPERATOR

TYPED_TEST(SafeUintTest, TestDivideOperator)
{
    STDLIB_TYPE_ALIASES
    auto builder = Builder();
    // test success cases
    {
        auto builder = Builder();
        field_ct a1(witness_ct(&builder, 2));
        field_ct b1(witness_ct(&builder, 9));
        suint_ct c1(a1, 2);
        suint_ct d1(b1, 4);
        d1 / c1;

        field_ct a2(witness_ct(&builder, engine.get_random_uint8()));
        field_ct b2(witness_ct(&builder, engine.get_random_uint32()));
        suint_ct c2(a2, 8);
        suint_ct d2(b2, 32);
        d2 / c2;

        bool result = CircuitChecker::check(builder);
        EXPECT_EQ(result, true);
    }
    // test failure when range for quotient too small
    {
        auto builder = Builder();
        field_ct a(witness_ct(&builder, 2));
        field_ct b(witness_ct(&builder, 32));
        suint_ct c(a, 2);
        suint_ct d(b, 5);
        d = d / c;
        bool result = CircuitChecker::check(builder);
        EXPECT_EQ(result, false);
    }
    // test failure when range for remainder too small
    {

        field_ct a(witness_ct(&builder, 5));
        field_ct b(witness_ct(&builder, 19));
        suint_ct c(a, 2);
        suint_ct d(b, 5);
        d = d / c;
        bool result = CircuitChecker::check(builder);
        EXPECT_EQ(result, false);
    }
    // test failure when quotient and remainder values are wrong
    {
        auto builder = Builder();
        field_ct a(witness_ct(&builder, 5));
        field_ct b(witness_ct(&builder, 19));
        suint_ct c(a, 2);
        suint_ct d(b, 5);
        d = d / c;
        bool result = CircuitChecker::check(builder);
        EXPECT_EQ(result, false);
    }
    // test failure when quotient and remainder are only correct mod r
    {
        auto builder = Builder();
        field_ct a(witness_ct(&builder, 5));
        field_ct b(witness_ct(&builder, 19));
        suint_ct c(a, 2);
        suint_ct d(b, 5);
        d = d / c;
        bool result = CircuitChecker::check(builder);
        EXPECT_EQ(result, false);
    }
}

// SLICE

TYPED_TEST(SafeUintTest, TestSlice)
{
    STDLIB_TYPE_ALIASES
    auto builder = Builder();

    // 0b11110110101001011
    //         ^      ^
    //        msb    lsb
    //        10      3
    // hi=0x111101, lo=0x011, slice=0x10101001
    //
    suint_ct a(witness_ct(&builder, fr(126283)), 17);
    auto slice_data = a.slice(10, 3);

    EXPECT_EQ(slice_data[0].get_value(), fr(3));
    EXPECT_EQ(slice_data[1].get_value(), fr(169));
    EXPECT_EQ(slice_data[2].get_value(), fr(61));

    bool result = CircuitChecker::check(builder);
    EXPECT_TRUE(result);
}

TYPED_TEST(SafeUintTest, TestSliceEqualMsbLsb)
{
    STDLIB_TYPE_ALIASES
    auto builder = Builder();

    // 0b11110110101001011
    //             ^
    //         msb = lsb
    //             6
    // hi=0b1111011010, lo=0b001011, slice=0b1
    //
    suint_ct a(witness_ct(&builder, fr(126283)), 17);
    auto slice_data = a.slice(6, 6);

    EXPECT_EQ(slice_data[0].get_value(), fr(11));
    EXPECT_EQ(slice_data[1].get_value(), fr(1));
    EXPECT_EQ(slice_data[2].get_value(), fr(986));

    bool result = CircuitChecker::check(builder);
    EXPECT_TRUE(result);
}

TYPED_TEST(SafeUintTest, TestSliceRandom)
{
    STDLIB_TYPE_ALIASES
    auto builder = Builder();

    uint8_t lsb = 106;
    uint8_t msb = 189;
    fr a_ = fr(uint256_t(fr::random_element()) && ((uint256_t(1) << 252) - 1));
    suint_ct a(witness_ct(&builder, a_), 252);
    auto slice = a.slice(msb, lsb);

    const uint256_t expected0 = uint256_t(a_) & ((uint256_t(1) << uint64_t(lsb)) - 1);
    const uint256_t expected1 = (uint256_t(a_) >> lsb) & ((uint256_t(1) << (uint64_t(msb - lsb) + 1)) - 1);
    const uint256_t expected2 =
        (uint256_t(a_) >> uint64_t(msb + 1)) & ((uint256_t(1) << (uint64_t(252 - msb) - 1)) - 1);

    EXPECT_EQ(slice[0].get_value(), fr(expected0));
    EXPECT_EQ(slice[1].get_value(), fr(expected1));
    EXPECT_EQ(slice[2].get_value(), fr(expected2));

    bool result = CircuitChecker::check(builder);
    EXPECT_TRUE(result);
}

/**
 * @brief Make sure we prevent proving v / v = 0 by setting the divison remainder to be v.
 */

TYPED_TEST(SafeUintTest, TestOperatorDivRemainderConstraint)
{
    STDLIB_TYPE_ALIASES
    auto builder = Builder();

    uint256_t val = 5;

    suint_ct a(witness_ct(&builder, val), 32);
    suint_ct b(witness_ct(&builder, val), 32);

    uint256_t quotient_val = 0;
    uint256_t remainder_val = val;
    field_ct quotient_field(witness_ct(&builder, quotient_val));
    field_ct remainder_field(witness_ct(&builder, remainder_val));
    suint_ct quotient(quotient_field, (size_t)(a.current_max.get_msb() + 1));
    suint_ct remainder(remainder_field, (size_t)(a.current_max.get_msb() + 1));
    // This line implicitly checks we are not overflowing
    suint_ct int_val = quotient * b + remainder;

    // Idiomatic constraint
    // We constrain divisor - remainder - 1 to be positive to ensure that remainder < divisor.
    suint_ct delta = b - remainder - 1;
    field_ct::from_witness_index(delta.value.context, delta.value.get_witness_index())
        .create_range_constraint(static_cast<size_t>(b.current_max.get_msb() + 1));

    // // More rudimentary constraint
    // // We constrain divisor - remainder - 1 to be positive to ensure that remainder < divisor.
    // const uint256_t delta = b.get_value() - remainder_val - 1;
    // const uint32_t delta_idx = builder.add_variable(delta);

    // // constraint: other - remainder - delta - 1 == 0
    //         const add_triple delta_gate{ .a = b.get_witness_index(),
    //                                      .b = remainder.get_witness_index(),
    //                                      .c = delta_idx,
    //                                      .a_scaling = 1,
    //                                      .b_scaling = -1,
    //                                      .c_scaling = -1,
    //                                      .const_scaling = -1 };

    // builder.create_add_gate(delta_gate);

    // // validate delta is in the correct range
    // field_ct::from_witness_index(&builder, delta_idx).create_range_constraint(b.current_max.get_msb() + 1);

    a.assert_equal(int_val);

    bool result = CircuitChecker::check(builder);
    EXPECT_EQ(result, false);
}

/**
 * @brief Make sure we prevent proving v / v = 0 with remainder set to v.
 */

TYPED_TEST(SafeUintTest, TestDivRemainderConstraint)
{
    STDLIB_TYPE_ALIASES
    auto builder = Builder();

    uint256_t val = 5;

    suint_ct a(witness_ct(&builder, val), 32);
    suint_ct b(witness_ct(&builder, val), 32);

    // set quotient to 0 and remainder to val.
    auto supply_bad_witnesses = [](uint256_t val, [[maybe_unused]] uint256_t divisor) {
        return std::make_pair(0, val);
    };

    a.divide(b, 32, 32, "", supply_bad_witnesses);

    bool result = CircuitChecker::check(builder);
    EXPECT_EQ(result, false);
}

TYPED_TEST(SafeUintTest, TestByteArrayConversion)
{
    STDLIB_TYPE_ALIASES
    auto builder = Builder();

    field_ct elt = witness_ct(&builder, 0x7f6f5f4f00010203);
    suint_ct safe(elt, 63);
    // safe.value is a uint256_t, so we serialize to a 32-byte array
    std::string expected = { 0x00, 0x00, 0x00, 0x00, 0x00, 0x00, 0x00, 0x00, 0x00, 0x00, 0x00,
                             0x00, 0x00, 0x00, 0x00, 0x00, 0x00, 0x00, 0x00, 0x00, 0x00, 0x00,
                             0x00, 0x00, 0x7f, 0x6f, 0x5f, 0x4f, 0x00, 0x01, 0x02, 0x03 };

    byte_array_ct arr(&builder);
    arr.write(static_cast<byte_array_ct>(safe));
    EXPECT_EQ(arr.get_string(), expected);
}<|MERGE_RESOLUTION|>--- conflicted
+++ resolved
@@ -26,20 +26,11 @@
 
 using namespace bb;
 
-<<<<<<< HEAD
-template <class Composer> class SafeUintTest : public ::testing::Test {};
-
-using CircuitTypes = ::testing::Types<proof_system::CircuitSimulatorBN254,
-                                      proof_system::StandardCircuitBuilder,
-                                      proof_system::TurboCircuitBuilder,
-                                      proof_system::UltraCircuitBuilder>;
-=======
 template <class T> void ignore_unused(T&) {} // use to ignore unused variables in lambdas
 
 template <class Builder> class SafeUintTest : public ::testing::Test {};
 
-using CircuitTypes = ::testing::Types<bb::StandardCircuitBuilder, bb::UltraCircuitBuilder>;
->>>>>>> f8495758
+using CircuitTypes = ::testing::Types<bb::StandardCircuitBuilder, bb::UltraCircuitBuilder, bb::CircuitSimulatorBN254>;
 TYPED_TEST_SUITE(SafeUintTest, CircuitTypes);
 
 // CONSTRUCTOR
@@ -339,22 +330,15 @@
     field_ct b(witness_ct(&builder, 0));
     suint_ct c(a, suint_ct::MAX_BIT_NUM);
     suint_ct d(b, suint_ct::MAX_BIT_NUM);
-    // TODO(https://github.com/AztecProtocol/barretenberg/issues/669)
-    //      What is this testing? The `try` succeeds.
     try {
-<<<<<<< HEAD
-        c = c - d;
-        // FAIL() << "Expected out of range error";
-=======
-        c = c - d; // even though this is not an underflow, we cannot distinguish it from an actual underflow because
-                   // the sum of maxes exceeds MAX_VALUE so we must throw an error
+        c = c - d; // even though this is not an underflow, we cannot distinguish it from an actual underflow
+                   // because the sum of maxes exceeds MAX_VALUE so we must throw an error
         FAIL() << "Expected error to be thrown";
->>>>>>> f8495758
     } catch (std::runtime_error const& err) {
         EXPECT_TRUE(CircuitChecker::check(builder)); // no incorrect constraints
         EXPECT_EQ(err.what(),
-                  std::string("maximum value exceeded in safe_uint minus operator")); // possible underflow is detected
-                                                                                      // with check on maxes
+                  std::string("maximum value exceeded in safe_uint minus operator")); // possible underflow is
+                                                                                      // detected with check on maxes
     } catch (...) {
         FAIL() << "Expected no error, got other error";
     }
@@ -383,8 +367,8 @@
     } catch (std::runtime_error const& err) {
         EXPECT_FALSE(CircuitChecker::check(builder)); // underflow causes failing constraint
         EXPECT_EQ(err.what(),
-                  std::string("maximum value exceeded in safe_uint minus operator")); // possible underflow is detected
-                                                                                      // with check on maxes
+                  std::string("maximum value exceeded in safe_uint minus operator")); // possible underflow is
+                                                                                      // detected with check on maxes
     } catch (...) {
         FAIL() << "Expected no error, got other error";
     }
@@ -468,8 +452,8 @@
     suint_ct c(a, 3);
     suint_ct d(b, 5);
     d = d.divide(c, 3, 1, "d/c", [](uint256_t a, uint256_t b) { return std::make_pair((fr)a / (fr)b, 0); });
-    // 19 / 5 in the field is 0x1d08fbde871dc67f6e96903a4db401d17e858b5eaf6f438a5bedf9bf2999999e, so the quotient
-    // should fail the range check of 3-bits.
+    // 19 / 5 in the field is 0x1d08fbde871dc67f6e96903a4db401d17e858b5eaf6f438a5bedf9bf2999999e, so the
+    // quotient should fail the range check of 3-bits.
 
     EXPECT_FALSE(CircuitChecker::check(builder));
 }
