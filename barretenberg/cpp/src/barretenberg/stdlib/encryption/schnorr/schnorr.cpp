--- conflicted
+++ resolved
@@ -71,10 +71,9 @@
                               const cycle_group<C>& pub_key,
                               const schnorr_signature_bits<C>& sig)
 {
-<<<<<<< HEAD
     if constexpr (IsSimulator<C>) {
         // TODO(https://github.com/AztecProtocol/barretenberg/issues/659)
-        const auto deconvert_signature = [](const signature_bits<C>& sig) {
+        const auto deconvert_signature = [](const schnorr_signature_bits<C>& sig) {
             auto s_vector = to_buffer(grumpkin::fr(static_cast<uint256_t>(sig.s_lo.get_value()) +
                                                    (static_cast<uint256_t>(sig.s_hi.get_value()) << 128)));
             auto e_vector = to_buffer(static_cast<uint256_t>(sig.e_lo.get_value()) +
@@ -85,24 +84,19 @@
             std::copy(s_vector.begin(), s_vector.end(), s_array.begin());
             std::copy(e_vector.begin(), e_vector.end(), e_array.begin());
 
-            return crypto::schnorr::signature{ .s = s_array, .e = e_array };
+            return crypto::schnorr_signature{ .s = s_array, .e = e_array };
         };
         bool signature_valid =
-            crypto::schnorr::verify_signature<Blake2sHasher, grumpkin::fq, grumpkin::fr, grumpkin::g1>(
+            crypto::schnorr_verify_signature<crypto::Blake2sHasher, grumpkin::fq, grumpkin::fr, grumpkin::g1>(
                 message.get_value(), { pub_key.x.get_value(), pub_key.y.get_value() }, deconvert_signature(sig));
         if (!signature_valid) {
             message.get_context()->failure("Schnorr verification failed in simulation");
         }
     } else {
-        auto [output_lo, output_hi] = verify_signature_internal(message, pub_key, sig);
-        output_lo.assert_equal(sig.e_lo, "verify signature failed");
-        output_hi.assert_equal(sig.e_hi, "verify signature failed");
+        auto [output_lo, output_hi] = schnorr_verify_signature_internal(message, pub_key, sig);
+        output_lo.assert_equal(sig.e.lo, "verify signature failed");
+        output_hi.assert_equal(sig.e.hi, "verify signature failed");
     }
-=======
-    auto [output_lo, output_hi] = schnorr_verify_signature_internal(message, pub_key, sig);
-    output_lo.assert_equal(sig.e.lo, "verify signature failed");
-    output_hi.assert_equal(sig.e.hi, "verify signature failed");
->>>>>>> f8495758
 }
 
 /**
@@ -115,9 +109,8 @@
                                                 const cycle_group<C>& pub_key,
                                                 const schnorr_signature_bits<C>& sig)
 {
-<<<<<<< HEAD
     if constexpr (IsSimulator<C>) {
-        const auto deconvert_signature = [](const signature_bits<C>& sig) {
+        const auto deconvert_signature = [](const schnorr_signature_bits<C>& sig) {
             auto s_vector = to_buffer(grumpkin::fr(static_cast<uint256_t>(sig.s_lo.get_value()) +
                                                    (static_cast<uint256_t>(sig.s_hi.get_value()) << 128)));
             auto e_vector = to_buffer(static_cast<uint256_t>(sig.e_lo.get_value()) +
@@ -128,41 +121,19 @@
             std::copy(s_vector.begin(), s_vector.end(), s_array.begin());
             std::copy(e_vector.begin(), e_vector.end(), e_array.begin());
 
-            return crypto::schnorr::signature{ .s = s_array, .e = e_array };
+            return crypto::schnorr_signature{ .s = s_array, .e = e_array };
         };
         bool signature_valid =
-            crypto::schnorr::verify_signature<Blake2sHasher, grumpkin::fq, grumpkin::fr, grumpkin::g1>(
+            crypto::schnorr_verify_signature<crypto::Blake2sHasher, grumpkin::fq, grumpkin::fr, grumpkin::g1>(
                 message.get_value(), { pub_key.x.get_value(), pub_key.y.get_value() }, deconvert_signature(sig));
 
         return signature_valid;
     }
-    auto [output_lo, output_hi] = verify_signature_internal(message, pub_key, sig);
-    bool_t<C> valid = (output_lo == sig.e_lo) && (output_hi == sig.e_hi);
-    return valid;
-}
-
-INSTANTIATE_STDLIB_METHOD(VARIABLE_BASE_MUL)
-INSTANTIATE_STDLIB_METHOD(CONVERT_FIELD_INTO_WNAF)
-INSTANTIATE_STDLIB_METHOD(VERIFY_SIGNATURE_INTERNAL)
-INSTANTIATE_STDLIB_METHOD(VERIFY_SIGNATURE)
-INSTANTIATE_STDLIB_METHOD(SIGNATURE_VERIFICATION_RESULT)
-INSTANTIATE_STDLIB_METHOD(CONVERT_SIGNATURE)
-
-INSTANTIATE_STDLIB_SIMULATOR_METHOD(VARIABLE_BASE_MUL)
-INSTANTIATE_STDLIB_SIMULATOR_METHOD(CONVERT_FIELD_INTO_WNAF)
-INSTANTIATE_STDLIB_SIMULATOR_METHOD(VERIFY_SIGNATURE_INTERNAL)
-INSTANTIATE_STDLIB_SIMULATOR_METHOD(VERIFY_SIGNATURE)
-INSTANTIATE_STDLIB_SIMULATOR_METHOD(SIGNATURE_VERIFICATION_RESULT)
-INSTANTIATE_STDLIB_SIMULATOR_METHOD(CONVERT_SIGNATURE)
-
-} // namespace schnorr
-} // namespace stdlib
-} // namespace proof_system::plonk
-=======
     auto [output_lo, output_hi] = schnorr_verify_signature_internal(message, pub_key, sig);
     bool_t<C> valid = (output_lo == sig.e.lo) && (output_hi == sig.e.hi);
     return valid;
 }
+// namespace proof_system::plonk
 
 #define VERIFY_SIGNATURE_INTERNAL(circuit_type)                                                                        \
     template std::array<field_t<circuit_type>, 2> schnorr_verify_signature_internal<circuit_type>(                     \
@@ -193,5 +164,4 @@
 CONVERT_SIGNATURE(bb::StandardCircuitBuilder);
 CONVERT_SIGNATURE(bb::UltraCircuitBuilder);
 CONVERT_SIGNATURE(bb::GoblinUltraCircuitBuilder);
-} // namespace bb::stdlib
->>>>>>> f8495758
+} // namespace bb::stdlib