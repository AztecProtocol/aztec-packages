--- conflicted
+++ resolved
@@ -295,22 +295,10 @@
     }
     return output;
 }
-<<<<<<< HEAD
-#define ENCRYPT_BUFFER_CBC(circuit_type)                                                                               \
-    std::vector<field_t<circuit_type>> encrypt_buffer_cbc<circuit_type>(                                               \
-        const std::vector<field_t<circuit_type>>&, const field_t<circuit_type>&, const field_t<circuit_type>&)
-
-INSTANTIATE_STDLIB_ULTRA_METHOD(ENCRYPT_BUFFER_CBC)
-INSTANTIATE_STDLIB_SIMULATOR_METHOD(ENCRYPT_BUFFER_CBC)
-} // namespace aes128
-} // namespace stdlib
-} // namespace proof_system::plonk
-=======
 #define INSTANTIATE_ENCRYPT_BUFFER_CBC(Builder)                                                                        \
     template std::vector<field_t<Builder>> encrypt_buffer_cbc<Builder>(                                                \
         const std::vector<field_t<Builder>>&, const field_t<Builder>&, const field_t<Builder>&)
 
 INSTANTIATE_ENCRYPT_BUFFER_CBC(bb::UltraCircuitBuilder);
 INSTANTIATE_ENCRYPT_BUFFER_CBC(bb::GoblinUltraCircuitBuilder);
-} // namespace bb::stdlib::aes128
->>>>>>> f8495758
+} // namespace bb::stdlib::aes128