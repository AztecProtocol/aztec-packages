#pragma once

#include "barretenberg/stdlib/encryption/ecdsa/ecdsa.hpp"
#include "barretenberg/stdlib/hash/sha256/sha256.hpp"
#include "barretenberg/stdlib/primitives//bit_array/bit_array.hpp"
#include "barretenberg/stdlib/primitives/curves/secp256k1.hpp"

namespace bb::stdlib {

/**
 * @brief Verify ECDSA signature. Produces unsatisfiable constraints if signature fails
 *
 * @tparam Builder
 * @tparam Curve
 * @tparam Fq
 * @tparam Fr
 * @tparam G1
 * @param message
 * @param public_key
 * @param sig
 * @return bool_t<Builder>
 */
template <typename Builder, typename Curve, typename Fq, typename Fr, typename G1>
bool_t<Builder> ecdsa_verify_signature(const stdlib::byte_array<Builder>& message,
                                       const G1& public_key,
                                       const ecdsa_signature<Builder>& sig)
{
    Builder* ctx = message.get_context() ? message.get_context() : public_key.x.context;

<<<<<<< HEAD
    if constexpr (IsSimulator<Composer>) {

        // TODO(https://github.com/AztecProtocol/barretenberg/issues/659)
        std::vector<uint8_t> r_vector = sig.r.get_value();
        std::vector<uint8_t> s_vector = sig.s.get_value();
        std::array<uint8_t, 32> r_array{ 0 };
        std::array<uint8_t, 32> s_array{ 0 };
        std::copy(r_vector.begin(), r_vector.end(), r_array.begin());
        std::copy(s_vector.begin(), s_vector.end(), s_array.begin());

        auto v = static_cast<uint8_t>(sig.v.get_value().data[0]);

        bool result =
            crypto::ecdsa::verify_signature<Sha256Hasher, typename Curve::fq, typename Curve::fr, typename Curve::g1>(
                message.get_value(), public_key.get_value(), { r_array, s_array, v });
        return { ctx, result };
=======
    /**
     * Check if recovery id v is either 27 ot 28.
     *
     * The v in an (r, s, v) ecdsa signature is the 8-bit recovery id s.t. v ∈ {0, 1, 2, 3}.
     * It is used to recover signing public key from an ecdsa signature. In practice, the value
     * of v is offset by 27 following the convention from the original bitcoin whitepaper.
     *
     * The value of v depends on the the point R = (x, y) s.t. r = x % |Fr|
     * 0: y is even  &&  x < |Fr| (x = r)
     * 1: y is odd   &&  x < |Fr| (x = r)
     * 2: y is even  &&  |Fr| <= x < |Fq| (x = r + |Fr|)
     * 3: y is odd   &&  |Fr| <= x < |Fq| (x = r + |Fr|)
     *
     * It is highly unlikely for x be be in [|Fr|, |Fq|) for the secp256k1 curve because:
     * P(|Fr| <= x < |Fq|) = 1 - |Fr|/|Fq| ≈ 0.
     * Therefore, it is reasonable to assume that the value of v will always be 0 or 1
     * (i.e. 27 or 28 with offset). In fact, the ethereum yellow paper [1] only allows v to be 27 or 28
     * and considers signatures with v ∈ {29, 30} to be non-standard.
     *
     * TODO(Suyash): EIP-155 allows v > 35 to ensure different v on different chains.
     * Do we need to consider that in our circuits?
     *
     * References:
     * [1] Ethereum yellow paper, Appendix E: https://ethereum.github.io/yellowpaper/paper.pdf
     * [2] EIP-155: https://eips.ethereum.org/EIPS/eip-155
     *
     */
    // Note: This check is also present in the _noassert variation of this method.
    field_t<Builder>(sig.v).assert_is_in_set({ field_t<Builder>(27), field_t<Builder>(28) },
                                             "signature is non-standard");

    stdlib::byte_array<Builder> hashed_message =
        static_cast<stdlib::byte_array<Builder>>(stdlib::sha256<Builder>(message));

    Fr z(hashed_message);
    z.assert_is_in_field();

    Fr r(sig.r);
    // force r to be < secp256k1 group modulus, so we can compare with `result_mod_r` below
    r.assert_is_in_field();

    Fr s(sig.s);

    // r and s should not be zero
    r.assert_is_not_equal(Fr::zero());
    s.assert_is_not_equal(Fr::zero());

    // s should be less than |Fr| / 2
    // Read more about this at: https://www.derpturkey.com/inherent-malleability-of-ecdsa-signatures/amp/
    s.assert_less_than((Fr::modulus + 1) / 2);

    Fr u1 = z / s;
    Fr u2 = r / s;

    public_key.validate_on_curve();

    G1 result;
    // TODO(Cody): Having Plookup should not determine which curve is used.
    // Use special plookup secp256k1 ECDSA mul if available (this relies on k1 endomorphism, and cannot be used for
    // other curves)
    if constexpr (HasPlookup<Builder> && Curve::type == bb::CurveType::SECP256K1) {
        result = G1::secp256k1_ecdsa_mul(public_key, u1, u2);
>>>>>>> f8495758
    } else {
        /**
         * Check if recovery id v is either 27 ot 28.
         *
         * The v in an (r, s, v) ecdsa signature is the 8-bit recovery id s.t. v ∈ {0, 1, 2, 3}.
         * It is used to recover signing public key from an ecdsa signature. In practice, the value
         * of v is offset by 27 following the convention from the original bitcoin whitepaper.
         *
         * The value of v depends on the the point R = (x, y) s.t. r = x % |Fr|
         * 0: y is even  &&  x < |Fr| (x = r)
         * 1: y is odd   &&  x < |Fr| (x = r)
         * 2: y is even  &&  |Fr| <= x < |Fq| (x = r + |Fr|)
         * 3: y is odd   &&  |Fr| <= x < |Fq| (x = r + |Fr|)
         *
         * It is highly unlikely for x be be in [|Fr|, |Fq|) for the secp256k1 curve because:
         * P(|Fr| <= x < |Fq|) = 1 - |Fr|/|Fq| ≈ 0.
         * Therefore, it is reasonable to assume that the value of v will always be 0 or 1
         * (i.e. 27 or 28 with offset). In fact, the ethereum yellow paper [1] only allows v to be 27 or 28
         * and considers signatures with v ∈ {29, 30} to be non-standard.
         *
         * TODO(Suyash): EIP-155 allows v > 35 to ensure different v on different chains.
         * Do we need to consider that in our circuits?
         *
         * References:
         * [1] Ethereum yellow paper, Appendix E: https://ethereum.github.io/yellowpaper/paper.pdf
         * [2] EIP-155: https://eips.ethereum.org/EIPS/eip-155
         *
         */
        // Note: This check is also present in the _noassert variation of this method.
        field_t<Composer>(sig.v).assert_is_in_set({ field_t<Composer>(27), field_t<Composer>(28) },
                                                  "signature is non-standard");

        stdlib::byte_array<Composer> hashed_message =
            static_cast<stdlib::byte_array<Composer>>(stdlib::sha256<Composer>(message));

        Fr z(hashed_message);
        z.assert_is_in_field();

        Fr r(sig.r);
        // force r to be < secp256k1 group modulus, so we can compare with `result_mod_r` below
        r.assert_is_in_field();

        Fr s(sig.s);

        // r and s should not be zero
        r.assert_is_not_equal(Fr::zero());
        s.assert_is_not_equal(Fr::zero());

        // s should be less than |Fr| / 2
        // Read more about this at: https://www.derpturkey.com/inherent-malleability-of-ecdsa-signatures/amp/
        s.assert_less_than((Fr::modulus + 1) / 2);

        Fr u1 = z / s;
        Fr u2 = r / s;

        public_key.validate_on_curve();

        G1 result;
        // TODO(Cody): Having Plookup should not determine which curve is used.
        // Use special plookup secp256k1 ECDSA mul if available (this relies on k1 endomorphism, and cannot be used for
        // other curves)
        if constexpr (HasPlookup<Composer> && Curve::type == proof_system::CurveType::SECP256K1) {
            result = G1::secp256k1_ecdsa_mul(public_key, u1, u2);
        } else {
            result = G1::batch_mul({ G1::one(ctx), public_key }, { u1, u2 });
        }
        result.x.self_reduce();

        // transfer Fq value x to an Fr element and reduce mod r
        Fr result_mod_r(ctx, 0);
        result_mod_r.binary_basis_limbs[0].element = result.x.binary_basis_limbs[0].element;
        result_mod_r.binary_basis_limbs[1].element = result.x.binary_basis_limbs[1].element;
        result_mod_r.binary_basis_limbs[2].element = result.x.binary_basis_limbs[2].element;
        result_mod_r.binary_basis_limbs[3].element = result.x.binary_basis_limbs[3].element;
        result_mod_r.binary_basis_limbs[0].maximum_value = result.x.binary_basis_limbs[0].maximum_value;
        result_mod_r.binary_basis_limbs[1].maximum_value = result.x.binary_basis_limbs[1].maximum_value;
        result_mod_r.binary_basis_limbs[2].maximum_value = result.x.binary_basis_limbs[2].maximum_value;
        result_mod_r.binary_basis_limbs[3].maximum_value = result.x.binary_basis_limbs[3].maximum_value;

        result_mod_r.prime_basis_limb = result.x.prime_basis_limb;

        result_mod_r.assert_is_in_field();

        result_mod_r.binary_basis_limbs[0].element.assert_equal(r.binary_basis_limbs[0].element);
        result_mod_r.binary_basis_limbs[1].element.assert_equal(r.binary_basis_limbs[1].element);
        result_mod_r.binary_basis_limbs[2].element.assert_equal(r.binary_basis_limbs[2].element);
        result_mod_r.binary_basis_limbs[3].element.assert_equal(r.binary_basis_limbs[3].element);
        result_mod_r.prime_basis_limb.assert_equal(r.prime_basis_limb);
        return bool_t<Composer>(ctx, true);
    }
<<<<<<< HEAD
=======
    result.x.self_reduce();

    // transfer Fq value x to an Fr element and reduce mod r
    Fr result_mod_r(ctx, 0);
    result_mod_r.binary_basis_limbs[0].element = result.x.binary_basis_limbs[0].element;
    result_mod_r.binary_basis_limbs[1].element = result.x.binary_basis_limbs[1].element;
    result_mod_r.binary_basis_limbs[2].element = result.x.binary_basis_limbs[2].element;
    result_mod_r.binary_basis_limbs[3].element = result.x.binary_basis_limbs[3].element;
    result_mod_r.binary_basis_limbs[0].maximum_value = result.x.binary_basis_limbs[0].maximum_value;
    result_mod_r.binary_basis_limbs[1].maximum_value = result.x.binary_basis_limbs[1].maximum_value;
    result_mod_r.binary_basis_limbs[2].maximum_value = result.x.binary_basis_limbs[2].maximum_value;
    result_mod_r.binary_basis_limbs[3].maximum_value = result.x.binary_basis_limbs[3].maximum_value;

    result_mod_r.prime_basis_limb = result.x.prime_basis_limb;

    result_mod_r.assert_is_in_field();

    result_mod_r.binary_basis_limbs[0].element.assert_equal(r.binary_basis_limbs[0].element);
    result_mod_r.binary_basis_limbs[1].element.assert_equal(r.binary_basis_limbs[1].element);
    result_mod_r.binary_basis_limbs[2].element.assert_equal(r.binary_basis_limbs[2].element);
    result_mod_r.binary_basis_limbs[3].element.assert_equal(r.binary_basis_limbs[3].element);
    result_mod_r.prime_basis_limb.assert_equal(r.prime_basis_limb);
    return bool_t<Builder>(ctx, true);
>>>>>>> f8495758
}

/**
 * @brief Verify ECDSA signature. Returns 0 if signature fails (i.e. does not produce unsatisfiable constraints)
 *
 * @tparam Builder
 * @tparam Curve
 * @tparam Fq
 * @tparam Fr
 * @tparam G1
 * @param hashed_message
 * @param public_key
 * @param sig
 * @return bool_t<Builder>
 */
template <typename Builder, typename Curve, typename Fq, typename Fr, typename G1>
bool_t<Builder> ecdsa_verify_signature_prehashed_message_noassert(const stdlib::byte_array<Builder>& hashed_message,
                                                                  const G1& public_key,
                                                                  const ecdsa_signature<Builder>& sig)
{
    Builder* ctx = hashed_message.get_context() ? hashed_message.get_context() : public_key.x.context;

    Fr z(hashed_message);
    z.assert_is_in_field();

    Fr r(sig.r);
    // force r to be < secp256k1 group modulus, so we can compare with `result_mod_r` below
    r.assert_is_in_field();

    Fr s(sig.s);

    // r and s should not be zero
    r.assert_is_not_equal(Fr::zero());
    s.assert_is_not_equal(Fr::zero());

    // s should be less than |Fr| / 2
    // Read more about this at: https://www.derpturkey.com/inherent-malleability-of-ecdsa-signatures/amp/
    s.assert_less_than((Fr::modulus + 1) / 2);

    Fr u1 = z / s;
    Fr u2 = r / s;

    public_key.validate_on_curve();

    G1 result;
    // Use special plookup secp256k1 ECDSA mul if available (this relies on k1 endomorphism, and cannot be used for
    // other curves)
    if constexpr (HasPlookup<Builder> && Curve::type == bb::CurveType::SECP256K1) {
        result = G1::secp256k1_ecdsa_mul(public_key, u1, u2);
    } else {
        result = G1::batch_mul({ G1::one(ctx), public_key }, { u1, u2 });
    }
    result.x.self_reduce();

    // transfer Fq value x to an Fr element and reduce mod r
    Fr result_mod_r(ctx, 0);
    result_mod_r.binary_basis_limbs[0].element = result.x.binary_basis_limbs[0].element;
    result_mod_r.binary_basis_limbs[1].element = result.x.binary_basis_limbs[1].element;
    result_mod_r.binary_basis_limbs[2].element = result.x.binary_basis_limbs[2].element;
    result_mod_r.binary_basis_limbs[3].element = result.x.binary_basis_limbs[3].element;
    result_mod_r.binary_basis_limbs[0].maximum_value = result.x.binary_basis_limbs[0].maximum_value;
    result_mod_r.binary_basis_limbs[1].maximum_value = result.x.binary_basis_limbs[1].maximum_value;
    result_mod_r.binary_basis_limbs[2].maximum_value = result.x.binary_basis_limbs[2].maximum_value;
    result_mod_r.binary_basis_limbs[3].maximum_value = result.x.binary_basis_limbs[3].maximum_value;

    result_mod_r.prime_basis_limb = result.x.prime_basis_limb;

    result_mod_r.assert_is_in_field();

    bool_t<Builder> output(ctx, true);
    output &= result_mod_r.binary_basis_limbs[0].element == (r.binary_basis_limbs[0].element);
    output &= result_mod_r.binary_basis_limbs[1].element == (r.binary_basis_limbs[1].element);
    output &= result_mod_r.binary_basis_limbs[2].element == (r.binary_basis_limbs[2].element);
    output &= result_mod_r.binary_basis_limbs[3].element == (r.binary_basis_limbs[3].element);
    output &= result_mod_r.prime_basis_limb == (r.prime_basis_limb);

    field_t<Builder>(sig.v).assert_is_in_set({ field_t<Builder>(27), field_t<Builder>(28) },
                                             "signature is non-standard");

    return output;
}

/**
 * @brief Verify ECDSA signature. Returns 0 if signature fails (i.e. does not produce unsatisfiable constraints)
 *
 * @tparam Builder
 * @tparam Curve
 * @tparam Fq
 * @tparam Fr
 * @tparam G1
 * @param message
 * @param public_key
 * @param sig
 * @return bool_t<Builder>
 */
template <typename Builder, typename Curve, typename Fq, typename Fr, typename G1>
bool_t<Builder> ecdsa_verify_signature_noassert(const stdlib::byte_array<Builder>& message,
                                                const G1& public_key,
                                                const ecdsa_signature<Builder>& sig)
{
    stdlib::byte_array<Builder> hashed_message =
        static_cast<stdlib::byte_array<Builder>>(stdlib::sha256<Builder>(message));

    return ecdsa_verify_signature_prehashed_message_noassert<Builder, Curve, Fq, Fr, G1>(
        hashed_message, public_key, sig);
}

/**
 * @brief Generate a simple ecdsa verification circuit for testing purposes
 *
 * @tparam Builder
 * @param builder
 * @param num_iterations number of signature verifications to perform
 */
template <typename Builder> void generate_ecdsa_verification_test_circuit(Builder& builder, size_t num_iterations)
{
    using curve = stdlib::secp256k1<Builder>;
    using fr = typename curve::fr;
    using fq = typename curve::fq;
    using g1 = typename curve::g1;

    std::string message_string = "Instructions unclear, ask again later.";

    crypto::ecdsa_key_pair<fr, g1> account;
    for (size_t i = 0; i < num_iterations; i++) {
        // Generate unique signature for each iteration
        account.private_key = curve::fr::random_element();
        account.public_key = curve::g1::one * account.private_key;

        crypto::ecdsa_signature signature =
            crypto::ecdsa_construct_signature<crypto::Sha256Hasher, fq, fr, g1>(message_string, account);

        bool first_result = crypto::ecdsa_verify_signature<crypto::Sha256Hasher, fq, fr, g1>(
            message_string, account.public_key, signature);
        static_cast<void>(first_result); // TODO(Cody): This is not used anywhere.

        std::vector<uint8_t> rr(signature.r.begin(), signature.r.end());
        std::vector<uint8_t> ss(signature.s.begin(), signature.s.end());
        uint8_t vv = signature.v;

        typename curve::g1_bigfr_ct public_key = curve::g1_bigfr_ct::from_witness(&builder, account.public_key);

        stdlib::ecdsa_signature<Builder> sig{ typename curve::byte_array_ct(&builder, rr),
                                              typename curve::byte_array_ct(&builder, ss),
                                              stdlib::uint8<Builder>(&builder, vv) };

        typename curve::byte_array_ct message(&builder, message_string);

        // Verify ecdsa signature
        stdlib::ecdsa_verify_signature<Builder,
                                       curve,
                                       typename curve::fq_ct,
                                       typename curve::bigfr_ct,
                                       typename curve::g1_bigfr_ct>(message, public_key, sig);
    }
}

} // namespace bb::stdlib<|MERGE_RESOLUTION|>--- conflicted
+++ resolved
@@ -27,8 +27,7 @@
 {
     Builder* ctx = message.get_context() ? message.get_context() : public_key.x.context;
 
-<<<<<<< HEAD
-    if constexpr (IsSimulator<Composer>) {
+    if constexpr (IsSimulator<Builder>) {
 
         // TODO(https://github.com/AztecProtocol/barretenberg/issues/659)
         std::vector<uint8_t> r_vector = sig.r.get_value();
@@ -40,74 +39,10 @@
 
         auto v = static_cast<uint8_t>(sig.v.get_value().data[0]);
 
-        bool result =
-            crypto::ecdsa::verify_signature<Sha256Hasher, typename Curve::fq, typename Curve::fr, typename Curve::g1>(
+        bool result = crypto::
+            ecdsa_verify_signature<crypto::Sha256Hasher, typename Curve::fq, typename Curve::fr, typename Curve::g1>(
                 message.get_value(), public_key.get_value(), { r_array, s_array, v });
         return { ctx, result };
-=======
-    /**
-     * Check if recovery id v is either 27 ot 28.
-     *
-     * The v in an (r, s, v) ecdsa signature is the 8-bit recovery id s.t. v ∈ {0, 1, 2, 3}.
-     * It is used to recover signing public key from an ecdsa signature. In practice, the value
-     * of v is offset by 27 following the convention from the original bitcoin whitepaper.
-     *
-     * The value of v depends on the the point R = (x, y) s.t. r = x % |Fr|
-     * 0: y is even  &&  x < |Fr| (x = r)
-     * 1: y is odd   &&  x < |Fr| (x = r)
-     * 2: y is even  &&  |Fr| <= x < |Fq| (x = r + |Fr|)
-     * 3: y is odd   &&  |Fr| <= x < |Fq| (x = r + |Fr|)
-     *
-     * It is highly unlikely for x be be in [|Fr|, |Fq|) for the secp256k1 curve because:
-     * P(|Fr| <= x < |Fq|) = 1 - |Fr|/|Fq| ≈ 0.
-     * Therefore, it is reasonable to assume that the value of v will always be 0 or 1
-     * (i.e. 27 or 28 with offset). In fact, the ethereum yellow paper [1] only allows v to be 27 or 28
-     * and considers signatures with v ∈ {29, 30} to be non-standard.
-     *
-     * TODO(Suyash): EIP-155 allows v > 35 to ensure different v on different chains.
-     * Do we need to consider that in our circuits?
-     *
-     * References:
-     * [1] Ethereum yellow paper, Appendix E: https://ethereum.github.io/yellowpaper/paper.pdf
-     * [2] EIP-155: https://eips.ethereum.org/EIPS/eip-155
-     *
-     */
-    // Note: This check is also present in the _noassert variation of this method.
-    field_t<Builder>(sig.v).assert_is_in_set({ field_t<Builder>(27), field_t<Builder>(28) },
-                                             "signature is non-standard");
-
-    stdlib::byte_array<Builder> hashed_message =
-        static_cast<stdlib::byte_array<Builder>>(stdlib::sha256<Builder>(message));
-
-    Fr z(hashed_message);
-    z.assert_is_in_field();
-
-    Fr r(sig.r);
-    // force r to be < secp256k1 group modulus, so we can compare with `result_mod_r` below
-    r.assert_is_in_field();
-
-    Fr s(sig.s);
-
-    // r and s should not be zero
-    r.assert_is_not_equal(Fr::zero());
-    s.assert_is_not_equal(Fr::zero());
-
-    // s should be less than |Fr| / 2
-    // Read more about this at: https://www.derpturkey.com/inherent-malleability-of-ecdsa-signatures/amp/
-    s.assert_less_than((Fr::modulus + 1) / 2);
-
-    Fr u1 = z / s;
-    Fr u2 = r / s;
-
-    public_key.validate_on_curve();
-
-    G1 result;
-    // TODO(Cody): Having Plookup should not determine which curve is used.
-    // Use special plookup secp256k1 ECDSA mul if available (this relies on k1 endomorphism, and cannot be used for
-    // other curves)
-    if constexpr (HasPlookup<Builder> && Curve::type == bb::CurveType::SECP256K1) {
-        result = G1::secp256k1_ecdsa_mul(public_key, u1, u2);
->>>>>>> f8495758
     } else {
         /**
          * Check if recovery id v is either 27 ot 28.
@@ -137,11 +72,11 @@
          *
          */
         // Note: This check is also present in the _noassert variation of this method.
-        field_t<Composer>(sig.v).assert_is_in_set({ field_t<Composer>(27), field_t<Composer>(28) },
-                                                  "signature is non-standard");
-
-        stdlib::byte_array<Composer> hashed_message =
-            static_cast<stdlib::byte_array<Composer>>(stdlib::sha256<Composer>(message));
+        field_t<Builder>(sig.v).assert_is_in_set({ field_t<Builder>(27), field_t<Builder>(28) },
+                                                 "signature is non-standard");
+
+        stdlib::byte_array<Builder> hashed_message =
+            static_cast<stdlib::byte_array<Builder>>(stdlib::sha256<Builder>(message));
 
         Fr z(hashed_message);
         z.assert_is_in_field();
@@ -169,7 +104,7 @@
         // TODO(Cody): Having Plookup should not determine which curve is used.
         // Use special plookup secp256k1 ECDSA mul if available (this relies on k1 endomorphism, and cannot be used for
         // other curves)
-        if constexpr (HasPlookup<Composer> && Curve::type == proof_system::CurveType::SECP256K1) {
+        if constexpr (HasPlookup<Builder> && Curve::type == bb::CurveType::SECP256K1) {
             result = G1::secp256k1_ecdsa_mul(public_key, u1, u2);
         } else {
             result = G1::batch_mul({ G1::one(ctx), public_key }, { u1, u2 });
@@ -196,10 +131,60 @@
         result_mod_r.binary_basis_limbs[2].element.assert_equal(r.binary_basis_limbs[2].element);
         result_mod_r.binary_basis_limbs[3].element.assert_equal(r.binary_basis_limbs[3].element);
         result_mod_r.prime_basis_limb.assert_equal(r.prime_basis_limb);
-        return bool_t<Composer>(ctx, true);
+        return bool_t<Builder>(ctx, true);
     }
-<<<<<<< HEAD
-=======
+}
+
+/**
+ * @brief Verify ECDSA signature. Returns 0 if signature fails (i.e. does not produce unsatisfiable constraints)
+ *
+ * @tparam Builder
+ * @tparam Curve
+ * @tparam Fq
+ * @tparam Fr
+ * @tparam G1
+ * @param hashed_message
+ * @param public_key
+ * @param sig
+ * @return bool_t<Builder>
+ */
+template <typename Builder, typename Curve, typename Fq, typename Fr, typename G1>
+bool_t<Builder> ecdsa_verify_signature_prehashed_message_noassert(const stdlib::byte_array<Builder>& hashed_message,
+                                                                  const G1& public_key,
+                                                                  const ecdsa_signature<Builder>& sig)
+{
+    Builder* ctx = hashed_message.get_context() ? hashed_message.get_context() : public_key.x.context;
+
+    Fr z(hashed_message);
+    z.assert_is_in_field();
+
+    Fr r(sig.r);
+    // force r to be < secp256k1 group modulus, so we can compare with `result_mod_r` below
+    r.assert_is_in_field();
+
+    Fr s(sig.s);
+
+    // r and s should not be zero
+    r.assert_is_not_equal(Fr::zero());
+    s.assert_is_not_equal(Fr::zero());
+
+    // s should be less than |Fr| / 2
+    // Read more about this at: https://www.derpturkey.com/inherent-malleability-of-ecdsa-signatures/amp/
+    s.assert_less_than((Fr::modulus + 1) / 2);
+
+    Fr u1 = z / s;
+    Fr u2 = r / s;
+
+    public_key.validate_on_curve();
+
+    G1 result;
+    // Use special plookup secp256k1 ECDSA mul if available (this relies on k1 endomorphism, and cannot be used for
+    // other curves)
+    if constexpr (HasPlookup<Builder> && Curve::type == bb::CurveType::SECP256K1) {
+        result = G1::secp256k1_ecdsa_mul(public_key, u1, u2);
+    } else {
+        result = G1::batch_mul({ G1::one(ctx), public_key }, { u1, u2 });
+    }
     result.x.self_reduce();
 
     // transfer Fq value x to an Fr element and reduce mod r
@@ -217,82 +202,6 @@
 
     result_mod_r.assert_is_in_field();
 
-    result_mod_r.binary_basis_limbs[0].element.assert_equal(r.binary_basis_limbs[0].element);
-    result_mod_r.binary_basis_limbs[1].element.assert_equal(r.binary_basis_limbs[1].element);
-    result_mod_r.binary_basis_limbs[2].element.assert_equal(r.binary_basis_limbs[2].element);
-    result_mod_r.binary_basis_limbs[3].element.assert_equal(r.binary_basis_limbs[3].element);
-    result_mod_r.prime_basis_limb.assert_equal(r.prime_basis_limb);
-    return bool_t<Builder>(ctx, true);
->>>>>>> f8495758
-}
-
-/**
- * @brief Verify ECDSA signature. Returns 0 if signature fails (i.e. does not produce unsatisfiable constraints)
- *
- * @tparam Builder
- * @tparam Curve
- * @tparam Fq
- * @tparam Fr
- * @tparam G1
- * @param hashed_message
- * @param public_key
- * @param sig
- * @return bool_t<Builder>
- */
-template <typename Builder, typename Curve, typename Fq, typename Fr, typename G1>
-bool_t<Builder> ecdsa_verify_signature_prehashed_message_noassert(const stdlib::byte_array<Builder>& hashed_message,
-                                                                  const G1& public_key,
-                                                                  const ecdsa_signature<Builder>& sig)
-{
-    Builder* ctx = hashed_message.get_context() ? hashed_message.get_context() : public_key.x.context;
-
-    Fr z(hashed_message);
-    z.assert_is_in_field();
-
-    Fr r(sig.r);
-    // force r to be < secp256k1 group modulus, so we can compare with `result_mod_r` below
-    r.assert_is_in_field();
-
-    Fr s(sig.s);
-
-    // r and s should not be zero
-    r.assert_is_not_equal(Fr::zero());
-    s.assert_is_not_equal(Fr::zero());
-
-    // s should be less than |Fr| / 2
-    // Read more about this at: https://www.derpturkey.com/inherent-malleability-of-ecdsa-signatures/amp/
-    s.assert_less_than((Fr::modulus + 1) / 2);
-
-    Fr u1 = z / s;
-    Fr u2 = r / s;
-
-    public_key.validate_on_curve();
-
-    G1 result;
-    // Use special plookup secp256k1 ECDSA mul if available (this relies on k1 endomorphism, and cannot be used for
-    // other curves)
-    if constexpr (HasPlookup<Builder> && Curve::type == bb::CurveType::SECP256K1) {
-        result = G1::secp256k1_ecdsa_mul(public_key, u1, u2);
-    } else {
-        result = G1::batch_mul({ G1::one(ctx), public_key }, { u1, u2 });
-    }
-    result.x.self_reduce();
-
-    // transfer Fq value x to an Fr element and reduce mod r
-    Fr result_mod_r(ctx, 0);
-    result_mod_r.binary_basis_limbs[0].element = result.x.binary_basis_limbs[0].element;
-    result_mod_r.binary_basis_limbs[1].element = result.x.binary_basis_limbs[1].element;
-    result_mod_r.binary_basis_limbs[2].element = result.x.binary_basis_limbs[2].element;
-    result_mod_r.binary_basis_limbs[3].element = result.x.binary_basis_limbs[3].element;
-    result_mod_r.binary_basis_limbs[0].maximum_value = result.x.binary_basis_limbs[0].maximum_value;
-    result_mod_r.binary_basis_limbs[1].maximum_value = result.x.binary_basis_limbs[1].maximum_value;
-    result_mod_r.binary_basis_limbs[2].maximum_value = result.x.binary_basis_limbs[2].maximum_value;
-    result_mod_r.binary_basis_limbs[3].maximum_value = result.x.binary_basis_limbs[3].maximum_value;
-
-    result_mod_r.prime_basis_limb = result.x.prime_basis_limb;
-
-    result_mod_r.assert_is_in_field();
-
     bool_t<Builder> output(ctx, true);
     output &= result_mod_r.binary_basis_limbs[0].element == (r.binary_basis_limbs[0].element);
     output &= result_mod_r.binary_basis_limbs[1].element == (r.binary_basis_limbs[1].element);
