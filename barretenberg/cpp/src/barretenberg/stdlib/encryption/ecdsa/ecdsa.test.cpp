#include "barretenberg/crypto/ecdsa/ecdsa.hpp"
#include "../../primitives/bigfield/bigfield.hpp"
#include "../../primitives/biggroup/biggroup.hpp"
#include "../../primitives/curves/secp256k1.hpp"
#include "../../primitives/curves/secp256r1.hpp"
#include "barretenberg/circuit_checker/circuit_checker.hpp"
#include "barretenberg/common/test.hpp"
#include "ecdsa.hpp"

using namespace bb;
using namespace bb::crypto;

<<<<<<< HEAD
namespace test_stdlib_ecdsa {
using Composer = proof_system::CircuitSimulatorBN254;
using curve = stdlib::secp256k1<Composer>;
using curveR1 = stdlib::secp256r1<Composer>;
=======
using Builder = UltraCircuitBuilder;
using curve_ = stdlib::secp256k1<Builder>;
using curveR1 = stdlib::secp256r1<Builder>;
>>>>>>> f8495758

TEST(stdlib_ecdsa, verify_signature)
{
    Builder builder = Builder();

    // whaaablaghaaglerijgeriij
    std::string message_string = "Instructions unclear, ask again later.";

    ecdsa_key_pair<curve_::fr, curve_::g1> account;
    account.private_key = curve_::fr::random_element();
    account.public_key = curve_::g1::one * account.private_key;

    ecdsa_signature signature =
        ecdsa_construct_signature<Sha256Hasher, curve_::fq, curve_::fr, curve_::g1>(message_string, account);

    bool first_result = ecdsa_verify_signature<Sha256Hasher, curve_::fq, curve_::fr, curve_::g1>(
        message_string, account.public_key, signature);
    EXPECT_EQ(first_result, true);

    curve_::g1_bigfr_ct public_key = curve_::g1_bigfr_ct::from_witness(&builder, account.public_key);

    std::vector<uint8_t> rr(signature.r.begin(), signature.r.end());
    std::vector<uint8_t> ss(signature.s.begin(), signature.s.end());
    uint8_t vv = signature.v;

    stdlib::ecdsa_signature<Builder> sig{ curve_::byte_array_ct(&builder, rr),
                                          curve_::byte_array_ct(&builder, ss),
                                          stdlib::uint8<Builder>(&builder, vv) };

    curve_::byte_array_ct message(&builder, message_string);

    curve_::bool_ct signature_result =
        stdlib::ecdsa_verify_signature<Builder, curve_, curve_::fq_ct, curve_::bigfr_ct, curve_::g1_bigfr_ct>(
            message, public_key, sig);

    EXPECT_EQ(signature_result.get_value(), true);

    std::cerr << "num gates = " << builder.get_num_gates() << std::endl;
    benchmark_info(Builder::NAME_STRING, "ECDSA", "Signature Verification Test", "Gate Count", builder.get_num_gates());
    bool proof_result = CircuitChecker::check(builder);
    EXPECT_EQ(proof_result, true);
}

TEST(stdlib_ecdsa, verify_r1_signature)
{
    Builder builder = Builder();

    std::string message_string = "Instructions unclear, ask again later.";

    ecdsa_key_pair<curveR1::fr, curveR1::g1> account;
    account.private_key = curveR1::fr::random_element();
    account.public_key = curveR1::g1::one * account.private_key;

    ecdsa_signature signature =
        ecdsa_construct_signature<Sha256Hasher, curveR1::fq, curveR1::fr, curveR1::g1>(message_string, account);

    bool first_result = ecdsa_verify_signature<Sha256Hasher, curveR1::fq, curveR1::fr, curveR1::g1>(
        message_string, account.public_key, signature);
    EXPECT_EQ(first_result, true);

    curveR1::g1_bigfr_ct public_key = curveR1::g1_bigfr_ct::from_witness(&builder, account.public_key);

    std::vector<uint8_t> rr(signature.r.begin(), signature.r.end());
    std::vector<uint8_t> ss(signature.s.begin(), signature.s.end());
    uint8_t vv = signature.v;

    stdlib::ecdsa_signature<Builder> sig{ curveR1::byte_array_ct(&builder, rr),
                                          curveR1::byte_array_ct(&builder, ss),
                                          stdlib::uint8<Builder>(&builder, vv) };

    curveR1::byte_array_ct message(&builder, message_string);

    curveR1::bool_ct signature_result =
        stdlib::ecdsa_verify_signature<Builder, curveR1, curveR1::fq_ct, curveR1::bigfr_ct, curveR1::g1_bigfr_ct>(
            message, public_key, sig);

    EXPECT_EQ(signature_result.get_value(), true);

    std::cerr << "num gates = " << builder.get_num_gates() << std::endl;
    benchmark_info(Builder::NAME_STRING, "ECDSA", "Signature Verification Test", "Gate Count", builder.get_num_gates());
    bool proof_result = CircuitChecker::check(builder);
    EXPECT_EQ(proof_result, true);
}

TEST(stdlib_ecdsa, ecdsa_verify_signature_noassert_succeed)
{
    Builder builder = Builder();

    // whaaablaghaaglerijgeriij
    std::string message_string = "Instructions unclear, ask again later.";

    ecdsa_key_pair<curve_::fr, curve_::g1> account;
    account.private_key = curve_::fr::random_element();
    account.public_key = curve_::g1::one * account.private_key;

    ecdsa_signature signature =
        ecdsa_construct_signature<Sha256Hasher, curve_::fq, curve_::fr, curve_::g1>(message_string, account);

    bool first_result = ecdsa_verify_signature<Sha256Hasher, curve_::fq, curve_::fr, curve_::g1>(
        message_string, account.public_key, signature);
    EXPECT_EQ(first_result, true);

    curve_::g1_bigfr_ct public_key = curve_::g1_bigfr_ct::from_witness(&builder, account.public_key);

    std::vector<uint8_t> rr(signature.r.begin(), signature.r.end());
    std::vector<uint8_t> ss(signature.s.begin(), signature.s.end());
    uint8_t vv = signature.v;

    stdlib::ecdsa_signature<Builder> sig{
        curve_::byte_array_ct(&builder, rr),
        curve_::byte_array_ct(&builder, ss),
        stdlib::uint8<Builder>(&builder, vv),
    };

    curve_::byte_array_ct message(&builder, message_string);

    curve_::bool_ct signature_result =
        stdlib::ecdsa_verify_signature_noassert<Builder, curve_, curve_::fq_ct, curve_::bigfr_ct, curve_::g1_bigfr_ct>(
            message, public_key, sig);

    EXPECT_EQ(signature_result.get_value(), true);

    std::cerr << "num gates = " << builder.get_num_gates() << std::endl;
    benchmark_info(Builder::NAME_STRING, "ECDSA", "Signature Verification Test", "Gate Count", builder.get_num_gates());
    bool proof_result = CircuitChecker::check(builder);
    EXPECT_EQ(proof_result, true);
}

TEST(stdlib_ecdsa, ecdsa_verify_signature_noassert_fail)
{
    Builder builder = Builder();

    // whaaablaghaaglerijgeriij
    std::string message_string = "Instructions unclear, ask again later.";

    ecdsa_key_pair<curve_::fr, curve_::g1> account;
    account.private_key = curve_::fr::random_element();
    account.public_key = curve_::g1::one * account.private_key;

    ecdsa_signature signature =
        ecdsa_construct_signature<Sha256Hasher, curve_::fq, curve_::fr, curve_::g1>(message_string, account);

    // tamper w. signature to make fail
    signature.r[0] += 1;

    bool first_result = ecdsa_verify_signature<Sha256Hasher, curve_::fq, curve_::fr, curve_::g1>(
        message_string, account.public_key, signature);
    EXPECT_EQ(first_result, false);

    curve_::g1_bigfr_ct public_key = curve_::g1_bigfr_ct::from_witness(&builder, account.public_key);

    std::vector<uint8_t> rr(signature.r.begin(), signature.r.end());
    std::vector<uint8_t> ss(signature.s.begin(), signature.s.end());

    stdlib::ecdsa_signature<Builder> sig{ curve_::byte_array_ct(&builder, rr),
                                          curve_::byte_array_ct(&builder, ss),
                                          27 };

    curve_::byte_array_ct message(&builder, message_string);

    curve_::bool_ct signature_result =
        stdlib::ecdsa_verify_signature_noassert<Builder, curve_, curve_::fq_ct, curve_::bigfr_ct, curve_::g1_bigfr_ct>(
            message, public_key, sig);

    EXPECT_EQ(signature_result.get_value(), false);

    std::cerr << "num gates = " << builder.get_num_gates() << std::endl;
    benchmark_info(Builder::NAME_STRING, "ECDSA", "Signature Verification Test", "Gate Count", builder.get_num_gates());
    bool proof_result = CircuitChecker::check(builder);
    EXPECT_EQ(proof_result, true);
}<|MERGE_RESOLUTION|>--- conflicted
+++ resolved
@@ -10,16 +10,9 @@
 using namespace bb;
 using namespace bb::crypto;
 
-<<<<<<< HEAD
-namespace test_stdlib_ecdsa {
-using Composer = proof_system::CircuitSimulatorBN254;
-using curve = stdlib::secp256k1<Composer>;
-using curveR1 = stdlib::secp256r1<Composer>;
-=======
-using Builder = UltraCircuitBuilder;
+using Builder = UltraCircuitBuilder; // CHANGE TO SIMULATOR
 using curve_ = stdlib::secp256k1<Builder>;
 using curveR1 = stdlib::secp256r1<Builder>;
->>>>>>> f8495758
 
 TEST(stdlib_ecdsa, verify_signature)
 {
