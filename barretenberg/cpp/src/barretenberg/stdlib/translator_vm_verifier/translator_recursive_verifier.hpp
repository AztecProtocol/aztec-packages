// === AUDIT STATUS ===
// internal:    { status: not started, auditors: [], date: YYYY-MM-DD }
// external_1:  { status: not started, auditors: [], date: YYYY-MM-DD }
// external_2:  { status: not started, auditors: [], date: YYYY-MM-DD }
// =====================

#pragma once
#include "barretenberg/goblin/translation_evaluations.hpp"
#include "barretenberg/goblin/types.hpp"
#include "barretenberg/honk/proof_system/types/proof.hpp"
#include "barretenberg/stdlib/plonk_recursion/pairing_points.hpp"
#include "barretenberg/stdlib/transcript/transcript.hpp"
#include "barretenberg/stdlib/translator_vm_verifier/translator_recursive_flavor.hpp"
#include "barretenberg/sumcheck/sumcheck.hpp"
#include "barretenberg/translator_vm/translator_prover.hpp"

namespace bb {
template <typename Flavor> class TranslatorRecursiveVerifier_ {
  public:
    using FF = typename Flavor::FF;
    using NativeBF = typename Flavor::Curve::BaseFieldNative;
    using Builder = typename Flavor::CircuitBuilder;
    using BF = typename stdlib::bigfield<Builder, typename NativeBF::Params>;
    using Commitment = typename Flavor::Commitment;
    using GroupElement = typename Flavor::GroupElement;
    using VerificationKey = typename Flavor::VerificationKey;
    using NativeVerificationKey = typename Flavor::NativeVerificationKey;
    using VerifierCommitmentKey = typename Flavor::VerifierCommitmentKey;
    using RelationSeparator = typename Flavor::RelationSeparator;
<<<<<<< HEAD
    using AggregationObject = stdlib::recursion::aggregation_state<Builder>;
    using TranslationEvaluations = TranslationEvaluations_<BF>;
=======
    using PairingPoints = stdlib::recursion::PairingPoints<Builder>;
    using TranslationEvaluations = TranslationEvaluations_<BF, FF>;
>>>>>>> c4602e1c
    using Transcript = typename Flavor::Transcript;
    using RelationParams = ::bb::RelationParameters<FF>;

    std::shared_ptr<VerificationKey> key;
    std::shared_ptr<Transcript> transcript;
    std::shared_ptr<VerifierCommitmentKey> pcs_verification_key; // can remove maybe hopefully
    Builder* builder;

    RelationParams relation_parameters;

    TranslatorRecursiveVerifier_(Builder* builder,
                                 const std::shared_ptr<NativeVerificationKey>& native_verifier_key,
                                 const std::shared_ptr<Transcript>& transcript);

    void put_translation_data_in_relation_parameters(const BF& evaluation_input_x,
                                                     const BF& batching_challenge_v,
                                                     const BF& accumulated_result);

    PairingPoints verify_proof(const HonkProof& proof, const BF& evaluation_input_x, const BF& batching_challenge_v);

    void verify_translation(const TranslationEvaluations& translation_evaluations,
                            const BF& translation_masking_term_eval);
};
} // namespace bb<|MERGE_RESOLUTION|>--- conflicted
+++ resolved
@@ -27,13 +27,8 @@
     using NativeVerificationKey = typename Flavor::NativeVerificationKey;
     using VerifierCommitmentKey = typename Flavor::VerifierCommitmentKey;
     using RelationSeparator = typename Flavor::RelationSeparator;
-<<<<<<< HEAD
-    using AggregationObject = stdlib::recursion::aggregation_state<Builder>;
+    using PairingPoints = stdlib::recursion::PairingPoints<Builder>;
     using TranslationEvaluations = TranslationEvaluations_<BF>;
-=======
-    using PairingPoints = stdlib::recursion::PairingPoints<Builder>;
-    using TranslationEvaluations = TranslationEvaluations_<BF, FF>;
->>>>>>> c4602e1c
     using Transcript = typename Flavor::Transcript;
     using RelationParams = ::bb::RelationParameters<FF>;
 
