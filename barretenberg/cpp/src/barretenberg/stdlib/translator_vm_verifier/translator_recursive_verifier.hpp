// === AUDIT STATUS ===
// internal:    { status: not started, auditors: [], date: YYYY-MM-DD }
// external_1:  { status: not started, auditors: [], date: YYYY-MM-DD }
// external_2:  { status: not started, auditors: [], date: YYYY-MM-DD }
// =====================

#pragma once
#include "barretenberg/goblin/translation_evaluations.hpp"
#include "barretenberg/goblin/types.hpp"
#include "barretenberg/honk/proof_system/types/proof.hpp"
#include "barretenberg/stdlib/pairing_points.hpp"
#include "barretenberg/stdlib/proof/proof.hpp"
#include "barretenberg/stdlib/transcript/transcript.hpp"
#include "barretenberg/stdlib/translator_vm_verifier/translator_recursive_flavor.hpp"
#include "barretenberg/sumcheck/sumcheck.hpp"
#include "barretenberg/translator_vm/translator_prover.hpp"

namespace bb {
class TranslatorRecursiveVerifier {
  public:
<<<<<<< HEAD
    using FF = typename Flavor::FF;
    using NativeBF = typename Flavor::Curve::BaseFieldNative;
    using Builder = typename Flavor::CircuitBuilder;
    using BF = typename stdlib::bigfield<Builder, typename NativeBF::Params>;
    using Commitment = typename Flavor::Commitment;
    using GroupElement = typename Flavor::GroupElement;
    using VerificationKey = typename Flavor::VerificationKey;
    using NativeVerificationKey = typename Flavor::NativeVerificationKey;
    using VerifierCommitmentKey = typename Flavor::VerifierCommitmentKey;
=======
    using Flavor = TranslatorRecursiveFlavor;
    using FF = Flavor::FF;
    using NativeBF = Flavor::Curve::BaseFieldNative;
    using Builder = Flavor::CircuitBuilder;
    using BF = Flavor::BF;
    using Commitment = Flavor::Commitment;
    using GroupElement = Flavor::GroupElement;
    using VerificationKey = Flavor::VerificationKey;
    using NativeVerificationKey = Flavor::NativeVerificationKey;
    using VerifierCommitmentKey = Flavor::VerifierCommitmentKey;
    using RelationSeparator = Flavor::RelationSeparator;
>>>>>>> 966b9501
    using PairingPoints = stdlib::recursion::PairingPoints<Builder>;
    using TranslationEvaluations = TranslationEvaluations_<BF>;
    using Transcript = Flavor::Transcript;
    using RelationParams = ::bb::RelationParameters<FF>;
    using StdlibProof = stdlib::Proof<Builder>;

    std::shared_ptr<VerificationKey> key;
    std::shared_ptr<Transcript> transcript;
    VerifierCommitmentKey pcs_verification_key; // can remove maybe hopefully
    std::array<Commitment, TranslatorFlavor::NUM_OP_QUEUE_WIRES> op_queue_commitments;
    Builder* builder;

    RelationParams relation_parameters;

    TranslatorRecursiveVerifier(Builder* builder,
                                const std::shared_ptr<NativeVerificationKey>& native_verifier_key,
                                const std::shared_ptr<Transcript>& transcript);

    void put_translation_data_in_relation_parameters(const BF& evaluation_input_x,
                                                     const BF& batching_challenge_v,
                                                     const BF& accumulated_result);

    [[nodiscard("Pairing points should be accumulated")]] PairingPoints verify_proof(const HonkProof& proof,
                                                                                     const BF& evaluation_input_x,
                                                                                     const BF& batching_challenge_v);
    [[nodiscard("Pairing points should be accumulated")]] PairingPoints verify_proof(const StdlibProof& proof,
                                                                                     const BF& evaluation_input_x,
                                                                                     const BF& batching_challenge_v);

    void verify_translation(const TranslationEvaluations& translation_evaluations,
                            const BF& translation_masking_term_eval);

    /**
     * @brief Ensure translator verifier and last round of merge verification (operating with the final table) receive
     * the same commitments to the op queue as part of the proof.
     */
    void verify_consistency_with_final_merge(
        const std::array<Commitment, TranslatorFlavor::NUM_OP_QUEUE_WIRES> merge_commitments);
};
} // namespace bb<|MERGE_RESOLUTION|>--- conflicted
+++ resolved
@@ -18,17 +18,6 @@
 namespace bb {
 class TranslatorRecursiveVerifier {
   public:
-<<<<<<< HEAD
-    using FF = typename Flavor::FF;
-    using NativeBF = typename Flavor::Curve::BaseFieldNative;
-    using Builder = typename Flavor::CircuitBuilder;
-    using BF = typename stdlib::bigfield<Builder, typename NativeBF::Params>;
-    using Commitment = typename Flavor::Commitment;
-    using GroupElement = typename Flavor::GroupElement;
-    using VerificationKey = typename Flavor::VerificationKey;
-    using NativeVerificationKey = typename Flavor::NativeVerificationKey;
-    using VerifierCommitmentKey = typename Flavor::VerifierCommitmentKey;
-=======
     using Flavor = TranslatorRecursiveFlavor;
     using FF = Flavor::FF;
     using NativeBF = Flavor::Curve::BaseFieldNative;
@@ -39,8 +28,6 @@
     using VerificationKey = Flavor::VerificationKey;
     using NativeVerificationKey = Flavor::NativeVerificationKey;
     using VerifierCommitmentKey = Flavor::VerifierCommitmentKey;
-    using RelationSeparator = Flavor::RelationSeparator;
->>>>>>> 966b9501
     using PairingPoints = stdlib::recursion::PairingPoints<Builder>;
     using TranslationEvaluations = TranslationEvaluations_<BF>;
     using Transcript = Flavor::Transcript;
