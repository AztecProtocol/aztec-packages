#include "./translator_recursive_verifier.hpp"
#include "barretenberg/commitment_schemes/shplonk/shplemini.hpp"
#include "barretenberg/common/throw_or_abort.hpp"
#include "barretenberg/relations/translator_vm/translator_decomposition_relation_impl.hpp"
#include "barretenberg/relations/translator_vm/translator_delta_range_constraint_relation_impl.hpp"
#include "barretenberg/relations/translator_vm/translator_extra_relations_impl.hpp"
#include "barretenberg/relations/translator_vm/translator_non_native_field_relation_impl.hpp"
#include "barretenberg/relations/translator_vm/translator_permutation_relation_impl.hpp"
#include "barretenberg/sumcheck/sumcheck.hpp"

namespace bb {

template <typename Flavor>
TranslatorRecursiveVerifier_<Flavor>::TranslatorRecursiveVerifier_(
    Builder* builder,
    const std::shared_ptr<NativeVerificationKey>& native_verifier_key,
    const std::shared_ptr<Transcript>& transcript)
    : key(std::make_shared<VerificationKey>(builder, native_verifier_key))
    , transcript(transcript)
    , builder(builder)
{}

// Relation params used in sumcheck which is done over FF but the received data is from BF
template <typename Flavor>
void TranslatorRecursiveVerifier_<Flavor>::put_translation_data_in_relation_parameters(const BF& evaluation_input_x,
                                                                                       const BF& batching_challenge_v,
                                                                                       const BF& accumulated_result)
{

    const auto compute_four_limbs = [](const BF& in) {
        return std::array<FF, 4>{ FF(in.binary_basis_limbs[0].element),
                                  FF(in.binary_basis_limbs[1].element),
                                  FF(in.binary_basis_limbs[2].element),
                                  FF(in.binary_basis_limbs[3].element) };
    };

    const auto compute_five_limbs = [](const BF& in) {
        return std::array<FF, 5>{ FF(in.binary_basis_limbs[0].element),
                                  FF(in.binary_basis_limbs[1].element),
                                  FF(in.binary_basis_limbs[2].element),
                                  FF(in.binary_basis_limbs[3].element),
                                  FF(in.prime_basis_limb) };
    };

    relation_parameters.evaluation_input_x = compute_five_limbs(evaluation_input_x);

    BF batching_challenge_v_power = batching_challenge_v;
    for (size_t i = 0; i < 4; i++) {
        relation_parameters.batching_challenge_v[i] = compute_five_limbs(batching_challenge_v_power);
        batching_challenge_v_power = batching_challenge_v_power * batching_challenge_v;
    }

    relation_parameters.accumulated_result = compute_four_limbs(accumulated_result);
};

/**
 * @brief This function verifies an TranslatorFlavor Honk proof for given program settings.
 */
template <typename Flavor>
std::array<typename Flavor::GroupElement, 2> TranslatorRecursiveVerifier_<Flavor>::verify_proof(const HonkProof& proof)
{
    using Sumcheck = ::bb::SumcheckVerifier<Flavor>;
    using PCS = typename Flavor::PCS;
    using Curve = typename Flavor::Curve;
    using Shplemini = ::bb::ShpleminiVerifier_<Curve>;
    using VerifierCommitments = typename Flavor::VerifierCommitments;
    using CommitmentLabels = typename Flavor::CommitmentLabels;

    StdlibProof<Builder> stdlib_proof = bb::convert_proof_to_witness(builder, proof);
    transcript->load_proof(stdlib_proof);

    batching_challenge_v = transcript->template get_challenge<BF>("Translation:batching_challenge");

    VerifierCommitments commitments{ key };
    CommitmentLabels commitment_labels;

    const FF circuit_size = transcript->template receive_from_prover<FF>("circuit_size");
    if (static_cast<uint32_t>(circuit_size.get_value()) != key->circuit_size) {
        throw_or_abort(
            "TranslatorRecursiveVerifier::verify_proof: proof circuit size does not match verification key!");
    }
    evaluation_input_x = transcript->template receive_from_prover<BF>("evaluation_input_x");

    const BF accumulated_result = transcript->template receive_from_prover<BF>("accumulated_result");

    put_translation_data_in_relation_parameters(evaluation_input_x, batching_challenge_v, accumulated_result);

    // Get commitments to wires and the ordered range constraints that do not require additional challenges
    for (auto [comm, label] : zip_view(commitments.get_wires_and_ordered_range_constraints(),
                                       commitment_labels.get_wires_and_ordered_range_constraints())) {
        comm = transcript->template receive_from_prover<Commitment>(label);
    }

    // Get permutation challenges
    FF gamma = transcript->template get_challenge<FF>("gamma");

    relation_parameters.beta = 0;
    relation_parameters.gamma = gamma;
    relation_parameters.public_input_delta = 0;
    relation_parameters.lookup_grand_product_delta = 0;

    // Get commitment to permutation and lookup grand products
    commitments.z_perm = transcript->template receive_from_prover<Commitment>(commitment_labels.z_perm);

    // Execute Sumcheck Verifier
    const size_t log_circuit_size = numeric::get_msb(static_cast<uint32_t>(circuit_size.get_value()));
    auto sumcheck = Sumcheck(log_circuit_size, transcript);
    FF alpha = transcript->template get_challenge<FF>("Sumcheck:alpha");
    std::vector<FF> gate_challenges(log_circuit_size);
    for (size_t idx = 0; idx < gate_challenges.size(); idx++) {
        gate_challenges[idx] = transcript->template get_challenge<FF>("Sumcheck:gate_challenge_" + std::to_string(idx));
    }

    auto [multivariate_challenge, claimed_evaluations, sumcheck_verified] =
        sumcheck.verify(relation_parameters, alpha, gate_challenges);

    // Execute ZeroMorph rounds followed by the univariate PCS. See https://hackmd.io/dlf9xEwhTQyE3hiGbq4FsA?view for a
    // complete description of the unrolled protocol.
<<<<<<< HEAD
    info(commitments.get_to_be_shifted().size());
    auto opening_claim = ZeroMorph::verify(circuit_size,
                                           commitments.get_unshifted_without_concatenated(),
                                           commitments.get_to_be_shifted(),
                                           claimed_evaluations.get_unshifted_without_concatenated(),
                                           claimed_evaluations.get_shifted(),
                                           multivariate_challenge,
                                           Commitment::one(builder),
                                           transcript,
                                           commitments.get_groups_to_be_concatenated(),
                                           claimed_evaluations.get_concatenated());
    auto pairing_points = PCS::reduce_verify(opening_claim, transcript);
=======

    const BatchOpeningClaim<Curve> opening_claim =
        Shplemini::compute_batch_opening_claim(circuit_size,
                                               commitments.get_unshifted_without_concatenated(),
                                               commitments.get_to_be_shifted(),
                                               claimed_evaluations.get_unshifted_without_concatenated(),
                                               claimed_evaluations.get_shifted(),
                                               multivariate_challenge,
                                               Commitment::one(builder),
                                               transcript,
                                               commitments.get_groups_to_be_concatenated(),
                                               claimed_evaluations.get_concatenated());
    const auto pairing_points = PCS::reduce_verify_batch_opening_claim(opening_claim, transcript);
>>>>>>> 21fa3cf0

    return pairing_points;
}

template <typename Flavor>
bool TranslatorRecursiveVerifier_<Flavor>::verify_translation(
    const TranslationEvaluations_<
        typename stdlib::bigfield<typename Flavor::CircuitBuilder, typename Flavor::Curve::BaseFieldNative::Params>,
        typename Flavor::FF>& translation_evaluations)
{
    const auto reconstruct_from_array = [&](const auto& arr) {
        const BF reconstructed = BF(arr[0], arr[1], arr[2], arr[3]);
        return reconstructed;
    };

    const auto& reconstruct_value_from_eccvm_evaluations = [&](const TranslationEvaluations& translation_evaluations,
                                                               auto& relation_parameters) {
        const BF accumulated_result = reconstruct_from_array(relation_parameters.accumulated_result);
        const BF x = reconstruct_from_array(relation_parameters.evaluation_input_x);
        const BF v1 = reconstruct_from_array(relation_parameters.batching_challenge_v[0]);
        const BF v2 = reconstruct_from_array(relation_parameters.batching_challenge_v[1]);
        const BF v3 = reconstruct_from_array(relation_parameters.batching_challenge_v[2]);
        const BF v4 = reconstruct_from_array(relation_parameters.batching_challenge_v[3]);
        const BF& op = translation_evaluations.op;
        const BF& Px = translation_evaluations.Px;
        const BF& Py = translation_evaluations.Py;
        const BF& z1 = translation_evaluations.z1;
        const BF& z2 = translation_evaluations.z2;

        const BF eccvm_opening = (op + (v1 * Px) + (v2 * Py) + (v3 * z1) + (v4 * z2));
        // multiply by x here to deal with shift
        eccvm_opening.assert_equal(x * accumulated_result);
        return (eccvm_opening.get_value() == (x * accumulated_result).get_value());
    };

    bool is_value_reconstructed =
        reconstruct_value_from_eccvm_evaluations(translation_evaluations, relation_parameters);
    return is_value_reconstructed;
}
template class TranslatorRecursiveVerifier_<bb::TranslatorRecursiveFlavor_<UltraCircuitBuilder>>;
template class TranslatorRecursiveVerifier_<bb::TranslatorRecursiveFlavor_<MegaCircuitBuilder>>;
template class TranslatorRecursiveVerifier_<bb::TranslatorRecursiveFlavor_<CircuitSimulatorBN254>>;

} // namespace bb<|MERGE_RESOLUTION|>--- conflicted
+++ resolved
@@ -116,20 +116,6 @@
 
     // Execute ZeroMorph rounds followed by the univariate PCS. See https://hackmd.io/dlf9xEwhTQyE3hiGbq4FsA?view for a
     // complete description of the unrolled protocol.
-<<<<<<< HEAD
-    info(commitments.get_to_be_shifted().size());
-    auto opening_claim = ZeroMorph::verify(circuit_size,
-                                           commitments.get_unshifted_without_concatenated(),
-                                           commitments.get_to_be_shifted(),
-                                           claimed_evaluations.get_unshifted_without_concatenated(),
-                                           claimed_evaluations.get_shifted(),
-                                           multivariate_challenge,
-                                           Commitment::one(builder),
-                                           transcript,
-                                           commitments.get_groups_to_be_concatenated(),
-                                           claimed_evaluations.get_concatenated());
-    auto pairing_points = PCS::reduce_verify(opening_claim, transcript);
-=======
 
     const BatchOpeningClaim<Curve> opening_claim =
         Shplemini::compute_batch_opening_claim(circuit_size,
@@ -143,7 +129,6 @@
                                                commitments.get_groups_to_be_concatenated(),
                                                claimed_evaluations.get_concatenated());
     const auto pairing_points = PCS::reduce_verify_batch_opening_claim(opening_claim, transcript);
->>>>>>> 21fa3cf0
 
     return pairing_points;
 }
