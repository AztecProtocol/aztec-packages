--- conflicted
+++ resolved
@@ -114,14 +114,10 @@
     auto [multivariate_challenge, claimed_evaluations, libra_evaluations, sumcheck_verified] =
         sumcheck.verify(relation_parameters, alpha, gate_challenges);
 
-<<<<<<< HEAD
     // Execute ZeroMorph rounds followed by the univariate PCS. See https://hackmd.io/dlf9xEwhTQyE3hiGbq4FsA?view for a
     // complete description of the unrolled protocol.
 
     BatchOpeningClaim<Curve> opening_claim =
-=======
-    const BatchOpeningClaim<Curve> opening_claim =
->>>>>>> 7766c8e7
         Shplemini::compute_batch_opening_claim(circuit_size,
                                                commitments.get_unshifted_without_concatenated(),
                                                commitments.get_to_be_shifted(),
