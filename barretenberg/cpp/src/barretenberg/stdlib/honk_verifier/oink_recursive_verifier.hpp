--- conflicted
+++ resolved
@@ -24,16 +24,12 @@
                                     std::shared_ptr<Transcript> transcript,
                                     std::string domain_separator = "");
 
-<<<<<<< HEAD
     explicit OinkRecursiveVerifier_(Builder* builder,
-                                    const std::shared_ptr<VerificationKey>& vkey,
+                                    const std::shared_ptr<Instance>& instance,
                                     std::string domain_separator = "");
 
-    Output verify();
-    Output verify_proof(OinkProof& proof);
-=======
     void verify();
->>>>>>> bfbc4b21
+    void verify_proof(OinkProof& proof);
 
     std::shared_ptr<Instance> instance;
     Builder* builder;
