--- conflicted
+++ resolved
@@ -29,10 +29,7 @@
     OpeningClaim<grumpkin<Builder>> ipa_claim;
     stdlib::Proof<Builder> ipa_proof;
     std::array<G1, Builder::NUM_WIRES> ecc_op_tables; // Ecc op tables' commitments as extracted from the public inputs
-<<<<<<< HEAD
-=======
                                                       // of the HidingKernel, only for ClientIVC
->>>>>>> be1ae390
     FF mega_hash; // The hash of public inputs and VK of the inner circuit in the GoblinAvmRecursiveVerifier
 
     UltraRecursiveVerifierOutput() = default;
