#include "barretenberg/stdlib/honk_verifier/ultra_recursive_verifier.hpp"
#include "barretenberg/circuit_checker/circuit_checker.hpp"
#include "barretenberg/common/test.hpp"
#include "barretenberg/flavor/flavor.hpp"
#include "barretenberg/flavor/ultra_rollup_recursive_flavor.hpp"
#include "barretenberg/stdlib/test_utils/tamper_proof.hpp"
#include "barretenberg/ultra_honk/ultra_prover.hpp"
#include "barretenberg/ultra_honk/ultra_verifier.hpp"
#include "ultra_verification_keys_comparator.hpp"

namespace bb::stdlib::recursion::honk {

// Run the recursive verifier tests with conventional Ultra builder and Goblin builder
using Flavors = testing::Types<MegaRecursiveFlavor_<MegaCircuitBuilder>,
                               MegaRecursiveFlavor_<UltraCircuitBuilder>,
                               UltraRecursiveFlavor_<UltraCircuitBuilder>,
                               UltraRecursiveFlavor_<MegaCircuitBuilder>,
                               UltraZKRecursiveFlavor_<UltraCircuitBuilder>,
                               UltraZKRecursiveFlavor_<MegaCircuitBuilder>,
                               UltraRollupRecursiveFlavor_<UltraCircuitBuilder>,
                               MegaZKRecursiveFlavor_<MegaCircuitBuilder>,
                               MegaZKRecursiveFlavor_<UltraCircuitBuilder>>;

/**
 * @brief Test suite for recursive verification of  Honk proofs for both Ultra and Mega arithmetisation.
 * @details `Inner*` types describe the type of circuits (and everything else required to generate a proof) that we aim
 * to recursively verify. `Outer*` describes the arithmetisation of the recursive verifier circuit and the types
 * required to ensure the recursive verifier circuit is correct (i.e. by producing a proof and verifying it).
 *
 * @tparam RecursiveFlavor defines the recursive verifier, what the arithmetisation of its circuit should be and what
 * types of proofs it recursively verifies.
 */
template <typename RecursiveFlavor> class RecursiveVerifierTest : public testing::Test {

    // Define types for the inner circuit, i.e. the circuit whose proof will be recursively verified
    using InnerFlavor = typename RecursiveFlavor::NativeFlavor;
    using InnerProver = UltraProver_<InnerFlavor>;
    using InnerVerifier = UltraVerifier_<InnerFlavor>;
    using InnerBuilder = typename InnerFlavor::CircuitBuilder;
    using InnerDeciderProvingKey = DeciderProvingKey_<InnerFlavor>;
    using InnerCommitment = InnerFlavor::Commitment;
    using InnerFF = InnerFlavor::FF;

    // Defines types for the outer circuit, i.e. the circuit of the recursive verifier
    using OuterBuilder = typename RecursiveFlavor::CircuitBuilder;
    using OuterFlavor =
        std::conditional_t<IsMegaBuilder<OuterBuilder>,
                           MegaFlavor,
                           std::conditional_t<HasIPAAccumulator<RecursiveFlavor>, UltraRollupFlavor, UltraFlavor>>;
    using OuterProver = UltraProver_<OuterFlavor>;
    using OuterVerifier = UltraVerifier_<OuterFlavor>;
    using OuterDeciderProvingKey = DeciderProvingKey_<OuterFlavor>;

    using RecursiveVerifier = UltraRecursiveVerifier_<RecursiveFlavor>;
    using VerificationKey = typename RecursiveVerifier::VerificationKey;

    using PairingObject = PairingPoints<OuterBuilder>;
    using VerifierOutput = bb::stdlib::recursion::honk::UltraRecursiveVerifierOutput<OuterBuilder>;
    using NativeVerifierCommitmentKey = typename InnerFlavor::VerifierCommitmentKey;
    /**
     * @brief Create a non-trivial arbitrary inner circuit, the proof of which will be recursively verified
     *
     * @param builder
     * @param public_inputs
     * @param log_num_gates
     */
    static InnerBuilder create_inner_circuit(size_t log_num_gates = 10)
    {
        InnerBuilder builder;

        // Create 2^log_n many add gates based on input log num gates
        const size_t num_gates = (1 << log_num_gates);
        for (size_t i = 0; i < num_gates; ++i) {
            fr a = fr::random_element();
            uint32_t a_idx = builder.add_variable(a);

            fr b = fr::random_element();
            fr c = fr::random_element();
            fr d = a + b + c;
            uint32_t b_idx = builder.add_variable(b);
            uint32_t c_idx = builder.add_variable(c);
            uint32_t d_idx = builder.add_variable(d);

            builder.create_big_add_gate({ a_idx, b_idx, c_idx, d_idx, fr(1), fr(1), fr(1), fr(-1), fr(0) });
        }

        PairingPoints<InnerBuilder>::add_default_to_public_inputs(builder);

        if constexpr (HasIPAAccumulator<RecursiveFlavor>) {
            auto [stdlib_opening_claim, ipa_proof] =
                IPA<grumpkin<InnerBuilder>>::create_fake_ipa_claim_and_proof(builder);
            stdlib_opening_claim.set_public();
            builder.ipa_proof = ipa_proof;
        }
        return builder;
    }

  public:
    static void SetUpTestSuite() { bb::srs::init_file_crs_factory(bb::srs::bb_crs_path()); }

    /**
     * @brief Create inner circuit and call check_circuit on it
     *
     */
    static void test_inner_circuit()
    {
        auto inner_circuit = create_inner_circuit();

        bool result = CircuitChecker::check(inner_circuit);

        EXPECT_EQ(result, true);
    }

    /**
     * @brief Instantiate a recursive verification key from the native verification key produced by the inner cicuit
     * builder. Check consistency between the native and stdlib types.
     *
     */
    static void test_recursive_verification_key_creation()
    {
        // Create an arbitrary inner circuit
        auto inner_circuit = create_inner_circuit();
        OuterBuilder outer_circuit;

        // Compute native verification key
        auto proving_key = std::make_shared<InnerDeciderProvingKey>(inner_circuit);
        auto honk_vk = std::make_shared<typename InnerFlavor::VerificationKey>(proving_key->get_precomputed());
        auto stdlib_vk_and_hash = std::make_shared<typename RecursiveFlavor::VKAndHash>(outer_circuit, honk_vk);
        // Instantiate the recursive verifier using the native verification key
        RecursiveVerifier verifier{ &outer_circuit, stdlib_vk_and_hash };

        // Spot check some values in the recursive VK to ensure it was constructed correctly
        EXPECT_EQ(static_cast<uint64_t>(verifier.key->vk_and_hash->vk->circuit_size.get_value()),
                  honk_vk->circuit_size);
        EXPECT_EQ(static_cast<uint64_t>(verifier.key->vk_and_hash->vk->log_circuit_size.get_value()),
                  honk_vk->log_circuit_size);
        EXPECT_EQ(static_cast<uint64_t>(verifier.key->vk_and_hash->vk->num_public_inputs.get_value()),
                  honk_vk->num_public_inputs);
        for (auto [vk_poly, native_vk_poly] : zip_view(verifier.key->vk_and_hash->vk->get_all(), honk_vk->get_all())) {
            EXPECT_EQ(vk_poly.get_value(), native_vk_poly);
        }
    }

    /**
     * @brief  Ensures that the recursive verifier circuit for two inner circuits of different size is the same as the
     * proofs are currently constant. This is done by taking each trace block in part and checking all its selector
     * values.
     *
     */
    static void test_independent_vk_hash()
    {
        // Retrieves the trace blocks (each consisting of a specific gate) from the recursive verifier circuit
        auto get_blocks = [](size_t inner_size) -> std::tuple<typename OuterBuilder::ExecutionTrace,
                                                              std::shared_ptr<typename OuterFlavor::VerificationKey>> {
            // Create an arbitrary inner circuit
            auto inner_circuit = create_inner_circuit(inner_size);

            // Generate a proof over the inner circuit
            auto inner_proving_key = std::make_shared<InnerDeciderProvingKey>(inner_circuit);
            auto verification_key =
                std::make_shared<typename InnerFlavor::VerificationKey>(inner_proving_key->get_precomputed());
            InnerProver inner_prover(inner_proving_key, verification_key);
            info("test circuit size: ", inner_proving_key->dyadic_size());
            auto inner_proof = inner_prover.construct_proof();

            // Create a recursive verification circuit for the proof of the inner circuit
            OuterBuilder outer_circuit;
            auto stdlib_vk_and_hash =
                std::make_shared<typename RecursiveFlavor::VKAndHash>(outer_circuit, verification_key);
            RecursiveVerifier verifier{ &outer_circuit, stdlib_vk_and_hash };

            typename RecursiveVerifier::Output verifier_output = verifier.verify_proof(inner_proof);
            verifier_output.points_accumulator.set_public();
            if constexpr (HasIPAAccumulator<OuterFlavor>) {
                verifier_output.ipa_claim.set_public();
                outer_circuit.ipa_proof = verifier_output.ipa_proof.get_value();
            }

            auto outer_proving_key = std::make_shared<OuterDeciderProvingKey>(outer_circuit);
            auto outer_verification_key =
                std::make_shared<typename OuterFlavor::VerificationKey>(outer_proving_key->get_precomputed());

            return { outer_circuit.blocks, outer_verification_key };
        };

        auto [blocks_10, verification_key_10] = get_blocks(10);
        auto [blocks_14, verification_key_14] = get_blocks(14);

        compare_ultra_blocks_and_verification_keys<OuterFlavor>({ blocks_10, blocks_14 },
                                                                { verification_key_10, verification_key_14 });
    }

    /**
     * @brief Construct a recursive verification circuit for the proof of an inner circuit then call check_circuit on
     * it.
     */
    static void test_recursive_verification()
    {
        // Create an arbitrary inner circuit
        auto inner_circuit = create_inner_circuit();

        // Generate a proof over the inner circuit
        auto proving_key = std::make_shared<InnerDeciderProvingKey>(inner_circuit);
        auto verification_key = std::make_shared<typename InnerFlavor::VerificationKey>(proving_key->get_precomputed());
        InnerProver inner_prover(proving_key, verification_key);
        auto inner_proof = inner_prover.construct_proof();

        // Create a recursive verification circuit for the proof of the inner circuit
        OuterBuilder outer_circuit;
        auto stdlib_vk_and_hash =
            std::make_shared<typename RecursiveFlavor::VKAndHash>(outer_circuit, verification_key);
        RecursiveVerifier verifier{ &outer_circuit, stdlib_vk_and_hash };
        verifier.transcript->enable_manifest();

        VerifierOutput output = verifier.verify_proof(inner_proof);
        output.points_accumulator.set_public();
        if constexpr (HasIPAAccumulator<OuterFlavor>) {
            output.ipa_claim.set_public();
            outer_circuit.ipa_proof = output.ipa_proof.get_value();
        }

        // Check for a failure flag in the recursive verifier circuit
        EXPECT_EQ(outer_circuit.failed(), false) << outer_circuit.err();

        // Check 1: Perform native verification then perform the pairing on the outputs of the recursive
        // verifier and check that the result agrees.
        bool native_result;
        InnerVerifier native_verifier(verification_key);
        native_verifier.transcript->enable_manifest();
        if constexpr (HasIPAAccumulator<OuterFlavor>) {
            native_verifier.ipa_verification_key = VerifierCommitmentKey<curve::Grumpkin>(1 << CONST_ECCVM_LOG_N);
            native_result = native_verifier.verify_proof(inner_proof, output.ipa_proof.get_value());
        } else {
            native_result = native_verifier.verify_proof(inner_proof);
        }
        NativeVerifierCommitmentKey pcs_vkey{};
        bool result =
            pcs_vkey.pairing_check(output.points_accumulator.P0.get_value(), output.points_accumulator.P1.get_value());
        info("input pairing points result: ", result);
        auto recursive_result =
            pcs_vkey.pairing_check(output.points_accumulator.P0.get_value(), output.points_accumulator.P1.get_value());
        EXPECT_EQ(recursive_result, native_result);

        // Check 2: Ensure that the underlying native and recursive verification algorithms agree by ensuring
        // the manifests produced by each agree.
        auto recursive_manifest = verifier.transcript->get_manifest();
        auto native_manifest = native_verifier.transcript->get_manifest();
        for (size_t i = 0; i < recursive_manifest.size(); ++i) {
            EXPECT_EQ(recursive_manifest[i], native_manifest[i]);
        }

        // Check 3: Construct and verify a proof of the recursive verifier circuit
        {
            auto proving_key = std::make_shared<OuterDeciderProvingKey>(outer_circuit);
            auto verification_key =
                std::make_shared<typename OuterFlavor::VerificationKey>(proving_key->get_precomputed());
            info("Recursive Verifier: num gates = ", outer_circuit.get_num_finalized_gates());
            OuterProver prover(proving_key, verification_key);
            auto proof = prover.construct_proof();
            if constexpr (HasIPAAccumulator<OuterFlavor>) {
                VerifierCommitmentKey<curve::Grumpkin> ipa_verification_key = (1 << CONST_ECCVM_LOG_N);
                OuterVerifier verifier(verification_key, ipa_verification_key);
                ASSERT(verifier.verify_proof(proof, proving_key->ipa_proof));
            } else {
                OuterVerifier verifier(verification_key);
                ASSERT(verifier.verify_proof(proof));
            }
        }
        // Check the size of the recursive verifier
        if constexpr (std::same_as<RecursiveFlavor, MegaZKRecursiveFlavor_<UltraCircuitBuilder>>) {
<<<<<<< HEAD
            uint32_t NUM_GATES_EXPECTED = 870467;
=======
            uint32_t NUM_GATES_EXPECTED = 870390;
>>>>>>> 7c5a8958
            BB_ASSERT_EQ(static_cast<uint32_t>(outer_circuit.get_num_finalized_gates()),
                         NUM_GATES_EXPECTED,
                         "MegaZKHonk Recursive verifier changed in Ultra gate count! Update this value if you "
                         "are sure this is expected.");
        }
    }

    /**
     * @brief Construct verifier circuits for proofs whose data have been tampered with. Expect failure
     *
     */
    static void test_recursive_verification_fails()
        requires(!IsAnyOf<InnerFlavor, MegaZKFlavor, MegaFlavor>)
    {
        for (size_t idx = 0; idx < static_cast<size_t>(TamperType::END); idx++) {
            // Create an arbitrary inner circuit
            auto inner_circuit = create_inner_circuit();

            // Generate a proof over the inner circuit
            auto proving_key = std::make_shared<InnerDeciderProvingKey>(inner_circuit);
            // Generate the corresponding inner verification key
            auto inner_verification_key =
                std::make_shared<typename InnerFlavor::VerificationKey>(proving_key->get_precomputed());
            InnerProver inner_prover(proving_key, inner_verification_key);
            auto inner_proof = inner_prover.construct_proof();

            // Tamper with the proof to be verified
            TamperType tamper_type = static_cast<TamperType>(idx);
            tamper_with_proof<InnerProver, InnerFlavor>(inner_prover, inner_proof, tamper_type);

            // Create a recursive verification circuit for the proof of the inner circuit
            OuterBuilder outer_circuit;
            auto stdlib_vk_and_hash =
                std::make_shared<typename RecursiveFlavor::VKAndHash>(outer_circuit, inner_verification_key);
            RecursiveVerifier verifier{ &outer_circuit, stdlib_vk_and_hash };
            VerifierOutput output = verifier.verify_proof(inner_proof);

            // Wrong Gemini witnesses lead to the pairing check failure in non-ZK case but don't break any
            // constraints. In ZK-cases, tampering with Gemini witnesses leads to SmallSubgroupIPA consistency check
            // failure.
            if ((tamper_type != TamperType::MODIFY_GEMINI_WITNESS) || (InnerFlavor::HasZK)) {
                // We expect the circuit check to fail due to the bad proof.
                EXPECT_FALSE(CircuitChecker::check(outer_circuit));
            } else {
                EXPECT_TRUE(CircuitChecker::check(outer_circuit));
                NativeVerifierCommitmentKey pcs_vkey{};
                bool result = pcs_vkey.pairing_check(output.points_accumulator.P0.get_value(),
                                                     output.points_accumulator.P1.get_value());
                EXPECT_FALSE(result);
            }
        }
    }
    /**
     * @brief Tamper with a MegaZK proof in two ways. First, we modify the first non-zero value in the proof, which has
     * to lead to a CircuitChecker failure. Then we also modify the last commitment ("KZG:W") in the proof, in this
     * case, CircuitChecker succeeds, but the pairing check must fail.
     *
     */
    static void test_recursive_verification_fails()
        requires(IsAnyOf<InnerFlavor, MegaZKFlavor, MegaFlavor>)

    {
        for (size_t idx = 0; idx < 2; idx++) {
            // Create an arbitrary inner circuit
            auto inner_circuit = create_inner_circuit();

            // Generate a proof over the inner circuit
            auto proving_key = std::make_shared<InnerDeciderProvingKey>(inner_circuit);
            // Generate the corresponding inner verification key
            auto inner_verification_key =
                std::make_shared<typename InnerFlavor::VerificationKey>(proving_key->get_precomputed());
            InnerProver inner_prover(proving_key, inner_verification_key);
            auto inner_proof = inner_prover.construct_proof();

            // Tamper with the proof to be verified
            tamper_with_proof<InnerProver, InnerFlavor>(inner_proof, /*end_of_proof*/ static_cast<bool>(idx));

            // Create a recursive verification circuit for the proof of the inner circuit
            OuterBuilder outer_circuit;
            auto stdlib_vk_and_hash =
                std::make_shared<typename RecursiveFlavor::VKAndHash>(outer_circuit, inner_verification_key);
            RecursiveVerifier verifier{ &outer_circuit, stdlib_vk_and_hash };
            VerifierOutput output = verifier.verify_proof(inner_proof);

            if (idx == 0) {
                // We expect the circuit check to fail due to the bad proof.
                EXPECT_FALSE(CircuitChecker::check(outer_circuit));
            } else {
                // Wrong  witnesses lead to the pairing check failure in non-ZK case but don't break any
                // constraints. In ZK-cases, tampering with Gemini witnesses leads to SmallSubgroupIPA consistency check
                // failure.
                EXPECT_TRUE(CircuitChecker::check(outer_circuit));
                NativeVerifierCommitmentKey pcs_vkey{};
                bool result = pcs_vkey.pairing_check(output.points_accumulator.P0.get_value(),
                                                     output.points_accumulator.P1.get_value());
                EXPECT_FALSE(result);
            }
        }
    }
};

TYPED_TEST_SUITE(RecursiveVerifierTest, Flavors);

HEAVY_TYPED_TEST(RecursiveVerifierTest, InnerCircuit)
{
    TestFixture::test_inner_circuit();
}

HEAVY_TYPED_TEST(RecursiveVerifierTest, RecursiveVerificationKey)
{
    TestFixture::test_recursive_verification_key_creation();
}

HEAVY_TYPED_TEST(RecursiveVerifierTest, SingleRecursiveVerification)
{
    TestFixture::test_recursive_verification();
};

HEAVY_TYPED_TEST(RecursiveVerifierTest, IndependentVKHash)
{
    if constexpr (IsAnyOf<TypeParam,
                          UltraRecursiveFlavor_<UltraCircuitBuilder>,
                          UltraZKRecursiveFlavor_<UltraCircuitBuilder>,
                          UltraRollupRecursiveFlavor_<UltraCircuitBuilder>,
                          MegaZKRecursiveFlavor_<UltraCircuitBuilder>>) {
        TestFixture::test_independent_vk_hash();
    } else {
        GTEST_SKIP() << "Not built for this parameter";
    }
};

HEAVY_TYPED_TEST(RecursiveVerifierTest, SingleRecursiveVerificationFailure)
{
    TestFixture::test_recursive_verification_fails();
};

#ifdef DISABLE_HEAVY_TESTS
// Null test
TEST(RecursiveVerifierTest, DoNothingTestToEnsureATestExists) {}
#endif
} // namespace bb::stdlib::recursion::honk<|MERGE_RESOLUTION|>--- conflicted
+++ resolved
@@ -268,11 +268,7 @@
         }
         // Check the size of the recursive verifier
         if constexpr (std::same_as<RecursiveFlavor, MegaZKRecursiveFlavor_<UltraCircuitBuilder>>) {
-<<<<<<< HEAD
-            uint32_t NUM_GATES_EXPECTED = 870467;
-=======
             uint32_t NUM_GATES_EXPECTED = 870390;
->>>>>>> 7c5a8958
             BB_ASSERT_EQ(static_cast<uint32_t>(outer_circuit.get_num_finalized_gates()),
                          NUM_GATES_EXPECTED,
                          "MegaZKHonk Recursive verifier changed in Ultra gate count! Update this value if you "
