--- conflicted
+++ resolved
@@ -163,11 +163,7 @@
             typename RecursiveVerifier::Output verifier_output =
                 verifier.verify_proof(inner_proof, AggState::construct_default(outer_circuit));
             if constexpr (HasIPAAccumulator<OuterFlavor>) {
-<<<<<<< HEAD
-                outer_circuit.add_ipa_claim(verifier_output.ipa_claim.get_witness_indices());
-=======
-                verifier_output.ipa_opening_claim.set_public();
->>>>>>> 9a73c4a8
+                verifier_output.ipa_claim.set_public();
                 outer_circuit.ipa_proof = convert_stdlib_proof_to_native(verifier_output.ipa_proof);
             }
 
@@ -208,11 +204,7 @@
         VerifierOutput output = verifier.verify_proof(inner_proof, agg_obj);
         AggState pairing_points = output.agg_obj;
         if constexpr (HasIPAAccumulator<OuterFlavor>) {
-<<<<<<< HEAD
-            outer_circuit.add_ipa_claim(output.ipa_claim.get_witness_indices());
-=======
-            output.ipa_opening_claim.set_public();
->>>>>>> 9a73c4a8
+            output.ipa_claim.set_public();
             outer_circuit.ipa_proof = convert_stdlib_proof_to_native(output.ipa_proof);
         }
         info("Recursive Verifier: num gates = ", outer_circuit.get_estimated_num_finalized_gates());
