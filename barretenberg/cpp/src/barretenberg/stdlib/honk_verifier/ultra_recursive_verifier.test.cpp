#include "barretenberg/stdlib/honk_verifier/ultra_recursive_verifier.hpp"
#include "barretenberg/circuit_checker/circuit_checker.hpp"
#include "barretenberg/commitment_schemes/ipa/ipa.hpp"
#include "barretenberg/common/test.hpp"
#include "barretenberg/flavor/flavor.hpp"
#include "barretenberg/stdlib/primitives/curves/bn254.hpp"
#include "barretenberg/stdlib_circuit_builders/ultra_rollup_recursive_flavor.hpp"
#include "barretenberg/ultra_honk/ultra_prover.hpp"
#include "barretenberg/ultra_honk/ultra_verifier.hpp"

namespace bb::stdlib::recursion::honk {

/**
 * @brief Test suite for recursive verification of  Honk proofs for both Ultra and Mega arithmetisation.
 * @details `Inner*` types describe the type of circuits (and everything else required to generate a proof) that we aim
 * to recursively verify. `Outer*` describes the arithmetisation of the recursive verifier circuit and the types
 * required to ensure the recursive verifier circuit is correct (i.e. by producing a proof and verifying it).
 *
 * @tparam RecursiveFlavor defines the recursive verifier, what the arithmetisation of its circuit should be and what
 * types of proofs it recursively verifies.
 */
template <typename RecursiveFlavor> class RecursiveVerifierTest : public testing::Test {

    // Define types for the inner circuit, i.e. the circuit whose proof will be recursively verified
    using InnerFlavor = typename RecursiveFlavor::NativeFlavor;
    using InnerProver = UltraProver_<InnerFlavor>;
    using InnerVerifier = UltraVerifier_<InnerFlavor>;
    using InnerBuilder = typename InnerFlavor::CircuitBuilder;
    using InnerDeciderProvingKey = DeciderProvingKey_<InnerFlavor>;
    using InnerCurve = bn254<InnerBuilder>;
    using InnerCommitment = InnerFlavor::Commitment;
    using InnerFF = InnerFlavor::FF;

    // Defines types for the outer circuit, i.e. the circuit of the recursive verifier
    using OuterBuilder = typename RecursiveFlavor::CircuitBuilder;
    using OuterFlavor =
        std::conditional_t<IsMegaBuilder<OuterBuilder>,
                           MegaFlavor,
                           std::conditional_t<HasIPAAccumulator<RecursiveFlavor>, UltraRollupFlavor, UltraFlavor>>;
    using OuterProver = UltraProver_<OuterFlavor>;
    using OuterVerifier = UltraVerifier_<OuterFlavor>;
    using OuterDeciderProvingKey = DeciderProvingKey_<OuterFlavor>;

    using RecursiveVerifier = UltraRecursiveVerifier_<RecursiveFlavor>;
    using VerificationKey = typename RecursiveVerifier::VerificationKey;

    using AggState = aggregation_state<typename RecursiveFlavor::Curve>;
    using VerifierOutput = bb::stdlib::recursion::honk::UltraRecursiveVerifierOutput<RecursiveFlavor>;
    /**
     * @brief Create a non-trivial arbitrary inner circuit, the proof of which will be recursively verified
     *
     * @param builder
     * @param public_inputs
     * @param log_num_gates
     */
    static InnerBuilder create_inner_circuit(size_t log_num_gates = 10)
    {
        using fr = typename InnerCurve::ScalarFieldNative;

        InnerBuilder builder;

        // Create 2^log_n many add gates based on input log num gates
        const size_t num_gates = (1 << log_num_gates);
        for (size_t i = 0; i < num_gates; ++i) {
            fr a = fr::random_element();
            uint32_t a_idx = builder.add_variable(a);

            fr b = fr::random_element();
            fr c = fr::random_element();
            fr d = a + b + c;
            uint32_t b_idx = builder.add_variable(b);
            uint32_t c_idx = builder.add_variable(c);
            uint32_t d_idx = builder.add_variable(d);

            builder.create_big_add_gate({ a_idx, b_idx, c_idx, d_idx, fr(1), fr(1), fr(1), fr(-1), fr(0) });
        }
        PairingPointAccumulatorIndices agg_obj_indices = stdlib::recursion::init_default_agg_obj_indices(builder);
        builder.add_pairing_point_accumulator(agg_obj_indices);

        // TODO(https://github.com/AztecProtocol/barretenberg/issues/1184): Move to IPA class.
        if constexpr (HasIPAAccumulator<RecursiveFlavor>) {
            using NativeCurve = curve::Grumpkin;
            using Curve = stdlib::grumpkin<InnerBuilder>;
            auto ipa_transcript = std::make_shared<NativeTranscript>();
            auto ipa_commitment_key = std::make_shared<CommitmentKey<NativeCurve>>(1 << CONST_ECCVM_LOG_N);
            size_t n = 4;
            auto poly = Polynomial<fq>(n);
            for (size_t i = 0; i < n; i++) {
                poly.at(i) = fq::random_element();
            }
            fq x = fq::random_element();
            fq eval = poly.evaluate(x);
            auto commitment = ipa_commitment_key->commit(poly);
            const OpeningPair<NativeCurve> opening_pair = { x, eval };
            IPA<NativeCurve>::compute_opening_proof(ipa_commitment_key, { poly, opening_pair }, ipa_transcript);

            auto stdlib_comm = Curve::Group::from_witness(&builder, commitment);
            auto stdlib_x = Curve::ScalarField::from_witness(&builder, x);
            auto stdlib_eval = Curve::ScalarField::from_witness(&builder, eval);
            OpeningClaim<Curve> stdlib_opening_claim{ { stdlib_x, stdlib_eval }, stdlib_comm };
            builder.add_ipa_claim(stdlib_opening_claim.get_witness_indices());
            builder.ipa_proof = ipa_transcript->export_proof();
        }
        return builder;
    };

  public:
    static void SetUpTestSuite()
    {
        bb::srs::init_crs_factory(bb::srs::get_ignition_crs_path());
        if constexpr (HasIPAAccumulator<RecursiveFlavor>) {
            bb::srs::init_grumpkin_crs_factory("../srs_db/grumpkin");
        }
    }

    /**
     * @brief Create inner circuit and call check_circuit on it
     *
     */
    static void test_inner_circuit()
    {
        auto inner_circuit = create_inner_circuit();

        bool result = CircuitChecker::check(inner_circuit);

        EXPECT_EQ(result, true);
    }

    /**
     * @brief Instantiate a recursive verification key from the native verification key produced by the inner cicuit
     * builder. Check consistency between the native and stdlib types.
     *
     */
    static void test_recursive_verification_key_creation()
    {
        // Create an arbitrary inner circuit
        auto inner_circuit = create_inner_circuit();
        OuterBuilder outer_circuit;

        // Compute native verification key
        auto proving_key = std::make_shared<InnerDeciderProvingKey>(inner_circuit);
        InnerProver prover(proving_key); // A prerequisite for computing VK
        auto honk_vk = std::make_shared<typename InnerFlavor::VerificationKey>(proving_key->proving_key);
        // Instantiate the recursive verifier using the native verification key
        RecursiveVerifier verifier{ &outer_circuit, honk_vk };

        // Spot check some values in the recursive VK to ensure it was constructed correctly
        EXPECT_EQ(verifier.key->circuit_size, honk_vk->circuit_size);
        EXPECT_EQ(verifier.key->log_circuit_size, honk_vk->log_circuit_size);
        EXPECT_EQ(verifier.key->num_public_inputs, honk_vk->num_public_inputs);
        for (auto [vk_poly, native_vk_poly] : zip_view(verifier.key->get_all(), honk_vk->get_all())) {
            EXPECT_EQ(vk_poly.get_value(), native_vk_poly);
        }
    }

    /**
     * @brief  Ensures that the recursive verifier circuit for two inner circuits of different size is the same as the
     * proofs are currently constant. This is done by taking each trace block in part and checking all it's selector
     * values.
     *
     */
    static void test_independent_vk_hash()
    {
        // Retrieves the trace blocks (each consisting of a specific gate) from the recursive verifier circuit
        auto get_blocks = [](size_t inner_size) -> std::tuple<typename OuterBuilder::ExecutionTrace,
                                                              std::shared_ptr<typename OuterFlavor::VerificationKey>> {
            // Create an arbitrary inner circuit
            auto inner_circuit = create_inner_circuit(inner_size);

            // Generate a proof over the inner circuit
            auto inner_proving_key = std::make_shared<InnerDeciderProvingKey>(inner_circuit);
            InnerProver inner_prover(inner_proving_key);
            info("test circuit size: ", inner_proving_key->proving_key.circuit_size);
            auto verification_key =
                std::make_shared<typename InnerFlavor::VerificationKey>(inner_proving_key->proving_key);
            auto inner_proof = inner_prover.construct_proof();

            // Create a recursive verification circuit for the proof of the inner circuit
            OuterBuilder outer_circuit;
            RecursiveVerifier verifier{ &outer_circuit, verification_key };
            HonkProof honk_proof;

            typename RecursiveVerifier::Output verifier_output = verifier.verify_proof(
                inner_proof,
                init_default_aggregation_state<OuterBuilder, typename RecursiveFlavor::Curve>(outer_circuit));
            if constexpr (HasIPAAccumulator<OuterFlavor>) {
                outer_circuit.add_ipa_claim(verifier_output.ipa_opening_claim.get_witness_indices());
                outer_circuit.ipa_proof = convert_stdlib_proof_to_native(verifier_output.ipa_proof);
            }

            auto outer_proving_key = std::make_shared<OuterDeciderProvingKey>(outer_circuit);
            auto outer_verification_key =
                std::make_shared<typename OuterFlavor::VerificationKey>(outer_proving_key->proving_key);

            return { outer_circuit.blocks, outer_verification_key };
        };

        bool broke(false);
        auto check_eq = [&broke](auto& p1, auto& p2) {
            EXPECT_TRUE(p1.size() == p2.size());
            for (size_t idx = 0; idx < p1.size(); idx++) {
                if (p1[idx] != p2[idx]) {
                    broke = true;
                    break;
                }
            }
        };

        auto [blocks_10, verification_key_10] = get_blocks(10);
        auto [blocks_11, verification_key_11] = get_blocks(11);

        size_t block_idx = 0;
        for (auto [b_10, b_11] : zip_view(blocks_10.get(), blocks_11.get())) {
            info("block index: ", block_idx);
            EXPECT_TRUE(b_10.selectors.size() == 13);
            EXPECT_TRUE(b_11.selectors.size() == 13);
            for (auto [p_10, p_11] : zip_view(b_10.selectors, b_11.selectors)) {
                check_eq(p_10, p_11);
            }
            block_idx++;
        }

        typename OuterFlavor::CommitmentLabels labels;
        for (auto [vk_10, vk_11, label] :
             zip_view(verification_key_10->get_all(), verification_key_11->get_all(), labels.get_precomputed())) {
            if (vk_10 != vk_11) {
                broke = true;
                info("Mismatch verification key label: ", label, " left: ", vk_10, " right: ", vk_11);
            }
        }

        EXPECT_TRUE(verification_key_10->circuit_size == verification_key_11->circuit_size);
        EXPECT_TRUE(verification_key_10->num_public_inputs == verification_key_11->num_public_inputs);

        EXPECT_FALSE(broke);
    }

    /**
     * @brief Construct a recursive verification circuit for the proof of an inner circuit then call check_circuit on
     * it.
     */
    static void test_recursive_verification()
    {
        // Create an arbitrary inner circuit
        auto inner_circuit = create_inner_circuit();

        // Generate a proof over the inner circuit
        auto proving_key = std::make_shared<InnerDeciderProvingKey>(inner_circuit);
        InnerProver inner_prover(proving_key);
        auto verification_key = std::make_shared<typename InnerFlavor::VerificationKey>(proving_key->proving_key);
        auto inner_proof = inner_prover.construct_proof();

        // Create a recursive verification circuit for the proof of the inner circuit
        OuterBuilder outer_circuit;
        RecursiveVerifier verifier{ &outer_circuit, verification_key };

<<<<<<< HEAD
        AggState agg_obj = init_default_aggregation_state<OuterBuilder, typename RecursiveFlavor::Curve>(outer_circuit);
        VerifierOutput output = verifier.verify_proof(inner_proof, agg_obj);
        AggState pairing_points = output.agg_obj;
=======
        aggregation_state<typename RecursiveFlavor::Curve> agg_obj =
            init_default_aggregation_state<OuterBuilder, typename RecursiveFlavor::Curve>(outer_circuit);
        bb::stdlib::recursion::honk::UltraRecursiveVerifierOutput<RecursiveFlavor> output =
            verifier.verify_proof(inner_proof, agg_obj);
        aggregation_state<typename RecursiveFlavor::Curve> pairing_points = output.agg_obj;
        if constexpr (HasIPAAccumulator<OuterFlavor>) {
            outer_circuit.add_ipa_claim(output.ipa_opening_claim.get_witness_indices());
            outer_circuit.ipa_proof = convert_stdlib_proof_to_native(output.ipa_proof);
        }
>>>>>>> 07c5b7fb
        info("Recursive Verifier: num gates = ", outer_circuit.get_estimated_num_finalized_gates());

        // Check for a failure flag in the recursive verifier circuit
        EXPECT_EQ(outer_circuit.failed(), false) << outer_circuit.err();

        // Check 1: Perform native verification then perform the pairing on the outputs of the recursive
        // verifier and check that the result agrees.
        bool native_result;
        InnerVerifier native_verifier(verification_key);
        if constexpr (HasIPAAccumulator<OuterFlavor>) {
            native_verifier.ipa_verification_key =
                std::make_shared<VerifierCommitmentKey<curve::Grumpkin>>(1 << CONST_ECCVM_LOG_N);
            native_result = native_verifier.verify_proof(inner_proof, convert_stdlib_proof_to_native(output.ipa_proof));
        } else {
            native_result = native_verifier.verify_proof(inner_proof);
        }
        auto pcs_verification_key = std::make_shared<typename InnerFlavor::VerifierCommitmentKey>();
        bool result = pcs_verification_key->pairing_check(pairing_points.P0.get_value(), pairing_points.P1.get_value());
        info("input pairing points result: ", result);
        auto recursive_result = native_verifier.verification_key->verification_key->pcs_verification_key->pairing_check(
            pairing_points.P0.get_value(), pairing_points.P1.get_value());
        EXPECT_EQ(recursive_result, native_result);

        // Check 2: Ensure that the underlying native and recursive verification algorithms agree by ensuring
        // the manifests produced by each agree.
        auto recursive_manifest = verifier.transcript->get_manifest();
        auto native_manifest = native_verifier.transcript->get_manifest();
        for (size_t i = 0; i < recursive_manifest.size(); ++i) {
            EXPECT_EQ(recursive_manifest[i], native_manifest[i]);
        }

        // Check 3: Construct and verify a proof of the recursive verifier circuit
        if constexpr (!IsSimulator<OuterBuilder>) {
            auto proving_key = std::make_shared<OuterDeciderProvingKey>(outer_circuit);
            OuterProver prover(proving_key);
            auto verification_key = std::make_shared<typename OuterFlavor::VerificationKey>(proving_key->proving_key);
            auto proof = prover.construct_proof();
            if constexpr (HasIPAAccumulator<OuterFlavor>) {
                auto ipa_verification_key =
                    std::make_shared<VerifierCommitmentKey<curve::Grumpkin>>(1 << CONST_ECCVM_LOG_N);
                OuterVerifier verifier(verification_key, ipa_verification_key);
                ASSERT(verifier.verify_proof(proof, proving_key->proving_key.ipa_proof));
            } else {
                OuterVerifier verifier(verification_key);
                ASSERT(verifier.verify_proof(proof));
            }
        }
    }

    /**
     * @brief Construct a verifier circuit for a proof whose data has been tampered with. Expect failure
     * TODO(bberg #656): For now we get a "bad" proof by arbitrarily tampering with bits in a valid proof. It would be
     * much nicer to explicitly change meaningful components, e.g. such that one of the multilinear evaluations is
     * wrong. This is difficult now but should be straightforward if the proof is a struct.
     */
    static void test_recursive_verification_fails()
    {
        // Create an arbitrary inner circuit
        auto inner_circuit = create_inner_circuit();

        // Generate a proof over the inner circuit
        auto proving_key = std::make_shared<InnerDeciderProvingKey>(inner_circuit);
        InnerProver inner_prover(proving_key);
        auto inner_proof = inner_prover.construct_proof();

        // Arbitrarily tamper with the proof to be verified
        inner_prover.transcript->deserialize_full_transcript();
        inner_prover.transcript->z_perm_comm = InnerCommitment::one() * InnerFF::random_element();
        inner_prover.transcript->serialize_full_transcript();
        inner_proof = inner_prover.export_proof();

        // Generate the corresponding inner verification key
        auto inner_verification_key = std::make_shared<typename InnerFlavor::VerificationKey>(proving_key->proving_key);

        // Create a recursive verification circuit for the proof of the inner circuit
        OuterBuilder outer_circuit;
        RecursiveVerifier verifier{ &outer_circuit, inner_verification_key };
        verifier.verify_proof(
            inner_proof, init_default_aggregation_state<OuterBuilder, typename RecursiveFlavor::Curve>(outer_circuit));

        // We expect the circuit check to fail due to the bad proof
        EXPECT_FALSE(CircuitChecker::check(outer_circuit));
    }
};

// Run the recursive verifier tests with conventional Ultra builder and Goblin builder
using Flavors = testing::Types<MegaRecursiveFlavor_<MegaCircuitBuilder>,
                               MegaRecursiveFlavor_<UltraCircuitBuilder>,
                               UltraRecursiveFlavor_<UltraCircuitBuilder>,
                               UltraRecursiveFlavor_<MegaCircuitBuilder>,
                               UltraRollupRecursiveFlavor_<UltraCircuitBuilder>,
                               UltraRecursiveFlavor_<CircuitSimulatorBN254>,
                               MegaRecursiveFlavor_<CircuitSimulatorBN254>,
                               MegaZKRecursiveFlavor_<MegaCircuitBuilder>,
                               MegaZKRecursiveFlavor_<UltraCircuitBuilder>>;

TYPED_TEST_SUITE(RecursiveVerifierTest, Flavors);

HEAVY_TYPED_TEST(RecursiveVerifierTest, InnerCircuit)
{
    TestFixture::test_inner_circuit();
}

HEAVY_TYPED_TEST(RecursiveVerifierTest, RecursiveVerificationKey)
{
    TestFixture::test_recursive_verification_key_creation();
}

HEAVY_TYPED_TEST(RecursiveVerifierTest, SingleRecursiveVerification)
{
    TestFixture::test_recursive_verification();
};

HEAVY_TYPED_TEST(RecursiveVerifierTest, IndependentVKHash)
{
    if constexpr (IsAnyOf<TypeParam,
                          UltraRecursiveFlavor_<UltraCircuitBuilder>,
                          UltraRollupRecursiveFlavor_<UltraCircuitBuilder>>) {
        TestFixture::test_independent_vk_hash();
    } else {
        GTEST_SKIP() << "Not built for this parameter";
    }
};

HEAVY_TYPED_TEST(RecursiveVerifierTest, SingleRecursiveVerificationFailure)
{
    TestFixture::test_recursive_verification_fails();
};

} // namespace bb::stdlib::recursion::honk<|MERGE_RESOLUTION|>--- conflicted
+++ resolved
@@ -254,21 +254,13 @@
         OuterBuilder outer_circuit;
         RecursiveVerifier verifier{ &outer_circuit, verification_key };
 
-<<<<<<< HEAD
         AggState agg_obj = init_default_aggregation_state<OuterBuilder, typename RecursiveFlavor::Curve>(outer_circuit);
         VerifierOutput output = verifier.verify_proof(inner_proof, agg_obj);
         AggState pairing_points = output.agg_obj;
-=======
-        aggregation_state<typename RecursiveFlavor::Curve> agg_obj =
-            init_default_aggregation_state<OuterBuilder, typename RecursiveFlavor::Curve>(outer_circuit);
-        bb::stdlib::recursion::honk::UltraRecursiveVerifierOutput<RecursiveFlavor> output =
-            verifier.verify_proof(inner_proof, agg_obj);
-        aggregation_state<typename RecursiveFlavor::Curve> pairing_points = output.agg_obj;
         if constexpr (HasIPAAccumulator<OuterFlavor>) {
             outer_circuit.add_ipa_claim(output.ipa_opening_claim.get_witness_indices());
             outer_circuit.ipa_proof = convert_stdlib_proof_to_native(output.ipa_proof);
         }
->>>>>>> 07c5b7fb
         info("Recursive Verifier: num gates = ", outer_circuit.get_estimated_num_finalized_gates());
 
         // Check for a failure flag in the recursive verifier circuit
