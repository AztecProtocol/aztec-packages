--- conflicted
+++ resolved
@@ -15,6 +15,8 @@
                                MegaRecursiveFlavor_<UltraCircuitBuilder>,
                                UltraRecursiveFlavor_<UltraCircuitBuilder>,
                                UltraRecursiveFlavor_<MegaCircuitBuilder>,
+                               UltraZKRecursiveFlavor_<UltraCircuitBuilder>,
+                               UltraZKRecursiveFlavor_<MegaCircuitBuilder>,
                                UltraRollupRecursiveFlavor_<UltraCircuitBuilder>,
                                MegaZKRecursiveFlavor_<MegaCircuitBuilder>,
                                MegaZKRecursiveFlavor_<UltraCircuitBuilder>>;
@@ -356,20 +358,6 @@
     }
 };
 
-<<<<<<< HEAD
-=======
-// Run the recursive verifier tests with conventional Ultra builder and Goblin builder
-using Flavors = testing::Types<MegaRecursiveFlavor_<MegaCircuitBuilder>,
-                               MegaRecursiveFlavor_<UltraCircuitBuilder>,
-                               UltraRecursiveFlavor_<UltraCircuitBuilder>,
-                               UltraRecursiveFlavor_<MegaCircuitBuilder>,
-                               UltraZKRecursiveFlavor_<UltraCircuitBuilder>,
-                               UltraZKRecursiveFlavor_<MegaCircuitBuilder>,
-                               UltraRollupRecursiveFlavor_<UltraCircuitBuilder>,
-                               MegaZKRecursiveFlavor_<MegaCircuitBuilder>,
-                               MegaZKRecursiveFlavor_<UltraCircuitBuilder>>;
-
->>>>>>> 4ff8ee54
 TYPED_TEST_SUITE(RecursiveVerifierTest, Flavors);
 
 HEAVY_TYPED_TEST(RecursiveVerifierTest, InnerCircuit)
