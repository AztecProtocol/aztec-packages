--- conflicted
+++ resolved
@@ -94,17 +94,7 @@
             builder.create_big_add_gate({ a_idx, b_idx, c_idx, d_idx, fr(1), fr(1), fr(1), fr(-1), fr(0) });
         }
 
-<<<<<<< HEAD
-        if constexpr (IsMegaBuilder<InnerBuilder>) {
-            HidingKernelIO<InnerBuilder>::add_default(builder);
-        } else if constexpr (HasIPAAccumulator<RecursiveFlavor>) {
-            RollupIO::add_default(builder);
-        } else {
-            DefaultIO<InnerBuilder>::add_default(builder);
-        }
-=======
         InnerIO::add_default(builder);
->>>>>>> b3c2f510
 
         return builder;
     }
@@ -233,30 +223,6 @@
         RecursiveVerifier verifier{ &outer_circuit, stdlib_vk_and_hash };
         verifier.transcript->enable_manifest();
 
-<<<<<<< HEAD
-        VerifierOutput output = verifier.verify_proof(inner_proof);
-
-        // IO
-        if constexpr (IsMegaFlavor<OuterFlavor>) {
-            HidingKernelIO<OuterBuilder> inputs;
-            inputs.pairing_inputs = output.points_accumulator;
-            inputs.ecc_op_tables = HidingKernelIO<OuterBuilder>::default_ecc_op_tables(outer_circuit);
-            inputs.set_public();
-        } else if constexpr (HasIPAAccumulator<OuterFlavor>) {
-            // HasIPAAccumulator requires RollUpIO
-            RollupIO inputs;
-            inputs.pairing_inputs = output.points_accumulator;
-            inputs.ipa_claim = output.ipa_claim;
-            inputs.set_public();
-
-            // Store ipa_proof
-            outer_circuit.ipa_proof = output.ipa_proof.get_value();
-        } else {
-            DefaultIO<OuterBuilder> inputs;
-            inputs.pairing_inputs = output.points_accumulator;
-            inputs.set_public();
-        }
-=======
         OuterStdlibProof stdlib_inner_proof(outer_circuit, inner_proof);
         VerifierOutput output = verifier.template verify_proof<OuterIO>(stdlib_inner_proof);
 
@@ -271,7 +237,6 @@
             outer_circuit.ipa_proof = output.ipa_proof.get_value();
         };
         inputs.set_public();
->>>>>>> b3c2f510
 
         // Check for a failure flag in the recursive verifier circuit
         EXPECT_EQ(outer_circuit.failed(), false) << outer_circuit.err();
@@ -313,18 +278,6 @@
             info("Recursive Verifier: num gates = ", outer_circuit.get_num_finalized_gates());
             OuterProver prover(proving_key, verification_key);
             auto proof = prover.construct_proof();
-<<<<<<< HEAD
-            if constexpr (IsMegaFlavor<OuterFlavor>) {
-                OuterVerifier verifier(verification_key);
-                ASSERT_TRUE(std::get<0>(verifier.verify_proof(proof)));
-            } else if constexpr (HasIPAAccumulator<OuterFlavor>) {
-                VerifierCommitmentKey<curve::Grumpkin> ipa_verification_key = (1 << CONST_ECCVM_LOG_N);
-                OuterVerifier verifier(verification_key, ipa_verification_key);
-                ASSERT_TRUE(verifier.verify_proof(proof, proving_key->ipa_proof));
-            } else {
-                OuterVerifier verifier(verification_key);
-                ASSERT_TRUE(verifier.verify_proof(proof));
-=======
             if constexpr (HasIPAAccumulator<RecursiveFlavor>) {
                 VerifierCommitmentKey<curve::Grumpkin> ipa_verification_key = (1 << CONST_ECCVM_LOG_N);
                 OuterVerifier verifier(verification_key, ipa_verification_key);
@@ -334,16 +287,11 @@
                 OuterVerifier verifier(verification_key);
                 bool result = verifier.template verify_proof<bb::DefaultIO>(proof).result;
                 ASSERT_TRUE(result);
->>>>>>> b3c2f510
             }
         }
         // Check the size of the recursive verifier
         if constexpr (std::same_as<RecursiveFlavor, MegaZKRecursiveFlavor_<UltraCircuitBuilder>>) {
-<<<<<<< HEAD
-            uint32_t NUM_GATES_EXPECTED = 874803;
-=======
             uint32_t NUM_GATES_EXPECTED = 799269;
->>>>>>> b3c2f510
             ASSERT_EQ(static_cast<uint32_t>(outer_circuit.get_num_finalized_gates()), NUM_GATES_EXPECTED)
                 << "MegaZKHonk Recursive verifier changed in Ultra gate count! Update this value if you "
                    "are sure this is expected.";
