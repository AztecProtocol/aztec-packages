// === AUDIT STATUS ===
// internal:    { status: not started, auditors: [], date: YYYY-MM-DD }
// external_1:  { status: not started, auditors: [], date: YYYY-MM-DD }
// external_2:  { status: not started, auditors: [], date: YYYY-MM-DD }
// =====================

#include "barretenberg/stdlib/honk_verifier/decider_recursive_verifier.hpp"
#include "barretenberg/commitment_schemes/shplonk/shplemini.hpp"
#include "barretenberg/numeric/bitop/get_msb.hpp"
#include "barretenberg/stdlib/primitives/padding_indicator_array/padding_indicator_array.hpp"
#include "barretenberg/transcript/transcript.hpp"

namespace bb::stdlib::recursion::honk {

/**
 * @brief Creates a circuit that executes the decider verifier algorithm up to the final pairing check.
 *
 * @param proof Native proof
 */
template <typename Flavor>
DeciderRecursiveVerifier_<Flavor>::PairingPoints DeciderRecursiveVerifier_<Flavor>::verify_proof(const HonkProof& proof)
{
    StdlibProof stdlib_proof(*builder, proof);
    return verify_proof(stdlib_proof);
}

/**
 * @brief Creates a circuit that executes the decider verifier algorithm up to the final pairing check.
 *
 * @param proof Stdlib proof
 */
template <typename Flavor>
DeciderRecursiveVerifier_<Flavor>::PairingPoints DeciderRecursiveVerifier_<Flavor>::verify_proof(
    const StdlibProof& proof)
{
    using Sumcheck = ::bb::SumcheckVerifier<Flavor>;
    using PCS = typename Flavor::PCS;
    using Curve = typename Flavor::Curve;
    using Shplemini = ::bb::ShpleminiVerifier_<Curve>;
    using VerifierCommitments = typename Flavor::VerifierCommitments;
    using ClaimBatcher = ClaimBatcher_<Curve>;
    using ClaimBatch = ClaimBatcher::Batch;

    transcript->load_proof(proof);

    VerifierCommitments commitments{ accumulator->vk_and_hash->vk, accumulator->witness_commitments };

    const auto padding_indicator_array =
        compute_padding_indicator_array<Curve, CONST_PROOF_SIZE_LOG_N>(accumulator->vk_and_hash->vk->log_circuit_size);
<<<<<<< HEAD
=======

>>>>>>> f72cbe65
    Sumcheck sumcheck(transcript, accumulator->alphas, accumulator->target_sum);
    SumcheckOutput<Flavor> output =
        sumcheck.verify(accumulator->relation_parameters, accumulator->gate_challenges, padding_indicator_array);
    // Execute Shplemini rounds.
    ClaimBatcher claim_batcher{
        .unshifted = ClaimBatch{ commitments.get_unshifted(), output.claimed_evaluations.get_unshifted() },
        .shifted = ClaimBatch{ commitments.get_to_be_shifted(), output.claimed_evaluations.get_shifted() }
    };
    const auto opening_claim = Shplemini::compute_batch_opening_claim(padding_indicator_array,
                                                                      claim_batcher,
                                                                      output.challenge,
                                                                      Commitment::one(builder),
                                                                      transcript,
                                                                      Flavor::REPEATED_COMMITMENTS,
                                                                      Flavor::HasZK);
    auto pairing_points = PCS::reduce_verify_batch_opening_claim(opening_claim, transcript);

    return { pairing_points[0], pairing_points[1] };
}

template class DeciderRecursiveVerifier_<bb::MegaRecursiveFlavor_<MegaCircuitBuilder>>;
template class DeciderRecursiveVerifier_<bb::MegaRecursiveFlavor_<UltraCircuitBuilder>>;
} // namespace bb::stdlib::recursion::honk<|MERGE_RESOLUTION|>--- conflicted
+++ resolved
@@ -47,10 +47,7 @@
 
     const auto padding_indicator_array =
         compute_padding_indicator_array<Curve, CONST_PROOF_SIZE_LOG_N>(accumulator->vk_and_hash->vk->log_circuit_size);
-<<<<<<< HEAD
-=======
 
->>>>>>> f72cbe65
     Sumcheck sumcheck(transcript, accumulator->alphas, accumulator->target_sum);
     SumcheckOutput<Flavor> output =
         sumcheck.verify(accumulator->relation_parameters, accumulator->gate_challenges, padding_indicator_array);
