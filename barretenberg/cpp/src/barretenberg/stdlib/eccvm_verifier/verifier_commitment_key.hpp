--- conflicted
+++ resolved
@@ -35,15 +35,9 @@
         : g1_identity(Commitment(native_pcs_verification_key.get_g1_identity()))
     {
 
-<<<<<<< HEAD
-        auto native_points = native_pcs_verification_key->get_monomial_points();
+        auto native_points = native_pcs_verification_key.get_monomial_points();
         BB_ASSERT_LTE(num_points, native_points.size());
         for (size_t i = 0; i < num_points; i += 1) {
-=======
-        auto native_points = native_pcs_verification_key.get_monomial_points();
-        BB_ASSERT_LTE(num_points * 2, native_points.size());
-        for (size_t i = 0; i < num_points * 2; i += 2) {
->>>>>>> 4e3f5503
             monomial_points.emplace_back(Commitment(native_points[i]));
         }
     }
