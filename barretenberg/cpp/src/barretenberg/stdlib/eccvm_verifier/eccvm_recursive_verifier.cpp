--- conflicted
+++ resolved
@@ -16,15 +16,8 @@
 /**
  * @brief This function verifies an ECCVM Honk proof for given program settings up to sumcheck.
  *
- * Returns a transcript where the IPA proof has not been verified yet.
  */
-<<<<<<< HEAD
-template <typename Flavor>
-std::shared_ptr<typename ECCVMRecursiveVerifier_<Flavor>::Transcript> ECCVMRecursiveVerifier_<Flavor>::verify_proof(
-    const HonkProof& proof)
-=======
 template <typename Flavor> void ECCVMRecursiveVerifier_<Flavor>::verify_proof(const ECCVMProof& proof)
->>>>>>> 9370c91d
 {
     using Curve = typename Flavor::Curve;
     using Shplemini = ShpleminiVerifier_<Curve>;
@@ -150,17 +143,11 @@
     const OpeningClaim batch_opening_claim =
         Shplonk::reduce_verification(key->pcs_verification_key->get_g1_identity(), opening_claims, transcript);
 
-<<<<<<< HEAD
     builder->add_ipa_claim(batch_opening_claim.get_witness_indices());
     // // TODO(https://github.com/AztecProtocol/barretenberg/issues/1142): Handle this return value correctly.
     // const typename PCS::VerifierAccumulator batched_opening_accumulator =
-    //     PCS::reduce_verify(batch_opening_claim, transcript);
+    //     PCS::reduce_verify(batch_opening_claim, ipa_transcript);
 
-=======
-    // TODO(https://github.com/AztecProtocol/barretenberg/issues/1142): Handle this return value correctly.
-    const typename PCS::VerifierAccumulator batched_opening_accumulator =
-        PCS::reduce_verify(batch_opening_claim, ipa_transcript);
->>>>>>> 9370c91d
     ASSERT(sumcheck_verified);
     return transcript;
 }
