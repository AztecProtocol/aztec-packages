#include "./eccvm_recursive_verifier.hpp"
#include "barretenberg/commitment_schemes/shplonk/shplemini.hpp"
#include "barretenberg/commitment_schemes/shplonk/shplonk.hpp"
#include "barretenberg/sumcheck/sumcheck.hpp"
#include "barretenberg/transcript/transcript.hpp"

namespace bb {

template <typename Flavor>
ECCVMRecursiveVerifier_<Flavor>::ECCVMRecursiveVerifier_(
    Builder* builder, const std::shared_ptr<NativeVerificationKey>& native_verifier_key)
    : key(std::make_shared<VerificationKey>(builder, native_verifier_key))
    , builder(builder)
{}

/**
 * @brief This function verifies an ECCVM Honk proof for given program settings up to sumcheck.
 */
template <typename Flavor> void ECCVMRecursiveVerifier_<Flavor>::verify_proof(const HonkProof& proof)
{
    using Curve = typename Flavor::Curve;
    using Shplemini = ShpleminiVerifier_<Curve>;
    using Shplonk = ShplonkVerifier_<Curve>;
    using OpeningClaim = OpeningClaim<Curve>;

    RelationParameters<FF> relation_parameters;

    StdlibProof<Builder> stdlib_proof = bb::convert_proof_to_witness(builder, proof);
    transcript = std::make_shared<Transcript>(stdlib_proof);

    VerifierCommitments commitments{ key };
    CommitmentLabels commitment_labels;

    // TODO(https://github.com/AztecProtocol/barretenberg/issues/1040): Extract circuit size as BF (field_t) then
    // convert to FF (bigfield fq) since this is what's expected by ZM. See issue for more details.
    const BF circuit_size_bf = transcript->template receive_from_prover<BF>("circuit_size");
    const FF circuit_size{ static_cast<int>(static_cast<uint256_t>(circuit_size_bf.get_value())) };

    for (auto [comm, label] : zip_view(commitments.get_wires(), commitment_labels.get_wires())) {
        comm = transcript->template receive_from_prover<Commitment>(label);
    }

    // Get challenge for sorted list batching and wire four memory records
    const auto [beta, gamma] = transcript->template get_challenges<FF>("beta", "gamma");

    auto beta_sqr = beta * beta;

    relation_parameters.gamma = gamma;
    relation_parameters.beta = beta;
    relation_parameters.beta_sqr = beta * beta;
    relation_parameters.beta_cube = beta_sqr * beta;
    relation_parameters.eccvm_set_permutation_delta =
        gamma * (gamma + beta_sqr) * (gamma + beta_sqr + beta_sqr) * (gamma + beta_sqr + beta_sqr + beta_sqr);
    relation_parameters.eccvm_set_permutation_delta = relation_parameters.eccvm_set_permutation_delta.invert();

    // Get commitment to permutation and lookup grand products
    commitments.lookup_inverses =
        transcript->template receive_from_prover<Commitment>(commitment_labels.lookup_inverses);
    commitments.z_perm = transcript->template receive_from_prover<Commitment>(commitment_labels.z_perm);

    // Execute Sumcheck Verifier
    // TODO(https://github.com/AztecProtocol/barretenberg/issues/1009): probably the size of this should be fixed to the
    // maximum possible size of an ECCVM circuit otherwise we might run into problem because the number of rounds of
    // sumcheck is dependent on circuit size.
    const size_t log_circuit_size = numeric::get_msb(static_cast<uint32_t>(circuit_size.get_value()));
    auto sumcheck = SumcheckVerifier<Flavor>(log_circuit_size, transcript);
    const FF alpha = transcript->template get_challenge<FF>("Sumcheck:alpha");
    std::vector<FF> gate_challenges(CONST_PROOF_SIZE_LOG_N);
    for (size_t idx = 0; idx < gate_challenges.size(); idx++) {
        gate_challenges[idx] = transcript->template get_challenge<FF>("Sumcheck:gate_challenge_" + std::to_string(idx));
    }

    // Receive commitments to Libra masking polynomials
    std::vector<Commitment> libra_commitments;
    for (size_t idx = 0; idx < log_circuit_size; idx++) {
        Commitment libra_commitment =
            transcript->template receive_from_prover<Commitment>("Libra:commitment_" + std::to_string(idx));
        libra_commitments.push_back(libra_commitment);
    }

    auto [multivariate_challenge, claimed_evaluations, libra_evaluations, sumcheck_verified] =
        sumcheck.verify(relation_parameters, alpha, gate_challenges);

    // Compute the Shplemini accumulator consisting of the Shplonk evaluation and the commitments and scalars vector
    // produced by the unified protocol
    BatchOpeningClaim<Curve> sumcheck_batch_opening_claims =
        Shplemini::compute_batch_opening_claim(circuit_size,
                                               commitments.get_unshifted(),
                                               commitments.get_to_be_shifted(),
                                               claimed_evaluations.get_unshifted(),
                                               claimed_evaluations.get_shifted(),
                                               multivariate_challenge,
                                               key->pcs_verification_key->get_g1_identity(),
                                               transcript,
<<<<<<< HEAD
                                               Flavor::REPEATED_COMMITMENTS);

=======
                                               RefVector(libra_commitments),
                                               libra_evaluations);
>>>>>>> 23d1c07f
    // Reduce the accumulator to a single opening claim
    const OpeningClaim multivariate_to_univariate_opening_claim =
        PCS::reduce_batch_opening_claim(sumcheck_batch_opening_claims);

    const FF evaluation_challenge_x = transcript->template get_challenge<FF>("Translation:evaluation_challenge_x");

    // Construct the vector of commitments (needs to be vector for the batch_mul) and array of evaluations to be batched
    std::vector<Commitment> transcript_commitments = { commitments.transcript_op,
                                                       commitments.transcript_Px,
                                                       commitments.transcript_Py,
                                                       commitments.transcript_z1,
                                                       commitments.transcript_z2 };

    std::vector<FF> transcript_evaluations = { transcript->template receive_from_prover<FF>("Translation:op"),
                                               transcript->template receive_from_prover<FF>("Translation:Px"),
                                               transcript->template receive_from_prover<FF>("Translation:Py"),
                                               transcript->template receive_from_prover<FF>("Translation:z1"),
                                               transcript->template receive_from_prover<FF>("Translation:z2") };

    // Get the batching challenge for commitments and evaluations
    const FF ipa_batching_challenge = transcript->template get_challenge<FF>("Translation:ipa_batching_challenge");

    // Compute the batched commitment and batched evaluation for the univariate opening claim
    auto batched_transcript_eval = transcript_evaluations[0];
    auto batching_scalar = ipa_batching_challenge;

    std::vector<FF> batching_challenges = { FF::one() };
    for (size_t idx = 1; idx < transcript_commitments.size(); ++idx) {
        batched_transcript_eval += batching_scalar * transcript_evaluations[idx];
        batching_challenges.emplace_back(batching_scalar);
        batching_scalar *= ipa_batching_challenge;
    }
    const Commitment batched_commitment = Commitment::batch_mul(transcript_commitments, batching_challenges);

    // Construct and verify the combined opening claim
    const OpeningClaim translation_opening_claim = { { evaluation_challenge_x, batched_transcript_eval },
                                                     batched_commitment };

    const std::array<OpeningClaim, 2> opening_claims = { multivariate_to_univariate_opening_claim,
                                                         translation_opening_claim };

    const OpeningClaim batch_opening_claim =
        Shplonk::reduce_verification(key->pcs_verification_key->get_g1_identity(), opening_claims, transcript);

    // TODO(https://github.com/AztecProtocol/barretenberg/issues/1142): Handle this return value correctly.
    const typename PCS::VerifierAccumulator batched_opening_accumulator =
        PCS::reduce_verify(batch_opening_claim, transcript);
    ASSERT(sumcheck_verified);
}

template class ECCVMRecursiveVerifier_<ECCVMRecursiveFlavor_<UltraCircuitBuilder>>;
} // namespace bb<|MERGE_RESOLUTION|>--- conflicted
+++ resolved
@@ -92,13 +92,10 @@
                                                multivariate_challenge,
                                                key->pcs_verification_key->get_g1_identity(),
                                                transcript,
-<<<<<<< HEAD
-                                               Flavor::REPEATED_COMMITMENTS);
-
-=======
+                                               Flavor::REPEATED_COMMITMENTS,
                                                RefVector(libra_commitments),
                                                libra_evaluations);
->>>>>>> 23d1c07f
+
     // Reduce the accumulator to a single opening claim
     const OpeningClaim multivariate_to_univariate_opening_claim =
         PCS::reduce_batch_opening_claim(sumcheck_batch_opening_claims);
