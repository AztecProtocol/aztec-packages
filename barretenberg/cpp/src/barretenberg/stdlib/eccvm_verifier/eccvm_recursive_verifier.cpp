--- conflicted
+++ resolved
@@ -118,19 +118,7 @@
                                                               commitments.transcript_z1,
                                                               commitments.transcript_z2 };
     // Reduce the univariate evaluations claims to a single claim to be batched by Shplonk
-<<<<<<< HEAD
-    const OpeningClaim translation_opening_claim = reduce_verify_translation_evaluations(translation_commitments);
-    // Construct and verify the combined opening claim
-    const std::array<OpeningClaim, 2> opening_claims = { multivariate_to_univariate_opening_claim,
-                                                         translation_opening_claim };
-
-    const OpeningClaim batch_opening_claim =
-        Shplonk::reduce_verification(key->pcs_verification_key->get_g1_identity(), opening_claims, transcript);
-
-    return { batch_opening_claim, ipa_transcript };
-}
-=======
-    const OpeningClaim translation_opening_claim = compute_translation_opening_claim(translation_commitments);
+    const OpeningClaim translation_opening_claim = compute_translation_opening_claims(translation_commitments);
     // Construct and verify the combined opening claim
     const std::array<OpeningClaim, 2> opening_claims = { multivariate_to_univariate_opening_claim,
                                                          translation_opening_claim };
@@ -153,30 +141,6 @@
 OpeningClaim<typename Flavor::Curve> ECCVMRecursiveVerifier_<Flavor>::compute_translation_opening_claim(
     const std::vector<Commitment>& translation_commitments)
 {
-    evaluation_challenge_x = transcript->template get_challenge<FF>("Translation:evaluation_challenge_x");
-
-    // Construct the array of evaluations to be batched, the evaluations being received from the prover
-    std::array<FF, NUM_TRANSLATION_EVALUATIONS> translation_evaluations = {
-        transcript->template receive_from_prover<FF>("Translation:op"),
-        transcript->template receive_from_prover<FF>("Translation:Px"),
-        transcript->template receive_from_prover<FF>("Translation:Py"),
-        transcript->template receive_from_prover<FF>("Translation:z1"),
-        transcript->template receive_from_prover<FF>("Translation:z2")
-    };
->>>>>>> 050ce57b
-
-/**
- * @brief To link the ECCVM Transcript wires 'op', 'Px', 'Py', 'z1', and 'z2' to the accumulator computed by the
- * translator, we verify their evaluations as univariates. For efficiency reasons, we batch these evaluations.
- *
- * @tparam Flavor ECCVMRecursiveFlavor_<UltraCircuitBuilder>
- * @param translation_commitments Commitments to  'op', 'Px', 'Py', 'z1', and 'z2'
- * @return OpeningClaim<typename Flavor::Curve>
- */
-template <typename Flavor>
-OpeningClaim<typename Flavor::Curve> ECCVMRecursiveVerifier_<Flavor>::reduce_verify_translation_evaluations(
-    const std::vector<Commitment>& translation_commitments)
-{
     using SmallIPAVerifier = SmallSubgroupIPAVerifier<typename ECCVMFlavor::Curve>;
 
     std::array<OpeningClaim<typename ECCVMFlavor::Curve>, NUM_SMALL_IPA_EVALUATIONS + 1> opening_claims;
@@ -192,7 +156,6 @@
     }
     // Get the batching challenge for commitments and evaluations
     batching_challenge_v = transcript->template get_challenge<FF>("Translation:batching_challenge_v");
-<<<<<<< HEAD
 
     FF claimed_masking_term_eval = transcript->template receive_from_prover<FF>("Translation:masking_term_eval");
 
@@ -213,8 +176,6 @@
         opening_claims[idx + 1] = { { evaluation_points[idx], small_ipa_evaluations[idx] },
                                     small_ipa_commitments[idx] };
     }
-=======
->>>>>>> 050ce57b
 
     // Compute the batched commitment and batched evaluation for the univariate opening claim
     auto batched_translation_evaluation = translation_evaluations[0];
