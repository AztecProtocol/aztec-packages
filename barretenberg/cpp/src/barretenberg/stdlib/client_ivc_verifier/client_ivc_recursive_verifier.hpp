--- conflicted
+++ resolved
@@ -26,11 +26,6 @@
     using Transcript = GoblinRecursiveVerifier::Transcript;
 
   public:
-<<<<<<< HEAD
-    using FoldVerifierInput = FoldingVerifier::VerifierInput;
-=======
-    using Proof = ClientIVC::Proof;
->>>>>>> 656a8788
     using GoblinVerificationKey = Goblin::VerificationKey;
     using Output = GoblinRecursiveVerifierOutput;
 
@@ -46,7 +41,7 @@
         {}
     };
 
-    ClientIVCRecursiveVerifier(std::shared_ptr<Builder> builder, IVCVerificationKey& ivc_verification_key)
+    ClientIVCRecursiveVerifier(const std::shared_ptr<Builder>& builder, IVCVerificationKey& ivc_verification_key)
         : builder(builder)
         , ivc_verification_key(ivc_verification_key){};
 
