--- conflicted
+++ resolved
@@ -16,11 +16,7 @@
  */
 ClientIVCRecursiveVerifier::Output ClientIVCRecursiveVerifier::verify(const StdlibProof& proof)
 {
-<<<<<<< HEAD
-    using TableCommitments = GoblinVerifier::MergeVerifier::TableCommitments;
-=======
     using MergeCommitments = GoblinVerifier::MergeVerifier::InputCommitments;
->>>>>>> 905534a2
     std::shared_ptr<Transcript> civc_rec_verifier_transcript(std::make_shared<Transcript>());
     // Construct stdlib Mega verification key
     auto stdlib_mega_vk_and_hash = std::make_shared<RecursiveVKAndHash>(*builder, ivc_verification_key.mega);
@@ -31,11 +27,6 @@
 
     // Perform Goblin recursive verification
     GoblinVerificationKey goblin_verification_key{};
-<<<<<<< HEAD
-    TableCommitments t_commitments = verifier.key->witness_commitments.get_ecc_op_wires().get_copy();
-    GoblinVerifier goblin_verifier{ builder.get(), goblin_verification_key, civc_rec_verifier_transcript };
-    GoblinRecursiveVerifierOutput output = goblin_verifier.verify(proof.goblin_proof, t_commitments);
-=======
     MergeCommitments merge_commitments{
         .t_commitments = verifier.key->witness_commitments.get_ecc_op_wires()
                              .get_copy(), // Commitments to subtables added by the hiding kernel
@@ -44,7 +35,6 @@
     };
     GoblinVerifier goblin_verifier{ builder.get(), goblin_verification_key, civc_rec_verifier_transcript };
     GoblinRecursiveVerifierOutput output = goblin_verifier.verify(proof.goblin_proof, merge_commitments);
->>>>>>> 905534a2
     output.points_accumulator.aggregate(mega_output.points_accumulator);
     // TODO(https://github.com/AztecProtocol/barretenberg/issues/1396): State tracking in CIVC verifiers
     return { output };
