#include "barretenberg/stdlib/client_ivc_verifier/client_ivc_recursive_verifier.hpp"
#include "barretenberg/circuit_checker/circuit_checker.hpp"
#include "barretenberg/client_ivc/client_ivc.hpp"
#include "barretenberg/client_ivc/test_bench_shared.hpp"
#include "barretenberg/common/test.hpp"
#include "barretenberg/stdlib/honk_verifier/ultra_verification_keys_comparator.hpp"

namespace bb::stdlib::recursion::honk {
class ClientIVCRecursionTests : public testing::Test {
  public:
    using Builder = UltraCircuitBuilder;
    using ClientIVCVerifier = ClientIVCRecursiveVerifier;
    using Proof = ClientIVC::Proof;
    using StdlibProof = ClientIVCVerifier::StdlibProof;
    using RollupFlavor = UltraRollupRecursiveFlavor_<Builder>;
    using NativeFlavor = RollupFlavor::NativeFlavor;
    using UltraRecursiveVerifier = UltraRecursiveVerifier_<RollupFlavor>;
    using MockCircuitProducer = PrivateFunctionExecutionMockCircuitProducer;
    using IVCVerificationKey = ClientIVC::VerificationKey;
    using PairingAccumulator = PairingPoints<Builder>;

    static constexpr TraceSettings trace_settings{ AZTEC_TRACE_STRUCTURE };

    static void SetUpTestSuite() { bb::srs::init_file_crs_factory(bb::srs::bb_crs_path()); }

    struct ClientIVCProverOutput {
        Proof proof;
        IVCVerificationKey ivc_vk;
    };

    /**
     * @brief Construct a genuine ClientIVC prover output based on accumulation of an arbitrary set of mock circuits
     *
     */
    static ClientIVCProverOutput construct_client_ivc_prover_output(ClientIVC& ivc, const size_t NUM_CIRCUITS = 2)
    {
        // Construct and accumulate a series of mocked private function execution circuits
        MockCircuitProducer circuit_producer;

        for (size_t idx = 0; idx < NUM_CIRCUITS; ++idx) {
            auto circuit = circuit_producer.create_next_circuit(ivc);
            ivc.accumulate(circuit);
        }

        return { ivc.prove(), ivc.get_vk() };
    }
};

/**
 * @brief Ensure the ClientIVC proof used herein can be natively verified
 *
 */
TEST_F(ClientIVCRecursionTests, NativeVerification)
{
    ClientIVC ivc{ trace_settings };
    auto [proof, ivc_vk] = construct_client_ivc_prover_output(ivc);

    // Confirm that the IVC proof can be natively verified
    EXPECT_TRUE(ivc.verify(proof));
}

/**
 * @brief Construct and Check a recursive ClientIVC verification circuit
 *
 */
TEST_F(ClientIVCRecursionTests, Basic)
{
    using CIVCRecVerifierOutput = ClientIVCRecursiveVerifier::Output;

    // Generate a genuine ClientIVC prover output
    ClientIVC ivc{ trace_settings };
    auto [proof, ivc_vk] = construct_client_ivc_prover_output(ivc);

    // Construct the ClientIVC recursive verifier
    auto builder = std::make_shared<Builder>();
    ClientIVCVerifier verifier{ builder, ivc_vk };

    // Generate the recursive verification circuit
    StdlibProof stdlib_proof(*builder, proof);
    CIVCRecVerifierOutput output = verifier.verify(stdlib_proof);

    EXPECT_EQ(builder->failed(), false) << builder->err();

    EXPECT_TRUE(CircuitChecker::check(*builder));

    // Print the number of gates post finalisation
    info("Recursive Verifier: finalised num gates = ", builder->num_gates);
}

TEST_F(ClientIVCRecursionTests, ClientTubeBase)
{
    using CIVCRecVerifierOutput = ClientIVCRecursiveVerifier::Output;

    // Generate a genuine ClientIVC prover output
    ClientIVC ivc{ trace_settings };
    auto [proof, ivc_vk] = construct_client_ivc_prover_output(ivc);

    // Construct the ClientIVC recursive verifier
    auto tube_builder = std::make_shared<Builder>();
    ClientIVCVerifier verifier{ tube_builder, ivc_vk };

    // Generate the recursive verification circuit
    StdlibProof stdlib_proof(*tube_builder, proof);
    CIVCRecVerifierOutput client_ivc_rec_verifier_output = verifier.verify(stdlib_proof);

    client_ivc_rec_verifier_output.points_accumulator.set_public();
    // The tube only calls an IPA recursive verifier once, so we can just add this IPA claim and proof
    client_ivc_rec_verifier_output.opening_claim.set_public();
    tube_builder->ipa_proof = client_ivc_rec_verifier_output.ipa_proof.get_value();

    info("ClientIVC Recursive Verifier: num prefinalized gates = ", tube_builder->num_gates);

    EXPECT_EQ(tube_builder->failed(), false) << tube_builder->err();

    // EXPECT_TRUE(CircuitChecker::check(*tube_builder));

    // Construct and verify a proof for the ClientIVC Recursive Verifier circuit
    auto proving_key = std::make_shared<DeciderProvingKey_<NativeFlavor>>(*tube_builder);
    auto native_vk_with_ipa =
        std::make_shared<NativeFlavor::VerificationKey>(proving_key->polynomials, proving_key->metadata);
    UltraProver_<NativeFlavor> tube_prover{ proving_key, native_vk_with_ipa };
    // Prove the CIVCRecursiveVerifier circuit
    auto native_tube_proof = tube_prover.construct_proof();

    // Natively verify the tube proof
    VerifierCommitmentKey<curve::Grumpkin> ipa_verification_key(1 << CONST_ECCVM_LOG_N);
    UltraVerifier_<NativeFlavor> native_verifier(native_vk_with_ipa, ipa_verification_key);
    EXPECT_TRUE(native_verifier.verify_proof(native_tube_proof, tube_prover.proving_key->ipa_proof));

    // Construct a base rollup circuit that recursively verifies the tube proof and forwards the IPA proof.
    Builder base_builder;
<<<<<<< HEAD
    auto tube_vk = std::make_shared<NativeFlavor::VerificationKey>(proving_key->polynomials, proving_key->metadata);
    auto base_vk = std::make_shared<RollupFlavor::VerificationKey>(&base_builder, tube_vk);
    auto base_tube_proof = bb::convert_native_proof_to_stdlib(&base_builder, native_tube_proof);
    UltraRecursiveVerifier base_verifier{ &base_builder, base_vk };
=======
    auto tube_vk = std::make_shared<NativeFlavor::VerificationKey>(proving_key->proving_key);
    auto stdlib_tube_vk_and_hash = std::make_shared<RollupFlavor::VKAndHash>(base_builder, tube_vk);
    stdlib::Proof<Builder> base_tube_proof(base_builder, native_tube_proof);
    UltraRecursiveVerifier base_verifier{ &base_builder, stdlib_tube_vk_and_hash };
>>>>>>> 7c9bf785
    UltraRecursiveVerifierOutput<Builder> output = base_verifier.verify_proof(base_tube_proof);
    info("Tube UH Recursive Verifier: num prefinalized gates = ", base_builder.num_gates);
    output.points_accumulator.set_public();
    output.ipa_claim.set_public();
    base_builder.ipa_proof = tube_prover.proving_key->ipa_proof;
    EXPECT_EQ(base_builder.failed(), false) << base_builder.err();
    EXPECT_TRUE(CircuitChecker::check(base_builder));

    // Natively verify the IPA proof for the base rollup circuit
    auto base_proving_key = std::make_shared<DeciderProvingKey_<NativeFlavor>>(base_builder);
    auto ipa_transcript = std::make_shared<NativeTranscript>();
    ipa_transcript->load_proof(base_proving_key->ipa_proof);
    IPA<curve::Grumpkin>::reduce_verify(
        ipa_verification_key, output.ipa_claim.get_native_opening_claim(), ipa_transcript);
}

// Ensure that the Client IVC Recursive Verifier Circuit does not depend on the Client IVC input
TEST_F(ClientIVCRecursionTests, TubeVKIndependentOfInputCircuits)
{
    // Retrieves the trace blocks (each consisting of a specific gate) from the recursive verifier circuit
    auto get_blocks = [](size_t inner_size)
        -> std::tuple<typename Builder::ExecutionTrace, std::shared_ptr<NativeFlavor::VerificationKey>> {
        ClientIVC ivc{ trace_settings };

        auto [proof, ivc_vk] = construct_client_ivc_prover_output(ivc, inner_size);

        auto tube_builder = std::make_shared<Builder>();
        ClientIVCVerifier verifier{ tube_builder, ivc_vk };

        StdlibProof stdlib_proof(*tube_builder, proof);
        auto client_ivc_rec_verifier_output = verifier.verify(stdlib_proof);

        client_ivc_rec_verifier_output.points_accumulator.set_public();
        // The tube only calls an IPA recursive verifier once, so we can just add this IPA claim and proof
        client_ivc_rec_verifier_output.opening_claim.set_public();
        tube_builder->ipa_proof = client_ivc_rec_verifier_output.ipa_proof.get_value();

        info("ClientIVC Recursive Verifier: num prefinalized gates = ", tube_builder->num_gates);

        EXPECT_EQ(tube_builder->failed(), false) << tube_builder->err();

        // Construct and verify a proof for the ClientIVC Recursive Verifier circuit
        auto proving_key = std::make_shared<DeciderProvingKey_<NativeFlavor>>(*tube_builder);

        auto tube_vk = std::make_shared<NativeFlavor::VerificationKey>(proving_key->polynomials, proving_key->metadata);

        return { tube_builder->blocks, tube_vk };
    };

    auto [blocks_2, verification_key_2] = get_blocks(2);
    auto [blocks_4, verification_key_4] = get_blocks(4);

    compare_ultra_blocks_and_verification_keys<NativeFlavor>({ blocks_2, blocks_4 },
                                                             { verification_key_2, verification_key_4 });
}
} // namespace bb::stdlib::recursion::honk<|MERGE_RESOLUTION|>--- conflicted
+++ resolved
@@ -129,17 +129,10 @@
 
     // Construct a base rollup circuit that recursively verifies the tube proof and forwards the IPA proof.
     Builder base_builder;
-<<<<<<< HEAD
     auto tube_vk = std::make_shared<NativeFlavor::VerificationKey>(proving_key->polynomials, proving_key->metadata);
-    auto base_vk = std::make_shared<RollupFlavor::VerificationKey>(&base_builder, tube_vk);
-    auto base_tube_proof = bb::convert_native_proof_to_stdlib(&base_builder, native_tube_proof);
-    UltraRecursiveVerifier base_verifier{ &base_builder, base_vk };
-=======
-    auto tube_vk = std::make_shared<NativeFlavor::VerificationKey>(proving_key->proving_key);
     auto stdlib_tube_vk_and_hash = std::make_shared<RollupFlavor::VKAndHash>(base_builder, tube_vk);
     stdlib::Proof<Builder> base_tube_proof(base_builder, native_tube_proof);
     UltraRecursiveVerifier base_verifier{ &base_builder, stdlib_tube_vk_and_hash };
->>>>>>> 7c9bf785
     UltraRecursiveVerifierOutput<Builder> output = base_verifier.verify_proof(base_tube_proof);
     info("Tube UH Recursive Verifier: num prefinalized gates = ", base_builder.num_gates);
     output.points_accumulator.set_public();
