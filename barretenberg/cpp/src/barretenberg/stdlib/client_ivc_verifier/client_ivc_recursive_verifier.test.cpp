--- conflicted
+++ resolved
@@ -204,13 +204,8 @@
         return { tube_builder->blocks, tube_vk };
     };
 
-<<<<<<< HEAD
-    auto [blocks_2, verification_key_2] = get_blocks(4);
-    auto [blocks_4, verification_key_4] = get_blocks(5);
-=======
     auto [blocks_4, verification_key_4] = get_blocks(4);
     auto [blocks_5, verification_key_5] = get_blocks(5);
->>>>>>> 970d0714
 
     compare_ultra_blocks_and_verification_keys<NativeFlavor>({ blocks_4, blocks_5 },
                                                              { verification_key_4, verification_key_5 });
