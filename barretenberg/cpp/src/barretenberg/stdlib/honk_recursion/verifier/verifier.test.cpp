--- conflicted
+++ resolved
@@ -33,13 +33,10 @@
 
     // Defines types for the outer circuit, i.e. the circuit of the recursive verifier
     using OuterBuilder = typename RecursiveFlavor::CircuitBuilder;
-<<<<<<< HEAD
-=======
     using OuterFlavor = std::conditional_t<IsGoblinBuilder<OuterBuilder>, GoblinUltraFlavor, UltraFlavor>;
     using OuterProver = UltraProver_<OuterFlavor>;
     using OuterVerifier = UltraVerifier_<OuterFlavor>;
     using OuterProverInstance = ProverInstance_<OuterFlavor>;
->>>>>>> 94a2d61d
 
     using RecursiveVerifier = UltraRecursiveVerifier_<RecursiveFlavor>;
     using VerificationKey = typename RecursiveVerifier::VerificationKey;
@@ -80,12 +77,8 @@
             builder.create_big_add_gate({ a_idx, b_idx, c_idx, d_idx, fr(1), fr(1), fr(1), fr(-1), fr(0) });
         }
 
-<<<<<<< HEAD
-        // Add some arbitrary goblin-style ECC op gates via a batch mul
-=======
         // Perform a batch mul which will add some arbitrary goblin-style ECC op gates if the circuit arithmetic is
         // goblinisied otherwise it will add the conventional nonnative gates
->>>>>>> 94a2d61d
         size_t num_points = 5;
         std::vector<point_ct> circuit_points;
         std::vector<fr_ct> circuit_scalars;
@@ -117,16 +110,6 @@
 
         big_a* big_b;
 
-<<<<<<< HEAD
-        if constexpr (IsGoblinBuilder<InnerBuilder>) {
-            auto p = point::one() * fr::random_element();
-            auto scalar = fr::random_element();
-            builder.queue_ecc_mul_accum(p, scalar);
-            builder.queue_ecc_eq();
-        }
-
-=======
->>>>>>> 94a2d61d
         return builder;
     };
 
@@ -168,29 +151,14 @@
         EXPECT_EQ(verifier.key->circuit_size, verification_key->circuit_size);
         EXPECT_EQ(verifier.key->log_circuit_size, verification_key->log_circuit_size);
         EXPECT_EQ(verifier.key->num_public_inputs, verification_key->num_public_inputs);
-<<<<<<< HEAD
-        EXPECT_EQ(verifier.key->q_m.get_value(), verification_key->q_m);
-        EXPECT_EQ(verifier.key->q_r.get_value(), verification_key->q_r);
-        EXPECT_EQ(verifier.key->sigma_1.get_value(), verification_key->sigma_1);
-        EXPECT_EQ(verifier.key->id_3.get_value(), verification_key->id_3);
-
-        if constexpr (IsGoblinFlavor<InnerFlavor>) {
-            EXPECT_EQ(verifier.key->lagrange_ecc_op.get_value(), verification_key->lagrange_ecc_op);
-=======
         for (auto [vk_poly, native_vk_poly] : zip_view(verifier.key->get_all(), verification_key->get_all())) {
             EXPECT_EQ(vk_poly.get_value(), native_vk_poly);
->>>>>>> 94a2d61d
         }
     }
 
     /**
      * @brief Construct a recursive verification circuit for the proof of an inner circuit then call check_circuit on
-<<<<<<< HEAD
-     it
-     *
-=======
      * it.
->>>>>>> 94a2d61d
      */
     static void test_recursive_verification()
     {
@@ -207,11 +175,7 @@
         OuterBuilder outer_circuit;
         RecursiveVerifier verifier{ &outer_circuit, verification_key };
         auto pairing_points = verifier.verify_proof(inner_proof);
-<<<<<<< HEAD
-        info("Recursive Verifier Goblin: num gates = ", outer_circuit.num_gates);
-=======
         info("Recursive Verifier: num gates = ", outer_circuit.num_gates);
->>>>>>> 94a2d61d
 
         // Check for a failure flag in the recursive verifier circuit
         EXPECT_EQ(outer_circuit.failed(), false) << outer_circuit.err();
@@ -288,13 +252,9 @@
 using Flavors = testing::Types<GoblinUltraRecursiveFlavor_<GoblinUltraCircuitBuilder>,
                                GoblinUltraRecursiveFlavor_<UltraCircuitBuilder>,
                                UltraRecursiveFlavor_<UltraCircuitBuilder>,
-<<<<<<< HEAD
                                UltraRecursiveFlavor_<GoblinUltraCircuitBuilder>,
                                UltraRecursiveFlavor_<CircuitSimulatorBN254>,
                                GoblinUltraRecursiveFlavor_<CircuitSimulatorBN254>>;
-=======
-                               UltraRecursiveFlavor_<GoblinUltraCircuitBuilder>>;
->>>>>>> 94a2d61d
 
 TYPED_TEST_SUITE(RecursiveVerifierTest, Flavors);
 
@@ -308,79 +268,14 @@
     TestFixture::test_recursive_verification_key_creation();
 }
 
-<<<<<<< HEAD
-HEAVY_TYPED_TEST(RecursiveVerifierTest, DISABLED_SingleRecursiveVerification)
-=======
 HEAVY_TYPED_TEST(RecursiveVerifierTest, SingleRecursiveVerification)
->>>>>>> 94a2d61d
 {
     TestFixture::test_recursive_verification();
 };
 
-<<<<<<< HEAD
-HEAVY_TYPED_TEST(RecursiveVerifierTest, DISABLED_SingleRecursiveVerificationFailure)
-=======
 HEAVY_TYPED_TEST(RecursiveVerifierTest, SingleRecursiveVerificationFailure)
->>>>>>> 94a2d61d
 {
     TestFixture::test_recursive_verification_fails();
 };
 
-// TEST(HonkRecursiveVerifierTest, SimulatorTest)
-// {
-//     bb::srs::init_crs_factory("../srs_db/ignition");
-//     using Flavor = UltraFlavor;
-//     using CircuitBuilder = Flavor::CircuitBuilder;
-//     using FF = CircuitBuilder::FF;
-//     using Commitment = Flavor::Commitment;
-//     using Instance = ProverInstance_<Flavor>;
-//     using OuterVerifier = UltraRecursiveVerifier_<UltraRecursiveFlavor_<CircuitSimulatorBN254>>;
-//     using OuterBuilder = CircuitSimulatorBN254;
-//     CircuitBuilder builder;
-//     FF a = FF::random_element();
-//     FF b = FF::random_element();
-//     FF c = FF::random_element();
-//     FF d = a + b + c;
-//     uint32_t a_idx = builder.add_public_variable(a);
-//     uint32_t b_idx = builder.add_variable(b);
-//     uint32_t c_idx = builder.add_variable(c);
-//     uint32_t d_idx = builder.add_variable(d);
-
-//     builder.create_big_add_gate({ a_idx, b_idx, c_idx, d_idx, FF(1), FF(1), FF(1), FF(-1), FF(0) });
-
-//     bool result = CircuitChecker::check(builder);
-//     EXPECT_EQ(result, true);
-
-//     auto instance = std::make_shared<Instance>(builder);
-//     UltraProver prover(instance);
-//     auto verification_key = std::make_shared<typename Flavor::VerificationKey>(instance->proving_key);
-
-//     auto proof = prover.construct_proof();
-
-//     prover.transcript->deserialize_full_transcript();
-//     prover.transcript->sorted_accum_comm = Commitment::one() * FF::random_element();
-//     prover.transcript->serialize_full_transcript();
-//     proof = prover.export_proof();
-
-//     OuterBuilder outer_builder;
-//     OuterVerifier verifier{ &outer_builder, verification_key };
-//     auto pairing_points = verifier.verify_proof(proof);
-
-//     EXPECT_EQ(outer_builder.failed(), false) << outer_builder.err();
-
-//     UltraVerifier native_verifier(verification_key);
-//     auto native_result = native_verifier.verify_proof(proof);
-//     auto recursive_result = native_verifier.key->pcs_verification_key->pairing_check(pairing_points[0].get_value(),
-//                                                                                      pairing_points[1].get_value());
-//     EXPECT_EQ(recursive_result, native_result);
-
-//     // Check 2: Ensure that the underlying native and recursive verification algorithms agree by ensuring
-//     // the manifests produced by each agree.
-//     auto recursive_manifest = verifier.transcript->get_manifest();
-//     auto native_manifest = native_verifier.transcript->get_manifest();
-//     for (size_t i = 0; i < recursive_manifest.size(); ++i) {
-//         EXPECT_EQ(recursive_manifest[i], native_manifest[i]);
-//     }
-// }
-
 } // namespace bb::stdlib::recursion::honk