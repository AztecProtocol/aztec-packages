--- conflicted
+++ resolved
@@ -225,62 +225,6 @@
     }
 }
 
-// TEST(RecursiveHonkTranscript, NonProblematicTest)
-// {
-//     srs::init_grumpkin_crs_factory("../srs_db/grumpkin");
-//     bb::srs::init_crs_factory("../srs_db/ignition");
-
-//     using NativeFF = fr;
-//     using NativeBF = fq;
-//     using NativeGroup = typename grumpkin::g1;
-//     // using NativeElement = typename NativeGroup::element;
-//     using NativeCommitment = typename NativeGroup::affine_element;
-
-//     using FF = field_t<Builder>;
-//     //  using BF = bigfield<Builder, bb::Bn254FqParams>;
-//     using Group = cycle_group<Builder>;
-//     // using Element = Group;
-//     using Commitment = Group;
-
-//     using Instance = ProverInstance_<UltraFlavor>;
-//     using Prover = UltraProver_<UltraFlavor>;
-//     using Verifier = UltraVerifier_<UltraFlavor>;
-
-//     Builder builder;
-//     // auto bf_element = NativeBF::random_element();
-//     auto dummy = NativeCommitment::one() * NativeBF::random_element();
-//     // NativeCommitment expected_issue = NativeGroup::point_at_infinity;
-//     // ASSERT(expected_issue.is_point_at_infinity());
-
-//     NativeTranscript prover_transcript;
-//     prover_transcript.send_to_verifier("nice commitment", dummy);
-//     auto native_challenge = prover_transcript.get_challenge<NativeFF>("challenge");
-//     auto proof_data = prover_transcript.proof_data;
-
-//     StdlibProof<Builder> stdlib_proof = bb::convert_proof_to_witness(&builder, proof_data);
-//     StdlibTranscript stdlib_transcript{ stdlib_proof };
-//     stdlib_transcript.receive_from_prover<Commitment>("nice commitment");
-
-//     auto challenge = stdlib_transcript.get_challenge<FF>("challenge");
-
-//     EXPECT_EQ(native_challenge, challenge.get_value());
-//     bool result = CircuitChecker::check(builder);
-//     info("Result of circuit checker ", result);
-//     ASSERT(result == 1);
-
-//     {
-//         info("Ultra");
-//         auto instance = std::make_shared<Instance>(builder);
-//         Prover prover(instance);
-//         auto verification_key = std::make_shared<typename UltraFlavor::VerificationKey>(instance->proving_key);
-//         Verifier verifier(verification_key);
-//         auto proof = prover.construct_proof();
-//         bool verified = verifier.verify_proof(proof);
-
-//         ASSERT(verified);
-//     }
-// }
-
 /**
  * @brief Check that native and stdlib verifier transcript functions produce equivalent outputs
  *
@@ -341,16 +285,12 @@
     EXPECT_EQ(static_cast<FF>(native_beta), stdlib_beta.get_value());
 }
 
-<<<<<<< HEAD
-TEST(RecursiveTranscript, PointAtInfinityConsistency)
-=======
 /**
  * @brief Ensure that when encountering an infinity commitment results stay consistent in the recursive and native case
  * for Grumpkin and the native and stdlib transcripts produce the same challenge.
  * @todo(https://github.com/AztecProtocol/barretenberg/issues/1064)  Add more transcript tests for both curves
  */
 TEST(RecursiveTranscript, InfinityConsistencyGrumpkin)
->>>>>>> 65e96133
 {
     using NativeCurve = curve::Grumpkin;
     using NativeCommitment = typename NativeCurve::AffineElement;
@@ -367,25 +307,10 @@
     prover_transcript.send_to_verifier("infinity", infinity);
     NativeFF challenge = prover_transcript.get_challenge<NativeFF>("challenge");
     auto proof_data = prover_transcript.proof_data;
-<<<<<<< HEAD
-    info(challenge);
-=======
->>>>>>> 65e96133
 
     NativeTranscript verifier_transcript(proof_data);
     verifier_transcript.receive_from_prover<NativeCommitment>("infinity");
     auto verifier_challenge = verifier_transcript.get_challenge<NativeFF>("challenge");
-<<<<<<< HEAD
-    info(verifier_challenge);
-
-    StdlibProof<Builder> stdlib_proof = bb::convert_proof_to_witness(&builder, proof_data);
-    StdlibTranscript stdlib_transcript{ stdlib_proof };
-    stdlib_transcript.receive_from_prover<Commitment>("infinity");
-    auto stdlib_challenge = stdlib_transcript.get_challenge<FF>("challenge");
-    // info(stdlib_challenge.get_value());
-    EXPECT_EQ(verifier_challenge, NativeFF(stdlib_challenge.get_value() % FF::modulus));
-}
-=======
 
     StdlibProof<Builder> stdlib_proof = bb::convert_proof_to_witness(&builder, proof_data);
     StdlibTranscript stdlib_transcript{ stdlib_proof };
@@ -434,5 +359,4 @@
     EXPECT_EQ(challenge, verifier_challenge);
     EXPECT_EQ(verifier_challenge, stdlib_challenge.get_value());
 }
->>>>>>> 65e96133
 } // namespace bb::stdlib::recursion::honk