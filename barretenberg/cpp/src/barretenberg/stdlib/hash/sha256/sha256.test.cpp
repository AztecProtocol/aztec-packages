--- conflicted
+++ resolved
@@ -16,24 +16,11 @@
 namespace {
 auto& engine = numeric::get_debug_randomness();
 }
-using Builder = UltraCircuitBuilder;
-
-<<<<<<< HEAD
-namespace proof_system::test_stdlib_sha256 {
-
-using namespace barretenberg;
-using namespace proof_system::plonk::stdlib;
-
-using Composer = proof_system::CircuitSimulatorBN254;
-
-using byte_array_ct = byte_array<Composer>;
-using packed_byte_array_ct = packed_byte_array<Composer>;
-using field_ct = field_t<Composer>;
-=======
+using Builder = UltraCircuitBuilder; // GET THIS TO BE SIMULATOR
+
 using byte_array_ct = byte_array<Builder>;
 using packed_byte_array_ct = packed_byte_array<Builder>;
 using field_ct = field_t<Builder>;
->>>>>>> f8495758
 
 constexpr uint64_t ror(uint64_t val, uint64_t shift)
 {
@@ -131,32 +118,18 @@
 //     auto builder = UltraPlonkBuilder();
 
 //     std::array<uint64_t, 64> w_inputs;
-<<<<<<< HEAD
-//     std::array<proof_system::plonk::stdlib::field_t<Composer>, 64> w_elements;
-
-//     for (size_t i = 0; i < 64; ++i) {
-//         w_inputs[i] = engine.get_random_uint32();
-//         w_elements[i] = proof_system::plonk::stdlib::witness_t<Composer>(&composer,
-//         barretenberg::fr(w_inputs[i]));
-=======
 //     std::array<stdlib::field_t<UltraCircuitBuilder>, 64> w_elements;
 
 //     for (size_t i = 0; i < 64; ++i) {
 //         w_inputs[i] = engine.get_random_uint32();
 //         w_elements[i] = stdlib::witness_t<bb::UltraCircuitBuilder>(&builder,
 //         fr(w_inputs[i]));
->>>>>>> f8495758
 //     }
 
 //     const auto expected = inner_block(w_inputs);
 
-<<<<<<< HEAD
-//     const std::array<proof_system::plonk::stdlib::field_t<Composer>, 8> result =
-//         proof_system::plonk::stdlib::sha256_inner_block(w_elements);
-=======
 //     const std::array<bb::stdlib::field_t<bb::UltraCircuitBuilder>, 8> result =
 //         stdlib::sha256_inner_block(w_elements);
->>>>>>> f8495758
 //     for (size_t i = 0; i < 8; ++i) {
 //         EXPECT_EQ(uint256_t(result[i].get_value()).data[0] & 0xffffffffUL,
 //                   uint256_t(expected[i]).data[0] & 0xffffffffUL);
@@ -173,15 +146,6 @@
 
 TEST(stdlib_sha256, test_plookup_55_bytes)
 {
-<<<<<<< HEAD
-    typedef proof_system::plonk::stdlib::field_t<Composer> field_pt;
-    typedef proof_system::plonk::stdlib::packed_byte_array<Composer> packed_byte_array_pt;
-
-    // 55 bytes is the largest number of bytes that can be hashed in a single block,
-    // accounting for the single padding bit, and the 64 size bits required by the SHA-256 standard.
-    auto composer = Composer();
-    packed_byte_array_pt input(&composer, "An 8 character password? Snow White and the 7 Dwarves..");
-=======
     typedef stdlib::field_t<UltraCircuitBuilder> field_pt;
     typedef stdlib::packed_byte_array<UltraCircuitBuilder> packed_byte_array_pt;
 
@@ -189,7 +153,6 @@
     // accounting for the single padding bit, and the 64 size bits required by the SHA-256 standard.
     auto builder = UltraCircuitBuilder();
     packed_byte_array_pt input(&builder, "An 8 character password? Snow White and the 7 Dwarves..");
->>>>>>> f8495758
 
     packed_byte_array_pt output_bits = stdlib::sha256(input);
 
@@ -236,17 +199,10 @@
 
 TEST(stdlib_sha256, test_NIST_vector_one_packed_byte_array)
 {
-<<<<<<< HEAD
-    typedef proof_system::plonk::stdlib::field_t<Composer> field_pt;
-    typedef proof_system::plonk::stdlib::packed_byte_array<Composer> packed_byte_array_pt;
-
-    auto composer = Composer();
-=======
     typedef stdlib::field_t<UltraCircuitBuilder> field_pt;
     typedef stdlib::packed_byte_array<UltraCircuitBuilder> packed_byte_array_pt;
 
     auto builder = UltraCircuitBuilder();
->>>>>>> f8495758
 
     packed_byte_array_pt input(&builder, "abc");
     packed_byte_array_pt output_bytes = stdlib::sha256(input);
@@ -267,17 +223,10 @@
 
 TEST(stdlib_sha256, test_NIST_vector_one)
 {
-<<<<<<< HEAD
-    typedef proof_system::plonk::stdlib::field_t<Composer> field_pt;
-    typedef proof_system::plonk::stdlib::packed_byte_array<Composer> packed_byte_array_pt;
-
-    auto composer = Composer();
-=======
     typedef stdlib::field_t<UltraCircuitBuilder> field_pt;
     typedef stdlib::packed_byte_array<UltraCircuitBuilder> packed_byte_array_pt;
 
     auto builder = UltraCircuitBuilder();
->>>>>>> f8495758
 
     packed_byte_array_pt input(&builder, "abc");
 
@@ -376,17 +325,10 @@
 
 HEAVY_TEST(stdlib_sha256, test_NIST_vector_five)
 {
-<<<<<<< HEAD
-    typedef proof_system::plonk::stdlib::field_t<Composer> field_pt;
-    typedef proof_system::plonk::stdlib::packed_byte_array<Composer> packed_byte_array_pt;
-
-    auto composer = Composer();
-=======
     typedef stdlib::field_t<UltraCircuitBuilder> field_pt;
     typedef stdlib::packed_byte_array<UltraCircuitBuilder> packed_byte_array_pt;
 
     auto builder = UltraCircuitBuilder();
->>>>>>> f8495758
 
     packed_byte_array_pt input(
         &builder,
@@ -401,11 +343,7 @@
         "AAAAAAAAAAAAAAAAAAAAAAAAAAAAAAAAAAAAAAAAAAAAAAAAAAAAAAAAAAAAAAAAAAAAAAAAAAAAAAAAAAAAAAAAAAAAAAAAAAAAAAAAAAAAAA"
         "AAAAAAAAAA");
 
-<<<<<<< HEAD
-    packed_byte_array_pt output_bits = proof_system::plonk::stdlib::sha256<Composer>(input);
-=======
     packed_byte_array_pt output_bits = stdlib::sha256<bb::UltraCircuitBuilder>(input);
->>>>>>> f8495758
 
     std::vector<field_pt> output = output_bits.to_unverified_byte_slices(4);
 
