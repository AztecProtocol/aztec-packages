#include "sha256_plookup.hpp"

#include "barretenberg/stdlib/primitives/bit_array/bit_array.hpp"
#include "barretenberg/stdlib/primitives/field/field.hpp"
#include "barretenberg/stdlib/primitives/plookup/plookup.hpp"
#include "barretenberg/stdlib/primitives/uint/uint.hpp"
#include "barretenberg/stdlib_circuit_builders/plookup_tables/plookup_tables.hpp"
#include "barretenberg/stdlib_circuit_builders/plookup_tables/sha256.hpp"

using namespace bb;

namespace bb::stdlib::sha256_plookup {

using namespace bb::plookup;

namespace internal {

constexpr size_t get_num_blocks(const size_t num_bits)
{
    constexpr size_t extra_bits = 65UL;

    return ((num_bits + extra_bits) / 512UL) + ((num_bits + extra_bits) % 512UL > 0);
}
} // namespace internal

template <typename Builder> void prepare_constants(std::array<field_t<Builder>, 8>& input)
{
    constexpr uint64_t init_constants[8]{ 0x6a09e667, 0xbb67ae85, 0x3c6ef372, 0xa54ff53a,
                                          0x510e527f, 0x9b05688c, 0x1f83d9ab, 0x5be0cd19 };

    input[0] = init_constants[0];
    input[1] = init_constants[1];
    input[2] = init_constants[2];
    input[3] = init_constants[3];
    input[4] = init_constants[4];
    input[5] = init_constants[5];
    input[6] = init_constants[6];
    input[7] = init_constants[7];
}

template <typename Builder> sparse_witness_limbs<Builder> convert_witness(const field_t<Builder>& w)
{
    typedef field_t<Builder> field_pt;

    sparse_witness_limbs result(w);

    const auto lookup = plookup_read<Builder>::get_lookup_accumulators(MultiTableId::SHA256_WITNESS_INPUT, w);

    result.sparse_limbs = std::array<field_pt, 4>{
        lookup[ColumnIdx::C2][0],
        lookup[ColumnIdx::C2][1],
        lookup[ColumnIdx::C2][2],
        lookup[ColumnIdx::C2][3],
    };
    result.rotated_limbs = std::array<field_pt, 4>{
        lookup[ColumnIdx::C3][0],
        lookup[ColumnIdx::C3][1],
        lookup[ColumnIdx::C3][2],
        lookup[ColumnIdx::C3][3],
    };
    result.has_sparse_limbs = true;

    return result;
}

template <typename Builder>
std::array<field_t<Builder>, 64> extend_witness(const std::array<field_t<Builder>, 16>& w_in)
{
    typedef field_t<Builder> field_pt;

    Builder* ctx = w_in[0].get_context();

    std::array<sparse_witness_limbs<Builder>, 64> w_sparse;
    for (size_t i = 0; i < 16; ++i) {
        w_sparse[i] = sparse_witness_limbs<Builder>(w_in[i]);
        if (!ctx && w_in[i].get_context()) {
            ctx = w_in[i].get_context();
        }
    }

    for (size_t i = 16; i < 64; ++i) {
        auto& w_left = w_sparse[i - 15];
        auto& w_right = w_sparse[i - 2];

        if (!w_left.has_sparse_limbs) {
            w_left = convert_witness(w_left.normal);
        }
        if (!w_right.has_sparse_limbs) {
            w_right = convert_witness(w_right.normal);
        }

        constexpr fr base(16);
        constexpr fr left_multipliers[4]{
            (base.pow(32 - 7) + base.pow(32 - 18)),
            (base.pow(32 - 18 + 3) + 1),
            (base.pow(32 - 18 + 10) + base.pow(10 - 7) + base.pow(10 - 3)),
            (base.pow(18 - 7) + base.pow(18 - 3) + 1),
        };

        constexpr fr right_multipliers[4]{
            base.pow(32 - 17) + base.pow(32 - 19),
            base.pow(32 - 17 + 3) + base.pow(32 - 19 + 3),
            base.pow(32 - 19 + 10) + fr(1),
            base.pow(18 - 17) + base.pow(18 - 10),
        };

        field_pt left[4]{
            w_left.sparse_limbs[0] * left_multipliers[0],
            w_left.sparse_limbs[1] * left_multipliers[1],
            w_left.sparse_limbs[2] * left_multipliers[2],
            w_left.sparse_limbs[3] * left_multipliers[3],
        };

        field_pt right[4]{
            w_right.sparse_limbs[0] * right_multipliers[0],
            w_right.sparse_limbs[1] * right_multipliers[1],
            w_right.sparse_limbs[2] * right_multipliers[2],
            w_right.sparse_limbs[3] * right_multipliers[3],
        };

        const auto left_xor_sparse =
            left[0].add_two(left[1], left[2]).add_two(left[3], w_left.rotated_limbs[1]) * fr(4);

        const auto xor_result_sparse = right[0]
                                           .add_two(right[1], right[2])
                                           .add_two(right[3], w_right.rotated_limbs[2])
                                           .add_two(w_right.rotated_limbs[3], left_xor_sparse)
                                           .normalize();

        field_pt xor_result = plookup_read<Builder>::read_from_1_to_2_table(SHA256_WITNESS_OUTPUT, xor_result_sparse);

        // TODO NORMALIZE WITH RANGE CHECK

        field_pt w_out_raw = xor_result.add_two(w_sparse[i - 16].normal, w_sparse[i - 7].normal);
        field_pt w_out;
        if (w_out_raw.witness_index == IS_CONSTANT) {
            w_out = field_pt(ctx, fr(w_out_raw.get_value().from_montgomery_form().data[0] & (uint64_t)0xffffffffULL));

        } else {
            w_out = witness_t<Builder>(
                ctx, fr(w_out_raw.get_value().from_montgomery_form().data[0] & (uint64_t)0xffffffffULL));
            static constexpr fr inv_pow_two = fr(2).pow(32).invert();
            // If we multiply the field elements by constants separately and then subtract, then the divisor is going to
            // be in a normalized state right after subtraction and the call to .normalize() won't add gates
            field_pt w_out_raw_inv_pow_two = w_out_raw * inv_pow_two;
            field_pt w_out_inv_pow_two = w_out * inv_pow_two;
            field_pt divisor = (w_out_raw_inv_pow_two - w_out_inv_pow_two).normalize();
            ctx->create_new_range_constraint(divisor.witness_index, 3);
        }

        w_sparse[i] = sparse_witness_limbs(w_out);
    }

    std::array<field_pt, 64> w_extended;

    for (size_t i = 0; i < 64; ++i) {
        w_extended[i] = w_sparse[i].normal;
    }
    return w_extended;
}

template <typename Builder> sparse_value<Builder> map_into_choose_sparse_form(const field_t<Builder>& e)
{
    sparse_value<Builder> result;
    result.normal = e;
    result.sparse = plookup_read<Builder>::read_from_1_to_2_table(SHA256_CH_INPUT, e);

    return result;
}

template <typename Builder> sparse_value<Builder> map_into_maj_sparse_form(const field_t<Builder>& e)
{
    sparse_value<Builder> result;
    result.normal = e;
    result.sparse = plookup_read<Builder>::read_from_1_to_2_table(SHA256_MAJ_INPUT, e);

    return result;
}

template <typename Builder>
field_t<Builder> choose(sparse_value<Builder>& e, const sparse_value<Builder>& f, const sparse_value<Builder>& g)
{
    typedef field_t<Builder> field_pt;

    const auto lookup = plookup_read<Builder>::get_lookup_accumulators(SHA256_CH_INPUT, e.normal);
    const auto rotation_coefficients = sha256_tables::get_choose_rotation_multipliers();

    field_pt rotation_result = lookup[ColumnIdx::C3][0];

    e.sparse = lookup[ColumnIdx::C2][0];

    field_pt sparse_limb_3 = lookup[ColumnIdx::C2][2];

    // where is the middle limb used
    field_pt xor_result = (rotation_result * fr(7))
                              .add_two(e.sparse * (rotation_coefficients[0] * fr(7) + fr(1)),
                                       sparse_limb_3 * (rotation_coefficients[2] * fr(7)));

    field_pt choose_result_sparse = xor_result.add_two(f.sparse + f.sparse, g.sparse + g.sparse + g.sparse).normalize();

    field_pt choose_result = plookup_read<Builder>::read_from_1_to_2_table(SHA256_CH_OUTPUT, choose_result_sparse);

    return choose_result;
}

template <typename Builder>
field_t<Builder> majority(sparse_value<Builder>& a, const sparse_value<Builder>& b, const sparse_value<Builder>& c)
{
    typedef field_t<Builder> field_pt;

    const auto lookup = plookup_read<Builder>::get_lookup_accumulators(SHA256_MAJ_INPUT, a.normal);
    const auto rotation_coefficients = sha256_tables::get_majority_rotation_multipliers();

    field_pt rotation_result =
        lookup[ColumnIdx::C3][0]; // last index of first row gives accumulating sum of "non-trival" wraps
    a.sparse = lookup[ColumnIdx::C2][0];
    // use these values to compute trivial wraps somehow
    field_pt sparse_accumulator_2 = lookup[ColumnIdx::C2][1];

    field_pt xor_result = (rotation_result * fr(4))
                              .add_two(a.sparse * (rotation_coefficients[0] * fr(4) + fr(1)),
                                       sparse_accumulator_2 * (rotation_coefficients[1] * fr(4)));

    field_pt majority_result_sparse = xor_result.add_two(b.sparse, c.sparse).normalize();

    field_pt majority_result = plookup_read<Builder>::read_from_1_to_2_table(SHA256_MAJ_OUTPUT, majority_result_sparse);

    return majority_result;
}

template <typename Builder> field_t<Builder> add_normalize(const field_t<Builder>& a, const field_t<Builder>& b)
{
    typedef field_t<Builder> field_pt;
    typedef witness_t<Builder> witness_pt;

    Builder* ctx = a.get_context() ? a.get_context() : b.get_context();

    uint256_t sum = a.get_value() + b.get_value();

    uint256_t normalized_sum = static_cast<uint32_t>(sum.data[0]);

    if (a.witness_index == IS_CONSTANT && b.witness_index == IS_CONSTANT) {
        return field_pt(ctx, normalized_sum);
    }

    field_pt overflow = witness_pt(ctx, fr((sum - normalized_sum) >> 32));

    field_pt result = a.add_two(b, overflow * field_pt(ctx, -fr((uint64_t)(1ULL << 32ULL))));

    overflow.create_range_constraint(3);
    return result;
}

template <typename Builder>
std::array<field_t<Builder>, 8> sha256_block(const std::array<field_t<Builder>, 8>& h_init,
                                             const std::array<field_t<Builder>, 16>& input)
{
    typedef field_t<Builder> field_pt;

    constexpr uint64_t round_constants[64]{
        0x428a2f98, 0x71374491, 0xb5c0fbcf, 0xe9b5dba5, 0x3956c25b, 0x59f111f1, 0x923f82a4, 0xab1c5ed5,
        0xd807aa98, 0x12835b01, 0x243185be, 0x550c7dc3, 0x72be5d74, 0x80deb1fe, 0x9bdc06a7, 0xc19bf174,
        0xe49b69c1, 0xefbe4786, 0x0fc19dc6, 0x240ca1cc, 0x2de92c6f, 0x4a7484aa, 0x5cb0a9dc, 0x76f988da,
        0x983e5152, 0xa831c66d, 0xb00327c8, 0xbf597fc7, 0xc6e00bf3, 0xd5a79147, 0x06ca6351, 0x14292967,
        0x27b70a85, 0x2e1b2138, 0x4d2c6dfc, 0x53380d13, 0x650a7354, 0x766a0abb, 0x81c2c92e, 0x92722c85,
        0xa2bfe8a1, 0xa81a664b, 0xc24b8b70, 0xc76c51a3, 0xd192e819, 0xd6990624, 0xf40e3585, 0x106aa070,
        0x19a4c116, 0x1e376c08, 0x2748774c, 0x34b0bcb5, 0x391c0cb3, 0x4ed8aa4a, 0x5b9cca4f, 0x682e6ff3,
        0x748f82ee, 0x78a5636f, 0x84c87814, 0x8cc70208, 0x90befffa, 0xa4506ceb, 0xbef9a3f7, 0xc67178f2
    };

    /**
     * Initialize round variables with previous block output
     **/
<<<<<<< HEAD
    sparse_value<Builder> a = sparse_value<Builder>(h_init[0]);
    auto b = map_into_maj_sparse_form(h_init[1]);
    auto c = map_into_maj_sparse_form(h_init[2]);
    // auto d = sparse_value<Builder>(h_init[3]);
    sparse_value<Builder> d = sparse_value<Builder>(h_init[3]);
=======
    /**
     * We can initialize round variables a and c and put value h_init[0] and
     * h_init[4] in .normal, and don't do lookup for maj_output, because majority and choose
     * functions will do that in the next step
     **/
    sparse_value<Builder> a = sparse_value<Builder>(h_init[0]);
    auto b = map_into_maj_sparse_form(h_init[1]);
    auto c = map_into_maj_sparse_form(h_init[2]);
    auto d = map_into_maj_sparse_form(h_init[3]);
>>>>>>> b70b6f10
    sparse_value<Builder> e = sparse_value<Builder>(h_init[4]);
    auto f = map_into_choose_sparse_form(h_init[5]);
    auto g = map_into_choose_sparse_form(h_init[6]);
    sparse_value<Builder> h = sparse_value<Builder>(h_init[7]);

    /**
     * Extend witness
     **/
    const auto w = extend_witness(input);

    /**
     * Apply SHA-256 compression function to the message schedule
     **/
    // As opposed to standard sha description - Maj and Choose functions also include required rotations for round
    for (size_t i = 0; i < 64; ++i) {
        auto ch = choose(e, f, g);
        auto maj = majority(a, b, c);
        auto temp1 = ch.add_two(h.normal, w[i] + fr(round_constants[i]));

        h = g;
        g = f;
        f = e;
        e.normal = add_normalize(d.normal, temp1);
        d = c;
        c = b;
        b = a;
        a.normal = add_normalize(temp1, maj);
    }

    /**
     * Add into previous block output and return
     **/
    std::array<field_pt, 8> output;
    output[0] = add_normalize(a.normal, h_init[0]);
    output[1] = add_normalize(b.normal, h_init[1]);
    output[2] = add_normalize(c.normal, h_init[2]);
    output[3] = add_normalize(d.normal, h_init[3]);
    output[4] = add_normalize(e.normal, h_init[4]);
    output[5] = add_normalize(f.normal, h_init[5]);
    output[6] = add_normalize(g.normal, h_init[6]);
    output[7] = add_normalize(h.normal, h_init[7]);
    /**
     * At this point, a malicilous prover could tweak the add_normalise function and the result could be 'overflowed'.
     * Thus, we need 32-bit range checks on the outputs. Note that we won't need range checks while applying the SHA-256
     * compression function because the outputs of the lookup table ensures that the output is contrained to 32 bits.
     */
    for (size_t i = 0; i < 8; i++) {
        output[i].create_range_constraint(32);
    }

    return output;
}

template <typename Builder> packed_byte_array<Builder> sha256(const packed_byte_array<Builder>& input)
{
    typedef field_t<Builder> field_pt;

    Builder* ctx = input.get_context();

    auto message_schedule(input);

    const size_t message_bits = message_schedule.size() * 8;
    message_schedule.append(field_t(ctx, 128), 1);

    constexpr size_t bytes_per_block = 64;
    const size_t num_bytes = message_schedule.size() + 8;
    const size_t num_blocks = num_bytes / bytes_per_block + (num_bytes % bytes_per_block != 0);

    const size_t num_total_bytes = num_blocks * bytes_per_block;
    for (size_t i = num_bytes; i < num_total_bytes; ++i) {
        message_schedule.append(field_t(ctx, 0), 1);
    }

    message_schedule.append(field_t(ctx, message_bits), 8);

    const auto slices = message_schedule.to_unverified_byte_slices(4);

    constexpr size_t slices_per_block = 16;

    std::array<field_pt, 8> rolling_hash;
    prepare_constants(rolling_hash);
    for (size_t i = 0; i < num_blocks; ++i) {
        std::array<field_pt, 16> hash_input;
        for (size_t j = 0; j < 16; ++j) {
            hash_input[j] = slices[i * slices_per_block + j];
        }
        rolling_hash = sha256_block(rolling_hash, hash_input);
    }

    std::vector<field_pt> output(rolling_hash.begin(), rolling_hash.end());
    return packed_byte_array<Builder>(output, 4);
}

template packed_byte_array<bb::UltraCircuitBuilder> sha256(const packed_byte_array<bb::UltraCircuitBuilder>& input);
template packed_byte_array<bb::MegaCircuitBuilder> sha256(const packed_byte_array<bb::MegaCircuitBuilder>& input);
} // namespace bb::stdlib::sha256_plookup<|MERGE_RESOLUTION|>--- conflicted
+++ resolved
@@ -271,23 +271,16 @@
     /**
      * Initialize round variables with previous block output
      **/
-<<<<<<< HEAD
+    /**
+     * We can initialize round variables a and c and put value h_init[0] and
+     * h_init[4] in .normal, and don't do lookup for maj_output, because majority and choose
+     * functions will do that in the next step
+     **/
     sparse_value<Builder> a = sparse_value<Builder>(h_init[0]);
     auto b = map_into_maj_sparse_form(h_init[1]);
     auto c = map_into_maj_sparse_form(h_init[2]);
     // auto d = sparse_value<Builder>(h_init[3]);
     sparse_value<Builder> d = sparse_value<Builder>(h_init[3]);
-=======
-    /**
-     * We can initialize round variables a and c and put value h_init[0] and
-     * h_init[4] in .normal, and don't do lookup for maj_output, because majority and choose
-     * functions will do that in the next step
-     **/
-    sparse_value<Builder> a = sparse_value<Builder>(h_init[0]);
-    auto b = map_into_maj_sparse_form(h_init[1]);
-    auto c = map_into_maj_sparse_form(h_init[2]);
-    auto d = map_into_maj_sparse_form(h_init[3]);
->>>>>>> b70b6f10
     sparse_value<Builder> e = sparse_value<Builder>(h_init[4]);
     auto f = map_into_choose_sparse_form(h_init[5]);
     auto g = map_into_choose_sparse_form(h_init[6]);
