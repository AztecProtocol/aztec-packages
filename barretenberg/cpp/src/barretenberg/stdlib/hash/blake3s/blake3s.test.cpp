#include "barretenberg/crypto/blake3s/blake3s.hpp"
#include "barretenberg/circuit_checker/circuit_checker.hpp"
#include "barretenberg/common/assert.hpp"
#include "barretenberg/common/streams.hpp"
#include "blake3s.hpp"
#include <gtest/gtest.h>

using namespace bb;

using byte_array_plookup = stdlib::byte_array<bb::UltraCircuitBuilder>;
using public_witness_t_plookup = stdlib::public_witness_t<bb::UltraCircuitBuilder>;
using UltraBuilder = UltraCircuitBuilder;

TEST(stdlib_blake3s, test_single_block_plookup)
{
    auto builder = UltraBuilder();
    std::string input = "abcdefghijklmnopqrstuvwxyz0123456789abcdefghijklmnopqrstuvwxyz01";
    std::vector<uint8_t> input_v(input.begin(), input.end());

    byte_array_plookup input_arr(&builder, input_v);
    byte_array_plookup output = stdlib::Blake3s<UltraBuilder>::hash(input_arr);

    std::vector<uint8_t> expected = blake3::blake3s(input_v);

    EXPECT_EQ(output.get_value(), expected);

    info("builder gates = ", builder.get_estimated_num_finalized_gates());

    bool proof_result = CircuitChecker::check(builder);
    EXPECT_EQ(proof_result, true);
}

TEST(stdlib_blake3s, test_double_block_plookup)
{
    auto builder = UltraBuilder();
    std::string input = "abcdefghijklmnopqrstuvwxyz0123456789abcdefghijklmnopqrstuvwxyz0123456789";
    std::vector<uint8_t> input_v(input.begin(), input.end());

    byte_array_plookup input_arr(&builder, input_v);
    byte_array_plookup output = stdlib::Blake3s<UltraBuilder>::hash(input_arr);

    std::vector<uint8_t> expected = blake3::blake3s(input_v);

    EXPECT_EQ(output.get_value(), expected);

    info("builder gates = ", builder.get_estimated_num_finalized_gates());

    bool proof_result = CircuitChecker::check(builder);
    EXPECT_EQ(proof_result, true);
}

TEST(stdlib_blake3s, test_too_large_input_plookup)
{
    auto builder = UltraBuilder();

    std::vector<uint8_t> input_v(1025, 0);

    byte_array_plookup input_arr(&builder, input_v);
<<<<<<< HEAD
    EXPECT_DEATH(stdlib::Blake3s<UltraBuilder>::hash(input_arr),
                 "Barretenberg does not support blake3s with input lengths greater than 1024 bytes.");
=======
    EXPECT_THROW_OR_ABORT(stdlib::blake3s(input_arr),
                          "Barretenberg does not support blake3s with input lengths greater than 1024 bytes.");
>>>>>>> 321d5c8d
}<|MERGE_RESOLUTION|>--- conflicted
+++ resolved
@@ -56,11 +56,6 @@
     std::vector<uint8_t> input_v(1025, 0);
 
     byte_array_plookup input_arr(&builder, input_v);
-<<<<<<< HEAD
-    EXPECT_DEATH(stdlib::Blake3s<UltraBuilder>::hash(input_arr),
-                 "Barretenberg does not support blake3s with input lengths greater than 1024 bytes.");
-=======
-    EXPECT_THROW_OR_ABORT(stdlib::blake3s(input_arr),
+    EXPECT_THROW_OR_ABORT(stdlib::Blake3s<UltraBuilder>::hash(input_arr),
                           "Barretenberg does not support blake3s with input lengths greater than 1024 bytes.");
->>>>>>> 321d5c8d
 }