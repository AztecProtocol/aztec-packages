--- conflicted
+++ resolved
@@ -7,20 +7,12 @@
 
 using namespace bb;
 
-<<<<<<< HEAD
-using Composer = proof_system::CircuitSimulatorBN254;
-using byte_array = stdlib::byte_array<Composer>;
-using byte_array_plookup = stdlib::byte_array<Composer>;
-using public_witness_t = stdlib::public_witness_t<Composer>;
-using public_witness_t_plookup = stdlib::public_witness_t<Composer>;
-=======
 using byte_array = stdlib::byte_array<bb::StandardCircuitBuilder>;
 using public_witness_t = stdlib::public_witness_t<bb::StandardCircuitBuilder>;
 using byte_array_plookup = stdlib::byte_array<bb::UltraCircuitBuilder>;
 using public_witness_t_plookup = stdlib::public_witness_t<bb::UltraCircuitBuilder>;
 using StandardBuilder = StandardCircuitBuilder;
 using UltraBuilder = UltraCircuitBuilder;
->>>>>>> f8495758
 
 TEST(stdlib_blake3s, test_single_block)
 {
@@ -43,21 +35,12 @@
 
 TEST(stdlib_blake3s, test_single_block_plookup)
 {
-<<<<<<< HEAD
-    Composer composer = Composer();
-    std::string input = "abcdefghijklmnopqrstuvwxyz0123456789abcdefghijklmnopqrstuvwxyz01";
-    std::vector<uint8_t> input_v(input.begin(), input.end());
-
-    byte_array_plookup input_arr(&composer, input_v);
-    byte_array_plookup output = stdlib::blake3s<Composer>(input_arr);
-=======
     auto builder = UltraBuilder();
     std::string input = "abcdefghijklmnopqrstuvwxyz0123456789abcdefghijklmnopqrstuvwxyz01";
     std::vector<uint8_t> input_v(input.begin(), input.end());
 
     byte_array_plookup input_arr(&builder, input_v);
     byte_array_plookup output = stdlib::blake3s(input_arr);
->>>>>>> f8495758
 
     std::vector<uint8_t> expected = blake3::blake3s(input_v);
 
@@ -90,11 +73,7 @@
 
 TEST(stdlib_blake3s, test_double_block_plookup)
 {
-<<<<<<< HEAD
-    Composer composer = Composer();
-=======
     auto builder = UltraBuilder();
->>>>>>> f8495758
     std::string input = "abcdefghijklmnopqrstuvwxyz0123456789abcdefghijklmnopqrstuvwxyz0123456789";
     std::vector<uint8_t> input_v(input.begin(), input.end());
 
