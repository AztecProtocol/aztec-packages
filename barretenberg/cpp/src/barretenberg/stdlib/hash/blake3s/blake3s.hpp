--- conflicted
+++ resolved
@@ -6,12 +6,4 @@
 
 template <typename Builder> byte_array<Builder> blake3s(const byte_array<Builder>& input);
 
-<<<<<<< HEAD
-EXTERN_STDLIB_METHOD(BLAKE3S)
-EXTERN_STDLIB_SIMULATOR_METHOD(BLAKE3S)
-
-} // namespace stdlib
-} // namespace proof_system::plonk
-=======
-} // namespace bb::stdlib
->>>>>>> f8495758
+} // namespace bb::stdlib