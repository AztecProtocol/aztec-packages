// === AUDIT STATUS ===
// internal:    { status: not started, auditors: [], date: YYYY-MM-DD }
// external_1:  { status: not started, auditors: [], date: YYYY-MM-DD }
// external_2:  { status: not started, auditors: [], date: YYYY-MM-DD }
// =====================

#include "blake3s.hpp"
<<<<<<< HEAD
#include "../blake2s/blake_util.hpp"
#include "barretenberg/common/assert.hpp"
#include "barretenberg/stdlib/primitives/uint/uint.hpp"
#include "blake3s_plookup.hpp"
=======
#include "barretenberg/stdlib/primitives/plookup/plookup.hpp"
#include "barretenberg/stdlib_circuit_builders/plookup_tables/plookup_tables.hpp"
>>>>>>> f72cbe65

namespace bb::stdlib {

using namespace blake_util;

/*
 * Core Blake3s functions. These are similar to that of Blake2s except for a few
 * constant parameters and fewer rounds.
 *
 */
template <typename Builder>
void Blake3s<Builder>::compress_pre(field_t<Builder> state[BLAKE3_STATE_SIZE],
                                    const field_t<Builder> cv[8],
                                    const byte_array<Builder>& block,
                                    uint8_t block_len,
                                    uint8_t flags)
{
    field_ct block_words[BLAKE3_STATE_SIZE];
    for (size_t i = 0; i < BLAKE3_STATE_SIZE; ++i) {
        block_words[i] = field_ct(block.slice(i * 4, 4).reverse());
    }

    state[0] = cv[0];
    state[1] = cv[1];
    state[2] = cv[2];
    state[3] = cv[3];
    state[4] = cv[4];
    state[5] = cv[5];
    state[6] = cv[6];
    state[7] = cv[7];
    state[8] = field_ct(block.get_context(), uint256_t(IV[0]));
    state[9] = field_ct(block.get_context(), uint256_t(IV[1]));
    state[10] = field_ct(block.get_context(), uint256_t(IV[2]));
    state[11] = field_ct(block.get_context(), uint256_t(IV[3]));
    state[12] = field_ct(block.get_context(), 0);
    state[13] = field_ct(block.get_context(), 0);
    state[14] = field_ct(block.get_context(), uint256_t(block_len));
    state[15] = field_ct(block.get_context(), uint256_t(flags));

    for (size_t idx = 0; idx < 7; idx++) {
        round_fn(state, block_words, idx, true);
    }
}

template <typename Builder>
void Blake3s<Builder>::compress_in_place(field_t<Builder> cv[8],
                                         const byte_array<Builder>& block,
                                         uint8_t block_len,
                                         uint8_t flags)
{
    field_ct state[BLAKE3_STATE_SIZE];
    compress_pre(state, cv, block, block_len, flags);

    /**
     * At this point in the algorithm, a malicious prover could tweak the add_normalise function in `blake_util.hpp` to
     * create unexpected overflow in the state matrix. At the end of the `compress_pre()` function, there might be
     * overflows in the elements of the first and third rows of the state matrix. But this wouldn't be a problem because
     * in the below loop, while reading from the lookup table, we ensure that the overflow is ignored and the result is
     * contrained to 32 bits.
     */
    for (size_t i = 0; i < (BLAKE3_STATE_SIZE >> 1); i++) {
        const auto lookup = plookup_read<Builder>::get_lookup_accumulators(BLAKE_XOR, state[i], state[i + 8], true);
        cv[i] = lookup[ColumnIdx::C3][0];
    }
}

template <typename Builder>
void Blake3s<Builder>::compress_xof(const field_t<Builder> cv[8],
                                    const byte_array<Builder>& block,
                                    uint8_t block_len,
                                    uint8_t flags,
                                    byte_array<Builder>& out)
{
    field_ct state[BLAKE3_STATE_SIZE];

    compress_pre(state, cv, block, block_len, flags);

    /**
     * The same note as in the above `blake3_compress_in_place()` function. Here too, reading from the lookup table
     * ensures that correct 32-bit inputs are used.
     */
    for (size_t i = 0; i < (BLAKE3_STATE_SIZE >> 1); i++) {
        const auto lookup_1 = plookup_read<Builder>::get_lookup_accumulators(BLAKE_XOR, state[i], state[i + 8], true);
        byte_array<Builder> out_bytes_1(lookup_1[ColumnIdx::C3][0], 4);
        out.write_at(out_bytes_1.reverse(), i * 4);

        const auto lookup_2 = plookup_read<Builder>::get_lookup_accumulators(BLAKE_XOR, state[i + 8], cv[i], true);
        byte_array<Builder> out_bytes_2(lookup_2[ColumnIdx::C3][0], 4);
        out.write_at(out_bytes_2.reverse(), (i + 8) * 4);
    }
}

template <typename Builder>
Blake3s<Builder>::output_t Blake3s<Builder>::make_output(const field_t<Builder> input_cv[8],
                                                         const byte_array<Builder>& block,
                                                         uint8_t block_len,
                                                         uint8_t flags)
{
    output_t ret;
    for (size_t i = 0; i < (BLAKE3_OUT_LEN >> 2); ++i) {
        ret.input_cv[i] = input_cv[i];
    }

    ret.block = byte_array_ct(block.get_context(), BLAKE3_BLOCK_LEN);
    for (size_t i = 0; i < BLAKE3_BLOCK_LEN; i++) {
        ret.block.set_byte(i, block[i]);
    }
    ret.block_len = block_len;
    ret.flags = flags;
    return ret;
}

/*
 * Blake3s wrapper functions.
 *
 */
template <typename Builder> void Blake3s<Builder>::hasher_init(blake3_hasher* self)
{
    for (size_t i = 0; i < (BLAKE3_KEY_LEN >> 2); ++i) {
        self->key[i] = field_ct(uint256_t(IV[i]));
        self->cv[i] = field_ct(uint256_t(IV[i]));
    }
    self->buf = byte_array_ct(self->context, BLAKE3_BLOCK_LEN);
    for (size_t i = 0; i < BLAKE3_BLOCK_LEN; i++) {
        self->buf.set_byte(i, field_ct(self->context, 0));
    }
    self->buf_len = 0;
    self->blocks_compressed = 0;
    self->flags = 0;
}

template <typename Builder>
void Blake3s<Builder>::hasher_update(blake3_hasher* self, const byte_array<Builder>& input, size_t input_len)
{
    if (input_len == 0) {
        return;
    }

    size_t start_counter = 0;
    while (input_len > BLAKE3_BLOCK_LEN) {
        compress_in_place(self->cv,
                          input.slice(start_counter, BLAKE3_BLOCK_LEN),
                          BLAKE3_BLOCK_LEN,
                          self->flags | maybe_start_flag(self));
        self->blocks_compressed = static_cast<uint8_t>(self->blocks_compressed + 1);
        start_counter += BLAKE3_BLOCK_LEN;
        input_len -= BLAKE3_BLOCK_LEN;
    }

    size_t take = BLAKE3_BLOCK_LEN - ((size_t)self->buf_len);
    if (take > input_len) {
        take = input_len;
    }
    for (size_t i = 0; i < take; i++) {
        self->buf.set_byte(self->buf_len + i, input[i + start_counter]);
    }

    self->buf_len = static_cast<uint8_t>(self->buf_len + (uint8_t)take);
    input_len -= take;
}

template <typename Builder> void Blake3s<Builder>::hasher_finalize(const blake3_hasher* self, byte_array<Builder>& out)
{
    uint8_t block_flags = self->flags | maybe_start_flag(self) | CHUNK_END;
    output_t output = make_output(self->cv, self->buf, self->buf_len, block_flags);

    byte_array_ct wide_buf(out.get_context(), BLAKE3_BLOCK_LEN);
    compress_xof(output.input_cv, output.block, output.block_len, output.flags | ROOT, wide_buf);
    for (size_t i = 0; i < BLAKE3_OUT_LEN; i++) {
        out.set_byte(i, wide_buf[i]);
    }
}

template <typename Builder> byte_array<Builder> Blake3s<Builder>::hash(const byte_array<Builder>& input)
{
<<<<<<< HEAD
    BB_ASSERT_LTE(
        input.size(), 1024U, "Barretenberg does not support blake3s with input lengths greater than 1024 bytes.");

    if constexpr (HasPlookup<Builder>) {
        return blake3s_plookup::blake3s<Builder>(input);
    }
=======
    ASSERT(input.size() <= BLAKE3_CHUNK_LEN,
           "Barretenberg does not support blake3s with input lengths greater than 1024 bytes.");
>>>>>>> f72cbe65

    blake3_hasher hasher = {};
    hasher.context = input.get_context();
    hasher_init(&hasher);
    hasher_update(&hasher, input, input.size());
    byte_array_ct result(input.get_context(), BLAKE3_OUT_LEN);
    hasher_finalize(&hasher, result);
    return result;
}

template class Blake3s<UltraCircuitBuilder>;
template class Blake3s<MegaCircuitBuilder>;
} // namespace bb::stdlib<|MERGE_RESOLUTION|>--- conflicted
+++ resolved
@@ -5,15 +5,8 @@
 // =====================
 
 #include "blake3s.hpp"
-<<<<<<< HEAD
-#include "../blake2s/blake_util.hpp"
-#include "barretenberg/common/assert.hpp"
-#include "barretenberg/stdlib/primitives/uint/uint.hpp"
-#include "blake3s_plookup.hpp"
-=======
 #include "barretenberg/stdlib/primitives/plookup/plookup.hpp"
 #include "barretenberg/stdlib_circuit_builders/plookup_tables/plookup_tables.hpp"
->>>>>>> f72cbe65
 
 namespace bb::stdlib {
 
@@ -189,17 +182,8 @@
 
 template <typename Builder> byte_array<Builder> Blake3s<Builder>::hash(const byte_array<Builder>& input)
 {
-<<<<<<< HEAD
-    BB_ASSERT_LTE(
-        input.size(), 1024U, "Barretenberg does not support blake3s with input lengths greater than 1024 bytes.");
-
-    if constexpr (HasPlookup<Builder>) {
-        return blake3s_plookup::blake3s<Builder>(input);
-    }
-=======
     ASSERT(input.size() <= BLAKE3_CHUNK_LEN,
            "Barretenberg does not support blake3s with input lengths greater than 1024 bytes.");
->>>>>>> f72cbe65
 
     blake3_hasher hasher = {};
     hasher.context = input.get_context();
