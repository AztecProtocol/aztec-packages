--- conflicted
+++ resolved
@@ -7,21 +7,12 @@
 
 using namespace bb;
 
-<<<<<<< HEAD
-using Composer = proof_system::CircuitSimulatorBN254;
-using byte_array = stdlib::byte_array<Composer>;
-using public_witness_t = stdlib::public_witness_t<Composer>;
-using field_ct = stdlib::field_t<Composer>;
-using witness_ct = stdlib::witness_t<Composer>;
-using uint32_ct = stdlib::uint32<Composer>;
-=======
-typedef UltraCircuitBuilder Builder;
+typedef UltraCircuitBuilder Builder; // SIMULATO R
 typedef stdlib::byte_array<Builder> byte_array;
 typedef stdlib::public_witness_t<Builder> public_witness_t;
 typedef stdlib::field_t<Builder> field_ct;
 typedef stdlib::witness_t<Builder> witness_ct;
 typedef stdlib::uint32<Builder> uint32_ct;
->>>>>>> f8495758
 
 namespace {
 auto& engine = numeric::get_debug_randomness();
@@ -75,13 +66,9 @@
 
 TEST(stdlib_keccak, keccak_rho_output_table)
 {
-<<<<<<< HEAD
     // TODO(https://github.com/AztecProtocol/barretenberg/issues/662)
     GTEST_SKIP() << "Bug in constant case?";
-    Composer composer = Composer();
-=======
-    Builder builder = Builder();
->>>>>>> f8495758
+    Builder builder = Builder();
 
     constexpr_for<0, 25, 1>([&]<size_t i> {
         uint256_t extended_native = 0;
@@ -152,14 +139,10 @@
 
 TEST(stdlib_keccak, test_format_input_lanes)
 {
-<<<<<<< HEAD
     // TODO(https://github.com/AztecProtocol/barretenberg/issues/662)
     GTEST_SKIP() << "Unneeded?";
 
-    Composer composer = Composer();
-=======
-    Builder builder = Builder();
->>>>>>> f8495758
+    Builder builder = Builder();
 
     for (size_t i = 543; i < 544; ++i) {
         std::cout << "i = " << i << std::endl;
@@ -211,11 +194,7 @@
 
     EXPECT_EQ(output.get_value(), expected);
 
-<<<<<<< HEAD
-    info(composer.num_gates);
-=======
     builder.print_num_gates();
->>>>>>> f8495758
 
     bool proof_result = CircuitChecker::check(builder);
     EXPECT_EQ(proof_result, true);
@@ -223,13 +202,9 @@
 
 TEST(stdlib_keccak, test_double_block)
 {
-<<<<<<< HEAD
     GTEST_SKIP() << "Bug in constant case?";
 
-    Composer composer = Composer();
-=======
-    Builder builder = Builder();
->>>>>>> f8495758
+    Builder builder = Builder();
     std::string input = "";
     for (size_t i = 0; i < 200; ++i) {
         input += "a";
@@ -243,11 +218,7 @@
 
     EXPECT_EQ(output.get_value(), expected);
 
-<<<<<<< HEAD
-    info(composer.num_gates);
-=======
     builder.print_num_gates();
->>>>>>> f8495758
 
     bool proof_result = CircuitChecker::check(builder);
     EXPECT_EQ(proof_result, true);
@@ -255,13 +226,9 @@
 
 TEST(stdlib_keccak, test_double_block_variable_length)
 {
-<<<<<<< HEAD
     GTEST_SKIP() << "Bug in constant case?";
 
-    Composer composer = Composer();
-=======
-    Builder builder = Builder();
->>>>>>> f8495758
+    Builder builder = Builder();
     std::string input = "";
     for (size_t i = 0; i < 200; ++i) {
         input += "a";
