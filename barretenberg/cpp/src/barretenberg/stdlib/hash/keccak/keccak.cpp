--- conflicted
+++ resolved
@@ -725,7 +725,6 @@
 // We first convert the state into 'extended' representation, along with the 'twisted' state
 // and then we call keccakf1600() with this keccak 'internal state'
 // Finally, we convert back the state from the extented representation
-<<<<<<< HEAD
 template <typename Builder>
 std::array<field_t<Builder>, keccak<Builder>::NUM_KECCAK_LANES> keccak<Builder>::permutation_opcode(
     std::array<field_t<Builder>, NUM_KECCAK_LANES> state, Builder* ctx)
@@ -808,8 +807,10 @@
     return result;
 }
 
-=======
->>>>>>> a575708c
+// Returns the keccak f1600 permutation of the input state
+// We first convert the state into 'extended' representation, along with the 'twisted' state
+// and then we call keccakf1600() with this keccak 'internal state'
+// Finally, we convert back the state from the extented representation
 template <typename Builder>
 std::array<field_t<Builder>, keccak<Builder>::NUM_KECCAK_LANES> keccak<Builder>::permutation_opcode(
     std::array<field_t<Builder>, NUM_KECCAK_LANES> state, Builder* ctx)
@@ -980,11 +981,6 @@
     }
     return result;
 }
-<<<<<<< HEAD
-INSTANTIATE_STDLIB_ULTRA_TYPE(keccak)
-} // namespace stdlib
-} // namespace proof_system::plonk
-=======
 
 /**
  * @brief Generate a simple keccak circuit for testing purposes
@@ -1009,5 +1005,4 @@
 template void generate_keccak_test_circuit(bb::UltraCircuitBuilder&, size_t);
 template void generate_keccak_test_circuit(bb::GoblinUltraCircuitBuilder&, size_t);
 
-} // namespace bb::stdlib
->>>>>>> a575708c
+} // namespace bb::stdlib