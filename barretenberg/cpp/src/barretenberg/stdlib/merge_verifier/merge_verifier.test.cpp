#include "barretenberg/ultra_honk/merge_verifier.hpp"
#include "barretenberg/circuit_checker/circuit_checker.hpp"
#include "barretenberg/common/test.hpp"
#include "barretenberg/ecc/fields/field_conversion.hpp"
#include "barretenberg/goblin/mock_circuits.hpp"
#include "barretenberg/stdlib/merge_verifier/merge_recursive_verifier.hpp"
#include "barretenberg/stdlib/primitives/curves/bn254.hpp"
#include "barretenberg/ultra_honk/merge_prover.hpp"
#include "barretenberg/ultra_honk/ultra_prover.hpp"
#include "barretenberg/ultra_honk/ultra_verifier.hpp"

namespace bb::stdlib::recursion::goblin {

/**
 * @brief Test suite for recursive verification of Goblin Merge proofs
 * @details The recursive verification circuit is arithmetized using Goblin-style Ultra arithmetization
 * (MegaCircuitBuilder).
 *
 * @tparam Builder
 */
template <class RecursiveBuilder> class RecursiveMergeVerifierTest : public testing::Test {

    // Types for recursive verifier circuit
    using RecursiveMergeVerifier = MergeRecursiveVerifier_<RecursiveBuilder>;
    using RecursiveSubtableCommitments = MergeRecursiveVerifier_<RecursiveBuilder>::SubtableWitnessCommitments;
    using RecursiveMergeCommitments = MergeRecursiveVerifier_<RecursiveBuilder>::WitnessCommitments;

    // Define types relevant for inner circuit
    using InnerFlavor = MegaFlavor;
    using InnerDeciderProvingKey = DeciderProvingKey_<InnerFlavor>;
    using InnerBuilder = typename InnerFlavor::CircuitBuilder;

    // Define additional types for testing purposes
    using Commitment = InnerFlavor::Commitment;
    using FF = InnerFlavor::FF;
    using VerifierCommitmentKey = bb::VerifierCommitmentKey<curve::BN254>;
    using MergeProof = MergeProver::MergeProof;
<<<<<<< HEAD
=======
    using SubtableCommitments = MergeVerifier::SubtableWitnessCommitments;
    using MergeCommitments = MergeVerifier::WitnessCommitments;
>>>>>>> e4452b90

    enum class TamperProofMode { None, Shift, MCommitment, LEval };

  public:
    static void SetUpTestSuite() { bb::srs::init_file_crs_factory(bb::srs::bb_crs_path()); }

    static void tamper_with_proof(MergeProof& merge_proof, const TamperProofMode tampering_mode)
    {
        const size_t shift_idx = 0;        // Index of shift_size in the merge proof
        const size_t m_commitment_idx = 5; // Index of first commitment to merged table in merge proof
        const size_t l_eval_idx = 50;      // Index of first evaluation of l(1/kappa) in merge proof

        switch (tampering_mode) {
        case TamperProofMode::Shift:
            // Tamper with the shift size in the proof
            merge_proof[shift_idx] += 1;
            break;
        case TamperProofMode::MCommitment: {
            // Tamper with the commitment in the proof
            Commitment m_commitment = bb::field_conversion::convert_from_bn254_frs<Commitment>(
                std::span{ merge_proof }.subspan(m_commitment_idx, 4));
            m_commitment = m_commitment + Commitment::one();
            auto m_commitment_frs = bb::field_conversion::convert_to_bn254_frs<Commitment>(m_commitment);
            for (size_t idx = 0; idx < 4; ++idx) {
                merge_proof[m_commitment_idx + idx] = m_commitment_frs[idx];
            }
            break;
        }
        case TamperProofMode::LEval:
            // Tamper with the evaluation in the proof
            merge_proof[l_eval_idx] -= FF(1);
            break;
        default:
            // Nothing to do
            break;
        }
    }

    static void prove_and_verify_merge(const std::shared_ptr<ECCOpQueue>& op_queue,
<<<<<<< HEAD
                                       const MergeSettings settings = MergeSettings::PREPEND,
=======
>>>>>>> e4452b90
                                       const TamperProofMode tampering_mode = TamperProofMode::None,
                                       const bool expected = true)
    {
        RecursiveBuilder outer_circuit;

        MergeProver merge_prover{ op_queue, settings };
        // Construct Merge proof
        auto merge_proof = merge_prover.construct_proof();
        tamper_with_proof(merge_proof, tampering_mode);

        // Subtable values and commitments - needed for (Recursive)MergeVerifier
        MergeCommitments merge_commitments;
        RecursiveMergeCommitments recursive_merge_commitments;
        auto t_current = op_queue->construct_current_ultra_ops_subtable_columns();
        for (size_t idx = 0; idx < InnerFlavor::NUM_WIRES; idx++) {
            auto cm = merge_prover.pcs_commitment_key.commit(t_current[idx]);
            merge_commitments.t_commitments[idx] = cm;
            recursive_merge_commitments.t_commitments[idx] =
                RecursiveMergeVerifier::Commitment::from_witness(&outer_circuit, cm);
        }

<<<<<<< HEAD
        RefArray<Commitment, InnerFlavor::NUM_WIRES> t_commitments(t_commitments_val);
        RefArray<typename RecursiveMergeVerifier::Commitment, InnerFlavor::NUM_WIRES> t_commitments_rec(
            t_commitments_rec_val);

        // Create a recursive merge verification circuit for the merge proof
        RecursiveMergeVerifier verifier{ &outer_circuit };
        verifier.settings = settings;
        verifier.transcript->enable_manifest();

=======
        // Construct Merge proof
        auto merge_proof = merge_prover.construct_proof();
        tamper_with_proof(merge_proof, tampering_mode);

        // Create a recursive merge verification circuit for the merge proof
        RecursiveMergeVerifier verifier{ &outer_circuit };
        verifier.transcript->enable_manifest();
        verifier.settings = op_queue->get_current_settings();
>>>>>>> e4452b90
        const stdlib::Proof<RecursiveBuilder> stdlib_merge_proof(outer_circuit, merge_proof);
        auto pairing_points = verifier.verify_proof(
            stdlib_merge_proof, recursive_merge_commitments, recursive_merge_commitments.T_commitments);

        // Check for a failure flag in the recursive verifier circuit
        EXPECT_EQ(outer_circuit.failed(), !expected) << outer_circuit.err();

        // Check 1: Perform native merge verification then perform the pairing on the outputs of the recursive merge
        // verifier and check that the result agrees.
        MergeVerifier native_verifier;
<<<<<<< HEAD
        native_verifier.settings = settings;

        native_verifier.transcript->enable_manifest();
        bool verified_native = native_verifier.verify_proof(merge_proof, t_commitments);
=======
        native_verifier.transcript->enable_manifest();
        native_verifier.settings = op_queue->get_current_settings();
        bool verified_native =
            native_verifier.verify_proof(merge_proof, merge_commitments, merge_commitments.T_commitments);
>>>>>>> e4452b90
        VerifierCommitmentKey pcs_verification_key;
        bool verified_recursive =
            pcs_verification_key.pairing_check(pairing_points.P0.get_value(), pairing_points.P1.get_value());
        EXPECT_EQ(verified_native, verified_recursive);
        EXPECT_EQ(verified_recursive, expected);

        // Check 2: Ensure that the underlying native and recursive merge verification algorithms agree by ensuring
        // the manifests produced by each agree.
        auto recursive_manifest = verifier.transcript->get_manifest();
        auto native_manifest = native_verifier.transcript->get_manifest();
        for (size_t i = 0; i < recursive_manifest.size(); ++i) {
            EXPECT_EQ(recursive_manifest[i], native_manifest[i]);
        }
    }

    /**
     * @brief Test failure when degree(l) > shift_size (as read from the proof)
     */
    static void test_degree_check_failure()
    {
        auto op_queue = std::make_shared<ECCOpQueue>();

        InnerBuilder circuit{ op_queue };
        GoblinMockCircuits::construct_simple_circuit(circuit);
<<<<<<< HEAD
        prove_and_verify_merge(op_queue, MergeSettings::PREPEND, TamperProofMode::Shift, false);
=======
        prove_and_verify_merge(op_queue, TamperProofMode::Shift, false);
>>>>>>> e4452b90
    }

    /**
     * @brief Test failure when m \neq l + X^k r
     */
    static void test_merge_failure()
    {
        auto op_queue = std::make_shared<ECCOpQueue>();
<<<<<<< HEAD

        InnerBuilder circuit{ op_queue };
        GoblinMockCircuits::construct_simple_circuit(circuit);
        prove_and_verify_merge(op_queue, MergeSettings::PREPEND, TamperProofMode::MCommitment, false);
    }

    /**
     * @brief Test failure g_j(kappa) = kappa^{k-1} * l_j(1/kappa)
     */
    static void test_eval_failure()
    {
        auto op_queue = std::make_shared<ECCOpQueue>();

        InnerBuilder circuit{ op_queue };
        GoblinMockCircuits::construct_simple_circuit(circuit);
        prove_and_verify_merge(op_queue, MergeSettings::PREPEND, TamperProofMode::LEval, false);
=======

        InnerBuilder circuit{ op_queue };
        GoblinMockCircuits::construct_simple_circuit(circuit);
        prove_and_verify_merge(op_queue, TamperProofMode::MCommitment, false);
    }

    /**
     * @brief Test failure g_j(kappa) = kappa^{k-1} * l_j(1/kappa)
     */
    static void test_eval_failure()
    {
        auto op_queue = std::make_shared<ECCOpQueue>();

        InnerBuilder circuit{ op_queue };
        GoblinMockCircuits::construct_simple_circuit(circuit);
        prove_and_verify_merge(op_queue, TamperProofMode::LEval, false);
>>>>>>> e4452b90
    }

    /**
     * @brief Test recursive merge verification for the ops generated by several sample circuit, both prepended and
     * appended
     * @details We construct and verify an Ultra Honk proof of the recursive merge verifier circuit to check its
     * correctness rather than calling check_circuit since this functionality is incomplete for the Goblin
     * arithmetization
     */
    static void test_recursive_merge_verification()
    {
        auto op_queue = std::make_shared<ECCOpQueue>();

        InnerBuilder circuit{ op_queue };
        GoblinMockCircuits::construct_simple_circuit(circuit);
        prove_and_verify_merge(op_queue);

        InnerBuilder circuit2{ op_queue };
        GoblinMockCircuits::construct_simple_circuit(circuit2);
        prove_and_verify_merge(op_queue);

        InnerBuilder circuit3{ op_queue };
        GoblinMockCircuits::construct_simple_circuit(circuit3);
        prove_and_verify_merge(op_queue);
    }
};

using Builders = testing::Types<MegaCircuitBuilder, UltraCircuitBuilder>;

TYPED_TEST_SUITE(RecursiveMergeVerifierTest, Builders);

TYPED_TEST(RecursiveMergeVerifierTest, SingleRecursiveVerification)
{
    TestFixture::test_recursive_merge_verification();
};

TYPED_TEST(RecursiveMergeVerifierTest, DegreeCheckFailure)
{
    TestFixture::test_degree_check_failure();
};

TYPED_TEST(RecursiveMergeVerifierTest, MergeFailure)
{
    TestFixture::test_merge_failure();
};

TYPED_TEST(RecursiveMergeVerifierTest, EvalFailure)
{
    TestFixture::test_eval_failure();
};

} // namespace bb::stdlib::recursion::goblin<|MERGE_RESOLUTION|>--- conflicted
+++ resolved
@@ -35,11 +35,8 @@
     using FF = InnerFlavor::FF;
     using VerifierCommitmentKey = bb::VerifierCommitmentKey<curve::BN254>;
     using MergeProof = MergeProver::MergeProof;
-<<<<<<< HEAD
-=======
     using SubtableCommitments = MergeVerifier::SubtableWitnessCommitments;
     using MergeCommitments = MergeVerifier::WitnessCommitments;
->>>>>>> e4452b90
 
     enum class TamperProofMode { None, Shift, MCommitment, LEval };
 
@@ -79,10 +76,7 @@
     }
 
     static void prove_and_verify_merge(const std::shared_ptr<ECCOpQueue>& op_queue,
-<<<<<<< HEAD
                                        const MergeSettings settings = MergeSettings::PREPEND,
-=======
->>>>>>> e4452b90
                                        const TamperProofMode tampering_mode = TamperProofMode::None,
                                        const bool expected = true)
     {
@@ -104,26 +98,10 @@
                 RecursiveMergeVerifier::Commitment::from_witness(&outer_circuit, cm);
         }
 
-<<<<<<< HEAD
-        RefArray<Commitment, InnerFlavor::NUM_WIRES> t_commitments(t_commitments_val);
-        RefArray<typename RecursiveMergeVerifier::Commitment, InnerFlavor::NUM_WIRES> t_commitments_rec(
-            t_commitments_rec_val);
-
-        // Create a recursive merge verification circuit for the merge proof
-        RecursiveMergeVerifier verifier{ &outer_circuit };
-        verifier.settings = settings;
-        verifier.transcript->enable_manifest();
-
-=======
-        // Construct Merge proof
-        auto merge_proof = merge_prover.construct_proof();
-        tamper_with_proof(merge_proof, tampering_mode);
-
         // Create a recursive merge verification circuit for the merge proof
         RecursiveMergeVerifier verifier{ &outer_circuit };
         verifier.transcript->enable_manifest();
-        verifier.settings = op_queue->get_current_settings();
->>>>>>> e4452b90
+        verifier.settings = settings;
         const stdlib::Proof<RecursiveBuilder> stdlib_merge_proof(outer_circuit, merge_proof);
         auto pairing_points = verifier.verify_proof(
             stdlib_merge_proof, recursive_merge_commitments, recursive_merge_commitments.T_commitments);
@@ -134,17 +112,10 @@
         // Check 1: Perform native merge verification then perform the pairing on the outputs of the recursive merge
         // verifier and check that the result agrees.
         MergeVerifier native_verifier;
-<<<<<<< HEAD
+        native_verifier.transcript->enable_manifest();
         native_verifier.settings = settings;
-
-        native_verifier.transcript->enable_manifest();
-        bool verified_native = native_verifier.verify_proof(merge_proof, t_commitments);
-=======
-        native_verifier.transcript->enable_manifest();
-        native_verifier.settings = op_queue->get_current_settings();
         bool verified_native =
             native_verifier.verify_proof(merge_proof, merge_commitments, merge_commitments.T_commitments);
->>>>>>> e4452b90
         VerifierCommitmentKey pcs_verification_key;
         bool verified_recursive =
             pcs_verification_key.pairing_check(pairing_points.P0.get_value(), pairing_points.P1.get_value());
@@ -169,11 +140,7 @@
 
         InnerBuilder circuit{ op_queue };
         GoblinMockCircuits::construct_simple_circuit(circuit);
-<<<<<<< HEAD
         prove_and_verify_merge(op_queue, MergeSettings::PREPEND, TamperProofMode::Shift, false);
-=======
-        prove_and_verify_merge(op_queue, TamperProofMode::Shift, false);
->>>>>>> e4452b90
     }
 
     /**
@@ -182,7 +149,6 @@
     static void test_merge_failure()
     {
         auto op_queue = std::make_shared<ECCOpQueue>();
-<<<<<<< HEAD
 
         InnerBuilder circuit{ op_queue };
         GoblinMockCircuits::construct_simple_circuit(circuit);
@@ -199,24 +165,6 @@
         InnerBuilder circuit{ op_queue };
         GoblinMockCircuits::construct_simple_circuit(circuit);
         prove_and_verify_merge(op_queue, MergeSettings::PREPEND, TamperProofMode::LEval, false);
-=======
-
-        InnerBuilder circuit{ op_queue };
-        GoblinMockCircuits::construct_simple_circuit(circuit);
-        prove_and_verify_merge(op_queue, TamperProofMode::MCommitment, false);
-    }
-
-    /**
-     * @brief Test failure g_j(kappa) = kappa^{k-1} * l_j(1/kappa)
-     */
-    static void test_eval_failure()
-    {
-        auto op_queue = std::make_shared<ECCOpQueue>();
-
-        InnerBuilder circuit{ op_queue };
-        GoblinMockCircuits::construct_simple_circuit(circuit);
-        prove_and_verify_merge(op_queue, TamperProofMode::LEval, false);
->>>>>>> e4452b90
     }
 
     /**
