--- conflicted
+++ resolved
@@ -157,13 +157,9 @@
     auto batch_opening_claim = verifier.export_batch_opening_claim(Commitment::one(kappa.get_context()));
 
     // KZG verifier
-<<<<<<< HEAD
-    return { KZG::reduce_verify_batch_opening_claim(batch_opening_claim, transcript), merged_table_commitments };
-=======
     auto pairing_points = KZG::reduce_verify_batch_opening_claim(batch_opening_claim, transcript);
 
     return { pairing_points, merged_table_commitments };
->>>>>>> bfaaad49
 }
 
 template class MergeRecursiveVerifier_<MegaCircuitBuilder>;
