--- conflicted
+++ resolved
@@ -11,10 +11,7 @@
 #include "barretenberg/stdlib/primitives/circuit_builders/circuit_builders_fwd.hpp"
 #include "barretenberg/stdlib/primitives/curves/bn254.hpp"
 #include "barretenberg/stdlib/primitives/databus/databus.hpp"
-<<<<<<< HEAD
-=======
 #include "barretenberg/stdlib/primitives/pairing_points.hpp"
->>>>>>> b3c2f510
 #include "barretenberg/stdlib/primitives/public_input_component/public_input_component.hpp"
 namespace bb::stdlib::recursion::honk {
 
@@ -25,8 +22,6 @@
 static constexpr bb::curve::BN254::AffineElement DEFAULT_ECC_COMMITMENT(DEFAULT_ECC_COMMITMENT_X,
                                                                         DEFAULT_ECC_COMMITMENT_Y);
 
-<<<<<<< HEAD
-=======
 /**
  * @brief Construct commitments to empty subtables
  *
@@ -48,7 +43,6 @@
     return empty_tables;
 }
 
->>>>>>> b3c2f510
 /**
  * @brief Manages the data that is propagated on the public inputs of a kernel circuit
  *
@@ -73,12 +67,7 @@
     // FF pg_acc_hash;
 
     // Total size of the kernel IO public inputs
-<<<<<<< HEAD
-    static constexpr size_t PUBLIC_INPUTS_SIZE = PairingInputs::PUBLIC_INPUTS_SIZE + G1::PUBLIC_INPUTS_SIZE +
-                                                 G1::PUBLIC_INPUTS_SIZE + Builder::NUM_WIRES * G1::PUBLIC_INPUTS_SIZE;
-=======
     static constexpr size_t PUBLIC_INPUTS_SIZE = KERNEL_PUBLIC_INPUTS_SIZE;
->>>>>>> b3c2f510
 
     /**
      * @brief Reconstructs the IO components from a public inputs array.
@@ -198,10 +187,6 @@
 using AppIO = DefaultIO<MegaCircuitBuilder>; // app IO is always Mega
 
 /**
-<<<<<<< HEAD
- * @brief Manages the data that is propagated on the public inputs of a hiding kernel circuit
- */
-=======
  * @brief The data that is propagated on the public inputs of the inner GoblinAvmRecursiveVerifier circuit
  */
 template <typename Builder_> class GoblinAvmIO {
@@ -252,7 +237,6 @@
 /**
  * @brief Manages the data that is propagated on the public inputs of a hiding kernel circuit
  */
->>>>>>> b3c2f510
 template <class Builder_> class HidingKernelIO {
   public:
     using Builder = Builder_;
@@ -269,12 +253,7 @@
     TableCommitments ecc_op_tables; // commitments to merged tables obtained from final Merge verification
 
     // Total size of the IO public inputs
-<<<<<<< HEAD
-    static constexpr size_t PUBLIC_INPUTS_SIZE =
-        PairingInputs::PUBLIC_INPUTS_SIZE + Builder::NUM_WIRES * G1::PUBLIC_INPUTS_SIZE;
-=======
     static constexpr size_t PUBLIC_INPUTS_SIZE = HIDING_KERNEL_PUBLIC_INPUTS_SIZE;
->>>>>>> b3c2f510
 
     /**
      * @brief Reconstructs the IO components from a public inputs array.
@@ -309,29 +288,6 @@
         builder->finalize_public_inputs();
     }
 
-<<<<<<< HEAD
-    /**
-     * @brief Construct commitments to empty subtables
-     *
-     * @details In the first iteration of the Merge, the verifier sets the commitments to the previous full state of the
-     * op_queue equal to the commitments to the empty tables. This ensures that prover cannot lie, as the starting point
-     * of the merge is fixed.
-     *
-     * @param builder
-     * @return TableCommitments
-     */
-    static TableCommitments empty_ecc_op_tables(Builder& builder)
-    {
-        TableCommitments empty_tables;
-        for (auto& table_commitment : empty_tables) {
-            table_commitment = G1::point_at_infinity(&builder);
-        }
-
-        return empty_tables;
-    }
-
-=======
->>>>>>> b3c2f510
     static TableCommitments default_ecc_op_tables(Builder& builder)
     {
         TableCommitments default_tables;
