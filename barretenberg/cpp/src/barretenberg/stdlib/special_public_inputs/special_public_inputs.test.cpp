--- conflicted
+++ resolved
@@ -70,16 +70,6 @@
     }
 }
 
-<<<<<<< HEAD
-// Demonstrates the basic functionality of the DefaultIO class for reconstructing public inputs from native elements
-TEST_F(SpecialPublicInputsTests, DefaultNative)
-{
-    using Builder = MegaCircuitBuilder;
-    using IO = DefaultIO<Builder>;
-    using IONative = IO::Native;
-
-    using Curve = IO::Curve;
-=======
 // Demonstrates the basic functionality of the DefaultIO class
 TEST_F(SpecialPublicInputsTests, Default)
 {
@@ -89,7 +79,6 @@
 
     using Curve = IO::Curve;
     using FF = IO::Curve::ScalarField;
->>>>>>> f81e8527
     using G1 = Curve::Group;
     using PairingInputs = IO::PairingInputs;
 
@@ -111,11 +100,7 @@
         PairingInputs pairing_inputs{ G1::from_witness(&builder, P0_val), G1::from_witness(&builder, P1_val) };
         io_output.pairing_inputs = pairing_inputs;
 
-<<<<<<< HEAD
-        // Propagate the kernel output via the public inputs
-=======
         // Propagate the output via the public inputs
->>>>>>> f81e8527
         io_output.set_public();
 
         // Store the public inputs from this circuit for use in the second circuit
@@ -125,8 +110,6 @@
     }
 
     {
-<<<<<<< HEAD
-=======
         // The second circuit reconstructs the inputs from the public inputs
         Builder builder;
 
@@ -146,7 +129,6 @@
     }
 
     {
->>>>>>> f81e8527
         // Reconstruct the public inputs from native elements
         IONative io_input_native;
         io_input_native.reconstruct_from_public(public_inputs);
@@ -157,15 +139,6 @@
     }
 }
 
-<<<<<<< HEAD
-// Demonstrates the basic functionality of the RollUpIO class for reconstructing public inputs from native elements
-TEST_F(SpecialPublicInputsTests, RollUpIONative)
-{
-    using Builder = RollupIO::Builder;
-    using RollUpIONative = RollupIO::Native;
-
-    using Curve = RollupIO::Curve;
-=======
 // Demonstrates the basic functionality of the RollUpIO class
 TEST_F(SpecialPublicInputsTests, RollUpIO)
 {
@@ -174,7 +147,6 @@
 
     using Curve = RollupIO::Curve;
     using ScalarFieldBn254 = RollupIO::FF;
->>>>>>> f81e8527
     using ScalarFieldGrumpkin = Curve::BaseField;
     using G1 = Curve::Group;
     using G1Grumpkin = bb::stdlib::grumpkin<Builder>::Group;
@@ -189,15 +161,9 @@
 
     G1Native P0_val = G1Native::random_element();
     G1Native P1_val = G1Native::random_element();
-<<<<<<< HEAD
-    ScalarFieldGrumpkinNative challenge = ScalarFieldGrumpkinNative::random_element();
-    ScalarFieldGrumpkinNative evaluation = ScalarFieldGrumpkinNative::random_element();
-    G1GrumpkinNative commitment = G1GrumpkinNative::random_element();
-=======
     ScalarFieldGrumpkinNative challenge_val = ScalarFieldGrumpkinNative::random_element();
     ScalarFieldGrumpkinNative evaluation_val = ScalarFieldGrumpkinNative::random_element();
     G1GrumpkinNative commitment_val = G1GrumpkinNative::random_element();
->>>>>>> f81e8527
 
     // Store the public inputs of the circuit
     std::vector<ScalarFieldBn254Native> public_inputs;
@@ -209,15 +175,9 @@
 
         // Set the output values
         PairingInputs pairing_inputs{ G1::from_witness(&builder, P0_val), G1::from_witness(&builder, P1_val) };
-<<<<<<< HEAD
-        IpaClaim ipa_claim{ { ScalarFieldGrumpkin::from_witness(&builder, challenge),
-                              ScalarFieldGrumpkin::from_witness(&builder, evaluation) },
-                            G1Grumpkin::from_witness(&builder, commitment) };
-=======
         IpaClaim ipa_claim{ { ScalarFieldGrumpkin::from_witness(&builder, challenge_val),
                               ScalarFieldGrumpkin::from_witness(&builder, evaluation_val) },
                             G1Grumpkin::from_witness(&builder, commitment_val) };
->>>>>>> f81e8527
         rollup_io_output.pairing_inputs = pairing_inputs;
         rollup_io_output.ipa_claim = ipa_claim;
 
@@ -231,8 +191,6 @@
     }
 
     {
-<<<<<<< HEAD
-=======
         // The second circuit reconstructs the inputs from the public inputs
         Builder builder;
 
@@ -256,7 +214,6 @@
     }
 
     {
->>>>>>> f81e8527
         // Reconstruct the public inputs from native elements
         RollUpIONative rollup_io_input_native;
         rollup_io_input_native.reconstruct_from_public(public_inputs);
@@ -264,10 +221,9 @@
         // Ensure the reconstructed data matches the original values
         EXPECT_EQ(rollup_io_input_native.pairing_inputs.P0, P0_val);
         EXPECT_EQ(rollup_io_input_native.pairing_inputs.P1, P1_val);
-<<<<<<< HEAD
-        EXPECT_EQ(rollup_io_input_native.ipa_claim.opening_pair.challenge, challenge);
-        EXPECT_EQ(rollup_io_input_native.ipa_claim.opening_pair.evaluation, evaluation);
-        EXPECT_EQ(rollup_io_input_native.ipa_claim.commitment, commitment);
+        EXPECT_EQ(rollup_io_input_native.ipa_claim.opening_pair.challenge, static_cast<uint512_t>(challenge_val));
+        EXPECT_EQ(rollup_io_input_native.ipa_claim.opening_pair.evaluation, static_cast<uint512_t>(evaluation_val));
+        EXPECT_EQ(rollup_io_input_native.ipa_claim.commitment, commitment_val);
     }
 }
 
@@ -313,37 +269,29 @@
 
         // Propagate the kernel output via the public inputs
         hiding_output.set_public();
-        { // The second circuit reconstructs the kernel inputs from the public inputs
-            Builder builder;
-
-            // Construct the stdlib public inputs (e.g. as a recursive verifier would do upon receiving them in the
-            // proof)
-            std::vector<FF> stdlib_public_inputs;
-            stdlib_public_inputs.reserve(public_inputs.size());
-            for (const auto& val : public_inputs) {
-                stdlib_public_inputs.push_back(FF::from_witness(&builder, val));
-            }
-
-            HidingKernelIO_ hiding_input;
-            hiding_input.reconstruct_from_public(stdlib_public_inputs);
-
-            // Ensure the reconstructed data matches the original values
-            for (auto [reconstructed_commitment, commitment] :
-                 zip_view(hiding_input.ecc_op_tables, ecc_op_tables_val)) {
-                EXPECT_EQ(reconstructed_commitment.get_value(), commitment);
-            }
-            EXPECT_EQ(hiding_input.pairing_inputs.P0.get_value(), P0_val);
-            EXPECT_EQ(hiding_input.pairing_inputs.P1.get_value(), P1_val);
-        }
-    }
-};
-
-=======
-        EXPECT_EQ(rollup_io_input_native.ipa_claim.opening_pair.challenge, challenge_val);
-        EXPECT_EQ(rollup_io_input_native.ipa_claim.opening_pair.evaluation, evaluation_val);
-        EXPECT_EQ(rollup_io_input_native.ipa_claim.commitment, commitment_val);
-    }
-}
-
->>>>>>> f81e8527
+    }
+    {
+        // The second circuit reconstructs the kernel inputs from the public inputs
+        Builder builder;
+
+        // Construct the stdlib public inputs (e.g. as a recursive verifier would do upon receiving them in the
+        // proof)
+        std::vector<FF> stdlib_public_inputs;
+        stdlib_public_inputs.reserve(public_inputs.size());
+        for (const auto& val : public_inputs) {
+            stdlib_public_inputs.push_back(FF::from_witness(&builder, val));
+        }
+
+        HidingKernelIO_ hiding_input;
+        hiding_input.reconstruct_from_public(stdlib_public_inputs);
+
+        // Ensure the reconstructed data matches the original values
+        for (auto [reconstructed_commitment, commitment] : zip_view(hiding_input.ecc_op_tables, ecc_op_tables_val)) {
+            EXPECT_EQ(reconstructed_commitment.get_value(), commitment);
+        }
+        EXPECT_EQ(hiding_input.pairing_inputs.P0.get_value(), P0_val);
+        EXPECT_EQ(hiding_input.pairing_inputs.P1.get_value(), P1_val);
+    }
+}
+
 } // namespace bb::stdlib::recursion::honk