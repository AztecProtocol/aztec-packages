--- conflicted
+++ resolved
@@ -37,11 +37,7 @@
     std::array<Commitment, MegaFlavor::NUM_WIRES>& merged_table_commitment)
 {
     // Verify the final merge step
-<<<<<<< HEAD
-    MergeVerifier merge_verifier{ builder, transcript };
-=======
     MergeVerifier merge_verifier{ builder, MergeSettings::PREPEND, transcript };
->>>>>>> f72cbe65
     PairingPoints<Builder> merge_pairing_points =
         merge_verifier.verify_proof(proof.merge_proof, subtable_commitments, merged_table_commitment);
 
