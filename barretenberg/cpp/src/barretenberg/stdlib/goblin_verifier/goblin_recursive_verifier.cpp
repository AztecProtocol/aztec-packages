--- conflicted
+++ resolved
@@ -16,18 +16,10 @@
  *
  */
 GoblinRecursiveVerifierOutput GoblinRecursiveVerifier::verify(const GoblinProof& proof,
-<<<<<<< HEAD
-                                                              const TableCommitments& t_commitments,
-                                                              const TableCommitments& T_prev_commitments)
-{
-    StdlibProof stdlib_proof(*builder, proof);
-    return verify(stdlib_proof, t_commitments, T_prev_commitments);
-=======
                                                               const MergeCommitments& merge_commitments)
 {
     StdlibProof stdlib_proof(*builder, proof);
     return verify(stdlib_proof, merge_commitments);
->>>>>>> 59bc177b
 }
 
 /**
@@ -37,25 +29,13 @@
  * @param t_commitments The commitments to the subtable for the merge being verified
  *
  */
-<<<<<<< HEAD
-// TODO(https://github.com/AztecProtocol/barretenberg/issues/1492): Modify Merge verifier API and package inputs in a
-// single struct
-GoblinRecursiveVerifierOutput GoblinRecursiveVerifier::verify(const StdlibProof& proof,
-                                                              const TableCommitments& t_commitments,
-                                                              const TableCommitments& T_prev_commitments)
-=======
 GoblinRecursiveVerifierOutput GoblinRecursiveVerifier::verify(const StdlibProof& proof,
                                                               const MergeCommitments& merge_commitments)
->>>>>>> 59bc177b
 {
     // Verify the final merge step
     MergeVerifier merge_verifier{ builder, MergeSettings::PREPEND, transcript };
     auto [merge_pairing_points, merged_table_commitments] =
-<<<<<<< HEAD
-        merge_verifier.verify_proof(proof.merge_proof, t_commitments, T_prev_commitments);
-=======
         merge_verifier.verify_proof(proof.merge_proof, merge_commitments);
->>>>>>> 59bc177b
 
     // Run the ECCVM recursive verifier
     ECCVMVerifier eccvm_verifier{ builder, verification_keys.eccvm_verification_key, transcript };
