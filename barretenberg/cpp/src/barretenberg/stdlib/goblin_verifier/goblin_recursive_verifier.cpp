// === AUDIT STATUS ===
// internal:    { status: not started, auditors: [], date: YYYY-MM-DD }
// external_1:  { status: not started, auditors: [], date: YYYY-MM-DD }
// external_2:  { status: not started, auditors: [], date: YYYY-MM-DD }
// =====================

#include "barretenberg/stdlib/goblin_verifier/goblin_recursive_verifier.hpp"

namespace bb::stdlib::recursion::honk {

/**
 * @brief Creates a circuit that executes the ECCVM, Translator and Merge verifiers.
 *
 * @param proof Native Goblin proof
 * @param t_commitments The commitments to the subtable for the merge being verified
 *
 */
GoblinRecursiveVerifierOutput GoblinRecursiveVerifier::verify(const GoblinProof& proof,
<<<<<<< HEAD
                                                              const TableCommitments& t_commitments)
{
    StdlibProof stdlib_proof(*builder, proof);
    return verify(stdlib_proof, t_commitments);
=======
                                                              const MergeCommitments& merge_commitments)
{
    StdlibProof stdlib_proof(*builder, proof);
    return verify(stdlib_proof, merge_commitments);
>>>>>>> 59bc177b
}

/**
 * @brief Creates a circuit that executes the ECCVM, Translator and Merge verifiers.
 *
 * @param proof Stdlib Goblin proof
 * @param t_commitments The commitments to the subtable for the merge being verified
 *
 */
GoblinRecursiveVerifierOutput GoblinRecursiveVerifier::verify(const StdlibProof& proof,
<<<<<<< HEAD
                                                              const TableCommitments& t_commitments)
=======
                                                              const MergeCommitments& merge_commitments)
>>>>>>> 59bc177b
{
    // Verify the final merge step
    MergeVerifier merge_verifier{ builder, MergeSettings::PREPEND, transcript };
    auto [merge_pairing_points, merged_table_commitments] =
<<<<<<< HEAD
        merge_verifier.verify_proof(proof.merge_proof, t_commitments);
=======
        merge_verifier.verify_proof(proof.merge_proof, merge_commitments);
>>>>>>> 59bc177b

    // Run the ECCVM recursive verifier
    ECCVMVerifier eccvm_verifier{ builder, verification_keys.eccvm_verification_key, transcript };
    auto [opening_claim, ipa_proof] = eccvm_verifier.verify_proof(proof.eccvm_proof);

    // Run the Translator recursive verifier
    TranslatorVerifier translator_verifier{ builder, verification_keys.translator_verification_key, transcript };
    PairingPoints<Builder> translator_pairing_points = translator_verifier.verify_proof(
        proof.translator_proof, eccvm_verifier.evaluation_challenge_x, eccvm_verifier.batching_challenge_v);

    // Verify the consistency between the ECCVM and Translator transcript polynomial evaluations
    translator_verifier.verify_translation(eccvm_verifier.translation_evaluations,
                                           eccvm_verifier.translation_masking_term_eval);

    translator_pairing_points.aggregate(merge_pairing_points);

    // Verify the consistency between the commitments to polynomials representing the op queue received by translator
    // and final merge verifier
    translator_verifier.verify_consistency_with_final_merge(merged_table_commitments);

    return { translator_pairing_points, opening_claim, ipa_proof, merged_table_commitments };
}
} // namespace bb::stdlib::recursion::honk<|MERGE_RESOLUTION|>--- conflicted
+++ resolved
@@ -16,17 +16,10 @@
  *
  */
 GoblinRecursiveVerifierOutput GoblinRecursiveVerifier::verify(const GoblinProof& proof,
-<<<<<<< HEAD
-                                                              const TableCommitments& t_commitments)
-{
-    StdlibProof stdlib_proof(*builder, proof);
-    return verify(stdlib_proof, t_commitments);
-=======
                                                               const MergeCommitments& merge_commitments)
 {
     StdlibProof stdlib_proof(*builder, proof);
     return verify(stdlib_proof, merge_commitments);
->>>>>>> 59bc177b
 }
 
 /**
@@ -37,20 +30,12 @@
  *
  */
 GoblinRecursiveVerifierOutput GoblinRecursiveVerifier::verify(const StdlibProof& proof,
-<<<<<<< HEAD
-                                                              const TableCommitments& t_commitments)
-=======
                                                               const MergeCommitments& merge_commitments)
->>>>>>> 59bc177b
 {
     // Verify the final merge step
     MergeVerifier merge_verifier{ builder, MergeSettings::PREPEND, transcript };
     auto [merge_pairing_points, merged_table_commitments] =
-<<<<<<< HEAD
-        merge_verifier.verify_proof(proof.merge_proof, t_commitments);
-=======
         merge_verifier.verify_proof(proof.merge_proof, merge_commitments);
->>>>>>> 59bc177b
 
     // Run the ECCVM recursive verifier
     ECCVMVerifier eccvm_verifier{ builder, verification_keys.eccvm_verification_key, transcript };
