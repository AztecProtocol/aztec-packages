#include "barretenberg/stdlib/goblin_verifier/goblin_recursive_verifier.hpp"
#include "barretenberg/circuit_checker/circuit_checker.hpp"
#include "barretenberg/common/assert.hpp"
#include "barretenberg/common/test.hpp"
#include "barretenberg/goblin/goblin.hpp"
#include "barretenberg/goblin/mock_circuits.hpp"
#include "barretenberg/srs/global_crs.hpp"
#include "barretenberg/stdlib/honk_verifier/ultra_verification_keys_comparator.hpp"
#include "barretenberg/ultra_honk/ultra_prover.hpp"
#include "barretenberg/ultra_honk/ultra_verifier.hpp"

namespace bb::stdlib::recursion::honk {
class GoblinRecursiveVerifierTests : public testing::Test {
  public:
    using Builder = GoblinRecursiveVerifier::Builder;
    using ECCVMVK = Goblin::ECCVMVerificationKey;
    using TranslatorVK = Goblin::TranslatorVerificationKey;

    using OuterFlavor = UltraFlavor;
    using OuterProver = UltraProver_<OuterFlavor>;
    using OuterVerifier = UltraVerifier_<OuterFlavor>;
    using OuterDeciderProvingKey = DeciderProvingKey_<OuterFlavor>;

    using Commitment = MergeVerifier::Commitment;
    using RecursiveCommitment = GoblinRecursiveVerifier::MergeVerifier::Commitment;
<<<<<<< HEAD
    using TableCommitments = MergeVerifier::TableCommitments;
    using RecursiveTableCommitments = GoblinRecursiveVerifier::MergeVerifier::TableCommitments;
=======
    using MergeCommitments = MergeVerifier::InputCommitments;
    using RecursiveMergeCommitments = GoblinRecursiveVerifier::MergeVerifier::InputCommitments;
>>>>>>> 905534a2

    static void SetUpTestSuite() { bb::srs::init_file_crs_factory(bb::srs::bb_crs_path()); }

    struct ProverOutput {
        GoblinProof proof;
        Goblin::VerificationKey verifier_input;
        TableCommitments t_commitments;
        RecursiveTableCommitments recursive_t_commitments;
    };

    /**
     * @brief Create a goblin proof and the VM verification keys needed by the goblin recursive verifier
     *
     * @return ProverOutput
     */
    static ProverOutput create_goblin_prover_output(Builder* outer_builder = nullptr, const size_t NUM_CIRCUITS = 3)
    {

        Goblin goblin;
        // Construct and accumulate multiple circuits
        for (size_t idx = 0; idx < NUM_CIRCUITS - 1; ++idx) {
            MegaCircuitBuilder builder{ goblin.op_queue };
            GoblinMockCircuits::construct_simple_circuit(builder);
            goblin.prove_merge();
        }

        Goblin goblin_final;
        goblin_final.op_queue = goblin.op_queue;
        MegaCircuitBuilder builder{ goblin_final.op_queue };
        builder.queue_ecc_no_op();
        GoblinMockCircuits::construct_simple_circuit(builder);

        // Merge the ecc ops from the newly constructed circuit
        goblin_final.op_queue->merge();

        // Subtable values and commitments - needed for (Recursive)MergeVerifier
        TableCommitments t_commitments;
        auto t_current = goblin_final.op_queue->construct_current_ultra_ops_subtable_columns();
        auto T_prev = goblin_final.op_queue->construct_previous_ultra_ops_table_columns();
        CommitmentKey<curve::BN254> pcs_commitment_key(goblin_final.op_queue->get_ultra_ops_table_num_rows());
        for (size_t idx = 0; idx < MegaFlavor::NUM_WIRES; idx++) {
<<<<<<< HEAD
            t_commitments[idx] = pcs_commitment_key.commit(t_current[idx]);
=======
            merge_commitments.t_commitments[idx] = pcs_commitment_key.commit(t_current[idx]);
            merge_commitments.T_prev_commitments[idx] = pcs_commitment_key.commit(T_prev[idx]);
>>>>>>> 905534a2
        }

        RecursiveTableCommitments recursive_t_commitments;
        if (outer_builder != nullptr) {
            for (size_t idx = 0; idx < MegaFlavor::NUM_WIRES; idx++) {
<<<<<<< HEAD
                recursive_t_commitments[idx] = RecursiveCommitment::from_witness(outer_builder, t_commitments[idx]);
=======
                recursive_merge_commitments.t_commitments[idx] =
                    RecursiveCommitment::from_witness(outer_builder, merge_commitments.t_commitments[idx]);
                recursive_merge_commitments.T_prev_commitments[idx] =
                    RecursiveCommitment::from_witness(outer_builder, merge_commitments.T_prev_commitments[idx]);
>>>>>>> 905534a2
            }
        }

        // Output is a goblin proof plus ECCVM/Translator verification keys
        return { goblin_final.prove(),
                 { std::make_shared<ECCVMVK>(), std::make_shared<TranslatorVK>() },
                 t_commitments,
                 recursive_t_commitments };
    }
};

/**
 * @brief Ensure the Goblin proof produced by the test method can be natively verified
 *
 */
TEST_F(GoblinRecursiveVerifierTests, NativeVerification)
{
    auto [proof, verifier_input, t_commitments, _] = create_goblin_prover_output();

    std::shared_ptr<Goblin::Transcript> verifier_transcript = std::make_shared<Goblin::Transcript>();

<<<<<<< HEAD
    EXPECT_TRUE(std::get<0>(Goblin::verify(proof, t_commitments, verifier_transcript)));
=======
    EXPECT_TRUE(Goblin::verify(proof, merge_commitments, verifier_transcript));
>>>>>>> 905534a2
}

/**
 * @brief Construct and check a goblin recursive verification circuit
 *
 */
TEST_F(GoblinRecursiveVerifierTests, Basic)
{
    Builder builder;

    auto [proof, verifier_input, t_commitments, recursive_t_commitments] = create_goblin_prover_output(&builder);

    GoblinRecursiveVerifier verifier{ &builder, verifier_input };
<<<<<<< HEAD
    GoblinRecursiveVerifierOutput output = verifier.verify(proof, recursive_t_commitments);
=======
    GoblinRecursiveVerifierOutput output = verifier.verify(proof, recursive_merge_commitments);
>>>>>>> 905534a2
    output.points_accumulator.set_public();

    info("Recursive Verifier: num gates = ", builder.num_gates);

    EXPECT_EQ(builder.failed(), false) << builder.err();

    EXPECT_TRUE(CircuitChecker::check(builder));

    // Construct and verify a proof for the Goblin Recursive Verifier circuit
    {
        auto proving_key = std::make_shared<OuterDeciderProvingKey>(builder);
        auto verification_key = std::make_shared<typename OuterFlavor::VerificationKey>(proving_key->get_precomputed());
        OuterProver prover(proving_key, verification_key);
        OuterVerifier verifier(verification_key);
        auto proof = prover.construct_proof();
        bool verified = verifier.verify_proof(proof);

        ASSERT_TRUE(verified);
    }
}

// Check that the GoblinRecursiveVerifier circuit does not depend on the inputs.
TEST_F(GoblinRecursiveVerifierTests, IndependentVKHash)
{
    // Retrieves the trace blocks (each consisting of a specific gate) from the recursive verifier circuit
    auto get_blocks = [](size_t inner_size)
        -> std::tuple<typename Builder::ExecutionTrace, std::shared_ptr<OuterFlavor::VerificationKey>> {
        Builder builder;

        auto [proof, verifier_input, t_commitments, recursive_t_commitments] =
            create_goblin_prover_output(&builder, inner_size);

        GoblinRecursiveVerifier verifier{ &builder, verifier_input };
<<<<<<< HEAD
        GoblinRecursiveVerifierOutput output = verifier.verify(proof, recursive_t_commitments);
=======
        GoblinRecursiveVerifierOutput output = verifier.verify(proof, recursive_merge_commitments);
>>>>>>> 905534a2
        output.points_accumulator.set_public();

        info("Recursive Verifier: num gates = ", builder.num_gates);

        // Construct and verify a proof for the Goblin Recursive Verifier circuit
        auto proving_key = std::make_shared<OuterDeciderProvingKey>(builder);
        auto outer_verification_key =
            std::make_shared<typename OuterFlavor::VerificationKey>(proving_key->get_precomputed());
        OuterProver prover(proving_key, outer_verification_key);
        OuterVerifier outer_verifier(outer_verification_key);
        return { builder.blocks, outer_verification_key };
    };

    auto [blocks_2, verification_key_2] = get_blocks(2);
    auto [blocks_4, verification_key_4] = get_blocks(4);

    compare_ultra_blocks_and_verification_keys<OuterFlavor>({ blocks_2, blocks_4 },
                                                            { verification_key_2, verification_key_4 });
}

/**
 * @brief Ensure failure of the goblin recursive verification circuit for a bad ECCVM proof
 *
 */
TEST_F(GoblinRecursiveVerifierTests, ECCVMFailure)
{
    Builder builder;

    auto [proof, verifier_input, t_commitments, recursive_t_commitments] = create_goblin_prover_output(&builder);

    // Tamper with the ECCVM proof
    for (auto& val : proof.eccvm_proof.pre_ipa_proof) {
        if (val > 0) { // tamper by finding the first non-zero value and incrementing it by 1
            val += 1;
            break;
        }
    }

    GoblinRecursiveVerifier verifier{ &builder, verifier_input };
<<<<<<< HEAD
    GoblinRecursiveVerifierOutput goblin_rec_verifier_output = verifier.verify(proof, recursive_t_commitments);
=======
    GoblinRecursiveVerifierOutput goblin_rec_verifier_output = verifier.verify(proof, recursive_merge_commitments);
>>>>>>> 905534a2

    srs::init_file_crs_factory(bb::srs::bb_crs_path());
    auto crs_factory = srs::get_grumpkin_crs_factory();
    VerifierCommitmentKey<curve::Grumpkin> grumpkin_verifier_commitment_key(1 << CONST_ECCVM_LOG_N, crs_factory);
    OpeningClaim<curve::Grumpkin> native_claim = goblin_rec_verifier_output.opening_claim.get_native_opening_claim();
    auto native_ipa_transcript = std::make_shared<NativeTranscript>();
    auto native_ipa_proof = goblin_rec_verifier_output.ipa_proof.get_value();
    native_ipa_transcript->load_proof(native_ipa_proof);

    EXPECT_THROW_OR_ABORT(
        IPA<curve::Grumpkin>::reduce_verify(grumpkin_verifier_commitment_key, native_claim, native_ipa_transcript),
        ".*IPA verification fails.*");
}

/**
 * @brief Ensure failure of the goblin recursive verification circuit for a bad Translator proof
 *
 */
TEST_F(GoblinRecursiveVerifierTests, TranslatorFailure)
{
    auto [proof, verifier_input, t_commitments, _] = create_goblin_prover_output();

    // Tamper with the Translator proof preamble
    {
        GoblinProof tampered_proof = proof;
        for (auto& val : tampered_proof.translator_proof) {
            if (val > 0) { // tamper by finding the first non-zero value and incrementing it by 1
                val += 1;
                break;
            }
        }

        Builder builder;

        RecursiveTableCommitments recursive_t_commitments;
        for (size_t idx = 0; idx < MegaFlavor::NUM_WIRES; idx++) {
<<<<<<< HEAD
            recursive_t_commitments[idx] = RecursiveCommitment::from_witness(&builder, t_commitments[idx]);
        }

        GoblinRecursiveVerifier verifier{ &builder, verifier_input };
        [[maybe_unused]] auto goblin_rec_verifier_output = verifier.verify(tampered_proof, recursive_t_commitments);
=======
            recursive_merge_commitments.t_commitments[idx] =
                RecursiveCommitment::from_witness(&builder, merge_commitments.t_commitments[idx]);
            recursive_merge_commitments.T_prev_commitments[idx] =
                RecursiveCommitment::from_witness(&builder, merge_commitments.T_prev_commitments[idx]);
        }

        GoblinRecursiveVerifier verifier{ &builder, verifier_input };
        [[maybe_unused]] auto goblin_rec_verifier_output = verifier.verify(tampered_proof, recursive_merge_commitments);
>>>>>>> 905534a2
        EXPECT_FALSE(CircuitChecker::check(builder));
    }
    // Tamper with the Translator proof non-preamble values
    {
        auto tampered_proof = proof;
        int seek = 10;
        for (auto& val : tampered_proof.translator_proof) {
            if (val > 0) { // tamper by finding the tenth non-zero value and incrementing it by 1
                if (--seek == 0) {
                    val += 1;
                    break;
                }
            }
        }

        Builder builder;

        RecursiveTableCommitments recursive_t_commitments;
        for (size_t idx = 0; idx < MegaFlavor::NUM_WIRES; idx++) {
<<<<<<< HEAD
            recursive_t_commitments[idx] = RecursiveCommitment::from_witness(&builder, t_commitments[idx]);
        }

        GoblinRecursiveVerifier verifier{ &builder, verifier_input };
        [[maybe_unused]] auto goblin_rec_verifier_output = verifier.verify(tampered_proof, recursive_t_commitments);
=======
            recursive_merge_commitments.t_commitments[idx] =
                RecursiveCommitment::from_witness(&builder, merge_commitments.t_commitments[idx]);
            recursive_merge_commitments.T_prev_commitments[idx] =
                RecursiveCommitment::from_witness(&builder, merge_commitments.T_prev_commitments[idx]);
        }

        GoblinRecursiveVerifier verifier{ &builder, verifier_input };
        [[maybe_unused]] auto goblin_rec_verifier_output = verifier.verify(tampered_proof, recursive_merge_commitments);
>>>>>>> 905534a2
        EXPECT_FALSE(CircuitChecker::check(builder));
    }
}

/**
 * @brief Ensure failure of the goblin recursive verification circuit for bad translation evaluations
 *
 */
TEST_F(GoblinRecursiveVerifierTests, TranslationEvaluationsFailure)
{
    Builder builder;

    auto [proof, verifier_input, t_commitments, recursive_t_commitments] = create_goblin_prover_output(&builder);

    // Tamper with the evaluation of `op` witness. The index is computed manually.
    // TODO(https://github.com/AztecProtocol/barretenberg/issues/1298):
    // Better recursion testing - create more flexible proof tampering tests.
    const size_t op_limb_index = 593;
    proof.eccvm_proof.pre_ipa_proof[op_limb_index] += 1;

    GoblinRecursiveVerifier verifier{ &builder, verifier_input };
<<<<<<< HEAD
    [[maybe_unused]] auto goblin_rec_verifier_output = verifier.verify(proof, recursive_t_commitments);
=======
    [[maybe_unused]] auto goblin_rec_verifier_output = verifier.verify(proof, recursive_merge_commitments);
>>>>>>> 905534a2

    EXPECT_FALSE(CircuitChecker::check(builder));
}

/**
 * @brief Ensure failure of the goblin recursive verification circuit for bad translation evaluations
 *
 */
TEST_F(GoblinRecursiveVerifierTests, TranslatorMergeConsistencyFailure)
{

    {
        using Commitment = TranslatorFlavor::Commitment;
        using FF = TranslatorFlavor::FF;
        using BF = TranslatorFlavor::BF;

        Builder builder;

        auto [proof, verifier_input, t_commitments, recursive_t_commitments] = create_goblin_prover_output(&builder);

        std::shared_ptr<Goblin::Transcript> verifier_transcript = std::make_shared<Goblin::Transcript>();

        // Check natively that the proof is correct.
<<<<<<< HEAD
        EXPECT_TRUE(std::get<0>(Goblin::verify(proof, t_commitments, verifier_transcript)));
=======
        EXPECT_TRUE(Goblin::verify(proof, merge_commitments, verifier_transcript));
>>>>>>> 905534a2

        // TODO(https://github.com/AztecProtocol/barretenberg/issues/1298):
        // Better recursion testing - create more flexible proof tampering tests.
        // Modify the `op` commitment which a part of the Merge protocol.
        auto tamper_with_op_commitment = [](HonkProof& translator_proof) {
            // Compute the size of a Translator commitment (in bb::fr's)
            static constexpr size_t num_frs_comm = bb::field_conversion::calc_num_bn254_frs<Commitment>();
            // The `op` wire commitment is currently the second element of the proof, following the
            // `accumulated_result` which is a BN254 BaseField element.
            static constexpr size_t offset = bb::field_conversion::calc_num_bn254_frs<BF>();
            // Extract `op` fields and convert them to a Commitment object
            auto element_frs = std::span{ translator_proof }.subspan(offset, num_frs_comm);
            auto op_commitment = NativeTranscriptParams::template convert_from_bn254_frs<Commitment>(element_frs);
            // Modify the commitment
            op_commitment = op_commitment * FF(2);
            // Serialize the tampered commitment into the proof (overwriting the valid one).
            auto op_commitment_reserialized = bb::NativeTranscriptParams::convert_to_bn254_frs(op_commitment);
            std::copy(op_commitment_reserialized.begin(),
                      op_commitment_reserialized.end(),
                      translator_proof.begin() + static_cast<std::ptrdiff_t>(offset));
        };

        tamper_with_op_commitment(proof.translator_proof);
        // Construct and check the Goblin Recursive Verifier circuit

        GoblinRecursiveVerifier verifier{ &builder, verifier_input };
<<<<<<< HEAD
        [[maybe_unused]] auto goblin_rec_verifier_output = verifier.verify(proof, recursive_t_commitments);
=======
        [[maybe_unused]] auto goblin_rec_verifier_output = verifier.verify(proof, recursive_merge_commitments);
>>>>>>> 905534a2

        EXPECT_FALSE(CircuitChecker::check(builder));
    }

    // TODO(https://github.com/AztecProtocol/barretenberg/issues/787)
}
} // namespace bb::stdlib::recursion::honk<|MERGE_RESOLUTION|>--- conflicted
+++ resolved
@@ -1,3 +1,4 @@
+
 #include "barretenberg/stdlib/goblin_verifier/goblin_recursive_verifier.hpp"
 #include "barretenberg/circuit_checker/circuit_checker.hpp"
 #include "barretenberg/common/assert.hpp"
@@ -23,21 +24,16 @@
 
     using Commitment = MergeVerifier::Commitment;
     using RecursiveCommitment = GoblinRecursiveVerifier::MergeVerifier::Commitment;
-<<<<<<< HEAD
-    using TableCommitments = MergeVerifier::TableCommitments;
-    using RecursiveTableCommitments = GoblinRecursiveVerifier::MergeVerifier::TableCommitments;
-=======
     using MergeCommitments = MergeVerifier::InputCommitments;
     using RecursiveMergeCommitments = GoblinRecursiveVerifier::MergeVerifier::InputCommitments;
->>>>>>> 905534a2
 
     static void SetUpTestSuite() { bb::srs::init_file_crs_factory(bb::srs::bb_crs_path()); }
 
     struct ProverOutput {
         GoblinProof proof;
         Goblin::VerificationKey verifier_input;
-        TableCommitments t_commitments;
-        RecursiveTableCommitments recursive_t_commitments;
+        MergeCommitments merge_commitments;
+        RecursiveMergeCommitments recursive_merge_commitments;
     };
 
     /**
@@ -66,38 +62,30 @@
         goblin_final.op_queue->merge();
 
         // Subtable values and commitments - needed for (Recursive)MergeVerifier
-        TableCommitments t_commitments;
+        MergeCommitments merge_commitments;
         auto t_current = goblin_final.op_queue->construct_current_ultra_ops_subtable_columns();
         auto T_prev = goblin_final.op_queue->construct_previous_ultra_ops_table_columns();
         CommitmentKey<curve::BN254> pcs_commitment_key(goblin_final.op_queue->get_ultra_ops_table_num_rows());
         for (size_t idx = 0; idx < MegaFlavor::NUM_WIRES; idx++) {
-<<<<<<< HEAD
-            t_commitments[idx] = pcs_commitment_key.commit(t_current[idx]);
-=======
             merge_commitments.t_commitments[idx] = pcs_commitment_key.commit(t_current[idx]);
             merge_commitments.T_prev_commitments[idx] = pcs_commitment_key.commit(T_prev[idx]);
->>>>>>> 905534a2
-        }
-
-        RecursiveTableCommitments recursive_t_commitments;
+        }
+
+        RecursiveMergeCommitments recursive_merge_commitments;
         if (outer_builder != nullptr) {
             for (size_t idx = 0; idx < MegaFlavor::NUM_WIRES; idx++) {
-<<<<<<< HEAD
-                recursive_t_commitments[idx] = RecursiveCommitment::from_witness(outer_builder, t_commitments[idx]);
-=======
                 recursive_merge_commitments.t_commitments[idx] =
                     RecursiveCommitment::from_witness(outer_builder, merge_commitments.t_commitments[idx]);
                 recursive_merge_commitments.T_prev_commitments[idx] =
                     RecursiveCommitment::from_witness(outer_builder, merge_commitments.T_prev_commitments[idx]);
->>>>>>> 905534a2
             }
         }
 
         // Output is a goblin proof plus ECCVM/Translator verification keys
         return { goblin_final.prove(),
                  { std::make_shared<ECCVMVK>(), std::make_shared<TranslatorVK>() },
-                 t_commitments,
-                 recursive_t_commitments };
+                 merge_commitments,
+                 recursive_merge_commitments };
     }
 };
 
@@ -107,15 +95,11 @@
  */
 TEST_F(GoblinRecursiveVerifierTests, NativeVerification)
 {
-    auto [proof, verifier_input, t_commitments, _] = create_goblin_prover_output();
+    auto [proof, verifier_input, merge_commitments, _] = create_goblin_prover_output();
 
     std::shared_ptr<Goblin::Transcript> verifier_transcript = std::make_shared<Goblin::Transcript>();
 
-<<<<<<< HEAD
-    EXPECT_TRUE(std::get<0>(Goblin::verify(proof, t_commitments, verifier_transcript)));
-=======
     EXPECT_TRUE(Goblin::verify(proof, merge_commitments, verifier_transcript));
->>>>>>> 905534a2
 }
 
 /**
@@ -126,14 +110,11 @@
 {
     Builder builder;
 
-    auto [proof, verifier_input, t_commitments, recursive_t_commitments] = create_goblin_prover_output(&builder);
+    auto [proof, verifier_input, merge_commitments, recursive_merge_commitments] =
+        create_goblin_prover_output(&builder);
 
     GoblinRecursiveVerifier verifier{ &builder, verifier_input };
-<<<<<<< HEAD
-    GoblinRecursiveVerifierOutput output = verifier.verify(proof, recursive_t_commitments);
-=======
     GoblinRecursiveVerifierOutput output = verifier.verify(proof, recursive_merge_commitments);
->>>>>>> 905534a2
     output.points_accumulator.set_public();
 
     info("Recursive Verifier: num gates = ", builder.num_gates);
@@ -163,15 +144,11 @@
         -> std::tuple<typename Builder::ExecutionTrace, std::shared_ptr<OuterFlavor::VerificationKey>> {
         Builder builder;
 
-        auto [proof, verifier_input, t_commitments, recursive_t_commitments] =
+        auto [proof, verifier_input, merge_commitments, recursive_merge_commitments] =
             create_goblin_prover_output(&builder, inner_size);
 
         GoblinRecursiveVerifier verifier{ &builder, verifier_input };
-<<<<<<< HEAD
-        GoblinRecursiveVerifierOutput output = verifier.verify(proof, recursive_t_commitments);
-=======
         GoblinRecursiveVerifierOutput output = verifier.verify(proof, recursive_merge_commitments);
->>>>>>> 905534a2
         output.points_accumulator.set_public();
 
         info("Recursive Verifier: num gates = ", builder.num_gates);
@@ -200,7 +177,8 @@
 {
     Builder builder;
 
-    auto [proof, verifier_input, t_commitments, recursive_t_commitments] = create_goblin_prover_output(&builder);
+    auto [proof, verifier_input, merge_commitments, recursive_merge_commitments] =
+        create_goblin_prover_output(&builder);
 
     // Tamper with the ECCVM proof
     for (auto& val : proof.eccvm_proof.pre_ipa_proof) {
@@ -211,11 +189,7 @@
     }
 
     GoblinRecursiveVerifier verifier{ &builder, verifier_input };
-<<<<<<< HEAD
-    GoblinRecursiveVerifierOutput goblin_rec_verifier_output = verifier.verify(proof, recursive_t_commitments);
-=======
     GoblinRecursiveVerifierOutput goblin_rec_verifier_output = verifier.verify(proof, recursive_merge_commitments);
->>>>>>> 905534a2
 
     srs::init_file_crs_factory(bb::srs::bb_crs_path());
     auto crs_factory = srs::get_grumpkin_crs_factory();
@@ -236,7 +210,7 @@
  */
 TEST_F(GoblinRecursiveVerifierTests, TranslatorFailure)
 {
-    auto [proof, verifier_input, t_commitments, _] = create_goblin_prover_output();
+    auto [proof, verifier_input, merge_commitments, _] = create_goblin_prover_output();
 
     // Tamper with the Translator proof preamble
     {
@@ -250,15 +224,8 @@
 
         Builder builder;
 
-        RecursiveTableCommitments recursive_t_commitments;
+        RecursiveMergeCommitments recursive_merge_commitments;
         for (size_t idx = 0; idx < MegaFlavor::NUM_WIRES; idx++) {
-<<<<<<< HEAD
-            recursive_t_commitments[idx] = RecursiveCommitment::from_witness(&builder, t_commitments[idx]);
-        }
-
-        GoblinRecursiveVerifier verifier{ &builder, verifier_input };
-        [[maybe_unused]] auto goblin_rec_verifier_output = verifier.verify(tampered_proof, recursive_t_commitments);
-=======
             recursive_merge_commitments.t_commitments[idx] =
                 RecursiveCommitment::from_witness(&builder, merge_commitments.t_commitments[idx]);
             recursive_merge_commitments.T_prev_commitments[idx] =
@@ -267,7 +234,6 @@
 
         GoblinRecursiveVerifier verifier{ &builder, verifier_input };
         [[maybe_unused]] auto goblin_rec_verifier_output = verifier.verify(tampered_proof, recursive_merge_commitments);
->>>>>>> 905534a2
         EXPECT_FALSE(CircuitChecker::check(builder));
     }
     // Tamper with the Translator proof non-preamble values
@@ -285,15 +251,8 @@
 
         Builder builder;
 
-        RecursiveTableCommitments recursive_t_commitments;
+        RecursiveMergeCommitments recursive_merge_commitments;
         for (size_t idx = 0; idx < MegaFlavor::NUM_WIRES; idx++) {
-<<<<<<< HEAD
-            recursive_t_commitments[idx] = RecursiveCommitment::from_witness(&builder, t_commitments[idx]);
-        }
-
-        GoblinRecursiveVerifier verifier{ &builder, verifier_input };
-        [[maybe_unused]] auto goblin_rec_verifier_output = verifier.verify(tampered_proof, recursive_t_commitments);
-=======
             recursive_merge_commitments.t_commitments[idx] =
                 RecursiveCommitment::from_witness(&builder, merge_commitments.t_commitments[idx]);
             recursive_merge_commitments.T_prev_commitments[idx] =
@@ -302,7 +261,6 @@
 
         GoblinRecursiveVerifier verifier{ &builder, verifier_input };
         [[maybe_unused]] auto goblin_rec_verifier_output = verifier.verify(tampered_proof, recursive_merge_commitments);
->>>>>>> 905534a2
         EXPECT_FALSE(CircuitChecker::check(builder));
     }
 }
@@ -315,7 +273,8 @@
 {
     Builder builder;
 
-    auto [proof, verifier_input, t_commitments, recursive_t_commitments] = create_goblin_prover_output(&builder);
+    auto [proof, verifier_input, merge_commitments, recursive_merge_commitments] =
+        create_goblin_prover_output(&builder);
 
     // Tamper with the evaluation of `op` witness. The index is computed manually.
     // TODO(https://github.com/AztecProtocol/barretenberg/issues/1298):
@@ -324,11 +283,7 @@
     proof.eccvm_proof.pre_ipa_proof[op_limb_index] += 1;
 
     GoblinRecursiveVerifier verifier{ &builder, verifier_input };
-<<<<<<< HEAD
-    [[maybe_unused]] auto goblin_rec_verifier_output = verifier.verify(proof, recursive_t_commitments);
-=======
     [[maybe_unused]] auto goblin_rec_verifier_output = verifier.verify(proof, recursive_merge_commitments);
->>>>>>> 905534a2
 
     EXPECT_FALSE(CircuitChecker::check(builder));
 }
@@ -347,16 +302,13 @@
 
         Builder builder;
 
-        auto [proof, verifier_input, t_commitments, recursive_t_commitments] = create_goblin_prover_output(&builder);
+        auto [proof, verifier_input, merge_commitments, recursive_merge_commitments] =
+            create_goblin_prover_output(&builder);
 
         std::shared_ptr<Goblin::Transcript> verifier_transcript = std::make_shared<Goblin::Transcript>();
 
         // Check natively that the proof is correct.
-<<<<<<< HEAD
-        EXPECT_TRUE(std::get<0>(Goblin::verify(proof, t_commitments, verifier_transcript)));
-=======
         EXPECT_TRUE(Goblin::verify(proof, merge_commitments, verifier_transcript));
->>>>>>> 905534a2
 
         // TODO(https://github.com/AztecProtocol/barretenberg/issues/1298):
         // Better recursion testing - create more flexible proof tampering tests.
@@ -383,11 +335,7 @@
         // Construct and check the Goblin Recursive Verifier circuit
 
         GoblinRecursiveVerifier verifier{ &builder, verifier_input };
-<<<<<<< HEAD
-        [[maybe_unused]] auto goblin_rec_verifier_output = verifier.verify(proof, recursive_t_commitments);
-=======
         [[maybe_unused]] auto goblin_rec_verifier_output = verifier.verify(proof, recursive_merge_commitments);
->>>>>>> 905534a2
 
         EXPECT_FALSE(CircuitChecker::check(builder));
     }
