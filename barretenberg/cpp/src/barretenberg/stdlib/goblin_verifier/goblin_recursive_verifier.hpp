// === AUDIT STATUS ===
// internal:    { status: not started, auditors: [], date: YYYY-MM-DD }
// external_1:  { status: not started, auditors: [], date: YYYY-MM-DD }
// external_2:  { status: not started, auditors: [], date: YYYY-MM-DD }
// =====================

#pragma once
#include "barretenberg/goblin/goblin.hpp"
#include "barretenberg/stdlib/eccvm_verifier/eccvm_recursive_verifier.hpp"
#include "barretenberg/stdlib/merge_verifier/merge_recursive_verifier.hpp"
#include "barretenberg/stdlib/translator_vm_verifier/translator_recursive_verifier.hpp"

namespace bb::stdlib::recursion::honk {

struct GoblinRecursiveVerifierOutput {
    using Builder = UltraCircuitBuilder;
    using Curve = grumpkin<Builder>;
    using PairingAccumulator = PairingPoints<Builder>;
    using TableCommitments = goblin::MergeRecursiveVerifier_<Builder>::TableCommitments;
    PairingAccumulator points_accumulator;
    OpeningClaim<Curve> opening_claim;
    stdlib::Proof<Builder> ipa_proof;
    TableCommitments merged_table_commitments;
};

class GoblinRecursiveVerifier {
  public:
    // Goblin Recursive Verifier circuit is using Ultra arithmetisation
    using Builder = UltraCircuitBuilder;
    using MergeVerifier = goblin::MergeRecursiveVerifier_<Builder>;
    using Transcript = bb::BaseTranscript<bb::stdlib::recursion::honk::StdlibTranscriptParams<Builder>>;

    using TranslatorFlavor = TranslatorRecursiveFlavor;
    using TranslatorVerifier = TranslatorRecursiveVerifier;
    using TranslationEvaluations = TranslatorVerifier::TranslationEvaluations;

    using ECCVMVerifier = ECCVMRecursiveVerifier;

    // ECCVM and Translator verification keys
    using VerificationKey = Goblin::VerificationKey;

    // Merge commitments
<<<<<<< HEAD
    using TableCommitments = MergeVerifier::TableCommitments;
=======
    using MergeCommitments = MergeVerifier::InputCommitments;
>>>>>>> 905534a2

    struct StdlibProof {
        using StdlibHonkProof = bb::stdlib::Proof<Builder>;
        using StdlibEccvmProof = ECCVMVerifier::StdlibProof;

        StdlibHonkProof merge_proof;
        StdlibEccvmProof eccvm_proof; // contains pre-IPA and IPA proofs
        StdlibHonkProof translator_proof;

        StdlibProof(Builder& builder, const GoblinProof& goblin_proof)
            : merge_proof(builder, goblin_proof.merge_proof)
            , eccvm_proof(builder,
                          ECCVMProof{ goblin_proof.eccvm_proof.pre_ipa_proof, goblin_proof.eccvm_proof.ipa_proof })
            , translator_proof(builder, goblin_proof.translator_proof)
        {}
    };

    GoblinRecursiveVerifier(Builder* builder,
                            const VerificationKey& verification_keys,
                            const std::shared_ptr<Transcript>& transcript = std::make_shared<Transcript>())
        : builder(builder)
        , verification_keys(verification_keys)
        , transcript(transcript){};

    [[nodiscard("IPA claim and Pairing points should be accumulated")]] GoblinRecursiveVerifierOutput verify(
<<<<<<< HEAD
        const GoblinProof&, const TableCommitments& t_commitments);
    [[nodiscard("IPA claim and Pairing points should be accumulated")]] GoblinRecursiveVerifierOutput verify(
        const StdlibProof&, const TableCommitments& t_commitments);
=======
        const GoblinProof&, const MergeCommitments& merge_commitments);
    [[nodiscard("IPA claim and Pairing points should be accumulated")]] GoblinRecursiveVerifierOutput verify(
        const StdlibProof&, const MergeCommitments& merge_commitments);
>>>>>>> 905534a2

  private:
    Builder* builder;
    VerificationKey verification_keys; // ECCVM and Translator verification keys
    std::shared_ptr<Transcript> transcript;
};

} // namespace bb::stdlib::recursion::honk<|MERGE_RESOLUTION|>--- conflicted
+++ resolved
@@ -40,11 +40,7 @@
     using VerificationKey = Goblin::VerificationKey;
 
     // Merge commitments
-<<<<<<< HEAD
-    using TableCommitments = MergeVerifier::TableCommitments;
-=======
     using MergeCommitments = MergeVerifier::InputCommitments;
->>>>>>> 905534a2
 
     struct StdlibProof {
         using StdlibHonkProof = bb::stdlib::Proof<Builder>;
@@ -70,15 +66,9 @@
         , transcript(transcript){};
 
     [[nodiscard("IPA claim and Pairing points should be accumulated")]] GoblinRecursiveVerifierOutput verify(
-<<<<<<< HEAD
-        const GoblinProof&, const TableCommitments& t_commitments);
-    [[nodiscard("IPA claim and Pairing points should be accumulated")]] GoblinRecursiveVerifierOutput verify(
-        const StdlibProof&, const TableCommitments& t_commitments);
-=======
         const GoblinProof&, const MergeCommitments& merge_commitments);
     [[nodiscard("IPA claim and Pairing points should be accumulated")]] GoblinRecursiveVerifierOutput verify(
         const StdlibProof&, const MergeCommitments& merge_commitments);
->>>>>>> 905534a2
 
   private:
     Builder* builder;
