#pragma once
#include "barretenberg/flavor/flavor.hpp"
#include "barretenberg/relations/relation_parameters.hpp"
#include "barretenberg/stdlib/protogalaxy_verifier/recursive_verifier_instance.hpp"

namespace bb::stdlib::recursion::honk {
template <IsRecursiveFlavor Flavor_, size_t NUM_> struct RecursiveVerifierInstances_ {
    using Flavor = Flavor_;
    using Builder = typename Flavor::CircuitBuilder;
    using VerificationKey = typename Flavor::VerificationKey;
    using Instance = RecursiveVerifierInstance_<Flavor>;
    using ArrayType = std::array<std::shared_ptr<Instance>, NUM_>;

  public:
    static constexpr size_t NUM = NUM_;
    static constexpr size_t BATCHED_EXTENDED_LENGTH = (Flavor::MAX_TOTAL_RELATION_LENGTH - 1 + NUM - 1) * (NUM - 1) + 1;
    ArrayType _data;
    std::shared_ptr<Instance> const& operator[](size_t idx) const { return _data[idx]; }
    typename ArrayType::iterator begin() { return _data.begin(); };
    typename ArrayType::iterator end() { return _data.end(); };
    Builder* builder;

    RecursiveVerifierInstances_(Builder* builder,
                                const std::shared_ptr<Instance>& accumulator,
                                const std::vector<std::shared_ptr<VerificationKey>>& vks)
        : builder(builder)
    {
        ASSERT(vks.size() == NUM - 1);
        info("Num gates when starting to construct recursive instances object: ", builder->num_gates);

<<<<<<< HEAD
        _data[0] = std::make_shared<Instance>(builder, accumulator);
        info("Num gates after first instance created: ", builder->num_gates);
=======
        _data[0] = accumulator;
>>>>>>> 708e4e55

        size_t idx = 1;
        for (auto& vk : vks) {
            _data[idx] = std::make_shared<Instance>(builder, vk);
            idx++;
        }
        info("Num gates after remaining instances created: ", builder->num_gates);
    }
};
} // namespace bb::stdlib::recursion::honk<|MERGE_RESOLUTION|>--- conflicted
+++ resolved
@@ -28,12 +28,7 @@
         ASSERT(vks.size() == NUM - 1);
         info("Num gates when starting to construct recursive instances object: ", builder->num_gates);
 
-<<<<<<< HEAD
-        _data[0] = std::make_shared<Instance>(builder, accumulator);
-        info("Num gates after first instance created: ", builder->num_gates);
-=======
         _data[0] = accumulator;
->>>>>>> 708e4e55
 
         size_t idx = 1;
         for (auto& vk : vks) {
