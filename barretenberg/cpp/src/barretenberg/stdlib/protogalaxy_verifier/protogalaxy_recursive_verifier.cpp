#include "protogalaxy_recursive_verifier.hpp"
#include "barretenberg/plonk_honk_shared/library/grand_product_delta.hpp"
#include "barretenberg/protogalaxy/prover_verifier_shared.hpp"
#include "barretenberg/stdlib/honk_verifier/oink_recursive_verifier.hpp"
#include "barretenberg/ultra_honk/decider_keys.hpp"

namespace bb::stdlib::recursion::honk {

template <class DeciderVerificationKeys>
void ProtogalaxyRecursiveVerifier_<DeciderVerificationKeys>::run_oink_verifier_on_one_incomplete_key(
    const std::shared_ptr<DeciderVK>& key, std::string& domain_separator)
{
    OinkRecursiveVerifier_<Flavor> oink_verifier{ builder, key, transcript, domain_separator + '_' };
    oink_verifier.verify();
}

template <class DeciderVerificationKeys>
void ProtogalaxyRecursiveVerifier_<DeciderVerificationKeys>::run_oink_verifier_on_each_incomplete_key(
    const std::vector<FF>& proof)
{
    transcript = std::make_shared<Transcript>(proof);
    size_t index = 0;
    auto key = keys_to_fold[0];
    auto domain_separator = std::to_string(index);
<<<<<<< HEAD

    if (!inst->is_accumulator) {
        receive_and_finalise_key(inst, domain_separator);
        inst->target_sum = 0;
        inst->gate_challenges = std::vector<FF>(static_cast<size_t>(CONST_PG_LOG_N), 0);
=======
    if (!key->is_accumulator) {
        run_oink_verifier_on_one_incomplete_key(key, domain_separator);
        key->target_sum = 0;
        key->gate_challenges = std::vector<FF>(static_cast<size_t>(key->verification_key->log_circuit_size), 0);
>>>>>>> a4f61b39
    }
    index++;

    for (auto it = keys_to_fold.begin() + 1; it != keys_to_fold.end(); it++, index++) {
        auto key = *it;
        auto domain_separator = std::to_string(index);
        run_oink_verifier_on_one_incomplete_key(key, domain_separator);
    }
}

template <class DeciderVerificationKeys>
std::shared_ptr<typename DeciderVerificationKeys::DeciderVK> ProtogalaxyRecursiveVerifier_<
    DeciderVerificationKeys>::verify_folding_proof(const StdlibProof<Builder>& proof)
{
    static constexpr size_t BATCHED_EXTENDED_LENGTH = DeciderVerificationKeys::BATCHED_EXTENDED_LENGTH;
    static constexpr size_t NUM_KEYS = DeciderVerificationKeys::NUM;
    static constexpr size_t COMBINER_LENGTH = BATCHED_EXTENDED_LENGTH - NUM_KEYS;

    run_oink_verifier_on_each_incomplete_key(proof);

<<<<<<< HEAD
    auto delta = transcript->template get_challenge<FF>("delta");
    auto accumulator = get_accumulator();
    auto deltas = compute_round_challenge_pows(static_cast<size_t>(CONST_PG_LOG_N), delta);

    std::vector<FF> perturbator_coeffs(static_cast<size_t>(CONST_PG_LOG_N) + 1, 0);
    if (accumulator->is_accumulator) {
        for (size_t idx = 1; idx <= static_cast<size_t>(CONST_PG_LOG_N); idx++) {
=======
    std::shared_ptr<DeciderVK> accumulator = keys_to_fold[0];
    const size_t log_circuit_size = static_cast<size_t>(accumulator->verification_key->log_circuit_size);

    // Perturbator round
    const FF delta = transcript->template get_challenge<FF>("delta");
    const std::vector<FF> deltas = compute_round_challenge_pows(log_circuit_size, delta);
    std::vector<FF> perturbator_coeffs(log_circuit_size + 1, 0);
    if (accumulator->is_accumulator) {
        for (size_t idx = 1; idx <= log_circuit_size; idx++) {
>>>>>>> a4f61b39
            perturbator_coeffs[idx] =
                transcript->template receive_from_prover<FF>("perturbator_" + std::to_string(idx));
        }
    }
    const FF perturbator_challenge = transcript->template get_challenge<FF>("perturbator_challenge");

    // Combiner quotient round
    perturbator_coeffs[0] = accumulator->target_sum;
    const FF perturbator_evaluation = evaluate_perturbator(perturbator_coeffs, perturbator_challenge);

    std::array<FF, COMBINER_LENGTH>
        combiner_quotient_evals; // The degree of the combiner quotient (K in the paper) is dk - k - 1 = k(d - 1) - 1.
                                 // Hence we need  k(d - 1) evaluations to represent it.
    for (size_t idx = 0; idx < COMBINER_LENGTH; idx++) {
        combiner_quotient_evals[idx] =
            transcript->template receive_from_prover<FF>("combiner_quotient_" + std::to_string(idx + NUM_KEYS));
    }

    // Folding
    const FF combiner_challenge = transcript->template get_challenge<FF>("combiner_quotient_challenge");
    const Univariate<FF, BATCHED_EXTENDED_LENGTH, NUM_KEYS> combiner_quotient(combiner_quotient_evals);
    const FF combiner_quotient_at_challenge = combiner_quotient.evaluate(combiner_challenge);

    const FF vanishing_polynomial_at_challenge = combiner_challenge * (combiner_challenge - FF(1));
    const std::vector<FF> lagranges = { FF(1) - combiner_challenge, combiner_challenge };

    // Compute next folding parameters
    accumulator->is_accumulator = true;
    accumulator->target_sum =
        perturbator_evaluation * lagranges[0] + vanishing_polynomial_at_challenge * combiner_quotient_at_challenge;
    accumulator->gate_challenges = update_gate_challenges(perturbator_challenge, accumulator->gate_challenges, deltas);

    // Fold the commitments
    for (auto [combination, to_combine] :
         zip_view(accumulator->verification_key->get_all(), keys_to_fold.get_precomputed_commitments())) {
        combination = Commitment::batch_mul(
            to_combine, lagranges, /*max_num_bits=*/0, /*with_edgecases=*/IsUltraBuilder<Builder>);
    }

    for (auto [combination, to_combine] :
         zip_view(accumulator->witness_commitments.get_all(), keys_to_fold.get_witness_commitments())) {
        combination = Commitment::batch_mul(
            to_combine, lagranges, /*max_num_bits=*/0, /*with_edgecases=*/IsUltraBuilder<Builder>);
    }

    // Fold the relation parameters
    for (auto [combination, to_combine] : zip_view(accumulator->alphas, keys_to_fold.get_alphas())) {
        combination = linear_combination(to_combine, lagranges);
    }
    for (auto [combination, to_combine] :
         zip_view(accumulator->relation_parameters.get_to_fold(), keys_to_fold.get_relation_parameters())) {
        combination = linear_combination(to_combine, lagranges);
    }

    return accumulator;
}

// Instantiate the template with specific flavors and builders
template class ProtogalaxyRecursiveVerifier_<
    RecursiveDeciderVerificationKeys_<UltraRecursiveFlavor_<UltraCircuitBuilder>, 2>>;
template class ProtogalaxyRecursiveVerifier_<
    RecursiveDeciderVerificationKeys_<MegaRecursiveFlavor_<MegaCircuitBuilder>, 2>>;
template class ProtogalaxyRecursiveVerifier_<
    RecursiveDeciderVerificationKeys_<UltraRecursiveFlavor_<MegaCircuitBuilder>, 2>>;
template class ProtogalaxyRecursiveVerifier_<
    RecursiveDeciderVerificationKeys_<MegaRecursiveFlavor_<UltraCircuitBuilder>, 2>>;
template class ProtogalaxyRecursiveVerifier_<
    RecursiveDeciderVerificationKeys_<UltraRecursiveFlavor_<CircuitSimulatorBN254>, 2>>;
template class ProtogalaxyRecursiveVerifier_<
    RecursiveDeciderVerificationKeys_<MegaRecursiveFlavor_<CircuitSimulatorBN254>, 2>>;

} // namespace bb::stdlib::recursion::honk<|MERGE_RESOLUTION|>--- conflicted
+++ resolved
@@ -22,18 +22,10 @@
     size_t index = 0;
     auto key = keys_to_fold[0];
     auto domain_separator = std::to_string(index);
-<<<<<<< HEAD
-
-    if (!inst->is_accumulator) {
-        receive_and_finalise_key(inst, domain_separator);
-        inst->target_sum = 0;
-        inst->gate_challenges = std::vector<FF>(static_cast<size_t>(CONST_PG_LOG_N), 0);
-=======
     if (!key->is_accumulator) {
         run_oink_verifier_on_one_incomplete_key(key, domain_separator);
         key->target_sum = 0;
-        key->gate_challenges = std::vector<FF>(static_cast<size_t>(key->verification_key->log_circuit_size), 0);
->>>>>>> a4f61b39
+        key->gate_challenges = std::vector<FF>(static_cast<size_t>(CONST_PG_LOG_N), 0);
     }
     index++;
 
@@ -54,25 +46,14 @@
 
     run_oink_verifier_on_each_incomplete_key(proof);
 
-<<<<<<< HEAD
-    auto delta = transcript->template get_challenge<FF>("delta");
-    auto accumulator = get_accumulator();
-    auto deltas = compute_round_challenge_pows(static_cast<size_t>(CONST_PG_LOG_N), delta);
-
-    std::vector<FF> perturbator_coeffs(static_cast<size_t>(CONST_PG_LOG_N) + 1, 0);
-    if (accumulator->is_accumulator) {
-        for (size_t idx = 1; idx <= static_cast<size_t>(CONST_PG_LOG_N); idx++) {
-=======
     std::shared_ptr<DeciderVK> accumulator = keys_to_fold[0];
-    const size_t log_circuit_size = static_cast<size_t>(accumulator->verification_key->log_circuit_size);
 
     // Perturbator round
     const FF delta = transcript->template get_challenge<FF>("delta");
-    const std::vector<FF> deltas = compute_round_challenge_pows(log_circuit_size, delta);
-    std::vector<FF> perturbator_coeffs(log_circuit_size + 1, 0);
+    const std::vector<FF> deltas = compute_round_challenge_pows(CONST_PG_LOG_N, delta);
+    std::vector<FF> perturbator_coeffs(CONST_PG_LOG_N + 1, 0);
     if (accumulator->is_accumulator) {
-        for (size_t idx = 1; idx <= log_circuit_size; idx++) {
->>>>>>> a4f61b39
+        for (size_t idx = 1; idx <= CONST_PG_LOG_N; idx++) {
             perturbator_coeffs[idx] =
                 transcript->template receive_from_prover<FF>("perturbator_" + std::to_string(idx));
         }
