--- conflicted
+++ resolved
@@ -247,14 +247,7 @@
         }
 
         // Check for a failure flag in the recursive verifier circuit
-
-<<<<<<< HEAD
-        if constexpr (!IsSimulator<OuterBuilder>) {
-            stdlib::recursion::aggregation_state<OuterBuilder>::add_default_pairing_points_to_public_inputs(
-                folding_circuit);
-=======
         {
->>>>>>> e96e5bf6
             // inefficiently check finalized size
             folding_circuit.finalize_circuit(/* ensure_nonzero= */ true);
             info("Folding Recursive Verifier: num gates finalized = ", folding_circuit.num_gates);
