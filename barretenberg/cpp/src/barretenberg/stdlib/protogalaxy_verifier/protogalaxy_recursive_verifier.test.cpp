--- conflicted
+++ resolved
@@ -208,10 +208,6 @@
 
         auto verifier =
             FoldingRecursiveVerifier{ &folding_circuit, recursive_decider_vk_1, { recursive_decider_vk_2 } };
-<<<<<<< HEAD
-        verifier.verify_folding_proof(stdlib_proof);
-        info("Folding Recursive Verifier: num gates = ", folding_circuit.get_num_gates());
-=======
         std::shared_ptr<RecursiveDeciderVerificationKey> accumulator;
         for (size_t idx = 0; idx < num_verifiers; idx++) {
             accumulator = verifier.verify_folding_proof(stdlib_proof);
@@ -223,7 +219,6 @@
             }
         }
         info("Folding Recursive Verifier: num gates unfinalized = ", folding_circuit.num_gates);
->>>>>>> e7686f11
         EXPECT_EQ(folding_circuit.failed(), false) << folding_circuit.err();
 
         // Perform native folding verification and ensure it returns the same result (either true or false) as
@@ -306,16 +301,7 @@
         auto recursive_verifier_accumulator = verifier.verify_folding_proof(stdlib_proof);
         auto native_verifier_acc =
             std::make_shared<InnerDeciderVerificationKey>(recursive_verifier_accumulator->get_value());
-<<<<<<< HEAD
-        info("Folding Recursive Verifier: num gates = ", folding_circuit.get_num_gates());
-=======
         info("Folding Recursive Verifier: num gates = ", folding_circuit.get_estimated_num_finalized_gates());
->>>>>>> e7686f11
-
-        // Check for a failure flag in the recursive verifier circuit
-        EXPECT_EQ(folding_circuit.failed(), false) << folding_circuit.err();
-
-        // Perform native folding verification and ensure it returns the same result (either true or false) as
         // calling check_circuit on the recursive folding verifier
         InnerFoldingVerifier native_folding_verifier({ decider_vk_1, decider_vk_2 });
         auto verifier_accumulator = native_folding_verifier.verify_folding_proof(folding_proof.proof);
