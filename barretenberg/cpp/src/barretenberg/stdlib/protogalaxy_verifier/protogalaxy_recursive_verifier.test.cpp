--- conflicted
+++ resolved
@@ -107,12 +107,7 @@
 
         big_a* big_b;
 
-<<<<<<< HEAD
-        // Must be HidingKernelIO as UltraVerifier<MegaFlavor> expects the public inputs set by HidingKernelIO
-        stdlib::recursion::honk::HidingKernelIO<OuterBuilder>::add_default(builder);
-=======
         stdlib::recursion::honk::DefaultIO<OuterBuilder>::add_default(builder);
->>>>>>> b3c2f510
     };
 
     static std::tuple<std::shared_ptr<InnerDeciderProvingKey>, std::shared_ptr<InnerDeciderVerificationKey>>
@@ -262,12 +257,7 @@
 
         // Check for a failure flag in the recursive verifier circuit
         {
-<<<<<<< HEAD
-            // Must be HidingKernelIO as UltraVerifier<MegaFlavor> expects the public inputs set by HidingKernelIO
-            stdlib::recursion::honk::HidingKernelIO<OuterBuilder>::add_default(folding_circuit);
-=======
             stdlib::recursion::honk::DefaultIO<OuterBuilder>::add_default(folding_circuit);
->>>>>>> b3c2f510
             // inefficiently check finalized size
             folding_circuit.finalize_circuit(/* ensure_nonzero= */ true);
             info("Folding Recursive Verifier: num gates finalized = ", folding_circuit.num_gates);
@@ -357,14 +347,8 @@
         auto pairing_points = decider_verifier.verify_proof(decider_proof);
 
         // IO
-<<<<<<< HEAD
-        HidingKernelIO<OuterBuilder> inputs;
-        inputs.pairing_inputs = pairing_points;
-        inputs.ecc_op_tables = HidingKernelIO<OuterBuilder>::default_ecc_op_tables(decider_circuit);
-=======
         DefaultIO<OuterBuilder> inputs;
         inputs.pairing_inputs = pairing_points;
->>>>>>> b3c2f510
         inputs.set_public();
 
         info("Decider Recursive Verifier: num gates = ", decider_circuit.num_gates);
