#pragma once

#include "barretenberg/ecc/curves/bn254/fq12.hpp"
#include "barretenberg/ecc/curves/bn254/pairing.hpp"
#include "barretenberg/flavor/plonk_flavors.hpp"
#include "barretenberg/plonk/proof_system/public_inputs/public_inputs.hpp"
#include "barretenberg/plonk/proof_system/types/proof.hpp"
#include "barretenberg/plonk/proof_system/utils/kate_verification.hpp"
#include "barretenberg/stdlib/plonk_recursion/aggregation_state/aggregation_state.hpp"
#include "barretenberg/stdlib/plonk_recursion/transcript/transcript.hpp"
#include "barretenberg/stdlib/plonk_recursion/verifier/program_settings.hpp"
#include "barretenberg/stdlib/primitives/bigfield/bigfield.hpp"
#include "barretenberg/stdlib/primitives/biggroup/biggroup.hpp"
#include "barretenberg/stdlib/primitives/bool/bool.hpp"
#include "barretenberg/stdlib/primitives/field/field.hpp"

namespace bb::stdlib::recursion {

template <typename Builder> struct lagrange_evaluations {
    field_t<Builder> l_start;
    field_t<Builder> l_end;
    field_t<Builder> vanishing_poly;
};

template <typename Curve, typename Transcript, typename program_settings>
void populate_kate_element_map(typename Curve::Builder* ctx,
                               typename Transcript::Key* key,
                               const Transcript& transcript,
                               std::map<std::string, typename Curve::Group>& kate_g1_elements,
                               std::map<std::string, typename Curve::ScalarField>& kate_fr_elements_at_zeta,
                               std::map<std::string, typename Curve::ScalarField>& kate_fr_elements_at_zeta_large,
                               std::map<std::string, typename Curve::ScalarField>& kate_fr_elements_at_zeta_omega,
                               typename Curve::ScalarField& batch_opening_scalar)
{
    using fr_ct = typename Curve::ScalarField;
    const auto& polynomial_manifest = key->polynomial_manifest;
    for (size_t i = 0; i < key->polynomial_manifest.size(); ++i) {
        const auto& item = polynomial_manifest[i];
        const std::string label(item.commitment_label);
        const std::string poly_label(item.polynomial_label);
        switch (item.source) {
        case plonk::PolynomialSource::WITNESS: {
            // get_circuit_group_element validates that the point produced lies on the curve
            const auto element = transcript.get_circuit_group_element(label);
            ASSERT(element.get_value().on_curve());
            if (element.get_value().is_point_at_infinity()) {
                std::cerr << label << " witness is point at infinity! Error!" << std::endl;
                ctx->failure("witness " + label + " is point at infinity");
            }
            kate_g1_elements.insert({ label, element });
            break;
        }
        case plonk::PolynomialSource::SELECTOR:
        case plonk::PolynomialSource::PERMUTATION: {
            const auto element = key->commitments.at(label);
            // TODO: with user-defined circuits, we will need verify that the point
            // lies on the curve with constraints
            if (!element.get_value().on_curve()) {
                std::cerr << label << " commitment not on curve!" << std::endl;
            }
            if (element.get_value().is_point_at_infinity()) {
                std::cerr << label << " commitment is point at infinity! Error!" << std::endl;
                ctx->failure("commitment " + label + " is point at infinity");
            }
            kate_g1_elements.insert({ label, element });
            break;
        }
        case plonk::PolynomialSource::OTHER: {
            break;
        }
        }
        if (item.requires_shifted_evaluation) {
            const auto challenge = transcript.get_challenge_field_element_from_map("nu", poly_label + "_omega");
            kate_fr_elements_at_zeta_omega.insert({ label, challenge });
        } else {
            const auto challenge = transcript.get_challenge_field_element_from_map("nu", poly_label);
            kate_fr_elements_at_zeta.insert({ label, challenge });
        }
    }

    const auto zeta = transcript.get_challenge_field_element("z", 0);
    const auto quotient_nu = transcript.get_challenge_field_element_from_map("nu", "t");

    fr_ct z_power = 1;
    for (size_t i = 0; i < program_settings::program_width; ++i) {
        std::string quotient_label = "T_" + std::to_string(i + 1);
        const auto element = transcript.get_circuit_group_element(quotient_label);

        kate_g1_elements.insert({ quotient_label, element });
        kate_fr_elements_at_zeta_large.insert({ quotient_label, quotient_nu * z_power });
        z_power *= key->z_pow_n;
    }

    const auto PI_Z = transcript.get_circuit_group_element("PI_Z");
    const auto PI_Z_OMEGA = transcript.get_circuit_group_element("PI_Z_OMEGA");

    fr_ct u = transcript.get_challenge_field_element("separator", 0);

    fr_ct batch_evaluation =
        bb::plonk::compute_kate_batch_evaluation<fr_ct, Transcript, program_settings>(key, transcript);
    batch_opening_scalar = -batch_evaluation;

    kate_g1_elements.insert({ "PI_Z_OMEGA", PI_Z_OMEGA });
    kate_fr_elements_at_zeta_large.insert({ "PI_Z_OMEGA", zeta * key->domain.root * u });

    kate_g1_elements.insert({ "PI_Z", PI_Z });
    kate_fr_elements_at_zeta.insert({ "PI_Z", zeta });
}

template <typename Curve>
lagrange_evaluations<typename Curve::Builder> get_lagrange_evaluations(
    const typename Curve::ScalarField& z,
    const evaluation_domain<typename Curve::Builder>& domain,
    const size_t num_roots_cut_out_of_vanishing_polynomial = 4)
{
    // compute Z_H*(z), l_start(z), l_{end}(z)
    // Note that as we modify the vanishing polynomial by cutting out some roots, we must simultaneously ensure that
    // the lagrange polynomials we require would be l_1(z) and l_{n-k}(z) where k =
    // num_roots_cut_out_of_vanishing_polynomial. For notational simplicity, we call l_1 as l_start and l_{n-k} as
    // l_end.
    //
    // NOTE: If in future, there arises a need to cut off more zeros, this method will not require any changes.
    //

    typedef typename Curve::ScalarField fr_ct;
    typedef typename Curve::Builder Builder;

    fr_ct z_pow = z.pow(field_t<Builder>(domain.size));
    fr_ct numerator = z_pow - fr_ct(1);

    // compute modified vanishing polynomial Z_H*(z)
    //                       (z^{n} - 1)
    // Z_H*(z) = --------------------------------------------
    //           (z - w^{n-1})(z - w^{n-2})...(z - w^{n - k})
    //
    fr_ct denominators_vanishing_poly = fr_ct(1);
    lagrange_evaluations<Builder> result;

    fr_ct work_root = domain.root_inverse;
    for (size_t i = 0; i < num_roots_cut_out_of_vanishing_polynomial; ++i) {
        denominators_vanishing_poly *= (z - work_root);
        work_root *= domain.root_inverse;
    }
    result.vanishing_poly = numerator / denominators_vanishing_poly;

    // The expressions of the lagrange polynomials are:
    //           (X^n - 1)
    // L_1(X) = -----------
    //             X - 1
    //
    // L_{i}(X) = L_1(X.w^{-i+1})
    //                                                          (X^n - 1)
    // => L_{n-k}(X) = L_1(X.w^{k-n+1}) = L_1(X.w^{k + 1}) = ----------------
    //                                                        (X.w^{k+1} - 1)
    //
    numerator *= domain.domain_inverse;

    result.l_start = numerator / (z - fr_ct(1));

    // compute w^{num_roots_cut_out_of_vanishing_polynomial + 1}
    fr_ct l_end_root = (num_roots_cut_out_of_vanishing_polynomial & 1) ? domain.root.sqr() : domain.root;
    for (size_t i = 0; i < num_roots_cut_out_of_vanishing_polynomial / 2; ++i) {
        l_end_root *= domain.root.sqr();
    }
    result.l_end = numerator / ((z * l_end_root) - fr_ct(1));

    return result;
}

/**
 * Refer to src/barretenberg/plonk/proof_system/verifier/verifier.cpp verify_proof() for the native implementation,
 * which includes detailed comments.
 */
template <typename Curve, typename program_settings>
aggregation_state<Curve> verify_proof(typename Curve::Builder* context,
                                      std::shared_ptr<verification_key<Curve>> key,
                                      const plonk::transcript::Manifest& manifest,
                                      const plonk::proof& proof,
                                      const aggregation_state<Curve> previous_output = aggregation_state<Curve>())
{
    using Builder = typename Curve::Builder;

    key->program_width = program_settings::program_width;

    Transcript<Builder> transcript = Transcript<Builder>(context, proof.proof_data, manifest);

    return verify_proof_<Curve, program_settings>(context, key, transcript, previous_output);
}

/**
 * Refer to src/barretenberg/plonk/proof_system/verifier/verifier.cpp verify_proof() for the native implementation,
 * which includes detailed comments.
 */
template <typename Curve, typename program_settings>
aggregation_state<Curve> verify_proof_(typename Curve::Builder* context,
                                       std::shared_ptr<verification_key<Curve>> key,
                                       Transcript<typename Curve::Builder>& transcript,
                                       const aggregation_state<Curve> previous_output = aggregation_state<Curve>())
{
    using fr_ct = typename Curve::ScalarField;
    using fq_ct = typename Curve::BaseField;
    using g1_ct = typename Curve::Group;
    using Builder = typename Curve::Builder;

    key->program_width = program_settings::program_width;

    std::map<std::string, g1_ct> kate_g1_elements;
    std::map<std::string, fr_ct> kate_fr_elements_at_zeta;
    std::map<std::string, fr_ct> kate_fr_elements_at_zeta_large;
    std::map<std::string, fr_ct> kate_fr_elements_at_zeta_omega;

    const auto PI_Z = transcript.get_circuit_group_element("PI_Z");
    const auto PI_Z_OMEGA = transcript.get_circuit_group_element("PI_Z_OMEGA");

    field_t circuit_size = key->n;
    field_t public_input_size = key->num_public_inputs;

    transcript.add_field_element("circuit_size", circuit_size);
    transcript.add_field_element("public_input_size", public_input_size);

    transcript.apply_fiat_shamir("init");
    transcript.apply_fiat_shamir("eta");
    transcript.apply_fiat_shamir("beta");
    transcript.apply_fiat_shamir("alpha");
    transcript.apply_fiat_shamir("z");

    fr_ct alpha = transcript.get_challenge_field_element("alpha");
    fr_ct zeta = transcript.get_challenge_field_element("z");

    key->z_pow_n = zeta.pow(key->domain.domain);

    lagrange_evaluations<Builder> lagrange_evals = get_lagrange_evaluations<Curve>(zeta, key->domain);

    // reconstruct evaluation of quotient polynomial from prover messages

    fr_ct quotient_numerator_eval = fr_ct(0);
    program_settings::compute_quotient_evaluation_contribution(key.get(), alpha, transcript, quotient_numerator_eval);

    fr_ct t_eval = quotient_numerator_eval / lagrange_evals.vanishing_poly;
    transcript.add_field_element("t", t_eval);

    transcript.apply_fiat_shamir("nu");
    transcript.apply_fiat_shamir("separator");

    fr_ct u = transcript.get_challenge_field_element("separator", 0);

    fr_ct batch_opening_scalar;

    populate_kate_element_map<Curve, Transcript<Builder>, program_settings>(context,
                                                                            key.get(),
                                                                            transcript,
                                                                            kate_g1_elements,
                                                                            kate_fr_elements_at_zeta,
                                                                            kate_fr_elements_at_zeta_large,
                                                                            kate_fr_elements_at_zeta_omega,
                                                                            batch_opening_scalar);

    std::vector<fr_ct> double_opening_scalars;
    std::vector<g1_ct> double_opening_elements;
    std::vector<fr_ct> opening_scalars;
    std::vector<g1_ct> opening_elements;
    std::vector<fr_ct> big_opening_scalars;
    std::vector<g1_ct> big_opening_elements;
    std::vector<g1_ct> elements_to_add;

    for (const auto& [label, fr_value] : kate_fr_elements_at_zeta) {
        const auto& g1_value = kate_g1_elements[label];
        if (fr_value.get_value() == 0 && fr_value.witness_index != IS_CONSTANT) {
            std::cerr << "bad scalar zero at " << label << std::endl;
        }
        if (fr_value.get_value() == 0 && fr_value.witness_index == IS_CONSTANT) {
            std::cerr << "scalar zero at " << label << std::endl;
            continue;
        }

        if (fr_value.get_value() == 1 && fr_value.witness_index == IS_CONSTANT) {
            elements_to_add.emplace_back(g1_value);
            continue;
        }
        opening_scalars.emplace_back(fr_value);
        opening_elements.emplace_back(g1_value);
    }

    for (const auto& [label, fr_value] : kate_fr_elements_at_zeta_large) {
        const auto& g1_value = kate_g1_elements[label];
        if (fr_value.get_value() == 0 && fr_value.witness_index != IS_CONSTANT) {
            std::cerr << "bad scalar zero at " << label << std::endl;
        }
        if (fr_value.get_value() == 0 && fr_value.witness_index == IS_CONSTANT) {
            std::cerr << "scalar zero at " << label << std::endl;
            continue;
        }

        if (fr_value.get_value() == 1 && fr_value.witness_index == IS_CONSTANT) {
            elements_to_add.emplace_back(g1_value);
            continue;
        }
        big_opening_scalars.emplace_back(fr_value);
        big_opening_elements.emplace_back(g1_value);
    }

    for (const auto& [label, fr_value] : kate_fr_elements_at_zeta_omega) {
        const auto& g1_value = kate_g1_elements[label];
        double_opening_scalars.emplace_back(fr_value);
        double_opening_elements.emplace_back(g1_value);
    }

    const auto double_opening_result = g1_ct::batch_mul(double_opening_elements, double_opening_scalars, 128);

    opening_elements.emplace_back(double_opening_result);
    opening_scalars.emplace_back(u);

    std::vector<g1_ct> rhs_elements;
    std::vector<fr_ct> rhs_scalars;

    rhs_elements.push_back(PI_Z_OMEGA);
    rhs_scalars.push_back(u);

    if (previous_output.has_data) {
        fr_ct random_separator = transcript.get_challenge_field_element("separator", 1);

        opening_elements.push_back(previous_output.P0);
        opening_scalars.push_back(random_separator);

        rhs_elements.push_back((-(previous_output.P1)));
        rhs_scalars.push_back(random_separator);
    }

    /**
     * N.B. if this key contains a recursive proof, then ALL potential verification keys being verified by the outer
     *circuit must ALSO contain a recursive proof (this is not a concern if the key is being generated from circuit
     *constants). In addition the location in the public inputs of the recurisve outputs must be the same! i.e. this
     *code path should be used with extreme caution if the verification key is not being generated from circuit
     *constants
     **/
    if (key->contains_recursive_proof) {
        const auto public_inputs = transcript.get_field_element_vector("public_inputs");
        const auto recover_fq_from_public_inputs =
            [&public_inputs](const size_t idx0, const size_t idx1, const size_t idx2, const size_t idx3) {
                const fr_ct l0 = public_inputs[idx0];
                const fr_ct l1 = public_inputs[idx1];
                const fr_ct l2 = public_inputs[idx2];
                const fr_ct l3 = public_inputs[idx3];
                l0.create_range_constraint(fq_ct::NUM_LIMB_BITS, "l0");
                l1.create_range_constraint(fq_ct::NUM_LIMB_BITS, "l1");
                l2.create_range_constraint(fq_ct::NUM_LIMB_BITS, "l2");
                l3.create_range_constraint(fq_ct::NUM_LAST_LIMB_BITS, "l3");
                return fq_ct(l0, l1, l2, l3, false);
            };

        fr_ct recursion_separator_challenge = transcript.get_challenge_field_element("separator", 2);

        const auto x0 = recover_fq_from_public_inputs(key->recursive_proof_public_input_indices[0],
                                                      key->recursive_proof_public_input_indices[1],
                                                      key->recursive_proof_public_input_indices[2],
                                                      key->recursive_proof_public_input_indices[3]);
        const auto y0 = recover_fq_from_public_inputs(key->recursive_proof_public_input_indices[4],
                                                      key->recursive_proof_public_input_indices[5],
                                                      key->recursive_proof_public_input_indices[6],
                                                      key->recursive_proof_public_input_indices[7]);
        const auto x1 = recover_fq_from_public_inputs(key->recursive_proof_public_input_indices[8],
                                                      key->recursive_proof_public_input_indices[9],
                                                      key->recursive_proof_public_input_indices[10],
                                                      key->recursive_proof_public_input_indices[11]);
        const auto y1 = recover_fq_from_public_inputs(key->recursive_proof_public_input_indices[12],
                                                      key->recursive_proof_public_input_indices[13],
                                                      key->recursive_proof_public_input_indices[14],
                                                      key->recursive_proof_public_input_indices[15]);

        opening_elements.push_back(g1_ct(x0, y0));
        opening_scalars.push_back(recursion_separator_challenge);

        rhs_elements.push_back((-g1_ct(x1, y1)));
        rhs_scalars.push_back(recursion_separator_challenge);
    }

    auto opening_result = g1_ct::template bn254_endo_batch_mul_with_generator(
        big_opening_elements, big_opening_scalars, opening_elements, opening_scalars, batch_opening_scalar, 128);

    opening_result = opening_result + double_opening_result;
    for (const auto& to_add : elements_to_add) {
        opening_result = opening_result + to_add;
    }

    g1_ct rhs = g1_ct::template wnaf_batch_mul<128>(rhs_elements, rhs_scalars);

    rhs = (-rhs) - PI_Z;

    // TODO(zac): remove this once a3-packages has migrated to calling `assign_object_to_proof_outputs`)
<<<<<<< HEAD
    // std::vector<uint32_t> proof_witness_indices = {
    //     opening_result.x.binary_basis_limbs[0].element.normalize().witness_index,
    //     opening_result.x.binary_basis_limbs[1].element.normalize().witness_index,
    //     opening_result.x.binary_basis_limbs[2].element.normalize().witness_index,
    //     opening_result.x.binary_basis_limbs[3].element.normalize().witness_index,
    //     opening_result.y.binary_basis_limbs[0].element.normalize().witness_index,
    //     opening_result.y.binary_basis_limbs[1].element.normalize().witness_index,
    //     opening_result.y.binary_basis_limbs[2].element.normalize().witness_index,
    //     opening_result.y.binary_basis_limbs[3].element.normalize().witness_index,
    //     rhs.x.binary_basis_limbs[0].element.normalize().witness_index,
    //     rhs.x.binary_basis_limbs[1].element.normalize().witness_index,
    //     rhs.x.binary_basis_limbs[2].element.normalize().witness_index,
    //     rhs.x.binary_basis_limbs[3].element.normalize().witness_index,
    //     rhs.y.binary_basis_limbs[0].element.normalize().witness_index,
    //     rhs.y.binary_basis_limbs[1].element.normalize().witness_index,
    //     rhs.y.binary_basis_limbs[2].element.normalize().witness_index,
    //     rhs.y.binary_basis_limbs[3].element.normalize().witness_index,
    // };
=======
    AggregationObjectIndices proof_witness_indices = {
        opening_result.x.binary_basis_limbs[0].element.normalize().witness_index,
        opening_result.x.binary_basis_limbs[1].element.normalize().witness_index,
        opening_result.x.binary_basis_limbs[2].element.normalize().witness_index,
        opening_result.x.binary_basis_limbs[3].element.normalize().witness_index,
        opening_result.y.binary_basis_limbs[0].element.normalize().witness_index,
        opening_result.y.binary_basis_limbs[1].element.normalize().witness_index,
        opening_result.y.binary_basis_limbs[2].element.normalize().witness_index,
        opening_result.y.binary_basis_limbs[3].element.normalize().witness_index,
        rhs.x.binary_basis_limbs[0].element.normalize().witness_index,
        rhs.x.binary_basis_limbs[1].element.normalize().witness_index,
        rhs.x.binary_basis_limbs[2].element.normalize().witness_index,
        rhs.x.binary_basis_limbs[3].element.normalize().witness_index,
        rhs.y.binary_basis_limbs[0].element.normalize().witness_index,
        rhs.y.binary_basis_limbs[1].element.normalize().witness_index,
        rhs.y.binary_basis_limbs[2].element.normalize().witness_index,
        rhs.y.binary_basis_limbs[3].element.normalize().witness_index,
    };
>>>>>>> f48b0691
    auto result = aggregation_state<Curve>{
        opening_result, rhs, /*transcript.get_field_element_vector("public_inputs"), proof_witness_indices, */ true
    };
    return result;
}

template <typename Flavor>
aggregation_state<bn254<typename Flavor::CircuitBuilder>> verify_proof(
    typename Flavor::CircuitBuilder* context,
    std::shared_ptr<verification_key<bn254<typename Flavor::CircuitBuilder>>> key,
    const plonk::proof& proof,
    const aggregation_state<bn254<typename Flavor::CircuitBuilder>> previous_output =
        aggregation_state<bn254<typename Flavor::CircuitBuilder>>())
{
    // TODO(Cody): Be sure this is kosher
    const auto manifest =
        Flavor::create_manifest(static_cast<size_t>(key->num_public_inputs.get_value().from_montgomery_form().data[0]));
    return verify_proof<bn254<typename Flavor::CircuitBuilder>,
                        recursion::recursive_ultra_verifier_settings<stdlib::bn254<typename Flavor::CircuitBuilder>>>(
        context, key, manifest, proof, previous_output);
}

} // namespace bb::stdlib::recursion<|MERGE_RESOLUTION|>--- conflicted
+++ resolved
@@ -387,8 +387,7 @@
     rhs = (-rhs) - PI_Z;
 
     // TODO(zac): remove this once a3-packages has migrated to calling `assign_object_to_proof_outputs`)
-<<<<<<< HEAD
-    // std::vector<uint32_t> proof_witness_indices = {
+    // AggregationObjectIndices proof_witness_indices = {
     //     opening_result.x.binary_basis_limbs[0].element.normalize().witness_index,
     //     opening_result.x.binary_basis_limbs[1].element.normalize().witness_index,
     //     opening_result.x.binary_basis_limbs[2].element.normalize().witness_index,
@@ -406,26 +405,6 @@
     //     rhs.y.binary_basis_limbs[2].element.normalize().witness_index,
     //     rhs.y.binary_basis_limbs[3].element.normalize().witness_index,
     // };
-=======
-    AggregationObjectIndices proof_witness_indices = {
-        opening_result.x.binary_basis_limbs[0].element.normalize().witness_index,
-        opening_result.x.binary_basis_limbs[1].element.normalize().witness_index,
-        opening_result.x.binary_basis_limbs[2].element.normalize().witness_index,
-        opening_result.x.binary_basis_limbs[3].element.normalize().witness_index,
-        opening_result.y.binary_basis_limbs[0].element.normalize().witness_index,
-        opening_result.y.binary_basis_limbs[1].element.normalize().witness_index,
-        opening_result.y.binary_basis_limbs[2].element.normalize().witness_index,
-        opening_result.y.binary_basis_limbs[3].element.normalize().witness_index,
-        rhs.x.binary_basis_limbs[0].element.normalize().witness_index,
-        rhs.x.binary_basis_limbs[1].element.normalize().witness_index,
-        rhs.x.binary_basis_limbs[2].element.normalize().witness_index,
-        rhs.x.binary_basis_limbs[3].element.normalize().witness_index,
-        rhs.y.binary_basis_limbs[0].element.normalize().witness_index,
-        rhs.y.binary_basis_limbs[1].element.normalize().witness_index,
-        rhs.y.binary_basis_limbs[2].element.normalize().witness_index,
-        rhs.y.binary_basis_limbs[3].element.normalize().witness_index,
-    };
->>>>>>> f48b0691
     auto result = aggregation_state<Curve>{
         opening_result, rhs, /*transcript.get_field_element_vector("public_inputs"), proof_witness_indices, */ true
     };
