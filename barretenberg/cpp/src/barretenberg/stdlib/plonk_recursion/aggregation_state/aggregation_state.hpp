// === AUDIT STATUS ===
// internal:    { status: not started, auditors: [], date: YYYY-MM-DD }
// external_1:  { status: not started, auditors: [], date: YYYY-MM-DD }
// external_2:  { status: not started, auditors: [], date: YYYY-MM-DD }
// =====================

#pragma once
#include "../../primitives/field/field.hpp"
#include "barretenberg/circuit_checker/circuit_checker.hpp"
#include "barretenberg/plonk_honk_shared/types/aggregation_object_type.hpp"
#include "barretenberg/stdlib/primitives/curves/bn254.hpp"

namespace bb::stdlib::recursion {

/**
 * @brief An object storing two EC points that represent the inputs to a pairing check.
 * @details The points may represent the output of a single partial recursive verification or the linear combination of
 * multiple sets of pairing points.
 *
 * @tparam Builder_
 */
template <typename Builder_> struct aggregation_state {
    using Builder = Builder_;
    using Curve = bn254<Builder>;
    using Group = typename Curve::Group;
    using Fr = typename Curve::ScalarField;
    Group P0;
    Group P1;

    bool has_data = false;

    // Number of bb::fr field elements used to represent a goblin element in the public inputs
    static constexpr size_t PUBLIC_INPUTS_SIZE = Group::PUBLIC_INPUTS_SIZE * 2;

    aggregation_state() = default;

    aggregation_state(const Group& P0, const Group& P1)
        : P0(P0)
        , P1(P1)
        , has_data(true)
    {}

    aggregation_state(std::array<Group, 2> const& points)
        : aggregation_state(points[0], points[1])
    {}

    typename Curve::bool_ct operator==(aggregation_state const& other) const
    {
        return P0 == other.P0 && P1 == other.P1;
    };

    /**
     * @brief Compute a linear combination of the present pairing points with an input set of pairing points
     *
     * @param other
     * @param recursion_separator
     */
    void aggregate(aggregation_state const& other)
    {
        Builder* builder = other.P0.get_context();
        // TODO(https://github.com/AztecProtocol/barretenberg/issues/995): generate this challenge properly.
        typename Curve::ScalarField recursion_separator =
            Curve::ScalarField::from_witness_index(builder, builder->add_variable(42));
        // If Mega Builder is in use, the EC operations are deferred via Goblin
        if constexpr (std::is_same_v<Builder, MegaCircuitBuilder>) {
            // TODO(https://github.com/AztecProtocol/barretenberg/issues/1325): Can we improve efficiency here?
            P0 += other.P0 * recursion_separator;
            P1 += other.P1 * recursion_separator;
        } else {
            // Save gates using short scalars. We don't apply `bn254_endo_batch_mul` to the vector {1,
            // recursion_separator} directly to avoid edge cases.
            Group point_to_aggregate = other.P0.scalar_mul(recursion_separator, 128);
            P0 += point_to_aggregate;
            point_to_aggregate = other.P1.scalar_mul(recursion_separator, 128);
            P1 += point_to_aggregate;
        }
    }

    // Used in Plonk only. Delete with the rest of plonk.
    PairingPointAccumulatorIndices get_witness_indices_for_plonk()
    {
        PairingPointAccumulatorIndices witness_indices = {
            P0.x.binary_basis_limbs[0].element.normalize().witness_index,
            P0.x.binary_basis_limbs[1].element.normalize().witness_index,
            P0.x.binary_basis_limbs[2].element.normalize().witness_index,
            P0.x.binary_basis_limbs[3].element.normalize().witness_index,
            P0.y.binary_basis_limbs[0].element.normalize().witness_index,
            P0.y.binary_basis_limbs[1].element.normalize().witness_index,
            P0.y.binary_basis_limbs[2].element.normalize().witness_index,
            P0.y.binary_basis_limbs[3].element.normalize().witness_index,
            P1.x.binary_basis_limbs[0].element.normalize().witness_index,
            P1.x.binary_basis_limbs[1].element.normalize().witness_index,
            P1.x.binary_basis_limbs[2].element.normalize().witness_index,
            P1.x.binary_basis_limbs[3].element.normalize().witness_index,
            P1.y.binary_basis_limbs[0].element.normalize().witness_index,
            P1.y.binary_basis_limbs[1].element.normalize().witness_index,
            P1.y.binary_basis_limbs[2].element.normalize().witness_index,
            P1.y.binary_basis_limbs[3].element.normalize().witness_index,
        };
        return witness_indices;
    }

    // Used in Plonk only. Delete with the rest of plonk.
    void assign_object_to_proof_outputs_for_plonk()
    {
        P0 = P0.reduce();
        P1 = P1.reduce();
        this->set_public();
    }

    /**
     * @brief Set the witness indices for the limbs of the pairing points to public
     *
     * @return uint32_t The index into the public inputs array at which the representation is stored
     */
    uint32_t set_public()
    {
        Builder* ctx = P0.get_context();
        if (ctx->contains_pairing_point_accumulator) {
            throw_or_abort("Error: trying to set aggregation_state as public inputs when it already contains one.");
        }
        uint32_t start_idx = P0.set_public();
        P1.set_public();

<<<<<<< HEAD
        // TODO(https://github.com/AztecProtocol/barretenberg/issues/1325): Eventually the builder/PK/VK will store
        // public input key which should be set here and pairing_point_accumulator_public_input_indices should go away.
        uint32_t pub_idx = start_idx;
        for (uint32_t& idx : ctx->pairing_point_accumulator_public_input_indices) {
            idx = pub_idx++;
        }
        ctx->contains_pairing_point_accumulator = true;
=======
        Builder* ctx = P0.get_context();
        ctx->pairing_inputs_public_input_key.start_idx = start_idx;
>>>>>>> 83a74969

        return start_idx;
    }

    /**
     * @brief Reconstruct an aggregation_state from its representation as limbs (generally stored in the public inputs)
     *
     * @param limbs The limbs of the pairing points
     * @return aggregation_state<Builder>
     */
    static aggregation_state<Builder> reconstruct_from_public(const std::span<const Fr, PUBLIC_INPUTS_SIZE>& limbs)
    {
        const size_t FRS_PER_POINT = Group::PUBLIC_INPUTS_SIZE;
        std::span<const Fr, FRS_PER_POINT> P0_limbs{ limbs.data(), FRS_PER_POINT };
        std::span<const Fr, FRS_PER_POINT> P1_limbs{ limbs.data() + FRS_PER_POINT, FRS_PER_POINT };
        Group P0 = Group::reconstruct_from_public(P0_limbs);
        Group P1 = Group::reconstruct_from_public(P1_limbs);
        return { P0, P1 };
    }
    /**
     * @brief Constructs an arbitrary but valid aggregation state from a valid set of pairing inputs.
     *
     * @param builder
     * @return aggregation_state<Builder>
     */
    static aggregation_state<Builder> construct_default(typename Curve::Builder& builder)
    {
        using BaseField = typename Curve::BaseField;
        // TODO(https://github.com/AztecProtocol/barretenberg/issues/911): These are pairing points extracted from a
        // valid proof. This is a workaround because we can't represent the point at infinity in biggroup yet.
        uint256_t x0_val("0x031e97a575e9d05a107acb64952ecab75c020998797da7842ab5d6d1986846cf");
        uint256_t y0_val("0x178cbf4206471d722669117f9758a4c410db10a01750aebb5666547acf8bd5a4");
        uint256_t x1_val("0x0f94656a2ca489889939f81e9c74027fd51009034b3357f0e91b8a11e7842c38");
        uint256_t y1_val("0x1b52c2020d7464a0c80c0da527a08193fe27776f50224bd6fb128b46c1ddb67f");
        BaseField x0 = BaseField::from_witness(&builder, x0_val);
        BaseField y0 = BaseField::from_witness(&builder, y0_val);
        BaseField x1 = BaseField::from_witness(&builder, x1_val);
        BaseField y1 = BaseField::from_witness(&builder, y1_val);
        // aggregation_state<Builder> agg_obj{ Group(x0, y0), Group(x1, y1) };
        return { Group(x0, y0), Group(x1, y1) };
    }

    // TODO(https://github.com/AztecProtocol/barretenberg/issues/984): Check how many gates this costs and if they're
    // necessary.
    static void add_default_pairing_points_to_public_inputs(Builder& builder)
    {
        aggregation_state<Builder> agg_obj = construct_default(builder);
        agg_obj.set_public();
    }
};

template <typename Builder> void read(uint8_t const*& it, aggregation_state<Builder>& as)
{
    using serialize::read;

    read(it, as.P0);
    read(it, as.P1);
    read(it, as.has_data);
};

template <typename Builder> void write(std::vector<uint8_t>& buf, aggregation_state<Builder> const& as)
{
    using serialize::write;

    write(buf, as.P0);
    write(buf, as.P1);
    write(buf, as.has_data);
};

template <typename NCT> std::ostream& operator<<(std::ostream& os, aggregation_state<NCT> const& as)
{
    return os << "P0: " << as.P0 << "\n"
              << "P1: " << as.P1 << "\n"
              << "has_data: " << as.has_data << "\n";
}

} // namespace bb::stdlib::recursion<|MERGE_RESOLUTION|>--- conflicted
+++ resolved
@@ -122,18 +122,7 @@
         uint32_t start_idx = P0.set_public();
         P1.set_public();
 
-<<<<<<< HEAD
-        // TODO(https://github.com/AztecProtocol/barretenberg/issues/1325): Eventually the builder/PK/VK will store
-        // public input key which should be set here and pairing_point_accumulator_public_input_indices should go away.
-        uint32_t pub_idx = start_idx;
-        for (uint32_t& idx : ctx->pairing_point_accumulator_public_input_indices) {
-            idx = pub_idx++;
-        }
-        ctx->contains_pairing_point_accumulator = true;
-=======
-        Builder* ctx = P0.get_context();
         ctx->pairing_inputs_public_input_key.start_idx = start_idx;
->>>>>>> 83a74969
 
         return start_idx;
     }
