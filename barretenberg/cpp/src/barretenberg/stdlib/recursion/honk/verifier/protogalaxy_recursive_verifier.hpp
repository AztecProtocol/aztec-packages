#pragma once
#include "barretenberg/flavor/flavor.hpp"
#include "barretenberg/flavor/goblin_ultra_recursive.hpp"
#include "barretenberg/flavor/ultra_recursive.hpp"
#include "barretenberg/honk/proof_system/types/proof.hpp"
#include "barretenberg/protogalaxy/folding_result.hpp"
#include "barretenberg/stdlib/recursion/honk/transcript/transcript.hpp"
#include "barretenberg/stdlib/recursion/honk/verifier/recursive_instances.hpp"

namespace bb::stdlib::recursion::honk {
template <class VerifierInstances> class ProtoGalaxyRecursiveVerifier_ {
  public:
    using Flavor = typename VerifierInstances::Flavor;
    using NativeFlavor = typename Flavor::NativeFlavor;
    using FF = typename Flavor::FF;
    using Commitment = typename Flavor::Commitment;
    using GroupElement = typename Flavor::GroupElement;
    using Instance = typename VerifierInstances::Instance;
    using NativeInstance = bb::VerifierInstance_<NativeFlavor>;
    using VerificationKey = typename Flavor::VerificationKey;
    using NativeVerificationKey = typename Flavor::NativeVerificationKey;
    using WitnessCommitments = typename Flavor::WitnessCommitments;
    using CommitmentLabels = typename Flavor::CommitmentLabels;
    using Builder = typename Flavor::CircuitBuilder;
    using RelationSeparator = typename Flavor::RelationSeparator;
    using PairingPoints = std::array<GroupElement, 2>;
    static constexpr size_t NUM = VerifierInstances::NUM;
    using Transcript = bb::BaseTranscript<bb::stdlib::recursion::honk::StdlibTranscriptParams<Builder>>;

    static constexpr size_t NUM_SUBRELATIONS = Flavor::NUM_SUBRELATIONS;

    CommitmentLabels commitment_labels;

    Builder* builder;
    std::shared_ptr<Transcript> transcript;
    VerifierInstances instances;

    ProtoGalaxyRecursiveVerifier_(Builder* builder,
<<<<<<< HEAD
                                  std::shared_ptr<NativeInstance> accumulator,
                                  const std::vector<std::shared_ptr<NativeVerificationKey>> native_inst_vks)
=======
                                  std::shared_ptr<NativeInstance>& accumulator,
                                  const std::vector<std::shared_ptr<NativeVerificationKey>>& native_inst_vks)
>>>>>>> c1709b3d
        : builder(builder)
        , instances(VerifierInstances(builder, accumulator, native_inst_vks)){};

    /**
     * @brief Given a new round challenge δ for each iteration of the full ProtoGalaxy protocol, compute the vector
     * [δ, δ^2,..., δ^t] where t = logn and n is the size of the instance.
     */
    static std::vector<FF> compute_round_challenge_pows(size_t log_instance_size, FF round_challenge)
    {
        std::vector<FF> pows(log_instance_size);
        pows[0] = round_challenge;
        for (size_t i = 1; i < log_instance_size; i++) {
            pows[i] = pows[i - 1].sqr();
        }
        return pows;
    }

    static std::vector<FF> update_gate_challenges(const FF perturbator_challenge,
                                                  const std::vector<FF>& gate_challenges,
                                                  const std::vector<FF>& round_challenges)
    {
        auto log_instance_size = gate_challenges.size();
        std::vector<FF> next_gate_challenges(log_instance_size);

        for (size_t idx = 0; idx < log_instance_size; idx++) {
            next_gate_challenges[idx] = gate_challenges[idx] + perturbator_challenge * round_challenges[idx];
        }
        return next_gate_challenges;
    }

    std::shared_ptr<Instance> get_accumulator() { return instances[0]; }

    /**
     * @brief Instatiate the instances and the transcript.
     *
     * @param fold_data The data transmitted via the transcript by the prover.
     */
    void prepare_for_folding();

    /**
     * @brief Instantiate the accumulator (i.e. the relaxed instance) from the transcript.
     *
     */
    void receive_accumulator(const std::shared_ptr<Instance>&, const std::string&);

    /**
     * @brief Process the public data ϕ for the Instances to be folded.
     *
     */
    void receive_and_finalise_instance(const std::shared_ptr<Instance>&, const std::string&);

    /**
     * @brief Run the folding protocol on the verifier side to establish whether the public data ϕ of the new
     * accumulator, received from the prover is the same as that produced by the verifier.
     *
     * @details In the recursive setting this function doesn't return anything because the equality checks performed by
     * the recursive verifier, ensuring the folded ϕ*, e* and β* on the verifier side correspond to what has been sent
     * by the prover, are expressed as constraints.

     */
    std::shared_ptr<Instance> verify_folding_proof(const HonkProof&);

    /**
     * @brief Evaluates the perturbator at a  given scalar, in a sequential manner for the recursive setting.
     *
     * @details This method is equivalent to the one in the Polynomial class for evaluating a polynomial, represented by
     * coefficients in monomial basis, at a given point. The Polynomial class is used in the native verifier for
     * constructing and computing the perturbator. We implement this separate functionality here in the recursive
     * folding verifier to avoid instantiating the entire Polynomial class on stdlib::bn254. Furthermore, the evaluation
     * needs to be done sequentially as we don't support a parallel_for in circuits.
     *
     */
    static FF evaluate_perturbator(std::vector<FF> coeffs, FF point)
    {
        FF point_acc = FF(1);
        FF result = FF(0);
        for (size_t i = 0; i < coeffs.size(); i++) {
            result += coeffs[i] * point_acc;
            point_acc *= point;
        }
        return result;
    };
};

} // namespace bb::stdlib::recursion::honk<|MERGE_RESOLUTION|>--- conflicted
+++ resolved
@@ -36,13 +36,8 @@
     VerifierInstances instances;
 
     ProtoGalaxyRecursiveVerifier_(Builder* builder,
-<<<<<<< HEAD
-                                  std::shared_ptr<NativeInstance> accumulator,
-                                  const std::vector<std::shared_ptr<NativeVerificationKey>> native_inst_vks)
-=======
                                   std::shared_ptr<NativeInstance>& accumulator,
                                   const std::vector<std::shared_ptr<NativeVerificationKey>>& native_inst_vks)
->>>>>>> c1709b3d
         : builder(builder)
         , instances(VerifierInstances(builder, accumulator, native_inst_vks)){};
 
