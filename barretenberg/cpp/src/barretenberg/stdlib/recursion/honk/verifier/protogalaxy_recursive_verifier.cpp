--- conflicted
+++ resolved
@@ -50,12 +50,8 @@
     }
 
     // Get challenge for sorted list batching and wire four memory records commitment
-<<<<<<< HEAD
     auto [eta, eta_two, eta_three] = transcript->template get_challenges<FF>(
         domain_separator + "_eta", domain_separator + "_eta_two", domain_separator + "_eta_three");
-=======
-    auto eta = transcript->template get_challenge<FF>(domain_separator + "_eta");
->>>>>>> c1709b3d
     witness_commitments.sorted_accum =
         transcript->template receive_from_prover<Commitment>(domain_separator + "_" + labels.sorted_accum);
     witness_commitments.w_4 = transcript->template receive_from_prover<Commitment>(domain_separator + "_" + labels.w_4);
@@ -95,24 +91,11 @@
     auto index = 0;
     auto inst = instances[0];
     auto domain_separator = std::to_string(index);
-<<<<<<< HEAD
-    if (!inst->is_accumulator) {
-        receive_and_finalise_instance(inst, domain_separator);
-        inst->target_sum = 0;
-        auto beta = transcript->template get_challenge<FF>(domain_separator + "_initial_gate_challenge");
-        std::vector<FF> gate_challenges(inst->log_instance_size);
-        gate_challenges[0] = beta;
-        for (size_t i = 1; i < inst->log_instance_size; i++) {
-            gate_challenges[i] = gate_challenges[i - 1].sqr();
-        }
-        inst->gate_challenges = gate_challenges;
-=======
 
     if (!inst->is_accumulator) {
         receive_and_finalise_instance(inst, domain_separator);
         inst->target_sum = 0;
         inst->gate_challenges = std::vector<FF>(inst->log_instance_size, 0);
->>>>>>> c1709b3d
     }
     index++;
 
@@ -137,18 +120,12 @@
     auto accumulator = get_accumulator();
     auto deltas = compute_round_challenge_pows(accumulator->log_instance_size, delta);
 
-<<<<<<< HEAD
-    std::vector<FF> perturbator_coeffs(accumulator->log_instance_size + 1);
-    for (size_t idx = 1; idx <= accumulator->log_instance_size; idx++) {
-        perturbator_coeffs[idx] = transcript->template receive_from_prover<FF>("perturbator_" + std::to_string(idx));
-=======
     std::vector<FF> perturbator_coeffs(accumulator->log_instance_size + 1, 0);
     if (accumulator->is_accumulator) {
         for (size_t idx = 1; idx <= accumulator->log_instance_size; idx++) {
             perturbator_coeffs[idx] =
                 transcript->template receive_from_prover<FF>("perturbator_" + std::to_string(idx));
         }
->>>>>>> c1709b3d
     }
 
     perturbator_coeffs[0] = accumulator->target_sum;
@@ -183,10 +160,6 @@
 
     // Compute ϕ and verify against the data received from the prover
     auto& acc_witness_commitments = next_accumulator->witness_commitments;
-<<<<<<< HEAD
-    auto witness_labels = commitment_labels.get_witness();
-=======
->>>>>>> c1709b3d
     size_t comm_idx = 0;
     for (auto& comm : acc_witness_commitments.get_all()) {
         std::vector<FF> scalars;
@@ -242,10 +215,6 @@
 
     next_accumulator->verification_key =
         std::make_shared<VerificationKey>(instances[0]->instance_size, instances[0]->public_input_size);
-<<<<<<< HEAD
-    auto vk_labels = commitment_labels.get_precomputed();
-=======
->>>>>>> c1709b3d
     size_t vk_idx = 0;
     for (auto& expected_vk : next_accumulator->verification_key->get_all()) {
         size_t inst = 0;
@@ -262,14 +231,8 @@
     return next_accumulator;
 }
 
-<<<<<<< HEAD
-// template class ProtoGalaxyRecursiveVerifier_<VerifierInstances_<UltraRecursiveFlavor_<GoblinUltraCircuitBuilder>,
-// 2>>;
-template class ProtoGalaxyRecursiveVerifier_<
-=======
 template class ProtoGalaxyRecursiveVerifier_<
     RecursiveVerifierInstances_<UltraRecursiveFlavor_<UltraCircuitBuilder>, 2>>;
 template class ProtoGalaxyRecursiveVerifier_<
->>>>>>> c1709b3d
     RecursiveVerifierInstances_<GoblinUltraRecursiveFlavor_<GoblinUltraCircuitBuilder>, 2>>;
 } // namespace bb::stdlib::recursion::honk