#include "protogalaxy_recursive_verifier.hpp"
#include "barretenberg/polynomials/polynomial.hpp"
#include "barretenberg/proof_system/library/grand_product_delta.hpp"
#include "barretenberg/stdlib/recursion/honk/verifier/recursive_instances.hpp"
namespace bb::stdlib::recursion::honk {

template <class VerifierInstances>
void ProtoGalaxyRecursiveVerifier_<VerifierInstances>::receive_and_finalise_instance(
    const std::shared_ptr<Instance>& inst, const std::string& domain_separator)
{
    // Get circuit parameters and the public inputs
    const auto instance_size = transcript->template receive_from_prover<FF>(domain_separator + "_instance_size");
    const auto public_input_size =
        transcript->template receive_from_prover<FF>(domain_separator + "_public_input_size");
    inst->verification_key->circuit_size = uint32_t(instance_size.get_value());
    inst->verification_key->log_circuit_size =
        static_cast<size_t>(numeric::get_msb(inst->verification_key->circuit_size));
    inst->public_input_size = uint32_t(public_input_size.get_value());

    for (size_t i = 0; i < inst->public_input_size; ++i) {
        auto public_input_i =
            transcript->template receive_from_prover<FF>(domain_separator + "_public_input_" + std::to_string(i));
        inst->public_inputs.emplace_back(public_input_i);
    }

    const auto pub_inputs_offset =
        transcript->template receive_from_prover<FF>(domain_separator + "_pub_inputs_offset");

    inst->pub_inputs_offset = uint32_t(pub_inputs_offset.get_value());

    // Get commitments to first three wire polynomials
    auto labels = inst->commitment_labels;
    auto& witness_commitments = inst->witness_commitments;
    witness_commitments.w_l = transcript->template receive_from_prover<Commitment>(domain_separator + "_" + labels.w_l);
    witness_commitments.w_r = transcript->template receive_from_prover<Commitment>(domain_separator + "_" + labels.w_r);
    witness_commitments.w_o = transcript->template receive_from_prover<Commitment>(domain_separator + "_" + labels.w_o);

    if constexpr (IsGoblinFlavor<Flavor>) {
        witness_commitments.ecc_op_wire_1 =
            transcript->template receive_from_prover<Commitment>(domain_separator + "_" + labels.ecc_op_wire_1);
        witness_commitments.ecc_op_wire_2 =
            transcript->template receive_from_prover<Commitment>(domain_separator + "_" + labels.ecc_op_wire_2);
        witness_commitments.ecc_op_wire_3 =
            transcript->template receive_from_prover<Commitment>(domain_separator + "_" + labels.ecc_op_wire_3);
        witness_commitments.ecc_op_wire_4 =
            transcript->template receive_from_prover<Commitment>(domain_separator + "_" + labels.ecc_op_wire_4);
        witness_commitments.calldata =
            transcript->template receive_from_prover<Commitment>(domain_separator + "_" + labels.calldata);
        witness_commitments.calldata_read_counts =
            transcript->template receive_from_prover<Commitment>(domain_separator + "_" + labels.calldata_read_counts);
    }

    // Get challenge for sorted list batching and wire four memory records commitment
    auto eta = transcript->template get_challenge<FF>(domain_separator + "_eta");
    witness_commitments.sorted_accum =
        transcript->template receive_from_prover<Commitment>(domain_separator + "_" + labels.sorted_accum);
    witness_commitments.w_4 = transcript->template receive_from_prover<Commitment>(domain_separator + "_" + labels.w_4);

    // Get permutation challenges and commitment to permutation and lookup grand products
    auto [beta, gamma] =
        transcript->template get_challenges<FF>(domain_separator + "_beta", domain_separator + "_gamma");

    // If Goblin (i.e. using DataBus) receive commitments to log-deriv inverses polynomial
    if constexpr (IsGoblinFlavor<Flavor>) {
        witness_commitments.lookup_inverses = transcript->template receive_from_prover<Commitment>(
            domain_separator + "_" + commitment_labels.lookup_inverses);
    }

    witness_commitments.z_perm =
        transcript->template receive_from_prover<Commitment>(domain_separator + "_" + labels.z_perm);
    witness_commitments.z_lookup =
        transcript->template receive_from_prover<Commitment>(domain_separator + "_" + labels.z_lookup);

    // Compute correction terms for grand products
    const FF public_input_delta = compute_public_input_delta<Flavor>(
        inst->public_inputs, beta, gamma, inst->verification_key->circuit_size, inst->pub_inputs_offset);
    const FF lookup_grand_product_delta =
        compute_lookup_grand_product_delta<FF>(beta, gamma, inst->verification_key->circuit_size);
    inst->relation_parameters =
        RelationParameters<FF>{ eta, beta, gamma, public_input_delta, lookup_grand_product_delta };

    // Get the relation separation challenges
    for (size_t idx = 0; idx < NUM_SUBRELATIONS - 1; idx++) {
        inst->alphas[idx] = transcript->template get_challenge<FF>(domain_separator + "_alpha_" + std::to_string(idx));
    }
}

// TODO(https://github.com/AztecProtocol/barretenberg/issues/795): The rounds prior to actual verifying are common
// between decider and folding verifier and could be somehow shared so we do not duplicate code so much.
template <class VerifierInstances> void ProtoGalaxyRecursiveVerifier_<VerifierInstances>::prepare_for_folding()
{
    auto index = 0;
    auto inst = instances[0];
    auto domain_separator = std::to_string(index);

    if (!inst->is_accumulator) {
        receive_and_finalise_instance(inst, domain_separator);
        inst->target_sum = 0;
        inst->gate_challenges = std::vector<FF>(inst->verification_key->log_circuit_size, 0);
    }
    index++;

    for (auto it = instances.begin() + 1; it != instances.end(); it++, index++) {
        auto inst = *it;
        auto domain_separator = std::to_string(index);
        receive_and_finalise_instance(inst, domain_separator);
    }
}

template <class VerifierInstances>
std::shared_ptr<typename VerifierInstances::Instance> ProtoGalaxyRecursiveVerifier_<
    VerifierInstances>::verify_folding_proof(const HonkProof& proof)
{
    using Transcript = typename Flavor::Transcript;

    StdlibProof<Builder> stdlib_proof = bb::convert_proof_to_witness(builder, proof);
    transcript = std::make_shared<Transcript>(stdlib_proof);
    prepare_for_folding();

    auto delta = transcript->template get_challenge<FF>("delta");
    auto accumulator = get_accumulator();
    auto deltas = compute_round_challenge_pows(accumulator->verification_key->log_circuit_size, delta);

    std::vector<FF> perturbator_coeffs(accumulator->verification_key->log_circuit_size + 1, 0);
    if (accumulator->is_accumulator) {
        for (size_t idx = 1; idx <= accumulator->verification_key->log_circuit_size; idx++) {
            perturbator_coeffs[idx] =
                transcript->template receive_from_prover<FF>("perturbator_" + std::to_string(idx));
        }
    }

    perturbator_coeffs[0] = accumulator->target_sum;

    FF perturbator_challenge = transcript->template get_challenge<FF>("perturbator_challenge");

    auto perturbator_at_challenge = evaluate_perturbator(perturbator_coeffs, perturbator_challenge);
    // The degree of K(X) is dk - k - 1 = k(d - 1) - 1. Hence we need  k(d - 1) evaluations to represent it.
    std::array<FF, VerifierInstances::BATCHED_EXTENDED_LENGTH - VerifierInstances::NUM> combiner_quotient_evals;
    for (size_t idx = 0; idx < VerifierInstances::BATCHED_EXTENDED_LENGTH - VerifierInstances::NUM; idx++) {
        combiner_quotient_evals[idx] = transcript->template receive_from_prover<FF>(
            "combiner_quotient_" + std::to_string(idx + VerifierInstances::NUM));
    }
    Univariate<FF, VerifierInstances::BATCHED_EXTENDED_LENGTH, VerifierInstances::NUM> combiner_quotient(
        combiner_quotient_evals);
    FF combiner_challenge = transcript->template get_challenge<FF>("combiner_quotient_challenge");
    auto combiner_quotient_at_challenge = combiner_quotient.evaluate(combiner_challenge); // fine recursive i think

    auto vanishing_polynomial_at_challenge = combiner_challenge * (combiner_challenge - FF(1));
    auto lagranges = std::vector<FF>{ FF(1) - combiner_challenge, combiner_challenge };

    auto next_accumulator = std::make_shared<Instance>(builder);
    next_accumulator->verification_key = accumulator->verification_key;
    next_accumulator->verification_key->log_circuit_size = accumulator->verification_key->log_circuit_size;
    next_accumulator->is_accumulator = true;

    // Compute next folding parameters and verify against the ones received from the prover
    next_accumulator->target_sum =
        perturbator_at_challenge * lagranges[0] + vanishing_polynomial_at_challenge * combiner_quotient_at_challenge;
    next_accumulator->gate_challenges =
        update_gate_challenges(perturbator_challenge, accumulator->gate_challenges, deltas);

    // Compute ϕ and verify against the data received from the prover
    auto& acc_witness_commitments = next_accumulator->witness_commitments;
    size_t comm_idx = 0;
    for (auto& comm : acc_witness_commitments.get_all()) {
        std::vector<FF> scalars;
        std::vector<Commitment> commitments;
        size_t inst = 0;
        for (auto& instance : instances) {
            scalars.emplace_back(lagranges[inst]);
            commitments.emplace_back(instance->witness_commitments.get_all()[comm_idx]);
            inst++;
        }
        comm = Commitment::batch_mul(commitments, scalars);
        comm_idx++;
    }

    next_accumulator->public_input_size = accumulator->public_input_size;
    next_accumulator->public_inputs = std::vector<FF>(next_accumulator->public_input_size, 0);
    size_t public_input_idx = 0;
    for (auto& public_input : next_accumulator->public_inputs) {
        size_t inst = 0;
        for (auto& instance : instances) {
            if (instance->public_inputs.size() >= next_accumulator->public_inputs.size()) {
                public_input += instance->public_inputs[public_input_idx] * lagranges[inst];
                inst++;
            };
        }
        public_input_idx++;
    }

    size_t alpha_idx = 0;
    for (auto& alpha : next_accumulator->alphas) {
        alpha = FF(0);
        size_t instance_idx = 0;
        for (auto& instance : instances) {
            alpha += instance->alphas[alpha_idx] * lagranges[instance_idx];
            instance_idx++;
        }
        alpha_idx++;
    }

    auto& expected_parameters = next_accumulator->relation_parameters;
    for (size_t inst_idx = 0; inst_idx < VerifierInstances::NUM; inst_idx++) {
        auto instance = instances[inst_idx];
        expected_parameters.eta += instance->relation_parameters.eta * lagranges[inst_idx];
        expected_parameters.beta += instance->relation_parameters.beta * lagranges[inst_idx];
        expected_parameters.gamma += instance->relation_parameters.gamma * lagranges[inst_idx];
        expected_parameters.public_input_delta +=
            instance->relation_parameters.public_input_delta * lagranges[inst_idx];
        expected_parameters.lookup_grand_product_delta +=
            instance->relation_parameters.lookup_grand_product_delta * lagranges[inst_idx];
    }

    next_accumulator->verification_key =
<<<<<<< HEAD
        std::make_shared<VerificationKey>(accumulator->verification_key->circuit_size, accumulator->public_input_size);
=======
        std::make_shared<VerificationKey>(instances[0]->instance_size, instances[0]->public_input_size);
    next_accumulator->verification_key->pcs_verification_key = accumulator->verification_key->pcs_verification_key;
>>>>>>> 6eb6778c
    size_t vk_idx = 0;
    for (auto& expected_vk : next_accumulator->verification_key->get_all()) {
        size_t inst = 0;
        std::vector<FF> scalars;
        std::vector<Commitment> commitments;
        for (auto& instance : instances) {
            scalars.emplace_back(lagranges[inst]);
            commitments.emplace_back(instance->verification_key->get_all()[vk_idx]);
            inst++;
        }
        expected_vk = Commitment::batch_mul(commitments, scalars);
        vk_idx++;
    }
    return next_accumulator;
}

template class ProtoGalaxyRecursiveVerifier_<
    RecursiveVerifierInstances_<UltraRecursiveFlavor_<UltraCircuitBuilder>, 2>>;
template class ProtoGalaxyRecursiveVerifier_<
    RecursiveVerifierInstances_<GoblinUltraRecursiveFlavor_<GoblinUltraCircuitBuilder>, 2>>;
} // namespace bb::stdlib::recursion::honk<|MERGE_RESOLUTION|>--- conflicted
+++ resolved
@@ -213,12 +213,8 @@
     }
 
     next_accumulator->verification_key =
-<<<<<<< HEAD
         std::make_shared<VerificationKey>(accumulator->verification_key->circuit_size, accumulator->public_input_size);
-=======
-        std::make_shared<VerificationKey>(instances[0]->instance_size, instances[0]->public_input_size);
     next_accumulator->verification_key->pcs_verification_key = accumulator->verification_key->pcs_verification_key;
->>>>>>> 6eb6778c
     size_t vk_idx = 0;
     for (auto& expected_vk : next_accumulator->verification_key->get_all()) {
         size_t inst = 0;
