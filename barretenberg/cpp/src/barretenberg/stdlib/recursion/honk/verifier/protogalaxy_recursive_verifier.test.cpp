--- conflicted
+++ resolved
@@ -18,34 +18,22 @@
 template <typename RecursiveFlavor> class ProtoGalaxyRecursiveTests : public testing::Test {
   public:
     using NativeFlavor = typename RecursiveFlavor::NativeFlavor;
-<<<<<<< HEAD
-    using Composer = ::bb::UltraComposer_<NativeFlavor>;
-    using Builder = typename RecursiveFlavor::CircuitBuilder;
-=======
     using Builder = typename RecursiveFlavor::CircuitBuilder;
     using Prover = UltraProver_<NativeFlavor>;
     using Verifier = UltraVerifier_<NativeFlavor>;
->>>>>>> d003bd62
     using ProverInstance = ::bb::ProverInstance_<NativeFlavor>;
     using VerifierInstance = ::bb::VerifierInstance_<NativeFlavor>;
     using RecursiveVerifierInstance = ::bb::stdlib::recursion::honk::RecursiveVerifierInstance_<RecursiveFlavor>;
     using Curve = bn254<Builder>;
     using Commitment = typename NativeFlavor::Commitment;
     using FF = typename NativeFlavor::FF;
-<<<<<<< HEAD
-=======
     using DeciderProver = DeciderProver_<NativeFlavor>;
     using VerificationKey = typename NativeFlavor::VerificationKey;
->>>>>>> d003bd62
 
     using RecursiveVerifierInstances = ::bb::stdlib::recursion::honk::RecursiveVerifierInstances_<RecursiveFlavor, 2>;
     using FoldingRecursiveVerifier = ProtoGalaxyRecursiveVerifier_<RecursiveVerifierInstances>;
     using DeciderRecursiveVerifier = DeciderRecursiveVerifier_<RecursiveFlavor>;
-<<<<<<< HEAD
-    using DeciderVerifier = DeciderVerifier_<NativeFlavor>;
-=======
     using NativeDeciderVerifier = DeciderVerifier_<NativeFlavor>;
->>>>>>> d003bd62
     using NativeVerifierInstances = VerifierInstances_<NativeFlavor, 2>;
     using NativeFoldingVerifier = ProtoGalaxyVerifier_<NativeVerifierInstances>;
     using NativeProverInstances = ProverInstances_<NativeFlavor>;
@@ -62,11 +50,7 @@
      * TODO(https://github.com/AztecProtocol/barretenberg/issues/744): make testing utility with functionality shared
      * amongst test files
      */
-<<<<<<< HEAD
-    static void create_function_circuit(Builder& builder, size_t log_num_gates = 15)
-=======
     static void create_function_circuit(Builder& builder, size_t log_num_gates = 10)
->>>>>>> d003bd62
     {
         using fr_ct = typename Curve::ScalarField;
         using fq_ct = typename Curve::BaseField;
@@ -122,12 +106,7 @@
         }
     };
 
-<<<<<<< HEAD
-    static std::tuple<std::shared_ptr<ProverInstance>, std::shared_ptr<VerifierInstance>> fold_and_verify_native(
-        Composer& composer)
-=======
     static std::tuple<std::shared_ptr<ProverInstance>, std::shared_ptr<VerifierInstance>> fold_and_verify_native()
->>>>>>> d003bd62
     {
         Builder builder1;
         create_function_circuit(builder1);
@@ -135,14 +114,6 @@
         builder2.add_public_variable(FF(1));
         create_function_circuit(builder2);
 
-<<<<<<< HEAD
-        auto prover_instance_1 = composer.create_prover_instance(builder1);
-        auto prover_instance_2 = composer.create_prover_instance(builder2);
-        auto verifier_instance_1 = composer.create_verifier_instance(prover_instance_1);
-        auto verifier_instance_2 = composer.create_verifier_instance(prover_instance_2);
-        auto folding_prover = composer.create_folding_prover({ prover_instance_1, prover_instance_2 });
-        auto folding_verifier = composer.create_folding_verifier({ verifier_instance_1, verifier_instance_2 });
-=======
         auto prover_instance_1 = std::make_shared<ProverInstance>(builder1);
         auto verification_key_1 = std::make_shared<VerificationKey>(prover_instance_1->proving_key);
         auto verifier_instance_1 = std::make_shared<VerifierInstance>(verification_key_1);
@@ -151,7 +122,6 @@
         auto verifier_instance_2 = std::make_shared<VerifierInstance>(verification_key_2);
         NativeFoldingProver folding_prover({ prover_instance_1, prover_instance_2 });
         NativeFoldingVerifier folding_verifier({ verifier_instance_1, verifier_instance_2 });
->>>>>>> d003bd62
 
         auto [prover_accumulator, folding_proof] = folding_prover.fold_instances();
         auto verifier_accumulator = folding_verifier.verify_folding_proof(folding_proof);
@@ -208,143 +178,7 @@
         Builder builder1;
         create_function_circuit(builder1);
         Builder builder2;
-<<<<<<< HEAD
-        create_function_circuit(builder2);
-
-        Composer composer = Composer();
-        auto prover_instance_1 = composer.create_prover_instance(builder1);
-        auto verifier_instance_1 = composer.create_verifier_instance(prover_instance_1);
-        auto prover_instance_2 = composer.create_prover_instance(builder2);
-        auto verifier_instance_2 = composer.create_verifier_instance(prover_instance_2);
-        // Generate a folding proof
-        auto folding_prover = composer.create_folding_prover({ prover_instance_1, prover_instance_2 });
-=======
         builder2.add_public_variable(FF(1));
-        create_function_circuit(builder2);
-
-        auto prover_instance_1 = std::make_shared<ProverInstance>(builder1);
-        auto verification_key_1 = std::make_shared<VerificationKey>(prover_instance_1->proving_key);
-        auto verifier_instance_1 = std::make_shared<VerifierInstance>(verification_key_1);
-        auto prover_instance_2 = std::make_shared<ProverInstance>(builder2);
-        auto verification_key_2 = std::make_shared<VerificationKey>(prover_instance_2->proving_key);
-        auto verifier_instance_2 = std::make_shared<VerifierInstance>(verification_key_2);
-        // Generate a folding proof
-        NativeFoldingProver folding_prover({ prover_instance_1, prover_instance_2 });
->>>>>>> d003bd62
-        auto folding_proof = folding_prover.fold_instances();
-
-        // Create a recursive folding verifier circuit for the folding proof of the two instances
-        Builder folding_circuit;
-        auto verifier =
-            FoldingRecursiveVerifier(&folding_circuit, verifier_instance_1, { verifier_instance_2->verification_key });
-        verifier.verify_folding_proof(folding_proof.folding_data);
-        info("Folding Recursive Verifier: num gates = ", folding_circuit.num_gates);
-<<<<<<< HEAD
-
-        // Perform native folding verification and ensure it returns the same result (either true or false) as
-        // calling check_circuit on the recursive folding verifier
-        auto native_folding_verifier = composer.create_folding_verifier({ verifier_instance_1, verifier_instance_2 });
-        native_folding_verifier.verify_folding_proof(folding_proof.folding_data);
-
-        // Check for a failure flag in the recursive verifier circuit
-        EXPECT_EQ(folding_circuit.failed(), false) << folding_circuit.err();
-=======
-        EXPECT_EQ(folding_circuit.failed(), false) << folding_circuit.err();
-
-        // Perform native folding verification and ensure it returns the same result (either true or false) as
-        // calling check_circuit on the recursive folding verifier
-        NativeFoldingVerifier native_folding_verifier({ verifier_instance_1, verifier_instance_2 });
-        native_folding_verifier.verify_folding_proof(folding_proof.folding_data);
->>>>>>> d003bd62
-
-        // Ensure that the underlying native and recursive folding verification algorithms agree by ensuring the
-        // manifestsproduced by each agree.
-        auto recursive_folding_manifest = verifier.transcript->get_manifest();
-        auto native_folding_manifest = native_folding_verifier.transcript->get_manifest();
-
-        for (size_t i = 0; i < recursive_folding_manifest.size(); ++i) {
-            EXPECT_EQ(recursive_folding_manifest[i], native_folding_manifest[i]);
-        }
-
-<<<<<<< HEAD
-        {
-            auto composer = Composer();
-            auto instance = composer.create_prover_instance(folding_circuit);
-            auto verification_key = composer.compute_verification_key(instance);
-            auto prover = composer.create_prover(instance);
-            auto verifier = composer.create_verifier(verification_key);
-=======
-        // Check for a failure flag in the recursive verifier circuit
-
-        {
-            auto instance = std::make_shared<ProverInstance>(folding_circuit);
-            Prover prover(instance);
-            auto verification_key = std::make_shared<VerificationKey>(instance->proving_key);
-            Verifier verifier(verification_key);
->>>>>>> d003bd62
-            auto proof = prover.construct_proof();
-            bool verified = verifier.verify_proof(proof);
-
-            ASSERT(verified);
-        }
-    };
-
-    /**
-     * @brief Perform two rounds of folding valid circuits and then recursive verify the final decider proof,
-     * make sure the verifer circuits pass check_circuit(). Ensure that the algorithm of the recursive and native
-     * verifiers are identical by checking the manifests
-     */
-    // TODO(https://github.com/AztecProtocol/barretenberg/issues/844): Fold the recursive folding verifier in
-    // tests once we can fold instances of different sizes.
-    static void test_full_protogalaxy_recursive()
-    {
-        // Create two arbitrary circuits for the first round of folding
-        Builder builder1;
-        create_function_circuit(builder1);
-        Builder builder2;
-<<<<<<< HEAD
-        create_function_circuit(builder2);
-
-        Composer composer = Composer();
-        auto prover_instance_1 = composer.create_prover_instance(builder1);
-        auto verifier_instance_1 = composer.create_verifier_instance(prover_instance_1);
-        auto prover_instance_2 = composer.create_prover_instance(builder2);
-        auto verifier_instance_2 = composer.create_verifier_instance(prover_instance_2);
-        // Generate a folding proof
-        auto folding_prover = composer.create_folding_prover({ prover_instance_1, prover_instance_2 });
-        auto folding_proof = folding_prover.fold_instances();
-
-        // Create a recursive folding verifier circuit for the folding proof of the two instances
-        Builder folding_circuit;
-        auto verifier =
-            FoldingRecursiveVerifier(&folding_circuit, verifier_instance_1, { verifier_instance_2->verification_key });
-        auto recursive_verifier_accumulator = verifier.verify_folding_proof(folding_proof.folding_data);
-        auto native_verifier_acc = std::make_shared<VerifierInstance>(recursive_verifier_accumulator->get_value());
-        info("Folding Recursive Verifier: num gates = ", folding_circuit.num_gates);
-
-        // Check for a failure flag in the recursive verifier circuit
-        EXPECT_EQ(folding_circuit.failed(), false) << folding_circuit.err();
-
-        // Perform native folding verification and ensure it returns the same result (either true or false) as
-        // calling check_circuit on the recursive folding verifier
-        auto native_folding_verifier = composer.create_folding_verifier({ verifier_instance_1, verifier_instance_2 });
-        auto verifier_accumulator = native_folding_verifier.verify_folding_proof(folding_proof.folding_data);
-
-        // Ensure that the underlying native and recursive folding verification algorithms agree by ensuring the
-        // manifestsproduced by each agree.
-        auto recursive_folding_manifest = verifier.transcript->get_manifest();
-        auto native_folding_manifest = native_folding_verifier.transcript->get_manifest();
-
-        for (size_t i = 0; i < recursive_folding_manifest.size(); ++i) {
-            EXPECT_EQ(recursive_folding_manifest[i], native_folding_manifest[i]);
-        }
-
-        auto decider_prover = composer.create_decider_prover(folding_proof.accumulator);
-        auto decider_proof = decider_prover.construct_proof();
-
-=======
-        builder2.add_public_variable(FF(1));
-
         create_function_circuit(builder2);
 
         auto prover_instance_1 = std::make_shared<ProverInstance>(builder1);
@@ -361,6 +195,69 @@
         Builder folding_circuit;
         auto verifier =
             FoldingRecursiveVerifier(&folding_circuit, verifier_instance_1, { verifier_instance_2->verification_key });
+        verifier.verify_folding_proof(folding_proof.folding_data);
+        info("Folding Recursive Verifier: num gates = ", folding_circuit.num_gates);
+        EXPECT_EQ(folding_circuit.failed(), false) << folding_circuit.err();
+
+        // Perform native folding verification and ensure it returns the same result (either true or false) as
+        // calling check_circuit on the recursive folding verifier
+        NativeFoldingVerifier native_folding_verifier({ verifier_instance_1, verifier_instance_2 });
+        native_folding_verifier.verify_folding_proof(folding_proof.folding_data);
+
+        // Ensure that the underlying native and recursive folding verification algorithms agree by ensuring the
+        // manifestsproduced by each agree.
+        auto recursive_folding_manifest = verifier.transcript->get_manifest();
+        auto native_folding_manifest = native_folding_verifier.transcript->get_manifest();
+
+        for (size_t i = 0; i < recursive_folding_manifest.size(); ++i) {
+            EXPECT_EQ(recursive_folding_manifest[i], native_folding_manifest[i]);
+        }
+
+        // Check for a failure flag in the recursive verifier circuit
+
+        {
+            auto instance = std::make_shared<ProverInstance>(folding_circuit);
+            Prover prover(instance);
+            auto verification_key = std::make_shared<VerificationKey>(instance->proving_key);
+            Verifier verifier(verification_key);
+            auto proof = prover.construct_proof();
+            bool verified = verifier.verify_proof(proof);
+
+            ASSERT(verified);
+        }
+    };
+
+    /**
+     * @brief Perform two rounds of folding valid circuits and then recursive verify the final decider proof,
+     * make sure the verifer circuits pass check_circuit(). Ensure that the algorithm of the recursive and native
+     * verifiers are identical by checking the manifests
+     */
+    // TODO(https://github.com/AztecProtocol/barretenberg/issues/844): Fold the recursive folding verifier in
+    // tests once we can fold instances of different sizes.
+    static void test_full_protogalaxy_recursive()
+    {
+        // Create two arbitrary circuits for the first round of folding
+        Builder builder1;
+        create_function_circuit(builder1);
+        Builder builder2;
+        builder2.add_public_variable(FF(1));
+
+        create_function_circuit(builder2);
+
+        auto prover_instance_1 = std::make_shared<ProverInstance>(builder1);
+        auto verification_key_1 = std::make_shared<VerificationKey>(prover_instance_1->proving_key);
+        auto verifier_instance_1 = std::make_shared<VerifierInstance>(verification_key_1);
+        auto prover_instance_2 = std::make_shared<ProverInstance>(builder2);
+        auto verification_key_2 = std::make_shared<VerificationKey>(prover_instance_2->proving_key);
+        auto verifier_instance_2 = std::make_shared<VerifierInstance>(verification_key_2);
+        // Generate a folding proof
+        NativeFoldingProver folding_prover({ prover_instance_1, prover_instance_2 });
+        auto folding_proof = folding_prover.fold_instances();
+
+        // Create a recursive folding verifier circuit for the folding proof of the two instances
+        Builder folding_circuit;
+        auto verifier =
+            FoldingRecursiveVerifier(&folding_circuit, verifier_instance_1, { verifier_instance_2->verification_key });
         auto recursive_verifier_accumulator = verifier.verify_folding_proof(folding_proof.folding_data);
         auto native_verifier_acc = std::make_shared<VerifierInstance>(recursive_verifier_accumulator->get_value());
         info("Folding Recursive Verifier: num gates = ", folding_circuit.num_gates);
@@ -385,7 +282,6 @@
         DeciderProver decider_prover(folding_proof.accumulator);
         auto decider_proof = decider_prover.construct_proof();
 
->>>>>>> d003bd62
         Builder decider_circuit;
         DeciderRecursiveVerifier decider_verifier{ &decider_circuit, native_verifier_acc };
         auto pairing_points = decider_verifier.verify_proof(decider_proof);
@@ -393,12 +289,6 @@
         // Check for a failure flag in the recursive verifier circuit
         EXPECT_EQ(decider_circuit.failed(), false) << decider_circuit.err();
 
-<<<<<<< HEAD
-        DeciderVerifier native_decider_verifier = composer.create_decider_verifier(verifier_accumulator);
-        auto native_result = native_decider_verifier.verify_proof(decider_proof);
-        auto recursive_result = native_decider_verifier.pcs_verification_key->pairing_check(
-            pairing_points[0].get_value(), pairing_points[1].get_value());
-=======
         // Perform native verification then perform the pairing on the outputs of the recursive decider verifier and
         // check that the result agrees.
         NativeDeciderVerifier native_decider_verifier(verifier_accumulator);
@@ -406,22 +296,13 @@
         auto recursive_result =
             native_decider_verifier.accumulator->verification_key->pcs_verification_key->pairing_check(
                 pairing_points[0].get_value(), pairing_points[1].get_value());
->>>>>>> d003bd62
         EXPECT_EQ(native_result, recursive_result);
 
         {
-<<<<<<< HEAD
-            auto composer = Composer();
-            auto instance = composer.create_prover_instance(decider_circuit);
-            auto verification_key = composer.compute_verification_key(instance);
-            auto prover = composer.create_prover(instance);
-            auto verifier = composer.create_verifier(verification_key);
-=======
             auto instance = std::make_shared<ProverInstance>(decider_circuit);
             Prover prover(instance);
             auto verification_key = std::make_shared<VerificationKey>(instance->proving_key);
             Verifier verifier(verification_key);
->>>>>>> d003bd62
             auto proof = prover.construct_proof();
             bool verified = verifier.verify_proof(proof);
 
@@ -431,24 +312,14 @@
 
     static void test_tampered_decider_proof()
     {
-<<<<<<< HEAD
-        // Create two arbitrary circuits for the first round of folding
-        auto composer = Composer();
-        auto [prover_accumulator, verifier_accumulator] = fold_and_verify_native(composer);
-=======
         // Natively fold two circuits
         auto [prover_accumulator, verifier_accumulator] = fold_and_verify_native();
->>>>>>> d003bd62
 
         // Tamper with the accumulator by changing the target sum
         verifier_accumulator->target_sum = FF::random_element();
 
         // Create a decider proof for the relaxed instance obtained through folding
-<<<<<<< HEAD
-        auto decider_prover = composer.create_decider_prover(prover_accumulator);
-=======
         DeciderProver decider_prover(prover_accumulator);
->>>>>>> d003bd62
         auto decider_proof = decider_prover.construct_proof();
 
         // Create a decider verifier circuit for recursively verifying the decider proof
@@ -456,47 +327,13 @@
         DeciderRecursiveVerifier decider_verifier{ &decider_circuit, verifier_accumulator };
         decider_verifier.verify_proof(decider_proof);
         info("Decider Recursive Verifier: num gates = ", decider_circuit.num_gates);
-<<<<<<< HEAD
-
-        {
-            auto composer = Composer();
-            auto instance = composer.create_prover_instance(decider_circuit);
-            auto verification_key = composer.compute_verification_key(instance);
-            auto prover = composer.create_prover(instance);
-            auto verifier = composer.create_verifier(verification_key);
-            auto proof = prover.construct_proof();
-            bool verified = verifier.verify_proof(proof);
-
-            EXPECT_FALSE(verified);
-        }
-=======
 
         // We expect the decider circuit check to fail due to the bad proof
         EXPECT_FALSE(CircuitChecker::check(decider_circuit));
->>>>>>> d003bd62
     };
 
     static void test_tampered_accumulator()
     {
-<<<<<<< HEAD
-
-        auto composer = Composer();
-        auto [prover_accumulator, verifier_accumulator] = fold_and_verify_native(composer);
-
-        // Create another circuit to do a second round of folding
-        Builder builder3;
-        create_function_circuit(builder3);
-        auto prover_inst = composer.create_prover_instance(builder3);
-        auto verifier_inst = composer.create_verifier_instance(prover_inst);
-
-        prover_accumulator->prover_polynomials.w_l[1] = FF::random_element();
-
-        // Generate a folding proof
-        auto folding_prover = composer.create_folding_prover({ prover_accumulator, prover_inst });
-        auto folding_proof = folding_prover.fold_instances();
-
-        // Create a recursive folding verifier circuit for the folding proof of the two instances
-=======
         // Fold two circuits natively
         auto [prover_accumulator, verifier_accumulator] = fold_and_verify_native();
 
@@ -516,16 +353,12 @@
 
         // Create a recursive folding verifier circuit for the folding proof of the two instances with the untampered
         // commitments
->>>>>>> d003bd62
         Builder folding_circuit;
         FoldingRecursiveVerifier verifier{ &folding_circuit,
                                            verifier_accumulator,
                                            { verifier_inst->verification_key } };
         auto recursive_verifier_acc = verifier.verify_folding_proof(folding_proof.folding_data);
-<<<<<<< HEAD
-=======
         // Validate that the target sum between prover and verifier is now different
->>>>>>> d003bd62
         EXPECT_FALSE(folding_proof.accumulator->target_sum == recursive_verifier_acc->target_sum.get_value());
     };
 };
