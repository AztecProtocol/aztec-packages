#include "barretenberg/stdlib/recursion/honk/verifier/protogalaxy_recursive_verifier.hpp"
#include "barretenberg/common/test.hpp"
#include "barretenberg/flavor/ultra_recursive.hpp"
#include "barretenberg/stdlib/hash/blake3s/blake3s.hpp"
#include "barretenberg/stdlib/hash/pedersen/pedersen.hpp"
#include "barretenberg/stdlib/primitives/curves/bn254.hpp"
#include "barretenberg/stdlib/recursion/honk/verifier/decider_recursive_verifier.hpp"
#include "barretenberg/ultra_honk/ultra_composer.hpp"

namespace bb::stdlib::recursion::honk {
template <typename RecursiveFlavor> class ProtoGalaxyRecursiveTests : public testing::Test {
  public:
    // Define types relevant for testing
    using UltraComposer = ::bb::UltraComposer_<UltraFlavor>;
    using GoblinUltraComposer = ::bb::UltraComposer_<GoblinUltraFlavor>;

<<<<<<< HEAD
    using InnerFlavor = UltraFlavor;
    using InnerComposer = UltraComposer;
=======
    using InnerFlavor = typename RecursiveFlavor::NativeFlavor;
    using InnerComposer = ::bb::UltraComposer_<InnerFlavor>;
>>>>>>> 4f372703
    using Instance = ::bb::ProverInstance_<InnerFlavor>;
    using InnerBuilder = typename InnerComposer::CircuitBuilder;
    using InnerCurve = bn254<InnerBuilder>;
    using Commitment = typename InnerFlavor::Commitment;
    using FF = typename InnerFlavor::FF;

    // Types for veryfing a recursive verifier circuit
    using OuterBuilder = GoblinUltraCircuitBuilder;
<<<<<<< HEAD
    using RecursiveFlavor = ::bb::UltraRecursiveFlavor_<OuterBuilder>;
    using RecursiveVerifierInstances = VerifierInstances_<RecursiveFlavor, 2>;
=======
    using OuterComposer = GoblinUltraComposer;

    using RecursiveVerifierInstances = ::bb::VerifierInstances_<RecursiveFlavor, 2>;
>>>>>>> 4f372703
    using FoldingRecursiveVerifier = ProtoGalaxyRecursiveVerifier_<RecursiveVerifierInstances>;
    using DeciderRecursiveVerifier = DeciderRecursiveVerifier_<RecursiveFlavor>;
    using DeciderVerifier = DeciderVerifier_<InnerFlavor>;
    using NativeVerifierInstances = VerifierInstances_<InnerFlavor, 2>;
    using NativeFoldingVerifier = ProtoGalaxyVerifier_<NativeVerifierInstances>;
<<<<<<< HEAD
=======

    static void SetUpTestSuite() { bb::srs::init_crs_factory("../srs_db/ignition"); }
>>>>>>> 4f372703

    // Helper for getting composer for prover/verifier of recursive (outer) circuit
    template <typename BuilderT> static auto get_outer_composer()
    {
        if constexpr (IsGoblinBuilder<BuilderT>) {
            return GoblinUltraComposer();
        } else {
            return UltraComposer();
        }
    }

    /**
     * @brief Create a non-trivial arbitrary inner circuit, the proof of which will be recursively verified
     *
     * @param builder
     * @param public_inputs
     * @param log_num_gates
     *
     * TODO(https://github.com/AztecProtocol/barretenberg/issues/744): make testing utility with functionality shared
     * amongst test files
     */
    static void create_inner_circuit(InnerBuilder& builder, size_t log_num_gates = 10)
    {
        using fr_ct = typename InnerCurve::ScalarField;
        using fq_ct = typename InnerCurve::BaseField;
        using public_witness_ct = typename InnerCurve::public_witness_ct;
        using witness_ct = typename InnerCurve::witness_ct;
        using byte_array_ct = typename InnerCurve::byte_array_ct;
        using fr = typename InnerCurve::ScalarFieldNative;
        using point = typename InnerCurve::AffineElementNative;

        // Create 2^log_n many add gates based on input log num gates
        const size_t num_gates = 1 << log_num_gates;
        for (size_t i = 0; i < num_gates; ++i) {
            fr a = fr::random_element();
            uint32_t a_idx = builder.add_variable(a);

            fr b = fr::random_element();
            fr c = fr::random_element();
            fr d = a + b + c;
            uint32_t b_idx = builder.add_variable(b);
            uint32_t c_idx = builder.add_variable(c);
            uint32_t d_idx = builder.add_variable(d);

            builder.create_big_add_gate({ a_idx, b_idx, c_idx, d_idx, fr(1), fr(1), fr(1), fr(-1), fr(0) });
        }

        // Define some additional non-trivial but arbitrary circuit logic
        fr_ct a(public_witness_ct(&builder, fr::random_element()));
        fr_ct b(public_witness_ct(&builder, fr::random_element()));
        fr_ct c(public_witness_ct(&builder, fr::random_element()));

        for (size_t i = 0; i < 32; ++i) {
            a = (a * b) + b + a;
            a = a.madd(b, c);
        }
        pedersen_hash<InnerBuilder>::hash({ a, b });
        byte_array_ct to_hash(&builder, "nonsense test data");
        blake3s(to_hash);

        fr bigfield_data = fr::random_element();
        fr bigfield_data_a{ bigfield_data.data[0], bigfield_data.data[1], 0, 0 };
        fr bigfield_data_b{ bigfield_data.data[2], bigfield_data.data[3], 0, 0 };

        fq_ct big_a(fr_ct(witness_ct(&builder, bigfield_data_a.to_montgomery_form())), fr_ct(witness_ct(&builder, 0)));
        fq_ct big_b(fr_ct(witness_ct(&builder, bigfield_data_b.to_montgomery_form())), fr_ct(witness_ct(&builder, 0)));

        big_a* big_b;

        if constexpr (IsGoblinBuilder<InnerBuilder>) {
            auto p = point::one() * fr::random_element();
            auto scalar = fr::random_element();
            builder.queue_ecc_mul_accum(p, scalar);
            builder.queue_ecc_eq();
        }
    };

    static std::shared_ptr<Instance> fold_and_verify_native(const std::vector<std::shared_ptr<Instance>>& instances,
                                                            InnerComposer& composer)
    {
        auto folding_prover = composer.create_folding_prover(instances);
        auto folding_verifier = composer.create_folding_verifier();

        auto proof = folding_prover.fold_instances();
        auto next_accumulator = proof.accumulator;
        auto res = folding_verifier.verify_folding_proof(proof.folding_data);
        EXPECT_EQ(res, true);
        return next_accumulator;
    }

    /**
     *@brief Create inner circuit and call check_circuit on it
     */
    static void test_inner_circuit()
    {
        InnerBuilder builder;

        create_inner_circuit(builder);

        bool result = builder.check_circuit();
        EXPECT_EQ(result, true);
    };

    /**
     * @brief Ensure that evaluating the perturbator in the recursive folding verifier returns the same result as
     * evaluating in Polynomial class.
     *
     */
    static void test_new_evaluate()
    {
        OuterBuilder builder;
        using fr_ct = bn254<OuterBuilder>::ScalarField;
        using fr = bn254<OuterBuilder>::ScalarFieldNative;

        std::vector<fr> coeffs;
        std::vector<fr_ct> coeffs_ct;
        for (size_t idx = 0; idx < 8; idx++) {
            auto el = fr::random_element();
            coeffs.emplace_back(el);
            coeffs_ct.emplace_back(fr_ct(&builder, el));
        }
        Polynomial<fr> poly(coeffs);
        fr point = fr::random_element();
        fr_ct point_ct(fr_ct(&builder, point));
        auto res1 = poly.evaluate(point);

        auto res2 = FoldingRecursiveVerifier::evaluate_perturbator(coeffs_ct, point_ct);
        EXPECT_EQ(res1, res2.get_value());
    };

    /**
     * @brief Tests a simple recursive fold that is valid works as expected.
     *
     */
    static void test_recursive_folding()
    {
        // Create two arbitrary circuits for the first round of folding
        InnerBuilder builder1;

        create_inner_circuit(builder1);
        InnerBuilder builder2;
        builder2.add_public_variable(FF(1));
        create_inner_circuit(builder2);

        InnerComposer inner_composer = InnerComposer();
        auto instance1 = inner_composer.create_instance(builder1);
        auto instance2 = inner_composer.create_instance(builder2);
        auto instances = std::vector<std::shared_ptr<Instance>>{ instance1, instance2 };

        // Generate a folding proof
        auto inner_folding_prover = inner_composer.create_folding_prover(instances);
        auto inner_folding_proof = inner_folding_prover.fold_instances();

        // Create a recursive folding verifier circuit for the folding proof of the two instances
        OuterBuilder outer_folding_circuit;
        FoldingRecursiveVerifier verifier{ &outer_folding_circuit };
        verifier.verify_folding_proof(inner_folding_proof.folding_data);
        info("Folding Recursive Verifier: num gates = ", outer_folding_circuit.num_gates);

        // Perform native folding verification and ensure it returns the same result (either true or false) as calling
        // check_circuit on the recursive folding verifier
        auto native_folding_verifier = inner_composer.create_folding_verifier();
        auto native_folding_result = native_folding_verifier.verify_folding_proof(inner_folding_proof.folding_data);
        EXPECT_EQ(native_folding_result, !outer_folding_circuit.failed());

        // Ensure that the underlying native and recursive folding verification algorithms agree by ensuring the
        // manifestsproduced by each agree.
        auto recursive_folding_manifest = verifier.transcript->get_manifest();
        auto native_folding_manifest = native_folding_verifier.transcript->get_manifest();

        for (size_t i = 0; i < recursive_folding_manifest.size(); ++i) {
            EXPECT_EQ(recursive_folding_manifest[i], native_folding_manifest[i]);
        }

        // Check for a failure flag in the recursive verifier circuit
        EXPECT_EQ(outer_folding_circuit.failed(), false) << outer_folding_circuit.err();

        {
            auto composer = OuterComposer();
            auto instance = composer.create_instance(outer_folding_circuit);
            auto prover = composer.create_prover(instance);
            auto verifier = composer.create_verifier(instance);
            auto proof = prover.construct_proof();
            bool verified = verifier.verify_proof(proof);

            ASSERT(verified);
        }
    };

    /**
     * @brief Perform two rounds of folding valid circuits and then recursive verify the final decider proof,
     * make sure the verifer circuits pass check_circuit(). Ensure that the algorithm of the recursive and native
     * verifiers are identical by checking the manifests
     */
    // TODO(https://github.com/AztecProtocol/barretenberg/issues/844): Fold the recursive folding verifier in tests once
    // we can fold instances of different sizes.
    static void test_full_protogalaxy_recursive()
    {
        // Create two arbitrary circuits for the first round of folding
        InnerBuilder builder1;

        create_inner_circuit(builder1);
        InnerBuilder builder2;
        builder2.add_public_variable(FF(1));
        create_inner_circuit(builder2);

        InnerComposer inner_composer = InnerComposer();
        auto instance1 = inner_composer.create_instance(builder1);
        auto instance2 = inner_composer.create_instance(builder2);
        auto instances = std::vector<std::shared_ptr<Instance>>{ instance1, instance2 };

        auto accumulator = fold_and_verify_native(instances, inner_composer);

        // Create another circuit to do a second round of folding
        InnerBuilder builder3;
        create_inner_circuit(builder3);
        auto instance3 = inner_composer.create_instance(builder3);
        instances = std::vector<std::shared_ptr<Instance>>{ accumulator, instance3 };

        accumulator = fold_and_verify_native(instances, inner_composer);

        // Create a decider proof for the relaxed instance obtained through folding
        auto inner_decider_prover = inner_composer.create_decider_prover(accumulator);
        auto inner_decider_proof = inner_decider_prover.construct_proof();

        // Create a decider verifier circuit for recursively verifying the decider proof
        OuterBuilder outer_decider_circuit;
        DeciderRecursiveVerifier decider_verifier{ &outer_decider_circuit };
        auto pairing_points = decider_verifier.verify_proof(inner_decider_proof);
        info("Decider Recursive Verifier: num gates = ", outer_decider_circuit.num_gates);
        // Check for a failure flag in the recursive verifier circuit
        EXPECT_EQ(outer_decider_circuit.failed(), false) << outer_decider_circuit.err();

        // Perform native verification then perform the pairing on the outputs of the recursive
        //  decider verifier and check that the result agrees.
        DeciderVerifier native_decider_verifier = inner_composer.create_decider_verifier(accumulator);
        auto native_result = native_decider_verifier.verify_proof(inner_decider_proof);
        auto recursive_result = native_decider_verifier.pcs_verification_key->pairing_check(
            pairing_points[0].get_value(), pairing_points[1].get_value());
        EXPECT_EQ(native_result, recursive_result);

        // Ensure that the underlying native and recursive decider verification algorithms agree by ensuring
        // the manifests produced are the same.
        auto recursive_decider_manifest = decider_verifier.transcript->get_manifest();
        auto native_decider_manifest = native_decider_verifier.transcript->get_manifest();
        for (size_t i = 0; i < recursive_decider_manifest.size(); ++i) {
            EXPECT_EQ(recursive_decider_manifest[i], native_decider_manifest[i]);
        }

        // Construct and verify a proof of the recursive decider verifier circuit
        {
            auto composer = OuterComposer();
            auto instance = composer.create_instance(outer_decider_circuit);
            auto prover = composer.create_prover(instance);
            auto verifier = composer.create_verifier(instance);
            auto proof = prover.construct_proof();
            bool verified = verifier.verify_proof(proof);

            ASSERT(verified);
        }
    };

    static void test_tampered_decider_proof()
    {
        // Create two arbitrary circuits for the first round of folding
        InnerBuilder builder1;

        create_inner_circuit(builder1);
        InnerBuilder builder2;
        builder2.add_public_variable(FF(1));
        create_inner_circuit(builder2);

        InnerComposer inner_composer = InnerComposer();
        auto instance1 = inner_composer.create_instance(builder1);
        auto instance2 = inner_composer.create_instance(builder2);
        auto instances = std::vector<std::shared_ptr<Instance>>{ instance1, instance2 };

        auto accumulator = fold_and_verify_native(instances, inner_composer);

        // Tamper with the accumulator by changing the target sum
        accumulator->target_sum = FF::random_element();

        // Create a decider proof for the relaxed instance obtained through folding
        auto inner_decider_prover = inner_composer.create_decider_prover(accumulator);
        auto inner_decider_proof = inner_decider_prover.construct_proof();

        // Create a decider verifier circuit for recursively verifying the decider proof
        OuterBuilder outer_decider_circuit;
        DeciderRecursiveVerifier decider_verifier{ &outer_decider_circuit };
        decider_verifier.verify_proof(inner_decider_proof);
        info("Decider Recursive Verifier: num gates = ", outer_decider_circuit.num_gates);

        // We expect the decider circuit check to fail due to the bad proof
        EXPECT_FALSE(outer_decider_circuit.check_circuit());
    };

    static void test_tampered_accumulator()
    {
        // Create two arbitrary circuits for the first round of folding
        InnerBuilder builder1;

        create_inner_circuit(builder1);
        InnerBuilder builder2;
        builder2.add_public_variable(FF(1));
        create_inner_circuit(builder2);

        InnerComposer inner_composer = InnerComposer();
        auto instance1 = inner_composer.create_instance(builder1);
        auto instance2 = inner_composer.create_instance(builder2);
        auto instances = std::vector<std::shared_ptr<Instance>>{ instance1, instance2 };

        auto accumulator = fold_and_verify_native(instances, inner_composer);

        // Create another circuit to do a second round of folding
        InnerBuilder builder3;
        create_inner_circuit(builder3);
        auto instance3 = inner_composer.create_instance(builder3);

        // Tamper with the accumulator
        instances = std::vector<std::shared_ptr<Instance>>{ accumulator, instance3 };
        accumulator->prover_polynomials.w_l[1] = FF::random_element();

        // Generate a folding proof
        auto inner_folding_prover = inner_composer.create_folding_prover(instances);
        auto inner_folding_proof = inner_folding_prover.fold_instances();

        // Create a recursive folding verifier circuit for the folding proof of the two instances
        OuterBuilder outer_folding_circuit;
        FoldingRecursiveVerifier verifier{ &outer_folding_circuit };
        verifier.verify_folding_proof(inner_folding_proof.folding_data);
        EXPECT_EQ(outer_folding_circuit.check_circuit(), false);
    };
};

using FlavorTypes = testing::Types<GoblinUltraRecursiveFlavor_<GoblinUltraCircuitBuilder>,
                                   UltraRecursiveFlavor_<GoblinUltraCircuitBuilder>>;
TYPED_TEST_SUITE(ProtoGalaxyRecursiveTests, FlavorTypes);

TYPED_TEST(ProtoGalaxyRecursiveTests, InnerCircuit)
{
    TestFixture::test_inner_circuit();
}

TYPED_TEST(ProtoGalaxyRecursiveTests, NewEvaluate)
{
    TestFixture::test_new_evaluate();
}

TYPED_TEST(ProtoGalaxyRecursiveTests, RecursiveFoldingTest)
{
    TestFixture::test_recursive_folding();
}

TYPED_TEST(ProtoGalaxyRecursiveTests, FullProtogalaxyRecursiveTest)
{

    TestFixture::test_full_protogalaxy_recursive();
}

TYPED_TEST(ProtoGalaxyRecursiveTests, TamperedDeciderProof)
{
    TestFixture::test_tampered_decider_proof();
}

TYPED_TEST(ProtoGalaxyRecursiveTests, TamperedAccumulator)
{
    TestFixture::test_tampered_accumulator();
}

} // namespace bb::stdlib::recursion::honk<|MERGE_RESOLUTION|>--- conflicted
+++ resolved
@@ -14,13 +14,8 @@
     using UltraComposer = ::bb::UltraComposer_<UltraFlavor>;
     using GoblinUltraComposer = ::bb::UltraComposer_<GoblinUltraFlavor>;
 
-<<<<<<< HEAD
-    using InnerFlavor = UltraFlavor;
-    using InnerComposer = UltraComposer;
-=======
     using InnerFlavor = typename RecursiveFlavor::NativeFlavor;
     using InnerComposer = ::bb::UltraComposer_<InnerFlavor>;
->>>>>>> 4f372703
     using Instance = ::bb::ProverInstance_<InnerFlavor>;
     using InnerBuilder = typename InnerComposer::CircuitBuilder;
     using InnerCurve = bn254<InnerBuilder>;
@@ -29,24 +24,16 @@
 
     // Types for veryfing a recursive verifier circuit
     using OuterBuilder = GoblinUltraCircuitBuilder;
-<<<<<<< HEAD
-    using RecursiveFlavor = ::bb::UltraRecursiveFlavor_<OuterBuilder>;
-    using RecursiveVerifierInstances = VerifierInstances_<RecursiveFlavor, 2>;
-=======
     using OuterComposer = GoblinUltraComposer;
 
     using RecursiveVerifierInstances = ::bb::VerifierInstances_<RecursiveFlavor, 2>;
->>>>>>> 4f372703
     using FoldingRecursiveVerifier = ProtoGalaxyRecursiveVerifier_<RecursiveVerifierInstances>;
     using DeciderRecursiveVerifier = DeciderRecursiveVerifier_<RecursiveFlavor>;
     using DeciderVerifier = DeciderVerifier_<InnerFlavor>;
     using NativeVerifierInstances = VerifierInstances_<InnerFlavor, 2>;
     using NativeFoldingVerifier = ProtoGalaxyVerifier_<NativeVerifierInstances>;
-<<<<<<< HEAD
-=======
 
     static void SetUpTestSuite() { bb::srs::init_crs_factory("../srs_db/ignition"); }
->>>>>>> 4f372703
 
     // Helper for getting composer for prover/verifier of recursive (outer) circuit
     template <typename BuilderT> static auto get_outer_composer()
