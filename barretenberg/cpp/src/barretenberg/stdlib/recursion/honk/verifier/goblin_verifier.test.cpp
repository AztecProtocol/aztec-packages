#include "barretenberg/common/test.hpp"
#include "barretenberg/flavor/ultra_recursive.hpp"
#include "barretenberg/stdlib/hash/blake3s/blake3s.hpp"
#include "barretenberg/stdlib/hash/pedersen/pedersen.hpp"
#include "barretenberg/stdlib/primitives/curves/bn254.hpp"
#include "barretenberg/stdlib/recursion/honk/verifier/ultra_recursive_verifier.hpp"
#include "barretenberg/ultra_honk/ultra_prover.hpp"
#include "barretenberg/ultra_honk/ultra_verifier.hpp"

namespace bb::stdlib::recursion::honk {

/**
 * @brief Test suite for recursive verification of Goblin Ultra Honk proofs
 * @details The recursive verification circuit is arithmetized in two different ways: 1) using the conventional Ultra
 * arithmetization (UltraCircuitBuilder), or 2) a Goblin-style Ultra arithmetization (GoblinUltraCircuitBuilder).
 *
 * @tparam Builder Circuit builder for the recursive verifier circuit
 */
template <typename OuterFlavor> class GoblinRecursiveVerifierTest : public testing::Test {

    // Define types for the inner circuit, i.e. the circuit whose proof will be recursively verified
    using InnerFlavor = GoblinUltraFlavor;
    using InnerProver = GoblinUltraProver;
    using InnerVerifier = GoblinUltraVerifier;
    using InnerBuilder = typename InnerFlavor::CircuitBuilder;
    using InnerProverInstance = ProverInstance_<InnerFlavor>;
    using InnerCurve = bn254<InnerBuilder>;
    using InnerCommitment = InnerFlavor::Commitment;
    using InnerFF = InnerFlavor::FF;

    // Types for recursive verifier circuit
    using OuterBuilder = typename OuterFlavor::CircuitBuilder;
    using OuterProver = UltraProver_<OuterFlavor>;
    using OuterVerifier = UltraVerifier_<OuterFlavor>;
    using OuterProverInstance = ProverInstance_<OuterFlavor>;
    using RecursiveFlavor = GoblinUltraRecursiveFlavor_<OuterBuilder>;
    using RecursiveVerifier = UltraRecursiveVerifier_<RecursiveFlavor>;
    using VerificationKey = typename RecursiveVerifier::VerificationKey;

    /**
     * @brief Create a non-trivial arbitrary inner circuit, the proof of which will be recursively verified
     *
     * @param builder
     * @param public_inputs
     * @param log_num_gates
     */
    static InnerBuilder create_inner_circuit(size_t log_num_gates = 10)
    {
        using fr_ct = InnerCurve::ScalarField;
        using fq_ct = InnerCurve::BaseField;
        using point_ct = InnerCurve::AffineElement;
        using public_witness_ct = InnerCurve::public_witness_ct;
        using witness_ct = InnerCurve::witness_ct;
        using byte_array_ct = InnerCurve::byte_array_ct;
        using fr = typename InnerCurve::ScalarFieldNative;
        using point = typename InnerCurve::GroupNative::affine_element;

        // Instantiate ECC op queue and add mock data to simulate interaction with a previous circuit
        auto op_queue = std::make_shared<ECCOpQueue>();
        op_queue->populate_with_mock_initital_data();

        InnerBuilder builder(op_queue);

        // Create 2^log_n many add gates based on input log num gates
        const size_t num_gates = 1 << log_num_gates;
        for (size_t i = 0; i < num_gates; ++i) {
            fr a = fr::random_element();
            uint32_t a_idx = builder.add_variable(a);

            fr b = fr::random_element();
            fr c = fr::random_element();
            fr d = a + b + c;
            uint32_t b_idx = builder.add_variable(b);
            uint32_t c_idx = builder.add_variable(c);
            uint32_t d_idx = builder.add_variable(d);

            builder.create_big_add_gate({ a_idx, b_idx, c_idx, d_idx, fr(1), fr(1), fr(1), fr(-1), fr(0) });
        }

        // Add some arbitrary goblin-style ECC op gates via a batch mul
        size_t num_points = 5;
        std::vector<point_ct> circuit_points;
        std::vector<fr_ct> circuit_scalars;
        for (size_t i = 0; i < num_points; ++i) {
            circuit_points.push_back(point_ct::from_witness(&builder, point::random_element()));
            circuit_scalars.push_back(fr_ct::from_witness(&builder, fr::random_element()));
        }
        point_ct::batch_mul(circuit_points, circuit_scalars);

        // Define some additional arbitrary convetional circuit logic
        fr_ct a(public_witness_ct(&builder, fr::random_element()));
        fr_ct b(public_witness_ct(&builder, fr::random_element()));
        fr_ct c(public_witness_ct(&builder, fr::random_element()));

        for (size_t i = 0; i < 32; ++i) {
            a = (a * b) + b + a;
            a = a.madd(b, c);
        }
        pedersen_hash<InnerBuilder>::hash({ a, b });
        byte_array_ct to_hash(&builder, "nonsense test data");
        blake3s(to_hash);

        fr bigfield_data = fr::random_element();
        fr bigfield_data_a{ bigfield_data.data[0], bigfield_data.data[1], 0, 0 };
        fr bigfield_data_b{ bigfield_data.data[2], bigfield_data.data[3], 0, 0 };

        fq_ct big_a(fr_ct(witness_ct(&builder, bigfield_data_a.to_montgomery_form())), fr_ct(witness_ct(&builder, 0)));
        fq_ct big_b(fr_ct(witness_ct(&builder, bigfield_data_b.to_montgomery_form())), fr_ct(witness_ct(&builder, 0)));

        big_a* big_b;

        return builder;
    };

  public:
    static void SetUpTestSuite() { bb::srs::init_crs_factory("../srs_db/ignition"); }

    /**
     * @brief Create inner circuit and call check_circuit on it
     *
     */
    static void test_inner_circuit()
    {
        auto inner_circuit = create_inner_circuit();

        bool result = inner_circuit.check_circuit();
        EXPECT_EQ(result, true);
    }

    /**
     * @brief Instantiate a recursive verification key from the native verification key produced by the inner cicuit
     * builder. Check consistency beteen the native and stdlib types.
     *
     */
    static void test_recursive_verification_key_creation()
    {
        // Create an arbitrary inner circuit
        auto inner_circuit = create_inner_circuit();
        OuterBuilder outer_circuit;

        // Compute native verification key
<<<<<<< HEAD
        auto instance = std::make_shared<InnerProverInstance>(inner_circuit);
        InnerProver prover(instance); // A prerequisite for computing VK
        auto verification_key = instance->verification_key;
=======
        InnerComposer inner_composer;
        auto instance = inner_composer.create_prover_instance(inner_circuit);
        auto verification_key = std::make_shared<typename InnerFlavor::VerificationKey>(instance->proving_key);
>>>>>>> 8619c084
        // Instantiate the recursive verifier using the native verification key
        RecursiveVerifier verifier{ &outer_circuit, verification_key };

        // Spot check some values in the recursive VK to ensure it was constructed correctly
        EXPECT_EQ(verifier.key->circuit_size, verification_key->circuit_size);
        EXPECT_EQ(verifier.key->log_circuit_size, verification_key->log_circuit_size);
        EXPECT_EQ(verifier.key->num_public_inputs, verification_key->num_public_inputs);
        EXPECT_EQ(verifier.key->q_m.get_value(), verification_key->q_m);
        EXPECT_EQ(verifier.key->q_r.get_value(), verification_key->q_r);
        EXPECT_EQ(verifier.key->sigma_1.get_value(), verification_key->sigma_1);
        EXPECT_EQ(verifier.key->id_3.get_value(), verification_key->id_3);
        EXPECT_EQ(verifier.key->lagrange_ecc_op.get_value(), verification_key->lagrange_ecc_op);
    }

    /**
     * @brief Construct a recursive verification circuit for the proof of an inner circuit then call check_circuit on
     it
     *
     */
    static void test_recursive_verification()
    {
        // Create an arbitrary inner circuit
        auto inner_circuit = create_inner_circuit();

        // Generate a proof over the inner circuit
<<<<<<< HEAD
        auto instance = std::make_shared<InnerProverInstance>(inner_circuit);
        InnerProver inner_prover(instance);
=======
        InnerComposer inner_composer;
        auto instance = inner_composer.create_prover_instance(inner_circuit);
        auto verification_key = std::make_shared<typename InnerFlavor::VerificationKey>(instance->proving_key);
        auto inner_prover = inner_composer.create_prover(instance);
>>>>>>> 8619c084
        auto inner_proof = inner_prover.construct_proof();

        // Create a recursive verification circuit for the proof of the inner circuit
        OuterBuilder outer_circuit;
        RecursiveVerifier verifier{ &outer_circuit, verification_key };
        auto pairing_points = verifier.verify_proof(inner_proof);
        info("Recursive Verifier Goblin: num gates = ", outer_circuit.num_gates);

        // Check for a failure flag in the recursive verifier circuit
        EXPECT_EQ(outer_circuit.failed(), false) << outer_circuit.err();

        // Check 1: Perform native verification then perform the pairing on the outputs of the recursive
        // verifier and check that the result agrees.
<<<<<<< HEAD
        InnerVerifier native_verifier(instance->verification_key);
=======
        auto native_verifier = inner_composer.create_verifier(verification_key);
>>>>>>> 8619c084
        auto native_result = native_verifier.verify_proof(inner_proof);
        auto recursive_result = native_verifier.key->pcs_verification_key->pairing_check(pairing_points[0].get_value(),
                                                                                         pairing_points[1].get_value());
        EXPECT_EQ(recursive_result, native_result);

        // Check 2: Ensure that the underlying native and recursive verification algorithms agree by ensuring
        // the manifests produced by each agree.
        auto recursive_manifest = verifier.transcript->get_manifest();
        auto native_manifest = native_verifier.transcript->get_manifest();
        for (size_t i = 0; i < recursive_manifest.size(); ++i) {
            EXPECT_EQ(recursive_manifest[i], native_manifest[i]);
        }

        // Check 3: Construct and verify a proof of the recursive verifier circuit
        {
<<<<<<< HEAD
            auto instance = std::make_shared<OuterProverInstance>(outer_circuit);
            OuterProver prover(instance);
            OuterVerifier verifier(instance->verification_key);
=======
            auto composer = get_outer_composer<OuterBuilder>();
            auto instance = composer.create_prover_instance(outer_circuit);
            auto prover = composer.create_prover(instance);
        TODO: // github.com/AztecProtocol/barretenberg/issues/892
            auto verifier_instance = composer.create_verifier_instance(instance);
            auto verifier = composer.create_verifier(verifier_instance->verification_key);
>>>>>>> 8619c084
            auto proof = prover.construct_proof();
            bool verified = verifier.verify_proof(proof);

            ASSERT(verified);
        }
    }

    /**
     * @brief Construct a verifier circuit for a proof whose data has been tampered with. Expect failure
     * TODO(bberg #656): For now we get a "bad" proof by arbitrarily tampering with bits in a valid proof. It would be
     * much nicer to explicitly change meaningful components, e.g. such that one of the multilinear evaluations is
     * wrong. This is difficult now but should be straightforward if the proof is a struct.
     */
    static void test_recursive_verification_fails()
    {
        // Create an arbitrary inner circuit
        auto inner_circuit = create_inner_circuit();

        // Generate a proof over the inner circuit
        auto instance = std::make_shared<InnerProverInstance>(inner_circuit);
        InnerProver inner_prover(instance);
        auto inner_proof = inner_prover.construct_proof();

        // Arbitrarily tamper with the proof to be verified
        inner_prover.transcript->deserialize_full_transcript();
        inner_prover.transcript->sorted_accum_comm = InnerCommitment::one() * InnerFF::random_element();
        inner_prover.transcript->serialize_full_transcript();
        inner_proof = inner_prover.export_proof();

        // Generate the corresponding inner verification key
        auto inner_verification_key = std::make_shared<typename InnerFlavor::VerificationKey>(instance->proving_key);

        // Create a recursive verification circuit for the proof of the inner circuit
        OuterBuilder outer_circuit;
        RecursiveVerifier verifier{ &outer_circuit, inner_verification_key };
        verifier.verify_proof(inner_proof);

        // We expect the circuit check to fail due to the bad proof
        EXPECT_FALSE(outer_circuit.check_circuit());
    }
};

// Run the recursive verifier tests with conventional Ultra builder and Goblin builder
using Flavors = testing::Types<UltraFlavor, GoblinUltraFlavor>;

TYPED_TEST_SUITE(GoblinRecursiveVerifierTest, Flavors);

HEAVY_TYPED_TEST(GoblinRecursiveVerifierTest, InnerCircuit)
{
    TestFixture::test_inner_circuit();
}

HEAVY_TYPED_TEST(GoblinRecursiveVerifierTest, RecursiveVerificationKey)
{
    TestFixture::test_recursive_verification_key_creation();
}

HEAVY_TYPED_TEST(GoblinRecursiveVerifierTest, SingleRecursiveVerification)
{
    TestFixture::test_recursive_verification();
};

HEAVY_TYPED_TEST(GoblinRecursiveVerifierTest, SingleRecursiveVerificationFailure)
{
    TestFixture::test_recursive_verification_fails();
};

} // namespace bb::stdlib::recursion::honk<|MERGE_RESOLUTION|>--- conflicted
+++ resolved
@@ -139,15 +139,9 @@
         OuterBuilder outer_circuit;
 
         // Compute native verification key
-<<<<<<< HEAD
         auto instance = std::make_shared<InnerProverInstance>(inner_circuit);
         InnerProver prover(instance); // A prerequisite for computing VK
-        auto verification_key = instance->verification_key;
-=======
-        InnerComposer inner_composer;
-        auto instance = inner_composer.create_prover_instance(inner_circuit);
         auto verification_key = std::make_shared<typename InnerFlavor::VerificationKey>(instance->proving_key);
->>>>>>> 8619c084
         // Instantiate the recursive verifier using the native verification key
         RecursiveVerifier verifier{ &outer_circuit, verification_key };
 
@@ -173,15 +167,9 @@
         auto inner_circuit = create_inner_circuit();
 
         // Generate a proof over the inner circuit
-<<<<<<< HEAD
         auto instance = std::make_shared<InnerProverInstance>(inner_circuit);
         InnerProver inner_prover(instance);
-=======
-        InnerComposer inner_composer;
-        auto instance = inner_composer.create_prover_instance(inner_circuit);
         auto verification_key = std::make_shared<typename InnerFlavor::VerificationKey>(instance->proving_key);
-        auto inner_prover = inner_composer.create_prover(instance);
->>>>>>> 8619c084
         auto inner_proof = inner_prover.construct_proof();
 
         // Create a recursive verification circuit for the proof of the inner circuit
@@ -195,11 +183,7 @@
 
         // Check 1: Perform native verification then perform the pairing on the outputs of the recursive
         // verifier and check that the result agrees.
-<<<<<<< HEAD
-        InnerVerifier native_verifier(instance->verification_key);
-=======
-        auto native_verifier = inner_composer.create_verifier(verification_key);
->>>>>>> 8619c084
+        InnerVerifier native_verifier(verification_key);
         auto native_result = native_verifier.verify_proof(inner_proof);
         auto recursive_result = native_verifier.key->pcs_verification_key->pairing_check(pairing_points[0].get_value(),
                                                                                          pairing_points[1].get_value());
@@ -215,18 +199,10 @@
 
         // Check 3: Construct and verify a proof of the recursive verifier circuit
         {
-<<<<<<< HEAD
             auto instance = std::make_shared<OuterProverInstance>(outer_circuit);
             OuterProver prover(instance);
-            OuterVerifier verifier(instance->verification_key);
-=======
-            auto composer = get_outer_composer<OuterBuilder>();
-            auto instance = composer.create_prover_instance(outer_circuit);
-            auto prover = composer.create_prover(instance);
-        TODO: // github.com/AztecProtocol/barretenberg/issues/892
-            auto verifier_instance = composer.create_verifier_instance(instance);
-            auto verifier = composer.create_verifier(verifier_instance->verification_key);
->>>>>>> 8619c084
+            auto verification_key = std::make_shared<typename OuterFlavor::VerificationKey>(instance->proving_key);
+            OuterVerifier verifier(verification_key);
             auto proof = prover.construct_proof();
             bool verified = verifier.verify_proof(proof);
 
