--- conflicted
+++ resolved
@@ -149,10 +149,6 @@
         // Compute native verification key
         InnerComposer inner_composer;
         auto instance = inner_composer.create_prover_instance(inner_circuit);
-<<<<<<< HEAD
-        auto verification_key = inner_composer.compute_verification_key(instance);
-=======
->>>>>>> c1709b3d
         auto prover = inner_composer.create_prover(instance); // A prerequisite for computing VK
         auto verification_key = instance->verification_key;
         // Instantiate the recursive verifier using the native verification key
@@ -181,16 +177,12 @@
         // Generate a proof over the inner circuit
         InnerComposer inner_composer;
         auto instance = inner_composer.create_prover_instance(inner_circuit);
-<<<<<<< HEAD
-        auto verification_key = inner_composer.compute_verification_key(instance);
-=======
->>>>>>> c1709b3d
         auto inner_prover = inner_composer.create_prover(instance);
         auto inner_proof = inner_prover.construct_proof();
 
         // Create a recursive verification circuit for the proof of the inner circuit
         OuterBuilder outer_circuit;
-        RecursiveVerifier verifier{ &outer_circuit, verification_key };
+        RecursiveVerifier verifier{ &outer_circuit, instance->verification_key };
         auto pairing_points = verifier.verify_proof(inner_proof);
         info("Recursive Verifier Goblin: num gates = ", outer_circuit.num_gates);
 
@@ -199,11 +191,7 @@
 
         // Check 1: Perform native verification then perform the pairing on the outputs of the recursive
         // verifier and check that the result agrees.
-<<<<<<< HEAD
-        auto native_verifier = inner_composer.create_verifier(verification_key);
-=======
         auto native_verifier = inner_composer.create_verifier(instance->verification_key);
->>>>>>> c1709b3d
         auto native_result = native_verifier.verify_proof(inner_proof);
         auto recursive_result = native_verifier.pcs_verification_key->pairing_check(pairing_points[0].get_value(),
                                                                                     pairing_points[1].get_value());
@@ -221,14 +209,8 @@
         {
             auto composer = get_outer_composer<OuterBuilder>();
             auto instance = composer.create_prover_instance(outer_circuit);
-<<<<<<< HEAD
-            auto verification_key = composer.compute_verification_key(instance);
-            auto prover = composer.create_prover(instance);
-            auto verifier = composer.create_verifier(verification_key);
-=======
             auto prover = composer.create_prover(instance);
             auto verifier = composer.create_verifier(instance->verification_key);
->>>>>>> c1709b3d
             auto proof = prover.construct_proof();
             bool verified = verifier.verify_proof(proof);
 
@@ -250,10 +232,6 @@
         // Generate a proof over the inner circuit
         InnerComposer inner_composer;
         auto instance = inner_composer.create_prover_instance(inner_circuit);
-<<<<<<< HEAD
-        auto verification_key = inner_composer.compute_verification_key(instance);
-=======
->>>>>>> c1709b3d
         auto inner_prover = inner_composer.create_prover(instance);
         auto inner_proof = inner_prover.construct_proof();
 
@@ -265,7 +243,7 @@
 
         // Create a recursive verification circuit for the proof of the inner circuit
         OuterBuilder outer_circuit;
-        RecursiveVerifier verifier{ &outer_circuit, verification_key };
+        RecursiveVerifier verifier{ &outer_circuit, instance->verification_key };
         verifier.verify_proof(inner_proof);
 
         // We expect the circuit check to fail due to the bad proof
