#include "barretenberg/common/test.hpp"
#include "barretenberg/flavor/ultra_recursive.hpp"
#include "barretenberg/stdlib/hash/blake3s/blake3s.hpp"
#include "barretenberg/stdlib/hash/pedersen/pedersen.hpp"
#include "barretenberg/stdlib/primitives/curves/bn254.hpp"
#include "barretenberg/stdlib/recursion/honk/verifier/ultra_recursive_verifier.hpp"
#include "barretenberg/ultra_honk/ultra_composer.hpp"
#include "barretenberg/ultra_honk/ultra_verifier.hpp"

namespace proof_system::plonk::stdlib::recursion::honk {

/**
 * @brief Test suite for recursive verification of Goblin Ultra Honk proofs
 * @details The recursive verification circuit is arithmetized in two different ways: 1) using the conventional Ultra
 * arithmetization (UltraCircuitBuilder), or 2) a Goblin-style Ultra arithmetization (GoblinUltraCircuitBuilder).
 *
 * @tparam Builder Circuit builder for the recursive verifier circuit
 */
template <typename BuilderType> class GoblinRecursiveVerifierTest : public testing::Test {

    // Define types relevant for testing
    using UltraFlavor = ::proof_system::honk::flavor::Ultra;
    using GoblinUltraFlavor = ::proof_system::honk::flavor::GoblinUltra;
    using UltraComposer = ::proof_system::honk::UltraComposer_<UltraFlavor>;
    using GoblinUltraComposer = ::proof_system::honk::UltraComposer_<GoblinUltraFlavor>;

    // Define types for the inner circuit, i.e. the circuit whose proof will be recursively verified
    using InnerFlavor = GoblinUltraFlavor;
    using InnerComposer = GoblinUltraComposer;
    using InnerBuilder = typename InnerComposer::CircuitBuilder;
    using InnerCurve = bn254<InnerBuilder>;
    using InnerCommitment = InnerFlavor::Commitment;
    using InnerFF = InnerFlavor::FF;

    // Types for recursive verifier circuit
    using RecursiveFlavor = ::proof_system::honk::flavor::GoblinUltraRecursive_<BuilderType>;
    using RecursiveVerifier = UltraRecursiveVerifier_<RecursiveFlavor>;
    using OuterBuilder = BuilderType;
    using VerificationKey = typename RecursiveVerifier::VerificationKey;

    // Helper for getting composer for prover/verifier of recursive (outer) circuit
    template <typename BuilderT> static auto get_outer_composer()
    {
        if constexpr (IsGoblinBuilder<BuilderT>) {
            return GoblinUltraComposer();
        } else {
            return UltraComposer();
        }
    }

    /**
     * @brief Create a non-trivial arbitrary inner circuit, the proof of which will be recursively verified
     *
     * @param builder
     * @param public_inputs
     * @param log_num_gates
     */
    static InnerBuilder create_inner_circuit(size_t log_num_gates = 10)
    {
        using fr_ct = InnerCurve::ScalarField;
        using fq_ct = InnerCurve::BaseField;
        using point_ct = InnerCurve::AffineElement;
        using public_witness_ct = InnerCurve::public_witness_ct;
        using witness_ct = InnerCurve::witness_ct;
        using byte_array_ct = InnerCurve::byte_array_ct;
        using fr = typename InnerCurve::ScalarFieldNative;
        using point = typename InnerCurve::GroupNative::affine_element;

        // Instantiate ECC op queue and add mock data to simulate interaction with a previous circuit
        auto op_queue = std::make_shared<ECCOpQueue>();
        op_queue->populate_with_mock_initital_data();

        InnerBuilder builder(op_queue);

        // Create 2^log_n many add gates based on input log num gates
        const size_t num_gates = 1 << log_num_gates;
        for (size_t i = 0; i < num_gates; ++i) {
            fr a = fr::random_element();
            uint32_t a_idx = builder.add_variable(a);

            fr b = fr::random_element();
            fr c = fr::random_element();
            fr d = a + b + c;
            uint32_t b_idx = builder.add_variable(b);
            uint32_t c_idx = builder.add_variable(c);
            uint32_t d_idx = builder.add_variable(d);

            builder.create_big_add_gate({ a_idx, b_idx, c_idx, d_idx, fr(1), fr(1), fr(1), fr(-1), fr(0) });
        }

        // Add some arbitrary goblin-style ECC op gates via a batch mul
        size_t num_points = 5;
        std::vector<point_ct> circuit_points;
        std::vector<fr_ct> circuit_scalars;
        for (size_t i = 0; i < num_points; ++i) {
            circuit_points.push_back(point_ct::from_witness(&builder, point::random_element()));
            circuit_scalars.push_back(fr_ct::from_witness(&builder, fr::random_element()));
        }
        point_ct::batch_mul(circuit_points, circuit_scalars);

        // Define some additional arbitrary convetional circuit logic
        fr_ct a(public_witness_ct(&builder, fr::random_element()));
        fr_ct b(public_witness_ct(&builder, fr::random_element()));
        fr_ct c(public_witness_ct(&builder, fr::random_element()));

        for (size_t i = 0; i < 32; ++i) {
            a = (a * b) + b + a;
            a = a.madd(b, c);
        }
        pedersen_hash<InnerBuilder>::hash({ a, b });
        byte_array_ct to_hash(&builder, "nonsense test data");
        blake3s(to_hash);

        fr bigfield_data = fr::random_element();
        fr bigfield_data_a{ bigfield_data.data[0], bigfield_data.data[1], 0, 0 };
        fr bigfield_data_b{ bigfield_data.data[2], bigfield_data.data[3], 0, 0 };

        fq_ct big_a(fr_ct(witness_ct(&builder, bigfield_data_a.to_montgomery_form())), fr_ct(witness_ct(&builder, 0)));
        fq_ct big_b(fr_ct(witness_ct(&builder, bigfield_data_b.to_montgomery_form())), fr_ct(witness_ct(&builder, 0)));

        big_a* big_b;

        return builder;
    };

  public:
    static void SetUpTestSuite() { barretenberg::srs::init_crs_factory("../srs_db/ignition"); }

    /**
     * @brief Create inner circuit and call check_circuit on it
     *
     */
    static void test_inner_circuit()
    {
        auto inner_circuit = create_inner_circuit();

        bool result = inner_circuit.check_circuit();
        EXPECT_EQ(result, true);
    }

    /**
     * @brief Instantiate a recursive verification key from the native verification key produced by the inner cicuit
     * builder. Check consistency beteen the native and stdlib types.
     *
     */
    static void test_recursive_verification_key_creation()
    {
        // Create an arbitrary inner circuit
        auto inner_circuit = create_inner_circuit();
        OuterBuilder outer_circuit;

        // Compute native verification key
        InnerComposer inner_composer;
        auto instance = inner_composer.create_instance(inner_circuit);
        auto prover = inner_composer.create_prover(instance); // A prerequisite for computing VK

<<<<<<< HEAD
        // Instantiate the recursive verifier using the native verification key
        RecursiveVerifier verifier{ &outer_circuit, native_verification_key };

        // Spot check some values in the recursive VK to ensure it was constructed correctly
        EXPECT_EQ(verifier.key->circuit_size, native_verification_key->circuit_size);
        EXPECT_EQ(verifier.key->log_circuit_size, native_verification_key->log_circuit_size);
        EXPECT_EQ(verifier.key->num_public_inputs, native_verification_key->num_public_inputs);
        EXPECT_EQ(verifier.key->q_m.get_value(), native_verification_key->q_m);
        EXPECT_EQ(verifier.key->q_r.get_value(), native_verification_key->q_r);
        EXPECT_EQ(verifier.key->sigma_1.get_value(), native_verification_key->sigma_1);
        EXPECT_EQ(verifier.key->id_3.get_value(), native_verification_key->id_3);
        EXPECT_EQ(verifier.key->lagrange_ecc_op.get_value(), native_verification_key->lagrange_ecc_op);
=======
        // Instantiate the recursive verification key from the native verification key
        OuterBuilder outer_circuit;
        auto verification_key = std::make_shared<VerificationKey>(&outer_circuit, instance->verification_key);

        // Spot check some values in the recursive VK to ensure it was constructed correctly
        EXPECT_EQ(verification_key->circuit_size, instance->verification_key->circuit_size);
        EXPECT_EQ(verification_key->log_circuit_size, instance->verification_key->log_circuit_size);
        EXPECT_EQ(verification_key->num_public_inputs, instance->verification_key->num_public_inputs);
        EXPECT_EQ(verification_key->q_m.get_value(), instance->verification_key->q_m);
        EXPECT_EQ(verification_key->q_r.get_value(), instance->verification_key->q_r);
        EXPECT_EQ(verification_key->sigma_1.get_value(), instance->verification_key->sigma_1);
        EXPECT_EQ(verification_key->id_3.get_value(), instance->verification_key->id_3);
        EXPECT_EQ(verification_key->lagrange_ecc_op.get_value(), instance->verification_key->lagrange_ecc_op);
>>>>>>> 751bb6a2
    }

    /**
     * @brief Construct a recursive verification circuit for the proof of an inner circuit then call check_circuit on it
     *
     */
    static void test_recursive_verification()
    {
        // Create an arbitrary inner circuit
        auto inner_circuit = create_inner_circuit();

        // Generate a proof over the inner circuit
        InnerComposer inner_composer;
        auto instance = inner_composer.create_instance(inner_circuit);
        auto inner_prover = inner_composer.create_prover(instance);
        auto inner_proof = inner_prover.construct_proof();

        // Create a recursive verification circuit for the proof of the inner circuit
        OuterBuilder outer_circuit;
<<<<<<< HEAD
        RecursiveVerifier verifier{ &outer_circuit, native_verification_key };
=======
        auto verification_key = std::make_shared<VerificationKey>(&outer_circuit, instance->verification_key);
        RecursiveVerifier verifier(&outer_circuit, verification_key);
>>>>>>> 751bb6a2
        auto pairing_points = verifier.verify_proof(inner_proof);

        // Check for a failure flag in the recursive verifier circuit
        EXPECT_EQ(outer_circuit.failed(), false) << outer_circuit.err();

        // Check 1: Perform native verification then perform the pairing on the outputs of the recursive
        // verifier and check that the result agrees.
        auto native_verifier = inner_composer.create_verifier(instance);
        auto native_result = native_verifier.verify_proof(inner_proof);
        auto recursive_result = native_verifier.pcs_verification_key->pairing_check(pairing_points[0].get_value(),
                                                                                    pairing_points[1].get_value());
        EXPECT_EQ(recursive_result, native_result);

        // Check 2: Ensure that the underlying native and recursive verification algorithms agree by ensuring
        // the manifests produced by each agree.
<<<<<<< HEAD
        auto recursive_manifest = verifier.transcript.get_manifest();
        auto native_manifest = native_verifier.transcript.get_manifest();
=======
        auto recursive_manifest = verifier.transcript->get_manifest();
        auto native_manifest = native_verifier.transcript->get_manifest();
        // recursive_manifest.print();
        // native_manifest.print();
>>>>>>> 751bb6a2
        for (size_t i = 0; i < recursive_manifest.size(); ++i) {
            EXPECT_EQ(recursive_manifest[i], native_manifest[i]);
        }

        // Check 3: Construct and verify a proof of the recursive verifier circuit
        {
            auto composer = get_outer_composer<OuterBuilder>();
            auto instance = composer.create_instance(outer_circuit);
            auto prover = composer.create_prover(instance);
            auto verifier = composer.create_verifier(instance);
            auto proof = prover.construct_proof();
            bool verified = verifier.verify_proof(proof);

            ASSERT(verified);
        }
    }

    /**
     * @brief Construct a verifier circuit for a proof whose data has been tampered with. Expect failure
     * TODO(bberg #656): For now we get a "bad" proof by arbitrarily tampering with bits in a valid proof. It would be
     * much nicer to explicitly change meaningful components, e.g. such that one of the multilinear evaluations is
     * wrong. This is difficult now but should be straightforward if the proof is a struct.
     */
    static void test_recursive_verification_fails()
    {
        // Create an arbitrary inner circuit
        auto inner_circuit = create_inner_circuit();

        // Generate a proof over the inner circuit
        InnerComposer inner_composer;
        auto instance = inner_composer.create_instance(inner_circuit);
        auto inner_prover = inner_composer.create_prover(instance);
        auto inner_proof = inner_prover.construct_proof();

        // Arbitrarily tamper with the proof to be verified
<<<<<<< HEAD
        inner_prover.transcript.deserialize_full_transcript();
        inner_prover.transcript.sorted_accum_comm = InnerCommitment::one() * InnerFF::random_element();
        inner_prover.transcript.serialize_full_transcript();
=======
        inner_prover.transcript->deserialize_full_transcript();
        inner_prover.transcript->sorted_accum_comm = Flavor::Commitment::one() * Flavor::FF::random_element();
        inner_prover.transcript->serialize_full_transcript();
>>>>>>> 751bb6a2
        inner_proof = inner_prover.export_proof();

        // Create a recursive verification circuit for the proof of the inner circuit
        OuterBuilder outer_circuit;
<<<<<<< HEAD
        RecursiveVerifier verifier{ &outer_circuit, native_verification_key };
=======
        auto verification_key = std::make_shared<VerificationKey>(&outer_circuit, instance->verification_key);
        RecursiveVerifier verifier(&outer_circuit, verification_key);
>>>>>>> 751bb6a2
        verifier.verify_proof(inner_proof);

        // We expect the circuit check to fail due to the bad proof
        EXPECT_FALSE(outer_circuit.check_circuit());
    }
};

// Run the recursive verifier tests with conventional Ultra builder and Goblin builder
using BuilderTypes = testing::Types<UltraCircuitBuilder, GoblinUltraCircuitBuilder>;

TYPED_TEST_SUITE(GoblinRecursiveVerifierTest, BuilderTypes);

HEAVY_TYPED_TEST(GoblinRecursiveVerifierTest, InnerCircuit)
{
    TestFixture::test_inner_circuit();
}

HEAVY_TYPED_TEST(GoblinRecursiveVerifierTest, RecursiveVerificationKey)
{
    TestFixture::test_recursive_verification_key_creation();
}

HEAVY_TYPED_TEST(GoblinRecursiveVerifierTest, SingleRecursiveVerification)
{
    TestFixture::test_recursive_verification();
};

HEAVY_TYPED_TEST(GoblinRecursiveVerifierTest, SingleRecursiveVerificationFailure)
{
    TestFixture::test_recursive_verification_fails();
};

} // namespace proof_system::plonk::stdlib::recursion::honk<|MERGE_RESOLUTION|>--- conflicted
+++ resolved
@@ -154,34 +154,18 @@
         auto instance = inner_composer.create_instance(inner_circuit);
         auto prover = inner_composer.create_prover(instance); // A prerequisite for computing VK
 
-<<<<<<< HEAD
         // Instantiate the recursive verifier using the native verification key
-        RecursiveVerifier verifier{ &outer_circuit, native_verification_key };
+        RecursiveVerifier verifier{ &outer_circuit, instance->verification_key };
 
         // Spot check some values in the recursive VK to ensure it was constructed correctly
-        EXPECT_EQ(verifier.key->circuit_size, native_verification_key->circuit_size);
-        EXPECT_EQ(verifier.key->log_circuit_size, native_verification_key->log_circuit_size);
-        EXPECT_EQ(verifier.key->num_public_inputs, native_verification_key->num_public_inputs);
-        EXPECT_EQ(verifier.key->q_m.get_value(), native_verification_key->q_m);
-        EXPECT_EQ(verifier.key->q_r.get_value(), native_verification_key->q_r);
-        EXPECT_EQ(verifier.key->sigma_1.get_value(), native_verification_key->sigma_1);
-        EXPECT_EQ(verifier.key->id_3.get_value(), native_verification_key->id_3);
-        EXPECT_EQ(verifier.key->lagrange_ecc_op.get_value(), native_verification_key->lagrange_ecc_op);
-=======
-        // Instantiate the recursive verification key from the native verification key
-        OuterBuilder outer_circuit;
-        auto verification_key = std::make_shared<VerificationKey>(&outer_circuit, instance->verification_key);
-
-        // Spot check some values in the recursive VK to ensure it was constructed correctly
-        EXPECT_EQ(verification_key->circuit_size, instance->verification_key->circuit_size);
-        EXPECT_EQ(verification_key->log_circuit_size, instance->verification_key->log_circuit_size);
-        EXPECT_EQ(verification_key->num_public_inputs, instance->verification_key->num_public_inputs);
-        EXPECT_EQ(verification_key->q_m.get_value(), instance->verification_key->q_m);
-        EXPECT_EQ(verification_key->q_r.get_value(), instance->verification_key->q_r);
-        EXPECT_EQ(verification_key->sigma_1.get_value(), instance->verification_key->sigma_1);
-        EXPECT_EQ(verification_key->id_3.get_value(), instance->verification_key->id_3);
-        EXPECT_EQ(verification_key->lagrange_ecc_op.get_value(), instance->verification_key->lagrange_ecc_op);
->>>>>>> 751bb6a2
+        EXPECT_EQ(verifier.key->circuit_size, instance->verification_key->circuit_size);
+        EXPECT_EQ(verifier.key->log_circuit_size, instance->verification_key->log_circuit_size);
+        EXPECT_EQ(verifier.key->num_public_inputs, instance->verification_key->num_public_inputs);
+        EXPECT_EQ(verifier.key->q_m.get_value(), instance->verification_key->q_m);
+        EXPECT_EQ(verifier.key->q_r.get_value(), instance->verification_key->q_r);
+        EXPECT_EQ(verifier.key->sigma_1.get_value(), instance->verification_key->sigma_1);
+        EXPECT_EQ(verifier.key->id_3.get_value(), instance->verification_key->id_3);
+        EXPECT_EQ(verifier.key->lagrange_ecc_op.get_value(), instance->verification_key->lagrange_ecc_op);
     }
 
     /**
@@ -201,12 +185,7 @@
 
         // Create a recursive verification circuit for the proof of the inner circuit
         OuterBuilder outer_circuit;
-<<<<<<< HEAD
-        RecursiveVerifier verifier{ &outer_circuit, native_verification_key };
-=======
-        auto verification_key = std::make_shared<VerificationKey>(&outer_circuit, instance->verification_key);
-        RecursiveVerifier verifier(&outer_circuit, verification_key);
->>>>>>> 751bb6a2
+        RecursiveVerifier verifier{ &outer_circuit, instance->verification_key };
         auto pairing_points = verifier.verify_proof(inner_proof);
 
         // Check for a failure flag in the recursive verifier circuit
@@ -222,15 +201,8 @@
 
         // Check 2: Ensure that the underlying native and recursive verification algorithms agree by ensuring
         // the manifests produced by each agree.
-<<<<<<< HEAD
         auto recursive_manifest = verifier.transcript.get_manifest();
-        auto native_manifest = native_verifier.transcript.get_manifest();
-=======
-        auto recursive_manifest = verifier.transcript->get_manifest();
         auto native_manifest = native_verifier.transcript->get_manifest();
-        // recursive_manifest.print();
-        // native_manifest.print();
->>>>>>> 751bb6a2
         for (size_t i = 0; i < recursive_manifest.size(); ++i) {
             EXPECT_EQ(recursive_manifest[i], native_manifest[i]);
         }
@@ -266,25 +238,14 @@
         auto inner_proof = inner_prover.construct_proof();
 
         // Arbitrarily tamper with the proof to be verified
-<<<<<<< HEAD
-        inner_prover.transcript.deserialize_full_transcript();
-        inner_prover.transcript.sorted_accum_comm = InnerCommitment::one() * InnerFF::random_element();
-        inner_prover.transcript.serialize_full_transcript();
-=======
         inner_prover.transcript->deserialize_full_transcript();
-        inner_prover.transcript->sorted_accum_comm = Flavor::Commitment::one() * Flavor::FF::random_element();
+        inner_prover.transcript->sorted_accum_comm = InnerCommitment::one() * InnerFF::random_element();
         inner_prover.transcript->serialize_full_transcript();
->>>>>>> 751bb6a2
         inner_proof = inner_prover.export_proof();
 
         // Create a recursive verification circuit for the proof of the inner circuit
         OuterBuilder outer_circuit;
-<<<<<<< HEAD
-        RecursiveVerifier verifier{ &outer_circuit, native_verification_key };
-=======
-        auto verification_key = std::make_shared<VerificationKey>(&outer_circuit, instance->verification_key);
-        RecursiveVerifier verifier(&outer_circuit, verification_key);
->>>>>>> 751bb6a2
+        RecursiveVerifier verifier{ &outer_circuit, instance->verification_key };
         verifier.verify_proof(inner_proof);
 
         // We expect the circuit check to fail due to the bad proof
