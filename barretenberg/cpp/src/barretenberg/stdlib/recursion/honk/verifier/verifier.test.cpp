#include "barretenberg/common/test.hpp"
#include "barretenberg/flavor/ultra_recursive.hpp"
#include "barretenberg/stdlib/hash/blake3s/blake3s.hpp"
#include "barretenberg/stdlib/hash/pedersen/pedersen.hpp"
#include "barretenberg/stdlib/primitives/curves/bn254.hpp"
#include "barretenberg/stdlib/recursion/honk/verifier/ultra_recursive_verifier.hpp"
#include "barretenberg/ultra_honk/ultra_composer.hpp"
#include "barretenberg/ultra_honk/ultra_verifier.hpp"

namespace proof_system::plonk::stdlib::recursion::honk {

/**
 * @brief Test suite for recursive verification of conventional Ultra Honk proofs
 * @details The recursive verification circuit is arithmetized in two different ways: 1) using the conventional Ultra
 * arithmetization (UltraCircuitBuilder), or 2) a Goblin-style Ultra arithmetization (GoblinUltraCircuitBuilder).
 *
 * @tparam Builder
 */
template <typename BuilderType> class RecursiveVerifierTest : public testing::Test {

    // Define types relevant for inner circuit
    using Flavor = ::proof_system::honk::flavor::Ultra;
    using InnerComposer = ::proof_system::honk::UltraComposer_<Flavor>;
    using InnerBuilder = typename InnerComposer::CircuitBuilder;
    using NativeVerifier = ::proof_system::honk::UltraVerifier_<::proof_system::honk::flavor::Ultra>;
    using InnerCurve = bn254<InnerBuilder>;

    // Types for recursive verifier circuit
    using RecursiveFlavor = ::proof_system::honk::flavor::UltraRecursive_<BuilderType>;
    using RecursiveVerifier = UltraRecursiveVerifier_<RecursiveFlavor>;
    using OuterBuilder = BuilderType;
    using VerificationKey = typename RecursiveVerifier::VerificationKey;

    /**
     * @brief Create a non-trivial arbitrary inner circuit, the proof of which will be recursively verified
     *
     * @param builder
     * @param public_inputs
     * @param log_num_gates
     */
    static void create_inner_circuit(InnerBuilder& builder, size_t log_num_gates = 10)
    {
        using fr_ct = InnerCurve::ScalarField;
        using fq_ct = InnerCurve::BaseField;
        using public_witness_ct = InnerCurve::public_witness_ct;
        using witness_ct = InnerCurve::witness_ct;
        using byte_array_ct = InnerCurve::byte_array_ct;
        using fr = typename InnerCurve::ScalarFieldNative;

        // Create 2^log_n many add gates based on input log num gates
        const size_t num_gates = 1 << log_num_gates;
        for (size_t i = 0; i < num_gates; ++i) {
            fr a = fr::random_element();
            uint32_t a_idx = builder.add_variable(a);

            fr b = fr::random_element();
            fr c = fr::random_element();
            fr d = a + b + c;
            uint32_t b_idx = builder.add_variable(b);
            uint32_t c_idx = builder.add_variable(c);
            uint32_t d_idx = builder.add_variable(d);

            builder.create_big_add_gate({ a_idx, b_idx, c_idx, d_idx, fr(1), fr(1), fr(1), fr(-1), fr(0) });
        }

        // Define some additional non-trivial but arbitrary circuit logic
        fr_ct a(public_witness_ct(&builder, fr::random_element()));
        fr_ct b(public_witness_ct(&builder, fr::random_element()));
        fr_ct c(public_witness_ct(&builder, fr::random_element()));

        for (size_t i = 0; i < 32; ++i) {
            a = (a * b) + b + a;
            a = a.madd(b, c);
        }
        pedersen_hash<InnerBuilder>::hash({ a, b });
        byte_array_ct to_hash(&builder, "nonsense test data");
        blake3s(to_hash);

        fr bigfield_data = fr::random_element();
        fr bigfield_data_a{ bigfield_data.data[0], bigfield_data.data[1], 0, 0 };
        fr bigfield_data_b{ bigfield_data.data[2], bigfield_data.data[3], 0, 0 };

        fq_ct big_a(fr_ct(witness_ct(&builder, bigfield_data_a.to_montgomery_form())), fr_ct(witness_ct(&builder, 0)));
        fq_ct big_b(fr_ct(witness_ct(&builder, bigfield_data_b.to_montgomery_form())), fr_ct(witness_ct(&builder, 0)));

        big_a* big_b;
    };

  public:
    static void SetUpTestSuite() { barretenberg::srs::init_crs_factory("../srs_db/ignition"); }

    /**
     * @brief Create inner circuit and call check_circuit on it
     *
     */
    static void test_inner_circuit()
    {
        InnerBuilder builder;

        create_inner_circuit(builder);

        bool result = builder.check_circuit();
        EXPECT_EQ(result, true);
    }

    /**
     * @brief Instantiate a recursive verification key from the native verification key produced by the inner cicuit
     * builder. Check consistency beteen the native and stdlib types.
     *
     */
    static void test_recursive_verification_key_creation()
    {
        InnerBuilder inner_circuit;
        OuterBuilder outer_circuit;

        // Create an arbitrary inner circuit
        create_inner_circuit(inner_circuit);

        // Compute native verification key
        InnerComposer inner_composer;
        auto instance = inner_composer.create_instance(inner_circuit);
        auto prover = inner_composer.create_prover(instance); // A prerequisite for computing VK

<<<<<<< HEAD
        // Instantiate the recursive verifier using the native verification key
        RecursiveVerifier verifier{ &outer_circuit, native_verification_key };

        // Spot check some values in the recursive VK to ensure it was constructed correctly
        EXPECT_EQ(verifier.key->circuit_size, native_verification_key->circuit_size);
        EXPECT_EQ(verifier.key->log_circuit_size, native_verification_key->log_circuit_size);
        EXPECT_EQ(verifier.key->num_public_inputs, native_verification_key->num_public_inputs);
        EXPECT_EQ(verifier.key->q_m.get_value(), native_verification_key->q_m);
        EXPECT_EQ(verifier.key->q_r.get_value(), native_verification_key->q_r);
        EXPECT_EQ(verifier.key->sigma_1.get_value(), native_verification_key->sigma_1);
        EXPECT_EQ(verifier.key->id_3.get_value(), native_verification_key->id_3);
=======
        // Instantiate the recursive verification key from the native verification key
        auto verification_key = std::make_shared<VerificationKey>(&outer_circuit, instance->verification_key);

        // Spot check some values in the recursive VK to ensure it was constructed correctly
        EXPECT_EQ(verification_key->circuit_size, instance->verification_key->circuit_size);
        EXPECT_EQ(verification_key->log_circuit_size, instance->verification_key->log_circuit_size);
        EXPECT_EQ(verification_key->num_public_inputs, instance->verification_key->num_public_inputs);
        EXPECT_EQ(verification_key->q_m.get_value(), instance->verification_key->q_m);
        EXPECT_EQ(verification_key->q_r.get_value(), instance->verification_key->q_r);
        EXPECT_EQ(verification_key->sigma_1.get_value(), instance->verification_key->sigma_1);
        EXPECT_EQ(verification_key->id_3.get_value(), instance->verification_key->id_3);
>>>>>>> e351873c
    }

    /**
     * @brief Construct a recursive verification circuit for the proof of an inner circuit then call check_circuit on it
     *
     */
    static void test_recursive_verification()
    {
        // Create an arbitrary inner circuit
        InnerBuilder inner_circuit;
        create_inner_circuit(inner_circuit);

        // Generate a proof over the inner circuit
        InnerComposer inner_composer;
        auto instance = inner_composer.create_instance(inner_circuit);
        auto inner_prover = inner_composer.create_prover(instance);
        auto inner_proof = inner_prover.construct_proof();

        // Create a recursive verification circuit for the proof of the inner circuit
        OuterBuilder outer_circuit;
<<<<<<< HEAD
        RecursiveVerifier verifier{ &outer_circuit, native_verification_key };
=======
        auto verification_key = std::make_shared<VerificationKey>(&outer_circuit, instance->verification_key);
        RecursiveVerifier verifier(&outer_circuit, verification_key);
>>>>>>> e351873c
        auto pairing_points = verifier.verify_proof(inner_proof);

        // Check the recursive verifier circuit
        EXPECT_EQ(outer_circuit.failed(), false) << outer_circuit.err();
        EXPECT_TRUE(outer_circuit.check_circuit());

        // Additional check 1: Perform native verification then perform the pairing on the outputs of the recursive
        // verifier and check that the result agrees.
        auto native_verifier = inner_composer.create_verifier(instance);
        auto native_result = native_verifier.verify_proof(inner_proof);
        auto recursive_result = native_verifier.pcs_verification_key->pairing_check(pairing_points[0].get_value(),
                                                                                    pairing_points[1].get_value());
        EXPECT_EQ(recursive_result, native_result);

        // Additional check 2: Ensure that the underlying native and recursive verification algorithms agree by ensuring
        // the manifests produced by each agree.
        auto recursive_manifest = verifier.transcript->get_manifest();
        auto native_manifest = native_verifier.transcript->get_manifest();
        // recursive_manifest.print();
        // native_manifest.print();
        for (size_t i = 0; i < recursive_manifest.size(); ++i) {
            EXPECT_EQ(recursive_manifest[i], native_manifest[i]);
        }
    }

    /**
     * @brief Construct a verifier circuit for a proof whose data has been tampered with. Expect failure
     * TODO(bberg #656): For now we get a "bad" proof by arbitrarily tampering with bits in a valid proof. It would be
     * much nicer to explicitly change meaningful components, e.g. such that one of the multilinear evaluations is
     * wrong. This is difficult now but should be straightforward if the proof is a struct.
     */
    static void test_recursive_verification_fails()
    {
        // Create an arbitrary inner circuit
        InnerBuilder inner_circuit;
        create_inner_circuit(inner_circuit);

        // Generate a proof over the inner circuit
        InnerComposer inner_composer;
        auto instance = inner_composer.create_instance(inner_circuit);
        auto inner_prover = inner_composer.create_prover(instance);
        auto inner_proof = inner_prover.construct_proof();

        // Arbitrarily tamper with the proof to be verified
        inner_prover.transcript->deserialize_full_transcript();
        inner_prover.transcript->sorted_accum_comm = Flavor::Commitment::one() * Flavor::FF::random_element();
        inner_prover.transcript->serialize_full_transcript();
        inner_proof = inner_prover.export_proof();

        // Create a recursive verification circuit for the proof of the inner circuit
        OuterBuilder outer_circuit;
<<<<<<< HEAD
        RecursiveVerifier verifier{ &outer_circuit, native_verification_key };
=======
        auto verification_key = std::make_shared<VerificationKey>(&outer_circuit, instance->verification_key);
        RecursiveVerifier verifier(&outer_circuit, verification_key);
>>>>>>> e351873c
        verifier.verify_proof(inner_proof);

        // We expect the circuit check to fail due to the bad proof
        EXPECT_FALSE(outer_circuit.check_circuit());
    }
};

// Run the recursive verifier tests with conventional Ultra builder and Goblin builder
using BuilderTypes = testing::Types<UltraCircuitBuilder, GoblinUltraCircuitBuilder>;

TYPED_TEST_SUITE(RecursiveVerifierTest, BuilderTypes);

HEAVY_TYPED_TEST(RecursiveVerifierTest, InnerCircuit)
{
    TestFixture::test_inner_circuit();
}

HEAVY_TYPED_TEST(RecursiveVerifierTest, RecursiveVerificationKey)
{
    TestFixture::test_recursive_verification_key_creation();
}

HEAVY_TYPED_TEST(RecursiveVerifierTest, SingleRecursiveVerification)
{
    TestFixture::test_recursive_verification();
};

HEAVY_TYPED_TEST(RecursiveVerifierTest, SingleRecursiveVerificationFailure)
{
    TestFixture::test_recursive_verification_fails();
};

} // namespace proof_system::plonk::stdlib::recursion::honk<|MERGE_RESOLUTION|>--- conflicted
+++ resolved
@@ -121,31 +121,17 @@
         auto instance = inner_composer.create_instance(inner_circuit);
         auto prover = inner_composer.create_prover(instance); // A prerequisite for computing VK
 
-<<<<<<< HEAD
         // Instantiate the recursive verifier using the native verification key
-        RecursiveVerifier verifier{ &outer_circuit, native_verification_key };
+        RecursiveVerifier verifier{ &outer_circuit, instance->verification_key };
 
         // Spot check some values in the recursive VK to ensure it was constructed correctly
-        EXPECT_EQ(verifier.key->circuit_size, native_verification_key->circuit_size);
-        EXPECT_EQ(verifier.key->log_circuit_size, native_verification_key->log_circuit_size);
-        EXPECT_EQ(verifier.key->num_public_inputs, native_verification_key->num_public_inputs);
-        EXPECT_EQ(verifier.key->q_m.get_value(), native_verification_key->q_m);
-        EXPECT_EQ(verifier.key->q_r.get_value(), native_verification_key->q_r);
-        EXPECT_EQ(verifier.key->sigma_1.get_value(), native_verification_key->sigma_1);
-        EXPECT_EQ(verifier.key->id_3.get_value(), native_verification_key->id_3);
-=======
-        // Instantiate the recursive verification key from the native verification key
-        auto verification_key = std::make_shared<VerificationKey>(&outer_circuit, instance->verification_key);
-
-        // Spot check some values in the recursive VK to ensure it was constructed correctly
-        EXPECT_EQ(verification_key->circuit_size, instance->verification_key->circuit_size);
-        EXPECT_EQ(verification_key->log_circuit_size, instance->verification_key->log_circuit_size);
-        EXPECT_EQ(verification_key->num_public_inputs, instance->verification_key->num_public_inputs);
-        EXPECT_EQ(verification_key->q_m.get_value(), instance->verification_key->q_m);
-        EXPECT_EQ(verification_key->q_r.get_value(), instance->verification_key->q_r);
-        EXPECT_EQ(verification_key->sigma_1.get_value(), instance->verification_key->sigma_1);
-        EXPECT_EQ(verification_key->id_3.get_value(), instance->verification_key->id_3);
->>>>>>> e351873c
+        EXPECT_EQ(verifier.key->circuit_size, instance->verification_key->circuit_size);
+        EXPECT_EQ(verifier.key->log_circuit_size, instance->verification_key->log_circuit_size);
+        EXPECT_EQ(verifier.key->num_public_inputs, instance->verification_key->num_public_inputs);
+        EXPECT_EQ(verifier.key->q_m.get_value(), instance->verification_key->q_m);
+        EXPECT_EQ(verifier.key->q_r.get_value(), instance->verification_key->q_r);
+        EXPECT_EQ(verifier.key->sigma_1.get_value(), instance->verification_key->sigma_1);
+        EXPECT_EQ(verifier.key->id_3.get_value(), instance->verification_key->id_3);
     }
 
     /**
@@ -166,12 +152,7 @@
 
         // Create a recursive verification circuit for the proof of the inner circuit
         OuterBuilder outer_circuit;
-<<<<<<< HEAD
-        RecursiveVerifier verifier{ &outer_circuit, native_verification_key };
-=======
-        auto verification_key = std::make_shared<VerificationKey>(&outer_circuit, instance->verification_key);
-        RecursiveVerifier verifier(&outer_circuit, verification_key);
->>>>>>> e351873c
+        RecursiveVerifier verifier{ &outer_circuit, instance->verification_key };
         auto pairing_points = verifier.verify_proof(inner_proof);
 
         // Check the recursive verifier circuit
@@ -223,12 +204,7 @@
 
         // Create a recursive verification circuit for the proof of the inner circuit
         OuterBuilder outer_circuit;
-<<<<<<< HEAD
-        RecursiveVerifier verifier{ &outer_circuit, native_verification_key };
-=======
-        auto verification_key = std::make_shared<VerificationKey>(&outer_circuit, instance->verification_key);
-        RecursiveVerifier verifier(&outer_circuit, verification_key);
->>>>>>> e351873c
+        RecursiveVerifier verifier{ &outer_circuit, instance->verification_key };
         verifier.verify_proof(inner_proof);
 
         // We expect the circuit check to fail due to the bad proof
