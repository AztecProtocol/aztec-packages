--- conflicted
+++ resolved
@@ -12,14 +12,9 @@
 using Builder = UltraCircuitBuilder;
 using UltraFlavor = ::bb::honk::flavor::Ultra;
 using UltraRecursiveFlavor = ::bb::honk::flavor::UltraRecursive_<Builder>;
-<<<<<<< HEAD
 using FF = bb::fr;
 using NativeTranscript = ::bb::honk::NativeTranscript;
 using StdlibTranscript = bb::honk::BaseTranscript<bb::honk::StdlibTranscriptParams<Builder>>;
-=======
-using FF = fr;
-using BaseTranscript = ::bb::honk::BaseTranscript;
->>>>>>> 87078b35
 
 /**
  * @brief Create some mock data; add it to the provided prover transcript in various mock rounds
