#pragma once

#include "barretenberg/transcript/transcript.hpp"

namespace bb::stdlib::recursion::honk {
<<<<<<< HEAD
template <typename Builder> class Transcript {
  public:
    using field_ct = field_t<Builder>;
    using FF = bb::fr;
    using NativeTranscript = BaseTranscript;
    using StdlibTypes = utility::StdlibTypesUtility<Builder>;

    static constexpr size_t HASH_OUTPUT_SIZE = NativeTranscript::HASH_OUTPUT_SIZE;

    NativeTranscript native_transcript;
    Builder* builder;

    Transcript() = default;

    Transcript(Builder* builder, const bb::HonkProof& proof_data)
        : native_transcript(proof_data)
        , builder(builder){};

    /**
     * @brief Get the underlying native transcript manifest (primarily for debugging)
     *
     */
    auto get_manifest() const { return native_transcript.get_manifest(); };

    /**
     * @brief Compute the challenges (more than 1) indicated by labels
     *
     * @tparam Strings
     * @param labels Names of the challenges to be computed
     * @return std::array<FF, sizeof...(Strings)> Array of challenges
     */
    template <typename... Strings> std::array<field_ct, sizeof...(Strings)> get_challenges(const Strings&... labels)
=======

template <typename Builder> struct StdlibTranscriptParams {
    using Fr = stdlib::field_t<Builder>;
    using Proof = std::vector<Fr>;
    static inline Fr hash(const std::vector<Fr>& data)
>>>>>>> 4f372703
    {
        if constexpr (std::is_same_v<Builder, GoblinUltraCircuitBuilder>) {
            ASSERT(!data.empty() && data[0].get_context() != nullptr);
            Builder* builder = data[0].get_context();
            return stdlib::poseidon2<Builder>::hash(*builder, data);
        } else {
            using NativeFr = bb::fr;
            ASSERT(!data.empty() && data[0].get_context() != nullptr);
            Builder* builder = data[0].get_context();

            // call the native hash on the data
            std::vector<NativeFr> native_data;
            native_data.reserve(data.size());
            for (const auto& fr : data) {
                native_data.push_back(fr.get_value());
            }
            NativeFr hash_value = crypto::Poseidon2<crypto::Poseidon2Bn254ScalarFieldParams>::hash(native_data);

            Fr hash_field_ct = Fr::from_witness(builder, hash_value);
            return hash_field_ct;
        }
    }
    template <typename T> static inline T convert_challenge(const Fr& challenge)
    {
        Builder* builder = challenge.get_context();
        return bb::stdlib::field_conversion::convert_challenge<Builder, T>(*builder, challenge);
    }
    template <typename T> static constexpr size_t calc_num_bn254_frs()
    {
        return bb::stdlib::field_conversion::calc_num_bn254_frs<Builder, T>();
    }
    template <typename T> static inline T convert_from_bn254_frs(std::span<const Fr> frs)
    {
        ASSERT(!frs.empty() && frs[0].get_context() != nullptr);
        Builder* builder = frs[0].get_context();
        return bb::stdlib::field_conversion::convert_from_bn254_frs<Builder, T>(*builder, frs);
    }
    template <typename T> static inline std::vector<Fr> convert_to_bn254_frs(const T& element)
    {
        Builder* builder = element.get_context();
        return bb::stdlib::field_conversion::convert_to_bn254_frs<Builder, T>(*builder, element);
    }
};

using UltraStdlibTranscript = BaseTranscript<StdlibTranscriptParams<UltraCircuitBuilder>>;
using GoblinUltraStdlibTranscript = BaseTranscript<StdlibTranscriptParams<GoblinUltraCircuitBuilder>>;
} // namespace bb::stdlib::recursion::honk<|MERGE_RESOLUTION|>--- conflicted
+++ resolved
@@ -3,46 +3,11 @@
 #include "barretenberg/transcript/transcript.hpp"
 
 namespace bb::stdlib::recursion::honk {
-<<<<<<< HEAD
-template <typename Builder> class Transcript {
-  public:
-    using field_ct = field_t<Builder>;
-    using FF = bb::fr;
-    using NativeTranscript = BaseTranscript;
-    using StdlibTypes = utility::StdlibTypesUtility<Builder>;
-
-    static constexpr size_t HASH_OUTPUT_SIZE = NativeTranscript::HASH_OUTPUT_SIZE;
-
-    NativeTranscript native_transcript;
-    Builder* builder;
-
-    Transcript() = default;
-
-    Transcript(Builder* builder, const bb::HonkProof& proof_data)
-        : native_transcript(proof_data)
-        , builder(builder){};
-
-    /**
-     * @brief Get the underlying native transcript manifest (primarily for debugging)
-     *
-     */
-    auto get_manifest() const { return native_transcript.get_manifest(); };
-
-    /**
-     * @brief Compute the challenges (more than 1) indicated by labels
-     *
-     * @tparam Strings
-     * @param labels Names of the challenges to be computed
-     * @return std::array<FF, sizeof...(Strings)> Array of challenges
-     */
-    template <typename... Strings> std::array<field_ct, sizeof...(Strings)> get_challenges(const Strings&... labels)
-=======
 
 template <typename Builder> struct StdlibTranscriptParams {
     using Fr = stdlib::field_t<Builder>;
     using Proof = std::vector<Fr>;
     static inline Fr hash(const std::vector<Fr>& data)
->>>>>>> 4f372703
     {
         if constexpr (std::is_same_v<Builder, GoblinUltraCircuitBuilder>) {
             ASSERT(!data.empty() && data[0].get_context() != nullptr);
