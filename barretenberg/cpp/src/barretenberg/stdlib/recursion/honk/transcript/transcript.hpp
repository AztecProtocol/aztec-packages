#pragma once

#include "barretenberg/ecc/curves/bn254/fq.hpp"
#include "barretenberg/ecc/curves/bn254/fr.hpp"
#include "barretenberg/ecc/curves/bn254/g1.hpp"
#include "barretenberg/honk/proof_system/types/proof.hpp"
#include "barretenberg/polynomials/univariate.hpp"

#include "barretenberg/transcript/transcript.hpp"

#include "barretenberg/stdlib/primitives/bigfield/bigfield.hpp"
#include "barretenberg/stdlib/primitives/biggroup/biggroup.hpp"
#include "barretenberg/stdlib/primitives/field/field.hpp"
#include "barretenberg/stdlib/utility/utility.hpp"

// Note: this namespace will be sensible once stdlib is moved out of the plonk namespace
namespace proof_system::plonk::stdlib::recursion::honk {
template <typename Builder> class Transcript {
  public:
    using field_ct = field_t<Builder>;
<<<<<<< HEAD
    using FF = barretenberg::fr;
    using NativeTranscript = proof_system::honk::BaseTranscript;
=======
    using FF = bb::fr;
    using BaseTranscript = proof_system::honk::BaseTranscript;
>>>>>>> b77afb14
    using StdlibTypes = utility::StdlibTypesUtility<Builder>;

    static constexpr size_t HASH_OUTPUT_SIZE = NativeTranscript::HASH_OUTPUT_SIZE;

    NativeTranscript native_transcript;
    Builder* builder;

    Transcript() = default;

    Transcript(Builder* builder, const proof_system::honk::proof& proof_data)
        : native_transcript(proof_data)
        , builder(builder){};

    /**
     * @brief Get the underlying native transcript manifest (primarily for debugging)
     *
     */
    auto get_manifest() const { return native_transcript.get_manifest(); };

    /**
     * @brief Compute the challenges (more than 1) indicated by labels
     *
     * @tparam Strings
     * @param labels Names of the challenges to be computed
     * @return std::array<FF, sizeof...(Strings)> Array of challenges
     */
    template <typename... Strings> std::array<field_ct, sizeof...(Strings)> get_challenges(const Strings&... labels)
    {
        // Compute the indicated challenges from the native transcript
        constexpr size_t num_challenges = sizeof...(Strings);
        std::array<uint256_t, num_challenges> native_challenges{};
        native_challenges = native_transcript.get_challenges(labels...);

        /*
         * TODO(#1351): Do stdlib hashing here. E.g., for the current pedersen/blake setup, we could write data into a
         * byte_array as it is received from prover, then compress via pedersen and apply blake3s. Not doing this now
         * since it's a pain and we'll be revamping our hashing anyway. For now, simply convert the native hashes to
         * stdlib types without adding any hashing constraints.
         */
        std::array<field_ct, num_challenges> challenges;
        for (size_t i = 0; i < num_challenges; ++i) {
            challenges[i] = field_ct::from_witness(builder, native_challenges[i]);
        }

        return challenges;
    }

    /**
     * @brief Compute the single challenge indicated by the input label
     *
     * @param label Name of challenge
     * @return field_ct Challenge
     */
    field_ct get_challenge(const std::string& label)
    {
        // Compute the indicated challenge from the native transcript
        auto native_challenge = native_transcript.get_challenge(label);

        // TODO(1351): Stdlib hashing here...

        return field_ct::from_witness(builder, native_challenge);
    }

    /**
     * @brief Extract a native element from the transcript and return a corresponding stdlib type
     *
     * @tparam T Type of the native element to be extracted
     * @param label Name of the element
     * @return The corresponding element of appropriate stdlib type
     */
    template <class T> auto receive_from_prover(const std::string& label)
    {
        // Get native type corresponding to input type
        using NativeType = typename StdlibTypes::template NativeType<T>::type;

        // Extract the native element from the native transcript
        NativeType element = native_transcript.template receive_from_prover<NativeType>(label);

        // Return the corresponding stdlib type
        return StdlibTypes::from_witness(builder, element);
    }
};
} // namespace proof_system::plonk::stdlib::recursion::honk<|MERGE_RESOLUTION|>--- conflicted
+++ resolved
@@ -18,13 +18,8 @@
 template <typename Builder> class Transcript {
   public:
     using field_ct = field_t<Builder>;
-<<<<<<< HEAD
-    using FF = barretenberg::fr;
+    using FF = bb::fr;
     using NativeTranscript = proof_system::honk::BaseTranscript;
-=======
-    using FF = bb::fr;
-    using BaseTranscript = proof_system::honk::BaseTranscript;
->>>>>>> b77afb14
     using StdlibTypes = utility::StdlibTypesUtility<Builder>;
 
     static constexpr size_t HASH_OUTPUT_SIZE = NativeTranscript::HASH_OUTPUT_SIZE;
