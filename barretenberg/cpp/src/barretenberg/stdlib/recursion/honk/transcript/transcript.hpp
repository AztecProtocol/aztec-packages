#pragma once

#include "barretenberg/ecc/curves/bn254/fq.hpp"
#include "barretenberg/ecc/curves/bn254/fr.hpp"
#include "barretenberg/ecc/curves/bn254/g1.hpp"
#include "barretenberg/honk/proof_system/types/proof.hpp"
#include "barretenberg/polynomials/univariate.hpp"

#include "barretenberg/transcript/transcript.hpp"

#include "barretenberg/stdlib/primitives/bigfield/bigfield.hpp"
#include "barretenberg/stdlib/primitives/biggroup/biggroup.hpp"
#include "barretenberg/stdlib/primitives/field/field.hpp"
#include "barretenberg/stdlib/utility/utility.hpp"

namespace bb::stdlib::recursion::honk {
template <typename Builder> class Transcript {
  public:
    using field_ct = field_t<Builder>;
    using FF = bb::fr;
<<<<<<< HEAD
    using NativeTranscript = proof_system::honk::BaseTranscript;
=======
    using BaseTranscript = bb::honk::BaseTranscript;
>>>>>>> cd2f67f5
    using StdlibTypes = utility::StdlibTypesUtility<Builder>;

    static constexpr size_t HASH_OUTPUT_SIZE = NativeTranscript::HASH_OUTPUT_SIZE;

    NativeTranscript native_transcript;
    Builder* builder;

    Transcript() = default;

    Transcript(Builder* builder, const proof_system::honk::proof& proof_data)
        : native_transcript(proof_data)
        , builder(builder){};

    /**
     * @brief Get the underlying native transcript manifest (primarily for debugging)
     *
     */
    auto get_manifest() const { return native_transcript.get_manifest(); };

    /**
     * @brief Compute the challenges (more than 1) indicated by labels
     *
     * @tparam Strings
     * @param labels Names of the challenges to be computed
     * @return std::array<FF, sizeof...(Strings)> Array of challenges
     */
    template <typename... Strings> std::array<field_ct, sizeof...(Strings)> get_challenges(const Strings&... labels)
    {
        // Compute the indicated challenges from the native transcript
        constexpr size_t num_challenges = sizeof...(Strings);
        std::array<uint256_t, num_challenges> native_challenges{};
        native_challenges = native_transcript.get_challenges(labels...);

        /*
         * TODO(#1351): Do stdlib hashing here. E.g., for the current pedersen/blake setup, we could write data into a
         * byte_array as it is received from prover, then compress via pedersen and apply blake3s. Not doing this now
         * since it's a pain and we'll be revamping our hashing anyway. For now, simply convert the native hashes to
         * stdlib types without adding any hashing constraints.
         */
        std::array<field_ct, num_challenges> challenges;
        for (size_t i = 0; i < num_challenges; ++i) {
            challenges[i] = field_ct::from_witness(builder, native_challenges[i]);
        }

        return challenges;
    }

    /**
     * @brief Compute the single challenge indicated by the input label
     *
     * @param label Name of challenge
     * @return field_ct Challenge
     */
    field_ct get_challenge(const std::string& label)
    {
        // Compute the indicated challenge from the native transcript
        auto native_challenge = native_transcript.get_challenge(label);

        // TODO(1351): Stdlib hashing here...

        return field_ct::from_witness(builder, native_challenge);
    }

    /**
     * @brief Extract a native element from the transcript and return a corresponding stdlib type
     *
     * @tparam T Type of the native element to be extracted
     * @param label Name of the element
     * @return The corresponding element of appropriate stdlib type
     */
    template <class T> auto receive_from_prover(const std::string& label)
    {
        // Get native type corresponding to input type
        using NativeType = typename StdlibTypes::template NativeType<T>::type;

        // Extract the native element from the native transcript
        NativeType element = native_transcript.template receive_from_prover<NativeType>(label);

        // Return the corresponding stdlib type
        return StdlibTypes::from_witness(builder, element);
    }
};
} // namespace bb::stdlib::recursion::honk<|MERGE_RESOLUTION|>--- conflicted
+++ resolved
@@ -18,11 +18,7 @@
   public:
     using field_ct = field_t<Builder>;
     using FF = bb::fr;
-<<<<<<< HEAD
-    using NativeTranscript = proof_system::honk::BaseTranscript;
-=======
-    using BaseTranscript = bb::honk::BaseTranscript;
->>>>>>> cd2f67f5
+    using NativeTranscript = bb::honk::BaseTranscript;
     using StdlibTypes = utility::StdlibTypesUtility<Builder>;
 
     static constexpr size_t HASH_OUTPUT_SIZE = NativeTranscript::HASH_OUTPUT_SIZE;
@@ -32,7 +28,7 @@
 
     Transcript() = default;
 
-    Transcript(Builder* builder, const proof_system::honk::proof& proof_data)
+    Transcript(Builder* builder, const bb::honk::proof& proof_data)
         : native_transcript(proof_data)
         , builder(builder){};
 
