--- conflicted
+++ resolved
@@ -18,11 +18,7 @@
   public:
     using field_ct = field_t<Builder>;
     using FF = bb::fr;
-<<<<<<< HEAD
-    using BaseTranscript = BaseTranscript;
-=======
     using NativeTranscript = bb::honk::BaseTranscript;
->>>>>>> cdf1baf0
     using StdlibTypes = utility::StdlibTypesUtility<Builder>;
 
     static constexpr size_t HASH_OUTPUT_SIZE = NativeTranscript::HASH_OUTPUT_SIZE;
