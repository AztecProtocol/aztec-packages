/**
 * uint256_t
 * Copyright Aztec 2020
 *
 * An unsigned 256 bit integer type.
 *
 * Constructor and all methods are constexpr.
 * Ideally, uint256_t should be able to be treated like any other literal type.
 *
 * Not optimized for performance, this code doesn't touch any of our hot paths when constructing PLONK proofs.
 **/
#pragma once

#include "../uint128/uint128.hpp"
#include "barretenberg/common/serialize.hpp"
#include "barretenberg/common/throw_or_abort.hpp"
#include <cstdint>
#include <iomanip>
#include <iostream>
#include <sstream>

namespace numeric {

class alignas(32) uint256_t {
  public:
    constexpr uint256_t(const uint64_t a = 0) noexcept
        : data{ a, 0, 0, 0 }
    {}

    constexpr uint256_t(const uint64_t a, const uint64_t b, const uint64_t c, const uint64_t d) noexcept
        : data{ a, b, c, d }
    {}

    constexpr uint256_t(const uint256_t& other) noexcept
        : data{ other.data[0], other.data[1], other.data[2], other.data[3] }
    {}
    constexpr uint256_t(uint256_t&& other) noexcept = default;

    explicit constexpr uint256_t(std::string input) noexcept
    {
        /* Quick and dirty conversion from a single character to its hex equivelent */
        constexpr auto HexCharToInt = [](uint8_t Input) {
            bool valid =
                (Input >= 'a' && Input <= 'f') || (Input >= 'A' && Input <= 'F') || (Input >= '0' && Input <= '9');
            if (!valid) {
                throw_or_abort("Error, uint256 constructed from string_view with invalid hex parameter");
            }
<<<<<<< HEAD
            uint8_t res = ((Input >= 'a') && (Input <= 'f'))   ? (Input - 87)
                          : ((Input >= 'A') && (Input <= 'F')) ? (Input - 55)
                          : ((Input >= '0') && (Input <= '9')) ? (Input - 48)
                                                               : 0;
=======
            uint8_t res =
                ((Input >= 'a') && (Input <= 'f'))   ? (Input - (static_cast<uint8_t>('a') - static_cast<uint8_t>(10)))
                : ((Input >= 'A') && (Input <= 'F')) ? (Input - (static_cast<uint8_t>('A') - static_cast<uint8_t>(10)))
                : ((Input >= '0') && (Input <= '9')) ? (Input - static_cast<uint8_t>('0'))
                                                     : 0;
>>>>>>> d47782bb
            return res;
        };

        std::array<uint64_t, 4> limbs{ 0, 0, 0, 0 };
        size_t start_index = 0;
        if (input.size() == 66 && input[0] == '0' && input[1] == 'x') {
            start_index = 2;
        } else if (input.size() != 64) {
            throw_or_abort("Error, uint256 constructed from string_view with invalid length");
        }
        for (size_t j = 0; j < 4; ++j) {

            const size_t limb_index = start_index + j * 16;
            for (size_t i = 0; i < 8; ++i) {
                const size_t byte_index = limb_index + (i * 2);
                uint8_t nibble_hi = HexCharToInt(static_cast<uint8_t>(input[byte_index]));
                uint8_t nibble_lo = HexCharToInt(static_cast<uint8_t>(input[byte_index + 1]));
                uint8_t byte = static_cast<uint8_t>((nibble_hi * 16) + nibble_lo);
                limbs[j] <<= 8;
                limbs[j] += byte;
            }
        }
        data[0] = limbs[3];
        data[1] = limbs[2];
        data[2] = limbs[1];
        data[3] = limbs[0];
    }

    static constexpr uint256_t from_uint128(const uint128_t a) noexcept
    {
        return { static_cast<uint64_t>(a), static_cast<uint64_t>(a >> 64), 0, 0 };
    }

    constexpr explicit operator uint128_t() { return (static_cast<uint128_t>(data[1]) << 64) + data[0]; }

    constexpr uint256_t& operator=(const uint256_t& other) noexcept = default;
    constexpr uint256_t& operator=(uint256_t&& other) noexcept = default;
    constexpr ~uint256_t() noexcept = default;

    explicit constexpr operator bool() const { return static_cast<bool>(data[0]); };

    template <typename T> explicit constexpr operator T() const { return static_cast<T>(data[0]); };

    [[nodiscard]] constexpr bool get_bit(uint64_t bit_index) const;
    [[nodiscard]] constexpr uint64_t get_msb() const;

    [[nodiscard]] constexpr uint256_t slice(uint64_t start, uint64_t end) const;
    [[nodiscard]] constexpr uint256_t pow(const uint256_t& exponent) const;

    constexpr uint256_t operator+(const uint256_t& other) const;
    constexpr uint256_t operator-(const uint256_t& other) const;
    constexpr uint256_t operator-() const;

    constexpr uint256_t operator*(const uint256_t& other) const;
    constexpr uint256_t operator/(const uint256_t& other) const;
    constexpr uint256_t operator%(const uint256_t& other) const;

    constexpr uint256_t operator>>(const uint256_t& other) const;
    constexpr uint256_t operator<<(const uint256_t& other) const;

    constexpr uint256_t operator&(const uint256_t& other) const;
    constexpr uint256_t operator^(const uint256_t& other) const;
    constexpr uint256_t operator|(const uint256_t& other) const;
    constexpr uint256_t operator~() const;

    constexpr bool operator==(const uint256_t& other) const;
    constexpr bool operator!=(const uint256_t& other) const;
    constexpr bool operator!() const;

    constexpr bool operator>(const uint256_t& other) const;
    constexpr bool operator<(const uint256_t& other) const;
    constexpr bool operator>=(const uint256_t& other) const;
    constexpr bool operator<=(const uint256_t& other) const;

    static constexpr size_t length() { return 256; }

    constexpr uint256_t& operator+=(const uint256_t& other)
    {
        *this = *this + other;
        return *this;
    };
    constexpr uint256_t& operator-=(const uint256_t& other)
    {
        *this = *this - other;
        return *this;
    };
    constexpr uint256_t& operator*=(const uint256_t& other)
    {
        *this = *this * other;
        return *this;
    };
    constexpr uint256_t& operator/=(const uint256_t& other)
    {
        *this = *this / other;
        return *this;
    };
    constexpr uint256_t& operator%=(const uint256_t& other)
    {
        *this = *this % other;
        return *this;
    };

    constexpr uint256_t& operator++()
    {
        *this += uint256_t(1);
        return *this;
    };
    constexpr uint256_t& operator--()
    {
        *this -= uint256_t(1);
        return *this;
    };

    constexpr uint256_t& operator&=(const uint256_t& other)
    {
        *this = *this & other;
        return *this;
    };
    constexpr uint256_t& operator^=(const uint256_t& other)
    {
        *this = *this ^ other;
        return *this;
    };
    constexpr uint256_t& operator|=(const uint256_t& other)
    {
        *this = *this | other;
        return *this;
    };

    constexpr uint256_t& operator>>=(const uint256_t& other)
    {
        *this = *this >> other;
        return *this;
    };
    constexpr uint256_t& operator<<=(const uint256_t& other)
    {
        *this = *this << other;
        return *this;
    };

    [[nodiscard]] constexpr std::pair<uint256_t, uint256_t> mul_extended(const uint256_t& other) const;

    uint64_t data[4]; // NOLINT

    [[nodiscard]] constexpr std::pair<uint256_t, uint256_t> divmod(const uint256_t& b) const;

  private:
    [[nodiscard]] static constexpr std::pair<uint64_t, uint64_t> mul_wide(uint64_t a, uint64_t b);
    [[nodiscard]] static constexpr std::pair<uint64_t, uint64_t> addc(uint64_t a, uint64_t b, uint64_t carry_in);
    [[nodiscard]] static constexpr uint64_t addc_discard_hi(uint64_t a, uint64_t b, uint64_t carry_in);
    [[nodiscard]] static constexpr uint64_t sbb_discard_hi(uint64_t a, uint64_t b, uint64_t borrow_in);
    [[nodiscard]] static constexpr std::pair<uint64_t, uint64_t> sbb(uint64_t a, uint64_t b, uint64_t borrow_in);
    [[nodiscard]] static constexpr uint64_t mac_discard_hi(uint64_t a, uint64_t b, uint64_t c, uint64_t carry_in);
    [[nodiscard]] static constexpr std::pair<uint64_t, uint64_t> mac(uint64_t a,
                                                                     uint64_t b,
                                                                     uint64_t c,
                                                                     uint64_t carry_in);
};

inline std::ostream& operator<<(std::ostream& os, uint256_t const& a)
{
    std::ios_base::fmtflags f(os.flags());
    os << std::hex << "0x" << std::setfill('0') << std::setw(16) << a.data[3] << std::setw(16) << a.data[2]
       << std::setw(16) << a.data[1] << std::setw(16) << a.data[0];
    os.flags(f);
    return os;
}

template <typename B> inline void read(B& it, uint256_t& value)
{
    using serialize::read;
    uint64_t a = 0;
    uint64_t b = 0;
    uint64_t c = 0;
    uint64_t d = 0;
    read(it, d);
    read(it, c);
    read(it, b);
    read(it, a);
    value = uint256_t(a, b, c, d);
}

template <typename B> inline void write(B& it, uint256_t const& value)
{
    using serialize::write;
    write(it, value.data[3]);
    write(it, value.data[2]);
    write(it, value.data[1]);
    write(it, value.data[0]);
}

} // namespace numeric

#include "./uint256_impl.hpp"

// disable linter errors; we want to expose a global uint256_t type to mimic uint64_t, uint32_t etc
// NOLINTNEXTLINE(tidymisc-unused-using-decls, google-global-names-in-headers, misc-unused-using-decls)
using numeric::uint256_t;<|MERGE_RESOLUTION|>--- conflicted
+++ resolved
@@ -45,18 +45,11 @@
             if (!valid) {
                 throw_or_abort("Error, uint256 constructed from string_view with invalid hex parameter");
             }
-<<<<<<< HEAD
-            uint8_t res = ((Input >= 'a') && (Input <= 'f'))   ? (Input - 87)
-                          : ((Input >= 'A') && (Input <= 'F')) ? (Input - 55)
-                          : ((Input >= '0') && (Input <= '9')) ? (Input - 48)
-                                                               : 0;
-=======
             uint8_t res =
                 ((Input >= 'a') && (Input <= 'f'))   ? (Input - (static_cast<uint8_t>('a') - static_cast<uint8_t>(10)))
                 : ((Input >= 'A') && (Input <= 'F')) ? (Input - (static_cast<uint8_t>('A') - static_cast<uint8_t>(10)))
                 : ((Input >= '0') && (Input <= '9')) ? (Input - static_cast<uint8_t>('0'))
                                                      : 0;
->>>>>>> d47782bb
             return res;
         };
 
