#include "decider_prover.hpp"
#include "barretenberg/common/op_count.hpp"
#include "barretenberg/sumcheck/sumcheck.hpp"

namespace bb {

/**
 * Create DeciderProver_ from an accumulator.
 *
 * @param accumulator Relaxed instance (ϕ, ω, \vec{β}, e) whose proof we want to generate, produced by Protogalaxy
 * folding prover
 *
 * @tparam a type of UltraFlavor
 * */
template <IsUltraFlavor Flavor>
DeciderProver_<Flavor>::DeciderProver_(const std::shared_ptr<Instance>& inst,
                                       const std::shared_ptr<CommitmentKey>& commitment_key,
                                       const std::shared_ptr<Transcript>& transcript)
    : accumulator(std::move(inst))
    , transcript(transcript)
    , commitment_key(commitment_key)
{}

/**
 * @brief Run Sumcheck to establish that ∑_i pow(\vec{β*})f_i(ω) = e*. This results in u = (u_1,...,u_d) sumcheck round
 * challenges and all evaluations at u being calculated.
 *
 */
template <IsUltraFlavor Flavor> void DeciderProver_<Flavor>::execute_relation_check_rounds()
{
    using Sumcheck = SumcheckProver<Flavor>;
    auto instance_size = accumulator->instance_size;
    auto sumcheck = Sumcheck(instance_size, transcript);
    sumcheck_output = sumcheck.prove(accumulator);
}

/**
 * @brief Execute the ZeroMorph protocol to prove the multilinear evaluations produced by Sumcheck
 * @details See https://hackmd.io/dlf9xEwhTQyE3hiGbq4FsA?view for a complete description of the unrolled protocol.
 *
 * */
template <IsUltraFlavor Flavor> void DeciderProver_<Flavor>::execute_zeromorph_rounds()
{
    ZeroMorph::prove(accumulator->prover_polynomials.get_unshifted(),
                     accumulator->prover_polynomials.get_to_be_shifted(),
                     sumcheck_output.claimed_evaluations.get_unshifted(),
                     sumcheck_output.claimed_evaluations.get_shifted(),
                     sumcheck_output.challenge,
                     commitment_key,
                     transcript);
}

template <IsUltraFlavor Flavor> HonkProof& DeciderProver_<Flavor>::export_proof()
{
    proof = transcript->proof_data;
    return proof;
}

template <IsUltraFlavor Flavor> HonkProof& DeciderProver_<Flavor>::construct_proof()
{
<<<<<<< HEAD
=======
    BB_OP_COUNT_TIME_NAME("Decider::construct_proof");

    // Add ϕ, \vec{β*}, e* to transcript
    execute_preamble_round();

>>>>>>> b7c2bc0e
    // Run sumcheck subprotocol.
    execute_relation_check_rounds();

    // Fiat-Shamir: rho, y, x, z
    // Execute Zeromorph multilinear PCS
    execute_zeromorph_rounds();

    return export_proof();
}

template class DeciderProver_<UltraFlavor>;
template class DeciderProver_<GoblinUltraFlavor>;

} // namespace bb<|MERGE_RESOLUTION|>--- conflicted
+++ resolved
@@ -58,14 +58,8 @@
 
 template <IsUltraFlavor Flavor> HonkProof& DeciderProver_<Flavor>::construct_proof()
 {
-<<<<<<< HEAD
-=======
     BB_OP_COUNT_TIME_NAME("Decider::construct_proof");
 
-    // Add ϕ, \vec{β*}, e* to transcript
-    execute_preamble_round();
-
->>>>>>> b7c2bc0e
     // Run sumcheck subprotocol.
     execute_relation_check_rounds();
 
