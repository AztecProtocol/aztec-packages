#include "barretenberg/goblin/mock_circuits.hpp"
#include "barretenberg/polynomials/pow.hpp"
#include "barretenberg/protogalaxy/decider_prover.hpp"
#include "barretenberg/protogalaxy/decider_verifier.hpp"
#include "barretenberg/protogalaxy/protogalaxy_prover.hpp"
#include "barretenberg/protogalaxy/protogalaxy_verifier.hpp"

#include <gtest/gtest.h>

using namespace bb;

namespace {

auto& engine = numeric::get_debug_randomness();

template <typename Flavor> class ProtoGalaxyTests : public testing::Test {
  public:
    using VerificationKey = typename Flavor::VerificationKey;
    using ProverInstance = ProverInstance_<Flavor>;
    using ProverInstances = ProverInstances_<Flavor, 2>;
    using VerifierInstance = VerifierInstance_<Flavor>;
    using VerifierInstances = VerifierInstances_<Flavor, 2>;
    using ProtoGalaxyProver = ProtoGalaxyProver_<ProverInstances>;
    using FF = typename Flavor::FF;
    using Affine = typename Flavor::Commitment;
    using Projective = typename Flavor::GroupElement;
    using Builder = typename Flavor::CircuitBuilder;
    using Polynomial = typename Flavor::Polynomial;
    using ProverPolynomials = typename Flavor::ProverPolynomials;
    using RelationParameters = bb::RelationParameters<FF>;
    using WitnessCommitments = typename Flavor::WitnessCommitments;
    using CommitmentKey = typename Flavor::CommitmentKey;
    using PowPolynomial = bb::PowPolynomial<FF>;
    using DeciderProver = DeciderProver_<Flavor>;
    using DeciderVerifier = DeciderVerifier_<Flavor>;
    using FoldingProver = ProtoGalaxyProver_<ProverInstances>;
    using FoldingVerifier = ProtoGalaxyVerifier_<VerifierInstances>;

    static void SetUpTestSuite() { bb::srs::init_crs_factory("../srs_db/ignition"); }

    static void construct_circuit(Builder& builder)
    {
        if constexpr (IsGoblinFlavor<Flavor>) {
            GoblinMockCircuits::construct_simple_circuit(builder);
        } else {
            FF a = FF::random_element();
            FF b = FF::random_element();
            FF c = FF::random_element();
            FF d = a + b + c;
            uint32_t a_idx = builder.add_public_variable(a);
            uint32_t b_idx = builder.add_variable(b);
            uint32_t c_idx = builder.add_variable(c);
            uint32_t d_idx = builder.add_variable(d);

            builder.create_big_add_gate({ a_idx, b_idx, c_idx, d_idx, FF(1), FF(1), FF(1), FF(-1), FF(0) });
        }
    }

    static ProverPolynomials construct_full_prover_polynomials(auto& input_polynomials)
    {
        ProverPolynomials full_polynomials;
        for (auto [prover_poly, input_poly] : zip_view(full_polynomials.get_all(), input_polynomials)) {
            prover_poly = input_poly.share();
        }
        return full_polynomials;
    }

    static std::tuple<std::shared_ptr<ProverInstance>, std::shared_ptr<VerifierInstance>> fold_and_verify(
        const std::vector<std::shared_ptr<ProverInstance>>& prover_instances,
        const std::vector<std::shared_ptr<VerifierInstance>>& verifier_instances)
    {
        FoldingProver folding_prover(prover_instances);
        FoldingVerifier folding_verifier(verifier_instances);

        auto [prover_accumulator, folding_proof] = folding_prover.fold_instances();
        auto verifier_accumulator = folding_verifier.verify_folding_proof(folding_proof);
        return { prover_accumulator, verifier_accumulator };
    }

    static void check_accumulator_target_sum_manual(std::shared_ptr<ProverInstance>& accumulator, bool expected_result)
    {
        auto instance_size = accumulator->proving_key.circuit_size;
        auto expected_honk_evals = ProtoGalaxyProver::compute_full_honk_evaluations(
            accumulator->prover_polynomials, accumulator->alphas, accumulator->relation_parameters);
        // Construct pow(\vec{betas*}) as in the paper
        auto expected_pows = PowPolynomial(accumulator->gate_challenges);
        expected_pows.compute_values();

        // Compute the corresponding target sum and create a dummy accumulator
        auto expected_target_sum = FF(0);
        for (size_t i = 0; i < instance_size; i++) {
            expected_target_sum += expected_honk_evals[i] * expected_pows[i];
        }
        EXPECT_EQ(accumulator->target_sum == expected_target_sum, expected_result);
    }

    static void decide_and_verify(std::shared_ptr<ProverInstance>& prover_accumulator,
                                  std::shared_ptr<VerifierInstance>& verifier_accumulator,
                                  bool expected_result)
    {
        DeciderProver decider_prover(prover_accumulator);
        DeciderVerifier decider_verifier(verifier_accumulator);
        HonkProof decider_proof = decider_prover.construct_proof();
        bool verified = decider_verifier.verify_proof(decider_proof);
        EXPECT_EQ(verified, expected_result);
    }

    /**
     * @brief For a valid circuit, ensures that computing the value of the full UH/UGH relation at each row in its
     * execution trace (with the contribution of the linearly dependent one added tot he first row, in case of
     * Goblin) will be 0.
     *
     */
    static void test_full_honk_evaluations_valid_circuit()
    {
        auto builder = typename Flavor::CircuitBuilder();
        construct_circuit(builder);

        auto instance = std::make_shared<ProverInstance>(builder);

        instance->relation_parameters.eta = FF::random_element();
        instance->relation_parameters.eta_two = FF::random_element();
        instance->relation_parameters.eta_three = FF::random_element();
        instance->relation_parameters.beta = FF::random_element();
        instance->relation_parameters.gamma = FF::random_element();

<<<<<<< HEAD
        instance->proving_key.compute_sorted_accumulator_polynomials(instance->relation_parameters.eta);
=======
        instance->proving_key->compute_sorted_accumulator_polynomials(instance->relation_parameters.eta,
                                                                      instance->relation_parameters.eta_two,
                                                                      instance->relation_parameters.eta_three);
>>>>>>> ef446747
        if constexpr (IsGoblinFlavor<Flavor>) {
            instance->proving_key.compute_logderivative_inverse(instance->relation_parameters);
        }
        instance->proving_key.compute_grand_product_polynomials(instance->relation_parameters);
        instance->prover_polynomials = ProverPolynomials(instance->proving_key);

        for (auto& alpha : instance->alphas) {
            alpha = FF::random_element();
        }
        auto full_honk_evals = ProtoGalaxyProver::compute_full_honk_evaluations(
            instance->prover_polynomials, instance->alphas, instance->relation_parameters);

        // Evaluations should be 0 for valid circuit
        for (const auto& eval : full_honk_evals) {
            EXPECT_EQ(eval, FF(0));
        }
    }

    /**
     * @brief Check the coefficients of the perturbator computed from dummy \vec{β}, \vec{δ} and f_i(ω) will be the
     * same as if computed manually.
     *
     */
    static void test_pertubator_coefficients()
    {
        std::vector<FF> betas = { FF(5), FF(8), FF(11) };
        std::vector<FF> deltas = { FF(2), FF(4), FF(8) };
        std::vector<FF> full_honk_evaluations = { FF(1), FF(1), FF(1), FF(1), FF(1), FF(1), FF(1), FF(1) };
        auto perturbator = ProtoGalaxyProver::construct_perturbator_coefficients(betas, deltas, full_honk_evaluations);
        std::vector<FF> expected_values = { FF(648), FF(936), FF(432), FF(64) };
        EXPECT_EQ(perturbator.size(), 4); // log(instance_size) + 1
        for (size_t i = 0; i < perturbator.size(); i++) {
            EXPECT_EQ(perturbator[i], expected_values[i]);
        }
    }

    /**
     * @brief Create a dummy accumulator and ensure coefficient 0 of the computed perturbator is the same as the
     * accumulator's target sum.
     *
     */
    static void test_pertubator_polynomial()
    {
        using RelationSeparator = typename Flavor::RelationSeparator;
        const size_t log_instance_size(3);
        const size_t instance_size(1 << log_instance_size);
        std::array<bb::Polynomial<FF>, Flavor::NUM_ALL_ENTITIES> random_polynomials;
        for (auto& poly : random_polynomials) {
            poly = bb::Polynomial<FF>::random(instance_size);
        }
        auto full_polynomials = construct_full_prover_polynomials(random_polynomials);
        auto relation_parameters = bb::RelationParameters<FF>::get_random();
        RelationSeparator alphas;
        for (auto& alpha : alphas) {
            alpha = FF::random_element();
        }

        auto full_honk_evals =
            ProtoGalaxyProver::compute_full_honk_evaluations(full_polynomials, alphas, relation_parameters);
        std::vector<FF> betas(log_instance_size);
        for (size_t idx = 0; idx < log_instance_size; idx++) {
            betas[idx] = FF::random_element();
        }

        // Construct pow(\vec{betas}) as in the paper
        auto pow_beta = bb::PowPolynomial(betas);
        pow_beta.compute_values();

        // Compute the corresponding target sum and create a dummy accumulator
        auto target_sum = FF(0);
        for (size_t i = 0; i < instance_size; i++) {
            target_sum += full_honk_evals[i] * pow_beta[i];
        }

        auto accumulator = std::make_shared<ProverInstance>();
        accumulator->prover_polynomials = std::move(full_polynomials);
        accumulator->gate_challenges = betas;
        accumulator->target_sum = target_sum;
        accumulator->relation_parameters = relation_parameters;
        accumulator->alphas = alphas;

        auto deltas = ProtoGalaxyProver::compute_round_challenge_pows(log_instance_size, FF::random_element());
        auto perturbator = ProtoGalaxyProver::compute_perturbator(accumulator, deltas);

        // Ensure the constant coefficient of the perturbator is equal to the target sum as indicated by the paper
        EXPECT_EQ(perturbator[0], target_sum);
    }

    /**
     * @brief Manually compute the expected evaluations of the combiner quotient, given evaluations of the combiner
     * and check them against the evaluations returned by the function.
     *
     */
    static void test_combiner_quotient()
    {
        auto compressed_perturbator = FF(2); // F(\alpha) in the paper
        auto combiner = bb::Univariate<FF, 12>(std::array<FF, 12>{ 20, 21, 22, 23, 24, 25, 26, 27, 28, 29, 30, 31 });
        auto combiner_quotient = ProtoGalaxyProver::compute_combiner_quotient(compressed_perturbator, combiner);

        // K(i) = (G(i) - ( L_0(i) * F(\alpha)) / Z(i), i = {2,.., 13} for ProverInstances::NUM = 2
        // K(i) = (G(i) - (1 - i) * F(\alpha)) / i * (i - 1)
        auto expected_evals = bb::Univariate<FF, 12, 2>(std::array<FF, 10>{
            (FF(22) - (FF(1) - FF(2)) * compressed_perturbator) / (FF(2) * FF(2 - 1)),
            (FF(23) - (FF(1) - FF(3)) * compressed_perturbator) / (FF(3) * FF(3 - 1)),
            (FF(24) - (FF(1) - FF(4)) * compressed_perturbator) / (FF(4) * FF(4 - 1)),
            (FF(25) - (FF(1) - FF(5)) * compressed_perturbator) / (FF(5) * FF(5 - 1)),
            (FF(26) - (FF(1) - FF(6)) * compressed_perturbator) / (FF(6) * FF(6 - 1)),
            (FF(27) - (FF(1) - FF(7)) * compressed_perturbator) / (FF(7) * FF(7 - 1)),
            (FF(28) - (FF(1) - FF(8)) * compressed_perturbator) / (FF(8) * FF(8 - 1)),
            (FF(29) - (FF(1) - FF(9)) * compressed_perturbator) / (FF(9) * FF(9 - 1)),
            (FF(30) - (FF(1) - FF(10)) * compressed_perturbator) / (FF(10) * FF(10 - 1)),
            (FF(31) - (FF(1) - FF(11)) * compressed_perturbator) / (FF(11) * FF(11 - 1)),
        });

        for (size_t idx = 2; idx < 7; idx++) {
            EXPECT_EQ(combiner_quotient.value_at(idx), expected_evals.value_at(idx));
        }
    }

    /**
     * @brief For two dummy instances with their relation parameter η set, check that combining them in a
     * univariate, barycentrially extended to the desired number of evaluations, is performed correctly.
     *
     */
    static void test_combine_relation_parameters()
    {
        Builder builder1;
        auto instance1 = std::make_shared<ProverInstance>(builder1);
        instance1->relation_parameters.eta = 1;

        Builder builder2;
        builder2.add_variable(3);
        auto instance2 = std::make_shared<ProverInstance>(builder2);
        instance2->relation_parameters.eta = 3;

        ProverInstances instances{ { instance1, instance2 } };
        ProtoGalaxyProver::combine_relation_parameters(instances);

        bb::Univariate<FF, 11> expected_eta{ { 1, 3, 5, 7, 9, 11, 13, 15, 17, 19, 21 } };
        EXPECT_EQ(instances.relation_parameters.eta, expected_eta);
    }

    /**
     * @brief Given two dummy instances with the batching challenges alphas set (one for each subrelation) ensure
     * combining them in a univariate of desired length works as expected.
     */
    static void test_combine_alpha()
    {
        Builder builder1;
        auto instance1 = std::make_shared<ProverInstance>(builder1);
        instance1->alphas.fill(2);

        Builder builder2;
        builder2.add_variable(3);
        auto instance2 = std::make_shared<ProverInstance>(builder2);
        instance2->alphas.fill(4);

        ProverInstances instances{ { instance1, instance2 } };
        ProtoGalaxyProver::combine_alpha(instances);

        bb::Univariate<FF, 12> expected_alpha{ { 2, 4, 6, 8, 10, 12, 14, 16, 18, 20, 22, 24 } };
        for (const auto& alpha : instances.alphas) {
            EXPECT_EQ(alpha, expected_alpha);
        }
    }

    /**
     * @brief Testing two valid rounds of folding followed by the decider.
     *
     */
    static void test_full_protogalaxy()
    {
        auto builder_1 = typename Flavor::CircuitBuilder();
        construct_circuit(builder_1);

        auto prover_instance_1 = std::make_shared<ProverInstance>(builder_1);
        auto verification_key_1 = std::make_shared<VerificationKey>(prover_instance_1->proving_key);
        auto verifier_instance_1 = std::make_shared<VerifierInstance>(verification_key_1);

        auto builder_2 = typename Flavor::CircuitBuilder();
        construct_circuit(builder_2);
        auto prover_instance_2 = std::make_shared<ProverInstance>(builder_2);
        auto verification_key_2 = std::make_shared<VerificationKey>(prover_instance_2->proving_key);
        auto verifier_instance_2 = std::make_shared<VerifierInstance>(verification_key_2);
        auto [prover_accumulator, verifier_accumulator] =
            fold_and_verify({ prover_instance_1, prover_instance_2 }, { verifier_instance_1, verifier_instance_2 });

        check_accumulator_target_sum_manual(prover_accumulator, true);

        auto builder_3 = typename Flavor::CircuitBuilder();
        construct_circuit(builder_3);
        auto prover_instance_3 = std::make_shared<ProverInstance>(builder_3);
        auto verification_key_3 = std::make_shared<VerificationKey>(prover_instance_3->proving_key);
        auto verifier_instance_3 = std::make_shared<VerifierInstance>(verification_key_3);

        auto [prover_accumulator_2, verifier_accumulator_2] =
            fold_and_verify({ prover_accumulator, prover_instance_3 }, { verifier_accumulator, verifier_instance_3 });

        check_accumulator_target_sum_manual(prover_accumulator_2, true);

        decide_and_verify(prover_accumulator_2, verifier_accumulator_2, true);
    }

    /**
     * @brief Ensure tampering a commitment and then calling the decider causes the decider verification to fail.
     *
     */
    static void test_tampered_commitment()
    {
        auto builder_1 = typename Flavor::CircuitBuilder();
        construct_circuit(builder_1);

        auto prover_instance_1 = std::make_shared<ProverInstance>(builder_1);
        auto verification_key_1 = std::make_shared<VerificationKey>(prover_instance_1->proving_key);
        auto verifier_instance_1 = std::make_shared<VerifierInstance>(verification_key_1);

        auto builder_2 = typename Flavor::CircuitBuilder();
        construct_circuit(builder_2);
        auto prover_instance_2 = std::make_shared<ProverInstance>(builder_2);
        auto verification_key_2 = std::make_shared<VerificationKey>(prover_instance_2->proving_key);
        auto verifier_instance_2 = std::make_shared<VerifierInstance>(verification_key_2);
        auto [prover_accumulator, verifier_accumulator] =
            fold_and_verify({ prover_instance_1, prover_instance_2 }, { verifier_instance_1, verifier_instance_2 });
        check_accumulator_target_sum_manual(prover_accumulator, true);

        verifier_accumulator->witness_commitments.w_l = Projective(Affine::random_element());
        auto builder_3 = typename Flavor::CircuitBuilder();
        construct_circuit(builder_3);
        auto prover_instance_3 = std::make_shared<ProverInstance>(builder_3);
        auto verification_key_3 = std::make_shared<VerificationKey>(prover_instance_3->proving_key);
        auto verifier_instance_3 = std::make_shared<VerifierInstance>(verification_key_3);

        auto [prover_accumulator_2, verifier_accumulator_2] =
            fold_and_verify({ prover_accumulator, prover_instance_3 }, { verifier_accumulator, verifier_instance_3 });

        check_accumulator_target_sum_manual(prover_accumulator_2, true);

        decide_and_verify(prover_accumulator_2, verifier_accumulator_2, false);
    }

    /**
     * @brief Ensure tampering an accumulator and then calling fold again causes the target sums in the prover and
     * verifier accumulators to be different and decider verification to fail.
     *
     */
    static void test_tampered_accumulator_polynomial()
    {
        auto builder_1 = typename Flavor::CircuitBuilder();
        construct_circuit(builder_1);

        auto prover_instance_1 = std::make_shared<ProverInstance>(builder_1);
        auto verification_key_1 = std::make_shared<VerificationKey>(prover_instance_1->proving_key);
        auto verifier_instance_1 = std::make_shared<VerifierInstance>(verification_key_1);

        auto builder_2 = typename Flavor::CircuitBuilder();
        construct_circuit(builder_2);
        auto prover_instance_2 = std::make_shared<ProverInstance>(builder_2);
        auto verification_key_2 = std::make_shared<VerificationKey>(prover_instance_2->proving_key);
        auto verifier_instance_2 = std::make_shared<VerifierInstance>(verification_key_2);
        auto [prover_accumulator, verifier_accumulator] =
            fold_and_verify({ prover_instance_1, prover_instance_2 }, { verifier_instance_1, verifier_instance_2 });
        check_accumulator_target_sum_manual(prover_accumulator, true);

        auto builder_3 = typename Flavor::CircuitBuilder();
        construct_circuit(builder_3);
        auto prover_instance_3 = std::make_shared<ProverInstance>(builder_3);
        auto verification_key_3 = std::make_shared<VerificationKey>(prover_instance_3->proving_key);
        auto verifier_instance_3 = std::make_shared<VerifierInstance>(verification_key_3);

        prover_accumulator->prover_polynomials.w_l[1] = FF::random_element();
        auto [prover_accumulator_2, verifier_accumulator_2] =
            fold_and_verify({ prover_accumulator, prover_instance_3 }, { verifier_accumulator, verifier_instance_3 });

        EXPECT_EQ(prover_accumulator_2->target_sum == verifier_accumulator_2->target_sum, false);
        decide_and_verify(prover_accumulator_2, verifier_accumulator_2, false);
    }
};
} // namespace

using FlavorTypes = testing::Types<UltraFlavor, GoblinUltraFlavor>;
TYPED_TEST_SUITE(ProtoGalaxyTests, FlavorTypes);

TYPED_TEST(ProtoGalaxyTests, PerturbatorCoefficients)
{
    TestFixture::test_pertubator_coefficients();
}

TYPED_TEST(ProtoGalaxyTests, FullHonkEvaluationsValidCircuit)
{
    TestFixture::test_full_honk_evaluations_valid_circuit();
}

TYPED_TEST(ProtoGalaxyTests, PerturbatorPolynomial)
{
    TestFixture::test_pertubator_polynomial();
}

TYPED_TEST(ProtoGalaxyTests, CombinerQuotient)
{
    TestFixture::test_combiner_quotient();
}

TYPED_TEST(ProtoGalaxyTests, CombineRelationParameters)
{
    TestFixture::test_combine_relation_parameters();
}

TYPED_TEST(ProtoGalaxyTests, CombineAlpha)
{
    TestFixture::test_combine_alpha();
}

TYPED_TEST(ProtoGalaxyTests, FullProtogalaxyTest)
{
    TestFixture::test_full_protogalaxy();
}

TYPED_TEST(ProtoGalaxyTests, TamperedCommitment)
{
    TestFixture::test_tampered_commitment();
}

TYPED_TEST(ProtoGalaxyTests, TamperedAccumulatorPolynomial)
{
    TestFixture::test_tampered_accumulator_polynomial();
}<|MERGE_RESOLUTION|>--- conflicted
+++ resolved
@@ -124,13 +124,9 @@
         instance->relation_parameters.beta = FF::random_element();
         instance->relation_parameters.gamma = FF::random_element();
 
-<<<<<<< HEAD
-        instance->proving_key.compute_sorted_accumulator_polynomials(instance->relation_parameters.eta);
-=======
-        instance->proving_key->compute_sorted_accumulator_polynomials(instance->relation_parameters.eta,
-                                                                      instance->relation_parameters.eta_two,
-                                                                      instance->relation_parameters.eta_three);
->>>>>>> ef446747
+        instance->proving_key.compute_sorted_accumulator_polynomials(instance->relation_parameters.eta,
+                                                                     instance->relation_parameters.eta_two,
+                                                                     instance->relation_parameters.eta_three);
         if constexpr (IsGoblinFlavor<Flavor>) {
             instance->proving_key.compute_logderivative_inverse(instance->relation_parameters);
         }
