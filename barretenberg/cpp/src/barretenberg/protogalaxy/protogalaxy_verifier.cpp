--- conflicted
+++ resolved
@@ -87,23 +87,15 @@
     witness_commitments.w_r = transcript->template receive_from_prover<Commitment>(domain_separator + "_" + labels.w_r);
     witness_commitments.w_o = transcript->template receive_from_prover<Commitment>(domain_separator + "_" + labels.w_o);
 
-<<<<<<< HEAD
+    // Get challenge for sorted list batching and wire four memory records commitment
     auto eta = transcript->template get_challenge<FF>(domain_separator + "_eta");
-=======
-    // Get challenge for sorted list batching and wire four memory records commitment
-    auto eta = transcript->get_challenge(domain_separator + "_eta");
->>>>>>> 87078b35
     witness_commitments.sorted_accum =
         transcript->template receive_from_prover<Commitment>(domain_separator + "_" + labels.sorted_accum);
     witness_commitments.w_4 = transcript->template receive_from_prover<Commitment>(domain_separator + "_" + labels.w_4);
 
-<<<<<<< HEAD
+    // Get permutation challenges and commitment to permutation and lookup grand products
     auto [beta, gamma] =
         transcript->template get_challenges<FF>(domain_separator + "_beta", domain_separator + "_gamma");
-=======
-    // Get permutation challenges and commitment to permutation and lookup grand products
-    auto [beta, gamma] = transcript->get_challenges(domain_separator + "_beta", domain_separator + "_gamma");
->>>>>>> 87078b35
     witness_commitments.z_perm =
         transcript->template receive_from_prover<Commitment>(domain_separator + "_" + labels.z_perm);
     witness_commitments.z_lookup =
