#include "protogalaxy_verifier.hpp"
#include "barretenberg/proof_system/library/grand_product_delta.hpp"
#include "barretenberg/ultra_honk/oink_verifier.hpp"
namespace bb {

template <class VerifierInstances>
void ProtoGalaxyVerifier_<VerifierInstances>::receive_and_finalise_instance(const std::shared_ptr<Instance>& inst,
                                                                            const std::string& domain_separator)
{
<<<<<<< HEAD
    // Get circuit parameters and the public inputs
    inst->instance_size = transcript->template receive_from_prover<uint32_t>(domain_separator + "_instance_size");
    inst->log_instance_size = static_cast<size_t>(numeric::get_msb(inst->instance_size));
    inst->public_input_size =
        transcript->template receive_from_prover<uint32_t>(domain_separator + "_public_input_size");

    for (size_t i = 0; i < inst->public_input_size; ++i) {
        auto public_input_i =
            transcript->template receive_from_prover<FF>(domain_separator + "_public_input_" + std::to_string(i));
        inst->public_inputs.emplace_back(public_input_i);
    }

    inst->pub_inputs_offset =
        transcript->template receive_from_prover<uint32_t>(domain_separator + "_pub_inputs_offset");

    // Get commitments to first three wire polynomials
    auto labels = inst->commitment_labels;
    auto& witness_commitments = inst->witness_commitments;
    witness_commitments.w_l = transcript->template receive_from_prover<Commitment>(domain_separator + "_" + labels.w_l);
    witness_commitments.w_r = transcript->template receive_from_prover<Commitment>(domain_separator + "_" + labels.w_r);
    witness_commitments.w_o = transcript->template receive_from_prover<Commitment>(domain_separator + "_" + labels.w_o);

    if constexpr (IsGoblinFlavor<Flavor>) {
        // Get  commitments to the ECC wire polynomials and databus polynomials
        witness_commitments.ecc_op_wire_1 =
            transcript->template receive_from_prover<Commitment>(domain_separator + "_" + labels.ecc_op_wire_1);
        witness_commitments.ecc_op_wire_2 =
            transcript->template receive_from_prover<Commitment>(domain_separator + "_" + labels.ecc_op_wire_2);
        witness_commitments.ecc_op_wire_3 =
            transcript->template receive_from_prover<Commitment>(domain_separator + "_" + labels.ecc_op_wire_3);
        witness_commitments.ecc_op_wire_4 =
            transcript->template receive_from_prover<Commitment>(domain_separator + "_" + labels.ecc_op_wire_4);
        witness_commitments.calldata =
            transcript->template receive_from_prover<Commitment>(domain_separator + "_" + labels.calldata);
        witness_commitments.calldata_read_counts =
            transcript->template receive_from_prover<Commitment>(domain_separator + "_" + labels.calldata_read_counts);
    }

    // Get challenge for sorted list batching and wire four memory records commitment
    auto [eta, eta_two, eta_three] = transcript->template get_challenges<FF>(
        domain_separator + "_eta", domain_separator + "_eta_two", domain_separator + "_eta_three");
    witness_commitments.sorted_accum =
        transcript->template receive_from_prover<Commitment>(domain_separator + "_" + labels.sorted_accum);
    witness_commitments.w_4 = transcript->template receive_from_prover<Commitment>(domain_separator + "_" + labels.w_4);

    // Get permutation challenges and commitment to permutation and lookup grand products
    auto [beta, gamma] =
        transcript->template get_challenges<FF>(domain_separator + "_beta", domain_separator + "_gamma");

    if constexpr (IsGoblinFlavor<Flavor>) {
        // If Goblin (i.e. using DataBus) receive commitments to log-deriv inverses polynomial
        witness_commitments.lookup_inverses = transcript->template receive_from_prover<Commitment>(
            domain_separator + "_" + commitment_labels.lookup_inverses);
    }

    witness_commitments.z_perm =
        transcript->template receive_from_prover<Commitment>(domain_separator + "_" + labels.z_perm);
    witness_commitments.z_lookup =
        transcript->template receive_from_prover<Commitment>(domain_separator + "_" + labels.z_lookup);

    // Compute correction terms for grand products
    const FF public_input_delta = compute_public_input_delta<Flavor>(
        inst->public_inputs, beta, gamma, inst->instance_size, inst->pub_inputs_offset);
    const FF lookup_grand_product_delta = compute_lookup_grand_product_delta<FF>(beta, gamma, inst->instance_size);
    inst->relation_parameters =
        RelationParameters<FF>{ eta, eta_two, eta_three, beta, gamma, public_input_delta, lookup_grand_product_delta };
=======
    auto& key = inst->verification_key;
    OinkVerifier<Flavor> oink_verifier{ key, transcript, domain_separator + '_' };
    auto [relation_parameters, witness_commitments, public_inputs] = oink_verifier.verify();
    inst->relation_parameters = std::move(relation_parameters);
    inst->witness_commitments = std::move(witness_commitments);
    inst->public_inputs = std::move(public_inputs);
>>>>>>> e4a4141c

    // Get the relation separation challenges
    for (size_t idx = 0; idx < NUM_SUBRELATIONS - 1; idx++) {
        inst->alphas[idx] = transcript->template get_challenge<FF>(domain_separator + "_alpha_" + std::to_string(idx));
    }
}

// TODO(https://github.com/AztecProtocol/barretenberg/issues/795): The rounds prior to actual verifying are common
// between decider and folding verifier and could be somehow shared so we do not duplicate code so much.
template <class VerifierInstances>
void ProtoGalaxyVerifier_<VerifierInstances>::prepare_for_folding(const std::vector<FF>& fold_data)
{
    transcript = std::make_shared<Transcript>(fold_data);
    auto index = 0;
    auto inst = instances[0];
    auto domain_separator = std::to_string(index);
    if (!inst->is_accumulator) {
        receive_and_finalise_instance(inst, domain_separator);
        inst->target_sum = 0;
        inst->gate_challenges = std::vector<FF>(inst->verification_key->log_circuit_size, 0);
    }
    index++;

    for (auto it = instances.begin() + 1; it != instances.end(); it++, index++) {
        auto inst = *it;
        auto domain_separator = std::to_string(index);
        receive_and_finalise_instance(inst, domain_separator);
    }
}

template <class VerifierInstances>
std::shared_ptr<typename VerifierInstances::Instance> ProtoGalaxyVerifier_<VerifierInstances>::verify_folding_proof(
    const std::vector<FF>& fold_data)
{
    prepare_for_folding(fold_data);

    auto delta = transcript->template get_challenge<FF>("delta");
    auto accumulator = get_accumulator();
    auto deltas = compute_round_challenge_pows(accumulator->verification_key->log_circuit_size, delta);

    std::vector<FF> perturbator_coeffs(accumulator->verification_key->log_circuit_size + 1, 0);
    if (accumulator->is_accumulator) {
        for (size_t idx = 1; idx <= accumulator->verification_key->log_circuit_size; idx++) {
            perturbator_coeffs[idx] =
                transcript->template receive_from_prover<FF>("perturbator_" + std::to_string(idx));
        }
    }

    perturbator_coeffs[0] = accumulator->target_sum;
    auto perturbator = Polynomial<FF>(perturbator_coeffs);
    FF perturbator_challenge = transcript->template get_challenge<FF>("perturbator_challenge");
    auto perturbator_at_challenge = perturbator.evaluate(perturbator_challenge);

    // The degree of K(X) is dk - k - 1 = k(d - 1) - 1. Hence we need  k(d - 1) evaluations to represent it.
    std::array<FF, VerifierInstances::BATCHED_EXTENDED_LENGTH - VerifierInstances::NUM> combiner_quotient_evals;
    for (size_t idx = 0; idx < VerifierInstances::BATCHED_EXTENDED_LENGTH - VerifierInstances::NUM; idx++) {
        combiner_quotient_evals[idx] = transcript->template receive_from_prover<FF>(
            "combiner_quotient_" + std::to_string(idx + VerifierInstances::NUM));
    }
    Univariate<FF, VerifierInstances::BATCHED_EXTENDED_LENGTH, VerifierInstances::NUM> combiner_quotient(
        combiner_quotient_evals);
    FF combiner_challenge = transcript->template get_challenge<FF>("combiner_quotient_challenge");
    auto combiner_quotient_at_challenge = combiner_quotient.evaluate(combiner_challenge);

    auto vanishing_polynomial_at_challenge = combiner_challenge * (combiner_challenge - FF(1));
    auto lagranges = std::vector<FF>{ FF(1) - combiner_challenge, combiner_challenge };

    // TODO(https://github.com/AztecProtocol/barretenberg/issues/881): bad pattern
    auto next_accumulator = std::make_shared<Instance>(accumulator->verification_key);
    next_accumulator->verification_key = std::make_shared<VerificationKey>(
        accumulator->verification_key->circuit_size, accumulator->verification_key->num_public_inputs);
    next_accumulator->verification_key->pcs_verification_key = accumulator->verification_key->pcs_verification_key;
    next_accumulator->verification_key->pub_inputs_offset = accumulator->verification_key->pub_inputs_offset;
    size_t vk_idx = 0;
    for (auto& expected_vk : next_accumulator->verification_key->get_all()) {
        size_t inst = 0;
        expected_vk = Commitment::infinity();
        for (auto& instance : instances) {
            expected_vk = expected_vk + instance->verification_key->get_all()[vk_idx] * lagranges[inst];
            inst++;
        }
        vk_idx++;
    }
    next_accumulator->verification_key->num_public_inputs = accumulator->verification_key->num_public_inputs;
    next_accumulator->public_inputs = std::vector<FF>(next_accumulator->verification_key->num_public_inputs, 0);
    size_t public_input_idx = 0;
    for (auto& public_input : next_accumulator->public_inputs) {
        size_t inst = 0;
        for (auto& instance : instances) {
            // TODO(https://github.com/AztecProtocol/barretenberg/issues/830)
            if (instance->verification_key->num_public_inputs >=
                next_accumulator->verification_key->num_public_inputs) {
                public_input += instance->public_inputs[public_input_idx] * lagranges[inst];
                inst++;
            }
        }
        public_input_idx++;
    }
    next_accumulator->is_accumulator = true;

    // Compute next folding parameters
    next_accumulator->target_sum =
        perturbator_at_challenge * lagranges[0] + vanishing_polynomial_at_challenge * combiner_quotient_at_challenge;
    next_accumulator->gate_challenges =
        update_gate_challenges(perturbator_challenge, accumulator->gate_challenges, deltas);

<<<<<<< HEAD
    // Compute ϕ and verify against the data received from the prover
    auto& acc_witness_commitments = next_accumulator->witness_commitments;
    auto witness_labels = commitment_labels.get_witness();
    for (auto& comm : acc_witness_commitments.get_all()) {
        comm = Commitment::infinity();
        for (auto& instance : instances) {
            comm = comm + instance->witness_commitments.get_all()[comm_idx] * lagranges[inst];
            inst++;
        }
        comm_idx++;
    }

    size_t alpha_idx = 0;
    for (auto& alpha : next_accumulator->alphas) {
        alpha = FF(0);
        size_t instance_idx = 0;
        for (auto& instance : instances) {
            alpha += instance->alphas[alpha_idx] * lagranges[instance_idx];
            instance_idx++;
        }
        alpha_idx++;
    }
    auto& expected_parameters = next_accumulator->relation_parameters;
    for (size_t inst_idx = 0; inst_idx < VerifierInstances::NUM; inst_idx++) {
        auto instance = instances[inst_idx];
        expected_parameters.eta += instance->relation_parameters.eta * lagranges[inst_idx];
        expected_parameters.eta_two += instance->relation_parameters.eta_two * lagranges[inst_idx];
        expected_parameters.eta_three += instance->relation_parameters.eta_three * lagranges[inst_idx];
        expected_parameters.beta += instance->relation_parameters.beta * lagranges[inst_idx];
        expected_parameters.gamma += instance->relation_parameters.gamma * lagranges[inst_idx];
        expected_parameters.public_input_delta +=
            instance->relation_parameters.public_input_delta * lagranges[inst_idx];
        expected_parameters.lookup_grand_product_delta +=
            instance->relation_parameters.lookup_grand_product_delta * lagranges[inst_idx];
    }

<<<<<<< HEAD
    next_accumulator->verification_key =
        std::make_shared<VerificationKey>(instances[0]->instance_size, instances[0]->public_input_size);
<<<<<<< HEAD
    auto vk_labels = commitment_labels.get_precomputed();
=======
>>>>>>> c1709b3
    size_t vk_idx = 0;
    for (auto& expected_vk : next_accumulator->verification_key->get_all()) {
        size_t inst = 0;
        expected_vk = Commitment::infinity();
        for (auto& instance : instances) {
            expected_vk = expected_vk + instance->verification_key->get_all()[vk_idx] * lagranges[inst];
            inst++;
        }
        vk_idx++;
    }

=======
>>>>>>> e4a4141c
    return next_accumulator;
}

template class ProtoGalaxyVerifier_<VerifierInstances_<UltraFlavor, 2>>;
template class ProtoGalaxyVerifier_<VerifierInstances_<GoblinUltraFlavor, 2>>;
} // namespace bb<|MERGE_RESOLUTION|>--- conflicted
+++ resolved
@@ -7,81 +7,12 @@
 void ProtoGalaxyVerifier_<VerifierInstances>::receive_and_finalise_instance(const std::shared_ptr<Instance>& inst,
                                                                             const std::string& domain_separator)
 {
-<<<<<<< HEAD
-    // Get circuit parameters and the public inputs
-    inst->instance_size = transcript->template receive_from_prover<uint32_t>(domain_separator + "_instance_size");
-    inst->log_instance_size = static_cast<size_t>(numeric::get_msb(inst->instance_size));
-    inst->public_input_size =
-        transcript->template receive_from_prover<uint32_t>(domain_separator + "_public_input_size");
-
-    for (size_t i = 0; i < inst->public_input_size; ++i) {
-        auto public_input_i =
-            transcript->template receive_from_prover<FF>(domain_separator + "_public_input_" + std::to_string(i));
-        inst->public_inputs.emplace_back(public_input_i);
-    }
-
-    inst->pub_inputs_offset =
-        transcript->template receive_from_prover<uint32_t>(domain_separator + "_pub_inputs_offset");
-
-    // Get commitments to first three wire polynomials
-    auto labels = inst->commitment_labels;
-    auto& witness_commitments = inst->witness_commitments;
-    witness_commitments.w_l = transcript->template receive_from_prover<Commitment>(domain_separator + "_" + labels.w_l);
-    witness_commitments.w_r = transcript->template receive_from_prover<Commitment>(domain_separator + "_" + labels.w_r);
-    witness_commitments.w_o = transcript->template receive_from_prover<Commitment>(domain_separator + "_" + labels.w_o);
-
-    if constexpr (IsGoblinFlavor<Flavor>) {
-        // Get  commitments to the ECC wire polynomials and databus polynomials
-        witness_commitments.ecc_op_wire_1 =
-            transcript->template receive_from_prover<Commitment>(domain_separator + "_" + labels.ecc_op_wire_1);
-        witness_commitments.ecc_op_wire_2 =
-            transcript->template receive_from_prover<Commitment>(domain_separator + "_" + labels.ecc_op_wire_2);
-        witness_commitments.ecc_op_wire_3 =
-            transcript->template receive_from_prover<Commitment>(domain_separator + "_" + labels.ecc_op_wire_3);
-        witness_commitments.ecc_op_wire_4 =
-            transcript->template receive_from_prover<Commitment>(domain_separator + "_" + labels.ecc_op_wire_4);
-        witness_commitments.calldata =
-            transcript->template receive_from_prover<Commitment>(domain_separator + "_" + labels.calldata);
-        witness_commitments.calldata_read_counts =
-            transcript->template receive_from_prover<Commitment>(domain_separator + "_" + labels.calldata_read_counts);
-    }
-
-    // Get challenge for sorted list batching and wire four memory records commitment
-    auto [eta, eta_two, eta_three] = transcript->template get_challenges<FF>(
-        domain_separator + "_eta", domain_separator + "_eta_two", domain_separator + "_eta_three");
-    witness_commitments.sorted_accum =
-        transcript->template receive_from_prover<Commitment>(domain_separator + "_" + labels.sorted_accum);
-    witness_commitments.w_4 = transcript->template receive_from_prover<Commitment>(domain_separator + "_" + labels.w_4);
-
-    // Get permutation challenges and commitment to permutation and lookup grand products
-    auto [beta, gamma] =
-        transcript->template get_challenges<FF>(domain_separator + "_beta", domain_separator + "_gamma");
-
-    if constexpr (IsGoblinFlavor<Flavor>) {
-        // If Goblin (i.e. using DataBus) receive commitments to log-deriv inverses polynomial
-        witness_commitments.lookup_inverses = transcript->template receive_from_prover<Commitment>(
-            domain_separator + "_" + commitment_labels.lookup_inverses);
-    }
-
-    witness_commitments.z_perm =
-        transcript->template receive_from_prover<Commitment>(domain_separator + "_" + labels.z_perm);
-    witness_commitments.z_lookup =
-        transcript->template receive_from_prover<Commitment>(domain_separator + "_" + labels.z_lookup);
-
-    // Compute correction terms for grand products
-    const FF public_input_delta = compute_public_input_delta<Flavor>(
-        inst->public_inputs, beta, gamma, inst->instance_size, inst->pub_inputs_offset);
-    const FF lookup_grand_product_delta = compute_lookup_grand_product_delta<FF>(beta, gamma, inst->instance_size);
-    inst->relation_parameters =
-        RelationParameters<FF>{ eta, eta_two, eta_three, beta, gamma, public_input_delta, lookup_grand_product_delta };
-=======
     auto& key = inst->verification_key;
     OinkVerifier<Flavor> oink_verifier{ key, transcript, domain_separator + '_' };
     auto [relation_parameters, witness_commitments, public_inputs] = oink_verifier.verify();
     inst->relation_parameters = std::move(relation_parameters);
     inst->witness_commitments = std::move(witness_commitments);
     inst->public_inputs = std::move(public_inputs);
->>>>>>> e4a4141c
 
     // Get the relation separation challenges
     for (size_t idx = 0; idx < NUM_SUBRELATIONS - 1; idx++) {
@@ -188,12 +119,12 @@
     next_accumulator->gate_challenges =
         update_gate_challenges(perturbator_challenge, accumulator->gate_challenges, deltas);
 
-<<<<<<< HEAD
-    // Compute ϕ and verify against the data received from the prover
+    // Compute ϕ
     auto& acc_witness_commitments = next_accumulator->witness_commitments;
-    auto witness_labels = commitment_labels.get_witness();
+    size_t comm_idx = 0;
     for (auto& comm : acc_witness_commitments.get_all()) {
         comm = Commitment::infinity();
+        size_t inst = 0;
         for (auto& instance : instances) {
             comm = comm + instance->witness_commitments.get_all()[comm_idx] * lagranges[inst];
             inst++;
@@ -225,26 +156,6 @@
             instance->relation_parameters.lookup_grand_product_delta * lagranges[inst_idx];
     }
 
-<<<<<<< HEAD
-    next_accumulator->verification_key =
-        std::make_shared<VerificationKey>(instances[0]->instance_size, instances[0]->public_input_size);
-<<<<<<< HEAD
-    auto vk_labels = commitment_labels.get_precomputed();
-=======
->>>>>>> c1709b3
-    size_t vk_idx = 0;
-    for (auto& expected_vk : next_accumulator->verification_key->get_all()) {
-        size_t inst = 0;
-        expected_vk = Commitment::infinity();
-        for (auto& instance : instances) {
-            expected_vk = expected_vk + instance->verification_key->get_all()[vk_idx] * lagranges[inst];
-            inst++;
-        }
-        vk_idx++;
-    }
-
-=======
->>>>>>> e4a4141c
     return next_accumulator;
 }
 
