--- conflicted
+++ resolved
@@ -210,12 +210,7 @@
             // Get the result of the 0th subrelation of the arithmetic relation
             FF key_offset = std::get<0>(temporary_accumulator)[0];
             // Subtract it from q_c[0] (it directly affect the target sum, making it zero and enabling the optimisation)
-<<<<<<< HEAD
-            instance_data[1]->proving_key.polynomials.q_c.at(0) =
-                instance_data[1]->proving_key.polynomials.q_c[0] - instance_offset;
-=======
-            keys_data[1]->proving_key.polynomials.q_c[0] -= key_offset;
->>>>>>> 3228e752
+            keys_data[1]->proving_key.polynomials.q_c.at(0) -= key_offset;
             std::vector<typename Flavor::ProverPolynomials>
                 extended_polynomials; // These hold the extensions of prover polynomials
 
@@ -229,12 +224,7 @@
                               keys_data[1]->proving_key.polynomials.get_all(),
                               prover_polynomials.get_all())) {
                     for (size_t i = 0; i < /*circuit_size*/ 2; i++) {
-<<<<<<< HEAD
-                        new_polynomial.at(i) =
-                            instance_0_polynomial[i] + ((instance_1_polynomial[i] - instance_0_polynomial[i]) * idx);
-=======
-                        new_polynomial[i] = key_0_polynomial[i] + ((key_1_polynomial[i] - key_0_polynomial[i]) * idx);
->>>>>>> 3228e752
+                        new_polynomial.at(i) = key_0_polynomial[i] + ((key_1_polynomial[i] - key_0_polynomial[i]) * idx);
                     }
                 }
                 extended_polynomials.push_back(std::move(prover_polynomials));
