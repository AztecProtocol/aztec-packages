#pragma once
#include "barretenberg/polynomials/univariate.hpp"
#include "barretenberg/protogalaxy/folding_result.hpp"

namespace bb {

template <class ProverInstances_> class ProtoGalaxyProver_ {
  public:
    using ProverInstance = typename ProverInstances_::Instance;
    using Flavor = typename ProverInstances_::Flavor;
    using FF = typename ProverInstances_::Flavor::FF;
    static constexpr size_t NUM_INSTANCES = ProverInstances_::NUM;
    using CombinerQuotient = Univariate<FF, ProverInstances_::BATCHED_EXTENDED_LENGTH, NUM_INSTANCES>;
    using TupleOfTuplesOfUnivariates = typename Flavor::template ProtogalaxyTupleOfTuplesOfUnivariates<NUM_INSTANCES>;
    using OptimisedTupleOfTuplesOfUnivariates =
        typename Flavor::template OptimisedProtogalaxyTupleOfTuplesOfUnivariates<NUM_INSTANCES>;
    using UnivariateRelationParameters =
        bb::RelationParameters<Univariate<FF, ProverInstances_::EXTENDED_LENGTH, 0, /*skip_count=*/NUM_INSTANCES - 1>>;
    using UnivariateRelationSeparator =
        std::array<Univariate<FF, ProverInstances_::BATCHED_EXTENDED_LENGTH>, Flavor::NUM_SUBRELATIONS - 1>;

    struct State {
        std::shared_ptr<ProverInstance> accumulator;
        Polynomial<FF> perturbator;
<<<<<<< HEAD
        std::vector<FF> gate_challenges;
=======
>>>>>>> 4a9bb9d4
        std::vector<FF> deltas;
        CombinerQuotient combiner_quotient;
        FF perturbator_evaluation;
        UnivariateRelationParameters relation_parameters;
        UnivariateRelationSeparator alphas;
    };
    using Transcript = typename Flavor::Transcript;
    using Instance = typename ProverInstances_::Instance;
    using CommitmentKey = typename Flavor::CommitmentKey;
    using ProverInstances = ProverInstances_;

    static constexpr size_t NUM_SUBRELATIONS = ProverInstances_::NUM_SUBRELATIONS;

    ProverInstances_ instances;
    std::shared_ptr<Transcript> transcript = std::make_shared<Transcript>();
    std::shared_ptr<CommitmentKey> commitment_key;
    State state;

    ProtoGalaxyProver_() = default;
    ProtoGalaxyProver_(const std::vector<std::shared_ptr<Instance>>& insts)
        : instances(ProverInstances_(insts))
        // TODO(https://github.com/AztecProtocol/barretenberg/issues/878)
        , commitment_key(instances[1]->proving_key.commitment_key){};

    /**
     * @brief For each instance produced by a circuit, prior to folding, we need to complete the computation of its
     * prover polynomials, commit to witnesses and generate the relation parameters as well as send the public data ϕ of
     * an instance to the verifier.
     *
     * @param domain_separator  separates the same type of data coming from difference instances by instance
     * index
     */
    void finalise_and_send_instance(std::shared_ptr<Instance>, const std::string& domain_separator);

    /**
     * @brief Execute the folding prover.
     *
     * @todo TODO(https://github.com/AztecProtocol/barretenberg/issues/753): fold goblin polynomials
     * @return FoldingResult is a pair consisting of an accumulator and a folding proof, which is a proof that the
     * accumulator was computed correctly.
     */
    BB_PROFILE FoldingResult<Flavor> prove();

    // Returns the accumulator, which is the first element in ProverInstances. The accumulator is assumed to have the
    // FoldingParameters set and be the result of a previous round of folding.
    std::shared_ptr<Instance> get_accumulator() { return instances[0]; }

    /**
     * @brief Create inputs to folding protocol (an Oink interaction).
     * @details Finalise the prover instances that will be folded: complete computation of all the witness polynomials
     * and compute commitments. Send commitments to the verifier and retrieve challenges.
     */
    void run_oink_prover_on_each_instance();

    /**
     * @brief Steps 2 - 5 of the paper.
     * @details Compute perturbator (F polynomial in paper). Send all but the constant coefficient to verifier.
     *
     * @param accumulator
     * @return std::tuple<std::vector<FF>, Polynomial<FF>> deltas, perturbator
     */
    std::tuple<std::vector<FF>, Polynomial<FF>> perturbator_round(const std::shared_ptr<const Instance>& accumulator);

    /**
     * @brief Steps 6 - 11 of the paper.
     * @details Compute combiner (G polynomial in the paper) and then its quotient (K polynomial), whose coefficient
     * will be sent to the verifier.
     */
    /*gate_challenges, alphas, optimised_relation_parameters, perturbator_evaluation, combiner_quotient */
    std::tuple<std::vector<FF>, UnivariateRelationSeparator, UnivariateRelationParameters, FF, CombinerQuotient>
    combiner_quotient_round(const std::vector<FF>& gate_challenges,
                            const std::vector<FF>& deltas,
                            const ProverInstances_& instances);

    /**
     * @brief Steps 12 - 13 of the paper plus the prover folding work.
     * @details Compute \f$ e^* \f$ plus, then update the prover accumulator by taking a Lagrange-linear combination of
     * the current accumulator and the instances to be folded. In our mental model, we are doing a scalar multipliation
     * of matrices whose columns are polynomials, as well as taking similar linear combinations of the relation
     * parameters.
     */
    FoldingResult<Flavor> update_target_sum_and_fold(const ProverInstances_& instances,
                                                     const CombinerQuotient& combiner_quotient,
                                                     const UnivariateRelationSeparator& alphas,
                                                     const UnivariateRelationParameters& univariate_relation_parameters,
                                                     const FF& perturbator_evaluation);
};
} // namespace bb<|MERGE_RESOLUTION|>--- conflicted
+++ resolved
@@ -22,10 +22,6 @@
     struct State {
         std::shared_ptr<ProverInstance> accumulator;
         Polynomial<FF> perturbator;
-<<<<<<< HEAD
-        std::vector<FF> gate_challenges;
-=======
->>>>>>> 4a9bb9d4
         std::vector<FF> deltas;
         CombinerQuotient combiner_quotient;
         FF perturbator_evaluation;
