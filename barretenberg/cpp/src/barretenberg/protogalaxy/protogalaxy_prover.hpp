--- conflicted
+++ resolved
@@ -12,8 +12,6 @@
 #include "barretenberg/sumcheck/instance/instances.hpp"
 
 namespace bb {
-<<<<<<< HEAD
-=======
 template <class ProverInstances_> struct ProtogalaxyProofConstructionState {
     using FF = typename ProverInstances_::FF;
     using Instance = typename ProverInstances_::Instance;
@@ -26,7 +24,6 @@
     FoldingResult<typename ProverInstances_::Flavor> result;
 };
 
->>>>>>> 4f372703
 template <class ProverInstances_> class ProtoGalaxyProver_ {
   public:
     using ProverInstances = ProverInstances_;
@@ -467,12 +464,9 @@
         FF& challenge,
         const FF& compressed_perturbator);
 
-<<<<<<< HEAD
-=======
     void preparation_round();
     void perturbator_round();
     void combiner_quotient_round();
     void accumulator_update_round();
 };
->>>>>>> 4f372703
 } // namespace bb