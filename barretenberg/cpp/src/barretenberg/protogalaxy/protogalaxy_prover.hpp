--- conflicted
+++ resolved
@@ -82,17 +82,6 @@
     void prepare_for_folding();
 
     /**
-<<<<<<< HEAD
-     * @brief Send the public data of an accumulator, i.e. a relaxed instance, to the verifier (ϕ in the paper).
-     *
-     *  @param domain_separator separates the same type of data coming from difference instances by instance
-     * index
-     */
-    // void send_accumulator(std::shared_ptr<Instance>, const std::string& domain_separator);
-
-    /**
-=======
->>>>>>> c1709b3d
      * @brief For each instance produced by a circuit, prior to folding, we need to complete the computation of its
      * prover polynomials, commit to witnesses and generate the relation parameters as well as send the public data ϕ of
      * an instance to the verifier.
