#pragma once
#include "barretenberg/common/thread.hpp"
#include "barretenberg/ecc/curves/bn254/fr.hpp"
#include "barretenberg/flavor/flavor.hpp"
#include "barretenberg/flavor/goblin_ultra.hpp"
#include "barretenberg/flavor/ultra.hpp"
#include "barretenberg/polynomials/pow.hpp"
#include "barretenberg/polynomials/univariate.hpp"
#include "barretenberg/protogalaxy/folding_result.hpp"
#include "barretenberg/relations/relation_parameters.hpp"
#include "barretenberg/relations/utils.hpp"
#include "barretenberg/sumcheck/instance/instances.hpp"

namespace proof_system::honk {
template <class ProverInstances_> class ProtoGalaxyProver_ {
  public:
    using ProverInstances = ProverInstances_;
    using Flavor = typename ProverInstances::Flavor;
    using FF = typename Flavor::FF;
    using Instance = typename ProverInstances::Instance;
    using Utils = barretenberg::RelationUtils<Flavor>;
    using RowEvaluations = typename Flavor::AllValues;
    using ProverPolynomials = typename Flavor::ProverPolynomials;
    using Relations = typename Flavor::Relations;

    using BaseUnivariate = Univariate<FF, ProverInstances::NUM>;
    // The length of ExtendedUnivariate is the largest length (==degree + 1) of a univariate polynomial obtained by
    // composing a relation with folded instance + challenge data.
    using ExtendedUnivariate = Univariate<FF, (Flavor::MAX_TOTAL_RELATION_LENGTH - 1) * (ProverInstances::NUM - 1) + 1>;
    using ExtendedUnivariateWithRandomization =
        Univariate<FF, (Flavor::BATCHED_RELATION_TOTAL_LENGTH - 1) * (ProverInstances::NUM - 1) + 1>;
    using ExtendedUnivariates = typename Flavor::template ProverUnivariates<ExtendedUnivariate::LENGTH>;

    using TupleOfTuplesOfUnivariates =
        typename Flavor::template ProtogalaxyTupleOfTuplesOfUnivariates<ProverInstances::NUM>;
    using RelationEvaluations = typename Flavor::TupleOfArraysOfValues;

    ProverInstances instances;
    BaseTranscript<FF> transcript;

    ProtoGalaxyProver_() = default;
    ProtoGalaxyProver_(ProverInstances insts)
        : instances(insts){};
    ~ProtoGalaxyProver_() = default;

    /**
     * @brief Prior to folding we need to add all the public inputs to the transcript, labelled by their corresponding
     * instance index, compute all the instance's polynomials and record the relation parameters involved in computing
     * these polynomials in the transcript.
     *
     */
    void prepare_for_folding();

    /**
     * @brief Given a vector \vec{\beta} of values, compute the pow polynomial on these values as defined in the paper.
     */
    static std::vector<FF> compute_pow_polynomial_at_values(const std::vector<FF>& betas, const size_t instance_size)
    {
        std::vector<FF> pow_betas(instance_size);
        for (size_t i = 0; i < instance_size; i++) {
            auto res = FF(1);
            for (size_t j = i, beta_idx = 0; j > 0; j >>= 1, beta_idx++) {
                if ((j & 1) == 1) {
                    res *= betas[beta_idx];
                }
            }
            pow_betas[i] = res;
        }
        return pow_betas;
    }

    /**
     * @brief For a new round challenge δ at each iteration of the ProtoGalaxy protocol, compute the vector
     * [δ, δ^2,..., δ^t] where t = logn and n is the size of the instance.
     */
    static std::vector<FF> compute_round_challenge_pows(const size_t log_instance_size, const FF& round_challenge)
    {
        std::vector<FF> pows(log_instance_size);
        pows[0] = round_challenge;
        for (size_t i = 1; i < log_instance_size; i++) {
            pows[i] = pows[i - 1].sqr();
        }
        return pows;
    }

    // Returns the accumulator, which is the first element in ProverInstances. The accumulator is assumed to have the
    // FoldingParameters set and be the result of a previous round of folding.
    // TODO(https://github.com/AztecProtocol/barretenberg/issues/740): handle the case when the accumulator is empty
    // (i.e. we are in the first round of folding)/
    std::shared_ptr<Instance> get_accumulator() { return instances[0]; }

    /**
     * @brief Compute the values of the full Honk relation at each row in the execution trace, f_i(ω) in the
     * ProtoGalaxy paper, given the evaluations of all the prover polynomials and α (the parameter that helps establish
     * each subrelation is independently valid in Honk - from the Plonk paper, DO NOT confuse with α in ProtoGalaxy),
     */
    static std::vector<FF> compute_full_honk_evaluations(const ProverPolynomials& instance_polynomials,
                                                         const FF& alpha,
                                                         const RelationParameters<FF>& relation_parameters)
    {
        auto instance_size = instance_polynomials.get_polynomial_size();

        std::vector<FF> full_honk_evaluations(instance_size);
        for (size_t row = 0; row < instance_size; row++) {
            auto row_evaluations = instance_polynomials.get_row(row);
            RelationEvaluations relation_evaluations;
            Utils::zero_elements(relation_evaluations);

            // Note that the evaluations are accumulated with the gate separation challenge being 1 at this stage, as
            // this specific randomness is added later through the power polynomial univariate specific to ProtoGalaxy
            Utils::template accumulate_relation_evaluations<>(
                row_evaluations, relation_evaluations, relation_parameters, FF(1));

            auto running_challenge = FF(1);
            auto output = FF(0);
            Utils::scale_and_batch_elements(relation_evaluations, alpha, running_challenge, output);
            full_honk_evaluations[row] = output;
        }
        return full_honk_evaluations;
    }

    /**
     * @brief  Recursively compute the parent nodes of each level in there, starting from the leaves. Note that at each
     * level, the resulting parent nodes will be polynomials of degree (level + 1) because we multiply by an additional
     * factor of X.
     */
    static std::vector<FF> construct_coefficients_tree(const std::vector<FF>& betas,
                                                       const std::vector<FF>& deltas,
                                                       const std::vector<std::vector<FF>>& prev_level_coeffs,
                                                       size_t level = 1)
    {
        // if we are at level t in the tree, where t = logn and n is the instance size, we have reached the root which
        // contains the coefficients of the perturbator polynomial
        if (level == betas.size()) {
            return prev_level_coeffs[0];
        }

        auto degree = level + 1;
        auto prev_level_width = prev_level_coeffs.size();
        // we need degree + 1 terms to represent the intermediate polynomials
        std::vector<std::vector<FF>> level_coeffs(prev_level_width >> 1, std::vector<FF>(degree + 1, 0));
        for (size_t node = 0; node < prev_level_width; node += 2) {
            auto parent = node >> 1;
            std::copy(prev_level_coeffs[node].begin(), prev_level_coeffs[node].end(), level_coeffs[parent].begin());
            for (size_t d = 0; d < degree; d++) {
                level_coeffs[parent][d] += prev_level_coeffs[node + 1][d] * betas[level];
                level_coeffs[parent][d + 1] += prev_level_coeffs[node + 1][d] * deltas[level];
            }
        }
        return construct_coefficients_tree(betas, deltas, level_coeffs, level + 1);
    }

    /**
     * @brief We construct the coefficients of the perturbator polynomial in O(n) time following the technique in
     * Claim 4.4. Consider a binary tree whose leaves are the evaluations of the full Honk relation at each row in the
     * execution trace. The subsequent levels in the tree are constructed using the following technique: At level i in
     * the tree, label the branch connecting the left node n_l to its parent by 1 and for the right node n_r by β_i +
     * δ_i X. The value of the parent node n will be constructed as n = n_l + n_r * (β_i + δ_i X). Recurse over each
     * layer until the root is reached which will correspond to the perturbator polynomial F(X).
     * TODO(https://github.com/AztecProtocol/barretenberg/issues/745): make computation of perturbator more memory
     * efficient, operate in-place and use std::resize; add multithreading
     */
    static std::vector<FF> construct_perturbator_coefficients(const std::vector<FF>& betas,
                                                              const std::vector<FF>& deltas,
                                                              const std::vector<FF>& full_honk_evaluations)
    {
        auto width = full_honk_evaluations.size();
        std::vector<std::vector<FF>> first_level_coeffs(width >> 1, std::vector<FF>(2, 0));
        for (size_t node = 0; node < width; node += 2) {
            auto parent = node >> 1;
            first_level_coeffs[parent][0] = full_honk_evaluations[node] + full_honk_evaluations[node + 1] * betas[0];
            first_level_coeffs[parent][1] = full_honk_evaluations[node + 1] * deltas[0];
        }
        return construct_coefficients_tree(betas, deltas, first_level_coeffs);
    }

    /**
     * @brief Construct the power perturbator polynomial F(X) in coefficient form from the accumulator, representing the
     * relaxed instance.
     *
     *
     */
    static Polynomial<FF> compute_perturbator(const std::shared_ptr<Instance> accumulator,
                                              const std::vector<FF>& deltas,
                                              const FF& alpha)
    {
        auto full_honk_evaluations =
            compute_full_honk_evaluations(accumulator->prover_polynomials, alpha, accumulator->relation_parameters);
        const auto betas = accumulator->folding_parameters.gate_separation_challenges;
        assert(betas.size() == deltas.size());
        auto coeffs = construct_perturbator_coefficients(betas, deltas, full_honk_evaluations);
        return Polynomial<FF>(coeffs);
    }

    ProverFoldingResult<Flavor> fold_instances();

    TupleOfTuplesOfUnivariates univariate_accumulators;

    /**
     * @brief Prepare a univariate polynomial for relation execution in one step of the main loop in folded instance
     * construction.
     * @details For a fixed prover polynomial index, extract that polynomial from each instance in Instances. From each
     * polynomial, extract the value at row_idx. Use these values to create a univariate polynomial, and then extend
     * (i.e., compute additional evaluations at adjacent domain values) as needed.
     * @todo TODO(https://github.com/AztecProtocol/barretenberg/issues/751) Optimize memory
     */
    void extend_univariates(ExtendedUnivariates& extended_univariates,
                            const ProverInstances& instances,
                            const size_t row_idx)
    {
<<<<<<< HEAD
        auto base_univariates = instances.row_to_univariates(row_idx);
        for (auto [extended_univariate, base_univariate] :
             zip_view(extended_univariates.pointer_view(), base_univariates)) {
            *extended_univariate = base_univariate.template extend_to<ExtendedUnivariate::LENGTH>();
=======
        size_t poly_idx = 0;
        for (auto* extended_univariate : extended_univariates.pointer_view()) {
            auto base_univariate = instances.row_to_univariate(poly_idx, row_idx);
            *extended_univariate = base_univariate.template extend_to<ExtendedUnivariate::LENGTH>();
            poly_idx++;
>>>>>>> db0f3ab9
        }
    }

    template <typename Parameters, size_t relation_idx = 0>
    void accumulate_relation_univariates(TupleOfTuplesOfUnivariates& univariate_accumulators,
                                         const ExtendedUnivariates& extended_univariates,
                                         const Parameters& relation_parameters,
                                         const FF& scaling_factor)
    {
        using Relation = std::tuple_element_t<relation_idx, Relations>;
        Relation::accumulate(
            std::get<relation_idx>(univariate_accumulators), extended_univariates, relation_parameters, scaling_factor);

        // Repeat for the next relation.
        if constexpr (relation_idx + 1 < Flavor::NUM_RELATIONS) {
            accumulate_relation_univariates<Parameters, relation_idx + 1>(
                univariate_accumulators, extended_univariates, relation_parameters, scaling_factor);
        }
    }

    /**
     * @brief Compute the combiner polynomial $G$ in the Protogalaxy paper.
     *
     */
    ExtendedUnivariateWithRandomization compute_combiner(const ProverInstances& instances,
                                                         const std::vector<FF>& pow_betas_star,
                                                         const FF& alpha)
    {
<<<<<<< HEAD
        size_t common_circuit_size = instances[0]->prover_polynomials.get_polynomial_size();
        // Precompute the vector of required powers of zeta
        // TODO(https://github.com/AztecProtocol/barretenberg/issues/751): Parallelize this.
        // NB: there is a similar TODO in the sumcheck function `compute_univariate`.
        std::vector<FF> pow_challenges(common_circuit_size);
        pow_challenges[0] = pow_univariate.partial_evaluation_constant;
        for (size_t i = 1; i < common_circuit_size; ++i) {
            pow_challenges[i] = pow_challenges[i - 1] * pow_univariate.zeta_pow;
        }
=======
        size_t common_circuit_size = instances[0]->prover_polynomials._data[0].size();
>>>>>>> db0f3ab9

        // Determine number of threads for multithreading.
        // Note: Multithreading is "on" for every round but we reduce the number of threads from the max available based
        // on a specified minimum number of iterations per thread. This eventually leads to the use of a single thread.
        // For now we use a power of 2 number of threads simply to ensure the round size is evenly divided.
        size_t max_num_threads = get_num_cpus_pow2(); // number of available threads (power of 2)
        size_t min_iterations_per_thread = 1 << 6; // min number of iterations for which we'll spin up a unique thread
        size_t desired_num_threads = common_circuit_size / min_iterations_per_thread;
        size_t num_threads = std::min(desired_num_threads, max_num_threads); // fewer than max if justified
        num_threads = num_threads > 0 ? num_threads : 1;                     // ensure num threads is >= 1
        size_t iterations_per_thread = common_circuit_size / num_threads;    // actual iterations per thread

        // Constuct univariate accumulator containers; one per thread
        std::vector<TupleOfTuplesOfUnivariates> thread_univariate_accumulators(num_threads);
        for (auto& accum : thread_univariate_accumulators) {
            Utils::zero_univariates(accum);
        }

        // Constuct extended univariates containers; one per thread
        std::vector<ExtendedUnivariates> extended_univariates;
        extended_univariates.resize(num_threads);

        // Accumulate the contribution from each sub-relation
        parallel_for(num_threads, [&](size_t thread_idx) {
            size_t start = thread_idx * iterations_per_thread;
            size_t end = (thread_idx + 1) * iterations_per_thread;

            for (size_t idx = start; idx < end; idx++) {
                extend_univariates(extended_univariates[thread_idx], instances, idx);

                FF pow_challenge = pow_betas_star[idx];

                // Accumulate the i-th row's univariate contribution. Note that the relation parameters passed to this
                // function have already been folded
                accumulate_relation_univariates(
                    thread_univariate_accumulators[thread_idx],
                    extended_univariates[thread_idx],
                    instances.relation_parameters, // these parameters have already been folded
                    pow_challenge);
            }
        });

        // Accumulate the per-thread univariate accumulators into a single set of accumulators
        for (auto& accumulators : thread_univariate_accumulators) {
            Utils::add_nested_tuples(univariate_accumulators, accumulators);
        }
        // Batch the univariate contributions from each sub-relation to obtain the round univariate
        return Utils::template batch_over_relations<ExtendedUnivariateWithRandomization>(univariate_accumulators,
                                                                                         alpha);
    }

    /**
     * @brief Compute the combiner quotient defined as $K$ polynomial in the paper.
     *
     * TODO(https://github.com/AztecProtocol/barretenberg/issues/764): generalise the computation of vanishing
     * polynomials and Lagrange basis and use batch_invert.
     *
     */
    static Univariate<FF,
                      (Flavor::BATCHED_RELATION_TOTAL_LENGTH - 1) * (ProverInstances::NUM - 1) + 1,
                      ProverInstances::NUM>
    compute_combiner_quotient(FF compressed_perturbator, ExtendedUnivariateWithRandomization combiner)
    {
        std::array<FF, (Flavor::BATCHED_RELATION_TOTAL_LENGTH - 2) * (ProverInstances::NUM - 1)>
            combiner_quotient_evals = {};

        // Compute the combiner quotient polynomial as evaluations on points that are not in the vanishing set.
        //
        for (size_t point = ProverInstances::NUM; point < combiner.size(); point++) {
            auto idx = point - ProverInstances::NUM;
            auto lagrange_0 = FF(1) - FF(point);
            auto vanishing_polynomial = FF(point) * (FF(point) - 1);

            combiner_quotient_evals[idx] =
                (combiner.value_at(point) - compressed_perturbator * lagrange_0) * vanishing_polynomial.invert();
        }

        Univariate<FF,
                   (Flavor::BATCHED_RELATION_TOTAL_LENGTH - 1) * (ProverInstances::NUM - 1) + 1,
                   ProverInstances::NUM>
            combiner_quotient(combiner_quotient_evals);
        return combiner_quotient;
    }

    /**
     * @brief Create folded (univariate) relation parameters.
     * @details For a given relation parameter type, extract that parameter from each instance, place the values in a
     * univariate (i.e., sum them against an appropriate univariate Lagrange basis) and then extended as needed during
     * the constuction of the combiner.
     */
    static void fold_parameters(ProverInstances& instances)
    {
        // array of parameters to be computed
        auto& folded_parameters = instances.relation_parameters.to_fold;
        size_t param_idx = 0;
        for (auto& folded_parameter : folded_parameters) {
            Univariate<FF, ProverInstances::NUM> tmp(0);
            size_t instance_idx = 0;
            for (auto& instance : instances) {
                tmp.value_at(instance_idx) = instance->relation_parameters.to_fold[param_idx];
                instance_idx++;
            }
            folded_parameter.get() = tmp.template extend_to<ProverInstances::EXTENDED_LENGTH>();
            param_idx++;
        }
    }
};

extern template class ProtoGalaxyProver_<ProverInstances_<honk::flavor::Ultra, 2>>;
extern template class ProtoGalaxyProver_<ProverInstances_<honk::flavor::GoblinUltra, 2>>;
} // namespace proof_system::honk<|MERGE_RESOLUTION|>--- conflicted
+++ resolved
@@ -208,18 +208,10 @@
                             const ProverInstances& instances,
                             const size_t row_idx)
     {
-<<<<<<< HEAD
         auto base_univariates = instances.row_to_univariates(row_idx);
         for (auto [extended_univariate, base_univariate] :
              zip_view(extended_univariates.pointer_view(), base_univariates)) {
             *extended_univariate = base_univariate.template extend_to<ExtendedUnivariate::LENGTH>();
-=======
-        size_t poly_idx = 0;
-        for (auto* extended_univariate : extended_univariates.pointer_view()) {
-            auto base_univariate = instances.row_to_univariate(poly_idx, row_idx);
-            *extended_univariate = base_univariate.template extend_to<ExtendedUnivariate::LENGTH>();
-            poly_idx++;
->>>>>>> db0f3ab9
         }
     }
 
@@ -248,19 +240,7 @@
                                                          const std::vector<FF>& pow_betas_star,
                                                          const FF& alpha)
     {
-<<<<<<< HEAD
         size_t common_circuit_size = instances[0]->prover_polynomials.get_polynomial_size();
-        // Precompute the vector of required powers of zeta
-        // TODO(https://github.com/AztecProtocol/barretenberg/issues/751): Parallelize this.
-        // NB: there is a similar TODO in the sumcheck function `compute_univariate`.
-        std::vector<FF> pow_challenges(common_circuit_size);
-        pow_challenges[0] = pow_univariate.partial_evaluation_constant;
-        for (size_t i = 1; i < common_circuit_size; ++i) {
-            pow_challenges[i] = pow_challenges[i - 1] * pow_univariate.zeta_pow;
-        }
-=======
-        size_t common_circuit_size = instances[0]->prover_polynomials._data[0].size();
->>>>>>> db0f3ab9
 
         // Determine number of threads for multithreading.
         // Note: Multithreading is "on" for every round but we reduce the number of threads from the max available based
