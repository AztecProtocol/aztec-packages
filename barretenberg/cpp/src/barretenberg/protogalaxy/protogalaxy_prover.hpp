#pragma once
#include "barretenberg/common/thread.hpp"
#include "barretenberg/ecc/curves/bn254/fr.hpp"
#include "barretenberg/flavor/flavor.hpp"
#include "barretenberg/flavor/goblin_ultra.hpp"
#include "barretenberg/flavor/ultra.hpp"
#include "barretenberg/polynomials/pow.hpp"
#include "barretenberg/polynomials/univariate.hpp"
#include "barretenberg/protogalaxy/folding_result.hpp"
#include "barretenberg/relations/relation_parameters.hpp"
#include "barretenberg/relations/utils.hpp"
#include "barretenberg/sumcheck/instance/instances.hpp"

namespace proof_system::honk {
template <class ProverInstances_> class ProtoGalaxyProver_ {
  public:
    using ProverInstances = ProverInstances_;
    using Flavor = typename ProverInstances::Flavor;
    using Transcript = typename Flavor::Transcript;
    using FF = typename Flavor::FF;
    using Instance = typename ProverInstances::Instance;
    using Utils = barretenberg::RelationUtils<Flavor>;
    using RowEvaluations = typename Flavor::AllValues;
    using ProverPolynomials = typename Flavor::ProverPolynomials;
    using Relations = typename Flavor::Relations;
    using RelationSeparator = typename Flavor::RelationSeparator;
    using CombinedRelationSeparator = typename ProverInstances::RelationSeparator;
    using VerificationKey = typename Flavor::VerificationKey;
    using CommitmentKey = typename Flavor::CommitmentKey;
    using WitnessCommitments = typename Flavor::WitnessCommitments;
    using Commitment = typename Flavor::Commitment;

    using BaseUnivariate = Univariate<FF, ProverInstances::NUM>;
    // The length of ExtendedUnivariate is the largest length (==max_relation_degree + 1) of a univariate polynomial
    // obtained by composing a relation with folded instance + relation parameters .
    using ExtendedUnivariate = Univariate<FF, (Flavor::MAX_TOTAL_RELATION_LENGTH - 1) * (ProverInstances::NUM - 1) + 1>;
    // Represents the total length of the combiner univariate, obtained by combining the already folded relations with
    // the folded relation batching challenge.
    using ExtendedUnivariateWithRandomization =
        Univariate<FF,
                   (Flavor::MAX_TOTAL_RELATION_LENGTH - 1 + ProverInstances::NUM - 1) * (ProverInstances::NUM - 1) + 1>;
    using ExtendedUnivariates = typename Flavor::template ProverUnivariates<ExtendedUnivariate::LENGTH>;

    using TupleOfTuplesOfUnivariates =
        typename Flavor::template ProtogalaxyTupleOfTuplesOfUnivariates<ProverInstances::NUM>;
    using RelationEvaluations = typename Flavor::TupleOfArraysOfValues;

    static constexpr size_t NUM_SUBRELATIONS = ProverInstances::NUM_SUBRELATIONS;

    ProverInstances instances;
    std::shared_ptr<Transcript> transcript = std::make_shared<Transcript>();

    std::shared_ptr<CommitmentKey> commitment_key;

    ProtoGalaxyProver_() = default;
    ProtoGalaxyProver_(const std::vector<std::shared_ptr<Instance>>& insts,
                       const std::shared_ptr<CommitmentKey>& commitment_key)
        : instances(ProverInstances(insts))
        , commitment_key(std::move(commitment_key)){};
    ~ProtoGalaxyProver_() = default;

    /**
     * @brief Prior to folding, we need to finalize the given instances and add all their public data ϕ to the
     * transcript, labelled by their corresponding instance index for domain separation.
     * TODO(https://github.com/AztecProtocol/barretenberg/issues/795):The rounds prior to actual proving/folding are
     * common between decider and folding verifier and could be somehow shared so we do not duplicate code so much.
     */
    void prepare_for_folding();

    /**
     * @brief Send the public data of an accumulator, i.e. a relaxed instance, to the verifier (ϕ in the paper).
     *
     *  @param domain_separator separates the same type of data coming from difference instances by instance
     * index
     */
    void send_accumulator(std::shared_ptr<Instance>, const std::string& domain_separator);

    /**
     * @brief For each instance produced by a circuit, prior to folding, we need to complete the computation of its
     * prover polynomials, commit to witnesses and generate the relation parameters as well as send the public data ϕ of
     * an instance to the verifier.
     *
     * @param domain_separator  separates the same type of data coming from difference instances by instance
     * index
     */
    void finalise_and_send_instance(std::shared_ptr<Instance>, const std::string& domain_separator);

    /**
     * @brief Run the folding prover protocol to produce a new accumulator and a folding proof to be verified by the
     * folding verifier.
     *
     * TODO(https://github.com/AztecProtocol/barretenberg/issues/753): fold goblin polynomials
     */
<<<<<<< HEAD
    FoldingResult<Flavor> fold_instances();
=======
    BBERG_PROFILE FoldingResult<Flavor> fold_instances();
>>>>>>> b3790ebf

    /**
     * @brief For a new round challenge δ at each iteration of the ProtoGalaxy protocol, compute the vector
     * [δ, δ^2,..., δ^t] where t = logn and n is the size of the instance.
     */
    static std::vector<FF> compute_round_challenge_pows(const size_t log_instance_size, const FF& round_challenge)
    {
        std::vector<FF> pows(log_instance_size);
        pows[0] = round_challenge;
        for (size_t i = 1; i < log_instance_size; i++) {
            pows[i] = pows[i - 1].sqr();
        }
        return pows;
    }

    static std::vector<FF> update_gate_challenges(const FF perturbator_challenge,
                                                  const std::vector<FF>& gate_challenges,
                                                  const std::vector<FF>& round_challenges)
    {
        auto log_instance_size = gate_challenges.size();
        std::vector<FF> next_gate_challenges(log_instance_size);

        for (size_t idx = 0; idx < log_instance_size; idx++) {
            next_gate_challenges[idx] = gate_challenges[idx] + perturbator_challenge * round_challenges[idx];
        }
        return next_gate_challenges;
    }

    // Returns the accumulator, which is the first element in ProverInstances. The accumulator is assumed to have the
    // FoldingParameters set and be the result of a previous round of folding.
    // TODO(https://github.com/AztecProtocol/barretenberg/issues/740): handle the case when the accumulator is empty
    // (i.e. we are in the first round of folding)/
    std::shared_ptr<Instance> get_accumulator() { return instances[0]; }

    /**
     * @brief Compute the values of the full Honk relation at each row in the execution trace, f_i(ω) in the
     * ProtoGalaxy paper, given the evaluations of all the prover polynomials and α (the parameter that helps establish
     * each subrelation is independently valid in Honk - from the Plonk paper, DO NOT confuse with α in ProtoGalaxy),
     */
    static std::vector<FF> compute_full_honk_evaluations(const ProverPolynomials& instance_polynomials,
                                                         const RelationSeparator& alpha,
                                                         const RelationParameters<FF>& relation_parameters)
    {
        auto instance_size = instance_polynomials.get_polynomial_size();

        std::vector<FF> full_honk_evaluations(instance_size);
        for (size_t row = 0; row < instance_size; row++) {
            auto row_evaluations = instance_polynomials.get_row(row);
            RelationEvaluations relation_evaluations;
            Utils::zero_elements(relation_evaluations);

            // Note that the evaluations are accumulated with the gate separation challenge being 1 at this stage, as
            // this specific randomness is added later through the power polynomial univariate specific to ProtoGalaxy
            Utils::template accumulate_relation_evaluations<>(
                row_evaluations, relation_evaluations, relation_parameters, FF(1));

            auto output = FF(0);
            auto running_challenge = FF(1);
            Utils::scale_and_batch_elements(relation_evaluations, alpha, running_challenge, output);

            full_honk_evaluations[row] = output;
        }
        return full_honk_evaluations;
    }

    /**
     * @brief  Recursively compute the parent nodes of each level in there, starting from the leaves. Note that at each
     * level, the resulting parent nodes will be polynomials of degree (level + 1) because we multiply by an additional
     * factor of X.
     */
    static std::vector<FF> construct_coefficients_tree(const std::vector<FF>& betas,
                                                       const std::vector<FF>& deltas,
                                                       const std::vector<std::vector<FF>>& prev_level_coeffs,
                                                       size_t level = 1)
    {
        // if we are at level t in the tree, where t = logn and n is the instance size, we have reached the root which
        // contains the coefficients of the perturbator polynomial
        if (level == betas.size()) {
            return prev_level_coeffs[0];
        }

        auto degree = level + 1;
        auto prev_level_width = prev_level_coeffs.size();
        // we need degree + 1 terms to represent the intermediate polynomials
        std::vector<std::vector<FF>> level_coeffs(prev_level_width >> 1, std::vector<FF>(degree + 1, 0));
        for (size_t node = 0; node < prev_level_width; node += 2) {
            auto parent = node >> 1;
            std::copy(prev_level_coeffs[node].begin(), prev_level_coeffs[node].end(), level_coeffs[parent].begin());
            for (size_t d = 0; d < degree; d++) {
                level_coeffs[parent][d] += prev_level_coeffs[node + 1][d] * betas[level];
                level_coeffs[parent][d + 1] += prev_level_coeffs[node + 1][d] * deltas[level];
            }
        }
        return construct_coefficients_tree(betas, deltas, level_coeffs, level + 1);
    }

    /**
     * @brief We construct the coefficients of the perturbator polynomial in O(n) time following the technique in
     * Claim 4.4. Consider a binary tree whose leaves are the evaluations of the full Honk relation at each row in the
     * execution trace. The subsequent levels in the tree are constructed using the following technique: At level i in
     * the tree, label the branch connecting the left node n_l to its parent by 1 and for the right node n_r by β_i +
     * δ_i X. The value of the parent node n will be constructed as n = n_l + n_r * (β_i + δ_i X). Recurse over each
     * layer until the root is reached which will correspond to the perturbator polynomial F(X).
     * TODO(https://github.com/AztecProtocol/barretenberg/issues/745): make computation of perturbator more memory
     * efficient, operate in-place and use std::resize; add multithreading
     */
    static std::vector<FF> construct_perturbator_coefficients(const std::vector<FF>& betas,
                                                              const std::vector<FF>& deltas,
                                                              const std::vector<FF>& full_honk_evaluations)
    {
        auto width = full_honk_evaluations.size();
        std::vector<std::vector<FF>> first_level_coeffs(width >> 1, std::vector<FF>(2, 0));
        for (size_t node = 0; node < width; node += 2) {
            auto parent = node >> 1;
            first_level_coeffs[parent][0] = full_honk_evaluations[node] + full_honk_evaluations[node + 1] * betas[0];
            first_level_coeffs[parent][1] = full_honk_evaluations[node + 1] * deltas[0];
        }
        return construct_coefficients_tree(betas, deltas, first_level_coeffs);
    }

    /**
     * @brief Construct the power perturbator polynomial F(X) in coefficient form from the accumulator, representing the
     * relaxed instance.
     *
     *
     */
    static Polynomial<FF> compute_perturbator(const std::shared_ptr<Instance> accumulator,
                                              const std::vector<FF>& deltas)
    {
        auto full_honk_evaluations = compute_full_honk_evaluations(
            accumulator->prover_polynomials, accumulator->alphas, accumulator->relation_parameters);
        const auto betas = accumulator->gate_challenges;
        assert(betas.size() == deltas.size());
        auto coeffs = construct_perturbator_coefficients(betas, deltas, full_honk_evaluations);
        return Polynomial<FF>(coeffs);
    }

    TupleOfTuplesOfUnivariates univariate_accumulators;

    /**
     * @brief Prepare a univariate polynomial for relation execution in one step of the main loop in folded instance
     * construction.
     * @details For a fixed prover polynomial index, extract that polynomial from each instance in Instances. From each
     * polynomial, extract the value at row_idx. Use these values to create a univariate polynomial, and then extend
     * (i.e., compute additional evaluations at adjacent domain values) as needed.
     * @todo TODO(https://github.com/AztecProtocol/barretenberg/issues/751) Optimize memory
     */
    void extend_univariates(ExtendedUnivariates& extended_univariates,
                            const ProverInstances& instances,
                            const size_t row_idx)
    {
        auto base_univariates = instances.row_to_univariates(row_idx);
        for (auto [extended_univariate, base_univariate] : zip_view(extended_univariates.get_all(), base_univariates)) {
            extended_univariate = base_univariate.template extend_to<ExtendedUnivariate::LENGTH>();
        }
    }

    template <typename Parameters, size_t relation_idx = 0>
    void accumulate_relation_univariates(TupleOfTuplesOfUnivariates& univariate_accumulators,
                                         const ExtendedUnivariates& extended_univariates,
                                         const Parameters& relation_parameters,
                                         const FF& scaling_factor)
    {
        using Relation = std::tuple_element_t<relation_idx, Relations>;
        Relation::accumulate(
            std::get<relation_idx>(univariate_accumulators), extended_univariates, relation_parameters, scaling_factor);

        // Repeat for the next relation.
        if constexpr (relation_idx + 1 < Flavor::NUM_RELATIONS) {
            accumulate_relation_univariates<Parameters, relation_idx + 1>(
                univariate_accumulators, extended_univariates, relation_parameters, scaling_factor);
        }
    }

    /**
     * @brief Compute the combiner polynomial $G$ in the Protogalaxy paper.
     *
     */
    ExtendedUnivariateWithRandomization compute_combiner(const ProverInstances& instances, PowPolynomial<FF>& pow_betas)
    {
        size_t common_instance_size = instances[0]->instance_size;
        pow_betas.compute_values();
        // Determine number of threads for multithreading.
        // Note: Multithreading is "on" for every round but we reduce the number of threads from the max available based
        // on a specified minimum number of iterations per thread. This eventually leads to the use of a single thread.
        // For now we use a power of 2 number of threads simply to ensure the round size is evenly divided.
        size_t max_num_threads = get_num_cpus_pow2(); // number of available threads (power of 2)
        size_t min_iterations_per_thread = 1 << 6; // min number of iterations for which we'll spin up a unique thread
        size_t desired_num_threads = common_instance_size / min_iterations_per_thread;
        size_t num_threads = std::min(desired_num_threads, max_num_threads); // fewer than max if justified
        num_threads = num_threads > 0 ? num_threads : 1;                     // ensure num threads is >= 1
        size_t iterations_per_thread = common_instance_size / num_threads;   // actual iterations per thread
        // Construct univariate accumulator containers; one per thread
        std::vector<TupleOfTuplesOfUnivariates> thread_univariate_accumulators(num_threads);
        for (auto& accum : thread_univariate_accumulators) {
            // just normal relation lengths
            Utils::zero_univariates(accum);
        }

        // Construct extended univariates containers; one per thread
        std::vector<ExtendedUnivariates> extended_univariates;
        extended_univariates.resize(num_threads);

        // Accumulate the contribution from each sub-relation
        parallel_for(num_threads, [&](size_t thread_idx) {
            size_t start = thread_idx * iterations_per_thread;
            size_t end = (thread_idx + 1) * iterations_per_thread;

            for (size_t idx = start; idx < end; idx++) {
                // No need to initialise extended_univariates to 0, it's assigned to
                extend_univariates(extended_univariates[thread_idx], instances, idx);

                FF pow_challenge = pow_betas[idx];

                // Accumulate the i-th row's univariate contribution. Note that the relation parameters passed to this
                // function have already been folded
                accumulate_relation_univariates(
                    thread_univariate_accumulators[thread_idx],
                    extended_univariates[thread_idx],
                    instances.relation_parameters, // these parameters have already been folded
                    pow_challenge);
            }
        });

        // Accumulate the per-thread univariate accumulators into a single set of accumulators
        for (auto& accumulators : thread_univariate_accumulators) {
            Utils::add_nested_tuples(univariate_accumulators, accumulators);
        }
        // Batch the univariate contributions from each sub-relation to obtain the round univariate
        return batch_over_relations(univariate_accumulators, instances.alphas);
    }
    static ExtendedUnivariateWithRandomization batch_over_relations(TupleOfTuplesOfUnivariates& univariate_accumulators,
                                                                    const CombinedRelationSeparator& alpha)
    {

        // First relation does not get multiplied by a batching challenge
        auto result = std::get<0>(std::get<0>(univariate_accumulators))
                          .template extend_to<ProverInstances::BATCHED_EXTENDED_LENGTH>();
        size_t idx = 0;
        auto scale_and_sum = [&]<size_t outer_idx, size_t>(auto& element) {
            auto extended = element.template extend_to<ProverInstances::BATCHED_EXTENDED_LENGTH>();
            extended *= alpha[idx];
            result += extended;
            idx++;
        };

        Utils::template apply_to_tuple_of_tuples<0, 1>(univariate_accumulators, scale_and_sum);
        Utils::zero_univariates(univariate_accumulators);

        return result;
    }

    /**
     * @brief Compute the combiner quotient defined as $K$ polynomial in the paper.
     *
     * TODO(https://github.com/AztecProtocol/barretenberg/issues/764): generalize the computation of vanishing
     * polynomials and Lagrange basis and use batch_invert.
     *
     */
    static Univariate<FF, ProverInstances::BATCHED_EXTENDED_LENGTH, ProverInstances::NUM> compute_combiner_quotient(
        const FF compressed_perturbator, ExtendedUnivariateWithRandomization combiner)
    {
        std::array<FF, ProverInstances::BATCHED_EXTENDED_LENGTH - ProverInstances::NUM> combiner_quotient_evals = {};

        // Compute the combiner quotient polynomial as evaluations on points that are not in the vanishing set.
        //
        for (size_t point = ProverInstances::NUM; point < combiner.size(); point++) {
            auto idx = point - ProverInstances::NUM;
            auto lagrange_0 = FF(1) - FF(point);
            auto vanishing_polynomial = FF(point) * (FF(point) - 1);

            combiner_quotient_evals[idx] =
                (combiner.value_at(point) - compressed_perturbator * lagrange_0) * vanishing_polynomial.invert();
        }

        Univariate<FF, ProverInstances::BATCHED_EXTENDED_LENGTH, ProverInstances::NUM> combiner_quotient(
            combiner_quotient_evals);
        return combiner_quotient;
    }

    /**
     * @brief Combine each relation parameter, in part, from all the instances into univariates, used in the computation
     * of combiner.
     * @details For a given relation parameter type, extract that parameter from each instance, place the values in a
     * univariate (i.e., sum them against an appropriate univariate Lagrange basis) and then extended as needed during
     * the constuction of the combiner.
     */
    static void combine_relation_parameters(ProverInstances& instances)
    {
        size_t param_idx = 0;
        auto to_fold = instances.relation_parameters.get_to_fold();
        for (auto& folded_parameter : to_fold) {
            Univariate<FF, ProverInstances::NUM> tmp(0);
            size_t instance_idx = 0;
            for (auto& instance : instances) {
                tmp.value_at(instance_idx) = instance->relation_parameters.get_to_fold()[param_idx];
                instance_idx++;
            }
            folded_parameter = tmp.template extend_to<ProverInstances::EXTENDED_LENGTH>();
            param_idx++;
        }
    }

    /**
     * @brief Combine the relation batching parameters (alphas) from each instance into a univariate, used in the
     * computation of combiner.
     *
     */
    static void combine_alpha(ProverInstances& instances)
    {
        size_t alpha_idx = 0;
        for (auto& alpha : instances.alphas) {
            Univariate<FF, ProverInstances::NUM> tmp;
            size_t instance_idx = 0;
            for (auto& instance : instances) {
                tmp.value_at(instance_idx) = instance->alphas[alpha_idx];
                instance_idx++;
            }
            alpha = tmp.template extend_to<ProverInstances::BATCHED_EXTENDED_LENGTH>();
            alpha_idx++;
        }
    }

    /**
     * @brief Compute the next accumulator (ϕ*, ω*\vec{\beta*}, e*), send the public data ϕ*  and the folding parameters
     * (\vec{\beta*}, e*) to the verifier and return the complete accumulator
     *
     * @details At this stage, we assume that the instances have the same size and the same number of public parameter.s
     * @param instances
     * @param combiner_quotient polynomial K in the paper
     * @param challenge
     * @param compressed_perturbator
     *
     * TODO(https://github.com/AztecProtocol/barretenberg/issues/796): optimise the construction of the new accumulator
     */
    std::shared_ptr<Instance> compute_next_accumulator(
        ProverInstances& instances,
        Univariate<FF, ProverInstances::BATCHED_EXTENDED_LENGTH, ProverInstances::NUM>& combiner_quotient,
        FF& challenge,
        const FF& compressed_perturbator);
};

} // namespace proof_system::honk<|MERGE_RESOLUTION|>--- conflicted
+++ resolved
@@ -91,11 +91,7 @@
      *
      * TODO(https://github.com/AztecProtocol/barretenberg/issues/753): fold goblin polynomials
      */
-<<<<<<< HEAD
-    FoldingResult<Flavor> fold_instances();
-=======
     BBERG_PROFILE FoldingResult<Flavor> fold_instances();
->>>>>>> b3790ebf
 
     /**
      * @brief For a new round challenge δ at each iteration of the ProtoGalaxy protocol, compute the vector
