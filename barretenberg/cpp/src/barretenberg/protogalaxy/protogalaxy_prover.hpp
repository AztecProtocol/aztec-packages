// === AUDIT STATUS ===
// internal:    { status: not started, auditors: [], date: YYYY-MM-DD }
// external_1:  { status: not started, auditors: [], date: YYYY-MM-DD }
// external_2:  { status: not started, auditors: [], date: YYYY-MM-DD }
// =====================

#pragma once
#include "barretenberg/honk/execution_trace/execution_trace_usage_tracker.hpp"
#include "barretenberg/polynomials/univariate.hpp"
#include "barretenberg/protogalaxy/folding_result.hpp"
#include "barretenberg/protogalaxy/protogalaxy_prover_internal.hpp"
#include "barretenberg/ultra_honk/decider_keys.hpp"

namespace bb {

// TODO(https://github.com/AztecProtocol/barretenberg/issues/1437): Change template params back to DeciderProvingKeys
template <IsUltraOrMegaHonk Flavor, size_t NUM_KEYS = 2> class ProtogalaxyProver_ {
  public:
    using DeciderProvingKeys = DeciderProvingKeys_<Flavor, NUM_KEYS>;
    using DeciderVerificationKeys = DeciderVerificationKeys_<Flavor, NUM_KEYS>;
    using FF = typename Flavor::FF;
    using CombinerQuotient = Univariate<FF, DeciderProvingKeys::BATCHED_EXTENDED_LENGTH, NUM_KEYS>;
    using TupleOfTuplesOfUnivariates = typename Flavor::template ProtogalaxyTupleOfTuplesOfUnivariates<NUM_KEYS>;
    using UnivariateRelationParameters =
        bb::RelationParameters<Univariate<FF, DeciderProvingKeys::EXTENDED_LENGTH, 0, /*skip_count=*/NUM_KEYS - 1>>;
    using UnivariateRelationSeparator =
        std::array<Univariate<FF, DeciderProvingKeys::BATCHED_EXTENDED_LENGTH>, Flavor::NUM_SUBRELATIONS - 1>;

    using Transcript = typename Flavor::Transcript;
    using DeciderPK = DeciderProvingKeys::DeciderPK;
    using DeciderVK = DeciderVerificationKeys::DeciderVK;
    using CommitmentKey = typename Flavor::CommitmentKey;
    using PGInternal = ProtogalaxyProverInternal<DeciderProvingKeys>;

    // TODO(https://github.com/AztecProtocol/barretenberg/issues/1239): clean out broken support for multi-folding
    static_assert(DeciderProvingKeys::NUM == 2, "Protogalaxy currently only supports folding one instance at a time.");

    static constexpr size_t NUM_SUBRELATIONS = DeciderProvingKeys::NUM_SUBRELATIONS;

<<<<<<< HEAD
    DeciderProvingKeys keys_to_fold;
    DeciderVerificationKeys vks_to_fold;
    std::shared_ptr<CommitmentKey> commitment_key;
=======
    DeciderProvingKeys_ keys_to_fold;
    CommitmentKey commitment_key;
>>>>>>> 47c74952

    // the state updated and carried forward beween rounds
    std::shared_ptr<Transcript> transcript = std::make_shared<Transcript>();
    std::shared_ptr<DeciderPK> accumulator;
    Polynomial<FF> perturbator;
    std::vector<FF> deltas;
    CombinerQuotient combiner_quotient;
    FF perturbator_evaluation;
    UnivariateRelationParameters relation_parameters;
    UnivariateRelationSeparator alphas;

    PGInternal pg_internal;

    ProtogalaxyProver_() = default;
    ProtogalaxyProver_(const std::vector<std::shared_ptr<DeciderPK>>& keys,
                       const std::vector<std::shared_ptr<DeciderVK>>& vks,
                       ExecutionTraceUsageTracker trace_usage_tracker = ExecutionTraceUsageTracker{})
        : keys_to_fold(DeciderProvingKeys_(keys))
        , vks_to_fold(DeciderVerificationKeys_(vks))
        , commitment_key(keys_to_fold[1]->proving_key.commitment_key)
        , pg_internal(trace_usage_tracker)
    {
        BB_ASSERT_EQ(keys.size(), NUM_KEYS, "Number of prover keys does not match the number of keys to fold");
        BB_ASSERT_EQ(
            vks.size(), NUM_KEYS, "Number of verification keys does not match the number of vks to Fiat-Shamir");
    }

    /**
     * @brief For each key produced by a circuit, prior to folding, we need to complete the computation of its
     * prover polynomials; commit to witnesses and generate the relation parameters; and send the public data ϕ of
     * the key to the verifier.
     *
     * @param domain_separator a label used for tracking data in the transcript
     */
    void run_oink_prover_on_one_incomplete_key(std::shared_ptr<DeciderPK>,
                                               std::shared_ptr<DeciderVK>,
                                               const std::string& domain_separator);

    /**
     * @brief Create inputs to folding protocol (an Oink interaction).
     * @details Complete the decider pks that will be folded: complete computation of all the witness polynomials
     * and compute commitments. Send commitments to the verifier and retrieve challenges.
     */
    void run_oink_prover_on_each_incomplete_key();

    /**
     * @brief Steps 2 - 5 of the paper.
     * @details Compute perturbator (F polynomial in paper). Send all but the constant coefficient to verifier.
     *
     * @param accumulator
     * @return std::tuple<std::vector<FF>, Polynomial<FF>> deltas, perturbator
     */
    std::tuple<std::vector<FF>, Polynomial<FF>> perturbator_round(const std::shared_ptr<const DeciderPK>& accumulator);

    /**
     * @brief Steps 6 - 11 of the paper.
     * @details Compute combiner (G polynomial in the paper) and then its quotient (K polynomial), whose coefficient
     * will be sent to the verifier.
     */
    std::tuple<std::vector<FF>, UnivariateRelationSeparator, UnivariateRelationParameters, FF, CombinerQuotient>
    combiner_quotient_round(const std::vector<FF>& gate_challenges,
                            const std::vector<FF>& deltas,
                            const DeciderProvingKeys& keys);

    /**
     * @brief Steps 12 - 13 of the paper plus the prover folding work.
     * @details Compute \f$ e^* \f$ plus, then update the prover accumulator by taking a Lagrange-linear combination of
     * the current accumulator and the decider keys to be folded. In our mental model, we are doing a scalar
     * multiplication of matrices whose columns are polynomials, as well as taking similar linear combinations of the
     * relation parameters.
     */
    void update_target_sum_and_fold(const DeciderProvingKeys& keys,
                                    const CombinerQuotient& combiner_quotient,
                                    const UnivariateRelationSeparator& alphas,
                                    const UnivariateRelationParameters& univariate_relation_parameters,
                                    const FF& perturbator_evaluation);

    /**
     * @brief Execute the folding prover.
     *
     * @return FoldingResult is a pair consisting of an accumulator and a folding proof, which is a proof that the
     * accumulator was computed correctly.
     */
    BB_PROFILE FoldingResult<Flavor> prove();
};
} // namespace bb<|MERGE_RESOLUTION|>--- conflicted
+++ resolved
@@ -37,14 +37,9 @@
 
     static constexpr size_t NUM_SUBRELATIONS = DeciderProvingKeys::NUM_SUBRELATIONS;
 
-<<<<<<< HEAD
     DeciderProvingKeys keys_to_fold;
     DeciderVerificationKeys vks_to_fold;
-    std::shared_ptr<CommitmentKey> commitment_key;
-=======
-    DeciderProvingKeys_ keys_to_fold;
     CommitmentKey commitment_key;
->>>>>>> 47c74952
 
     // the state updated and carried forward beween rounds
     std::shared_ptr<Transcript> transcript = std::make_shared<Transcript>();
