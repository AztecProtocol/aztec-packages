#pragma once
#include "barretenberg/flavor/flavor.hpp"
#include "barretenberg/flavor/goblin_ultra.hpp"
#include "barretenberg/flavor/ultra.hpp"
#include "barretenberg/protogalaxy/folding_result.hpp"
#include "barretenberg/sumcheck/instance/instances.hpp"
#include "barretenberg/transcript/transcript.hpp"

namespace bb {
template <class VerifierInstances> class ProtoGalaxyVerifier_ {
  public:
    using Flavor = typename VerifierInstances::Flavor;
    using Transcript = typename Flavor::Transcript;
    using FF = typename Flavor::FF;
    using Commitment = typename Flavor::Commitment;
    using Instance = typename VerifierInstances::Instance;
    using VerificationKey = typename Flavor::VerificationKey;
    using WitnessCommitments = typename Flavor::WitnessCommitments;
    using CommitmentLabels = typename Flavor::CommitmentLabels;
    using RelationSeparator = typename Flavor::RelationSeparator;

    static constexpr size_t NUM_SUBRELATIONS = Flavor::NUM_SUBRELATIONS;

    VerifierInstances instances;

    std::shared_ptr<Transcript> transcript = std::make_shared<Transcript>();

    CommitmentLabels commitment_labels;

    ProtoGalaxyVerifier_(const std::vector<std::shared_ptr<Instance>>& insts)
        : instances(VerifierInstances(insts)){};
    ~ProtoGalaxyVerifier_() = default;
    /**
     * @brief Given a new round challenge δ for each iteration of the full ProtoGalaxy protocol, compute the vector
     * [δ, δ^2,..., δ^t] where t = logn and n is the size of the instance.
     */
    static std::vector<FF> compute_round_challenge_pows(size_t log_instance_size, FF round_challenge)
    {
        std::vector<FF> pows(log_instance_size);
        pows[0] = round_challenge;
        for (size_t i = 1; i < log_instance_size; i++) {
            pows[i] = pows[i - 1].sqr();
        }
        return pows;
    }

    static std::vector<FF> update_gate_challenges(const FF perturbator_challenge,
                                                  const std::vector<FF>& gate_challenges,
                                                  const std::vector<FF>& round_challenges)
    {
        auto log_instance_size = gate_challenges.size();
        std::vector<FF> next_gate_challenges(log_instance_size);

        for (size_t idx = 0; idx < log_instance_size; idx++) {
            next_gate_challenges[idx] = gate_challenges[idx] + perturbator_challenge * round_challenges[idx];
        }
        return next_gate_challenges;
    }

    std::shared_ptr<Instance> get_accumulator() { return instances[0]; }

    /**
     * @brief Instatiate the instances and the transcript.
     *
     * @param fold_data The data transmitted via the transcript by the prover.
     */
    void prepare_for_folding(const std::vector<FF>&);

    /**
<<<<<<< HEAD
     * @brief Instantiatied the accumulator (i.e. the relaxed instance) from the transcript.
     *
     */
    // void receive_accumulator(const std::shared_ptr<Instance>&, const std::string&);

    /**
=======
>>>>>>> c1709b3d
     * @brief Process the public data ϕ for the Instances to be folded.
     *
     */
    void receive_and_finalise_instance(const std::shared_ptr<Instance>&, const std::string&);

    /**
     * @brief Run the folding protocol on the verifier side to establish whether the public data ϕ of the new
     * accumulator, received from the prover is the same as that produced by the verifier.
     *
     */
    std::shared_ptr<Instance> verify_folding_proof(const std::vector<FF>&);
};

} // namespace bb<|MERGE_RESOLUTION|>--- conflicted
+++ resolved
@@ -67,15 +67,6 @@
     void prepare_for_folding(const std::vector<FF>&);
 
     /**
-<<<<<<< HEAD
-     * @brief Instantiatied the accumulator (i.e. the relaxed instance) from the transcript.
-     *
-     */
-    // void receive_accumulator(const std::shared_ptr<Instance>&, const std::string&);
-
-    /**
-=======
->>>>>>> c1709b3d
      * @brief Process the public data ϕ for the Instances to be folded.
      *
      */
