--- conflicted
+++ resolved
@@ -165,25 +165,15 @@
      *
      *
      */
-<<<<<<< HEAD
-    static Polynomial<FF> compute_perturbator(std::shared_ptr<Instance> accumulator, const std::vector<FF>& deltas)
-=======
     static Polynomial<FF> compute_perturbator(const std::shared_ptr<const Instance>& accumulator,
                                               const std::vector<FF>& deltas)
->>>>>>> 4a9bb9d4
     {
         BB_OP_COUNT_TIME();
         auto full_honk_evaluations = compute_full_honk_evaluations(
             accumulator->proving_key.polynomials, accumulator->alphas, accumulator->relation_parameters);
         const auto betas = accumulator->gate_challenges;
-<<<<<<< HEAD
-        assert(betas.size() == deltas.size());
-        auto coeffs = construct_perturbator_coefficients(betas, deltas, full_honk_evaluations);
-        return Polynomial<FF>(coeffs);
-=======
         ASSERT(betas.size() == deltas.size());
         return Polynomial<FF>(construct_perturbator_coefficients(betas, deltas, full_honk_evaluations));
->>>>>>> 4a9bb9d4
     }
 
     /**
