--- conflicted
+++ resolved
@@ -7,16 +7,10 @@
 namespace bb {
 
 template <typename Flavor>
-<<<<<<< HEAD
-DeciderVerifier_<Flavor>::DeciderVerifier_(const std::shared_ptr<Transcript>& transcript,
-                                           const std::shared_ptr<VerifierInstance>& accumulator)
-    : accumulator(accumulator)
-=======
 DeciderVerifier_<Flavor>::DeciderVerifier_(const std::shared_ptr<VerifierInstance>& accumulator,
                                            const std::shared_ptr<Transcript>& transcript)
     : accumulator(accumulator)
     , pcs_verification_key(accumulator->verification_key->pcs_verification_key)
->>>>>>> d003bd62
     , transcript(transcript)
 {}
 
@@ -41,12 +35,8 @@
 
     VerifierCommitments commitments{ accumulator->verification_key, accumulator->witness_commitments };
 
-<<<<<<< HEAD
-    auto sumcheck = SumcheckVerifier<Flavor>(accumulator->log_instance_size, transcript, accumulator->target_sum);
-=======
     auto sumcheck =
         SumcheckVerifier<Flavor>(accumulator->verification_key->log_circuit_size, transcript, accumulator->target_sum);
->>>>>>> d003bd62
 
     auto [multivariate_challenge, claimed_evaluations, sumcheck_verified] =
         sumcheck.verify(accumulator->relation_parameters, accumulator->alphas, accumulator->gate_challenges);
