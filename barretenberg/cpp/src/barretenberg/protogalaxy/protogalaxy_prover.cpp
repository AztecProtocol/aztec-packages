#include "protogalaxy_prover.hpp"
#include "barretenberg/flavor/flavor.hpp"
namespace bb::honk {
template <class ProverInstances>
void ProtoGalaxyProver_<ProverInstances>::finalise_and_send_instance(std::shared_ptr<Instance> instance,
                                                                     const std::string& domain_separator)
{
    instance->initialize_prover_polynomials();

    const auto instance_size = static_cast<uint32_t>(instance->instance_size);
    const auto num_public_inputs = static_cast<uint32_t>(instance->public_inputs.size());
    transcript->send_to_verifier(domain_separator + "_instance_size", instance_size);
    transcript->send_to_verifier(domain_separator + "_public_input_size", num_public_inputs);

    for (size_t i = 0; i < instance->public_inputs.size(); ++i) {
        auto public_input_i = instance->public_inputs[i];
        transcript->send_to_verifier(domain_separator + "_public_input_" + std::to_string(i), public_input_i);
    }
    transcript->send_to_verifier(domain_separator + "_pub_inputs_offset",
                                 static_cast<uint32_t>(instance->pub_inputs_offset));

    auto& witness_commitments = instance->witness_commitments;

    // Commit to the first three wire polynomials of the instance
    // We only commit to the fourth wire polynomial after adding memory recordss
    witness_commitments.w_l = commitment_key->commit(instance->proving_key->w_l);
    witness_commitments.w_r = commitment_key->commit(instance->proving_key->w_r);
    witness_commitments.w_o = commitment_key->commit(instance->proving_key->w_o);

    auto wire_comms = witness_commitments.get_wires();
    auto commitment_labels = instance->commitment_labels;
    auto wire_labels = commitment_labels.get_wires();
    for (size_t idx = 0; idx < 3; ++idx) {
        transcript->send_to_verifier(domain_separator + "_" + wire_labels[idx], wire_comms[idx]);
    }

    auto eta = transcript->template get_challenge<FF>(domain_separator + "_eta");
    instance->compute_sorted_accumulator_polynomials(eta);

    // Commit to the sorted withness-table accumulator and the finalized (i.e. with memory records) fourth wire
    // polynomial
    witness_commitments.sorted_accum = commitment_key->commit(instance->prover_polynomials.sorted_accum);
    witness_commitments.w_4 = commitment_key->commit(instance->prover_polynomials.w_4);

    transcript->send_to_verifier(domain_separator + "_" + commitment_labels.sorted_accum,
                                 witness_commitments.sorted_accum);
    transcript->send_to_verifier(domain_separator + "_" + commitment_labels.w_4, witness_commitments.w_4);

    auto [beta, gamma] =
        transcript->template get_challenges<FF>(domain_separator + "_beta", domain_separator + "_gamma");
    instance->compute_grand_product_polynomials(beta, gamma);

    witness_commitments.z_perm = commitment_key->commit(instance->prover_polynomials.z_perm);
    witness_commitments.z_lookup = commitment_key->commit(instance->prover_polynomials.z_lookup);

    transcript->send_to_verifier(domain_separator + "_" + commitment_labels.z_perm,
                                 instance->witness_commitments.z_perm);
    transcript->send_to_verifier(domain_separator + "_" + commitment_labels.z_lookup,
                                 instance->witness_commitments.z_lookup);
    for (size_t idx = 0; idx < NUM_SUBRELATIONS - 1; idx++) {
        instance->alphas[idx] =
            transcript->template get_challenge<FF>(domain_separator + "_alpha_" + std::to_string(idx));
    }
    auto vk_view = instance->verification_key->get_all();
    auto labels = instance->commitment_labels.get_precomputed();
    for (size_t idx = 0; idx < labels.size(); idx++) {
        transcript->send_to_verifier(domain_separator + "_" + labels[idx], vk_view[idx]);
    }
}

template <class ProverInstances>
void ProtoGalaxyProver_<ProverInstances>::send_accumulator(std::shared_ptr<Instance> instance,
                                                           const std::string& domain_separator)
{
    const auto instance_size = static_cast<uint32_t>(instance->instance_size);
    const auto num_public_inputs = static_cast<uint32_t>(instance->public_inputs.size());
    transcript->send_to_verifier(domain_separator + "_instance_size", instance_size);
    transcript->send_to_verifier(domain_separator + "_public_input_size", num_public_inputs);

    for (size_t i = 0; i < instance->public_inputs.size(); ++i) {
        auto public_input_i = instance->public_inputs[i];
        transcript->send_to_verifier(domain_separator + "_public_input_" + std::to_string(i), public_input_i);
    }

    transcript->send_to_verifier(domain_separator + "_eta", instance->relation_parameters.eta);
    transcript->send_to_verifier(domain_separator + "_beta", instance->relation_parameters.beta);
    transcript->send_to_verifier(domain_separator + "_gamma", instance->relation_parameters.gamma);
    transcript->send_to_verifier(domain_separator + "_public_input_delta",
                                 instance->relation_parameters.public_input_delta);
    transcript->send_to_verifier(domain_separator + "_lookup_grand_product_delta",
                                 instance->relation_parameters.lookup_grand_product_delta);

    for (size_t idx = 0; idx < NUM_SUBRELATIONS - 1; idx++) {
        transcript->send_to_verifier(domain_separator + "_alpha_" + std::to_string(idx), instance->alphas[idx]);
    }

    transcript->send_to_verifier(domain_separator + "_target_sum", instance->target_sum);
    for (size_t idx = 0; idx < instance->gate_challenges.size(); idx++) {
        transcript->send_to_verifier(domain_separator + "_gate_challenge_" + std::to_string(idx),
                                     instance->gate_challenges[idx]);
    }

    auto comm_view = instance->witness_commitments.get_all();
    auto witness_labels = instance->commitment_labels.get_witness();
    for (size_t idx = 0; idx < witness_labels.size(); idx++) {
        transcript->send_to_verifier(domain_separator + "_" + witness_labels[idx], comm_view[idx]);
    }

    auto vk_view = instance->verification_key->get_all();
    auto vk_labels = instance->commitment_labels.get_precomputed();
    for (size_t idx = 0; idx < vk_labels.size(); idx++) {
        transcript->send_to_verifier(domain_separator + "_" + vk_labels[idx], vk_view[idx]);
    }
}

template <class ProverInstances> void ProtoGalaxyProver_<ProverInstances>::prepare_for_folding()
{
    auto idx = 0;
    auto instance = instances[0];
    auto domain_separator = std::to_string(idx);
    transcript->send_to_verifier(domain_separator + "is_accumulator", instance->is_accumulator);
    if (instance->is_accumulator) {
        send_accumulator(instance, domain_separator);
    } else {
        // This is the first round of folding and we need to generate some gate challenges.
        // TODO(https://github.com/AztecProtocol/barretenberg/issues/740): implement option 2 to make this more
        // efficient by avoiding the computation of the perturbator
        finalise_and_send_instance(instance, domain_separator);
        instance->target_sum = 0;
        auto beta = transcript->template get_challenge<FF>(domain_separator + "_initial_gate_challenge");
        std::vector<FF> gate_challenges(instance->log_instance_size);
        gate_challenges[0] = beta;
        for (size_t i = 1; i < instance->log_instance_size; i++) {
            gate_challenges[i] = gate_challenges[i - 1].sqr();
        }
        instance->gate_challenges = gate_challenges;
    }

    idx++;

    for (auto it = instances.begin() + 1; it != instances.end(); it++, idx++) {
        auto instance = *it;
        auto domain_separator = std::to_string(idx);
        finalise_and_send_instance(instance, domain_separator);
    }
}

template <class ProverInstances>
std::shared_ptr<typename ProverInstances::Instance> ProtoGalaxyProver_<ProverInstances>::compute_next_accumulator(
    ProverInstances& instances,
    Univariate<FF, ProverInstances::BATCHED_EXTENDED_LENGTH, ProverInstances::NUM>& combiner_quotient,
    FF& challenge,
    const FF& compressed_perturbator)
{
    auto combiner_quotient_at_challenge = combiner_quotient.evaluate(challenge);

    // Given the challenge \gamma, compute Z(\gamma) and {L_0(\gamma),L_1(\gamma)}
    // TODO(https://github.com/AztecProtocol/barretenberg/issues/764): Generalize the vanishing polynomial formula
    // and the computation of Lagrange basis for k instances
    auto vanishing_polynomial_at_challenge = challenge * (challenge - FF(1));
    std::vector<FF> lagranges{ FF(1) - challenge, challenge };

    auto next_accumulator = std::make_shared<Instance>();
    next_accumulator->is_accumulator = true;
    next_accumulator->instance_size = instances[0]->instance_size;
    next_accumulator->log_instance_size = instances[0]->log_instance_size;

    // Compute the next target sum and send the next folding parameters to the verifier
    FF next_target_sum =
        compressed_perturbator * lagranges[0] + vanishing_polynomial_at_challenge * combiner_quotient_at_challenge;

    transcript->send_to_verifier("next_target_sum", next_target_sum);
    for (size_t idx = 0; idx < instances.next_gate_challenges.size(); idx++) {
        transcript->send_to_verifier("next_gate_challenge_" + std::to_string(idx), instances.next_gate_challenges[idx]);
    }
    next_accumulator->target_sum = next_target_sum;
    next_accumulator->gate_challenges = instances.next_gate_challenges;

    // Initialize prover polynomials
    ProverPolynomials acc_prover_polynomials;
    for (auto& polynomial : acc_prover_polynomials.get_all()) {
        polynomial = typename Flavor::Polynomial(instances[0]->instance_size);
    }

    // Fold the prover polynomials
    auto acc_poly_views = acc_prover_polynomials.get_all();
    for (size_t inst_idx = 0; inst_idx < ProverInstances::NUM; inst_idx++) {
        for (auto [acc_poly, inst_poly] :
             zip_view(acc_prover_polynomials.get_all(), instances[inst_idx]->prover_polynomials.get_all())) {
            for (auto [acc_el, inst_el] : zip_view(acc_poly, inst_poly)) {
                acc_el += inst_el * lagranges[inst_idx];
            }
        }
    }
    next_accumulator->prover_polynomials = std::move(acc_prover_polynomials);

    // Fold the witness commtiments and send them to the verifier
    auto witness_labels = next_accumulator->commitment_labels.get_witness();
    size_t comm_idx = 0;
    for (auto& acc_comm : next_accumulator->witness_commitments.get_all()) {
        acc_comm = Commitment::infinity();
        size_t inst_idx = 0;
        for (auto& instance : instances) {
            acc_comm = acc_comm + instance->witness_commitments.get_all()[comm_idx] * lagranges[inst_idx];
            inst_idx++;
        }
        transcript->send_to_verifier("next_" + witness_labels[comm_idx], acc_comm);
        comm_idx++;
    }

    // Fold public data ϕ from all instances to produce ϕ* and add it to the transcript. As part of the folding
    // verification, the verifier will produce ϕ* as well and check it against what was sent by the prover.

    // Fold the public inputs and send to the verifier
    next_accumulator->public_inputs = std::vector<FF>(instances[0]->public_inputs.size(), 0);
    size_t el_idx = 0;
    for (auto& el : next_accumulator->public_inputs) {
        size_t inst = 0;
        for (auto& instance : instances) {
            el += instance->public_inputs[el_idx] * lagranges[inst];
            inst++;
        }
        transcript->send_to_verifier("next_public_input_" + std::to_string(el_idx), el);
        el_idx++;
    }

    // Evaluate the combined batching  α_i univariate at challenge to obtain next α_i and send it to the
    // verifier, where i ∈ {0,...,NUM_SUBRELATIONS - 1}
    auto& folded_alphas = next_accumulator->alphas;
    for (size_t idx = 0; idx < NUM_SUBRELATIONS - 1; idx++) {
        folded_alphas[idx] = instances.alphas[idx].evaluate(challenge);
        transcript->send_to_verifier("next_alpha_" + std::to_string(idx), folded_alphas[idx]);
    }

    // Evaluate each relation parameter univariate at challenge to obtain the folded relation parameters and send to
    // the verifier
    auto& combined_relation_parameters = instances.relation_parameters;
    auto folded_relation_parameters = bb::RelationParameters<FF>{
        combined_relation_parameters.eta.evaluate(challenge),
        combined_relation_parameters.beta.evaluate(challenge),
        combined_relation_parameters.gamma.evaluate(challenge),
        combined_relation_parameters.public_input_delta.evaluate(challenge),
        combined_relation_parameters.lookup_grand_product_delta.evaluate(challenge),
    };
    // TODO(https://github.com/AztecProtocol/barretenberg/issues/805): Add the relation parameters to the transcript
    // together.
    transcript->send_to_verifier("next_eta", folded_relation_parameters.eta);
    transcript->send_to_verifier("next_beta", folded_relation_parameters.beta);
    transcript->send_to_verifier("next_gamma", folded_relation_parameters.gamma);
    transcript->send_to_verifier("next_public_input_delta", folded_relation_parameters.public_input_delta);
    transcript->send_to_verifier("next_lookup_grand_product_delta",
                                 folded_relation_parameters.lookup_grand_product_delta);
    next_accumulator->relation_parameters = folded_relation_parameters;

    // Fold the verification key and send it to the verifier as this is part of ϕ as well
    auto acc_vk = std::make_shared<VerificationKey>(instances[0]->prover_polynomials.get_polynomial_size(),
                                                    instances[0]->public_inputs.size());
    auto labels = next_accumulator->commitment_labels.get_precomputed();
    size_t vk_idx = 0;
    for (auto& vk : acc_vk->get_all()) {
        size_t inst = 0;
        vk = Commitment::infinity();
        for (auto& instance : instances) {
            vk = vk + (instance->verification_key->get_all()[vk_idx]) * lagranges[inst];
            inst++;
        }
        transcript->send_to_verifier("next_" + labels[vk_idx], vk);
        vk_idx++;
    }
    next_accumulator->verification_key = acc_vk;
    return next_accumulator;
}

template <class ProverInstances>
FoldingResult<typename ProverInstances::Flavor> ProtoGalaxyProver_<ProverInstances>::fold_instances()
{
    prepare_for_folding();
<<<<<<< HEAD

    // TODO(#https://github.com/AztecProtocol/barretenberg/issues/740): Handle the case where we are folding for the
    // first time and accumulator is 0
    FF delta = transcript->template get_challenge<FF>("delta");
=======
    FF delta = transcript->get_challenge("delta");
>>>>>>> 87078b35

    auto accumulator = get_accumulator();
    auto deltas = compute_round_challenge_pows(accumulator->log_instance_size, delta);

    auto perturbator = compute_perturbator(accumulator, deltas);
    for (size_t idx = 0; idx <= accumulator->log_instance_size; idx++) {
        transcript->send_to_verifier("perturbator_" + std::to_string(idx), perturbator[idx]);
    }
    auto perturbator_challenge = transcript->template get_challenge<FF>("perturbator_challenge");
    instances.next_gate_challenges =
        update_gate_challenges(perturbator_challenge, accumulator->gate_challenges, deltas);
    combine_relation_parameters(instances);
    combine_alpha(instances);
    auto pow_polynomial = PowPolynomial<FF>(instances.next_gate_challenges);
    auto combiner = compute_combiner(instances, pow_polynomial);

    auto compressed_perturbator = perturbator.evaluate(perturbator_challenge);
    auto combiner_quotient = compute_combiner_quotient(compressed_perturbator, combiner);

    for (size_t idx = ProverInstances::NUM; idx < ProverInstances::BATCHED_EXTENDED_LENGTH; idx++) {
        transcript->send_to_verifier("combiner_quotient_" + std::to_string(idx), combiner_quotient.value_at(idx));
    }
    FF combiner_challenge = transcript->template get_challenge<FF>("combiner_quotient_challenge");

    FoldingResult<Flavor> res;
    auto next_accumulator =
        compute_next_accumulator(instances, combiner_quotient, combiner_challenge, compressed_perturbator);
    res.folding_data = transcript->proof_data;
    res.accumulator = next_accumulator;

    return res;
}

template class ProtoGalaxyProver_<ProverInstances_<honk::flavor::Ultra, 2>>;
template class ProtoGalaxyProver_<ProverInstances_<honk::flavor::GoblinUltra, 2>>;
} // namespace bb::honk<|MERGE_RESOLUTION|>--- conflicted
+++ resolved
@@ -275,14 +275,7 @@
 FoldingResult<typename ProverInstances::Flavor> ProtoGalaxyProver_<ProverInstances>::fold_instances()
 {
     prepare_for_folding();
-<<<<<<< HEAD
-
-    // TODO(#https://github.com/AztecProtocol/barretenberg/issues/740): Handle the case where we are folding for the
-    // first time and accumulator is 0
     FF delta = transcript->template get_challenge<FF>("delta");
-=======
-    FF delta = transcript->get_challenge("delta");
->>>>>>> 87078b35
 
     auto accumulator = get_accumulator();
     auto deltas = compute_round_challenge_pows(accumulator->log_instance_size, delta);
