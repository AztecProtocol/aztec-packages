#include "protogalaxy_prover.hpp"
#include "barretenberg/flavor/flavor.hpp"
namespace bb {
template <class ProverInstances>
void ProtoGalaxyProver_<ProverInstances>::finalise_and_send_instance(std::shared_ptr<Instance> instance,
                                                                     const std::string& domain_separator)
{
    instance->initialize_prover_polynomials();

    const auto instance_size = static_cast<uint32_t>(instance->instance_size);
    const auto num_public_inputs = static_cast<uint32_t>(instance->public_inputs.size());
    transcript->send_to_verifier(domain_separator + "_instance_size", instance_size);
    transcript->send_to_verifier(domain_separator + "_public_input_size", num_public_inputs);

    for (size_t i = 0; i < instance->public_inputs.size(); ++i) {
        auto public_input_i = instance->public_inputs[i];
        transcript->send_to_verifier(domain_separator + "_public_input_" + std::to_string(i), public_input_i);
    }
    transcript->send_to_verifier(domain_separator + "_pub_inputs_offset",
                                 static_cast<uint32_t>(instance->pub_inputs_offset));

    auto& witness_commitments = instance->witness_commitments;

    // Commit to the first three wire polynomials of the instance
    // We only commit to the fourth wire polynomial after adding memory recordss
    witness_commitments.w_l = commitment_key->commit(instance->proving_key->w_l);
    witness_commitments.w_r = commitment_key->commit(instance->proving_key->w_r);
    witness_commitments.w_o = commitment_key->commit(instance->proving_key->w_o);

    auto wire_comms = witness_commitments.get_wires();
    auto commitment_labels = instance->commitment_labels;
    auto wire_labels = commitment_labels.get_wires();
    for (size_t idx = 0; idx < 3; ++idx) {
        transcript->send_to_verifier(domain_separator + "_" + wire_labels[idx], wire_comms[idx]);
    }

    if constexpr (IsGoblinFlavor<Flavor>) {
        // Commit to Goblin ECC op wires
        witness_commitments.ecc_op_wire_1 = commitment_key->commit(instance->proving_key->ecc_op_wire_1);
        witness_commitments.ecc_op_wire_2 = commitment_key->commit(instance->proving_key->ecc_op_wire_2);
        witness_commitments.ecc_op_wire_3 = commitment_key->commit(instance->proving_key->ecc_op_wire_3);
        witness_commitments.ecc_op_wire_4 = commitment_key->commit(instance->proving_key->ecc_op_wire_4);

        auto op_wire_comms = instance->witness_commitments.get_ecc_op_wires();
        auto labels = commitment_labels.get_ecc_op_wires();
        for (size_t idx = 0; idx < Flavor::NUM_WIRES; ++idx) {
            transcript->send_to_verifier(domain_separator + "_" + labels[idx], op_wire_comms[idx]);
        }
        // Commit to DataBus columns
        witness_commitments.calldata = commitment_key->commit(instance->proving_key->calldata);
        witness_commitments.calldata_read_counts = commitment_key->commit(instance->proving_key->calldata_read_counts);
        transcript->send_to_verifier(domain_separator + "_" + commitment_labels.calldata,
                                     instance->witness_commitments.calldata);
        transcript->send_to_verifier(domain_separator + "_" + commitment_labels.calldata_read_counts,
                                     instance->witness_commitments.calldata_read_counts);
    }

<<<<<<< HEAD
    auto [eta, eta_two, eta_three] = transcript->template get_challenges<FF>(
        domain_separator + "_eta", domain_separator + "_eta_two", domain_separator + "_eta_three");
    instance->compute_sorted_accumulator_polynomials(eta, eta_two, eta_three);
=======
    auto eta = transcript->template get_challenge<FF>(domain_separator + "_eta");
    instance->compute_sorted_accumulator_polynomials(eta);
>>>>>>> c1709b3d

    // Commit to the sorted witness-table accumulator and the finalized (i.e. with memory records) fourth wire
    // polynomial
    witness_commitments.sorted_accum = commitment_key->commit(instance->prover_polynomials.sorted_accum);
    witness_commitments.w_4 = commitment_key->commit(instance->prover_polynomials.w_4);

    transcript->send_to_verifier(domain_separator + "_" + commitment_labels.sorted_accum,
                                 witness_commitments.sorted_accum);
    transcript->send_to_verifier(domain_separator + "_" + commitment_labels.w_4, witness_commitments.w_4);

    auto [beta, gamma] =
        transcript->template get_challenges<FF>(domain_separator + "_beta", domain_separator + "_gamma");

    if constexpr (IsGoblinFlavor<Flavor>) {
        // Compute and commit to the logderivative inverse used in DataBus
        instance->compute_logderivative_inverse(beta, gamma);
        instance->witness_commitments.lookup_inverses =
            commitment_key->commit(instance->prover_polynomials.lookup_inverses);
        transcript->send_to_verifier(domain_separator + "_" + commitment_labels.lookup_inverses,
                                     instance->witness_commitments.lookup_inverses);
    }

    instance->compute_grand_product_polynomials(beta, gamma);

    witness_commitments.z_perm = commitment_key->commit(instance->prover_polynomials.z_perm);
    witness_commitments.z_lookup = commitment_key->commit(instance->prover_polynomials.z_lookup);

    transcript->send_to_verifier(domain_separator + "_" + commitment_labels.z_perm,
                                 instance->witness_commitments.z_perm);
    transcript->send_to_verifier(domain_separator + "_" + commitment_labels.z_lookup,
                                 instance->witness_commitments.z_lookup);
    for (size_t idx = 0; idx < NUM_SUBRELATIONS - 1; idx++) {
        instance->alphas[idx] =
            transcript->template get_challenge<FF>(domain_separator + "_alpha_" + std::to_string(idx));
    }
<<<<<<< HEAD
    // auto vk_view = instance->verification_key->get_all();
    // auto labels = instance->commitment_labels.get_precomputed();
    // for (size_t idx = 0; idx < labels.size(); idx++) {
    //     transcript->send_to_verifier(domain_separator + "_" + labels[idx], vk_view[idx]);
    // }
}

// template <class ProverInstances>
// void ProtoGalaxyProver_<ProverInstances>::send_accumulator(std::shared_ptr<Instance> instance,
//                                                            const std::string& domain_separator)
// {
//     const auto instance_size = static_cast<uint32_t>(instance->instance_size);
//     const auto num_public_inputs = static_cast<uint32_t>(instance->public_inputs.size());
//     transcript->send_to_verifier(domain_separator + "_instance_size", instance_size);
//     transcript->send_to_verifier(domain_separator + "_public_input_size", num_public_inputs);

//     for (size_t i = 0; i < instance->public_inputs.size(); ++i) {
//         auto public_input_i = instance->public_inputs[i];
//         transcript->send_to_verifier(domain_separator + "_public_input_" + std::to_string(i), public_input_i);
//     }

//     transcript->send_to_verifier(domain_separator + "_eta", instance->relation_parameters.eta);
//     transcript->send_to_verifier(domain_separator + "_beta", instance->relation_parameters.beta);
//     transcript->send_to_verifier(domain_separator + "_gamma", instance->relation_parameters.gamma);
//     transcript->send_to_verifier(domain_separator + "_public_input_delta",
//                                  instance->relation_parameters.public_input_delta);
//     transcript->send_to_verifier(domain_separator + "_lookup_grand_product_delta",
//                                  instance->relation_parameters.lookup_grand_product_delta);

//     for (size_t idx = 0; idx < NUM_SUBRELATIONS - 1; idx++) {
//         transcript->send_to_verifier(domain_separator + "_alpha_" + std::to_string(idx), instance->alphas[idx]);
//     }

//     transcript->send_to_verifier(domain_separator + "_target_sum", instance->target_sum);
//     for (size_t idx = 0; idx < instance->gate_challenges.size(); idx++) {
//         transcript->send_to_verifier(domain_separator + "_gate_challenge_" + std::to_string(idx),
//                                      instance->gate_challenges[idx]);
//     }

//     auto comm_view = instance->witness_commitments.get_all();
//     auto witness_labels = instance->commitment_labels.get_witness();
//     for (size_t idx = 0; idx < witness_labels.size(); idx++) {
//         transcript->send_to_verifier(domain_separator + "_" + witness_labels[idx], comm_view[idx]);
//     }

//     auto vk_view = instance->verification_key->get_all();
//     auto vk_labels = instance->commitment_labels.get_precomputed();
//     for (size_t idx = 0; idx < vk_labels.size(); idx++) {
//         transcript->send_to_verifier(domain_separator + "_" + vk_labels[idx], vk_view[idx]);
//     }
// }
=======
}
>>>>>>> c1709b3d

template <class ProverInstances> void ProtoGalaxyProver_<ProverInstances>::prepare_for_folding()
{
    auto idx = 0;
    auto instance = instances[0];
    auto domain_separator = std::to_string(idx);
<<<<<<< HEAD
    // transcript->send_to_verifier(domain_separator + "is_accumulator", instance->is_accumulator);
    if (!instance->is_accumulator)
    // {
    // send_accumulator(instance, domain_separator);
    // }else
    {
        // This is the first round of folding and we need to generate some gate challenges.
        // TODO(https://github.com/AztecProtocol/barretenberg/issues/740): implement option 2 to make this more
        // efficient by avoiding the computation of the perturbator
        finalise_and_send_instance(instance, domain_separator);
        instance->target_sum = 0;
        auto beta = transcript->template get_challenge<FF>(domain_separator + "_initial_gate_challenge");
        std::vector<FF> gate_challenges(instance->log_instance_size);
        gate_challenges[0] = beta;
        for (size_t i = 1; i < instance->log_instance_size; i++) {
            gate_challenges[i] = gate_challenges[i - 1].sqr();
        }
        instance->gate_challenges = gate_challenges;
=======
    if (!instance->is_accumulator) {
        finalise_and_send_instance(instance, domain_separator);
        instance->target_sum = 0;
        instance->gate_challenges = std::vector<FF>(instance->log_instance_size, 0);
>>>>>>> c1709b3d
    }

    idx++;

    for (auto it = instances.begin() + 1; it != instances.end(); it++, idx++) {
        auto instance = *it;
        auto domain_separator = std::to_string(idx);
        finalise_and_send_instance(instance, domain_separator);
    }
}

template <class ProverInstances>
std::shared_ptr<typename ProverInstances::Instance> ProtoGalaxyProver_<ProverInstances>::compute_next_accumulator(
    ProverInstances& instances,
    Univariate<FF, ProverInstances::BATCHED_EXTENDED_LENGTH, ProverInstances::NUM>& combiner_quotient,
    FF& challenge,
    const FF& compressed_perturbator)
{
    auto combiner_quotient_at_challenge = combiner_quotient.evaluate(challenge);

    // Given the challenge \gamma, compute Z(\gamma) and {L_0(\gamma),L_1(\gamma)}
    // TODO(https://github.com/AztecProtocol/barretenberg/issues/764): Generalize the vanishing polynomial formula
    // and the computation of Lagrange basis for k instances
    auto vanishing_polynomial_at_challenge = challenge * (challenge - FF(1));
    std::vector<FF> lagranges{ FF(1) - challenge, challenge };

    auto next_accumulator = std::make_shared<Instance>();
    next_accumulator->is_accumulator = true;
    next_accumulator->instance_size = instances[0]->instance_size;
    next_accumulator->log_instance_size = instances[0]->log_instance_size;

    // Compute the next target sum and send the next folding parameters to the verifier
    FF next_target_sum =
        compressed_perturbator * lagranges[0] + vanishing_polynomial_at_challenge * combiner_quotient_at_challenge;

    next_accumulator->target_sum = next_target_sum;
    next_accumulator->gate_challenges = instances.next_gate_challenges;

    // Initialize prover polynomials
    ProverPolynomials acc_prover_polynomials;
    for (auto& polynomial : acc_prover_polynomials.get_all()) {
        polynomial = typename Flavor::Polynomial(instances[0]->instance_size);
    }

    // Fold the prover polynomials
    for (size_t inst_idx = 0; inst_idx < ProverInstances::NUM; inst_idx++) {
        for (auto [acc_poly, inst_poly] :
             zip_view(acc_prover_polynomials.get_all(), instances[inst_idx]->prover_polynomials.get_all())) {
            for (auto [acc_el, inst_el] : zip_view(acc_poly, inst_poly)) {
                acc_el += inst_el * lagranges[inst_idx];
            }
        }
    }
    next_accumulator->prover_polynomials = std::move(acc_prover_polynomials);

    // Fold public data ϕ from all instances to produce ϕ* and add it to the transcript. As part of the folding
    // verification, the verifier will produce ϕ* as well and check it against what was sent by the prover.

    // Fold the public inputs and send to the verifier
    next_accumulator->public_inputs = std::vector<FF>(instances[0]->public_inputs.size(), 0);
    size_t el_idx = 0;
    for (auto& el : next_accumulator->public_inputs) {
        size_t inst = 0;
        for (auto& instance : instances) {
            // TODO(https://github.com/AztecProtocol/barretenberg/issues/830)
            if (instance->public_inputs.size() >= next_accumulator->public_inputs.size()) {
                el += instance->public_inputs[el_idx] * lagranges[inst];
                inst++;
            };
        }
        el_idx++;
    }

    // Evaluate the combined batching  α_i univariate at challenge to obtain next α_i and send it to the
    // verifier, where i ∈ {0,...,NUM_SUBRELATIONS - 1}
    auto& folded_alphas = next_accumulator->alphas;
    for (size_t idx = 0; idx < NUM_SUBRELATIONS - 1; idx++) {
        folded_alphas[idx] = instances.alphas[idx].evaluate(challenge);
    }

    // Evaluate each relation parameter univariate at challenge to obtain the folded relation parameters and send to
    // the verifier
    auto& combined_relation_parameters = instances.relation_parameters;
    auto folded_relation_parameters = bb::RelationParameters<FF>{
        combined_relation_parameters.eta.evaluate(challenge),
        combined_relation_parameters.eta_two.evaluate(challenge),
        combined_relation_parameters.eta_three.evaluate(challenge),
        combined_relation_parameters.beta.evaluate(challenge),
        combined_relation_parameters.gamma.evaluate(challenge),
        combined_relation_parameters.public_input_delta.evaluate(challenge),
        combined_relation_parameters.lookup_grand_product_delta.evaluate(challenge),
    };
    next_accumulator->relation_parameters = folded_relation_parameters;
    return next_accumulator;
}

template <class ProverInstances> void ProtoGalaxyProver_<ProverInstances>::preparation_round()
{
    prepare_for_folding();
<<<<<<< HEAD
    FF delta = transcript->template get_challenge<FF>("delta");

    auto accumulator = get_accumulator();
    auto deltas = compute_round_challenge_pows(accumulator->log_instance_size, delta);

    auto perturbator = compute_perturbator(accumulator, deltas);

    for (size_t idx = 1; idx <= accumulator->log_instance_size; idx++) {
        transcript->send_to_verifier("perturbator_" + std::to_string(idx), perturbator[idx]);
    }
=======
};

template <class ProverInstances> void ProtoGalaxyProver_<ProverInstances>::perturbator_round()
{
    state.accumulator = get_accumulator();
    FF delta = transcript->template get_challenge<FF>("delta");
    state.deltas = compute_round_challenge_pows(state.accumulator->log_instance_size, delta);
    state.perturbator = Polynomial<FF>(state.accumulator->log_instance_size + 1); // initialize to all zeros
    // compute perturbator only if this is not the first round and has an accumulator
    if (state.accumulator->is_accumulator) {
        state.perturbator = compute_perturbator(state.accumulator, state.deltas);
        // Prover doesn't send the constant coefficient of F because this is supposed to be equal to the target sum of
        // the accumulator which the folding verifier has from the previous iteration.
        for (size_t idx = 1; idx <= state.accumulator->log_instance_size; idx++) {
            transcript->send_to_verifier("perturbator_" + std::to_string(idx), state.perturbator[idx]);
        }
    }
};

template <class ProverInstances> void ProtoGalaxyProver_<ProverInstances>::combiner_quotient_round()
{
>>>>>>> c1709b3d
    auto perturbator_challenge = transcript->template get_challenge<FF>("perturbator_challenge");
    instances.next_gate_challenges =
        update_gate_challenges(perturbator_challenge, state.accumulator->gate_challenges, state.deltas);
    combine_relation_parameters(instances);
    combine_alpha(instances);
    auto pow_polynomial = PowPolynomial<FF>(instances.next_gate_challenges);
    auto combiner = compute_combiner(instances, pow_polynomial);

    state.compressed_perturbator = state.perturbator.evaluate(perturbator_challenge);
    state.combiner_quotient = compute_combiner_quotient(state.compressed_perturbator, combiner);

    for (size_t idx = ProverInstances::NUM; idx < ProverInstances::BATCHED_EXTENDED_LENGTH; idx++) {
        transcript->send_to_verifier("combiner_quotient_" + std::to_string(idx), state.combiner_quotient.value_at(idx));
    }
<<<<<<< HEAD
    FF combiner_challenge = transcript->template get_challenge<FF>("combiner_quotient_challenge");

    FoldingResult<Flavor> res;
    auto next_accumulator =
        compute_next_accumulator(instances, combiner_quotient, combiner_challenge, compressed_perturbator);
    res.folding_data = transcript->proof_data;
    res.accumulator = next_accumulator;
    return res;
=======
};

template <class ProverInstances> void ProtoGalaxyProver_<ProverInstances>::accumulator_update_round()
{
    FF combiner_challenge = transcript->template get_challenge<FF>("combiner_quotient_challenge");
    std::shared_ptr<Instance> next_accumulator =
        compute_next_accumulator(instances, state.combiner_quotient, combiner_challenge, state.compressed_perturbator);
    state.result.folding_data = transcript->proof_data;
    state.result.accumulator = next_accumulator;
};

template <class ProverInstances>
FoldingResult<typename ProverInstances::Flavor> ProtoGalaxyProver_<ProverInstances>::fold_instances()
{
    BB_OP_COUNT_TIME_NAME("ProtogalaxyProver::fold_instances");
    preparation_round();
    perturbator_round();
    combiner_quotient_round();
    accumulator_update_round();

    return state.result;
>>>>>>> c1709b3d
}

template class ProtoGalaxyProver_<ProverInstances_<UltraFlavor, 2>>;
template class ProtoGalaxyProver_<ProverInstances_<GoblinUltraFlavor, 2>>;
} // namespace bb<|MERGE_RESOLUTION|>--- conflicted
+++ resolved
@@ -55,14 +55,9 @@
                                      instance->witness_commitments.calldata_read_counts);
     }
 
-<<<<<<< HEAD
     auto [eta, eta_two, eta_three] = transcript->template get_challenges<FF>(
         domain_separator + "_eta", domain_separator + "_eta_two", domain_separator + "_eta_three");
     instance->compute_sorted_accumulator_polynomials(eta, eta_two, eta_three);
-=======
-    auto eta = transcript->template get_challenge<FF>(domain_separator + "_eta");
-    instance->compute_sorted_accumulator_polynomials(eta);
->>>>>>> c1709b3d
 
     // Commit to the sorted witness-table accumulator and the finalized (i.e. with memory records) fourth wire
     // polynomial
@@ -98,92 +93,17 @@
         instance->alphas[idx] =
             transcript->template get_challenge<FF>(domain_separator + "_alpha_" + std::to_string(idx));
     }
-<<<<<<< HEAD
-    // auto vk_view = instance->verification_key->get_all();
-    // auto labels = instance->commitment_labels.get_precomputed();
-    // for (size_t idx = 0; idx < labels.size(); idx++) {
-    //     transcript->send_to_verifier(domain_separator + "_" + labels[idx], vk_view[idx]);
-    // }
-}
-
-// template <class ProverInstances>
-// void ProtoGalaxyProver_<ProverInstances>::send_accumulator(std::shared_ptr<Instance> instance,
-//                                                            const std::string& domain_separator)
-// {
-//     const auto instance_size = static_cast<uint32_t>(instance->instance_size);
-//     const auto num_public_inputs = static_cast<uint32_t>(instance->public_inputs.size());
-//     transcript->send_to_verifier(domain_separator + "_instance_size", instance_size);
-//     transcript->send_to_verifier(domain_separator + "_public_input_size", num_public_inputs);
-
-//     for (size_t i = 0; i < instance->public_inputs.size(); ++i) {
-//         auto public_input_i = instance->public_inputs[i];
-//         transcript->send_to_verifier(domain_separator + "_public_input_" + std::to_string(i), public_input_i);
-//     }
-
-//     transcript->send_to_verifier(domain_separator + "_eta", instance->relation_parameters.eta);
-//     transcript->send_to_verifier(domain_separator + "_beta", instance->relation_parameters.beta);
-//     transcript->send_to_verifier(domain_separator + "_gamma", instance->relation_parameters.gamma);
-//     transcript->send_to_verifier(domain_separator + "_public_input_delta",
-//                                  instance->relation_parameters.public_input_delta);
-//     transcript->send_to_verifier(domain_separator + "_lookup_grand_product_delta",
-//                                  instance->relation_parameters.lookup_grand_product_delta);
-
-//     for (size_t idx = 0; idx < NUM_SUBRELATIONS - 1; idx++) {
-//         transcript->send_to_verifier(domain_separator + "_alpha_" + std::to_string(idx), instance->alphas[idx]);
-//     }
-
-//     transcript->send_to_verifier(domain_separator + "_target_sum", instance->target_sum);
-//     for (size_t idx = 0; idx < instance->gate_challenges.size(); idx++) {
-//         transcript->send_to_verifier(domain_separator + "_gate_challenge_" + std::to_string(idx),
-//                                      instance->gate_challenges[idx]);
-//     }
-
-//     auto comm_view = instance->witness_commitments.get_all();
-//     auto witness_labels = instance->commitment_labels.get_witness();
-//     for (size_t idx = 0; idx < witness_labels.size(); idx++) {
-//         transcript->send_to_verifier(domain_separator + "_" + witness_labels[idx], comm_view[idx]);
-//     }
-
-//     auto vk_view = instance->verification_key->get_all();
-//     auto vk_labels = instance->commitment_labels.get_precomputed();
-//     for (size_t idx = 0; idx < vk_labels.size(); idx++) {
-//         transcript->send_to_verifier(domain_separator + "_" + vk_labels[idx], vk_view[idx]);
-//     }
-// }
-=======
-}
->>>>>>> c1709b3d
+}
 
 template <class ProverInstances> void ProtoGalaxyProver_<ProverInstances>::prepare_for_folding()
 {
     auto idx = 0;
     auto instance = instances[0];
     auto domain_separator = std::to_string(idx);
-<<<<<<< HEAD
-    // transcript->send_to_verifier(domain_separator + "is_accumulator", instance->is_accumulator);
-    if (!instance->is_accumulator)
-    // {
-    // send_accumulator(instance, domain_separator);
-    // }else
-    {
-        // This is the first round of folding and we need to generate some gate challenges.
-        // TODO(https://github.com/AztecProtocol/barretenberg/issues/740): implement option 2 to make this more
-        // efficient by avoiding the computation of the perturbator
-        finalise_and_send_instance(instance, domain_separator);
-        instance->target_sum = 0;
-        auto beta = transcript->template get_challenge<FF>(domain_separator + "_initial_gate_challenge");
-        std::vector<FF> gate_challenges(instance->log_instance_size);
-        gate_challenges[0] = beta;
-        for (size_t i = 1; i < instance->log_instance_size; i++) {
-            gate_challenges[i] = gate_challenges[i - 1].sqr();
-        }
-        instance->gate_challenges = gate_challenges;
-=======
     if (!instance->is_accumulator) {
         finalise_and_send_instance(instance, domain_separator);
         instance->target_sum = 0;
         instance->gate_challenges = std::vector<FF>(instance->log_instance_size, 0);
->>>>>>> c1709b3d
     }
 
     idx++;
@@ -283,18 +203,6 @@
 template <class ProverInstances> void ProtoGalaxyProver_<ProverInstances>::preparation_round()
 {
     prepare_for_folding();
-<<<<<<< HEAD
-    FF delta = transcript->template get_challenge<FF>("delta");
-
-    auto accumulator = get_accumulator();
-    auto deltas = compute_round_challenge_pows(accumulator->log_instance_size, delta);
-
-    auto perturbator = compute_perturbator(accumulator, deltas);
-
-    for (size_t idx = 1; idx <= accumulator->log_instance_size; idx++) {
-        transcript->send_to_verifier("perturbator_" + std::to_string(idx), perturbator[idx]);
-    }
-=======
 };
 
 template <class ProverInstances> void ProtoGalaxyProver_<ProverInstances>::perturbator_round()
@@ -316,7 +224,6 @@
 
 template <class ProverInstances> void ProtoGalaxyProver_<ProverInstances>::combiner_quotient_round()
 {
->>>>>>> c1709b3d
     auto perturbator_challenge = transcript->template get_challenge<FF>("perturbator_challenge");
     instances.next_gate_challenges =
         update_gate_challenges(perturbator_challenge, state.accumulator->gate_challenges, state.deltas);
@@ -331,16 +238,6 @@
     for (size_t idx = ProverInstances::NUM; idx < ProverInstances::BATCHED_EXTENDED_LENGTH; idx++) {
         transcript->send_to_verifier("combiner_quotient_" + std::to_string(idx), state.combiner_quotient.value_at(idx));
     }
-<<<<<<< HEAD
-    FF combiner_challenge = transcript->template get_challenge<FF>("combiner_quotient_challenge");
-
-    FoldingResult<Flavor> res;
-    auto next_accumulator =
-        compute_next_accumulator(instances, combiner_quotient, combiner_challenge, compressed_perturbator);
-    res.folding_data = transcript->proof_data;
-    res.accumulator = next_accumulator;
-    return res;
-=======
 };
 
 template <class ProverInstances> void ProtoGalaxyProver_<ProverInstances>::accumulator_update_round()
@@ -362,7 +259,6 @@
     accumulator_update_round();
 
     return state.result;
->>>>>>> c1709b3d
 }
 
 template class ProtoGalaxyProver_<ProverInstances_<UltraFlavor, 2>>;
