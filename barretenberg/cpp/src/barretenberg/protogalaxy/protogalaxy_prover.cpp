#include "protogalaxy_prover.hpp"
#include "barretenberg/flavor/flavor.hpp"
#include "barretenberg/ultra_honk/oink_prover.hpp"
namespace bb {
template <class ProverInstances>
void ProtoGalaxyProver_<ProverInstances>::finalise_and_send_instance(std::shared_ptr<Instance> instance,
                                                                     const std::string& domain_separator)
{
    OinkProver<Flavor> oink_prover(instance->proving_key, transcript, domain_separator + '_');

    auto [proving_key, relation_params, alphas] = oink_prover.prove();
    instance->proving_key = std::move(proving_key);
    instance->relation_parameters = std::move(relation_params);
    instance->prover_polynomials = ProverPolynomials(instance->proving_key);
    instance->alphas = std::move(alphas);
}

template <class ProverInstances> void ProtoGalaxyProver_<ProverInstances>::prepare_for_folding()
{
    auto idx = 0;
    auto instance = instances[0];
    auto domain_separator = std::to_string(idx);
    if (!instance->is_accumulator) {
        finalise_and_send_instance(instance, domain_separator);
        instance->target_sum = 0;
        instance->gate_challenges = std::vector<FF>(instance->proving_key.log_circuit_size, 0);
    }

    idx++;

    for (auto it = instances.begin() + 1; it != instances.end(); it++, idx++) {
        auto instance = *it;
        auto domain_separator = std::to_string(idx);
        finalise_and_send_instance(instance, domain_separator);
    }
}

template <class ProverInstances>
std::shared_ptr<typename ProverInstances::Instance> ProtoGalaxyProver_<ProverInstances>::compute_next_accumulator(
    ProverInstances& instances,
    Univariate<FF, ProverInstances::BATCHED_EXTENDED_LENGTH, ProverInstances::NUM>& combiner_quotient,
    FF& challenge,
    const FF& compressed_perturbator)
{
    auto combiner_quotient_at_challenge = combiner_quotient.evaluate(challenge);

    // Given the challenge \gamma, compute Z(\gamma) and {L_0(\gamma),L_1(\gamma)}
    // TODO(https://github.com/AztecProtocol/barretenberg/issues/764): Generalize the vanishing polynomial formula
    // and the computation of Lagrange basis for k instances
    auto vanishing_polynomial_at_challenge = challenge * (challenge - FF(1));
    std::vector<FF> lagranges{ FF(1) - challenge, challenge };

    // TODO(https://github.com/AztecProtocol/barretenberg/issues/881): bad pattern
    auto next_accumulator = std::move(instances[0]);
    next_accumulator->is_accumulator = true;

    // Compute the next target sum and send the next folding parameters to the verifier
    FF next_target_sum =
        compressed_perturbator * lagranges[0] + vanishing_polynomial_at_challenge * combiner_quotient_at_challenge;

    next_accumulator->target_sum = next_target_sum;
    next_accumulator->gate_challenges = instances.next_gate_challenges;

<<<<<<< HEAD
    // Initialize proving key polynomials
    ProvingKey acc_proving_key_polys;
    for (auto& polynomial : acc_proving_key_polys.get_all()) {
        polynomial = typename Flavor::Polynomial(instances[0]->proving_key.circuit_size);
    }

    // Fold the proving key polynomials
    for (size_t inst_idx = 0; inst_idx < ProverInstances::NUM; inst_idx++) {
        auto accumulator_polys = acc_proving_key_polys.get_all();
        auto input_polys = instances[inst_idx]->proving_key.get_all();
=======
    // Initialize accumulator proving key polynomials
    auto accumulator_polys = next_accumulator->proving_key->get_all();
    run_loop_in_parallel(Flavor::NUM_FOLDED_ENTITIES, [&](size_t start_idx, size_t end_idx) {
        for (size_t poly_idx = start_idx; poly_idx < end_idx; poly_idx++) {
            auto& acc_poly = accumulator_polys[poly_idx];
            for (auto& acc_el : acc_poly) {
                acc_el = acc_el * lagranges[0];
            }
        }
    });

    // Fold the proving key polynomials
    for (size_t inst_idx = 1; inst_idx < ProverInstances::NUM; inst_idx++) {
        auto input_polys = instances[inst_idx]->proving_key->get_all();
>>>>>>> f9be2f2f
        run_loop_in_parallel(Flavor::NUM_FOLDED_ENTITIES, [&](size_t start_idx, size_t end_idx) {
            for (size_t poly_idx = start_idx; poly_idx < end_idx; poly_idx++) {
                auto& acc_poly = accumulator_polys[poly_idx];
                auto& inst_poly = input_polys[poly_idx];
                for (auto [acc_el, inst_el] : zip_view(acc_poly, inst_poly)) {
                    acc_el += inst_el * lagranges[inst_idx];
                }
            }
        });
    }
<<<<<<< HEAD
    // Move them over to the accumulator
    for (auto [next_acc_poly, acc_poly] :
         zip_view(instances[0]->proving_key.get_all(), acc_proving_key_polys.get_all())) {
        next_acc_poly = std::move(acc_poly);
    }
=======
>>>>>>> f9be2f2f

    // Fold public data ϕ from all instances to produce ϕ* and add it to the transcript. As part of the folding
    // verification, the verifier will produce ϕ* as well and check it against what was sent by the prover.

    // Fold the public inputs and send to the verifier
<<<<<<< HEAD
    next_accumulator->proving_key.num_public_inputs = instances[0]->proving_key.num_public_inputs;
    next_accumulator->proving_key.public_inputs = std::vector<FF>(instances[0]->proving_key.public_inputs.size(), 0);
    size_t el_idx = 0;
    for (auto& el : next_accumulator->proving_key.public_inputs) {
=======
    size_t el_idx = 0;
    for (auto& el : next_accumulator->proving_key->public_inputs) {
        el = el * lagranges[0];
>>>>>>> f9be2f2f
        size_t inst = 0;
        for (size_t inst_idx = 1; inst_idx < ProverInstances::NUM; inst_idx++) {
            auto& instance = instances[inst_idx];
            // TODO(https://github.com/AztecProtocol/barretenberg/issues/830)
            if (instance->proving_key.num_public_inputs >= next_accumulator->proving_key.num_public_inputs) {
                el += instance->proving_key.public_inputs[el_idx] * lagranges[inst];
                inst++;
            };
        }
        el_idx++;
    }

    // Evaluate the combined batching  α_i univariate at challenge to obtain next α_i and send it to the
    // verifier, where i ∈ {0,...,NUM_SUBRELATIONS - 1}
    auto& folded_alphas = next_accumulator->alphas;
    for (size_t idx = 0; idx < NUM_SUBRELATIONS - 1; idx++) {
        folded_alphas[idx] = instances.alphas[idx].evaluate(challenge);
    }

    // Evaluate each relation parameter univariate at challenge to obtain the folded relation parameters and send to
    // the verifier
    auto& combined_relation_parameters = instances.relation_parameters;
    auto folded_relation_parameters = bb::RelationParameters<FF>{
        combined_relation_parameters.eta.evaluate(challenge),
        combined_relation_parameters.eta_two.evaluate(challenge),
        combined_relation_parameters.eta_three.evaluate(challenge),
        combined_relation_parameters.beta.evaluate(challenge),
        combined_relation_parameters.gamma.evaluate(challenge),
        combined_relation_parameters.public_input_delta.evaluate(challenge),
        combined_relation_parameters.lookup_grand_product_delta.evaluate(challenge),
    };
    next_accumulator->relation_parameters = folded_relation_parameters;
    next_accumulator->proving_key = std::move(instances[0]->proving_key);
    // Derive the prover polynomials from the proving key polynomials since we only fold the unshifted polynomials. This
    // is extremely cheap since we only call .share() and .shifted() polynomial functions. We need the folded prover
    // polynomials for the decider.
    next_accumulator->prover_polynomials = ProverPolynomials(next_accumulator->proving_key);
    return next_accumulator;
}

template <class ProverInstances> void ProtoGalaxyProver_<ProverInstances>::preparation_round()
{
    BB_OP_COUNT_TIME_NAME("ProtoGalaxyProver_::preparation_round");
    prepare_for_folding();
};

template <class ProverInstances> void ProtoGalaxyProver_<ProverInstances>::perturbator_round()
{
    BB_OP_COUNT_TIME_NAME("ProtoGalaxyProver_::perturbator_round");
    state.accumulator = get_accumulator();
    FF delta = transcript->template get_challenge<FF>("delta");
    state.deltas = compute_round_challenge_pows(state.accumulator->proving_key.log_circuit_size, delta);
    state.perturbator = Polynomial<FF>(state.accumulator->proving_key.log_circuit_size + 1); // initialize to all zeros
    // compute perturbator only if this is not the first round and has an accumulator
    if (state.accumulator->is_accumulator) {
        state.perturbator = compute_perturbator(state.accumulator, state.deltas);
        // Prover doesn't send the constant coefficient of F because this is supposed to be equal to the target sum of
        // the accumulator which the folding verifier has from the previous iteration.
        for (size_t idx = 1; idx <= state.accumulator->proving_key.log_circuit_size; idx++) {
            transcript->send_to_verifier("perturbator_" + std::to_string(idx), state.perturbator[idx]);
        }
    }
};

template <class ProverInstances> void ProtoGalaxyProver_<ProverInstances>::combiner_quotient_round()
{
    BB_OP_COUNT_TIME_NAME("ProtoGalaxyProver_::combiner_quotient_round");
    auto perturbator_challenge = transcript->template get_challenge<FF>("perturbator_challenge");
    instances.next_gate_challenges =
        update_gate_challenges(perturbator_challenge, state.accumulator->gate_challenges, state.deltas);
    combine_relation_parameters(instances);
    combine_alpha(instances);
    auto pow_polynomial = PowPolynomial<FF>(instances.next_gate_challenges);
    auto combiner = compute_combiner(instances, pow_polynomial);

    state.compressed_perturbator = state.perturbator.evaluate(perturbator_challenge);
    state.combiner_quotient = compute_combiner_quotient(state.compressed_perturbator, combiner);

    for (size_t idx = ProverInstances::NUM; idx < ProverInstances::BATCHED_EXTENDED_LENGTH; idx++) {
        transcript->send_to_verifier("combiner_quotient_" + std::to_string(idx), state.combiner_quotient.value_at(idx));
    }
};

template <class ProverInstances> void ProtoGalaxyProver_<ProverInstances>::accumulator_update_round()
{
    BB_OP_COUNT_TIME_NAME("ProtoGalaxyProver_::accumulator_update_round");
    FF combiner_challenge = transcript->template get_challenge<FF>("combiner_quotient_challenge");
    std::shared_ptr<Instance> next_accumulator =
        compute_next_accumulator(instances, state.combiner_quotient, combiner_challenge, state.compressed_perturbator);
    state.result.folding_data = transcript->proof_data;
    state.result.accumulator = next_accumulator;
};

template <class ProverInstances>
FoldingResult<typename ProverInstances::Flavor> ProtoGalaxyProver_<ProverInstances>::fold_instances()
{
    BB_OP_COUNT_TIME_NAME("ProtogalaxyProver::fold_instances");
    preparation_round();
    perturbator_round();
    combiner_quotient_round();
    accumulator_update_round();

    return state.result;
}

template class ProtoGalaxyProver_<ProverInstances_<UltraFlavor, 2>>;
template class ProtoGalaxyProver_<ProverInstances_<GoblinUltraFlavor, 2>>;
} // namespace bb<|MERGE_RESOLUTION|>--- conflicted
+++ resolved
@@ -61,33 +61,20 @@
     next_accumulator->target_sum = next_target_sum;
     next_accumulator->gate_challenges = instances.next_gate_challenges;
 
-<<<<<<< HEAD
-    // Initialize proving key polynomials
-    ProvingKey acc_proving_key_polys;
-    for (auto& polynomial : acc_proving_key_polys.get_all()) {
-        polynomial = typename Flavor::Polynomial(instances[0]->proving_key.circuit_size);
-    }
-
-    // Fold the proving key polynomials
-    for (size_t inst_idx = 0; inst_idx < ProverInstances::NUM; inst_idx++) {
-        auto accumulator_polys = acc_proving_key_polys.get_all();
-        auto input_polys = instances[inst_idx]->proving_key.get_all();
-=======
     // Initialize accumulator proving key polynomials
-    auto accumulator_polys = next_accumulator->proving_key->get_all();
+    auto accumulator_polys = next_accumulator->proving_key.get_all();
     run_loop_in_parallel(Flavor::NUM_FOLDED_ENTITIES, [&](size_t start_idx, size_t end_idx) {
         for (size_t poly_idx = start_idx; poly_idx < end_idx; poly_idx++) {
             auto& acc_poly = accumulator_polys[poly_idx];
             for (auto& acc_el : acc_poly) {
-                acc_el = acc_el * lagranges[0];
+                acc_el *= lagranges[0];
             }
         }
     });
 
     // Fold the proving key polynomials
     for (size_t inst_idx = 1; inst_idx < ProverInstances::NUM; inst_idx++) {
-        auto input_polys = instances[inst_idx]->proving_key->get_all();
->>>>>>> f9be2f2f
+        auto input_polys = instances[inst_idx]->proving_key.get_all();
         run_loop_in_parallel(Flavor::NUM_FOLDED_ENTITIES, [&](size_t start_idx, size_t end_idx) {
             for (size_t poly_idx = start_idx; poly_idx < end_idx; poly_idx++) {
                 auto& acc_poly = accumulator_polys[poly_idx];
@@ -98,29 +85,11 @@
             }
         });
     }
-<<<<<<< HEAD
-    // Move them over to the accumulator
-    for (auto [next_acc_poly, acc_poly] :
-         zip_view(instances[0]->proving_key.get_all(), acc_proving_key_polys.get_all())) {
-        next_acc_poly = std::move(acc_poly);
-    }
-=======
->>>>>>> f9be2f2f
-
-    // Fold public data ϕ from all instances to produce ϕ* and add it to the transcript. As part of the folding
-    // verification, the verifier will produce ϕ* as well and check it against what was sent by the prover.
 
     // Fold the public inputs and send to the verifier
-<<<<<<< HEAD
-    next_accumulator->proving_key.num_public_inputs = instances[0]->proving_key.num_public_inputs;
-    next_accumulator->proving_key.public_inputs = std::vector<FF>(instances[0]->proving_key.public_inputs.size(), 0);
     size_t el_idx = 0;
     for (auto& el : next_accumulator->proving_key.public_inputs) {
-=======
-    size_t el_idx = 0;
-    for (auto& el : next_accumulator->proving_key->public_inputs) {
-        el = el * lagranges[0];
->>>>>>> f9be2f2f
+        el *= lagranges[0];
         size_t inst = 0;
         for (size_t inst_idx = 1; inst_idx < ProverInstances::NUM; inst_idx++) {
             auto& instance = instances[inst_idx];
