--- conflicted
+++ resolved
@@ -8,7 +8,8 @@
 {
     OinkProver<Flavor> oink_prover(instance->proving_key, commitment_key, transcript, domain_separator + '_');
 
-    auto [relation_params] = oink_prover.prove();
+    auto [proving_key, relation_params] = oink_prover.prove();
+    instance->proving_key = std::move(proving_key);
     instance->relation_parameters = std::move(relation_params);
     instance->prover_polynomials = ProverPolynomials(instance->proving_key);
 
@@ -66,15 +67,9 @@
     next_accumulator->gate_challenges = instances.next_gate_challenges;
 
     // Initialize prover polynomials
-<<<<<<< HEAD
-    ProverPolynomials acc_prover_polynomials;
-    for (auto& polynomial : acc_prover_polynomials.get_all()) {
-        polynomial = typename Flavor::Polynomial(instances[0]->proving_key.circuit_size);
-=======
     ProvingKey acc_proving_key_polys;
     for (auto& polynomial : acc_proving_key_polys.get_all()) {
-        polynomial = typename Flavor::Polynomial(instances[0]->proving_key->circuit_size);
->>>>>>> ef446747
+        polynomial = typename Flavor::Polynomial(instances[0]->proving_key.circuit_size);
     }
 
     // Fold the prover key polynomials
@@ -135,14 +130,11 @@
         combined_relation_parameters.lookup_grand_product_delta.evaluate(challenge),
     };
     next_accumulator->relation_parameters = folded_relation_parameters;
-<<<<<<< HEAD
     next_accumulator->proving_key = std::move(instances[0]->proving_key);
-=======
     // Derive the prover polynomials from the proving key polynomials since we only fold the unshifted polynomials. This
     // is extremely cheap since we only call .share() and .shifted() polynomial functions. We need the folded prover
     // polynomials for the decider.
     next_accumulator->prover_polynomials = ProverPolynomials(next_accumulator->proving_key);
->>>>>>> ef446747
     return next_accumulator;
 }
 
