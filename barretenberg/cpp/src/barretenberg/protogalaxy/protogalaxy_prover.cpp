--- conflicted
+++ resolved
@@ -1,12 +1,11 @@
 #include "protogalaxy_prover.hpp"
 #include "barretenberg/flavor/flavor.hpp"
-#include "barretenberg/protogalaxy/presumcheck_prover.hpp"
+#include "barretenberg/ultra_honk/presumcheck_prover.hpp"
 namespace bb {
 template <class ProverInstances>
 void ProtoGalaxyProver_<ProverInstances>::finalise_and_send_instance(std::shared_ptr<Instance> instance,
                                                                      const std::string& domain_separator)
 {
-<<<<<<< HEAD
     PreSumcheckProver<Flavor> pre_sumcheck_prover(instance, commitment_key, transcript, domain_separator + '_');
     pre_sumcheck_prover.execute_preamble_round();
     pre_sumcheck_prover.execute_wire_commitments_round();
@@ -14,92 +13,6 @@
     pre_sumcheck_prover.execute_log_derivative_inverse_round();
     pre_sumcheck_prover.execute_grand_product_computation_round();
     for (size_t idx = 0; idx < Flavor::NUM_SUBRELATIONS - 1; idx++) {
-=======
-    instance->initialize_prover_polynomials();
-
-    const auto instance_size = static_cast<uint32_t>(instance->proving_key->circuit_size);
-    const auto num_public_inputs = static_cast<uint32_t>(instance->proving_key->num_public_inputs);
-    transcript->send_to_verifier(domain_separator + "_instance_size", instance_size);
-    transcript->send_to_verifier(domain_separator + "_public_input_size", num_public_inputs);
-
-    for (size_t i = 0; i < instance->proving_key->public_inputs.size(); ++i) {
-        auto public_input_i = instance->proving_key->public_inputs[i];
-        transcript->send_to_verifier(domain_separator + "_public_input_" + std::to_string(i), public_input_i);
-    }
-    transcript->send_to_verifier(domain_separator + "_pub_inputs_offset",
-                                 static_cast<uint32_t>(instance->proving_key->pub_inputs_offset));
-
-    auto& witness_commitments = instance->witness_commitments;
-
-    // Commit to the first three wire polynomials of the instance
-    // We only commit to the fourth wire polynomial after adding memory recordss
-    witness_commitments.w_l = commitment_key->commit(instance->proving_key->w_l);
-    witness_commitments.w_r = commitment_key->commit(instance->proving_key->w_r);
-    witness_commitments.w_o = commitment_key->commit(instance->proving_key->w_o);
-
-    auto wire_comms = witness_commitments.get_wires();
-    auto commitment_labels = instance->commitment_labels;
-    auto wire_labels = commitment_labels.get_wires();
-    for (size_t idx = 0; idx < 3; ++idx) {
-        transcript->send_to_verifier(domain_separator + "_" + wire_labels[idx], wire_comms[idx]);
-    }
-
-    if constexpr (IsGoblinFlavor<Flavor>) {
-        // Commit to Goblin ECC op wires
-        witness_commitments.ecc_op_wire_1 = commitment_key->commit(instance->proving_key->ecc_op_wire_1);
-        witness_commitments.ecc_op_wire_2 = commitment_key->commit(instance->proving_key->ecc_op_wire_2);
-        witness_commitments.ecc_op_wire_3 = commitment_key->commit(instance->proving_key->ecc_op_wire_3);
-        witness_commitments.ecc_op_wire_4 = commitment_key->commit(instance->proving_key->ecc_op_wire_4);
-
-        auto op_wire_comms = instance->witness_commitments.get_ecc_op_wires();
-        auto labels = commitment_labels.get_ecc_op_wires();
-        for (size_t idx = 0; idx < Flavor::NUM_WIRES; ++idx) {
-            transcript->send_to_verifier(domain_separator + "_" + labels[idx], op_wire_comms[idx]);
-        }
-        // Commit to DataBus columns
-        witness_commitments.calldata = commitment_key->commit(instance->proving_key->calldata);
-        witness_commitments.calldata_read_counts = commitment_key->commit(instance->proving_key->calldata_read_counts);
-        transcript->send_to_verifier(domain_separator + "_" + commitment_labels.calldata,
-                                     instance->witness_commitments.calldata);
-        transcript->send_to_verifier(domain_separator + "_" + commitment_labels.calldata_read_counts,
-                                     instance->witness_commitments.calldata_read_counts);
-    }
-
-    auto eta = transcript->template get_challenge<FF>(domain_separator + "_eta");
-    instance->compute_sorted_accumulator_polynomials(eta);
-
-    // Commit to the sorted witness-table accumulator and the finalized (i.e. with memory records) fourth wire
-    // polynomial
-    witness_commitments.sorted_accum = commitment_key->commit(instance->prover_polynomials.sorted_accum);
-    witness_commitments.w_4 = commitment_key->commit(instance->prover_polynomials.w_4);
-
-    transcript->send_to_verifier(domain_separator + "_" + commitment_labels.sorted_accum,
-                                 witness_commitments.sorted_accum);
-    transcript->send_to_verifier(domain_separator + "_" + commitment_labels.w_4, witness_commitments.w_4);
-
-    auto [beta, gamma] =
-        transcript->template get_challenges<FF>(domain_separator + "_beta", domain_separator + "_gamma");
-
-    if constexpr (IsGoblinFlavor<Flavor>) {
-        // Compute and commit to the logderivative inverse used in DataBus
-        instance->compute_logderivative_inverse(beta, gamma);
-        instance->witness_commitments.lookup_inverses =
-            commitment_key->commit(instance->prover_polynomials.lookup_inverses);
-        transcript->send_to_verifier(domain_separator + "_" + commitment_labels.lookup_inverses,
-                                     instance->witness_commitments.lookup_inverses);
-    }
-
-    instance->compute_grand_product_polynomials(beta, gamma);
-
-    witness_commitments.z_perm = commitment_key->commit(instance->prover_polynomials.z_perm);
-    witness_commitments.z_lookup = commitment_key->commit(instance->prover_polynomials.z_lookup);
-
-    transcript->send_to_verifier(domain_separator + "_" + commitment_labels.z_perm,
-                                 instance->witness_commitments.z_perm);
-    transcript->send_to_verifier(domain_separator + "_" + commitment_labels.z_lookup,
-                                 instance->witness_commitments.z_lookup);
-    for (size_t idx = 0; idx < NUM_SUBRELATIONS - 1; idx++) {
->>>>>>> 7f216eb0
         instance->alphas[idx] =
             transcript->template get_challenge<FF>(domain_separator + "_alpha_" + std::to_string(idx));
     }
