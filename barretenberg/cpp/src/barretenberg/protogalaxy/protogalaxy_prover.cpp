#include "protogalaxy_prover.hpp"
#include "barretenberg/flavor/flavor.hpp"
#include "barretenberg/ultra_honk/oink_prover.hpp"
namespace bb {
template <class ProverInstances>
void ProtoGalaxyProver_<ProverInstances>::finalise_and_send_instance(std::shared_ptr<Instance> instance,
                                                                     const std::string& domain_separator)
{
    OinkProver<Flavor> oink_prover(instance->proving_key, transcript, domain_separator + '_');

<<<<<<< HEAD
    auto [proving_key, relation_params] = oink_prover.prove();
    instance->proving_key = std::move(proving_key);
=======
    auto [relation_params, alphas] = oink_prover.prove();
>>>>>>> a0720ff3
    instance->relation_parameters = std::move(relation_params);
    instance->prover_polynomials = ProverPolynomials(instance->proving_key);
    instance->alphas = std::move(alphas);
}

template <class ProverInstances> void ProtoGalaxyProver_<ProverInstances>::prepare_for_folding()
{
    auto idx = 0;
    auto instance = instances[0];
    auto domain_separator = std::to_string(idx);
    if (!instance->is_accumulator) {
        finalise_and_send_instance(instance, domain_separator);
        instance->target_sum = 0;
        instance->gate_challenges = std::vector<FF>(instance->proving_key.log_circuit_size, 0);
    }

    idx++;

    for (auto it = instances.begin() + 1; it != instances.end(); it++, idx++) {
        auto instance = *it;
        auto domain_separator = std::to_string(idx);
        finalise_and_send_instance(instance, domain_separator);
    }
}

template <class ProverInstances>
std::shared_ptr<typename ProverInstances::Instance> ProtoGalaxyProver_<ProverInstances>::compute_next_accumulator(
    ProverInstances& instances,
    Univariate<FF, ProverInstances::BATCHED_EXTENDED_LENGTH, ProverInstances::NUM>& combiner_quotient,
    FF& challenge,
    const FF& compressed_perturbator)
{
    auto combiner_quotient_at_challenge = combiner_quotient.evaluate(challenge);

    // Given the challenge \gamma, compute Z(\gamma) and {L_0(\gamma),L_1(\gamma)}
    // TODO(https://github.com/AztecProtocol/barretenberg/issues/764): Generalize the vanishing polynomial formula
    // and the computation of Lagrange basis for k instances
    auto vanishing_polynomial_at_challenge = challenge * (challenge - FF(1));
    std::vector<FF> lagranges{ FF(1) - challenge, challenge };

    // TODO(https://github.com/AztecProtocol/barretenberg/issues/881): bad pattern
    auto next_accumulator = std::make_shared<Instance>();
    next_accumulator->is_accumulator = true;

    // Compute the next target sum and send the next folding parameters to the verifier
    FF next_target_sum =
        compressed_perturbator * lagranges[0] + vanishing_polynomial_at_challenge * combiner_quotient_at_challenge;

    next_accumulator->target_sum = next_target_sum;
    next_accumulator->gate_challenges = instances.next_gate_challenges;

    // Initialize proving key polynomials
    ProvingKey acc_proving_key_polys;
    for (auto& polynomial : acc_proving_key_polys.get_all()) {
        polynomial = typename Flavor::Polynomial(instances[0]->proving_key.circuit_size);
    }

    // Fold the proving key polynomials
    for (size_t inst_idx = 0; inst_idx < ProverInstances::NUM; inst_idx++) {
        auto accumulator_polys = acc_proving_key_polys.get_all();
        auto input_polys = instances[inst_idx]->proving_key.get_all();
        run_loop_in_parallel(Flavor::NUM_FOLDED_ENTITIES, [&](size_t start_idx, size_t end_idx) {
            for (size_t poly_idx = start_idx; poly_idx < end_idx; poly_idx++) {
                auto& acc_poly = accumulator_polys[poly_idx];
                auto& inst_poly = input_polys[poly_idx];
                for (auto [acc_el, inst_el] : zip_view(acc_poly, inst_poly)) {
                    acc_el += inst_el * lagranges[inst_idx];
                }
            }
        });
    }
    // Move them over to the accumulator
    for (auto [next_acc_poly, acc_poly] :
         zip_view(instances[0]->proving_key.get_all(), acc_proving_key_polys.get_all())) {
        next_acc_poly = std::move(acc_poly);
    }

    // Fold public data ϕ from all instances to produce ϕ* and add it to the transcript. As part of the folding
    // verification, the verifier will produce ϕ* as well and check it against what was sent by the prover.

    // Fold the public inputs and send to the verifier
    next_accumulator->proving_key.num_public_inputs = instances[0]->proving_key.num_public_inputs;
    next_accumulator->proving_key.public_inputs = std::vector<FF>(instances[0]->proving_key.public_inputs.size(), 0);
    size_t el_idx = 0;
    for (auto& el : next_accumulator->proving_key.public_inputs) {
        size_t inst = 0;
        for (auto& instance : instances) {
            // TODO(https://github.com/AztecProtocol/barretenberg/issues/830)
            if (instance->proving_key.num_public_inputs >= next_accumulator->proving_key.num_public_inputs) {
                el += instance->proving_key.public_inputs[el_idx] * lagranges[inst];
                inst++;
            };
        }
        el_idx++;
    }

    // Evaluate the combined batching  α_i univariate at challenge to obtain next α_i and send it to the
    // verifier, where i ∈ {0,...,NUM_SUBRELATIONS - 1}
    auto& folded_alphas = next_accumulator->alphas;
    for (size_t idx = 0; idx < NUM_SUBRELATIONS - 1; idx++) {
        folded_alphas[idx] = instances.alphas[idx].evaluate(challenge);
    }

    // Evaluate each relation parameter univariate at challenge to obtain the folded relation parameters and send to
    // the verifier
    auto& combined_relation_parameters = instances.relation_parameters;
    auto folded_relation_parameters = bb::RelationParameters<FF>{
        combined_relation_parameters.eta.evaluate(challenge),
        combined_relation_parameters.eta_two.evaluate(challenge),
        combined_relation_parameters.eta_three.evaluate(challenge),
        combined_relation_parameters.beta.evaluate(challenge),
        combined_relation_parameters.gamma.evaluate(challenge),
        combined_relation_parameters.public_input_delta.evaluate(challenge),
        combined_relation_parameters.lookup_grand_product_delta.evaluate(challenge),
    };
    next_accumulator->relation_parameters = folded_relation_parameters;
    next_accumulator->proving_key = std::move(instances[0]->proving_key);
    // Derive the prover polynomials from the proving key polynomials since we only fold the unshifted polynomials. This
    // is extremely cheap since we only call .share() and .shifted() polynomial functions. We need the folded prover
    // polynomials for the decider.
    next_accumulator->prover_polynomials = ProverPolynomials(next_accumulator->proving_key);
    return next_accumulator;
}

template <class ProverInstances> void ProtoGalaxyProver_<ProverInstances>::preparation_round()
{
    BB_OP_COUNT_TIME_NAME("ProtoGalaxyProver_::preparation_round");
    prepare_for_folding();
};

template <class ProverInstances> void ProtoGalaxyProver_<ProverInstances>::perturbator_round()
{
    BB_OP_COUNT_TIME_NAME("ProtoGalaxyProver_::perturbator_round");
    state.accumulator = get_accumulator();
    FF delta = transcript->template get_challenge<FF>("delta");
    state.deltas = compute_round_challenge_pows(state.accumulator->proving_key.log_circuit_size, delta);
    state.perturbator = Polynomial<FF>(state.accumulator->proving_key.log_circuit_size + 1); // initialize to all zeros
    // compute perturbator only if this is not the first round and has an accumulator
    if (state.accumulator->is_accumulator) {
        state.perturbator = compute_perturbator(state.accumulator, state.deltas);
        // Prover doesn't send the constant coefficient of F because this is supposed to be equal to the target sum of
        // the accumulator which the folding verifier has from the previous iteration.
        for (size_t idx = 1; idx <= state.accumulator->proving_key.log_circuit_size; idx++) {
            transcript->send_to_verifier("perturbator_" + std::to_string(idx), state.perturbator[idx]);
        }
    }
};

template <class ProverInstances> void ProtoGalaxyProver_<ProverInstances>::combiner_quotient_round()
{
    BB_OP_COUNT_TIME_NAME("ProtoGalaxyProver_::combiner_quotient_round");
    auto perturbator_challenge = transcript->template get_challenge<FF>("perturbator_challenge");
    instances.next_gate_challenges =
        update_gate_challenges(perturbator_challenge, state.accumulator->gate_challenges, state.deltas);
    combine_relation_parameters(instances);
    combine_alpha(instances);
    auto pow_polynomial = PowPolynomial<FF>(instances.next_gate_challenges);
    auto combiner = compute_combiner(instances, pow_polynomial);

    state.compressed_perturbator = state.perturbator.evaluate(perturbator_challenge);
    state.combiner_quotient = compute_combiner_quotient(state.compressed_perturbator, combiner);

    for (size_t idx = ProverInstances::NUM; idx < ProverInstances::BATCHED_EXTENDED_LENGTH; idx++) {
        transcript->send_to_verifier("combiner_quotient_" + std::to_string(idx), state.combiner_quotient.value_at(idx));
    }
};

template <class ProverInstances> void ProtoGalaxyProver_<ProverInstances>::accumulator_update_round()
{
    BB_OP_COUNT_TIME_NAME("ProtoGalaxyProver_::accumulator_update_round");
    FF combiner_challenge = transcript->template get_challenge<FF>("combiner_quotient_challenge");
    std::shared_ptr<Instance> next_accumulator =
        compute_next_accumulator(instances, state.combiner_quotient, combiner_challenge, state.compressed_perturbator);
    state.result.folding_data = transcript->proof_data;
    state.result.accumulator = next_accumulator;
};

template <class ProverInstances>
FoldingResult<typename ProverInstances::Flavor> ProtoGalaxyProver_<ProverInstances>::fold_instances()
{
    BB_OP_COUNT_TIME_NAME("ProtogalaxyProver::fold_instances");
    preparation_round();
    perturbator_round();
    combiner_quotient_round();
    accumulator_update_round();

    return state.result;
}

template class ProtoGalaxyProver_<ProverInstances_<UltraFlavor, 2>>;
template class ProtoGalaxyProver_<ProverInstances_<GoblinUltraFlavor, 2>>;
} // namespace bb<|MERGE_RESOLUTION|>--- conflicted
+++ resolved
@@ -8,12 +8,8 @@
 {
     OinkProver<Flavor> oink_prover(instance->proving_key, transcript, domain_separator + '_');
 
-<<<<<<< HEAD
-    auto [proving_key, relation_params] = oink_prover.prove();
+    auto [proving_key, relation_params, alphas] = oink_prover.prove();
     instance->proving_key = std::move(proving_key);
-=======
-    auto [relation_params, alphas] = oink_prover.prove();
->>>>>>> a0720ff3
     instance->relation_parameters = std::move(relation_params);
     instance->prover_polynomials = ProverPolynomials(instance->proving_key);
     instance->alphas = std::move(alphas);
