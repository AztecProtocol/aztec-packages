#include "protogalaxy_prover.hpp"
#include "barretenberg/flavor/flavor.hpp"
namespace bb {
template <class ProverInstances>
void ProtoGalaxyProver_<ProverInstances>::finalise_and_send_instance(std::shared_ptr<Instance> instance,
                                                                     const std::string& domain_separator)
{
    const auto preamble_round = [&](std::shared_ptr<Instance>& instance) {
        instance->initialize_prover_polynomials();

        const auto instance_size = static_cast<uint32_t>(instance->instance_size);
        const auto num_public_inputs = static_cast<uint32_t>(instance->public_inputs.size());
        transcript->send_to_verifier(domain_separator + "_instance_size", instance_size);
        transcript->send_to_verifier(domain_separator + "_public_input_size", num_public_inputs);

        for (size_t i = 0; i < instance->public_inputs.size(); ++i) {
            auto public_input_i = instance->public_inputs[i];
            transcript->send_to_verifier(domain_separator + "_public_input_" + std::to_string(i), public_input_i);
        }
        transcript->send_to_verifier(domain_separator + "_pub_inputs_offset",
                                     static_cast<uint32_t>(instance->pub_inputs_offset));
    };

    const auto wire_commitments_round = [&](std::shared_ptr<Instance>& instance) {
        auto& witness_commitments = instance->witness_commitments;
        auto& commitment_labels = instance->commitment_labels;
        // Commit to the first three wire polynomials of the instance
        // We only commit to the fourth wire polynomial after adding memory recordss
        witness_commitments.w_l = commitment_key->commit(instance->proving_key->w_l);
        witness_commitments.w_r = commitment_key->commit(instance->proving_key->w_r);
        witness_commitments.w_o = commitment_key->commit(instance->proving_key->w_o);

        auto wire_comms = witness_commitments.get_wires();
        auto wire_labels = commitment_labels.get_wires();
        for (size_t idx = 0; idx < 3; ++idx) {
            transcript->send_to_verifier(domain_separator + "_" + wire_labels[idx], wire_comms[idx]);
        }

<<<<<<< HEAD
        if constexpr (IsGoblinFlavor<Flavor>) {
            // Commit to Goblin ECC op wires
            witness_commitments.ecc_op_wire_1 = commitment_key->commit(instance->proving_key->ecc_op_wire_1);
            witness_commitments.ecc_op_wire_2 = commitment_key->commit(instance->proving_key->ecc_op_wire_2);
            witness_commitments.ecc_op_wire_3 = commitment_key->commit(instance->proving_key->ecc_op_wire_3);
            witness_commitments.ecc_op_wire_4 = commitment_key->commit(instance->proving_key->ecc_op_wire_4);

            auto op_wire_comms = instance->witness_commitments.get_ecc_op_wires();
            auto labels = commitment_labels.get_ecc_op_wires();
            for (size_t idx = 0; idx < Flavor::NUM_WIRES; ++idx) {
                transcript->send_to_verifier(domain_separator + "_" + labels[idx], op_wire_comms[idx]);
            }
            // Commit to DataBus columns
            witness_commitments.calldata = commitment_key->commit(instance->proving_key->calldata);
            witness_commitments.calldata_read_counts =
                commitment_key->commit(instance->proving_key->calldata_read_counts);
            transcript->send_to_verifier(domain_separator + "_" + commitment_labels.calldata,
                                         instance->witness_commitments.calldata);
            transcript->send_to_verifier(domain_separator + "_" + commitment_labels.calldata_read_counts,
                                         instance->witness_commitments.calldata_read_counts);
        }
    };
=======
    auto eta = transcript->template get_challenge<FF>(domain_separator + "_eta");
    instance->compute_sorted_accumulator_polynomials(eta);
>>>>>>> 7b4c6e76

    const auto sorted_accumulators_round = [&](std::shared_ptr<Instance>& instance) {
        auto& witness_commitments = instance->witness_commitments;
        auto& commitment_labels = instance->commitment_labels;

        auto eta = transcript->get_challenge(domain_separator + "_eta");
        instance->compute_sorted_accumulator_polynomials(eta);

<<<<<<< HEAD
        // Commit to the sorted withness-table accumulator and the finalized (i.e. with memory records) fourth wire
        // polynomial
        witness_commitments.sorted_accum = commitment_key->commit(instance->prover_polynomials.sorted_accum);
        witness_commitments.w_4 = commitment_key->commit(instance->prover_polynomials.w_4);
=======
    auto [beta, gamma] =
        transcript->template get_challenges<FF>(domain_separator + "_beta", domain_separator + "_gamma");
>>>>>>> 7b4c6e76

        transcript->send_to_verifier(domain_separator + "_" + commitment_labels.sorted_accum,
                                     witness_commitments.sorted_accum);
        transcript->send_to_verifier(domain_separator + "_" + commitment_labels.w_4, witness_commitments.w_4);
    };

    const auto grand_products_round = [&](std::shared_ptr<Instance>& instance) {
        auto& witness_commitments = instance->witness_commitments;
        auto& commitment_labels = instance->commitment_labels;
        auto [beta, gamma] = transcript->get_challenges(domain_separator + "_beta", domain_separator + "_gamma");

        if constexpr (IsGoblinFlavor<Flavor>) {
            // Compute and commit to the logderivative inverse used in DataBus
            instance->compute_logderivative_inverse(beta, gamma);
            instance->witness_commitments.lookup_inverses =
                commitment_key->commit(instance->prover_polynomials.lookup_inverses);
            transcript->send_to_verifier(domain_separator + "_" + commitment_labels.lookup_inverses,
                                         instance->witness_commitments.lookup_inverses);
        }

        instance->compute_grand_product_polynomials(beta, gamma);

<<<<<<< HEAD
        witness_commitments.z_perm = commitment_key->commit(instance->prover_polynomials.z_perm);
        witness_commitments.z_lookup = commitment_key->commit(instance->prover_polynomials.z_lookup);

        transcript->send_to_verifier(domain_separator + "_" + commitment_labels.z_perm,
                                     instance->witness_commitments.z_perm);
        transcript->send_to_verifier(domain_separator + "_" + commitment_labels.z_lookup,
                                     instance->witness_commitments.z_lookup);
    };

    const auto vk_folding_round = [&](std::shared_ptr<Instance>& instance) {
        for (size_t idx = 0; idx < NUM_SUBRELATIONS - 1; idx++) {
            instance->alphas[idx] = transcript->get_challenge(domain_separator + "_alpha_" + std::to_string(idx));
        }
        auto vk_view = instance->verification_key->get_all();
        auto labels = instance->commitment_labels.get_precomputed();
        for (size_t idx = 0; idx < labels.size(); idx++) {
            transcript->send_to_verifier(domain_separator + "_" + labels[idx], vk_view[idx]);
        }
    };
    preamble_round(instance);
    wire_commitments_round(instance);
    sorted_accumulators_round(instance);
    grand_products_round(instance);
    vk_folding_round(instance);
=======
    transcript->send_to_verifier(domain_separator + "_" + commitment_labels.z_perm,
                                 instance->witness_commitments.z_perm);
    transcript->send_to_verifier(domain_separator + "_" + commitment_labels.z_lookup,
                                 instance->witness_commitments.z_lookup);
    for (size_t idx = 0; idx < NUM_SUBRELATIONS - 1; idx++) {
        instance->alphas[idx] =
            transcript->template get_challenge<FF>(domain_separator + "_alpha_" + std::to_string(idx));
    }
    auto vk_view = instance->verification_key->get_all();
    auto labels = instance->commitment_labels.get_precomputed();
    for (size_t idx = 0; idx < labels.size(); idx++) {
        transcript->send_to_verifier(domain_separator + "_" + labels[idx], vk_view[idx]);
    }
>>>>>>> 7b4c6e76
}

template <class ProverInstances>
void ProtoGalaxyProver_<ProverInstances>::send_accumulator(std::shared_ptr<Instance> instance,
                                                           const std::string& domain_separator)
{
    const auto instance_size = static_cast<uint32_t>(instance->instance_size);
    const auto num_public_inputs = static_cast<uint32_t>(instance->public_inputs.size());
    transcript->send_to_verifier(domain_separator + "_instance_size", instance_size);
    transcript->send_to_verifier(domain_separator + "_public_input_size", num_public_inputs);

    for (size_t i = 0; i < instance->public_inputs.size(); ++i) {
        auto public_input_i = instance->public_inputs[i];
        transcript->send_to_verifier(domain_separator + "_public_input_" + std::to_string(i), public_input_i);
    }

    transcript->send_to_verifier(domain_separator + "_eta", instance->relation_parameters.eta);
    transcript->send_to_verifier(domain_separator + "_beta", instance->relation_parameters.beta);
    transcript->send_to_verifier(domain_separator + "_gamma", instance->relation_parameters.gamma);
    transcript->send_to_verifier(domain_separator + "_public_input_delta",
                                 instance->relation_parameters.public_input_delta);
    transcript->send_to_verifier(domain_separator + "_lookup_grand_product_delta",
                                 instance->relation_parameters.lookup_grand_product_delta);

    for (size_t idx = 0; idx < NUM_SUBRELATIONS - 1; idx++) {
        transcript->send_to_verifier(domain_separator + "_alpha_" + std::to_string(idx), instance->alphas[idx]);
    }

    transcript->send_to_verifier(domain_separator + "_target_sum", instance->target_sum);
    for (size_t idx = 0; idx < instance->gate_challenges.size(); idx++) {
        transcript->send_to_verifier(domain_separator + "_gate_challenge_" + std::to_string(idx),
                                     instance->gate_challenges[idx]);
    }

    auto comm_view = instance->witness_commitments.get_all();
    auto witness_labels = instance->commitment_labels.get_witness();
    for (size_t idx = 0; idx < witness_labels.size(); idx++) {
        transcript->send_to_verifier(domain_separator + "_" + witness_labels[idx], comm_view[idx]);
    }

    auto vk_view = instance->verification_key->get_all();
    auto vk_labels = instance->commitment_labels.get_precomputed();
    for (size_t idx = 0; idx < vk_labels.size(); idx++) {
        transcript->send_to_verifier(domain_separator + "_" + vk_labels[idx], vk_view[idx]);
    }
}

template <class ProverInstances> void ProtoGalaxyProver_<ProverInstances>::prepare_for_folding()
{
    auto idx = 0;
    auto instance = instances[0];
    auto domain_separator = std::to_string(idx);
    transcript->send_to_verifier(domain_separator + "is_accumulator", instance->is_accumulator);
    if (instance->is_accumulator) {
        send_accumulator(instance, domain_separator);
    } else {
        // This is the first round of folding and we need to generate some gate challenges.
        // TODO(https://github.com/AztecProtocol/barretenberg/issues/740): implement option 2 to make this more
        // efficient by avoiding the computation of the perturbator
        finalise_and_send_instance(instance, domain_separator);
        instance->target_sum = 0;
        auto beta = transcript->template get_challenge<FF>(domain_separator + "_initial_gate_challenge");
        std::vector<FF> gate_challenges(instance->log_instance_size);
        gate_challenges[0] = beta;
        for (size_t i = 1; i < instance->log_instance_size; i++) {
            gate_challenges[i] = gate_challenges[i - 1].sqr();
        }
        instance->gate_challenges = gate_challenges;
    }

    idx++;

    for (auto it = instances.begin() + 1; it != instances.end(); it++, idx++) {
        auto instance = *it;
        auto domain_separator = std::to_string(idx);
        finalise_and_send_instance(instance, domain_separator);
    }
}

template <class ProverInstances>
std::shared_ptr<typename ProverInstances::Instance> ProtoGalaxyProver_<ProverInstances>::compute_next_accumulator(
    ProverInstances& instances,
    Univariate<FF, ProverInstances::BATCHED_EXTENDED_LENGTH, ProverInstances::NUM>& combiner_quotient,
    FF& challenge,
    const FF& compressed_perturbator)
{
    auto combiner_quotient_at_challenge = combiner_quotient.evaluate(challenge);

    // Given the challenge \gamma, compute Z(\gamma) and {L_0(\gamma),L_1(\gamma)}
    // TODO(https://github.com/AztecProtocol/barretenberg/issues/764): Generalize the vanishing polynomial formula
    // and the computation of Lagrange basis for k instances
    auto vanishing_polynomial_at_challenge = challenge * (challenge - FF(1));
    std::vector<FF> lagranges{ FF(1) - challenge, challenge };

    auto next_accumulator = std::make_shared<Instance>();
    next_accumulator->is_accumulator = true;
    next_accumulator->instance_size = instances[0]->instance_size;
    next_accumulator->log_instance_size = instances[0]->log_instance_size;

    // Compute the next target sum and send the next folding parameters to the verifier
    FF next_target_sum =
        compressed_perturbator * lagranges[0] + vanishing_polynomial_at_challenge * combiner_quotient_at_challenge;

    transcript->send_to_verifier("next_target_sum", next_target_sum);
    for (size_t idx = 0; idx < instances.next_gate_challenges.size(); idx++) {
        transcript->send_to_verifier("next_gate_challenge_" + std::to_string(idx), instances.next_gate_challenges[idx]);
    }
    next_accumulator->target_sum = next_target_sum;
    next_accumulator->gate_challenges = instances.next_gate_challenges;

    // Initialize prover polynomials
    ProverPolynomials acc_prover_polynomials;
    for (auto& polynomial : acc_prover_polynomials.get_all()) {
        polynomial = typename Flavor::Polynomial(instances[0]->instance_size);
    }

    // Fold the prover polynomials
    auto acc_poly_views = acc_prover_polynomials.get_all();
    for (size_t inst_idx = 0; inst_idx < ProverInstances::NUM; inst_idx++) {
        for (auto [acc_poly, inst_poly] :
             zip_view(acc_prover_polynomials.get_all(), instances[inst_idx]->prover_polynomials.get_all())) {
            for (auto [acc_el, inst_el] : zip_view(acc_poly, inst_poly)) {
                acc_el += inst_el * lagranges[inst_idx];
            }
        }
    }
    next_accumulator->prover_polynomials = std::move(acc_prover_polynomials);

    // Fold the witness commtiments and send them to the verifier
    auto witness_labels = next_accumulator->commitment_labels.get_witness();
    size_t comm_idx = 0;
    for (auto& acc_comm : next_accumulator->witness_commitments.get_all()) {
        acc_comm = Commitment::infinity();
        size_t inst_idx = 0;
        for (auto& instance : instances) {
            acc_comm = acc_comm + instance->witness_commitments.get_all()[comm_idx] * lagranges[inst_idx];
            inst_idx++;
        }
        transcript->send_to_verifier("next_" + witness_labels[comm_idx], acc_comm);
        comm_idx++;
    }

    // Fold public data ϕ from all instances to produce ϕ* and add it to the transcript. As part of the folding
    // verification, the verifier will produce ϕ* as well and check it against what was sent by the prover.

    // Fold the public inputs and send to the verifier
    next_accumulator->public_inputs = std::vector<FF>(instances[0]->public_inputs.size(), 0);
    size_t el_idx = 0;
    for (auto& el : next_accumulator->public_inputs) {
        size_t inst = 0;
        for (auto& instance : instances) {
            // TODO(https://github.com/AztecProtocol/barretenberg/issues/830)
            if (instance->public_inputs.size() >= next_accumulator->public_inputs.size()) {
                el += instance->public_inputs[el_idx] * lagranges[inst];
                inst++;
            };
        }
        transcript->send_to_verifier("next_public_input_" + std::to_string(el_idx), el);
        el_idx++;
    }

    // Evaluate the combined batching  α_i univariate at challenge to obtain next α_i and send it to the
    // verifier, where i ∈ {0,...,NUM_SUBRELATIONS - 1}
    auto& folded_alphas = next_accumulator->alphas;
    for (size_t idx = 0; idx < NUM_SUBRELATIONS - 1; idx++) {
        folded_alphas[idx] = instances.alphas[idx].evaluate(challenge);
        transcript->send_to_verifier("next_alpha_" + std::to_string(idx), folded_alphas[idx]);
    }

    // Evaluate each relation parameter univariate at challenge to obtain the folded relation parameters and send to
    // the verifier
    auto& combined_relation_parameters = instances.relation_parameters;
    auto folded_relation_parameters = bb::RelationParameters<FF>{
        combined_relation_parameters.eta.evaluate(challenge),
        combined_relation_parameters.beta.evaluate(challenge),
        combined_relation_parameters.gamma.evaluate(challenge),
        combined_relation_parameters.public_input_delta.evaluate(challenge),
        combined_relation_parameters.lookup_grand_product_delta.evaluate(challenge),
    };
    // TODO(https://github.com/AztecProtocol/barretenberg/issues/805): Add the relation parameters to the transcript
    // together.
    transcript->send_to_verifier("next_eta", folded_relation_parameters.eta);
    transcript->send_to_verifier("next_beta", folded_relation_parameters.beta);
    transcript->send_to_verifier("next_gamma", folded_relation_parameters.gamma);
    transcript->send_to_verifier("next_public_input_delta", folded_relation_parameters.public_input_delta);
    transcript->send_to_verifier("next_lookup_grand_product_delta",
                                 folded_relation_parameters.lookup_grand_product_delta);
    next_accumulator->relation_parameters = folded_relation_parameters;

    // Fold the verification key and send it to the verifier as this is part of ϕ as well
    auto acc_vk = std::make_shared<VerificationKey>(instances[0]->prover_polynomials.get_polynomial_size(),
                                                    instances[0]->public_inputs.size());
    auto labels = next_accumulator->commitment_labels.get_precomputed();
    size_t vk_idx = 0;
    for (auto& vk : acc_vk->get_all()) {
        size_t inst = 0;
        vk = Commitment::infinity();
        for (auto& instance : instances) {
            vk = vk + (instance->verification_key->get_all()[vk_idx]) * lagranges[inst];
            inst++;
        }
        transcript->send_to_verifier("next_" + labels[vk_idx], vk);
        vk_idx++;
    }
    next_accumulator->verification_key = acc_vk;
    return next_accumulator;
}

template <class ProverInstances> void ProtoGalaxyProver_<ProverInstances>::preparation_round()
{
    prepare_for_folding();
<<<<<<< HEAD
};
=======
    FF delta = transcript->template get_challenge<FF>("delta");

    auto accumulator = get_accumulator();
    auto deltas = compute_round_challenge_pows(accumulator->log_instance_size, delta);
>>>>>>> 7b4c6e76

template <class ProverInstances> void ProtoGalaxyProver_<ProverInstances>::perturbator_round()
{
    state.accumulator = get_accumulator();
    FF delta = transcript->get_challenge("delta");
    state.deltas = compute_round_challenge_pows(state.accumulator->log_instance_size, delta);
    state.perturbator = compute_perturbator(state.accumulator, state.deltas);
    for (size_t idx = 0; idx <= state.accumulator->log_instance_size; idx++) {
        transcript->send_to_verifier("perturbator_" + std::to_string(idx), state.perturbator[idx]);
    }
<<<<<<< HEAD
};

template <class ProverInstances> void ProtoGalaxyProver_<ProverInstances>::combiner_quotient_round()
{
    auto perturbator_challenge = transcript->get_challenge("perturbator_challenge");
=======
    auto perturbator_challenge = transcript->template get_challenge<FF>("perturbator_challenge");
>>>>>>> 7b4c6e76
    instances.next_gate_challenges =
        update_gate_challenges(perturbator_challenge, state.accumulator->gate_challenges, state.deltas);
    combine_relation_parameters(instances);
    combine_alpha(instances);
    auto pow_polynomial = PowPolynomial<FF>(instances.next_gate_challenges);
    auto combiner = compute_combiner(instances, pow_polynomial);

    state.compressed_perturbator = state.perturbator.evaluate(perturbator_challenge);
    state.combiner_quotient = compute_combiner_quotient(state.compressed_perturbator, combiner);

    for (size_t idx = ProverInstances::NUM; idx < ProverInstances::BATCHED_EXTENDED_LENGTH; idx++) {
        transcript->send_to_verifier("combiner_quotient_" + std::to_string(idx), state.combiner_quotient.value_at(idx));
    }
<<<<<<< HEAD
};

template <class ProverInstances> void ProtoGalaxyProver_<ProverInstances>::accumulator_update_round()
{
    FF combiner_challenge = transcript->get_challenge("combiner_quotient_challenge");
    std::shared_ptr<Instance> next_accumulator =
        compute_next_accumulator(instances, state.combiner_quotient, combiner_challenge, state.compressed_perturbator);
    state.result.folding_data = transcript->proof_data;
    state.result.accumulator = next_accumulator;
};

template <class ProverInstances>
FoldingResult<typename ProverInstances::Flavor> ProtoGalaxyProver_<ProverInstances>::fold_instances()
{
    preparation_round();
    perturbator_round();
    combiner_quotient_round();
    accumulator_update_round();
=======
    FF combiner_challenge = transcript->template get_challenge<FF>("combiner_quotient_challenge");
>>>>>>> 7b4c6e76

    return state.result;
}

template class ProtoGalaxyProver_<ProverInstances_<UltraFlavor, 2>>;
template class ProtoGalaxyProver_<ProverInstances_<GoblinUltraFlavor, 2>>;
} // namespace bb<|MERGE_RESOLUTION|>--- conflicted
+++ resolved
@@ -36,7 +36,6 @@
             transcript->send_to_verifier(domain_separator + "_" + wire_labels[idx], wire_comms[idx]);
         }
 
-<<<<<<< HEAD
         if constexpr (IsGoblinFlavor<Flavor>) {
             // Commit to Goblin ECC op wires
             witness_commitments.ecc_op_wire_1 = commitment_key->commit(instance->proving_key->ecc_op_wire_1);
@@ -59,27 +58,18 @@
                                          instance->witness_commitments.calldata_read_counts);
         }
     };
-=======
-    auto eta = transcript->template get_challenge<FF>(domain_separator + "_eta");
-    instance->compute_sorted_accumulator_polynomials(eta);
->>>>>>> 7b4c6e76
 
     const auto sorted_accumulators_round = [&](std::shared_ptr<Instance>& instance) {
         auto& witness_commitments = instance->witness_commitments;
         auto& commitment_labels = instance->commitment_labels;
 
-        auto eta = transcript->get_challenge(domain_separator + "_eta");
+        auto eta = transcript->template get_challenge<FF>(domain_separator + "_eta");
         instance->compute_sorted_accumulator_polynomials(eta);
 
-<<<<<<< HEAD
         // Commit to the sorted withness-table accumulator and the finalized (i.e. with memory records) fourth wire
         // polynomial
         witness_commitments.sorted_accum = commitment_key->commit(instance->prover_polynomials.sorted_accum);
         witness_commitments.w_4 = commitment_key->commit(instance->prover_polynomials.w_4);
-=======
-    auto [beta, gamma] =
-        transcript->template get_challenges<FF>(domain_separator + "_beta", domain_separator + "_gamma");
->>>>>>> 7b4c6e76
 
         transcript->send_to_verifier(domain_separator + "_" + commitment_labels.sorted_accum,
                                      witness_commitments.sorted_accum);
@@ -89,7 +79,8 @@
     const auto grand_products_round = [&](std::shared_ptr<Instance>& instance) {
         auto& witness_commitments = instance->witness_commitments;
         auto& commitment_labels = instance->commitment_labels;
-        auto [beta, gamma] = transcript->get_challenges(domain_separator + "_beta", domain_separator + "_gamma");
+        auto [beta, gamma] =
+            transcript->template get_challenges<FF>(domain_separator + "_beta", domain_separator + "_gamma");
 
         if constexpr (IsGoblinFlavor<Flavor>) {
             // Compute and commit to the logderivative inverse used in DataBus
@@ -102,7 +93,6 @@
 
         instance->compute_grand_product_polynomials(beta, gamma);
 
-<<<<<<< HEAD
         witness_commitments.z_perm = commitment_key->commit(instance->prover_polynomials.z_perm);
         witness_commitments.z_lookup = commitment_key->commit(instance->prover_polynomials.z_lookup);
 
@@ -114,7 +104,8 @@
 
     const auto vk_folding_round = [&](std::shared_ptr<Instance>& instance) {
         for (size_t idx = 0; idx < NUM_SUBRELATIONS - 1; idx++) {
-            instance->alphas[idx] = transcript->get_challenge(domain_separator + "_alpha_" + std::to_string(idx));
+            instance->alphas[idx] =
+                transcript->template get_challenge<FF>(domain_separator + "_alpha_" + std::to_string(idx));
         }
         auto vk_view = instance->verification_key->get_all();
         auto labels = instance->commitment_labels.get_precomputed();
@@ -127,21 +118,6 @@
     sorted_accumulators_round(instance);
     grand_products_round(instance);
     vk_folding_round(instance);
-=======
-    transcript->send_to_verifier(domain_separator + "_" + commitment_labels.z_perm,
-                                 instance->witness_commitments.z_perm);
-    transcript->send_to_verifier(domain_separator + "_" + commitment_labels.z_lookup,
-                                 instance->witness_commitments.z_lookup);
-    for (size_t idx = 0; idx < NUM_SUBRELATIONS - 1; idx++) {
-        instance->alphas[idx] =
-            transcript->template get_challenge<FF>(domain_separator + "_alpha_" + std::to_string(idx));
-    }
-    auto vk_view = instance->verification_key->get_all();
-    auto labels = instance->commitment_labels.get_precomputed();
-    for (size_t idx = 0; idx < labels.size(); idx++) {
-        transcript->send_to_verifier(domain_separator + "_" + labels[idx], vk_view[idx]);
-    }
->>>>>>> 7b4c6e76
 }
 
 template <class ProverInstances>
@@ -353,33 +329,22 @@
 template <class ProverInstances> void ProtoGalaxyProver_<ProverInstances>::preparation_round()
 {
     prepare_for_folding();
-<<<<<<< HEAD
 };
-=======
+
+template <class ProverInstances> void ProtoGalaxyProver_<ProverInstances>::perturbator_round()
+{
+    state.accumulator = get_accumulator();
     FF delta = transcript->template get_challenge<FF>("delta");
-
-    auto accumulator = get_accumulator();
-    auto deltas = compute_round_challenge_pows(accumulator->log_instance_size, delta);
->>>>>>> 7b4c6e76
-
-template <class ProverInstances> void ProtoGalaxyProver_<ProverInstances>::perturbator_round()
-{
-    state.accumulator = get_accumulator();
-    FF delta = transcript->get_challenge("delta");
     state.deltas = compute_round_challenge_pows(state.accumulator->log_instance_size, delta);
     state.perturbator = compute_perturbator(state.accumulator, state.deltas);
     for (size_t idx = 0; idx <= state.accumulator->log_instance_size; idx++) {
         transcript->send_to_verifier("perturbator_" + std::to_string(idx), state.perturbator[idx]);
     }
-<<<<<<< HEAD
 };
 
 template <class ProverInstances> void ProtoGalaxyProver_<ProverInstances>::combiner_quotient_round()
 {
-    auto perturbator_challenge = transcript->get_challenge("perturbator_challenge");
-=======
     auto perturbator_challenge = transcript->template get_challenge<FF>("perturbator_challenge");
->>>>>>> 7b4c6e76
     instances.next_gate_challenges =
         update_gate_challenges(perturbator_challenge, state.accumulator->gate_challenges, state.deltas);
     combine_relation_parameters(instances);
@@ -393,12 +358,11 @@
     for (size_t idx = ProverInstances::NUM; idx < ProverInstances::BATCHED_EXTENDED_LENGTH; idx++) {
         transcript->send_to_verifier("combiner_quotient_" + std::to_string(idx), state.combiner_quotient.value_at(idx));
     }
-<<<<<<< HEAD
 };
 
 template <class ProverInstances> void ProtoGalaxyProver_<ProverInstances>::accumulator_update_round()
 {
-    FF combiner_challenge = transcript->get_challenge("combiner_quotient_challenge");
+    FF combiner_challenge = transcript->template get_challenge<FF>("combiner_quotient_challenge");
     std::shared_ptr<Instance> next_accumulator =
         compute_next_accumulator(instances, state.combiner_quotient, combiner_challenge, state.compressed_perturbator);
     state.result.folding_data = transcript->proof_data;
@@ -412,9 +376,6 @@
     perturbator_round();
     combiner_quotient_round();
     accumulator_update_round();
-=======
-    FF combiner_challenge = transcript->template get_challenge<FF>("combiner_quotient_challenge");
->>>>>>> 7b4c6e76
 
     return state.result;
 }
