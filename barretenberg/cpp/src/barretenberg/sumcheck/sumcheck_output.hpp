#pragma once
#include "barretenberg/flavor/flavor.hpp"
#include "barretenberg/polynomials/polynomial.hpp"
#include <array>
#include <optional>
#include <vector>

namespace bb {

/**
 * @brief Contains the evaluations of multilinear polynomials \f$ P_1, \ldots, P_N\f$ at the challenge point \f$\vec u
 * =(u_0,\ldots, u_{d-1})\f$. These are computed by \ref bb::SumcheckProver< Flavor > "Sumcheck Prover" and need to be
 * checked using Shplemini.
 * @tparam Flavor
 */
template <typename Flavor> struct SumcheckOutput {
    using FF = typename Flavor::FF;
    using ClaimedEvaluations = typename Flavor::AllValues;
    using Commitment = typename Flavor::Commitment;

    // \f$ \vec u = (u_0, ..., u_{d-1}) \f$
    std::vector<FF> challenge;
    // Evaluations at \f$ \vec u \f$ of the polynomials used in Sumcheck
    ClaimedEvaluations claimed_evaluations;
<<<<<<< HEAD
    // For ZK Flavors: the sum of the Libra constant term and Libra univariates evaluated at Sumcheck challenges,
    // otherwise remains the default value 0
    FF claimed_libra_evaluation = 0;
    std::optional<bool> verified = false; // Optional b/c this struct is shared by the Prover/Verifier
    // Whether or not the evaluations of multilinear polynomials \f$ P_1, \ldots, P_N \f$  and final Sumcheck evaluation
    // have been confirmed
=======
    // Whether or not the evaluations of multilinear polynomials \f$ P_1, \ldots, P_N \f$  and final Sumcheck evaluation
    // have been confirmed
    bool verified = false;
    // For ZK Flavors: the sum of the Libra constant term and Libra univariates evaluated at Sumcheck challenges
    FF claimed_libra_evaluation = FF{ 0 };
    // For ECCVMVerifier: Commitments to round univariates
    std::vector<Commitment> round_univariate_commitments = {};
    // For ECCVMProver: Round univariates in monomial basis
    std::vector<bb::Polynomial<FF>> round_univariates = {};
    // For ECCVMProver/Verifier: evaluations of round univariates at 0, 1, and round challenge
    std::vector<std::array<FF, 3>> round_univariate_evaluations = {};
>>>>>>> e73421d6
};
} // namespace bb<|MERGE_RESOLUTION|>--- conflicted
+++ resolved
@@ -22,14 +22,6 @@
     std::vector<FF> challenge;
     // Evaluations at \f$ \vec u \f$ of the polynomials used in Sumcheck
     ClaimedEvaluations claimed_evaluations;
-<<<<<<< HEAD
-    // For ZK Flavors: the sum of the Libra constant term and Libra univariates evaluated at Sumcheck challenges,
-    // otherwise remains the default value 0
-    FF claimed_libra_evaluation = 0;
-    std::optional<bool> verified = false; // Optional b/c this struct is shared by the Prover/Verifier
-    // Whether or not the evaluations of multilinear polynomials \f$ P_1, \ldots, P_N \f$  and final Sumcheck evaluation
-    // have been confirmed
-=======
     // Whether or not the evaluations of multilinear polynomials \f$ P_1, \ldots, P_N \f$  and final Sumcheck evaluation
     // have been confirmed
     bool verified = false;
@@ -41,6 +33,5 @@
     std::vector<bb::Polynomial<FF>> round_univariates = {};
     // For ECCVMProver/Verifier: evaluations of round univariates at 0, 1, and round challenge
     std::vector<std::array<FF, 3>> round_univariate_evaluations = {};
->>>>>>> e73421d6
 };
 } // namespace bb