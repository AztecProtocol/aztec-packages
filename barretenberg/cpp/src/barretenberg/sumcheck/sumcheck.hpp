#pragma once
#include "barretenberg/plonk_honk_shared/library/grand_product_delta.hpp"
#include "barretenberg/polynomials/polynomial_arithmetic.hpp"
#include "barretenberg/sumcheck/sumcheck_output.hpp"
#include "barretenberg/transcript/transcript.hpp"
#include "barretenberg/ultra_honk/decider_proving_key.hpp"
#include "sumcheck_round.hpp"

namespace bb {

/*! \brief The implementation of the sumcheck Prover for statements of the form \f$\sum_{\vec \ell \in \{0,1\}^d}
pow_{\beta}(\vec \ell) \cdot F \left(P_1(\vec \ell),\ldots, P_N(\vec \ell) \right)  = 0 \f$ for multilinear polynomials
\f$P_1, \ldots, P_N \f$.

   \details
 \section SumcheckProverNotation Notation and Setup

 \subsection SumcheckProverObtainingPolynomials Obtaining Prover/Honk Polynomials
 The Sumcheck is applied to  multivariate polynomials
\f$P_1, \ldots, P_N\f$ that are specidied by \p Flavor. Namely, \ref prove "prove method" obtains \p full_polynomials by
reference from \p Flavor 's \ref ProverPolynomials "prover polynomials". In particular, their number \f$N\f$ is
specified by the \p Flavor.

 ### Sumcheck Relation
 Given multilinear polynomials \f$ P_1,\ldots, P_N \in \mathbb{F}[X_0,\ldots, X_{d-1}] \f$ and a relation \f$ F \f$
which is a polynomial in \f$ N \f$ variables, we use Sumcheck over the polynomial
 * \f{align}{
    \tilde{F}
    (X_0,\ldots, X_{d-1}) =
    pow_{\beta}(X_0,\ldots, X_{d-1}) \cdot F\left( P_1 (X_0,\ldots, X_{d-1}), \ldots, P_N (X_0,\ldots, X_{d-1}) \right)
    \f}
to establish that \f$ F(P_1(\vec \ell),\ldots, P_N(\vec \ell) ) = 0 \f$, i.e. that \f$ F \f$ is satisfied, at every
point of \f$\{0,1\}^d\f$.

 In the implementation, the relation polynomial \f$ F \f$ is determined by \p Flavor::Relations which is fed to \ref
bb::SumcheckProverRound "Sumcheck Round Prover".

 ## Input and Parameters
 The following constants are used:
 - \f$ d \f$ \ref multivariate_d "the number of variables" in the multilinear polynomials
 - \f$ n \f$ \ref multivariate_n "the size of the hypercube", i.e. \f$ 2^d\f$.
 - \f$ D = \f$  \ref bb::SumcheckProverRound< Flavor >::BATCHED_RELATION_PARTIAL_LENGTH "total degree of"
\f$\tilde{F}\f$ as a polynomial in \f$P_1,\ldots, P_N\f$ <b> incremented by </b> 1.


 ## Honk Polynomials and Partially Evaluated Polynomials

 Given \f$ N \f$ Honk \ref ProverPolynomials "Prover Polynomials" \f$ P_1, \ldots, P_N \f$, i.e. multilinear polynomials
in \f$ d \f$ variables.

### Round 0
At initialization, \ref ProverPolynomials "Prover Polynomials"
are submitted by reference into \p full_polynomials, which is a two-dimensional array with \f$N\f$ columns and \f$2^d\f$
rows, whose entries are defined as follows \f$\texttt{full_polynomials}_{i,j} = P_j(\vec i) \f$. Here, \f$ \vec i \in
\{0,1\}^d \f$ is identified with the binary representation of the integer \f$ 0 \leq i \leq 2^d-1 \f$.

When the first challenge \f$ u_0 \f$ is computed, the method \ref partially_evaluate "partially evaluate" takes as input
\p full_polynomials and populates  \ref partially_evaluated_polynomials "a new book-keeping table" denoted by
\f$\texttt{partially_evaluated_polynomials} \f$. Its \f$ n/2 = 2^{d-1} \f$ rows will represent the evaluations
\f$ P_i(u_0, X_1, ..., X_{d-1}) \f$, which are multilinear polynomials in \f$ d-1 \f$ variables.


More precisely, it is a table with \f$ 2^{d-1} \f$ rows and \f$ N \f$ columns, such that
    \f{align}{ \texttt{partially_evaluated_polynomials}_{i,j} = &\ P_j(0, i_1,\ldots, i_{d-1}) + u_0 \cdot
(P_j(1,i_1,\ldots, i_{d-1})) - P_j(0, i_1,\ldots, i_{d-1})) \\ = &\ \texttt{full_polynomials}_{2 i,j} + u_0 \cdot
(\texttt{full_polynomials}_{2i+1,j} - \texttt{full_polynomials}_{2 i,j}) \f}

### Updating Partial Evaluations in Subsequent Rounds
In Round \f$ i < d-1\f$, \ref partially_evaluate "partially evaluate" updates the first \f$ 2^{d-1 - i} \f$ rows of
\f$\texttt{partially_evaluated_polynomials}\f$ with the evaluations \f$ P_1(u_0,\ldots, u_i, \vec \ell),\ldots,
P_N(u_0,\ldots, u_i, \vec \ell)\f$ for \f$\vec \ell \in \{0,1\}^{d-1-i}\f$.
The details are specified in \ref partially_evaluate "the corresponding docs."

### Final Step
After computing the last challenge \f$ u_{d-1} \f$ in Round \f$ d-1 \f$ and updating \f$
\texttt{partially_evaluated_polynomials} \f$, the prover looks into the 'top' row of the table containing evaluations
\f$P_1(u_0,\ldots, u_{d-1}), \ldots, P_N(u_0,\ldots, u_{d-1})\f$ and concatenates these values with the last challenge
to the transcript.

## Round Univariates

\subsubsection SumcheckProverContributionsofPow Contributions of GateSeparatorPolynomial

 * Let \f$ \vec \beta = (\beta_0,\ldots, \beta_{d-1}) \in \mathbb{F}\f$ be a vector of challenges.
 *
 * In Round \f$i\f$, a univariate polynomial \f$ \tilde S^{i}(X_{i}) \f$ for the relation defined by \f$ \tilde{F}(X)\f$
is computed as follows. First, we introduce notation
 - \f$ c_i = pow_{\beta}(u_0,\ldots, u_{i-1}) \f$
 - \f$ T^{i}( X_i ) =  \sum_{ \ell = 0} ^{2^{d-i-1}-1} \beta_{i+1}^{\ell_{i+1}} \cdot \ldots \cdot
\beta_{d-1}^{\ell_{d-1}} \cdot S^i_{\ell}( X_i )  \f$
 - \f$ S^i_{\ell} (X_i) = F \left(P_1(u_0,\ldots, u_{i-1}, X_i, \vec \ell), \ldots,  P_1(u_0,\ldots, u_{i-1}, X_i, \vec
\ell) \right) \f$

 As explained in \ref bb::GateSeparatorPolynomial "GateSeparatorPolynomial",
 \f{align}{
    \tilde{S}^{i}(X_i) =  \sum_{ \ell = 0} ^{2^{d-i-1}-1}   pow^i_\beta ( X_i, \ell_{i+1}, \ldots, \ell_{d-1} ) \cdot
S^i_{\ell}( X_i ) = c_i\cdot ( (1−X_i) + X_i\cdot \beta_i ) \cdot \sum_{\ell = 0}^{2^{d-i-1}-1} \beta_{i+1}^{\ell_{i+1}}
\cdot \ldots \cdot \beta_{d-1}^{\ell_{d-1}} \cdot S^{i}_{\ell}( X_i ). \f}
 *
### Computing Round Univariates
The evaluations of the round univariate \f$ \tilde{S}^i \f$ over the domain \f$0,\ldots, D \f$ are obtained by the
method \ref bb::SumcheckProverRound< Flavor >::compute_univariate "compute_univariate". The
implementation consists of the following sub-methods:

 - \ref bb::SumcheckProverRound::extend_edges "Extend evaluations" of linear univariate
polynomials \f$ P_j(u_0,\ldots, u_{i-1}, X_i, \vec \ell) \f$ to the domain \f$0,\ldots, D\f$.
 - \ref bb::SumcheckProverRound::accumulate_relation_univariates "Accumulate per-relation contributions" of the extended
polynomials to \f$ T^i(X_i)\f$
 - \ref bb::SumcheckProverRound::extend_and_batch_univariates "Extend and batch the subrelation contibutions"
multiplying by the constants \f$c_i\f$ and the evaluations of \f$ ( (1−X_i) + X_i\cdot \beta_i ) \f$.
## Transcript Operations
After computing Round univariates and adding them to the transcript, the prover generates round challenge by hashing the
transcript. These operations are taken care of by \ref bb::BaseTranscript "Transcript Class" methods.
## Output
The Sumcheck output is specified by \ref bb::SumcheckOutput< Flavor >.
 */
template <typename Flavor> class SumcheckProver {

  public:
    using FF = typename Flavor::FF;
    using ProverPolynomials = typename Flavor::ProverPolynomials;
    using PartiallyEvaluatedMultivariates = typename Flavor::PartiallyEvaluatedMultivariates;
    using ClaimedEvaluations = typename Flavor::AllValues;

    using Transcript = typename Flavor::Transcript;
    using RelationSeparator = typename Flavor::RelationSeparator;
    /**
     * @brief The total algebraic degree of the Sumcheck relation \f$ F \f$ as a polynomial in Prover Polynomials
     * \f$P_1,\ldots, P_N\f$.
     */
    static constexpr size_t MAX_PARTIAL_RELATION_LENGTH = Flavor::MAX_PARTIAL_RELATION_LENGTH;

    // this constant specifies the number of coefficients of libra polynomials, and evaluations of round univariate
    static constexpr size_t BATCHED_RELATION_PARTIAL_LENGTH = Flavor::BATCHED_RELATION_PARTIAL_LENGTH;
    // Specify the number of all witnesses including shifts and derived witnesses from flavors that have ZK,
    // otherwise, set this constant to 0
    static constexpr size_t NUM_ALL_WITNESS_ENTITIES = Flavor::NUM_ALL_WITNESS_ENTITIES;
    /**
     * @brief The size of the hypercube, i.e. \f$ 2^d\f$.
     *
     */

    using SumcheckRoundUnivariate = typename bb::Univariate<FF, BATCHED_RELATION_PARTIAL_LENGTH>;
    using EvaluationMaskingTable =
        std::array<bb::Univariate<FF, MAX_PARTIAL_RELATION_LENGTH>, NUM_ALL_WITNESS_ENTITIES>;
    const size_t multivariate_n;
    /**
     * @brief The number of variables
     *
     */
    const size_t multivariate_d;
    using EvalMaskingScalars = std::array<FF, NUM_ALL_WITNESS_ENTITIES>;
    // Define the length of Libra Univariates. For non-ZK Flavors: set to 0.
    static constexpr size_t LIBRA_UNIVARIATES_LENGTH = Flavor::HasZK ? Flavor::BATCHED_RELATION_PARTIAL_LENGTH : 0;
    using LibraUnivariates = std::vector<Univariate<FF, LIBRA_UNIVARIATES_LENGTH>>;

    std::shared_ptr<Transcript> transcript;
    SumcheckProverRound<Flavor> round;

    /**
    *
    * @brief Container for partially evaluated Prover Polynomials at a current challenge. Upon computing challenge \f$
    u_i \f$, the first \f$2^{d-1-i}\f$ rows are updated using \ref bb::SumcheckProver< Flavor >::partially_evaluate
    "partially evaluate" method.
    *
    * NOTE: With ~40 columns, prob only want to allocate 256 EdgeGroup's at once to keep stack under 1MB?
    * TODO(#224)(Cody): might want to just do C-style multidimensional array? for guaranteed adjacency?
    */
    PartiallyEvaluatedMultivariates partially_evaluated_polynomials;
    // prover instantiates sumcheck with circuit size and a prover transcript
    SumcheckProver(size_t multivariate_n, const std::shared_ptr<Transcript>& transcript)
        : multivariate_n(multivariate_n)
        , multivariate_d(numeric::get_msb(multivariate_n))
        , transcript(transcript)
        , round(multivariate_n)
        , partially_evaluated_polynomials(multivariate_n){};

    /**
     * @brief Compute round univariate, place it in transcript, compute challenge, partially evaluate. Repeat
     * until final round, then get full evaluations of prover polynomials, and place them in transcript.
     * @details See Detailed description of \ref bb::SumcheckProver< Flavor > "Sumcheck Prover <Flavor>.
     * @param full_polynomials Container for ProverPolynomials
     * @param relation_parameters
     * @param alpha Batching challenge for subrelations.
     * @param gate_challenges
     * @return SumcheckOutput
     */
    SumcheckOutput<Flavor> prove(ProverPolynomials& full_polynomials,
                                 const bb::RelationParameters<FF>& relation_parameters,
                                 const RelationSeparator alpha,
                                 const std::vector<FF>& gate_challenges,
                                 ZKSumcheckData<Flavor> zk_sumcheck_data = ZKSumcheckData<Flavor>())
    {

        bb::GateSeparatorPolynomial<FF> gate_separators(gate_challenges, multivariate_d);

        std::vector<FF> multivariate_challenge;
        multivariate_challenge.reserve(multivariate_d);
        size_t round_idx = 0;
        // In the first round, we compute the first univariate polynomial and populate the book-keeping table of
        // #partially_evaluated_polynomials, which has \f$ n/2 \f$ rows and \f$ N \f$ columns. When the Flavor has ZK,
        // compute_univariate also takes into account the zk_sumcheck_data.
        auto round_univariate = round.compute_univariate(
            round_idx, full_polynomials, relation_parameters, gate_separators, alpha, zk_sumcheck_data);
        vinfo("starting sumcheck rounds...");
        {

            PROFILE_THIS_NAME("rest of sumcheck round 1");

            // Place the evaluations of the round univariate into transcript.
            transcript->send_to_verifier("Sumcheck:univariate_0", round_univariate);
            FF round_challenge = transcript->template get_challenge<FF>("Sumcheck:u_0");
            multivariate_challenge.emplace_back(round_challenge);
            // Prepare sumcheck book-keeping table for the next round
            partially_evaluate(full_polynomials, multivariate_n, round_challenge);
            // Prepare ZK Sumcheck data for the next round
            if constexpr (Flavor::HasZK) {
                update_zk_sumcheck_data(zk_sumcheck_data, round_challenge, round_idx);
            };
            gate_separators.partially_evaluate(round_challenge);
            round.round_size = round.round_size >> 1; // TODO(#224)(Cody): Maybe partially_evaluate should do this and
                                                      // release memory?        // All but final round
                                                      // We operate on partially_evaluated_polynomials in place.
        }
        for (size_t round_idx = 1; round_idx < multivariate_d; round_idx++) {

            PROFILE_THIS_NAME("sumcheck loop");

            // Write the round univariate to the transcript
            round_univariate = round.compute_univariate(round_idx,
                                                        partially_evaluated_polynomials,
                                                        relation_parameters,
                                                        gate_separators,
                                                        alpha,
                                                        zk_sumcheck_data);
            // Place evaluations of Sumcheck Round Univariate in the transcript
            transcript->send_to_verifier("Sumcheck:univariate_" + std::to_string(round_idx), round_univariate);
            FF round_challenge = transcript->template get_challenge<FF>("Sumcheck:u_" + std::to_string(round_idx));
            multivariate_challenge.emplace_back(round_challenge);
            // Prepare sumcheck book-keeping table for the next round
            partially_evaluate(partially_evaluated_polynomials, round.round_size, round_challenge);
            // Prepare evaluation masking and libra structures for the next round (for ZK Flavors)
            if constexpr (Flavor::HasZK) {
                update_zk_sumcheck_data(zk_sumcheck_data, round_challenge, round_idx);
            };

            gate_separators.partially_evaluate(round_challenge);
            round.round_size = round.round_size >> 1;
        }
<<<<<<< HEAD
        vinfo("completed ", multivariate_d, " rounds of sumcheck");
        // Check that the challenges \f$ u_0,\ldots, u_{d-1} \f$ do not satisfy the equation \f$ u_0(1-u_0) + \ldots +
        // u_{d-1} (1 - u_{d-1}) = 0 \f$. This equation is satisfied with probability ~ 1/|FF|, in such cases the prover
        // has to abort and start ZK Sumcheck anew.
        if constexpr (Flavor::HasZK) {
            check_that_evals_do_not_leak_witness_data(multivariate_challenge);
        };
=======

>>>>>>> 2096dc23
        // Zero univariates are used to pad the proof to the fixed size CONST_PROOF_SIZE_LOG_N.
        auto zero_univariate = bb::Univariate<FF, Flavor::BATCHED_RELATION_PARTIAL_LENGTH>::zero();
        for (size_t idx = multivariate_d; idx < CONST_PROOF_SIZE_LOG_N; idx++) {
            transcript->send_to_verifier("Sumcheck:univariate_" + std::to_string(idx), zero_univariate);
            FF round_challenge = transcript->template get_challenge<FF>("Sumcheck:u_" + std::to_string(idx));
            multivariate_challenge.emplace_back(round_challenge);
        }
        // The evaluations of Libra uninvariates at \f$ g_0(u_0), \ldots, g_{d-1} (u_{d-1}) \f$ are added to the
        // transcript.
        if constexpr (Flavor::HasZK) {
            for (size_t idx = 0; idx < multivariate_d; idx++) {
                const FF& libra_evaluation = zk_sumcheck_data.libra_evaluations[idx];
                std::string libra_evaluation_label = "Libra:evaluation_" + std::to_string(idx);
                transcript->send_to_verifier(libra_evaluation_label, libra_evaluation);
            }
        };

        // Claimed evaluations of Prover polynomials are extracted and added to the transcript. When Flavor has ZK, the
        // evaluations of all witnesses are masked.
        ClaimedEvaluations multivariate_evaluations;
        multivariate_evaluations = extract_claimed_evaluations(partially_evaluated_polynomials);
        transcript->send_to_verifier("Sumcheck:evaluations", multivariate_evaluations.get_all());
        // For ZK Flavors: the evaluations of Libra univariates are included in the Sumcheck Output
        if constexpr (!Flavor::HasZK) {
            return SumcheckOutput<Flavor>{ multivariate_challenge, multivariate_evaluations };
        } else {
            return SumcheckOutput<Flavor>{ multivariate_challenge,
                                           multivariate_evaluations,
                                           zk_sumcheck_data.libra_evaluations };
        }
        vinfo("finished sumcheck");
    };

    /**
     *
     @brief Evaluate Honk polynomials at the round challenge and prepare class for next round.
     @details At initialization, \ref ProverPolynomials "Prover Polynomials"
     are submitted by reference into \p full_polynomials, which is a two-dimensional array defined as \f{align}{
    \texttt{full_polynomials}_{i,j} = P_j(\vec i). \f} Here, \f$ \vec i \in \{0,1\}^d \f$ is identified with the binary
    representation of the integer \f$ 0 \leq i \leq 2^d-1 \f$.

     * When the first challenge \f$ u_0 \f$ is computed, the method \ref partially_evaluate "partially evaluate" takes
    as input \p full_polynomials and populates  \ref partially_evaluated_polynomials "a new book-keeping table" denoted
    \f$\texttt{partially_evaluated_polynomials}\f$. Its \f$ n/2 = 2^{d-1} \f$ rows represent the evaluations  \f$
    P_i(u_0, X_1, ..., X_{d-1}) \f$, which are multilinear polynomials in \f$ d-1 \f$ variables.
     * More precisely, it is a table  \f$ 2^{d-1} \f$ rows and \f$ N \f$ columns, such that
    \f{align}{ \texttt{partially_evaluated_polynomials}_{i,j} = &\ P_j(0, i_1,\ldots, i_{d-1}) + u_0 \cdot (P_j(1,
    i_1,\ldots, i_{d-1})) - P_j(0, i_1,\ldots, i_{d-1})) \\ = &\ \texttt{full_polynomials}_{2 i,j} + u_0 \cdot
    (\texttt{full_polynomials}_{2i+1,j} - \texttt{full_polynomials}_{2 i,j}) \f}
     * We elude copying all of the polynomial-defining data by only populating \ref partially_evaluated_polynomials
    after the first round.

     * In Round \f$0<i\leq d-1\f$, this method takes the challenge \f$ u_{i} \f$ and rewrites the first \f$ 2^{d-i-1}
    \f$ rows in the \f$ \texttt{partially_evaluated_polynomials} \f$ table with the values
     * \f{align}{
        \texttt{partially_evaluated_polynomials}_{\ell,j} \gets &\
         P_j\left(u_0,\ldots, u_{i}, \vec \ell \right)    \\
       = &\ P_j\left(u_0,\ldots, u_{i-1}, 0,  \vec \ell \right) + u_{i} \cdot \left( P_j\left(u_0, \ldots, u_{i-1}, 1,
    \vec \ell ) - P_j(u_0,\ldots, u_{i-1}, 0,  \vec \ell \right)\right)  \\ =
    &\ \texttt{partially_evaluated_polynomials}_{2 \ell,j}  + u_{i} \cdot (\texttt{partially_evaluated_polynomials}_{2
    \ell+1,j} - \texttt{partially_evaluated_polynomials}_{2\ell,j}) \f} where \f$\vec \ell \in \{0,1\}^{d-1-i}\f$.
     * After the final update, i.e. when \f$ i = d-1 \f$, the upper row of the table contains the evaluations of Honk
     * polynomials at the challenge point \f$ (u_0,\ldots, u_{d-1}) \f$.
     * @param polynomials Honk polynomials at initialization; partially evaluated polynomials in subsequent rounds
     * @param round_size \f$2^{d-i}\f$
     * @param round_challenge \f$u_i\f$
     */
    void partially_evaluate(auto& polynomials, size_t round_size, FF round_challenge)
    {
        auto pep_view = partially_evaluated_polynomials.get_all();
        auto poly_view = polynomials.get_all();
        // after the first round, operate in place on partially_evaluated_polynomials
        parallel_for(poly_view.size(), [&](size_t j) {
            for (size_t i = 0; i < round_size; i += 2) {
                pep_view[j].at(i >> 1) = poly_view[j][i] + round_challenge * (poly_view[j][i + 1] - poly_view[j][i]);
            }
        });
    };
    /**
     * @brief Evaluate at the round challenge and prepare class for next round.
     * Specialization for array, see \ref bb::SumcheckProver<Flavor>::partially_evaluate "generic version".
     */
    template <typename PolynomialT, std::size_t N>
    void partially_evaluate(std::array<PolynomialT, N>& polynomials, size_t round_size, FF round_challenge)
    {
        auto pep_view = partially_evaluated_polynomials.get_all();
        // after the first round, operate in place on partially_evaluated_polynomials
        parallel_for(polynomials.size(), [&](size_t j) {
            for (size_t i = 0; i < round_size; i += 2) {
                pep_view[j].at(i >> 1) =
                    polynomials[j][i] + round_challenge * (polynomials[j][i + 1] - polynomials[j][i]);
            }
        });
    };

    /**
    * @brief This method takes the book-keeping table containing partially evaluated prover polynomials and creates a
    * vector containing the evaluations of all prover polynomials at the point \f$ (u_0, \ldots, u_{d-1} )\f$.
    * For ZK Flavors: this method takes the book-keeping table containing partially evaluated prover polynomials
and creates a vector containing the evaluations of all witness polynomials at the point \f$ (u_0, \ldots, u_{d-1} )\f$
masked by the terms \f$ \texttt{eval_masking_scalars}_j\cdot \sum u_i(1-u_i)\f$ and the evaluations of all non-witness
polynomials that are sent in clear.
    *
    * @param partially_evaluated_polynomials
    * @param multivariate_evaluations
    */
    ClaimedEvaluations extract_claimed_evaluations(PartiallyEvaluatedMultivariates& partially_evaluated_polynomials)
    {
        ClaimedEvaluations multivariate_evaluations;
        for (auto [eval, poly] :
             zip_view(multivariate_evaluations.get_all(), partially_evaluated_polynomials.get_all())) {
            eval = poly[0];
        };
        return multivariate_evaluations;
    };

    /**
     * @brief Upon receiving the challenge \f$u_i\f$, the prover updates Libra data. If \f$ i < d-1\f$

        -  update the table of Libra univariates by multiplying every term by \f$1/2\f$.
        -  computes the value \f$2^{d-i - 2} \cdot \texttt{libra_challenge} \cdot g_0(u_0)\f$ applying \ref
        bb::Univariate::evaluate "evaluate" method to the first univariate in the table \f$\texttt{libra_univariates}\f$
        -  places the value \f$ g_0(u_0)\f$ to the vector \f$ \texttt{libra_evaluations}\f$
        -  update the running sum
        \f{align}{
                \texttt{libra_running_sum} \gets  2^{d-i-2} \cdot \texttt{libra_challenge} \cdot g_0(u_0) +  2^{-1}
     \cdot \left( \texttt{libra_running_sum} - (\texttt{libra_univariates}_{i+1}(0) +
     \texttt{libra_univariates}_{i+1}(1)) \right) \f} If \f$ i = d-1\f$
        -  compute the value \f$ g_{d-1}(u_{d-1})\f$ applying \ref bb::Univariate::evaluate "evaluate" method to the
     last univariate in the table \f$\texttt{libra_univariates}\f$ and dividing the result by \f$
     \texttt{libra_challenge} \f$.
        -  update the table of Libra univariates by multiplying every term by \f$\texttt{libra_challenge}^{-1}\f$.
     @todo Refactor once the Libra univariates are extracted from the Proving Key. Then the prover does not need to
        update the first round_idx - 1 univariates and could release the memory. Also, use batch_invert / reduce
        the number of divisions by 2.
     * @param libra_univariates
     * @param round_challenge
     * @param round_idx
     * @param libra_running_sum
     * @param libra_evaluations
     */
    void update_zk_sumcheck_data(ZKSumcheckData<Flavor>& zk_sumcheck_data, const FF round_challenge, size_t round_idx)
    {
        // when round_idx = d - 1, the update is not needed
        if (round_idx < zk_sumcheck_data.libra_univariates.size() - 1) {
            for (auto& univariate : zk_sumcheck_data.libra_univariates) {
                univariate *= FF(1) / FF(2);
            };
            // compute the evaluation \f$ \rho \cdot 2^{d-2-i} \çdot g_i(u_i) \f$
            auto libra_evaluation = zk_sumcheck_data.libra_univariates[round_idx].evaluate(round_challenge);
            auto next_libra_univariate = zk_sumcheck_data.libra_univariates[round_idx + 1];
            // update the running sum by adding g_i(u_i) and subtracting (g_i(0) + g_i(1))
            zk_sumcheck_data.libra_running_sum +=
                -next_libra_univariate.value_at(0) - next_libra_univariate.value_at(1);
            zk_sumcheck_data.libra_running_sum *= FF(1) / FF(2);

            zk_sumcheck_data.libra_running_sum += libra_evaluation;
            zk_sumcheck_data.libra_scaling_factor *= FF(1) / FF(2);

            zk_sumcheck_data.libra_evaluations.emplace_back(libra_evaluation / zk_sumcheck_data.libra_scaling_factor);
        } else {
            // compute the evaluation of the last Libra univariate at the challenge u_{d-1}
            auto libra_evaluation = zk_sumcheck_data.libra_univariates[round_idx].evaluate(round_challenge) /
                                    zk_sumcheck_data.libra_scaling_factor;
            // place the evalution into the vector of Libra evaluations
            zk_sumcheck_data.libra_evaluations.emplace_back(libra_evaluation);
            for (auto univariate : zk_sumcheck_data.libra_univariates) {
                univariate *= FF(1) / zk_sumcheck_data.libra_challenge;
            }
        };
    }
};
/*! \brief Implementation of the sumcheck Verifier for statements of the form \f$\sum_{\vec \ell \in \{0,1\}^d}
 pow_{\beta}(\vec \ell) \cdot F \left(P_1(\vec \ell),\ldots, P_N(\vec \ell) \right)  = 0 \f$ for multilinear
 polynomials \f$P_1, \ldots, P_N \f$.
 *
  \class SumcheckVerifier
  \details
 * Init:
 * - Claimed Sumcheck sum: \f$\quad \sigma_{ 0 } \gets 0 \f$
 *
 * For \f$ i = 0,\ldots, d-1\f$:
 * - Extract Round Univariate's \f$\tilde{F}\f$ evaluations at \f$0,\ldots, D \f$ from the transcript using \ref
 bb::BaseTranscript::receive_from_prover "receive_from_prover" method from \ref bb::BaseTranscript< TranscriptParams >
 "Base Transcript Class".
 * - \ref bb::SumcheckVerifierRound< Flavor >::check_sum "Check target sum": \f$\quad \sigma_{
 i } \stackrel{?}{=}  \tilde{S}^i(0) + \tilde{S}^i(1)  \f$
 * - Compute the challenge \f$u_i\f$ from the transcript using \ref bb::BaseTranscript::get_challenge "get_challenge"
 method.
 * - \ref bb::SumcheckVerifierRound< Flavor >::compute_next_target_sum "Compute next target sum" :\f$ \quad \sigma_{i+1}
 \gets \tilde{S}^i(u_i) \f$
 * ### Verifier's Data before Final Step
 * Entering the final round, the Verifier has already checked that \f$\quad \sigma_{ d-1 } = \tilde{S}^{d-2}(u_{d-2})
 \stackrel{?}{=}  \tilde{S}^{d-1}(0) + \tilde{S}^{d-1}(1)  \f$ and computed \f$\sigma_d = \tilde{S}^{d-1}(u_{d-1})\f$.
 * ### Final Verification Step
 * - Extract \ref ClaimedEvaluations of prover polynomials \f$P_1,\ldots, P_N\f$ at the challenge point \f$
 (u_0,\ldots,u_{d-1}) \f$ from the transcript and \ref bb::SumcheckVerifierRound< Flavor
 >::compute_full_relation_purported_value "compute evaluation:"
 \f{align}{\tilde{F}\left( P_1(u_0,\ldots, u_{d-1}), \ldots, P_N(u_0,\ldots, u_{d-1}) \right)\f}
 and store it at \f$ \texttt{full_honk_relation_purported_value} \f$.
 * - Compare \f$ \sigma_d \f$ against the evaluation of \f$ \tilde{F} \f$ at \f$P_1(u_0,\ldots, u_{d-1}), \ldots,
 P_N(u_0,\ldots, u_{d-1})\f$:
 * \f{align}{\quad  \sigma_{ d } \stackrel{?}{=} \tilde{F}\left(P_1(u_{0}, \ldots, u_{d-1}),\ldots, P_N(u_0,\ldots,
 u_{d-1})\right)\f}

  \snippet cpp/src/barretenberg/sumcheck/sumcheck.hpp Final Verification Step

 */
template <typename Flavor> class SumcheckVerifier {

  public:
    using Utils = bb::RelationUtils<Flavor>;
    using FF = typename Flavor::FF;
    /**
     * @brief Container type for the evaluations of Prover Polynomials \f$P_1,\ldots,P_N\f$ at the challenge point
     * \f$(u_0,\ldots, u_{d-1}) \f$.
     *
     */
    using ClaimedEvaluations = typename Flavor::AllValues;
    // For ZK Flavors: the verifier obtains a vector of evaluations of \f$ d \f$ univariate polynomials and uses them to
    // compute full_honk_relation_purported_value
    using ClaimedLibraEvaluations = typename std::vector<FF>;
    using Transcript = typename Flavor::Transcript;
    using RelationSeparator = typename Flavor::RelationSeparator;

    /**
     * @brief Maximum partial algebraic degree of the relation  \f$\tilde F = pow_{\beta} \cdot F \f$, i.e. \ref
     * MAX_PARTIAL_RELATION_LENGTH "MAX_PARTIAL_RELATION_LENGTH + 1".
     */
    static constexpr size_t BATCHED_RELATION_PARTIAL_LENGTH = Flavor::BATCHED_RELATION_PARTIAL_LENGTH;
    /**
     * @brief The number of Prover Polynomials \f$ P_1, \ldots, P_N \f$ specified by the Flavor.
     *
     */
    static constexpr size_t NUM_POLYNOMIALS = Flavor::NUM_ALL_ENTITIES;
    /**
     * @brief Number of variables in Prover Polynomials.
     *
     */
    const size_t multivariate_d;

    std::shared_ptr<Transcript> transcript;
    SumcheckVerifierRound<Flavor> round;

    // Verifier instantiates sumcheck with circuit size, optionally a different target sum than 0 can be specified.
    explicit SumcheckVerifier(size_t multivariate_d, std::shared_ptr<Transcript> transcript, FF target_sum = 0)
        : multivariate_d(multivariate_d)
        , transcript(transcript)
        , round(target_sum){};
    /**
     * @brief Extract round univariate, check sum, generate challenge, compute next target sum..., repeat until
     * final round, then use purported evaluations to generate purported full Honk relation value and check against
     * final target sum.
     *
     * @details If verification fails, returns std::nullopt, otherwise returns SumcheckOutput
     * @param relation_parameters
     * @param transcript
     */
    SumcheckOutput<Flavor> verify(const bb::RelationParameters<FF>& relation_parameters,
                                  RelationSeparator alpha,
                                  const std::vector<FF>& gate_challenges)
    {
        bool verified(true);

        bb::GateSeparatorPolynomial<FF> gate_separators(gate_challenges);
        // All but final round.
        // target_total_sum is initialized to zero then mutated in place.

        // TODO(https://github.com/AztecProtocol/barretenberg/issues/1144): Add proper constraints for taking the log of
        // a field_t link multivariate_d.
        if (multivariate_d == 0) {
            throw_or_abort("Number of variables in multivariate is 0.");
        }

        FF libra_challenge;
        FF libra_total_sum;
        if constexpr (Flavor::HasZK) {
            // get the claimed sum of libra masking multivariate over the hypercube
            libra_total_sum = transcript->template receive_from_prover<FF>("Libra:Sum");
            // get the challenge for the ZK Sumcheck claim
            libra_challenge = transcript->template get_challenge<FF>("Libra:Challenge");
        }
        std::vector<FF> multivariate_challenge;
        multivariate_challenge.reserve(multivariate_d);
        // if Flavor has ZK, the target total sum is corrected by Libra total sum multiplied by the Libra
        // challenge
        if constexpr (Flavor::HasZK) {
            round.target_total_sum += libra_total_sum * libra_challenge;
        };
        for (size_t round_idx = 0; round_idx < CONST_PROOF_SIZE_LOG_N; round_idx++) {
            // Obtain the round univariate from the transcript
            std::string round_univariate_label = "Sumcheck:univariate_" + std::to_string(round_idx);
            auto round_univariate =
                transcript->template receive_from_prover<bb::Univariate<FF, BATCHED_RELATION_PARTIAL_LENGTH>>(
                    round_univariate_label);
            FF round_challenge = transcript->template get_challenge<FF>("Sumcheck:u_" + std::to_string(round_idx));

            if constexpr (IsRecursiveFlavor<Flavor>) {
                typename Flavor::CircuitBuilder* builder = round_challenge.get_context();
                // TODO(https://github.com/AztecProtocol/barretenberg/issues/1114): insecure dummy_round derivation!
                stdlib::bool_t dummy_round = stdlib::witness_t(builder, round_idx >= multivariate_d);
                bool checked = round.check_sum(round_univariate, dummy_round);
                // Only utilize the checked value if this is not a constant proof size padding round
                if (round_idx < multivariate_d) {
                    verified = verified && checked;
                }
                multivariate_challenge.emplace_back(round_challenge);

                round.compute_next_target_sum(round_univariate, round_challenge, dummy_round);
                gate_separators.partially_evaluate(round_challenge, dummy_round);

            } else {
                if (round_idx < multivariate_d) {
                    bool checked = round.check_sum(round_univariate);
                    verified = verified && checked;
                    multivariate_challenge.emplace_back(round_challenge);
                    round.compute_next_target_sum(round_univariate, round_challenge);
                    gate_separators.partially_evaluate(round_challenge);
                } else {
                    multivariate_challenge.emplace_back(round_challenge);
                }
            }
        }
        // Extract claimed evaluations of Libra univariates and compute their sum multiplied by the Libra challenge
        ClaimedLibraEvaluations libra_evaluations(multivariate_d);
        FF full_libra_purported_value = FF(0);
        if constexpr (Flavor::HasZK) {
            for (size_t idx = 0; idx < multivariate_d; idx++) {
                libra_evaluations[idx] =
                    transcript->template receive_from_prover<FF>("Libra:evaluation_" + std::to_string(idx));
                full_libra_purported_value += libra_evaluations[idx];
            };
            full_libra_purported_value *= libra_challenge;
        };
        // Final round
        ClaimedEvaluations purported_evaluations;
        auto transcript_evaluations =
            transcript->template receive_from_prover<std::array<FF, NUM_POLYNOMIALS>>("Sumcheck:evaluations");
        for (auto [eval, transcript_eval] : zip_view(purported_evaluations.get_all(), transcript_evaluations)) {
            eval = transcript_eval;
        }
        // Evaluate the Honk relation at the point (u_0, ..., u_{d-1}) using claimed evaluations of prover polynomials.
        // In ZK Flavors, the evaluation is corrected by full_libra_purported_value
        FF full_honk_purported_value = round.compute_full_relation_purported_value(
            purported_evaluations, relation_parameters, gate_separators, alpha, full_libra_purported_value);
        bool final_check(false);
        //! [Final Verification Step]
        if constexpr (IsRecursiveFlavor<Flavor>) {
            final_check = (full_honk_purported_value.get_value() == round.target_total_sum.get_value());
        } else {
            final_check = (full_honk_purported_value == round.target_total_sum);
        }
        verified = final_check && verified;
        // For ZK Flavors: the evaluations of Libra univariates are included in the Sumcheck Output
        if constexpr (!Flavor::HasZK) {
            return SumcheckOutput<Flavor>{ multivariate_challenge, purported_evaluations, verified };
        } else {
            return SumcheckOutput<Flavor>{ multivariate_challenge, purported_evaluations, libra_evaluations, verified };
        }
    };
};
} // namespace bb<|MERGE_RESOLUTION|>--- conflicted
+++ resolved
@@ -247,17 +247,8 @@
             gate_separators.partially_evaluate(round_challenge);
             round.round_size = round.round_size >> 1;
         }
-<<<<<<< HEAD
         vinfo("completed ", multivariate_d, " rounds of sumcheck");
-        // Check that the challenges \f$ u_0,\ldots, u_{d-1} \f$ do not satisfy the equation \f$ u_0(1-u_0) + \ldots +
-        // u_{d-1} (1 - u_{d-1}) = 0 \f$. This equation is satisfied with probability ~ 1/|FF|, in such cases the prover
-        // has to abort and start ZK Sumcheck anew.
-        if constexpr (Flavor::HasZK) {
-            check_that_evals_do_not_leak_witness_data(multivariate_challenge);
-        };
-=======
-
->>>>>>> 2096dc23
+
         // Zero univariates are used to pad the proof to the fixed size CONST_PROOF_SIZE_LOG_N.
         auto zero_univariate = bb::Univariate<FF, Flavor::BATCHED_RELATION_PARTIAL_LENGTH>::zero();
         for (size_t idx = multivariate_d; idx < CONST_PROOF_SIZE_LOG_N; idx++) {
