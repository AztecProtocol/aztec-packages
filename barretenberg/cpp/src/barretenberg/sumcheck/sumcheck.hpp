--- conflicted
+++ resolved
@@ -894,13 +894,8 @@
         // Libra polynomials
         full_honk_purported_value += libra_evaluation * libra_challenge;
 
-<<<<<<< HEAD
         // Populate claimed evaluations of Sumcheck Round Unviariates at the round challenges. These will be checked as
         // a part of Shplemini.
-=======
-        // Populate claimed evaluations of Sumcheck Round Univariates at the round challenges. These will be
-        // checked as a part of Shplemini.
->>>>>>> 79a63449
         for (size_t round_idx = 1; round_idx < virtual_log_n; round_idx++) {
             round_univariate_evaluations[round_idx - 1][2] =
                 round_univariate_evaluations[round_idx][0] + round_univariate_evaluations[round_idx][1];
