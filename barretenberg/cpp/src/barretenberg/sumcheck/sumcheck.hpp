--- conflicted
+++ resolved
@@ -696,10 +696,6 @@
             FF round_challenge = transcript->template get_challenge<FF>("Sumcheck:u_" + std::to_string(round_idx));
             multivariate_challenge.emplace_back(round_challenge);
 
-<<<<<<< HEAD
-            if constexpr (IsRecursiveFlavor<Flavor>) {
-                bool checked = round.check_sum(round_univariate, padding_indicator_array[round_idx]);
-=======
             // The recursive logic differs from the native one because of a hack making Sumcheck circuits in
             // Ultra, Mega, and their derivatives constant. Note that there's no artificial padding in
             // Translator
@@ -708,7 +704,6 @@
                 // TODO(https://github.com/AztecProtocol/barretenberg/issues/1114): insecure dummy_round derivation!
                 stdlib::bool_t dummy_round = stdlib::witness_t(builder, round_idx >= multivariate_d);
                 bool checked = round.check_sum(round_univariate, dummy_round);
->>>>>>> d58dbdd9
                 // Only utilize the checked value if this is not a constant proof size padding round
                 if (round_idx < multivariate_d) {
                     verified = verified && checked;
