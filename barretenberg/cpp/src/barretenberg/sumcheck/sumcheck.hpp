--- conflicted
+++ resolved
@@ -205,37 +205,26 @@
                                  const RelationSeparator alpha,
                                  const std::vector<FF>& gate_challenges)
     {
-<<<<<<< HEAD
         // info(multivariate_n);
         // info(gate_challenges.size());
-
-        bb::PowPolynomial<FF> pow_univariate(gate_challenges);
-        pow_univariate.compute_values(multivariate_d);
-
-=======
         // In case the Flavor has ZK, we populate sumcheck data structure with randomness, compute correcting term for
         // the total sum, etc.
         if constexpr (Flavor::HasZK) {
             setup_zk_sumcheck_data(zk_sumcheck_data);
         };
+
         bb::PowPolynomial<FF> pow_univariate(gate_challenges);
-        pow_univariate.compute_values();
->>>>>>> ff0effe6
+        pow_univariate.compute_values(multivariate_d);
+
         std::vector<FF> multivariate_challenge;
         multivariate_challenge.reserve(multivariate_d);
         size_t round_idx = 0;
         // In the first round, we compute the first univariate polynomial and populate the book-keeping table of
-<<<<<<< HEAD
-        // #partially_evaluated_polynomials, which has \f$ n/2 \f$ rows and \f$ N \f$ columns.
-        auto round_univariate = round.compute_univariate(full_polynomials, relation_parameters, pow_univariate, alpha);
-        // info("round univariate in prover length ", round_univariate.size());
-=======
         // #partially_evaluated_polynomials, which has \f$ n/2 \f$ rows and \f$ N \f$ columns. When the Flavor has ZK,
         // compute_univariate also takes into account the zk_sumcheck_data.
         auto round_univariate = round.compute_univariate(
             round_idx, full_polynomials, relation_parameters, pow_univariate, alpha, zk_sumcheck_data);
         // Place the evaluations of the round univariate into transcript.
->>>>>>> ff0effe6
         transcript->send_to_verifier("Sumcheck:univariate_0", round_univariate);
         FF round_challenge = transcript->template get_challenge<FF>("Sumcheck:u_0");
         // info("Prover challenge at round  0 ", round_challenge);
@@ -817,28 +806,6 @@
         bool final_check(false);
         //! [Final Verification Step]
         if constexpr (IsRecursiveFlavor<Flavor>) {
-<<<<<<< HEAD
-            // constrain this
-
-            if constexpr (IsECCVMRecursiveFlavor<Flavor>) {
-                full_honk_relation_purported_value.self_reduce();
-                round.target_total_sum.self_reduce();
-            }
-            checked = (full_honk_relation_purported_value.get_value() == round.target_total_sum.get_value());
-            // info("full honk value: ", full_honk_relation_purported_value.get_value());
-            // info("final target total sum", round.target_total_sum.get_value());
-
-        } else {
-            checked = (full_honk_relation_purported_value == round.target_total_sum);
-            // info("full honk value: ", full_honk_relation_purported_value);
-            // info("final target total sum ", round.target_total_sum);
-            // info("value of checked: ", checked);
-        }
-        verified = verified && checked;
-        // info("verified result at the end of sumcheck verification ", verified);
-        //! [Final Verification Step]
-        return SumcheckOutput<Flavor>{ multivariate_challenge, purported_evaluations, verified };
-=======
             final_check = (full_honk_purported_value.get_value() == round.target_total_sum.get_value());
         } else {
             final_check = (full_honk_purported_value == round.target_total_sum);
@@ -850,7 +817,6 @@
         } else {
             return SumcheckOutput<Flavor>{ multivariate_challenge, purported_evaluations, libra_evaluations, verified };
         }
->>>>>>> ff0effe6
     };
 };
 } // namespace bb