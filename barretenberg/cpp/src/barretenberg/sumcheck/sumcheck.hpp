--- conflicted
+++ resolved
@@ -293,18 +293,11 @@
         // #partially_evaluated_polynomials, which has \f$ n/2 \f$ rows and \f$ N \f$ columns. When the Flavor has ZK,
         // compute_univariate also takes into account the contribution required to hide the round univariates.
         auto hiding_univariate = round.compute_hiding_univariate(full_polynomials,
-<<<<<<< HEAD
-                                                                 row_disabling_polynomial,
-=======
->>>>>>> 42d59842
                                                                  relation_parameters,
                                                                  gate_separators,
                                                                  alpha,
                                                                  zk_sumcheck_data,
-<<<<<<< HEAD
-=======
                                                                  row_disabling_polynomial,
->>>>>>> 42d59842
                                                                  round_idx);
         auto round_univariate = round.compute_univariate(full_polynomials, relation_parameters, gate_separators, alpha);
         round_univariate += hiding_univariate;
@@ -343,24 +336,16 @@
 
             PROFILE_THIS_NAME("sumcheck loop");
 
-<<<<<<< HEAD
-            hiding_univariate = round.compute_hiding_univariate(partially_evaluated_polynomials,
-                                                                row_disabling_polynomial,
-=======
             // Computes the round univariate in two parts: first the contribution necessary to hide the polynomial and
             // account for having randomness at the end of the trace and then the contribution from the full
             // relation. Note: we compute the hiding univariate first as the `compute_univariate` method prepares
             // relevant data structures for the next round
             hiding_univariate = round.compute_hiding_univariate(partially_evaluated_polynomials,
->>>>>>> 42d59842
                                                                 relation_parameters,
                                                                 gate_separators,
                                                                 alpha,
                                                                 zk_sumcheck_data,
-<<<<<<< HEAD
-=======
                                                                 row_disabling_polynomial,
->>>>>>> 42d59842
                                                                 round_idx);
             round_univariate =
                 round.compute_univariate(partially_evaluated_polynomials, relation_parameters, gate_separators, alpha);
@@ -728,11 +713,7 @@
         // libra univariate used to hide the contribution from the actual Honk relation
         if constexpr (Flavor::HasZK) {
 
-<<<<<<< HEAD
-            if constexpr (DisablesLastRows<Flavor>) {
-=======
             if constexpr (UseRowDisablingPolynomial<Flavor>) {
->>>>>>> 42d59842
                 // Compute the evaluations of the polynomial (1 - \sum L_i) where the sum is for i corresponding to the
                 // rows where all sumcheck relations are disabled
                 full_honk_purported_value *=
