--- conflicted
+++ resolved
@@ -15,7 +15,6 @@
 using namespace bb;
 
 namespace {
-<<<<<<< HEAD
 template <typename Flavor> class SumcheckTests : public ::testing::Test {
   public:
     using FF = typename Flavor::FF;
@@ -31,20 +30,6 @@
             coeff = FF::random_element();
         }
         return poly;
-=======
-using Flavor = UltraFlavor;
-using FF = typename Flavor::FF;
-using Polynomial = Polynomial<FF>;
-using ProverPolynomials = typename Flavor::ProverPolynomials;
-using RelationSeparator = Flavor::RelationSeparator;
-const size_t NUM_POLYNOMIALS = Flavor::NUM_ALL_ENTITIES;
-
-Polynomial random_poly(size_t size)
-{
-    auto poly = Polynomial(size);
-    for (auto& coeff : poly) {
-        coeff = FF::random_element();
->>>>>>> 3c4ac657
     }
 
     ProverPolynomials construct_ultra_full_polynomials(auto& input_polynomials)
@@ -62,7 +47,6 @@
         const size_t multivariate_d(3);
         const size_t multivariate_n(1 << multivariate_d);
 
-<<<<<<< HEAD
         // Randomly construct the prover polynomials that are input to Sumcheck.
         // Note: ProverPolynomials are defined as spans so the polynomials they point to need to exist in memory.
         std::vector<bb::Polynomial<FF>> random_polynomials(NUM_POLYNOMIALS);
@@ -70,21 +54,6 @@
             poly = random_poly(multivariate_n);
         }
         auto full_polynomials = construct_ultra_full_polynomials(random_polynomials);
-=======
-TEST_F(SumcheckTests, PolynomialNormalization)
-{
-    // TODO(#225)(Cody): We should not use real constants like this in the tests, at least not in so many of them.
-    const size_t multivariate_d(3);
-    const size_t multivariate_n(1 << multivariate_d);
-
-    // Randomly construct the prover polynomials that are input to Sumcheck.
-    // Note: ProverPolynomials are defined as spans so the polynomials they point to need to exist in memory.
-    std::array<bb::Polynomial<FF>, NUM_POLYNOMIALS> random_polynomials;
-    for (auto& poly : random_polynomials) {
-        poly = random_poly(multivariate_n);
-    }
-    auto full_polynomials = construct_ultra_full_polynomials(random_polynomials);
->>>>>>> 3c4ac657
 
         auto transcript = Flavor::Transcript::prover_init_empty();
 
@@ -146,7 +115,6 @@
         }
     }
 
-<<<<<<< HEAD
     void test_prover()
     {
         const size_t multivariate_d(2);
@@ -159,30 +127,6 @@
             poly = random_poly(multivariate_n);
         }
         auto full_polynomials = construct_ultra_full_polynomials(random_polynomials);
-=======
-    // We can also check the correctness of the multilinear evaluations produced by Sumcheck by directly evaluating the
-    // full polynomials at challenge u via the evaluate_mle() function
-    std::vector<FF> u_challenge = { u_0, u_1, u_2 };
-    for (auto [full_poly, claimed_eval] : zip_view(full_polynomials.get_all(), output.claimed_evaluations.get_all())) {
-        bb::Polynomial<FF> poly(full_poly);
-        auto v_expected = poly.evaluate_mle(u_challenge);
-        EXPECT_EQ(v_expected, claimed_eval);
-    }
-}
-
-TEST_F(SumcheckTests, Prover)
-{
-    const size_t multivariate_d(2);
-    const size_t multivariate_n(1 << multivariate_d);
-
-    // Randomly construct the prover polynomials that are input to Sumcheck.
-    // Note: ProverPolynomials are defined as spans so the polynomials they point to need to exist in memory.
-    std::array<bb::Polynomial<FF>, NUM_POLYNOMIALS> random_polynomials;
-    for (auto& poly : random_polynomials) {
-        poly = random_poly(multivariate_n);
-    }
-    auto full_polynomials = construct_ultra_full_polynomials(random_polynomials);
->>>>>>> 3c4ac657
 
         auto transcript = Flavor::Transcript::prover_init_empty();
 
@@ -225,11 +169,7 @@
 
         // Construct prover polynomials where each is the zero polynomial.
         // Note: ProverPolynomials are defined as spans so the polynomials they point to need to exist in memory.
-<<<<<<< HEAD
         std::vector<Polynomial<FF>> zero_polynomials(NUM_POLYNOMIALS);
-=======
-        std::array<bb::Polynomial<FF>, NUM_POLYNOMIALS> zero_polynomials;
->>>>>>> 3c4ac657
         for (auto& poly : zero_polynomials) {
             poly = bb::Polynomial<FF>(multivariate_n);
         }
@@ -312,7 +252,7 @@
         // Note: ProverPolynomials are defined as spans so the polynomials they point to need to exist in memory.
         std::vector<Polynomial<FF>> zero_polynomials(NUM_POLYNOMIALS);
         for (auto& poly : zero_polynomials) {
-            poly = Polynomial<FF>(multivariate_n);
+            poly = bb::Polynomial<FF>(multivariate_n);
         }
         auto full_polynomials = construct_ultra_full_polynomials(zero_polynomials);
 
@@ -332,16 +272,16 @@
         std::array<FF, multivariate_n> q_arith = { 0, 1, 1, 0 };
         // Setting all of these to 0 ensures the GrandProductRelation is satisfied
 
-        full_polynomials.w_l = w_l;
-        full_polynomials.w_r = w_r;
-        full_polynomials.w_o = w_o;
-        full_polynomials.w_4 = w_4;
-        full_polynomials.q_m = q_m;
-        full_polynomials.q_l = q_l;
-        full_polynomials.q_r = q_r;
-        full_polynomials.q_o = q_o;
-        full_polynomials.q_c = q_c;
-        full_polynomials.q_arith = q_arith;
+        full_polynomials.w_l = bb::Polynomial<FF>(w_l);
+        full_polynomials.w_r = bb::Polynomial<FF>(w_r);
+        full_polynomials.w_o = bb::Polynomial<FF>(w_o);
+        full_polynomials.w_4 = bb::Polynomial<FF>(w_4);
+        full_polynomials.q_m = bb::Polynomial<FF>(q_m);
+        full_polynomials.q_l = bb::Polynomial<FF>(q_l);
+        full_polynomials.q_r = bb::Polynomial<FF>(q_r);
+        full_polynomials.q_o = bb::Polynomial<FF>(q_o);
+        full_polynomials.q_c = bb::Polynomial<FF>(q_c);
+        full_polynomials.q_arith = bb::Polynomial<FF>(q_arith);
 
         // Set aribitrary random relation parameters
         RelationParameters<FF> relation_parameters{
