--- conflicted
+++ resolved
@@ -278,10 +278,6 @@
     }
 
     /**
-<<<<<<< HEAD
-=======
-
->>>>>>> 493006e6
      * @brief Helper struct that describes a block of non-zero unskippable rows
      *
      */
@@ -390,70 +386,8 @@
     }
 
     /**
-<<<<<<< HEAD
      * @brief Version of `compute_univariate` that allows for row-skipping, as a prover-side optimization.
      *
-=======
-     * @brief ZK-version of `compute_univariate` that runs Sumcheck with disabled rows and masking of Round Univariates.
-     * The masking is ensured by adding random Libra univariates to the Sumcheck round univariates.
-     *
-     */
-    template <typename ProverPolynomialsOrPartiallyEvaluatedMultivariates>
-    SumcheckRoundUnivariate compute_univariate(ProverPolynomialsOrPartiallyEvaluatedMultivariates& polynomials,
-                                               const bb::RelationParameters<FF>& relation_parameters,
-                                               const bb::GateSeparatorPolynomial<FF>& gate_separators)
-    {
-        PROFILE_THIS_NAME("compute_univariate");
-
-        std::vector<BlockOfContiguousRows> round_manifest = compute_contiguous_round_size(polynomials);
-        // Compute how many nonzero rows we have
-        size_t num_valid_rows = 0;
-        for (const BlockOfContiguousRows block : round_manifest) {
-            num_valid_rows += block.size;
-        }
-        size_t num_valid_iterations = num_valid_rows / 2;
-
-        // Determine number of threads for multithreading.
-        // Note: Multithreading is "on" for every round but we reduce the number of threads from the max available based
-        // on a specified minimum number of iterations per thread. This eventually leads to the use of a single thread.
-        // For now we use a power of 2 number of threads simply to ensure the round size is evenly divided.
-        size_t min_iterations_per_thread = 1 << 6; // min number of iterations for which we'll spin up a unique thread
-        size_t num_threads = bb::calculate_num_threads(num_valid_iterations, min_iterations_per_thread);
-        size_t iterations_per_thread = num_valid_iterations / num_threads; // actual iterations per thread
-        size_t iterations_for_last_thread = num_valid_iterations - (iterations_per_thread * (num_threads - 1));
-        // Construct univariate accumulator containers; one per thread
-        std::vector<SumcheckTupleOfTuplesOfUnivariates> thread_univariate_accumulators(num_threads);
-
-        parallel_for(num_threads, [&](size_t thread_idx) {
-            const size_t start = thread_idx * iterations_per_thread;
-            const size_t end = (thread_idx == num_threads - 1) ? start + iterations_for_last_thread
-                                                               : (thread_idx + 1) * iterations_per_thread;
-
-            RowIterator edge_iterator(round_manifest, start);
-            // Initialize the thread accumulator to 0
-            Utils::zero_univariates(thread_univariate_accumulators[thread_idx]);
-            // Construct extended univariates containers; one per thread
-            ExtendedEdges extended_edges;
-            for (size_t i = start; i < end; ++i) {
-                size_t edge_idx = edge_iterator.get_next_edge();
-                extend_edges(extended_edges, polynomials, edge_idx);
-                // Compute the \f$ \ell \f$-th edge's univariate contribution,
-                // scale it by the corresponding \f$ pow_{\beta} \f$ contribution and add it to the accumulators for \f$
-                // \tilde{S}^i(X_i) \f$. If \f$ \ell \f$'s binary representation is given by \f$ (\ell_{i+1},\ldots,
-                // \ell_{d-1})\f$, the \f$ pow_{\beta}\f$-contribution is \f$\beta_{i+1}^{\ell_{i+1}} \cdot \ldots \cdot
-                // \beta_{d-1}^{\ell_{d-1}}\f$.
-                accumulate_relation_univariates(thread_univariate_accumulators[thread_idx],
-                                                extended_edges,
-                                                relation_parameters,
-                                                gate_separators[(edge_idx >> 1) * gate_separators.periodicity]);
-            }
-        });
-    }
-    /**
-     * @brief In the de-facto mode of of operation for ZK, we add a randomising contribution via the Libra technique to
-     * hide the actual round univariate and also ensure the total contribution is amended to take into account
-     * that relation execution is disabled on the last rows of the trace.
->>>>>>> 493006e6
      */
     template <typename ProverPolynomialsOrPartiallyEvaluatedMultivariates>
     SumcheckRoundUnivariate compute_univariate_with_row_skipping(
