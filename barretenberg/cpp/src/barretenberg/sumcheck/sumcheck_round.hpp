// === AUDIT STATUS ===
// internal:    { status: not started, auditors: [], date: YYYY-MM-DD }
// external_1:  { status: not started, auditors: [], date: YYYY-MM-DD }
// external_2:  { status: not started, auditors: [], date: YYYY-MM-DD }
// =====================

#pragma once
#include "barretenberg/common/thread.hpp"
#include "barretenberg/flavor/flavor.hpp"
#include "barretenberg/polynomials/gate_separator.hpp"
#include "barretenberg/polynomials/row_disabling_polynomial.hpp"
#include "barretenberg/relations/relation_parameters.hpp"
#include "barretenberg/relations/relation_types.hpp"
#include "barretenberg/relations/utils.hpp"
#include "barretenberg/stdlib/primitives/bool/bool.hpp"
#include "zk_sumcheck_data.hpp"

namespace bb {

// Whether a Flavor specifies the max number of rows per thread in a chunk for univariate computation.
// Used for the AVM.
template <typename Flavor>
concept specifiesUnivariateChunks = std::convertible_to<decltype(Flavor::MAX_CHUNK_THREAD_PORTION_SIZE), size_t>;

/*! \brief Imlementation of the Sumcheck prover round.
    \class SumcheckProverRound
    \details
The evaluations of the round univariate \f$ \tilde{S}^i \f$ over the domain \f$0,\ldots, D \f$ are obtained by the
method \ref bb::SumcheckProverRound< Flavor >::compute_univariate "compute univariate". The
implementation consists of the following sub-methods:

 - \ref bb::SumcheckProverRound::extend_edges "Extend evaluations" of linear univariate
 polynomials \f$ P_j(u_0,\ldots, u_{i-1}, X_i, \vec \ell) \f$ to the domain \f$0,\ldots, D\f$.
 - \ref bb::SumcheckProverRound::accumulate_relation_univariates "Accumulate per-relation contributions" of the extended
polynomials to \f$ T^i(X_i)\f$
 - \ref bb::SumcheckProverRound::extend_and_batch_univariates "Extend and batch the subrelation contibutions"
 multiplying by the constants \f$c_i\f$ and the evaluations of \f$ ( (1−X_i) + X_i\cdot \beta_i ) \f$.

 Note: This class uses recursive function calls with template parameters. This is a common trick that is used to force
 the compiler to unroll loops. The idea is that a function that is only called once will always be inlined, and since
 template functions always create different functions, this is guaranteed.

 */

template <typename Flavor> class SumcheckProverRound {

    using Utils = bb::RelationUtils<Flavor>;
    using Relations = typename Flavor::Relations;
    using SumcheckTupleOfTuplesOfUnivariates = typename Flavor::SumcheckTupleOfTuplesOfUnivariates;
    using SubrelationSeparators = typename Flavor::SubrelationSeparators;

  public:
    using FF = typename Flavor::FF;
    using ExtendedEdges = std::conditional_t<Flavor::USE_SHORT_MONOMIALS,
                                             typename Flavor::template ProverUnivariates<2>,
                                             typename Flavor::ExtendedEdges>;
    using ZKData = ZKSumcheckData<Flavor>;
    /**
     * @brief In Round \f$i = 0,\ldots, d-1\f$, equals \f$2^{d-i}\f$.
     */
    size_t round_size;
    /**
     * @brief Number of batched sub-relations in \f$F\f$ specified by Flavor.
     *
     */
    static constexpr size_t NUM_RELATIONS = Flavor::NUM_RELATIONS;
    /**
     * @brief The total algebraic degree of the Sumcheck relation \f$ F \f$ as a polynomial in Prover Polynomials
     * \f$P_1,\ldots, P_N\f$.
     */
    static constexpr size_t MAX_PARTIAL_RELATION_LENGTH = Flavor::MAX_PARTIAL_RELATION_LENGTH;
    /**
     * @brief The total algebraic degree of the Sumcheck relation \f$ F \f$ as a polynomial in Prover Polynomials
     * \f$P_1,\ldots, P_N\f$ <b> incremented by </b> 1, i.e. it is equal \ref MAX_PARTIAL_RELATION_LENGTH
     * "MAX_PARTIAL_RELATION_LENGTH + 1".
     */
    static constexpr size_t BATCHED_RELATION_PARTIAL_LENGTH = Flavor::BATCHED_RELATION_PARTIAL_LENGTH;
    using SumcheckRoundUnivariate = bb::Univariate<FF, BATCHED_RELATION_PARTIAL_LENGTH>;
    SumcheckTupleOfTuplesOfUnivariates univariate_accumulators;

    // The length of the polynomials used to mask the Sumcheck Round Univariates.
    static constexpr size_t LIBRA_UNIVARIATES_LENGTH = Flavor::Curve::LIBRA_UNIVARIATES_LENGTH;

    // Prover constructor
    SumcheckProverRound(size_t initial_round_size)
        : round_size(initial_round_size)
    {

        PROFILE_THIS_NAME("SumcheckProverRound constructor");

        // Initialize univariate accumulators to 0
        Utils::zero_univariates(univariate_accumulators);
    }

    /**
     * @brief  To compute the round univariate in Round \f$i\f$, the prover first computes the values of Honk
     polynomials \f$ P_1,\ldots, P_N \f$ at the points of the form \f$ (u_0,\ldots, u_{i-1}, k, \vec \ell)\f$ for \f$
     k=0,\ldots, D \f$, where \f$ D \f$ is defined as
     * \ref BATCHED_RELATION_PARTIAL_LENGTH "partial algebraic degree of the relation multiplied by pow-polynomial"
     *
     * @details In the first round, \ref extend_edges "extend edges" method receives required evaluations from the
     prover polynomials.
     * In the subsequent rounds, the method receives partially evaluated polynomials.
     *
     * In both cases, in Round \f$ i \f$, \ref extend_edges "the method" receives \f$(0, \vec \ell) \in
     \{0,1\}\times\{0,1\}^{d-1 - i} \f$, accesses the evaluations \f$ P_j\left(u_0,\ldots, u_{i-1}, 0, \vec \ell\right)
     \f$ and \f$ P_j\left(u_0,\ldots, u_{i-1}, 1, \vec \ell\right) \f$ of \f$ N \f$ linear polynomials \f$
     P_j\left(u_0,\ldots, u_{i-1}, X_{i}, \vec \ell \right) \f$ that are already available either from the prover's
     input in the first round, or from the \ref multivariates table. Using general method
     \ref bb::Univariate::extend_to "extend_to", the evaluations of these polynomials are extended from the
     domain \f$ \{0,1\} \f$ to the domain \f$ \{0,\ldots, D\} \f$ required for the computation of the round univariate.
     * In the case when witness polynomials are masked (ZK Flavors), this method has to distinguish between witness and
     * non-witness polynomials. The witness univariates obtained from witness multilinears are corrected by a masking
     * quadratic term extended to the same length MAX_PARTIAL_RELATION_LENGTH.
     * Should only be called externally with relation_idx equal to 0.
     * In practice, #multivariates is either ProverPolynomials or PartiallyEvaluatedMultivariates.
     *
     * @param edge_idx A point \f$(0, \vec \ell) \in \{0,1\}^{d-i} \f$, where \f$ i\in \{0,\ldots, d-1\}\f$ is Round
     number.
     * @param extended_edges Container for the evaluations of \f$P_j(u_0,\ldots, u_{i-1}, k, \vec \ell) \f$ for
     \f$k=0,\ldots, D\f$ and \f$j=1,\ldots,N\f$.
     */
    template <typename ProverPolynomialsOrPartiallyEvaluatedMultivariates>
    void extend_edges(ExtendedEdges& extended_edges,
                      const ProverPolynomialsOrPartiallyEvaluatedMultivariates& multivariates,
                      const size_t edge_idx)
    {
        for (auto [extended_edge, multivariate] : zip_view(extended_edges.get_all(), multivariates.get_all())) {
            bb::Univariate<FF, 2> edge({ multivariate[edge_idx], multivariate[edge_idx + 1] });
            if constexpr (Flavor::USE_SHORT_MONOMIALS) {
                extended_edge = edge;
            } else {
                if (multivariate.end_index() < edge_idx) {
                    static const auto zero_univariate = bb::Univariate<FF, MAX_PARTIAL_RELATION_LENGTH>::zero();
                    extended_edge = zero_univariate;
                } else {
                    extended_edge = edge.template extend_to<MAX_PARTIAL_RELATION_LENGTH>();
                }
            }
        }
    }

    /**
     * @brief Non-ZK version: Return the evaluations of the univariate round polynomials \f$ \tilde{S}_{i} (X_{i}) \f$
     at \f$ X_{i } = 0,\ldots, D \f$. Most likely, \f$ D \f$ is around  \f$ 12 \f$. At the
     * end, reset all
     * univariate accumulators to be zero.
     * @details First, the vector of \ref pow_challenges "pow challenges" is computed.
     * Then, multi-threading is being set up.
     * Compute the evaluations of partially evaluated Honk polynomials \f$ P_j\left(u_0,\ldots, u_{i-1}, X_{i} , \vec
     \ell \right) \f$
     * for \f$ X_{i} = 2, \ldots, D \f$ using \ref extend_edges "extend edges" method.
     * This method invokes more general \ref bb::Univariate::extend_to "extend_to" method that in this case
     reduces to a very simple expression \f{align}{ P_j\left( u_0,\ldots, u_{i-1}, k, \vec \ell \right)  = P_j\left(
     u_0,\ldots, u_{i-1}, k-1, \vec \ell \right) + P_j\left( u_0,\ldots, u_{i-1}, 1, \vec \ell \right) - P_j\left(
     u_0,\ldots, u_{i-1}, 0, \vec \ell \right) \f},
     * where \f$ k=2,\ldots, D \f$.
     * For a given \f$ \vec \ell \in \{0,1\}^{d -1 -i} \f$,
     * we invoke \ref accumulate_relation_univariates "accumulate relation univariates" to compute the contributions of
     \f$ P_1\left(u_0,\ldots, u_{i-1}, k, \vec \ell \right) \f$,
     ..., \f$ P_N\left(u_0,\ldots, u_{i-1}, k, \vec \ell \right) \f$ to every sub-relation.
     * Finally, the accumulators for individual relations' contributions are summed with appropriate factors using
     method \ref extend_and_batch_univariates "extend and batch univariates".
     */
    template <typename ProverPolynomialsOrPartiallyEvaluatedMultivariates>
    SumcheckRoundUnivariate compute_univariate(ProverPolynomialsOrPartiallyEvaluatedMultivariates& polynomials,
                                               const bb::RelationParameters<FF>& relation_parameters,
                                               const bb::GateSeparatorPolynomial<FF>& gate_separators,
                                               const SubrelationSeparators& alphas)
    {
        PROFILE_THIS_NAME("compute_univariate");

        // Determine number of threads for multithreading.
        // Note: Multithreading is "on" for every round but we reduce the number of threads from the max available based
        // on a specified minimum number of iterations per thread. This eventually leads to the use of a single thread.
        // For now we use a power of 2 number of threads simply to ensure the round size is evenly divided.
        size_t min_iterations_per_thread = 1 << 6; // min number of iterations for which we'll spin up a unique thread
        size_t num_threads = bb::calculate_num_threads_pow2(round_size, min_iterations_per_thread);

        // In the AVM, the trace is more dense at the top and therefore it is worth to split the work per thread
        // in a more distributed way over the edges. To achieve this, we split the trace into chunks and each chunk is
        // evenly divided among the threads. Below we name a portion in the chunk being processed by any given thread
        // a "chunk thread portion".
        // We have: round_size = num_of_chunks * chunk_size and chunk_size = num_threads * chunk_thread_portion_size
        // Important invariant: round_size = num_of_chunks * num_threads * chunk_thread_portion_size
        // All the involved values are power of 2. We also require chunk_thread_portion_size >= 2
        // because a "work unit" cannot be smaller than 2 as extended_edges() process 2 edges at a time.
        //
        // Example: round_size = 4096, num_threads = 16, chunk_thread_portion_size = 8
        // - chunk_size = 16 * 8 = 128
        // - num_of_chunks = 4096/128 = 32
        //
        // For each chunk with index chunk_idx, the thread with index thread_idx will process the edges
        // in range starting at index: chunk_idx * chunk_size + thread_idx * chunk_thread_portion_size
        // up to index (not included): chunk_idx * chunk_size + (thread_idx + 1) * chunk_thread_portion_size
        //
        // Pattern over edges is now:
        //
        //          chunk_0             |           chunk_1             |         chunk_2 ....
        //  thread_0 | thread_1 ...     | thread_0 | thread_1 ...       | thread_0 | thread_1 ...
        //
        // Any thread now processes edges which are distributed at different locations in the trace contrary
        // to the "standard" method where thread_0 processes all the low indices and the last thread processes
        // all the high indices.
        //
        // This "chunk mechanism" is only enabled for the AVM at the time being and is guarded
        // by a compile time routine (specifiesUnivariateChunks<Flavor>) checking whether the constant
        // MAX_CHUNK_THREAD_PORTION_SIZE is defined in the flavor.
        // This constant defines the maximum value for chunk_thread_portion_size. Whenever the round_size
        // is large enough, we set chunk_thread_portion_size = MAX_CHUNK_THREAD_PORTION_SIZE. When it is
        // not possible we use a smaller value but must be at least 2 as mentioned above. If chunk_thread_portion_size
        // is not at least 2, we fallback to using a single chunk.
        // Note that chunk_size and num_of_chunks are not constant but are derived by round_size, num_threads and
        // the chunk_thread_portion_size which needs to satisfy:
        // 1) 2 <= chunk_thread_portion_size <= MAX_CHUNK_THREAD_PORTION_SIZE
        // 2) chunk_thread_portion_size * num_threads <= round_size
        // For the non-AVM flavors, we use a single chunk.

        // Non AVM flavors
        size_t num_of_chunks = 1;
        size_t chunk_thread_portion_size = round_size / num_threads;

        // AVM flavor (guarded by defined constant MAX_CHUNK_THREAD_PORTION_SIZE in flavor)
        if constexpr (specifiesUnivariateChunks<Flavor>) {
            // This constant is assumed to be a power of 2 greater or equal to 2.
            static_assert(Flavor::MAX_CHUNK_THREAD_PORTION_SIZE >= 2);
            static_assert((Flavor::MAX_CHUNK_THREAD_PORTION_SIZE & (Flavor::MAX_CHUNK_THREAD_PORTION_SIZE - 1)) == 0);

            // When the number of edges is so small that the chunk portion size per thread is lower than 2,
            // we fall back to a single chunk, i.e., we keep the "non-AVM" values.
            if (round_size / num_threads >= 2) {
                chunk_thread_portion_size = std::min(round_size / num_threads, Flavor::MAX_CHUNK_THREAD_PORTION_SIZE);
                num_of_chunks = round_size / (chunk_thread_portion_size * num_threads);
                // We show that chunk_thread_portion_size satisfies 1) and 2) defined above.
                // From "std::min()": chunk_thread_portion_size <= round_size/num_threads implying 2)
                // From static_assert above, and "if condition", we know that both values in "std::min()"
                // are >= 2 and therefore: chunk_thread_portion_size >= 2
                // Finally, "std::min()" guarantees that: chunk_thread_portion_size <= MAX_CHUNK_THREAD_PORTION_SIZE
                // which completes 1).
            }
        }

        size_t chunk_size = round_size / num_of_chunks;
        // Construct univariate accumulator containers; one per thread
        std::vector<SumcheckTupleOfTuplesOfUnivariates> thread_univariate_accumulators(num_threads);

        // Accumulate the contribution from each sub-relation accross each edge of the hyper-cube
        parallel_for(num_threads, [&](size_t thread_idx) {
            // Initialize the thread accumulator to 0
            Utils::zero_univariates(thread_univariate_accumulators[thread_idx]);
            // Construct extended univariates containers; one per thread
            ExtendedEdges extended_edges;
            for (size_t chunk_idx = 0; chunk_idx < num_of_chunks; chunk_idx++) {
                size_t start = chunk_idx * chunk_size + thread_idx * chunk_thread_portion_size;
                size_t end = chunk_idx * chunk_size + (thread_idx + 1) * chunk_thread_portion_size;
                for (size_t edge_idx = start; edge_idx < end; edge_idx += 2) {
                    extend_edges(extended_edges, polynomials, edge_idx);
                    // Compute the \f$ \ell \f$-th edge's univariate contribution,
                    // scale it by the corresponding \f$ pow_{\beta} \f$ contribution and add it to the accumulators for
                    // \f$ \tilde{S}^i(X_i) \f$. If \f$ \ell \f$'s binary representation is given by \f$
                    // (\ell_{i+1},\ldots, \ell_{d-1})\f$, the \f$ pow_{\beta}\f$-contribution is
                    // \f$\beta_{i+1}^{\ell_{i+1}} \cdot \ldots \cdot \beta_{d-1}^{\ell_{d-1}}\f$.
                    accumulate_relation_univariates(thread_univariate_accumulators[thread_idx],
                                                    extended_edges,
                                                    relation_parameters,
                                                    gate_separators[(edge_idx >> 1) * gate_separators.periodicity]);
                }
            }
        });

        // Accumulate the per-thread univariate accumulators into a single set of accumulators
        for (auto& accumulators : thread_univariate_accumulators) {
            Utils::add_nested_tuples(univariate_accumulators, accumulators);
        }

        // Batch the univariate contributions from each sub-relation to obtain the round univariate
        return batch_over_relations<SumcheckRoundUnivariate>(univariate_accumulators, alphas, gate_separators);
    }

    /**
<<<<<<< HEAD
     * @brief Helper struct that describes a block of non-zero unskippable rows
     *
     */
    struct BlockOfContiguousRows {
        size_t starting_edge_idx;
        size_t size;
    };

    /**
     * @brief Helper struct that will, given a vector of BlockOfContiguousRows, return the edge indices that correspond
     * to the nonzero rows
     *
     */
    struct RowIterator {
        std::shared_ptr<std::vector<BlockOfContiguousRows>> blocks;
        size_t current_block_index = 0;
        size_t current_block_count = 0;
        RowIterator(const std::vector<BlockOfContiguousRows>& _blocks, size_t starting_index = 0)
            : blocks(std::make_shared<std::vector<BlockOfContiguousRows>>(_blocks))
        {
            size_t count = 0;
            for (size_t i = 0; i < blocks->size(); ++i) {
                const BlockOfContiguousRows block = blocks.get()->at(i);
                if (count + (block.size / 2) > starting_index) {
                    current_block_index = i;
                    current_block_count = (starting_index - count) * 2;
                    break;
                }
                count += (block.size / 2);
            }
        }

        size_t get_next_edge()
        {
            BlockOfContiguousRows block = blocks.get()->at(current_block_index);
            auto edge = block.starting_edge_idx + current_block_count;
            if (current_block_count + 2 >= block.size) {
                current_block_index += 1;
                current_block_count = 0;
            } else {
                current_block_count += 2;
            }
            return edge;
        }
    };

    /**
     * @brief Compute the number of unskippable rows we must iterate over
     * @details Some circuits have a circuit size much larger than the number of used rows (ECCVM, Translator).
     *          For relevant flavors, we have a `skip_entire_row` method that can be used to check whether to skip.
     *          This method iterates over the execution trace & computes blocks of contiguous unskippable rows.
     * @note We assume that the number of blocks returned by this fn is small. i.e. the circuit does not have a large
     * number of interleaved empty rows. If the circuit *does* have a lot of interleaved empty/non-empty rows, this
     * function will be quite slow as the returned vector will be large.
     *
     * @tparam ProverPolynomialsOrPartiallyEvaluatedMultivariates
     * @param polynomials
     * @return std::vector<BlockOfContiguousRows>
     */
    template <typename ProverPolynomialsOrPartiallyEvaluatedMultivariates>
    std::vector<BlockOfContiguousRows> compute_contiguous_round_size(
        ProverPolynomialsOrPartiallyEvaluatedMultivariates& polynomials)
    {
        const size_t min_iterations_per_thread = 1 << 10; // min number of iterations for which we'll spin up a unique
        const size_t num_threads = bb::calculate_num_threads_pow2(round_size, min_iterations_per_thread);
        const size_t iterations_per_thread = round_size / num_threads; // actual iterations per thread

        std::vector<BlockOfContiguousRows> result;
        constexpr bool can_skip_rows = (isRowSkippable<Flavor, decltype(polynomials), size_t>);

        if constexpr (can_skip_rows) {
            std::vector<std::vector<BlockOfContiguousRows>> all_thread_blocks(num_threads);
            parallel_for(num_threads, [&](size_t thread_idx) {
                size_t current_block_size = 0;
                size_t start = thread_idx * iterations_per_thread;
                size_t end = (thread_idx + 1) * iterations_per_thread;
                std::vector<BlockOfContiguousRows> thread_blocks;
                for (size_t edge_idx = start; edge_idx < end; edge_idx += 2) {
                    if (!Flavor::skip_entire_row(polynomials, edge_idx)) {
                        current_block_size += 2;
                    } else {
                        if (current_block_size > 0) {

                            thread_blocks.push_back(BlockOfContiguousRows{
                                .starting_edge_idx = edge_idx - current_block_size, .size = current_block_size });
                            current_block_size = 0;
                        }
                    }
                }
                if (current_block_size > 0) {
                    thread_blocks.push_back(BlockOfContiguousRows{ .starting_edge_idx = end - current_block_size,
                                                                   .size = current_block_size });
                }
                all_thread_blocks[thread_idx] = thread_blocks;
            });

            for (const auto& thread_blocks : all_thread_blocks) {
                for (const auto block : thread_blocks) {
                    result.push_back(block);
                }
            }
        } else {
            result.push_back(BlockOfContiguousRows{ .starting_edge_idx = 0, .size = round_size });
        }
        return result;
    }

    /**
     * @brief ZK-version of `compute_univariate` that runs Sumcheck with disabled rows and masking of Round Univariates.
     * The masking is ensured by adding random Libra univariates to the Sumcheck round univariates.
     *
     */
    template <typename ProverPolynomialsOrPartiallyEvaluatedMultivariates>
    SumcheckRoundUnivariate compute_univariate(const size_t round_idx,
                                               ProverPolynomialsOrPartiallyEvaluatedMultivariates& polynomials,
                                               const bb::RelationParameters<FF>& relation_parameters,
                                               const bb::GateSeparatorPolynomial<FF>& gate_separators,
                                               const RelationSeparator alpha,
                                               const ZKData& zk_sumcheck_data, // only populated when Flavor HasZK
                                               RowDisablingPolynomial<FF> row_disabling_poly)
    {
        PROFILE_THIS_NAME("compute_univariate");

        std::vector<BlockOfContiguousRows> round_manifest = compute_contiguous_round_size(polynomials);
        // Compute how many nonzero rows we have
        size_t num_valid_rows = 0;
        for (const BlockOfContiguousRows block : round_manifest) {
            num_valid_rows += block.size;
        }
        size_t num_valid_iterations = num_valid_rows / 2;

        // Determine number of threads for multithreading.
        // Note: Multithreading is "on" for every round but we reduce the number of threads from the max available based
        // on a specified minimum number of iterations per thread. This eventually leads to the use of a single thread.
        // For now we use a power of 2 number of threads simply to ensure the round size is evenly divided.
        size_t min_iterations_per_thread = 1 << 6; // min number of iterations for which we'll spin up a unique thread
        size_t num_threads = bb::calculate_num_threads(num_valid_iterations, min_iterations_per_thread);
        size_t iterations_per_thread = num_valid_iterations / num_threads; // actual iterations per thread
        size_t iterations_for_last_thread = num_valid_iterations - (iterations_per_thread * (num_threads - 1));
        // Construct univariate accumulator containers; one per thread
        std::vector<SumcheckTupleOfTuplesOfUnivariates> thread_univariate_accumulators(num_threads);

        parallel_for(num_threads, [&](size_t thread_idx) {
            const size_t start = thread_idx * iterations_per_thread;
            const size_t end = (thread_idx == num_threads - 1) ? start + iterations_for_last_thread
                                                               : (thread_idx + 1) * iterations_per_thread;

            RowIterator edge_iterator(round_manifest, start);
            // Initialize the thread accumulator to 0
            Utils::zero_univariates(thread_univariate_accumulators[thread_idx]);
            // Construct extended univariates containers; one per thread
            ExtendedEdges extended_edges;
            for (size_t i = start; i < end; ++i) {
                size_t edge_idx = edge_iterator.get_next_edge();
                extend_edges(extended_edges, polynomials, edge_idx);
                // Compute the \f$ \ell \f$-th edge's univariate contribution,
                // scale it by the corresponding \f$ pow_{\beta} \f$ contribution and add it to the accumulators for \f$
                // \tilde{S}^i(X_i) \f$. If \f$ \ell \f$'s binary representation is given by \f$ (\ell_{i+1},\ldots,
                // \ell_{d-1})\f$, the \f$ pow_{\beta}\f$-contribution is \f$\beta_{i+1}^{\ell_{i+1}} \cdot \ldots \cdot
                // \beta_{d-1}^{\ell_{d-1}}\f$.
                accumulate_relation_univariates(thread_univariate_accumulators[thread_idx],
                                                extended_edges,
                                                relation_parameters,
                                                gate_separators[(edge_idx >> 1) * gate_separators.periodicity]);
            }
        });
=======
     * @brief In the de-facto mode of of operation for ZK, we add a randomising contribution via the Libra technique to
     * hide the actual round univariate and also ensure the total contribution is amended to take into account
     * that relation execution is disabled on the last rows of the trace.
     */
    template <typename ProverPolynomialsOrPartiallyEvaluatedMultivariates>
    SumcheckRoundUnivariate compute_hiding_univariate(ProverPolynomialsOrPartiallyEvaluatedMultivariates& polynomials,
                                                      const bb::RelationParameters<FF>& relation_parameters,
                                                      const bb::GateSeparatorPolynomial<FF>& gate_separators,
                                                      const SubrelationSeparators& alpha,
                                                      const ZKData& zk_sumcheck_data,
                                                      const RowDisablingPolynomial<FF> row_disabling_polynomial,
                                                      const size_t round_idx)
        requires Flavor::HasZK

    {
        auto hiding_univariate = compute_libra_univariate(zk_sumcheck_data, round_idx);
        if constexpr (UseRowDisablingPolynomial<Flavor>) {
>>>>>>> 1383fcc9

            hiding_univariate -= compute_disabled_contribution(
                polynomials, relation_parameters, gate_separators, alpha, round_idx, row_disabling_polynomial);
        }
        return hiding_univariate;
    }

    /*!
     * @brief For ZK Flavors: A method disabling the last 4 rows of the ProverPolynomials
     *
     * @details See description of RowDisablingPolynomial
     *
     */
    template <typename ProverPolynomialsOrPartiallyEvaluatedMultivariates>
    SumcheckRoundUnivariate compute_disabled_contribution(
        ProverPolynomialsOrPartiallyEvaluatedMultivariates& polynomials,
        const bb::RelationParameters<FF>& relation_parameters,
        const bb::GateSeparatorPolynomial<FF>& gate_separators,
        const SubrelationSeparators& alphas,
        const size_t round_idx,
        const RowDisablingPolynomial<FF> row_disabling_polynomial)
        requires UseRowDisablingPolynomial<Flavor>
    {
        SumcheckTupleOfTuplesOfUnivariates univariate_accumulator;
        ExtendedEdges extended_edges;
        SumcheckRoundUnivariate result;

        // In Round 0, we have to compute the contribution from 2 edges: (1, 1,..., 1) and (0, 1, ..., 1) (as points on
        // (d-1) - dimensional Boolean hypercube).
        size_t start_edge_idx = (round_idx == 0) ? round_size - 4 : round_size - 2;

        for (size_t edge_idx = start_edge_idx; edge_idx < round_size; edge_idx += 2) {
            extend_edges(extended_edges, polynomials, edge_idx);
            accumulate_relation_univariates(univariate_accumulator,
                                            extended_edges,
                                            relation_parameters,
                                            gate_separators[(edge_idx >> 1) * gate_separators.periodicity]);
        }
        result = batch_over_relations<SumcheckRoundUnivariate>(univariate_accumulator, alphas, gate_separators);
        bb::Univariate<FF, 2> row_disabling_factor =
            bb::Univariate<FF, 2>({ row_disabling_polynomial.eval_at_0, row_disabling_polynomial.eval_at_1 });
        SumcheckRoundUnivariate row_disabling_factor_extended =
            row_disabling_factor.template extend_to<SumcheckRoundUnivariate::LENGTH>();
        result *= row_disabling_factor_extended;

        return result;
    }

    /**
     * @brief Given a tuple of tuples of extended per-relation contributions,  \f$ (t_0, t_1, \ldots,
     * t_{\text{NUM_SUBRELATIONS}-1}) \f$ and a challenge \f$ \alpha \f$, scale them by the relation separator
     * \f$\alpha\f$, extend to the correct degree, and take the sum multiplying by \f$pow_{\beta}\f$-contributions.
     *
     * @details This method receives as input the univariate accumulators computed by \ref
     * accumulate_relation_univariates "accumulate relation univariates" after passing through the entire hypercube and
     * applying \ref bb::RelationUtils::add_nested_tuples "add_nested_tuples" method to join the threads. The
     * accumulators are scaled using the method \ref bb::RelationUtils< Flavor >::scale_univariates "scale univariates",
     * extended to the degree \f$ D \f$ and summed with appropriate  \f$pow_{\beta}\f$-factors using \ref
     * extend_and_batch_univariates "extend and batch univariates method" to return a vector \f$(\tilde{S}^i(0), \ldots,
     * \tilde{S}^i(D))\f$.
     *
     * @param challenge Challenge \f$\alpha\f$.
     * @param gate_separators Round \f$pow_{\beta}\f$-factor given by  \f$ ( (1−u_i) + u_i\cdot \beta_i )\f$.
     */
    template <typename ExtendedUnivariate, typename ContainerOverSubrelations>
    static ExtendedUnivariate batch_over_relations(ContainerOverSubrelations& univariate_accumulators,
                                                   const SubrelationSeparators& challenge,
                                                   const bb::GateSeparatorPolynomial<FF>& gate_separators)
    {
        Utils::scale_univariates(univariate_accumulators, challenge);

        auto result = ExtendedUnivariate(0);
        extend_and_batch_univariates(univariate_accumulators, result, gate_separators);

        // Reset all univariate accumulators to 0 before beginning accumulation in the next round
        Utils::zero_univariates(univariate_accumulators);
        return result;
    }

    /**
     * @brief Extend Univariates then sum them multiplying by the current \f$ pow_{\beta} \f$-contributions.
     * @details Since the sub-relations comprising full Honk relation are of different degrees, the computation of the
     * evaluations of round univariate \f$ \tilde{S}_{i}(X_{i}) \f$ at points \f$ X_{i} = 0,\ldots, D \f$ requires to
     * extend evaluations of individual relations to the domain \f$ 0,\ldots, D\f$. Moreover, linearly independent
     * sub-relations, i.e. whose validity is being checked at every point of the hypercube, are multiplied by the
     * constant \f$ c_i = pow_\beta(u_0,\ldots, u_{i-1}) \f$ and the current \f$pow_{\beta}\f$-factor \f$ ( (1−X_i) +
     * X_i\cdot \beta_i ) \vert_{X_i = k} \f$ for \f$ k = 0,\ldots, D\f$.
     * @tparam extended_size Size after extension
     * @param tuple A tuple of tuples of Univariates
     * @param result Round univariate \f$ \tilde{S}^i\f$ represented by its evaluations over \f$ \{0,\ldots, D\} \f$.
     * @param gate_separators Round \f$pow_{\beta}\f$-factor  \f$ ( (1−X_i) + X_i\cdot \beta_i )\f$.
     */
    template <typename ExtendedUnivariate, typename TupleOfTuplesOfUnivariates>
    static void extend_and_batch_univariates(const TupleOfTuplesOfUnivariates& tuple,
                                             ExtendedUnivariate& result,
                                             const bb::GateSeparatorPolynomial<FF>& gate_separators)
    {
        ExtendedUnivariate extended_random_polynomial;
        // Pow-Factor  \f$ (1-X) + X\beta_i \f$
        auto random_polynomial = bb::Univariate<FF, 2>({ 1, gate_separators.current_element() });
        extended_random_polynomial = random_polynomial.template extend_to<ExtendedUnivariate::LENGTH>();

        auto extend_and_sum = [&]<size_t relation_idx, size_t subrelation_idx, typename Element>(Element& element) {
            auto extended = element.template extend_to<ExtendedUnivariate::LENGTH>();

            using Relation = typename std::tuple_element_t<relation_idx, Relations>;
            const bool is_subrelation_linearly_independent =
                bb::subrelation_is_linearly_independent<Relation, subrelation_idx>();
            // Except from the log derivative subrelation, each other subrelation in part is required to be 0 hence we
            // multiply by the power polynomial. As the sumcheck prover is required to send a univariate to the
            // verifier, we additionally need a univariate contribution from the pow polynomial which is the
            // extended_random_polynomial which is the
            if (!is_subrelation_linearly_independent) {
                result += extended;
            } else {
                // Multiply by the pow polynomial univariate contribution and the partial
                // evaluation result c_i (i.e. \f$ pow(u_0,...,u_{l-1})) \f$ where \f$(u_0,...,u_{i-1})\f$ are the
                // verifier challenges from previous rounds.
                result += extended * extended_random_polynomial * gate_separators.partial_evaluation_result;
            }
        };
        Utils::apply_to_tuple_of_tuples(tuple, extend_and_sum);
    }

    /**
     * @brief Compute Libra round univariate expressed given by the formula
    \f{align}{
        \texttt{libra_round_univariate}_i(k) =
        \rho \cdot 2^{d-1-i} \left(\sum_{j = 0}^{i-1} g_j(u_{j}) + g_{i,k}+
        \sum_{j=i+1}^{d-1}\left(g_{j,0}+g_{j,1}\right)\right)
        =  \texttt{libra_univariates}_{i}(k) + \texttt{libra_running_sum}
    \f}.
     *
     * @param zk_sumcheck_data
     * @param round_idx
     */
    static SumcheckRoundUnivariate compute_libra_univariate(const ZKData& zk_sumcheck_data, size_t round_idx)
    {
        bb::Univariate<FF, LIBRA_UNIVARIATES_LENGTH> libra_round_univariate;
        // select the i'th column of Libra book-keeping table
        const auto& current_column = zk_sumcheck_data.libra_univariates[round_idx];
        // the evaluation of Libra round univariate at k=0...D are equal to \f$\texttt{libra_univariates}_{i}(k)\f$
        // corrected by the Libra running sum
        for (size_t idx = 0; idx < LIBRA_UNIVARIATES_LENGTH; ++idx) {
            libra_round_univariate.value_at(idx) =
                current_column.evaluate(FF(idx)) + zk_sumcheck_data.libra_running_sum;
        };
        if constexpr (BATCHED_RELATION_PARTIAL_LENGTH == LIBRA_UNIVARIATES_LENGTH) {
            return libra_round_univariate;
        } else {
            return libra_round_univariate.template extend_to<SumcheckRoundUnivariate::LENGTH>();
        }
    }

  private:
    /**
     * @brief In Round \f$ i \f$, for a given point \f$ \vec \ell \in \{0,1\}^{d-1 - i}\f$, calculate the contribution
     * of each sub-relation to \f$ T^i(X_i) \f$.
     *
     * @details In Round \f$ i \f$, this method computes the univariate \f$ T^i(X_i) \f$ deined in \ref
     *SumcheckProverContributionsofPow "this section". It is done  as follows:
     *   - Outer loop: iterate through the "edge" points \f$ (0,\vec \ell) \f$ on the boolean hypercube \f$\{0,1\}\times
     * \{0,1\}^{d-1 - i}\f$, i.e. skipping every other point. On each iteration, apply \ref extend_edges "extend edges".
     *   - Inner loop: iterate through the sub-relations, feeding each relation the "the group of edges", i.e. the
     * evaluations \f$ P_1(u_0,\ldots, u_{i-1}, k, \vec \ell), \ldots, P_N(u_0,\ldots, u_{i-1}, k, \vec \ell) \f$. Each
     *                 relation Flavor is endowed with \p accumulate method that computes its contribution to \f$
     * T^i(X_{i}) \f$
     *\ref extend_and_batch_univariates "Adding  these univariates together", with appropriate scaling factors, produces
     *required evaluations of \f$ \tilde S^i \f$.
     * @param univariate_accumulators The container for per-thread-per-relation univariate contributions output by \ref
     *accumulate_relation_univariates "accumulate relation univariates" for the previous "groups of edges".
     * @param extended_edges Contains tuples of evaluations of \f$ P_j\left(u_0,\ldots, u_{i-1}, k, \vec \ell \right)
     *\f$, for \f$ j=1,\ldots, N \f$,  \f$ k \in \{0,\ldots, D\} \f$ and fixed \f$\vec \ell \in \{0,1\}^{d-1 - i} \f$.
     * @param scaling_factor In Round \f$ i \f$, for \f$ (\ell_{i+1}, \ldots, \ell_{d-1}) \in \{0,1\}^{d-1-i}\f$ takes
     *an element of \ref  bb::GateSeparatorPolynomial< FF >::beta_products "vector of powers of challenges" at index \f$
     *2^{i+1}
     *(\ell_{i+1} 2^{i+1} +\ldots + \ell_{d-1} 2^{d-1})\f$.
     * @result #univariate_accumulators are updated with the contribution from the current group of edges.  For each
     * relation, a univariate of some degree is computed by accumulating the contributions of each group of edges.
     */
    template <size_t relation_idx = 0>
    void accumulate_relation_univariates(SumcheckTupleOfTuplesOfUnivariates& univariate_accumulators,
                                         const auto& extended_edges,
                                         const bb::RelationParameters<FF>& relation_parameters,
                                         const FF& scaling_factor)
    {
        using Relation = std::tuple_element_t<relation_idx, Relations>;
        // Check if the relation is skippable to speed up accumulation
        if constexpr (!isSkippable<Relation, decltype(extended_edges)>) {
            // If not, accumulate normally
            Relation::accumulate(
                std::get<relation_idx>(univariate_accumulators), extended_edges, relation_parameters, scaling_factor);
        } else {
            // If so, only compute the contribution if the relation is active
            if (!Relation::skip(extended_edges)) {
                Relation::accumulate(std::get<relation_idx>(univariate_accumulators),
                                     extended_edges,
                                     relation_parameters,
                                     scaling_factor);
            }
        }
        // Repeat for the next relation.
        if constexpr (relation_idx + 1 < NUM_RELATIONS) {
            accumulate_relation_univariates<relation_idx + 1>(
                univariate_accumulators, extended_edges, relation_parameters, scaling_factor);
        }
    }
};

/*!\brief Implementation of the Sumcheck Verifier Round
 \class SumcheckVerifierRound
 \details  This Flavor contains the methods
 * - \ref bb::SumcheckVerifierRound< Flavor >::check_sum "Check target sum": \f$\quad \sigma_{
 i } \stackrel{?}{=}  \tilde{S}^i(0) + \tilde{S}^i(1)  \f$
 * - \ref bb::SumcheckVerifierRound< Flavor >::compute_next_target_sum "Compute next target
 sum" :\f$ \quad \sigma_{i+1} \gets \tilde{S}^i(u_i) \f$ required in Round \f$ i = 0,\ldots, d-1 \f$.
 *
 * The last step of the verifification requires to compute the value \f$ pow(u_0,\ldots, u_{d-1}) \cdot F
 \left(P_1(u_0,\ldots, u_{d-1}), \ldots, P_N(u_0,\ldots, u_{d-1}) \right) \f$ implemented as
 * - \ref compute_full_relation_purported_value method needed at the last verification step.
 */
template <typename Flavor> class SumcheckVerifierRound {
    using Utils = bb::RelationUtils<Flavor>;
    using Relations = typename Flavor::Relations;
    using TupleOfArraysOfValues = typename Flavor::TupleOfArraysOfValues;
    using SubrelationSeparators = typename Flavor::SubrelationSeparators;

  public:
    using FF = typename Flavor::FF;
    using ClaimedEvaluations = typename Flavor::AllValues;
    using ClaimedLibraEvaluations = typename std::vector<FF>;

    bool round_failed = false;
    /**
     * @brief Number of batched sub-relations in \f$F\f$ specified by Flavor.
     *
     */
    static constexpr size_t NUM_RELATIONS = Flavor::NUM_RELATIONS;
    /**
     * @brief The partial algebraic degree of the relation  \f$\tilde F = pow \cdot F \f$, i.e. \ref
     * MAX_PARTIAL_RELATION_LENGTH "MAX_PARTIAL_RELATION_LENGTH + 1".
     */
    static constexpr size_t BATCHED_RELATION_PARTIAL_LENGTH = Flavor::BATCHED_RELATION_PARTIAL_LENGTH;
    using SumcheckRoundUnivariate = bb::Univariate<FF, BATCHED_RELATION_PARTIAL_LENGTH>;

    FF target_total_sum = 0;

    TupleOfArraysOfValues relation_evaluations;
    // Verifier constructor
    explicit SumcheckVerifierRound(FF target_total_sum = 0)
        : target_total_sum(target_total_sum)
    {
        Utils::zero_elements(relation_evaluations);
    };

    /**
     * @brief Check that the round target sum is correct
     * @details The verifier receives the claimed evaluations of the round univariate \f$ \tilde{S}^i \f$ at \f$X_i =
     * 0,\ldots, D \f$ and checks \f$\sigma_i = \tilde{S}^{i-1}(u_{i-1}) \stackrel{?}{=} \tilde{S}^i(0) + \tilde{S}^i(1)
     * \f$
     * @param univariate Round univariate \f$\tilde{S}^{i}\f$ represented by its evaluations over \f$0,\ldots,D\f$.
     *
     */
    bool check_sum(bb::Univariate<FF, BATCHED_RELATION_PARTIAL_LENGTH>& univariate, const FF& indicator)
    {
        FF total_sum =
            (FF(1) - indicator) * target_total_sum + indicator * (univariate.value_at(0) + univariate.value_at(1));
        bool sumcheck_round_failed(false);
        if constexpr (IsRecursiveFlavor<Flavor>) {
            // This bool is only needed for debugging
            if (indicator.get_value() == FF{ 1 }.get_value()) {
                sumcheck_round_failed = (target_total_sum.get_value() != total_sum.get_value());
            }

            target_total_sum.assert_equal(total_sum);
        } else {
            sumcheck_round_failed = (target_total_sum != total_sum);
        }

        round_failed = round_failed || sumcheck_round_failed;
        return !sumcheck_round_failed;
    };

    /**
     * @brief After checking that the univariate is good for this round, compute the next target sum given by the
     * evaluation \f$ \tilde{S}^i(u_i) \f$.
     *
     * @param univariate \f$ \tilde{S}^i(X) \f$, given by its evaluations over \f$ \{0,1,2,\ldots, D\}\f$.
     * @param round_challenge \f$ u_i\f$
     *
     */
    void compute_next_target_sum(bb::Univariate<FF, BATCHED_RELATION_PARTIAL_LENGTH>& univariate,
                                 FF& round_challenge,
                                 const FF& indicator)
    {
        // Evaluate \f$\tilde{S}^{i}(u_{i}) \f$
        target_total_sum = (FF(1) - indicator) * target_total_sum + indicator * univariate.evaluate(round_challenge);
    }

    /**
     * @brief Given the evaluations  \f$P_1(u_0,\ldots, u_{d-1}), \ldots, P_N(u_0,\ldots, u_{d-1}) \f$ of the
     * ProverPolynomials at the challenge point \f$(u_0,\ldots, u_{d-1})\f$ stored in \p purported_evaluations, this
     * method computes the evaluation of \f$ \tilde{F} \f$ taking these values as arguments.
     *
     */
    FF compute_full_relation_purported_value(const ClaimedEvaluations& purported_evaluations,
                                             const bb::RelationParameters<FF>& relation_parameters,
                                             const bb::GateSeparatorPolynomial<FF>& gate_separators,
                                             const SubrelationSeparators& alphas)
    {
        // The verifier should never skip computation of contributions from any relation
        Utils::template accumulate_relation_evaluations_without_skipping<>(purported_evaluations,
                                                                           relation_evaluations,
                                                                           relation_parameters,
                                                                           gate_separators.partial_evaluation_result);

        return Utils::scale_and_batch_elements(relation_evaluations, alphas);
        ;
    }
    /**
     * @brief Temporary method to pad Protogalaxy gate challenges and the gate challenges in
     * TestBasicSingleAvmRecursionConstraint to CONST_PROOF_SIZE_LOG_N. Will be deprecated by more flexible padded size
     * handling in Sumcheck and Flavor Provers/Verifiers.
     * TODO(https://github.com/AztecProtocol/barretenberg/issues/1310): Recursive Protogalaxy issues
     *
     * @param gate_challenges
     */
    void pad_gate_challenges(std::vector<FF>& gate_challenges)
    {

        if (gate_challenges.size() < CONST_PROOF_SIZE_LOG_N) {
            FF zero{ 0 };
            if constexpr (IsRecursiveFlavor<Flavor>) {
                zero.convert_constant_to_fixed_witness(gate_challenges[0].get_context());
            }
            for (size_t idx = gate_challenges.size(); idx < CONST_PROOF_SIZE_LOG_N; idx++) {
                gate_challenges.emplace_back(zero);
            }
        }
    }
};
} // namespace bb<|MERGE_RESOLUTION|>--- conflicted
+++ resolved
@@ -278,7 +278,6 @@
     }
 
     /**
-<<<<<<< HEAD
      * @brief Helper struct that describes a block of non-zero unskippable rows
      *
      */
@@ -396,7 +395,7 @@
                                                ProverPolynomialsOrPartiallyEvaluatedMultivariates& polynomials,
                                                const bb::RelationParameters<FF>& relation_parameters,
                                                const bb::GateSeparatorPolynomial<FF>& gate_separators,
-                                               const RelationSeparator alpha,
+                                               const SubrelationSeparators alphas,
                                                const ZKData& zk_sumcheck_data, // only populated when Flavor HasZK
                                                RowDisablingPolynomial<FF> row_disabling_poly)
     {
@@ -445,11 +444,22 @@
                                                 gate_separators[(edge_idx >> 1) * gate_separators.periodicity]);
             }
         });
-=======
-     * @brief In the de-facto mode of of operation for ZK, we add a randomising contribution via the Libra technique to
-     * hide the actual round univariate and also ensure the total contribution is amended to take into account
-     * that relation execution is disabled on the last rows of the trace.
-     */
+
+        // Accumulate the per-thread univariate accumulators into a single set of accumulators
+        for (auto& accumulators : thread_univariate_accumulators) {
+            Utils::add_nested_tuples(univariate_accumulators, accumulators);
+        }
+        // For ZK Flavors: The evaluations of the round univariates are masked by the evaluations of Libra univariates
+        // and corrected by subtracting the contribution from the disabled rows
+        const auto contribution_from_disabled_rows = compute_disabled_contribution(
+            polynomials, relation_parameters, gate_separators, alphas, round_idx, row_disabling_poly);
+        const auto libra_round_univariate = compute_libra_round_univariate(zk_sumcheck_data, round_idx);
+        // Batch the univariate contributions from each sub-relation to obtain the round univariate
+        const auto round_univariate =
+            batch_over_relations<SumcheckRoundUnivariate>(univariate_accumulators, alphas, gate_separators);
+        // Mask the round univariate
+        return round_univariate + libra_round_univariate - contribution_from_disabled_rows;
+    };
     template <typename ProverPolynomialsOrPartiallyEvaluatedMultivariates>
     SumcheckRoundUnivariate compute_hiding_univariate(ProverPolynomialsOrPartiallyEvaluatedMultivariates& polynomials,
                                                       const bb::RelationParameters<FF>& relation_parameters,
@@ -463,7 +473,6 @@
     {
         auto hiding_univariate = compute_libra_univariate(zk_sumcheck_data, round_idx);
         if constexpr (UseRowDisablingPolynomial<Flavor>) {
->>>>>>> 1383fcc9
 
             hiding_univariate -= compute_disabled_contribution(
                 polynomials, relation_parameters, gate_separators, alpha, round_idx, row_disabling_polynomial);
