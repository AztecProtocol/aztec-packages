--- conflicted
+++ resolved
@@ -278,7 +278,7 @@
     }
 
     /**
-<<<<<<< HEAD
+
      * @brief Helper struct that describes a block of non-zero unskippable rows
      *
      */
@@ -445,7 +445,7 @@
                                                 gate_separators[(edge_idx >> 1) * gate_separators.periodicity]);
             }
         });
-=======
+
      * @brief In the de-facto mode of of operation for ZK, we add a randomising contribution via the Libra technique to
      * hide the actual round univariate and also ensure the total contribution is amended to take into account
      * that relation execution is disabled on the last rows of the trace.
@@ -463,7 +463,7 @@
     {
         auto hiding_univariate = compute_libra_univariate(zk_sumcheck_data, round_idx);
         if constexpr (UseRowDisablingPolynomial<Flavor>) {
->>>>>>> ce208a27
+
 
             hiding_univariate -= compute_disabled_contribution(
                 polynomials, relation_parameters, gate_separators, alpha, round_idx, row_disabling_polynomial);
