--- conflicted
+++ resolved
@@ -279,38 +279,22 @@
 
     /**
      * @brief In the de-facto mode of of operation for ZK, we add a randomising contribution via the Libra technique to
-<<<<<<< HEAD
-     * hide the actual round univariate and also ensure the total contirbution is amended to take into account
-     * relatin execution is diabled on the last rows of the trace.
+     * hide the actual round univariate and also ensure the total contribution is amended to take into account
+     * that relation execution is disabled on the last rows of the trace.
      */
     template <typename ProverPolynomialsOrPartiallyEvaluatedMultivariates>
     SumcheckRoundUnivariate compute_hiding_univariate(ProverPolynomialsOrPartiallyEvaluatedMultivariates& polynomials,
-                                                      const RowDisablingPolynomial<FF> row_disabling_polynomial,
-=======
-     * hide the actual round univariate and also ensure the total contribution is amended to take into account
-     * that relation execution is disabled on the last rows of the trace.
-     */
-    template <typename ProverPolynomialsOrPartiallyEvaluatedMultivariates>
-    SumcheckRoundUnivariate compute_hiding_univariate(ProverPolynomialsOrPartiallyEvaluatedMultivariates& polynomials,
->>>>>>> 42d59842
                                                       const bb::RelationParameters<FF>& relation_parameters,
                                                       const bb::GateSeparatorPolynomial<FF>& gate_separators,
                                                       const RelationSeparator& alpha,
                                                       const ZKData& zk_sumcheck_data,
-<<<<<<< HEAD
-=======
                                                       const RowDisablingPolynomial<FF> row_disabling_polynomial,
->>>>>>> 42d59842
                                                       const size_t round_idx)
         requires Flavor::HasZK
 
     {
         auto hiding_univariate = compute_libra_univariate(zk_sumcheck_data, round_idx);
-<<<<<<< HEAD
-        if constexpr (DisablesLastRows<Flavor>) {
-=======
         if constexpr (UseRowDisablingPolynomial<Flavor>) {
->>>>>>> 42d59842
 
             hiding_univariate -= compute_disabled_contribution(
                 polynomials, relation_parameters, gate_separators, alpha, round_idx, row_disabling_polynomial);
@@ -332,11 +316,7 @@
         const RelationSeparator alpha,
         const size_t round_idx,
         const RowDisablingPolynomial<FF> row_disabling_polynomial)
-<<<<<<< HEAD
-        requires DisablesLastRows<Flavor>
-=======
         requires UseRowDisablingPolynomial<Flavor>
->>>>>>> 42d59842
     {
         SumcheckTupleOfTuplesOfUnivariates univariate_accumulator;
         ExtendedEdges extended_edges;
