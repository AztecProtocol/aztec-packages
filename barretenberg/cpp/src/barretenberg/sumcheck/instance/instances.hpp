#pragma once
#include "barretenberg/sumcheck/instance/prover_instance.hpp"
#include "barretenberg/sumcheck/instance/verifier_instance.hpp"

namespace bb {

template <typename Flavor_, size_t NUM_ = 2> struct ProverInstances_ {
  public:
    static_assert(NUM_ > 1, "Must have at least two prover instances");
    using Flavor = Flavor_;
    using FF = typename Flavor::FF;
    static constexpr size_t NUM = NUM_;
    static constexpr size_t NUM_SUBRELATIONS = Flavor::NUM_SUBRELATIONS;
    using Instance = ProverInstance_<Flavor>;

    using ArrayType = std::array<std::shared_ptr<Instance>, NUM_>;
    // The extended length here is the length of a composition of polynomials.
    static constexpr size_t EXTENDED_LENGTH = (Flavor::MAX_TOTAL_RELATION_LENGTH - 1) * (NUM - 1) + 1;
    static constexpr size_t BATCHED_EXTENDED_LENGTH = (Flavor::MAX_TOTAL_RELATION_LENGTH - 1 + NUM - 1) * (NUM - 1) + 1;
    using RelationParameters = bb::RelationParameters<Univariate<FF, EXTENDED_LENGTH>>;
    using RelationSeparator = std::array<Univariate<FF, BATCHED_EXTENDED_LENGTH>, NUM_SUBRELATIONS - 1>;
    ArrayType _data;
    RelationParameters relation_parameters;
    RelationSeparator alphas;
    std::vector<FF> next_gate_challenges;

    std::shared_ptr<Instance> const& operator[](size_t idx) const { return _data[idx]; }
    typename ArrayType::iterator begin() { return _data.begin(); };
    typename ArrayType::iterator end() { return _data.end(); };
    ProverInstances_() = default;
    ProverInstances_(std::vector<std::shared_ptr<Instance>> data)
    {
        ASSERT(data.size() == NUM);
        for (size_t idx = 0; idx < data.size(); idx++) {
            _data[idx] = std::move(data[idx]);
        }
    };

    /**
     * @brief For a fixed row index and each polynomial, construct univariates from the corresponding value
     * from each instance.
     *
     * @example if the row index is 2, and there are 4 instances visually we have
     *
     *           Instance 0       Instance 1       Instance 2       Instance 3
     *           q_c q_l q_r ...  q_c q_l q_r ...  q_c q_l q_r ...  q_c q_l q_r ...
     *           *   *            *   *            *   *            *   *
     *           *   *            *   *            *   *            *   *
     *           a_1 a_2 a_3 ...  b_1 b_2 b_3 ...  c_1 c_2 c_3 ...  d_1 d_2 d_3 ...
     *           *   *            *   *            *   *            *   *
     *
     * and the function returns the univariates [{a_1, b_1, c_1, d_1}, {a_2, b_2, c_2, d_2}, ...]
     *
     * @param row_idx A fixed row position in several execution traces
     * @return The univariates whose extensions will be used to construct the combiner.
     */
    auto row_to_univariates(size_t row_idx) const
    {
        auto insts_prover_polynomials_views = get_polynomials_views();
        std::array<Univariate<FF, NUM>, insts_prover_polynomials_views[0].size()> results;
        // Set the size corresponding to the number of rows in the execution trace
        size_t instance_idx = 0;
        // Iterate over the prover polynomials' views corresponding to each instance
        for (auto& get_all : insts_prover_polynomials_views) {
            // Iterate over all columns in the trace execution of an instance and extract their value at row_idx.
            for (auto [result, poly_ptr] : zip_view(results, get_all)) {
                result.evaluations[instance_idx] = poly_ptr[row_idx];
            }
            instance_idx++;
        }
        return results;
    }

  private:
    // Returns a vector containing pointer views to the prover polynomials corresponding to each instance.
    auto get_polynomials_views() const
    {
        // As a practical measure, get the first instance's view to deduce the array type
        std::array<decltype(_data[0]->prover_polynomials.get_all()), NUM> views;
        for (size_t i = 0; i < NUM; i++) {
            views[i] = _data[i]->prover_polynomials.get_all();
        }
        return views;
    }
};

template <typename Flavor_, size_t NUM_ = 2> struct VerifierInstances_ {
    static_assert(NUM_ > 1, "Must have at least two prover instances");
    using Flavor = Flavor_;
    using VerificationKey = typename Flavor::VerificationKey;
    using Instance = VerifierInstance_<Flavor>;
    using ArrayType = std::array<std::shared_ptr<Instance>, NUM_>;

  public:
    static constexpr size_t NUM = NUM_;
    static constexpr size_t BATCHED_EXTENDED_LENGTH = (Flavor::MAX_TOTAL_RELATION_LENGTH - 1 + NUM - 1) * (NUM - 1) + 1;
    ArrayType _data;
    std::shared_ptr<Instance> const& operator[](size_t idx) const { return _data[idx]; }
    typename ArrayType::iterator begin() { return _data.begin(); };
    typename ArrayType::iterator end() { return _data.end(); };
    VerifierInstances_() = default;

<<<<<<< HEAD
    VerifierInstances_(std::vector<std::shared_ptr<Instance>> data)
=======
    VerifierInstances_(const std::vector<std::shared_ptr<Instance>>& data)
>>>>>>> d003bd62
    {
        ASSERT(data.size() == NUM);
        for (size_t idx = 0; idx < data.size(); idx++) {
            _data[idx] = std::move(data[idx]);
        }
    };
};
} // namespace bb<|MERGE_RESOLUTION|>--- conflicted
+++ resolved
@@ -100,11 +100,7 @@
     typename ArrayType::iterator end() { return _data.end(); };
     VerifierInstances_() = default;
 
-<<<<<<< HEAD
-    VerifierInstances_(std::vector<std::shared_ptr<Instance>> data)
-=======
     VerifierInstances_(const std::vector<std::shared_ptr<Instance>>& data)
->>>>>>> d003bd62
     {
         ASSERT(data.size() == NUM);
         for (size_t idx = 0; idx < data.size(); idx++) {
