--- conflicted
+++ resolved
@@ -3,9 +3,6 @@
 #include "barretenberg/relations/relation_parameters.hpp"
 
 namespace bb {
-<<<<<<< HEAD
-template <class Flavor, size_t NUM_ = 2> class VerifierInstance_ {
-=======
 /**
  * @brief The VerifierInstance encapsulates all the necessary information for a Goblin Ultra Honk Verifier to verify a
  * proof (sumcheck + Zeromorph). In the context of folding, this is returned by the Protogalaxy verifier with non-zero
@@ -13,8 +10,7 @@
  *
  * @details This is ϕ in the paper.
  */
-template <class Flavor> class VerifierInstance_ {
->>>>>>> 747fc335
+template <class Flavor, size_t NUM_ = 2> class VerifierInstance_ {
   public:
     using FF = typename Flavor::FF;
     using VerificationKey = typename Flavor::VerificationKey;
