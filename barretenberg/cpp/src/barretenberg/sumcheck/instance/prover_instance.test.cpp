--- conflicted
+++ resolved
@@ -65,13 +65,8 @@
         auto sorted_list_polynomials = instance.proving_key.sorted_polynomials;
 
         // Method 1: computed sorted list accumulator polynomial using prover library method
-<<<<<<< HEAD
-        instance.proving_key.compute_sorted_list_accumulator(eta);
+        instance.proving_key.compute_sorted_list_accumulator(eta, eta_two, eta_three);
         auto sorted_list_accumulator = instance.proving_key.sorted_accum;
-=======
-        instance.proving_key->compute_sorted_list_accumulator(eta, eta_two, eta_three);
-        auto sorted_list_accumulator = instance.proving_key->sorted_accum;
->>>>>>> ef446747
 
         // Compute s = s_1 + η*s_2 + η²*s_3 + η³*s_4
         Polynomial sorted_list_accumulator_expected{ sorted_list_polynomials[0] };
