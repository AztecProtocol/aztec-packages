--- conflicted
+++ resolved
@@ -65,11 +65,7 @@
         auto sorted_list_polynomials = instance.proving_key->sorted_polynomials;
 
         // Method 1: computed sorted list accumulator polynomial using prover library method
-<<<<<<< HEAD
-        instance.compute_sorted_list_accumulator(eta, eta_two, eta_three);
-=======
-        instance.proving_key->compute_sorted_list_accumulator(eta);
->>>>>>> e4a4141c
+        instance.proving_key->compute_sorted_list_accumulator(eta, eta_two, eta_three);
         auto sorted_list_accumulator = instance.proving_key->sorted_accum;
 
         // Compute s = s_1 + η*s_2 + η²*s_3 + η³*s_4
