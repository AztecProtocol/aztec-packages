#pragma once
#include "barretenberg/flavor/flavor.hpp"
#include "barretenberg/flavor/goblin_ultra.hpp"
#include "barretenberg/flavor/ultra.hpp"
#include "barretenberg/proof_system/composer/composer_lib.hpp"
#include "barretenberg/proof_system/composer/permutation_lib.hpp"
#include "barretenberg/proof_system/execution_trace/execution_trace.hpp"
#include "barretenberg/relations/relation_parameters.hpp"

namespace bb {
/**
 * @brief  A ProverInstance is normally constructed from a finalized circuit and it contains all the information
 * required by an Ultra Goblin Honk prover to create a proof. A ProverInstance is also the result of running the
 * Protogalaxy prover, in which case it becomes a relaxed counterpart with the folding parameters (target sum and gate
 * challenges set to non-zero values).
 *
 * @details This is the equivalent of ω in the paper.
 */

template <class Flavor> class ProverInstance_ {
    using Circuit = typename Flavor::CircuitBuilder;
    using ProvingKey = typename Flavor::ProvingKey;
    using VerificationKey = typename Flavor::VerificationKey;
    using CommitmentKey = typename Flavor::CommitmentKey;
    using FF = typename Flavor::FF;
    using ProverPolynomials = typename Flavor::ProverPolynomials;
    using Polynomial = typename Flavor::Polynomial;
    using RelationSeparator = typename Flavor::RelationSeparator;

    using Trace = ExecutionTrace_<Flavor>;

  public:
    ProvingKey proving_key;
    ProverPolynomials prover_polynomials;

    RelationSeparator alphas;
    bb::RelationParameters<FF> relation_parameters;

    bool is_accumulator = false;

    // The folding parameters (\vec{β}, e) which are set for accumulators (i.e. relaxed instances).
    std::vector<FF> gate_challenges;
    FF target_sum;

    ProverInstance_(Circuit& circuit)
    {
        BB_OP_COUNT_TIME_NAME("ProverInstance(Circuit&)");
        circuit.add_gates_to_ensure_all_polys_are_non_zero();
        circuit.finalize_circuit();
        if constexpr (IsGoblinFlavor<Flavor>) {
            circuit.op_queue->append_nonzero_ops();
        }

        dyadic_circuit_size = compute_dyadic_size(circuit);

        proving_key = std::move(ProvingKey(dyadic_circuit_size, circuit.public_inputs.size()));

        // Construct and add to proving key the wire, selector and copy constraint polynomials
        Trace::populate(circuit, proving_key);

        // If Goblin, construct the databus polynomials
        if constexpr (IsGoblinFlavor<Flavor>) {
            construct_databus_polynomials(circuit);
        }

        // First and last lagrange polynomials (in the full circuit size)
        const auto [lagrange_first, lagrange_last] =
            compute_first_and_last_lagrange_polynomials<FF>(dyadic_circuit_size);
        proving_key.lagrange_first = lagrange_first;
        proving_key.lagrange_last = lagrange_last;

        construct_table_polynomials(circuit, dyadic_circuit_size);

        proving_key.sorted_polynomials = construct_sorted_list_polynomials<Flavor>(circuit, dyadic_circuit_size);

        std::span<FF> public_wires_source = proving_key.w_r;

<<<<<<< HEAD
        // Determine public input offsets in the circuit relative to the 0th index for Ultra flavors
        proving_key.pub_inputs_offset = Flavor::has_zero_row ? 1 : 0;
        if constexpr (IsGoblinFlavor<Flavor>) {
            proving_key.pub_inputs_offset += proving_key.num_ecc_op_gates;
        }
=======
>>>>>>> 2136a66c
        // Construct the public inputs array
        for (size_t i = 0; i < proving_key.num_public_inputs; ++i) {
            size_t idx = i + proving_key.pub_inputs_offset;
            proving_key.public_inputs.emplace_back(public_wires_source[idx]);
        }
    }

    ProverInstance_() = default;
    ~ProverInstance_() = default;

    void compute_databus_id()
        requires IsGoblinFlavor<Flavor>;

  private:
    static constexpr size_t num_zero_rows = Flavor::has_zero_row ? 1 : 0;
    static constexpr size_t NUM_WIRES = Circuit::NUM_WIRES;
    size_t dyadic_circuit_size = 0; // final power-of-2 circuit size

    size_t compute_dyadic_size(Circuit&);

    void construct_databus_polynomials(Circuit&)
        requires IsGoblinFlavor<Flavor>;

    void construct_table_polynomials(Circuit&, size_t);
};

} // namespace bb<|MERGE_RESOLUTION|>--- conflicted
+++ resolved
@@ -75,14 +75,6 @@
 
         std::span<FF> public_wires_source = proving_key.w_r;
 
-<<<<<<< HEAD
-        // Determine public input offsets in the circuit relative to the 0th index for Ultra flavors
-        proving_key.pub_inputs_offset = Flavor::has_zero_row ? 1 : 0;
-        if constexpr (IsGoblinFlavor<Flavor>) {
-            proving_key.pub_inputs_offset += proving_key.num_ecc_op_gates;
-        }
-=======
->>>>>>> 2136a66c
         // Construct the public inputs array
         for (size_t i = 0; i < proving_key.num_public_inputs; ++i) {
             size_t idx = i + proving_key.pub_inputs_offset;
