--- conflicted
+++ resolved
@@ -31,11 +31,6 @@
 
   public:
     std::shared_ptr<ProvingKey> proving_key;
-<<<<<<< HEAD
-    // std::shared_ptr<VerificationKey> verification_key;
-
-=======
->>>>>>> e4a4141c
     ProverPolynomials prover_polynomials;
 
     RelationSeparator alphas;
@@ -90,18 +85,6 @@
     ProverInstance_() = default;
     ~ProverInstance_() = default;
 
-<<<<<<< HEAD
-    void initialize_prover_polynomials();
-
-    void compute_sorted_accumulator_polynomials(const FF&, const FF&, const FF&);
-
-    void compute_sorted_list_accumulator(const FF&, const FF&, const FF&);
-
-    void compute_logderivative_inverse(FF, FF)
-        requires IsGoblinFlavor<Flavor>;
-
-=======
->>>>>>> e4a4141c
     void compute_databus_id()
         requires IsGoblinFlavor<Flavor>;
 
@@ -116,15 +99,6 @@
         requires IsGoblinFlavor<Flavor>;
 
     void construct_table_polynomials(Circuit&, size_t);
-<<<<<<< HEAD
-
-    void add_memory_records_to_proving_key(Circuit&);
-
-    void add_table_column_selector_poly_to_proving_key(bb::polynomial& small, const std::string& tag);
-
-    void add_plookup_memory_records_to_wire_4(const FF&, const FF&, const FF&);
-=======
->>>>>>> e4a4141c
 };
 
 } // namespace bb