--- conflicted
+++ resolved
@@ -50,11 +50,7 @@
         BB_OP_COUNT_TIME_NAME("ProverInstance(Circuit&)");
         circuit.add_gates_to_ensure_all_polys_are_non_zero();
         circuit.finalize_circuit();
-<<<<<<< HEAD
         info("Num gates after finalizing: ", circuit.num_gates);
-=======
-        info("finalized gate count: ", circuit.num_gates);
->>>>>>> 708e4e55
 
         // Set flag indicating whether the polynomials will be constructed with fixed block sizes for each gate type
         const bool is_structured = (trace_structure != TraceStructure::NONE);
