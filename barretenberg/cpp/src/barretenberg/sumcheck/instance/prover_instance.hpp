--- conflicted
+++ resolved
@@ -89,13 +89,8 @@
         proving_key->contains_recursive_proof = contains_recursive_proof;
 
         sorted_polynomials = construct_sorted_list_polynomials<Flavor>(circuit, dyadic_circuit_size);
-<<<<<<< HEAD
-=======
-
-        populate_memory_read_write_records<Flavor>(circuit, proving_key);
 
         verification_key = std::make_shared<VerificationKey>(proving_key);
->>>>>>> f354e899
     }
 
     ProverInstance_() = default;
