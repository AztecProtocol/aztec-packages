#pragma once

#include "barretenberg/polynomials/polynomial.hpp"
#include "barretenberg/polynomials/univariate.hpp"
#include <array>
#include <optional>
#include <vector>

namespace bb {

/**
 * @brief This structure is created to contain various polynomials and constants required by ZK Sumcheck.
 *
 */
template <typename Flavor> struct ZKSumcheckData {
    using FF = typename Flavor::FF;
    /**
     * @brief The total algebraic degree of the Sumcheck relation \f$ F \f$ as a polynomial in Prover Polynomials
     * \f$P_1,\ldots, P_N\f$.
     */
    static constexpr size_t MAX_PARTIAL_RELATION_LENGTH = Flavor::MAX_PARTIAL_RELATION_LENGTH;

    /**
     * @brief The total algebraic degree of the Sumcheck relation \f$ F \f$ as a polynomial in Prover Polynomials
     * \f$P_1,\ldots, P_N\f$ <b> incremented by </b> 1, i.e. it is equal \ref MAX_PARTIAL_RELATION_LENGTH
     * "MAX_PARTIAL_RELATION_LENGTH + 1".
     */
    static constexpr size_t BATCHED_RELATION_PARTIAL_LENGTH = Flavor::BATCHED_RELATION_PARTIAL_LENGTH;
    // The size of the LibraUnivariates. We ensure that they do not take extra space when Flavor runs non-ZK Sumcheck.
    static constexpr size_t LIBRA_UNIVARIATES_LENGTH = Flavor::HasZK ? Flavor::BATCHED_RELATION_PARTIAL_LENGTH : 0;
    // Container for the Libra Univariates. Their number depends on the size of the circuit.
    using LibraUnivariates = std::vector<bb::Univariate<FF, LIBRA_UNIVARIATES_LENGTH>>;
    // Container for the evaluations of Libra Univariates that have to be proven.
    using ClaimedLibraEvaluations = std::vector<FF>;

    LibraUnivariates libra_univariates;
    LibraUnivariates libra_univariates_monomial;
    FF libra_scaling_factor{ 1 };
    FF libra_challenge;
    FF libra_running_sum;
    ClaimedLibraEvaluations libra_evaluations;

    // Default constructor
    ZKSumcheckData() = default;

    // Constructor
    ZKSumcheckData(const size_t multivariate_d,
                   std::shared_ptr<typename Flavor::Transcript> transcript,
<<<<<<< HEAD
                   std::shared_ptr<typename Flavor::CommitmentKey> commitment_key = nullptr)
    {
        setup_zk_sumcheck_data(multivariate_d, transcript, commitment_key);
=======
                   std::shared_ptr<typename Flavor::ProvingKey> proving_key = nullptr)
    {
        setup_zk_sumcheck_data(multivariate_d, transcript, proving_key);
>>>>>>> f1cdc2d9
    }

  public:
    /**
     * @brief Create and populate the structure required for the ZK Sumcheck.
     *
     * @details This method creates an array of random field elements \f$ \rho_1,\ldots, \rho_{N_w}\f$ aimed to mask
     * the evaluations of witness polynomials, these are contained in \f$ \texttt{eval_masking_scalars} \f$. In order to
     * optimize the computation of Sumcheck Round Univariates, it populates a table of univariates \f$
     * \texttt{masking_terms_evaluations} \f$ which contains at the beginning the evaluations of polynomials \f$ \rho_j
     * \cdot (1-X)\cdot X \f$ at \f$ 0,\ldots, \text{MAX_PARTIAL_RELATION_LENGTH} - 1\f$. This method also creates Libra
     * univariates, computes the Libra total sum and adds it to the transcript, and sets up all auxiliary objects.
     *
     * @param zk_sumcheck_data
     */
    void setup_zk_sumcheck_data(const size_t multivariate_d,
                                std::shared_ptr<typename Flavor::Transcript> transcript,
<<<<<<< HEAD
                                std::shared_ptr<typename Flavor::CommitmentKey> commitment_key = nullptr)
=======
                                std::shared_ptr<typename Flavor::ProvingKey> proving_key = nullptr)
>>>>>>> f1cdc2d9
    {

        // Generate random Libra polynomials in the Lagrange basis
        libra_univariates = generate_libra_univariates(multivariate_d);
        // To commit to libra_univariates and open them later, need to get their coefficients in the monomial basis
        libra_univariates_monomial = transform_to_monomial(libra_univariates);

        // If proving_key is provided, commit to libra_univariates
<<<<<<< HEAD
        if (commitment_key != nullptr) {
            size_t idx = 0;
            for (auto& libra_univariate_monomial : libra_univariates_monomial) {
                auto libra_commitment = commitment_key->commit(Polynomial<FF>(libra_univariate_monomial));
                transcript->template send_to_verifier("Libra:commitment_" + std::to_string(idx), libra_commitment);
=======
        if (proving_key != nullptr) {
            size_t idx = 0;
            for (auto& libra_univariate_monomial : libra_univariates_monomial) {
                auto libra_commitment = proving_key->commitment_key->commit(Polynomial<FF>(libra_univariate_monomial));
                transcript->send_to_verifier("Libra:commitment_" + std::to_string(idx), libra_commitment);
>>>>>>> f1cdc2d9
                idx++;
            }
        }
        // Compute the total sum of the Libra polynomials
        libra_scaling_factor = FF(1);
        FF libra_total_sum = compute_libra_total_sum(libra_univariates, libra_scaling_factor);

        // Send the Libra total sum to the transcript
        transcript->send_to_verifier("Libra:Sum", libra_total_sum);

        // Receive the Libra challenge from the transcript
        libra_challenge = transcript->template get_challenge<FF>("Libra:Challenge");

        // Initialize the Libra running sum
        libra_running_sum = libra_total_sum * libra_challenge;

        // Setup the Libra data
        setup_auxiliary_data(libra_univariates, libra_scaling_factor, libra_challenge, libra_running_sum);
    }

    /**
     * @brief Given number of univariate polynomials and the number of their evaluations meant to be hidden, this method
     * produces a vector of univariate polynomials of degree \ref ZK_BATCHED_LENGTH "ZK_BATCHED_LENGTH - 1" with
     * independent uniformly random coefficients.
     *
     */
    static LibraUnivariates generate_libra_univariates(const size_t number_of_polynomials)
    {
        LibraUnivariates libra_full_polynomials(number_of_polynomials);

        for (auto& libra_polynomial : libra_full_polynomials) {
            libra_polynomial = bb::Univariate<FF, LIBRA_UNIVARIATES_LENGTH>::get_random();
        };
        return libra_full_polynomials;
    };

    /**
     * @brief Transform Libra univariates from Lagrange to monomial form
     *
     * @param libra_full_polynomials
     * @return LibraUnivariates
     */
    static LibraUnivariates transform_to_monomial(LibraUnivariates& libra_full_polynomials)
    {
        std::array<FF, LIBRA_UNIVARIATES_LENGTH> interpolation_domain;
        LibraUnivariates libra_univariates_monomial;
        libra_univariates_monomial.reserve(libra_full_polynomials.size());

        for (size_t idx = 0; idx < LIBRA_UNIVARIATES_LENGTH; idx++) {
            interpolation_domain[idx] = FF(idx);
        }

        for (auto& libra_polynomial : libra_full_polynomials) {

            // Use the efficient Lagrange interpolation
            Polynomial<FF> libra_polynomial_monomial(std::span<FF>(interpolation_domain),
                                                     std::span<FF>(libra_polynomial.evaluations),
                                                     LIBRA_UNIVARIATES_LENGTH);

            // To avoid storing Polynomials (coefficients are vectors), we define a univariate with the coefficients
            // interpolated above
            bb::Univariate<FF, LIBRA_UNIVARIATES_LENGTH> libra_univariate;
            for (size_t idx = 0; idx < LIBRA_UNIVARIATES_LENGTH; idx++) {
                libra_univariate.value_at(idx) = libra_polynomial_monomial[idx];
            }
            libra_univariates_monomial.push_back(libra_univariate);
        };
        return libra_univariates_monomial;
    };

    /**
     * @brief Compute the sum of the randomly sampled multivariate polynomial \f$ G = \sum_{i=0}^{n-1} g_i(X_i) \f$ over
     * the Boolean hypercube.
     *
     * @param libra_univariates
     * @param scaling_factor
     * @return FF
     */
    static FF compute_libra_total_sum(const LibraUnivariates& libra_univariates, FF& scaling_factor)
    {
        FF total_sum = 0;
        scaling_factor = scaling_factor / 2;

        for (auto& univariate : libra_univariates) {
            total_sum += univariate.value_at(0) + univariate.value_at(1);
            scaling_factor *= 2;
        }
        total_sum *= scaling_factor;

        return total_sum;
    }

    /**
     * @brief Set up Libra book-keeping table that simplifies the computation of Libra Round Univariates
     *
     * @details The array of Libra univariates is getting scaled
     * \f{align}{\texttt{libra_univariates} \gets \texttt{libra_univariates}\cdot \rho \cdot 2^{d-1}\f}
     * We also initialize
     * \f{align}{ \texttt{libra_running_sum} \gets \texttt{libra_total_sum} - \texttt{libra_univariates}_{0,0} -
     * \texttt{libra_univariates}_{0,1} \f}.
     * @param libra_table
     * @param libra_round_factor
     * @param libra_challenge
     */
    static void setup_auxiliary_data(auto& libra_univariates,
                                     FF& libra_scaling_factor,
                                     const FF libra_challenge,
                                     FF& libra_running_sum)
    {
        libra_scaling_factor *= libra_challenge; // \rho * 2^{d-1}
        for (auto& univariate : libra_univariates) {
            univariate *= libra_scaling_factor;
        };
        // subtract the contribution of the first libra univariate from libra total sum
        libra_running_sum += -libra_univariates[0].value_at(0) - libra_univariates[0].value_at(1);
        libra_running_sum *= FF(1) / FF(2);
    }
};
} // namespace bb<|MERGE_RESOLUTION|>--- conflicted
+++ resolved
@@ -27,6 +27,7 @@
      */
     static constexpr size_t BATCHED_RELATION_PARTIAL_LENGTH = Flavor::BATCHED_RELATION_PARTIAL_LENGTH;
     // The size of the LibraUnivariates. We ensure that they do not take extra space when Flavor runs non-ZK Sumcheck.
+    // The size of the LibraUnivariates. We ensure that they do not take extra space when Flavor runs non-ZK Sumcheck.
     static constexpr size_t LIBRA_UNIVARIATES_LENGTH = Flavor::HasZK ? Flavor::BATCHED_RELATION_PARTIAL_LENGTH : 0;
     // Container for the Libra Univariates. Their number depends on the size of the circuit.
     using LibraUnivariates = std::vector<bb::Univariate<FF, LIBRA_UNIVARIATES_LENGTH>>;
@@ -35,6 +36,7 @@
 
     LibraUnivariates libra_univariates;
     LibraUnivariates libra_univariates_monomial;
+    LibraUnivariates libra_univariates_monomial;
     FF libra_scaling_factor{ 1 };
     FF libra_challenge;
     FF libra_running_sum;
@@ -46,15 +48,9 @@
     // Constructor
     ZKSumcheckData(const size_t multivariate_d,
                    std::shared_ptr<typename Flavor::Transcript> transcript,
-<<<<<<< HEAD
                    std::shared_ptr<typename Flavor::CommitmentKey> commitment_key = nullptr)
     {
         setup_zk_sumcheck_data(multivariate_d, transcript, commitment_key);
-=======
-                   std::shared_ptr<typename Flavor::ProvingKey> proving_key = nullptr)
-    {
-        setup_zk_sumcheck_data(multivariate_d, transcript, proving_key);
->>>>>>> f1cdc2d9
     }
 
   public:
@@ -72,11 +68,7 @@
      */
     void setup_zk_sumcheck_data(const size_t multivariate_d,
                                 std::shared_ptr<typename Flavor::Transcript> transcript,
-<<<<<<< HEAD
                                 std::shared_ptr<typename Flavor::CommitmentKey> commitment_key = nullptr)
-=======
-                                std::shared_ptr<typename Flavor::ProvingKey> proving_key = nullptr)
->>>>>>> f1cdc2d9
     {
 
         // Generate random Libra polynomials in the Lagrange basis
@@ -85,19 +77,11 @@
         libra_univariates_monomial = transform_to_monomial(libra_univariates);
 
         // If proving_key is provided, commit to libra_univariates
-<<<<<<< HEAD
         if (commitment_key != nullptr) {
             size_t idx = 0;
             for (auto& libra_univariate_monomial : libra_univariates_monomial) {
                 auto libra_commitment = commitment_key->commit(Polynomial<FF>(libra_univariate_monomial));
                 transcript->template send_to_verifier("Libra:commitment_" + std::to_string(idx), libra_commitment);
-=======
-        if (proving_key != nullptr) {
-            size_t idx = 0;
-            for (auto& libra_univariate_monomial : libra_univariates_monomial) {
-                auto libra_commitment = proving_key->commitment_key->commit(Polynomial<FF>(libra_univariate_monomial));
-                transcript->send_to_verifier("Libra:commitment_" + std::to_string(idx), libra_commitment);
->>>>>>> f1cdc2d9
                 idx++;
             }
         }
