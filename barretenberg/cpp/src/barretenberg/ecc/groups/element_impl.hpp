#pragma once
#include "barretenberg/common/op_count.hpp"
#include "barretenberg/common/thread.hpp"
#include "barretenberg/ecc/groups/element.hpp"
#include "element.hpp"
#include <cstdint>

// NOLINTBEGIN(readability-implicit-bool-conversion, cppcoreguidelines-avoid-c-arrays)
namespace bb::group_elements {
template <class Fq, class Fr, class T>
constexpr element<Fq, Fr, T>::element(const Fq& a, const Fq& b, const Fq& c) noexcept
    : x(a)
    , y(b)
    , z(c)
{}

template <class Fq, class Fr, class T>
constexpr element<Fq, Fr, T>::element(const element& other) noexcept
    : x(other.x)
    , y(other.y)
    , z(other.z)
{}

template <class Fq, class Fr, class T>
constexpr element<Fq, Fr, T>::element(element&& other) noexcept
    : x(other.x)
    , y(other.y)
    , z(other.z)
{}

template <class Fq, class Fr, class T>
constexpr element<Fq, Fr, T>::element(const affine_element<Fq, Fr, T>& other) noexcept
    : x(other.x)
    , y(other.y)
    , z(Fq::one())
{}

template <class Fq, class Fr, class T>
constexpr element<Fq, Fr, T>& element<Fq, Fr, T>::operator=(const element& other) noexcept
{
    if (this == &other) {
        return *this;
    }
    x = other.x;
    y = other.y;
    z = other.z;
    return *this;
}

template <class Fq, class Fr, class T>
constexpr element<Fq, Fr, T>& element<Fq, Fr, T>::operator=(element&& other) noexcept
{
    x = other.x;
    y = other.y;
    z = other.z;
    return *this;
}

template <class Fq, class Fr, class T> constexpr element<Fq, Fr, T>::operator affine_element<Fq, Fr, T>() const noexcept
{
    if (is_point_at_infinity()) {
        affine_element<Fq, Fr, T> result;
        result.x = Fq(0);
        result.y = Fq(0);
        result.self_set_infinity();
        return result;
    }
    Fq z_inv = z.invert();
    Fq zz_inv = z_inv.sqr();
    Fq zzz_inv = zz_inv * z_inv;
    affine_element<Fq, Fr, T> result(x * zz_inv, y * zzz_inv);
    if (is_point_at_infinity()) {
        result.self_set_infinity();
    }
    return result;
}

template <class Fq, class Fr, class T> constexpr void element<Fq, Fr, T>::self_dbl() noexcept
{
    if constexpr (Fq::modulus.data[3] >= 0x4000000000000000ULL) {
        if (is_point_at_infinity()) {
            return;
        }
    } else {
        if (x.is_msb_set_word()) {
            return;
        }
    }

    // T0 = x*x
    Fq T0 = x.sqr();

    // T1 = y*y
    Fq T1 = y.sqr();

    // T2 = T2*T1 = y*y*y*y
    Fq T2 = T1.sqr();

    // T1 = T1 + x = x + y*y
    T1 += x;

    // T1 = T1 * T1
    T1.self_sqr();

    // T3 = T0 + T2 = xx + y*y*y*y
    Fq T3 = T0 + T2;

    // T1 = T1 - T3 = x*x + y*y*y*y + 2*x*x*y*y*y*y - x*x - y*y*y*y = 2*x*x*y*y*y*y = 2*S
    T1 -= T3;

    // T1 = 2T1 = 4*S
    T1 += T1;

    // T3 = 3T0
    T3 = T0 + T0;
    T3 += T0;
    if constexpr (T::has_a) {
        T3 += (T::a * z.sqr().sqr());
    }

    // z2 = 2*y*z
    z += z;
    z *= y;

    // T0 = 2T1
    T0 = T1 + T1;

    // x2 = T3*T3
    x = T3.sqr();

    // x2 = x2 - 2T1
    x -= T0;

    // T2 = 8T2
    T2 += T2;
    T2 += T2;
    T2 += T2;

    // y2 = T1 - x2
    y = T1 - x;

    // y2 = y2 * T3 - T2
    y *= T3;
    y -= T2;
}

template <class Fq, class Fr, class T> constexpr element<Fq, Fr, T> element<Fq, Fr, T>::dbl() const noexcept
{
    element result(*this);
    result.self_dbl();
    return result;
}

template <class Fq, class Fr, class T>
constexpr void element<Fq, Fr, T>::self_mixed_add_or_sub(const affine_element<Fq, Fr, T>& other,
                                                         const uint64_t predicate) noexcept
{
    if constexpr (Fq::modulus.data[3] >= 0x4000000000000000ULL) {
        if (is_point_at_infinity()) {
            conditional_negate_affine(other, *(affine_element<Fq, Fr, T>*)this, predicate); // NOLINT
            z = Fq::one();
            return;
        }
    } else {
        const bool edge_case_trigger = x.is_msb_set() || other.x.is_msb_set();
        if (edge_case_trigger) {
            if (x.is_msb_set()) {
                conditional_negate_affine(other, *(affine_element<Fq, Fr, T>*)this, predicate); // NOLINT
                z = Fq::one();
            }
            return;
        }
    }

    // T0 = z1.z1
    Fq T0 = z.sqr();

    // T1 = x2.t0 - x1 = x2.z1.z1 - x1
    Fq T1 = other.x * T0;
    T1 -= x;

    // T2 = T0.z1 = z1.z1.z1
    // T2 = T2.y2 - y1 = y2.z1.z1.z1 - y1
    Fq T2 = z * T0;
    T2 *= other.y;
    T2.self_conditional_negate(predicate);
    T2 -= y;

    if (__builtin_expect(T1.is_zero(), 0)) {
        if (T2.is_zero()) {
            // y2 equals y1, x2 equals x1, double x1
            self_dbl();
            return;
        }
        self_set_infinity();
        return;
    }

    // T2 = 2T2 = 2(y2.z1.z1.z1 - y1) = R
    // z3 = z1 + H
    T2 += T2;
    z += T1;

    // T3 = T1*T1 = HH
    Fq T3 = T1.sqr();

    // z3 = z3 - z1z1 - HH
    T0 += T3;

    // z3 = (z1 + H)*(z1 + H)
    z.self_sqr();
    z -= T0;

    // T3 = 4HH
    T3 += T3;
    T3 += T3;

    // T1 = T1*T3 = 4HHH
    T1 *= T3;

    // T3 = T3 * x1 = 4HH*x1
    T3 *= x;

    // T0 = 2T3
    T0 = T3 + T3;

    // T0 = T0 + T1 = 2(4HH*x1) + 4HHH
    T0 += T1;
    x = T2.sqr();

    // x3 = x3 - T0 = R*R - 8HH*x1 -4HHH
    x -= T0;

    // T3 = T3 - x3 = 4HH*x1 - x3
    T3 -= x;

    T1 *= y;
    T1 += T1;

    // T3 = T2 * T3 = R*(4HH*x1 - x3)
    T3 *= T2;

    // y3 = T3 - T1
    y = T3 - T1;
}

template <class Fq, class Fr, class T>
constexpr element<Fq, Fr, T> element<Fq, Fr, T>::operator+=(const affine_element<Fq, Fr, T>& other) noexcept
{
    if constexpr (Fq::modulus.data[3] >= 0x4000000000000000ULL) {
        if (is_point_at_infinity()) {
            *this = { other.x, other.y, Fq::one() };
            return *this;
        }
    } else {
        const bool edge_case_trigger = x.is_msb_set() || other.x.is_msb_set();
        if (edge_case_trigger) {
            if (x.is_msb_set()) {
                *this = { other.x, other.y, Fq::one() };
            }
            return *this;
        }
    }

    // T0 = z1.z1
    Fq T0 = z.sqr();

    // T1 = x2.t0 - x1 = x2.z1.z1 - x1
    Fq T1 = other.x * T0;
    T1 -= x;

    // T2 = T0.z1 = z1.z1.z1
    // T2 = T2.y2 - y1 = y2.z1.z1.z1 - y1
    Fq T2 = z * T0;
    T2 *= other.y;
    T2 -= y;

    if (__builtin_expect(T1.is_zero(), 0)) {
        if (T2.is_zero()) {
            self_dbl();
            return *this;
        }
        self_set_infinity();
        return *this;
    }

    // T2 = 2T2 = 2(y2.z1.z1.z1 - y1) = R
    // z3 = z1 + H
    T2 += T2;
    z += T1;

    // T3 = T1*T1 = HH
    Fq T3 = T1.sqr();

    // z3 = z3 - z1z1 - HH
    T0 += T3;

    // z3 = (z1 + H)*(z1 + H)
    z.self_sqr();
    z -= T0;

    // T3 = 4HH
    T3 += T3;
    T3 += T3;

    // T1 = T1*T3 = 4HHH
    T1 *= T3;

    // T3 = T3 * x1 = 4HH*x1
    T3 *= x;

    // T0 = 2T3
    T0 = T3 + T3;

    // T0 = T0 + T1 = 2(4HH*x1) + 4HHH
    T0 += T1;
    x = T2.sqr();

    // x3 = x3 - T0 = R*R - 8HH*x1 -4HHH
    x -= T0;

    // T3 = T3 - x3 = 4HH*x1 - x3
    T3 -= x;

    T1 *= y;
    T1 += T1;

    // T3 = T2 * T3 = R*(4HH*x1 - x3)
    T3 *= T2;

    // y3 = T3 - T1
    y = T3 - T1;
    return *this;
}

template <class Fq, class Fr, class T>
constexpr element<Fq, Fr, T> element<Fq, Fr, T>::operator+(const affine_element<Fq, Fr, T>& other) const noexcept
{
    element result(*this);
    return (result += other);
}

template <class Fq, class Fr, class T>
constexpr element<Fq, Fr, T> element<Fq, Fr, T>::operator-=(const affine_element<Fq, Fr, T>& other) noexcept
{
    const affine_element<Fq, Fr, T> to_add{ other.x, -other.y };
    return operator+=(to_add);
}

template <class Fq, class Fr, class T>
constexpr element<Fq, Fr, T> element<Fq, Fr, T>::operator-(const affine_element<Fq, Fr, T>& other) const noexcept
{
    element result(*this);
    return (result -= other);
}

template <class Fq, class Fr, class T>
constexpr element<Fq, Fr, T> element<Fq, Fr, T>::operator+=(const element& other) noexcept
{
    if constexpr (Fq::modulus.data[3] >= 0x4000000000000000ULL) {
        bool p1_zero = is_point_at_infinity();
        bool p2_zero = other.is_point_at_infinity();
        if (__builtin_expect((p1_zero || p2_zero), 0)) {
            if (p1_zero && !p2_zero) {
                *this = other;
                return *this;
            }
            if (p2_zero && !p1_zero) {
                return *this;
            }
            self_set_infinity();
            return *this;
        }
    } else {
        bool p1_zero = x.is_msb_set();
        bool p2_zero = other.x.is_msb_set();
        if (__builtin_expect((p1_zero || p2_zero), 0)) {
            if (p1_zero && !p2_zero) {
                *this = other;
                return *this;
            }
            if (p2_zero && !p1_zero) {
                return *this;
            }
            self_set_infinity();
            return *this;
        }
    }
    Fq Z1Z1(z.sqr());
    Fq Z2Z2(other.z.sqr());
    Fq S2(Z1Z1 * z);
    Fq U2(Z1Z1 * other.x);
    S2 *= other.y;
    Fq U1(Z2Z2 * x);
    Fq S1(Z2Z2 * other.z);
    S1 *= y;

    Fq F(S2 - S1);

    Fq H(U2 - U1);

    if (__builtin_expect(H.is_zero(), 0)) {
        if (F.is_zero()) {
            self_dbl();
            return *this;
        }
        self_set_infinity();
        return *this;
    }

    F += F;

    Fq I(H + H);
    I.self_sqr();

    Fq J(H * I);

    U1 *= I;

    U2 = U1 + U1;
    U2 += J;

    x = F.sqr();

    x -= U2;

    J *= S1;
    J += J;

    y = U1 - x;

    y *= F;

    y -= J;

    z += other.z;

    Z1Z1 += Z2Z2;

    z.self_sqr();
    z -= Z1Z1;
    z *= H;
    return *this;
}

template <class Fq, class Fr, class T>
constexpr element<Fq, Fr, T> element<Fq, Fr, T>::operator+(const element& other) const noexcept
{
    BB_OP_COUNT_TRACK_NAME("element::operator+");
    element result(*this);
    return (result += other);
}

template <class Fq, class Fr, class T>
constexpr element<Fq, Fr, T> element<Fq, Fr, T>::operator-=(const element& other) noexcept
{
    const element to_add{ other.x, -other.y, other.z };
    return operator+=(to_add);
}

template <class Fq, class Fr, class T>
constexpr element<Fq, Fr, T> element<Fq, Fr, T>::operator-(const element& other) const noexcept
{
    BB_OP_COUNT_TRACK();
    element result(*this);
    return (result -= other);
}

template <class Fq, class Fr, class T> constexpr element<Fq, Fr, T> element<Fq, Fr, T>::operator-() const noexcept
{
    return { x, -y, z };
}

template <class Fq, class Fr, class T>
element<Fq, Fr, T> element<Fq, Fr, T>::operator*(const Fr& exponent) const noexcept
{
    if constexpr (T::USE_ENDOMORPHISM) {
        return mul_with_endomorphism(exponent);
    }
    return mul_without_endomorphism(exponent);
}

template <class Fq, class Fr, class T> element<Fq, Fr, T> element<Fq, Fr, T>::operator*=(const Fr& exponent) noexcept
{
    *this = operator*(exponent);
    return *this;
}

template <class Fq, class Fr, class T> constexpr element<Fq, Fr, T> element<Fq, Fr, T>::normalize() const noexcept
{
    const affine_element<Fq, Fr, T> converted = *this;
    return element(converted);
}

template <class Fq, class Fr, class T> element<Fq, Fr, T> element<Fq, Fr, T>::infinity()
{
    element<Fq, Fr, T> e{};
    e.self_set_infinity();
    return e;
}

template <class Fq, class Fr, class T> constexpr element<Fq, Fr, T> element<Fq, Fr, T>::set_infinity() const noexcept
{
    element result(*this);
    result.self_set_infinity();
    return result;
}

template <class Fq, class Fr, class T> constexpr void element<Fq, Fr, T>::self_set_infinity() noexcept
{
    if constexpr (Fq::modulus.data[3] >= 0x4000000000000000ULL) {
        // We set the value of x equal to modulus to represent inifinty
        x.data[0] = Fq::modulus.data[0];
        x.data[1] = Fq::modulus.data[1];
        x.data[2] = Fq::modulus.data[2];
        x.data[3] = Fq::modulus.data[3];
    } else {
        x.self_set_msb();
    }
}

template <class Fq, class Fr, class T> constexpr bool element<Fq, Fr, T>::is_point_at_infinity() const noexcept
{
    if constexpr (Fq::modulus.data[3] >= 0x4000000000000000ULL) {
        // We check if the value of x is equal to modulus to represent inifinty
        return ((x.data[0] ^ Fq::modulus.data[0]) | (x.data[1] ^ Fq::modulus.data[1]) |
                (x.data[2] ^ Fq::modulus.data[2]) | (x.data[3] ^ Fq::modulus.data[3])) == 0;
    } else {
        return (x.is_msb_set());
    }
}

template <class Fq, class Fr, class T> constexpr bool element<Fq, Fr, T>::on_curve() const noexcept
{
    if (is_point_at_infinity()) {
        return true;
    }
    // We specify the point at inifinity not by (0 \lambda 0), so z should not be 0
    if (z.is_zero()) {
        return false;
    }
    Fq zz = z.sqr();
    Fq zzzz = zz.sqr();
    Fq bz_6 = zzzz * zz * T::b;
    if constexpr (T::has_a) {
        bz_6 += (x * T::a) * zzzz;
    }
    Fq xxx = x.sqr() * x + bz_6;
    Fq yy = y.sqr();
    return (xxx == yy);
}

template <class Fq, class Fr, class T>
constexpr bool element<Fq, Fr, T>::operator==(const element& other) const noexcept
{
    // If one of points is not on curve, we have no business comparing them.
    if ((!on_curve()) || (!other.on_curve())) {
        return false;
    }
    bool am_infinity = is_point_at_infinity();
    bool is_infinity = other.is_point_at_infinity();
    bool both_infinity = am_infinity && is_infinity;
    // If just one is infinity, then they are obviously not equal.
    if ((!both_infinity) && (am_infinity || is_infinity)) {
        return false;
    }
    const Fq lhs_zz = z.sqr();
    const Fq lhs_zzz = lhs_zz * z;
    const Fq rhs_zz = other.z.sqr();
    const Fq rhs_zzz = rhs_zz * other.z;

    const Fq lhs_x = x * rhs_zz;
    const Fq lhs_y = y * rhs_zzz;

    const Fq rhs_x = other.x * lhs_zz;
    const Fq rhs_y = other.y * lhs_zzz;
    return both_infinity || ((lhs_x == rhs_x) && (lhs_y == rhs_y));
}

template <class Fq, class Fr, class T>
element<Fq, Fr, T> element<Fq, Fr, T>::random_element(numeric::RNG* engine) noexcept
{
    if constexpr (T::can_hash_to_curve) {
        element result = random_coordinates_on_curve(engine);
        result.z = Fq::random_element(engine);
        Fq zz = result.z.sqr();
        Fq zzz = zz * result.z;
        result.x *= zz;
        result.y *= zzz;
        return result;
    } else {
        Fr scalar = Fr::random_element(engine);
        return (element{ T::one_x, T::one_y, Fq::one() } * scalar);
    }
}

template <class Fq, class Fr, class T>
element<Fq, Fr, T> element<Fq, Fr, T>::mul_without_endomorphism(const Fr& scalar) const noexcept
{
    const uint256_t converted_scalar(scalar);

    if (converted_scalar == 0) {
        return element::infinity();
    }

    element accumulator(*this);
    const uint64_t maximum_set_bit = converted_scalar.get_msb();
    // This is simpler and doublings of infinity should be fast. We should think if we want to defend against the
    // timing leak here (if used with ECDSA it can sometimes lead to private key compromise)
    for (uint64_t i = maximum_set_bit - 1; i < maximum_set_bit; --i) {
        accumulator.self_dbl();
        if (converted_scalar.get_bit(i)) {
            accumulator += *this;
        }
    }
    return accumulator;
}

namespace detail {
// Represents the result of
using EndoScalars = std::pair<std::array<uint64_t, 2>, std::array<uint64_t, 2>>;

/**
 * @brief Handles the WNAF computation for scalars that are split using an endomorphism,
 * achieved through `split_into_endomorphism_scalars`. It facilitates efficient computation of elliptic curve
 * point multiplication by optimizing the representation of these scalars.
 *
 * @tparam Element The data type of elements in the elliptic curve.
 * @tparam NUM_ROUNDS The number of computation rounds for WNAF.
 */
template <typename Element, std::size_t NUM_ROUNDS> struct EndomorphismWnaf {
    // NUM_WNAF_BITS: Number of bits per window in the WNAF representation.
    static constexpr size_t NUM_WNAF_BITS = 4;
    // table: Stores the WNAF representation of the scalars.
    std::array<uint64_t, NUM_ROUNDS * 2> table;
    // skew and endo_skew: Indicate if our original scalar is even or odd.
    bool skew = false;
    bool endo_skew = false;

    /**
     * @param scalars A pair of 128-bit scalars (as two uint64_t arrays), split using an endomorphism.
     */
    EndomorphismWnaf(const EndoScalars& scalars)
    {
        wnaf::fixed_wnaf(&scalars.first[0], &table[0], skew, 0, 2, NUM_WNAF_BITS);
        wnaf::fixed_wnaf(&scalars.second[0], &table[1], endo_skew, 0, 2, NUM_WNAF_BITS);
    }
};

} // namespace detail

template <class Fq, class Fr, class T>
element<Fq, Fr, T> element<Fq, Fr, T>::mul_with_endomorphism(const Fr& scalar) const noexcept
{
    // Consider the infinity flag, return infinity if set
    if (is_point_at_infinity()) {
        return element::infinity();
    }
    constexpr size_t NUM_ROUNDS = 32;
    const Fr converted_scalar = scalar.from_montgomery_form();

    if (converted_scalar.is_zero()) {
        return element::infinity();
    }
    static constexpr size_t LOOKUP_SIZE = 8;
    std::array<element, LOOKUP_SIZE> lookup_table;

    element d2 = dbl();
    lookup_table[0] = element(*this);
    for (size_t i = 1; i < LOOKUP_SIZE; ++i) {
        lookup_table[i] = lookup_table[i - 1] + d2;
    }

<<<<<<< HEAD
    uint64_t wnaf_table[num_rounds * 2];

    // NOTE: to appease GCC array-bounds checks, we need an extra Fr at the end of 'endo_scalar'
    // This is why it is an Fr[2]. Otherwise, GCC really doesn't like us type-punning in endo_scalar_upper_limbs as it
    // encompasses undefined memory (even though it doesn't use it).
    Fr endo_scalar[2];
    Fr& endo_scalar_upper_limbs = (Fr&)endo_scalar[0].data[2];
    Fr::split_into_endomorphism_scalars(converted_scalar, endo_scalar[0], endo_scalar_upper_limbs); // NOLINT

    bool skew = false;
    bool endo_skew = false;

    wnaf::fixed_wnaf(&endo_scalar[0].data[0], &wnaf_table[0], skew, 0, 2, num_wnaf_bits);
    wnaf::fixed_wnaf(&endo_scalar[0].data[2], &wnaf_table[1], endo_skew, 0, 2, num_wnaf_bits);

    element work_element{ T::one_x, T::one_y, Fq::one() };
    work_element.self_set_infinity();

    uint64_t wnaf_entry = 0;
    uint64_t index = 0;
    bool sign = false;
=======
    detail::EndoScalars endo_scalars = Fr::split_into_endomorphism_scalars(converted_scalar);
    detail::EndomorphismWnaf<element, NUM_ROUNDS> wnaf{ endo_scalars };
    element accumulator{ T::one_x, T::one_y, Fq::one() };
    accumulator.self_set_infinity();
>>>>>>> f8495758
    Fq beta = Fq::cube_root_of_unity();

    for (size_t i = 0; i < NUM_ROUNDS * 2; ++i) {
        uint64_t wnaf_entry = wnaf.table[i];
        uint64_t index = wnaf_entry & 0x0fffffffU;
        bool sign = static_cast<bool>((wnaf_entry >> 31) & 1);
        const bool is_odd = ((i & 1) == 1);
        auto to_add = lookup_table[static_cast<size_t>(index)];
        to_add.y.self_conditional_negate(sign ^ is_odd);
        if (is_odd) {
            to_add.x *= beta;
        }
        accumulator += to_add;

        if (i != ((2 * NUM_ROUNDS) - 1) && is_odd) {
            for (size_t j = 0; j < 4; ++j) {
                accumulator.self_dbl();
            }
        }
    }

    if (wnaf.skew) {
        accumulator += -lookup_table[0];
    }
    if (wnaf.endo_skew) {
        accumulator += element{ lookup_table[0].x * beta, lookup_table[0].y, lookup_table[0].z };
    }

    return accumulator;
}

/**
 * @brief Pairwise affine add points in first and second group
 *
 * @param first_group
 * @param second_group
 * @param results
 */
template <class Fq, class Fr, class T>
void element<Fq, Fr, T>::batch_affine_add(const std::span<affine_element<Fq, Fr, T>>& first_group,
                                          const std::span<affine_element<Fq, Fr, T>>& second_group,
                                          const std::span<affine_element<Fq, Fr, T>>& results) noexcept
{
    typedef affine_element<Fq, Fr, T> affine_element;
    const size_t num_points = first_group.size();
    ASSERT(second_group.size() == first_group.size());

    // Space for temporary values
    std::vector<Fq> scratch_space(num_points);

    run_loop_in_parallel_if_effective(
        num_points,
        [&results, &first_group](size_t start, size_t end) {
            for (size_t i = start; i < end; i++) {
                results[i] = first_group[i];
            }
        },
        /*finite_field_additions_per_iteration=*/0,
        /*finite_field_multiplications_per_iteration=*/0,
        /*finite_field_inversions_per_iteration=*/0,
        /*group_element_additions_per_iteration=*/0,
        /*group_element_doublings_per_iteration=*/0,
        /*scalar_multiplications_per_iteration=*/0,
        /*sequential_copy_ops_per_iteration=*/2);

    // TODO(#826): Same code as in batch mul
    //  we can mutate rhs but NOT lhs!
    //  output is stored in rhs
    /**
     * @brief Perform point addition rhs[i]=rhs[i]+lhs[i] with batch inversion
     *
     */
    const auto batch_affine_add_chunked =
        [](const affine_element* lhs, affine_element* rhs, const size_t point_count, Fq* personal_scratch_space) {
            Fq batch_inversion_accumulator = Fq::one();

            for (size_t i = 0; i < point_count; i += 1) {
                personal_scratch_space[i] = lhs[i].x + rhs[i].x; // x2 + x1
                rhs[i].x -= lhs[i].x;                            // x2 - x1
                rhs[i].y -= lhs[i].y;                            // y2 - y1
                rhs[i].y *= batch_inversion_accumulator;         // (y2 - y1)*accumulator_old
                batch_inversion_accumulator *= (rhs[i].x);
            }
            batch_inversion_accumulator = batch_inversion_accumulator.invert();

            for (size_t i = (point_count)-1; i < point_count; i -= 1) {
                rhs[i].y *= batch_inversion_accumulator; // update accumulator
                batch_inversion_accumulator *= rhs[i].x;
                rhs[i].x = rhs[i].y.sqr();
                rhs[i].x = rhs[i].x - (personal_scratch_space[i]); // x3 = lambda_squared - x2
                                                                   // - x1
                personal_scratch_space[i] = lhs[i].x - rhs[i].x;
                personal_scratch_space[i] *= rhs[i].y;
                rhs[i].y = personal_scratch_space[i] - lhs[i].y;
            }
        };

    /**
     * @brief Perform batch affine addition in parallel
     *
     */
    const auto batch_affine_add_internal =
        [num_points, &scratch_space, &batch_affine_add_chunked](const affine_element* lhs, affine_element* rhs) {
            run_loop_in_parallel_if_effective(
                num_points,
                [lhs, &rhs, &scratch_space, &batch_affine_add_chunked](size_t start, size_t end) {
                    batch_affine_add_chunked(lhs + start, rhs + start, end - start, &scratch_space[0] + start);
                },
                /*finite_field_additions_per_iteration=*/6,
                /*finite_field_multiplications_per_iteration=*/6);
        };
    batch_affine_add_internal(&second_group[0], &results[0]);
}

/**
 * @brief Multiply each point by the same scalar
 *
 * @details We use the fact that all points are being multiplied by the same scalar to batch the operations (perform
 * batch affine additions and doublings with batch inversion trick)
 *
 * @param points The span of individual points that need to be scaled
 * @param scalar The scalar we multiply all the points by
 * @return std::vector<affine_element<Fq, Fr, T>> Vector of new points where each point is exponent⋅points[i]
 */
template <class Fq, class Fr, class T>
std::vector<affine_element<Fq, Fr, T>> element<Fq, Fr, T>::batch_mul_with_endomorphism(
    const std::span<affine_element<Fq, Fr, T>>& points, const Fr& scalar) noexcept
{
    BB_OP_COUNT_TIME();
    typedef affine_element<Fq, Fr, T> affine_element;
    const size_t num_points = points.size();

    // Space for temporary values
    std::vector<Fq> scratch_space(num_points);

    // TODO(#826): Same code as in batch add
    //  we can mutate rhs but NOT lhs!
    //  output is stored in rhs
    /**
     * @brief Perform point addition rhs[i]=rhs[i]+lhs[i] with batch inversion
     *
     */
    const auto batch_affine_add_chunked =
        [](const affine_element* lhs, affine_element* rhs, const size_t point_count, Fq* personal_scratch_space) {
            Fq batch_inversion_accumulator = Fq::one();

            for (size_t i = 0; i < point_count; i += 1) {
                personal_scratch_space[i] = lhs[i].x + rhs[i].x; // x2 + x1
                rhs[i].x -= lhs[i].x;                            // x2 - x1
                rhs[i].y -= lhs[i].y;                            // y2 - y1
                rhs[i].y *= batch_inversion_accumulator;         // (y2 - y1)*accumulator_old
                batch_inversion_accumulator *= (rhs[i].x);
            }
            batch_inversion_accumulator = batch_inversion_accumulator.invert();

            for (size_t i = (point_count)-1; i < point_count; i -= 1) {
                rhs[i].y *= batch_inversion_accumulator; // update accumulator
                batch_inversion_accumulator *= rhs[i].x;
                rhs[i].x = rhs[i].y.sqr();
                rhs[i].x = rhs[i].x - (personal_scratch_space[i]); // x3 = lambda_squared - x2
                                                                   // - x1
                personal_scratch_space[i] = lhs[i].x - rhs[i].x;
                personal_scratch_space[i] *= rhs[i].y;
                rhs[i].y = personal_scratch_space[i] - lhs[i].y;
            }
        };

    /**
     * @brief Perform batch affine addition in parallel
     *
     */
    const auto batch_affine_add_internal =
        [num_points, &scratch_space, &batch_affine_add_chunked](const affine_element* lhs, affine_element* rhs) {
            run_loop_in_parallel_if_effective(
                num_points,
                [lhs, &rhs, &scratch_space, &batch_affine_add_chunked](size_t start, size_t end) {
                    batch_affine_add_chunked(lhs + start, rhs + start, end - start, &scratch_space[0] + start);
                },
                /*finite_field_additions_per_iteration=*/6,
                /*finite_field_multiplications_per_iteration=*/6);
        };

    /**
     * @brief Perform point doubling lhs[i]=lhs[i]+lhs[i] with batch inversion
     *
     */
    const auto batch_affine_double_chunked =
        [](affine_element* lhs, const size_t point_count, Fq* personal_scratch_space) {
            Fq batch_inversion_accumulator = Fq::one();

            for (size_t i = 0; i < point_count; i += 1) {

                personal_scratch_space[i] = lhs[i].x.sqr();
                personal_scratch_space[i] =
                    personal_scratch_space[i] + personal_scratch_space[i] + personal_scratch_space[i];

                personal_scratch_space[i] *= batch_inversion_accumulator;

                batch_inversion_accumulator *= (lhs[i].y + lhs[i].y);
            }
            batch_inversion_accumulator = batch_inversion_accumulator.invert();

            Fq temp;
            for (size_t i = (point_count)-1; i < point_count; i -= 1) {

                personal_scratch_space[i] *= batch_inversion_accumulator;
                batch_inversion_accumulator *= (lhs[i].y + lhs[i].y);

                temp = lhs[i].x;
                lhs[i].x = personal_scratch_space[i].sqr() - (lhs[i].x + lhs[i].x);
                lhs[i].y = personal_scratch_space[i] * (temp - lhs[i].x) - lhs[i].y;
            }
        };
    /**
     * @brief Perform point doubling in parallel
     *
     */
    const auto batch_affine_double = [num_points, &scratch_space, &batch_affine_double_chunked](affine_element* lhs) {
        run_loop_in_parallel_if_effective(
            num_points,
            [&lhs, &scratch_space, &batch_affine_double_chunked](size_t start, size_t end) {
                batch_affine_double_chunked(lhs + start, end - start, &scratch_space[0] + start);
            },
            /*finite_field_additions_per_iteration=*/7,
            /*finite_field_multiplications_per_iteration=*/6);
    };

    // We compute the resulting point through WNAF by evaluating (the (\sum_i (16ⁱ⋅
    // (a_i ∈ {-15,-13,-11,-9,-7,-5,-3,-1,1,3,5,7,9,11,13,15}))) - skew), where skew is 0 or 1. The result of the sum is
    // always odd and skew is used to reconstruct an even scalar. This means that to construct scalar p-1, where p is
    // the order of the scalar field, we first compute p through the sums and then subtract -1. Howver, since we are
    // computing p⋅Point, we get a point at infinity, which is an edgecase, and we don't want to handle edgecases in the
    // hot loop since the slow the computation down. So it's better to just handle it here.
    if (scalar == -Fr::one()) {

        std::vector<affine_element> results(num_points);
        run_loop_in_parallel_if_effective(
            num_points,
            [&results, &points](size_t start, size_t end) {
                for (size_t i = start; i < end; ++i) {
                    results[i] = -points[i];
                }
            },
            /*finite_field_additions_per_iteration=*/0,
            /*finite_field_multiplications_per_iteration=*/0,
            /*finite_field_inversions_per_iteration=*/0,
            /*group_element_additions_per_iteration=*/0,
            /*group_element_doublings_per_iteration=*/0,
            /*scalar_multiplications_per_iteration=*/0,
            /*sequential_copy_ops_per_iteration=*/1);
        return results;
    }
    // Compute wnaf for scalar
    const Fr converted_scalar = scalar.from_montgomery_form();

    // If the scalar is zero, just set results to the point at infinity
    if (converted_scalar.is_zero()) {
        affine_element result{ Fq::zero(), Fq::zero() };
        result.self_set_infinity();
        std::vector<affine_element> results(num_points);
        run_loop_in_parallel_if_effective(
            num_points,
            [&results, result](size_t start, size_t end) {
                for (size_t i = start; i < end; ++i) {
                    results[i] = result;
                }
            },
            /*finite_field_additions_per_iteration=*/0,
            /*finite_field_multiplications_per_iteration=*/0,
            /*finite_field_inversions_per_iteration=*/0,
            /*group_element_additions_per_iteration=*/0,
            /*group_element_doublings_per_iteration=*/0,
            /*scalar_multiplications_per_iteration=*/0,
            /*sequential_copy_ops_per_iteration=*/1);
        return results;
    }

    constexpr size_t LOOKUP_SIZE = 8;
    constexpr size_t NUM_ROUNDS = 32;
    std::array<std::vector<affine_element>, LOOKUP_SIZE> lookup_table;
    for (auto& table : lookup_table) {
        table.resize(num_points);
    }
    // Initialize first etnries in lookup table
    std::vector<affine_element> temp_point_vector(num_points);
    run_loop_in_parallel_if_effective(
        num_points,
        [&temp_point_vector, &lookup_table, &points](size_t start, size_t end) {
            for (size_t i = start; i < end; ++i) {
                // If the point is at infinity we fix-up the result later
                // To avoid 'trying to invert zero in the field' we set the point to 'one' here
                temp_point_vector[i] = points[i].is_point_at_infinity() ? affine_element::one() : points[i];
                lookup_table[0][i] = points[i].is_point_at_infinity() ? affine_element::one() : points[i];
            }
        },
        /*finite_field_additions_per_iteration=*/0,
        /*finite_field_multiplications_per_iteration=*/0,
        /*finite_field_inversions_per_iteration=*/0,
        /*group_element_additions_per_iteration=*/0,
        /*group_element_doublings_per_iteration=*/0,
        /*scalar_multiplications_per_iteration=*/0,
        /*sequential_copy_ops_per_iteration=*/2);

    // Construct lookup table
    batch_affine_double(&temp_point_vector[0]);
    for (size_t j = 1; j < LOOKUP_SIZE; ++j) {
        run_loop_in_parallel_if_effective(
            num_points,
            [j, &lookup_table](size_t start, size_t end) {
                for (size_t i = start; i < end; ++i) {
                    lookup_table[j][i] = lookup_table[j - 1][i];
                }
            },
            /*finite_field_additions_per_iteration=*/0,
            /*finite_field_multiplications_per_iteration=*/0,
            /*finite_field_inversions_per_iteration=*/0,
            /*group_element_additions_per_iteration=*/0,
            /*group_element_doublings_per_iteration=*/0,
            /*scalar_multiplications_per_iteration=*/0,
            /*sequential_copy_ops_per_iteration=*/1);
        batch_affine_add_internal(&temp_point_vector[0], &lookup_table[j][0]);
    }

    detail::EndoScalars endo_scalars = Fr::split_into_endomorphism_scalars(converted_scalar);
    detail::EndomorphismWnaf<element, NUM_ROUNDS> wnaf{ endo_scalars };

    std::vector<affine_element> work_elements(num_points);

    constexpr Fq beta = Fq::cube_root_of_unity();
    uint64_t wnaf_entry = 0;
    uint64_t index = 0;
    bool sign = 0;
    // Prepare elements for the first batch addition
    for (size_t j = 0; j < 2; ++j) {
        wnaf_entry = wnaf.table[j];
        index = wnaf_entry & 0x0fffffffU;
        sign = static_cast<bool>((wnaf_entry >> 31) & 1);
        const bool is_odd = ((j & 1) == 1);
        run_loop_in_parallel_if_effective(
            num_points,
            [j, index, is_odd, sign, beta, &lookup_table, &work_elements, &temp_point_vector](size_t start,
                                                                                              size_t end) {
                for (size_t i = start; i < end; ++i) {

                    auto to_add = lookup_table[static_cast<size_t>(index)][i];
                    to_add.y.self_conditional_negate(sign ^ is_odd);
                    if (is_odd) {
                        to_add.x *= beta;
                    }
                    if (j == 0) {
                        work_elements[i] = to_add;
                    } else {
                        temp_point_vector[i] = to_add;
                    }
                }
            },
            /*finite_field_additions_per_iteration=*/1,
            /*finite_field_multiplications_per_iteration=*/is_odd ? 1 : 0,
            /*finite_field_inversions_per_iteration=*/0,
            /*group_element_additions_per_iteration=*/0,
            /*group_element_doublings_per_iteration=*/0,
            /*scalar_multiplications_per_iteration=*/0,
            /*sequential_copy_ops_per_iteration=*/1);
    }
    // First cycle of addition
    batch_affine_add_internal(&temp_point_vector[0], &work_elements[0]);
    // Run through SM logic in wnaf form (excluding the skew)
    for (size_t j = 2; j < NUM_ROUNDS * 2; ++j) {
        wnaf_entry = wnaf.table[j];
        index = wnaf_entry & 0x0fffffffU;
        sign = static_cast<bool>((wnaf_entry >> 31) & 1);
        const bool is_odd = ((j & 1) == 1);
        if (!is_odd) {
            for (size_t k = 0; k < 4; ++k) {
                batch_affine_double(&work_elements[0]);
            }
        }
        run_loop_in_parallel_if_effective(
            num_points,
            [index, is_odd, sign, beta, &lookup_table, &temp_point_vector](size_t start, size_t end) {
                for (size_t i = start; i < end; ++i) {

                    auto to_add = lookup_table[static_cast<size_t>(index)][i];
                    to_add.y.self_conditional_negate(sign ^ is_odd);
                    if (is_odd) {
                        to_add.x *= beta;
                    }
                    temp_point_vector[i] = to_add;
                }
            },
            /*finite_field_additions_per_iteration=*/1,
            /*finite_field_multiplications_per_iteration=*/is_odd ? 1 : 0,
            /*finite_field_inversions_per_iteration=*/0,
            /*group_element_additions_per_iteration=*/0,
            /*group_element_doublings_per_iteration=*/0,
            /*scalar_multiplications_per_iteration=*/0,
            /*sequential_copy_ops_per_iteration=*/1);
        batch_affine_add_internal(&temp_point_vector[0], &work_elements[0]);
    }

    // Apply skew for the first endo scalar
    if (wnaf.skew) {
        run_loop_in_parallel_if_effective(
            num_points,
            [&lookup_table, &temp_point_vector](size_t start, size_t end) {
                for (size_t i = start; i < end; ++i) {

                    temp_point_vector[i] = -lookup_table[0][i];
                }
            },
            /*finite_field_additions_per_iteration=*/0,
            /*finite_field_multiplications_per_iteration=*/0,
            /*finite_field_inversions_per_iteration=*/0,
            /*group_element_additions_per_iteration=*/0,
            /*group_element_doublings_per_iteration=*/0,
            /*scalar_multiplications_per_iteration=*/0,
            /*sequential_copy_ops_per_iteration=*/1);
        batch_affine_add_internal(&temp_point_vector[0], &work_elements[0]);
    }
    // Apply skew for the second endo scalar
    if (wnaf.endo_skew) {
        run_loop_in_parallel_if_effective(
            num_points,
            [beta, &lookup_table, &temp_point_vector](size_t start, size_t end) {
                for (size_t i = start; i < end; ++i) {
                    temp_point_vector[i] = lookup_table[0][i];
                    temp_point_vector[i].x *= beta;
                }
            },
            /*finite_field_additions_per_iteration=*/0,
            /*finite_field_multiplications_per_iteration=*/1,
            /*finite_field_inversions_per_iteration=*/0,
            /*group_element_additions_per_iteration=*/0,
            /*group_element_doublings_per_iteration=*/0,
            /*scalar_multiplications_per_iteration=*/0,
            /*sequential_copy_ops_per_iteration=*/1);
        batch_affine_add_internal(&temp_point_vector[0], &work_elements[0]);
    }
    // handle points at infinity explicitly
    run_loop_in_parallel_if_effective(
        num_points,
        [&](size_t start, size_t end) {
            for (size_t i = start; i < end; ++i) {
                work_elements[i] =
                    points[i].is_point_at_infinity() ? work_elements[i].set_infinity() : work_elements[i];
            }
        },
        /*finite_field_additions_per_iteration=*/0,
        /*finite_field_multiplications_per_iteration=*/1,
        /*finite_field_inversions_per_iteration=*/0,
        /*group_element_additions_per_iteration=*/0,
        /*group_element_doublings_per_iteration=*/0,
        /*scalar_multiplications_per_iteration=*/0,
        /*sequential_copy_ops_per_iteration=*/1);

    return work_elements;
}

template <typename Fq, typename Fr, typename T>
void element<Fq, Fr, T>::conditional_negate_affine(const affine_element<Fq, Fr, T>& in,
                                                   affine_element<Fq, Fr, T>& out,
                                                   const uint64_t predicate) noexcept
{
    out = { in.x, predicate ? -in.y : in.y };
}

template <typename Fq, typename Fr, typename T>
void element<Fq, Fr, T>::batch_normalize(element* elements, const size_t num_elements) noexcept
{
    std::vector<Fq> temporaries;
    temporaries.reserve(num_elements * 2);
    Fq accumulator = Fq::one();

    // Iterate over the points, computing the product of their z-coordinates.
    // At each iteration, store the currently-accumulated z-coordinate in `temporaries`
    for (size_t i = 0; i < num_elements; ++i) {
        temporaries.emplace_back(accumulator);
        if (!elements[i].is_point_at_infinity()) {
            accumulator *= elements[i].z;
        }
    }
    // For the rest of this method we refer to the product of all z-coordinates as the 'global' z-coordinate
    // Invert the global z-coordinate and store in `accumulator`
    accumulator = accumulator.invert();

    /**
     * We now proceed to iterate back down the array of points.
     * At each iteration we update the accumulator to contain the z-coordinate of the currently worked-upon
     *z-coordinate. We can then multiply this accumulator with `temporaries`, to get a scalar that is equal to the
     *inverse of the z-coordinate of the point at the next iteration cycle e.g. Imagine we have 4 points, such that:
     *
     * accumulator = 1 / z.data[0]*z.data[1]*z.data[2]*z.data[3]
     * temporaries[3] = z.data[0]*z.data[1]*z.data[2]
     * temporaries[2] = z.data[0]*z.data[1]
     * temporaries[1] = z.data[0]
     * temporaries[0] = 1
     *
     * At the first iteration, accumulator * temporaries[3] = z.data[0]*z.data[1]*z.data[2] /
     *z.data[0]*z.data[1]*z.data[2]*z.data[3]  = (1 / z.data[3]) We then update accumulator, such that:
     *
     * accumulator = accumulator * z.data[3] = 1 / z.data[0]*z.data[1]*z.data[2]
     *
     * At the second iteration, accumulator * temporaries[2] = z.data[0]*z.data[1] / z.data[0]*z.data[1]*z.data[2] =
     *(1 z.data[2]) And so on, until we have computed every z-inverse!
     *
     * We can then convert out of Jacobian form (x = X / Z^2, y = Y / Z^3) with 4 muls and 1 square.
     **/
    for (size_t i = num_elements - 1; i < num_elements; --i) {
        if (!elements[i].is_point_at_infinity()) {
            Fq z_inv = accumulator * temporaries[i];
            Fq zz_inv = z_inv.sqr();
            elements[i].x *= zz_inv;
            elements[i].y *= (zz_inv * z_inv);
            accumulator *= elements[i].z;
        }
        elements[i].z = Fq::one();
    }
}

template <typename Fq, typename Fr, typename T>
template <typename>
element<Fq, Fr, T> element<Fq, Fr, T>::random_coordinates_on_curve(numeric::RNG* engine) noexcept
{
    bool found_one = false;
    Fq yy;
    Fq x;
    Fq y;
    while (!found_one) {
        x = Fq::random_element(engine);
        yy = x.sqr() * x + T::b;
        if constexpr (T::has_a) {
            yy += (x * T::a);
        }
        auto [found_root, y1] = yy.sqrt();
        y = y1;
        found_one = found_root;
    }
    return { x, y, Fq::one() };
}

} // namespace bb::group_elements
// NOLINTEND(readability-implicit-bool-conversion, cppcoreguidelines-avoid-c-arrays)<|MERGE_RESOLUTION|>--- conflicted
+++ resolved
@@ -671,34 +671,10 @@
         lookup_table[i] = lookup_table[i - 1] + d2;
     }
 
-<<<<<<< HEAD
-    uint64_t wnaf_table[num_rounds * 2];
-
-    // NOTE: to appease GCC array-bounds checks, we need an extra Fr at the end of 'endo_scalar'
-    // This is why it is an Fr[2]. Otherwise, GCC really doesn't like us type-punning in endo_scalar_upper_limbs as it
-    // encompasses undefined memory (even though it doesn't use it).
-    Fr endo_scalar[2];
-    Fr& endo_scalar_upper_limbs = (Fr&)endo_scalar[0].data[2];
-    Fr::split_into_endomorphism_scalars(converted_scalar, endo_scalar[0], endo_scalar_upper_limbs); // NOLINT
-
-    bool skew = false;
-    bool endo_skew = false;
-
-    wnaf::fixed_wnaf(&endo_scalar[0].data[0], &wnaf_table[0], skew, 0, 2, num_wnaf_bits);
-    wnaf::fixed_wnaf(&endo_scalar[0].data[2], &wnaf_table[1], endo_skew, 0, 2, num_wnaf_bits);
-
-    element work_element{ T::one_x, T::one_y, Fq::one() };
-    work_element.self_set_infinity();
-
-    uint64_t wnaf_entry = 0;
-    uint64_t index = 0;
-    bool sign = false;
-=======
     detail::EndoScalars endo_scalars = Fr::split_into_endomorphism_scalars(converted_scalar);
     detail::EndomorphismWnaf<element, NUM_ROUNDS> wnaf{ endo_scalars };
     element accumulator{ T::one_x, T::one_y, Fq::one() };
     accumulator.self_set_infinity();
->>>>>>> f8495758
     Fq beta = Fq::cube_root_of_unity();
 
     for (size_t i = 0; i < NUM_ROUNDS * 2; ++i) {
