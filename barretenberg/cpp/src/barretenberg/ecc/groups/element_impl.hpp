#pragma once
#include "barretenberg/common/op_count.hpp"
#include "barretenberg/common/thread.hpp"
#include "barretenberg/ecc/groups/element.hpp"
#include "element.hpp"
#include <cstdint>

// NOLINTBEGIN(readability-implicit-bool-conversion, cppcoreguidelines-avoid-c-arrays)
namespace bb::group_elements {
template <class Fq, class Fr, class T>
constexpr element<Fq, Fr, T>::element(const Fq& a, const Fq& b, const Fq& c) noexcept
    : x(a)
    , y(b)
    , z(c)
{}

template <class Fq, class Fr, class T>
constexpr element<Fq, Fr, T>::element(const element& other) noexcept
    : x(other.x)
    , y(other.y)
    , z(other.z)
{}

template <class Fq, class Fr, class T>
constexpr element<Fq, Fr, T>::element(element&& other) noexcept
    : x(other.x)
    , y(other.y)
    , z(other.z)
{}

template <class Fq, class Fr, class T>
constexpr element<Fq, Fr, T>::element(const affine_element<Fq, Fr, T>& other) noexcept
    : x(other.x)
    , y(other.y)
    , z(Fq::one())
{}

template <class Fq, class Fr, class T>
constexpr element<Fq, Fr, T>& element<Fq, Fr, T>::operator=(const element& other) noexcept
{
    if (this == &other) {
        return *this;
    }
    x = other.x;
    y = other.y;
    z = other.z;
    return *this;
}

template <class Fq, class Fr, class T>
constexpr element<Fq, Fr, T>& element<Fq, Fr, T>::operator=(element&& other) noexcept
{
    x = other.x;
    y = other.y;
    z = other.z;
    return *this;
}

template <class Fq, class Fr, class T> constexpr element<Fq, Fr, T>::operator affine_element<Fq, Fr, T>() const noexcept
{
    if (is_point_at_infinity()) {
        affine_element<Fq, Fr, T> result;
        result.x = Fq(0);
        result.y = Fq(0);
        result.self_set_infinity();
        return result;
    }
    Fq z_inv = z.invert();
    Fq zz_inv = z_inv.sqr();
    Fq zzz_inv = zz_inv * z_inv;
    affine_element<Fq, Fr, T> result(x * zz_inv, y * zzz_inv);
    if (is_point_at_infinity()) {
        result.self_set_infinity();
    }
    return result;
}

template <class Fq, class Fr, class T> constexpr void element<Fq, Fr, T>::self_dbl() noexcept
{
    if constexpr (Fq::modulus.data[3] >= 0x4000000000000000ULL) {
        if (is_point_at_infinity()) {
            return;
        }
    } else {
        if (x.is_msb_set_word()) {
            return;
        }
    }

    // T0 = x*x
    Fq T0 = x.sqr();

    // T1 = y*y
    Fq T1 = y.sqr();

    // T2 = T2*T1 = y*y*y*y
    Fq T2 = T1.sqr();

    // T1 = T1 + x = x + y*y
    T1 += x;

    // T1 = T1 * T1
    T1.self_sqr();

    // T3 = T0 + T2 = xx + y*y*y*y
    Fq T3 = T0 + T2;

    // T1 = T1 - T3 = x*x + y*y*y*y + 2*x*x*y*y*y*y - x*x - y*y*y*y = 2*x*x*y*y*y*y = 2*S
    T1 -= T3;

    // T1 = 2T1 = 4*S
    T1 += T1;

    // T3 = 3T0
    T3 = T0 + T0;
    T3 += T0;
    if constexpr (T::has_a) {
        T3 += (T::a * z.sqr().sqr());
    }

    // z2 = 2*y*z
    z += z;
    z *= y;

    // T0 = 2T1
    T0 = T1 + T1;

    // x2 = T3*T3
    x = T3.sqr();

    // x2 = x2 - 2T1
    x -= T0;

    // T2 = 8T2
    T2 += T2;
    T2 += T2;
    T2 += T2;

    // y2 = T1 - x2
    y = T1 - x;

    // y2 = y2 * T3 - T2
    y *= T3;
    y -= T2;
}

template <class Fq, class Fr, class T> constexpr element<Fq, Fr, T> element<Fq, Fr, T>::dbl() const noexcept
{
    element result(*this);
    result.self_dbl();
    return result;
}

template <class Fq, class Fr, class T>
constexpr void element<Fq, Fr, T>::self_mixed_add_or_sub(const affine_element<Fq, Fr, T>& other,
                                                         const uint64_t predicate) noexcept
{
    if constexpr (Fq::modulus.data[3] >= 0x4000000000000000ULL) {
        if (is_point_at_infinity()) {
            conditional_negate_affine(other, *(affine_element<Fq, Fr, T>*)this, predicate); // NOLINT
            z = Fq::one();
            return;
        }
    } else {
        const bool edge_case_trigger = x.is_msb_set() || other.x.is_msb_set();
        if (edge_case_trigger) {
            if (x.is_msb_set()) {
                conditional_negate_affine(other, *(affine_element<Fq, Fr, T>*)this, predicate); // NOLINT
                z = Fq::one();
            }
            return;
        }
    }

    // T0 = z1.z1
    Fq T0 = z.sqr();

    // T1 = x2.t0 - x1 = x2.z1.z1 - x1
    Fq T1 = other.x * T0;
    T1 -= x;

    // T2 = T0.z1 = z1.z1.z1
    // T2 = T2.y2 - y1 = y2.z1.z1.z1 - y1
    Fq T2 = z * T0;
    T2 *= other.y;
    T2.self_conditional_negate(predicate);
    T2 -= y;

    if (__builtin_expect(T1.is_zero(), 0)) {
        if (T2.is_zero()) {
            // y2 equals y1, x2 equals x1, double x1
            self_dbl();
            return;
        }
        self_set_infinity();
        return;
    }

    // T2 = 2T2 = 2(y2.z1.z1.z1 - y1) = R
    // z3 = z1 + H
    T2 += T2;
    z += T1;

    // T3 = T1*T1 = HH
    Fq T3 = T1.sqr();

    // z3 = z3 - z1z1 - HH
    T0 += T3;

    // z3 = (z1 + H)*(z1 + H)
    z.self_sqr();
    z -= T0;

    // T3 = 4HH
    T3 += T3;
    T3 += T3;

    // T1 = T1*T3 = 4HHH
    T1 *= T3;

    // T3 = T3 * x1 = 4HH*x1
    T3 *= x;

    // T0 = 2T3
    T0 = T3 + T3;

    // T0 = T0 + T1 = 2(4HH*x1) + 4HHH
    T0 += T1;
    x = T2.sqr();

    // x3 = x3 - T0 = R*R - 8HH*x1 -4HHH
    x -= T0;

    // T3 = T3 - x3 = 4HH*x1 - x3
    T3 -= x;

    T1 *= y;
    T1 += T1;

    // T3 = T2 * T3 = R*(4HH*x1 - x3)
    T3 *= T2;

    // y3 = T3 - T1
    y = T3 - T1;
}

template <class Fq, class Fr, class T>
constexpr element<Fq, Fr, T> element<Fq, Fr, T>::operator+=(const affine_element<Fq, Fr, T>& other) noexcept
{
    if constexpr (Fq::modulus.data[3] >= 0x4000000000000000ULL) {
        if (is_point_at_infinity()) {
            *this = { other.x, other.y, Fq::one() };
            return *this;
        }
    } else {
        const bool edge_case_trigger = x.is_msb_set() || other.x.is_msb_set();
        if (edge_case_trigger) {
            if (x.is_msb_set()) {
                *this = { other.x, other.y, Fq::one() };
            }
            return *this;
        }
    }

    // T0 = z1.z1
    Fq T0 = z.sqr();

    // T1 = x2.t0 - x1 = x2.z1.z1 - x1
    Fq T1 = other.x * T0;
    T1 -= x;

    // T2 = T0.z1 = z1.z1.z1
    // T2 = T2.y2 - y1 = y2.z1.z1.z1 - y1
    Fq T2 = z * T0;
    T2 *= other.y;
    T2 -= y;

    if (__builtin_expect(T1.is_zero(), 0)) {
        if (T2.is_zero()) {
            self_dbl();
            return *this;
        }
        self_set_infinity();
        return *this;
    }

    // T2 = 2T2 = 2(y2.z1.z1.z1 - y1) = R
    // z3 = z1 + H
    T2 += T2;
    z += T1;

    // T3 = T1*T1 = HH
    Fq T3 = T1.sqr();

    // z3 = z3 - z1z1 - HH
    T0 += T3;

    // z3 = (z1 + H)*(z1 + H)
    z.self_sqr();
    z -= T0;

    // T3 = 4HH
    T3 += T3;
    T3 += T3;

    // T1 = T1*T3 = 4HHH
    T1 *= T3;

    // T3 = T3 * x1 = 4HH*x1
    T3 *= x;

    // T0 = 2T3
    T0 = T3 + T3;

    // T0 = T0 + T1 = 2(4HH*x1) + 4HHH
    T0 += T1;
    x = T2.sqr();

    // x3 = x3 - T0 = R*R - 8HH*x1 -4HHH
    x -= T0;

    // T3 = T3 - x3 = 4HH*x1 - x3
    T3 -= x;

    T1 *= y;
    T1 += T1;

    // T3 = T2 * T3 = R*(4HH*x1 - x3)
    T3 *= T2;

    // y3 = T3 - T1
    y = T3 - T1;
    return *this;
}

template <class Fq, class Fr, class T>
constexpr element<Fq, Fr, T> element<Fq, Fr, T>::operator+(const affine_element<Fq, Fr, T>& other) const noexcept
{
    element result(*this);
    return (result += other);
}

template <class Fq, class Fr, class T>
constexpr element<Fq, Fr, T> element<Fq, Fr, T>::operator-=(const affine_element<Fq, Fr, T>& other) noexcept
{
    const affine_element<Fq, Fr, T> to_add{ other.x, -other.y };
    return operator+=(to_add);
}

template <class Fq, class Fr, class T>
constexpr element<Fq, Fr, T> element<Fq, Fr, T>::operator-(const affine_element<Fq, Fr, T>& other) const noexcept
{
    element result(*this);
    return (result -= other);
}

template <class Fq, class Fr, class T>
constexpr element<Fq, Fr, T> element<Fq, Fr, T>::operator+=(const element& other) noexcept
{
    if constexpr (Fq::modulus.data[3] >= 0x4000000000000000ULL) {
        bool p1_zero = is_point_at_infinity();
        bool p2_zero = other.is_point_at_infinity();
        if (__builtin_expect((p1_zero || p2_zero), 0)) {
            if (p1_zero && !p2_zero) {
                *this = other;
                return *this;
            }
            if (p2_zero && !p1_zero) {
                return *this;
            }
            self_set_infinity();
            return *this;
        }
    } else {
        bool p1_zero = x.is_msb_set();
        bool p2_zero = other.x.is_msb_set();
        if (__builtin_expect((p1_zero || p2_zero), 0)) {
            if (p1_zero && !p2_zero) {
                *this = other;
                return *this;
            }
            if (p2_zero && !p1_zero) {
                return *this;
            }
            self_set_infinity();
            return *this;
        }
    }
    Fq Z1Z1(z.sqr());
    Fq Z2Z2(other.z.sqr());
    Fq S2(Z1Z1 * z);
    Fq U2(Z1Z1 * other.x);
    S2 *= other.y;
    Fq U1(Z2Z2 * x);
    Fq S1(Z2Z2 * other.z);
    S1 *= y;

    Fq F(S2 - S1);

    Fq H(U2 - U1);

    if (__builtin_expect(H.is_zero(), 0)) {
        if (F.is_zero()) {
            self_dbl();
            return *this;
        }
        self_set_infinity();
        return *this;
    }

    F += F;

    Fq I(H + H);
    I.self_sqr();

    Fq J(H * I);

    U1 *= I;

    U2 = U1 + U1;
    U2 += J;

    x = F.sqr();

    x -= U2;

    J *= S1;
    J += J;

    y = U1 - x;

    y *= F;

    y -= J;

    z += other.z;

    Z1Z1 += Z2Z2;

    z.self_sqr();
    z -= Z1Z1;
    z *= H;
    return *this;
}

template <class Fq, class Fr, class T>
constexpr element<Fq, Fr, T> element<Fq, Fr, T>::operator+(const element& other) const noexcept
{
<<<<<<< HEAD
    BB_OP_COUNT_TRACK();
=======
    BB_OP_COUNT_TRACK_NAME("element::operator+");
>>>>>>> c1709b3d
    element result(*this);
    return (result += other);
}

template <class Fq, class Fr, class T>
constexpr element<Fq, Fr, T> element<Fq, Fr, T>::operator-=(const element& other) noexcept
{
    const element to_add{ other.x, -other.y, other.z };
    return operator+=(to_add);
}

template <class Fq, class Fr, class T>
constexpr element<Fq, Fr, T> element<Fq, Fr, T>::operator-(const element& other) const noexcept
{
    BB_OP_COUNT_TRACK();
    element result(*this);
    return (result -= other);
}

template <class Fq, class Fr, class T> constexpr element<Fq, Fr, T> element<Fq, Fr, T>::operator-() const noexcept
{
    return { x, -y, z };
}

template <class Fq, class Fr, class T>
element<Fq, Fr, T> element<Fq, Fr, T>::operator*(const Fr& exponent) const noexcept
{
    if constexpr (T::USE_ENDOMORPHISM) {
        return mul_with_endomorphism(exponent);
    }
    return mul_without_endomorphism(exponent);
}

template <class Fq, class Fr, class T> element<Fq, Fr, T> element<Fq, Fr, T>::operator*=(const Fr& exponent) noexcept
{
    *this = operator*(exponent);
    return *this;
}

template <class Fq, class Fr, class T> constexpr element<Fq, Fr, T> element<Fq, Fr, T>::normalize() const noexcept
{
    const affine_element<Fq, Fr, T> converted = *this;
    return element(converted);
}

template <class Fq, class Fr, class T> element<Fq, Fr, T> element<Fq, Fr, T>::infinity()
{
    element<Fq, Fr, T> e{};
    e.self_set_infinity();
    return e;
}

template <class Fq, class Fr, class T> constexpr element<Fq, Fr, T> element<Fq, Fr, T>::set_infinity() const noexcept
{
    element result(*this);
    result.self_set_infinity();
    return result;
}

template <class Fq, class Fr, class T> constexpr void element<Fq, Fr, T>::self_set_infinity() noexcept
{
    if constexpr (Fq::modulus.data[3] >= 0x4000000000000000ULL) {
        // We set the value of x equal to modulus to represent inifinty
        x.data[0] = Fq::modulus.data[0];
        x.data[1] = Fq::modulus.data[1];
        x.data[2] = Fq::modulus.data[2];
        x.data[3] = Fq::modulus.data[3];
    } else {
        x.self_set_msb();
    }
}

template <class Fq, class Fr, class T> constexpr bool element<Fq, Fr, T>::is_point_at_infinity() const noexcept
{
    if constexpr (Fq::modulus.data[3] >= 0x4000000000000000ULL) {
        // We check if the value of x is equal to modulus to represent inifinty
        return ((x.data[0] ^ Fq::modulus.data[0]) | (x.data[1] ^ Fq::modulus.data[1]) |
                (x.data[2] ^ Fq::modulus.data[2]) | (x.data[3] ^ Fq::modulus.data[3])) == 0;
    } else {
        return (x.is_msb_set());
    }
}

template <class Fq, class Fr, class T> constexpr bool element<Fq, Fr, T>::on_curve() const noexcept
{
    if (is_point_at_infinity()) {
        return true;
    }
    // We specify the point at inifinity not by (0 \lambda 0), so z should not be 0
    if (z.is_zero()) {
        return false;
    }
    Fq zz = z.sqr();
    Fq zzzz = zz.sqr();
    Fq bz_6 = zzzz * zz * T::b;
    if constexpr (T::has_a) {
        bz_6 += (x * T::a) * zzzz;
    }
    Fq xxx = x.sqr() * x + bz_6;
    Fq yy = y.sqr();
    return (xxx == yy);
}

template <class Fq, class Fr, class T>
constexpr bool element<Fq, Fr, T>::operator==(const element& other) const noexcept
{
    // If one of points is not on curve, we have no business comparing them.
    if ((!on_curve()) || (!other.on_curve())) {
        return false;
    }
    bool am_infinity = is_point_at_infinity();
    bool is_infinity = other.is_point_at_infinity();
    bool both_infinity = am_infinity && is_infinity;
    // If just one is infinity, then they are obviously not equal.
    if ((!both_infinity) && (am_infinity || is_infinity)) {
        return false;
    }
    const Fq lhs_zz = z.sqr();
    const Fq lhs_zzz = lhs_zz * z;
    const Fq rhs_zz = other.z.sqr();
    const Fq rhs_zzz = rhs_zz * other.z;

    const Fq lhs_x = x * rhs_zz;
    const Fq lhs_y = y * rhs_zzz;

    const Fq rhs_x = other.x * lhs_zz;
    const Fq rhs_y = other.y * lhs_zzz;
    return both_infinity || ((lhs_x == rhs_x) && (lhs_y == rhs_y));
}

template <class Fq, class Fr, class T>
element<Fq, Fr, T> element<Fq, Fr, T>::random_element(numeric::RNG* engine) noexcept
{
    if constexpr (T::can_hash_to_curve) {
        element result = random_coordinates_on_curve(engine);
        result.z = Fq::random_element(engine);
        Fq zz = result.z.sqr();
        Fq zzz = zz * result.z;
        result.x *= zz;
        result.y *= zzz;
        return result;
    } else {
        Fr scalar = Fr::random_element(engine);
        return (element{ T::one_x, T::one_y, Fq::one() } * scalar);
    }
}

template <class Fq, class Fr, class T>
element<Fq, Fr, T> element<Fq, Fr, T>::mul_without_endomorphism(const Fr& scalar) const noexcept
{
    const uint256_t converted_scalar(scalar);

    if (converted_scalar == 0) {
        return element::infinity();
    }

    element accumulator(*this);
    const uint64_t maximum_set_bit = converted_scalar.get_msb();
    // This is simpler and doublings of infinity should be fast. We should think if we want to defend against the
    // timing leak here (if used with ECDSA it can sometimes lead to private key compromise)
    for (uint64_t i = maximum_set_bit - 1; i < maximum_set_bit; --i) {
        accumulator.self_dbl();
        if (converted_scalar.get_bit(i)) {
            accumulator += *this;
        }
    }
    return accumulator;
}

namespace detail {
// Represents the result of
using EndoScalars = std::pair<std::array<uint64_t, 2>, std::array<uint64_t, 2>>;

/**
 * @brief Handles the WNAF computation for scalars that are split using an endomorphism,
 * achieved through `split_into_endomorphism_scalars`. It facilitates efficient computation of elliptic curve
 * point multiplication by optimizing the representation of these scalars.
 *
 * @tparam Element The data type of elements in the elliptic curve.
 * @tparam NUM_ROUNDS The number of computation rounds for WNAF.
 */
template <typename Element, std::size_t NUM_ROUNDS> struct EndomorphismWnaf {
    // NUM_WNAF_BITS: Number of bits per window in the WNAF representation.
    static constexpr size_t NUM_WNAF_BITS = 4;
    // table: Stores the WNAF representation of the scalars.
    std::array<uint64_t, NUM_ROUNDS * 2> table;
    // skew and endo_skew: Indicate if our original scalar is even or odd.
    bool skew = false;
    bool endo_skew = false;

    /**
     * @param scalars A pair of 128-bit scalars (as two uint64_t arrays), split using an endomorphism.
     */
    EndomorphismWnaf(const EndoScalars& scalars)
    {
        wnaf::fixed_wnaf(&scalars.first[0], &table[0], skew, 0, 2, NUM_WNAF_BITS);
        wnaf::fixed_wnaf(&scalars.second[0], &table[1], endo_skew, 0, 2, NUM_WNAF_BITS);
    }
};

} // namespace detail

template <class Fq, class Fr, class T>
element<Fq, Fr, T> element<Fq, Fr, T>::mul_with_endomorphism(const Fr& scalar) const noexcept
{
    // Consider the infinity flag, return infinity if set
    if (is_point_at_infinity()) {
        return element::infinity();
    }
    constexpr size_t NUM_ROUNDS = 32;
    const Fr converted_scalar = scalar.from_montgomery_form();

    if (converted_scalar.is_zero()) {
        return element::infinity();
    }
    static constexpr size_t LOOKUP_SIZE = 8;
    std::array<element, LOOKUP_SIZE> lookup_table;

    element d2 = dbl();
    lookup_table[0] = element(*this);
    for (size_t i = 1; i < LOOKUP_SIZE; ++i) {
        lookup_table[i] = lookup_table[i - 1] + d2;
    }

    detail::EndoScalars endo_scalars = Fr::split_into_endomorphism_scalars(converted_scalar);
    detail::EndomorphismWnaf<element, NUM_ROUNDS> wnaf{ endo_scalars };
    element accumulator{ T::one_x, T::one_y, Fq::one() };
    accumulator.self_set_infinity();
    Fq beta = Fq::cube_root_of_unity();

    for (size_t i = 0; i < NUM_ROUNDS * 2; ++i) {
        uint64_t wnaf_entry = wnaf.table[i];
        uint64_t index = wnaf_entry & 0x0fffffffU;
        bool sign = static_cast<bool>((wnaf_entry >> 31) & 1);
        const bool is_odd = ((i & 1) == 1);
        auto to_add = lookup_table[static_cast<size_t>(index)];
        to_add.y.self_conditional_negate(sign ^ is_odd);
        if (is_odd) {
            to_add.x *= beta;
        }
        accumulator += to_add;

        if (i != ((2 * NUM_ROUNDS) - 1) && is_odd) {
            for (size_t j = 0; j < 4; ++j) {
                accumulator.self_dbl();
            }
        }
    }

    if (wnaf.skew) {
        accumulator += -lookup_table[0];
    }
    if (wnaf.endo_skew) {
        accumulator += element{ lookup_table[0].x * beta, lookup_table[0].y, lookup_table[0].z };
    }

    return accumulator;
}

/**
 * @brief Pairwise affine add points in first and second group
 *
 * @param first_group
 * @param second_group
 * @param results
 */
template <class Fq, class Fr, class T>
void element<Fq, Fr, T>::batch_affine_add(const std::span<affine_element<Fq, Fr, T>>& first_group,
                                          const std::span<affine_element<Fq, Fr, T>>& second_group,
                                          const std::span<affine_element<Fq, Fr, T>>& results) noexcept
{
    typedef affine_element<Fq, Fr, T> affine_element;
    const size_t num_points = first_group.size();
    ASSERT(second_group.size() == first_group.size());

    // Space for temporary values
    std::vector<Fq> scratch_space(num_points);

    run_loop_in_parallel_if_effective(
        num_points,
        [&results, &first_group](size_t start, size_t end) {
            for (size_t i = start; i < end; i++) {
                results[i] = first_group[i];
            }
        },
        /*finite_field_additions_per_iteration=*/0,
        /*finite_field_multiplications_per_iteration=*/0,
        /*finite_field_inversions_per_iteration=*/0,
        /*group_element_additions_per_iteration=*/0,
        /*group_element_doublings_per_iteration=*/0,
        /*scalar_multiplications_per_iteration=*/0,
        /*sequential_copy_ops_per_iteration=*/2);

    // TODO(#826): Same code as in batch mul
    //  we can mutate rhs but NOT lhs!
    //  output is stored in rhs
    /**
     * @brief Perform point addition rhs[i]=rhs[i]+lhs[i] with batch inversion
     *
     */
    const auto batch_affine_add_chunked =
        [](const affine_element* lhs, affine_element* rhs, const size_t point_count, Fq* personal_scratch_space) {
            Fq batch_inversion_accumulator = Fq::one();

            for (size_t i = 0; i < point_count; i += 1) {
                personal_scratch_space[i] = lhs[i].x + rhs[i].x; // x2 + x1
                rhs[i].x -= lhs[i].x;                            // x2 - x1
                rhs[i].y -= lhs[i].y;                            // y2 - y1
                rhs[i].y *= batch_inversion_accumulator;         // (y2 - y1)*accumulator_old
                batch_inversion_accumulator *= (rhs[i].x);
            }
            batch_inversion_accumulator = batch_inversion_accumulator.invert();

            for (size_t i = (point_count)-1; i < point_count; i -= 1) {
                rhs[i].y *= batch_inversion_accumulator; // update accumulator
                batch_inversion_accumulator *= rhs[i].x;
                rhs[i].x = rhs[i].y.sqr();
                rhs[i].x = rhs[i].x - (personal_scratch_space[i]); // x3 = lambda_squared - x2
                                                                   // - x1
                personal_scratch_space[i] = lhs[i].x - rhs[i].x;
                personal_scratch_space[i] *= rhs[i].y;
                rhs[i].y = personal_scratch_space[i] - lhs[i].y;
            }
        };

    /**
     * @brief Perform batch affine addition in parallel
     *
     */
    const auto batch_affine_add_internal =
        [num_points, &scratch_space, &batch_affine_add_chunked](const affine_element* lhs, affine_element* rhs) {
            run_loop_in_parallel_if_effective(
                num_points,
                [lhs, &rhs, &scratch_space, &batch_affine_add_chunked](size_t start, size_t end) {
                    batch_affine_add_chunked(lhs + start, rhs + start, end - start, &scratch_space[0] + start);
                },
                /*finite_field_additions_per_iteration=*/6,
                /*finite_field_multiplications_per_iteration=*/6);
        };
    batch_affine_add_internal(&second_group[0], &results[0]);
}

/**
 * @brief Multiply each point by the same scalar
 *
 * @details We use the fact that all points are being multiplied by the same scalar to batch the operations (perform
 * batch affine additions and doublings with batch inversion trick)
 *
 * @param points The span of individual points that need to be scaled
 * @param scalar The scalar we multiply all the points by
 * @return std::vector<affine_element<Fq, Fr, T>> Vector of new points where each point is exponent⋅points[i]
 */
template <class Fq, class Fr, class T>
std::vector<affine_element<Fq, Fr, T>> element<Fq, Fr, T>::batch_mul_with_endomorphism(
    const std::span<affine_element<Fq, Fr, T>>& points, const Fr& scalar) noexcept
{
    BB_OP_COUNT_TIME();
    typedef affine_element<Fq, Fr, T> affine_element;
    const size_t num_points = points.size();

    // Space for temporary values
    std::vector<Fq> scratch_space(num_points);

    // TODO(#826): Same code as in batch add
    //  we can mutate rhs but NOT lhs!
    //  output is stored in rhs
    /**
     * @brief Perform point addition rhs[i]=rhs[i]+lhs[i] with batch inversion
     *
     */
    const auto batch_affine_add_chunked =
        [](const affine_element* lhs, affine_element* rhs, const size_t point_count, Fq* personal_scratch_space) {
            Fq batch_inversion_accumulator = Fq::one();

            for (size_t i = 0; i < point_count; i += 1) {
                personal_scratch_space[i] = lhs[i].x + rhs[i].x; // x2 + x1
                rhs[i].x -= lhs[i].x;                            // x2 - x1
                rhs[i].y -= lhs[i].y;                            // y2 - y1
                rhs[i].y *= batch_inversion_accumulator;         // (y2 - y1)*accumulator_old
                batch_inversion_accumulator *= (rhs[i].x);
            }
            batch_inversion_accumulator = batch_inversion_accumulator.invert();

            for (size_t i = (point_count)-1; i < point_count; i -= 1) {
                rhs[i].y *= batch_inversion_accumulator; // update accumulator
                batch_inversion_accumulator *= rhs[i].x;
                rhs[i].x = rhs[i].y.sqr();
                rhs[i].x = rhs[i].x - (personal_scratch_space[i]); // x3 = lambda_squared - x2
                                                                   // - x1
                personal_scratch_space[i] = lhs[i].x - rhs[i].x;
                personal_scratch_space[i] *= rhs[i].y;
                rhs[i].y = personal_scratch_space[i] - lhs[i].y;
            }
        };

    /**
     * @brief Perform batch affine addition in parallel
     *
     */
    const auto batch_affine_add_internal =
        [num_points, &scratch_space, &batch_affine_add_chunked](const affine_element* lhs, affine_element* rhs) {
            run_loop_in_parallel_if_effective(
                num_points,
                [lhs, &rhs, &scratch_space, &batch_affine_add_chunked](size_t start, size_t end) {
                    batch_affine_add_chunked(lhs + start, rhs + start, end - start, &scratch_space[0] + start);
                },
                /*finite_field_additions_per_iteration=*/6,
                /*finite_field_multiplications_per_iteration=*/6);
        };

    /**
     * @brief Perform point doubling lhs[i]=lhs[i]+lhs[i] with batch inversion
     *
     */
    const auto batch_affine_double_chunked =
        [](affine_element* lhs, const size_t point_count, Fq* personal_scratch_space) {
            Fq batch_inversion_accumulator = Fq::one();

            for (size_t i = 0; i < point_count; i += 1) {

                personal_scratch_space[i] = lhs[i].x.sqr();
                personal_scratch_space[i] =
                    personal_scratch_space[i] + personal_scratch_space[i] + personal_scratch_space[i];

                personal_scratch_space[i] *= batch_inversion_accumulator;

                batch_inversion_accumulator *= (lhs[i].y + lhs[i].y);
            }
            batch_inversion_accumulator = batch_inversion_accumulator.invert();

            Fq temp;
            for (size_t i = (point_count)-1; i < point_count; i -= 1) {

                personal_scratch_space[i] *= batch_inversion_accumulator;
                batch_inversion_accumulator *= (lhs[i].y + lhs[i].y);

                temp = lhs[i].x;
                lhs[i].x = personal_scratch_space[i].sqr() - (lhs[i].x + lhs[i].x);
                lhs[i].y = personal_scratch_space[i] * (temp - lhs[i].x) - lhs[i].y;
            }
        };
    /**
     * @brief Perform point doubling in parallel
     *
     */
    const auto batch_affine_double = [num_points, &scratch_space, &batch_affine_double_chunked](affine_element* lhs) {
        run_loop_in_parallel_if_effective(
            num_points,
            [&lhs, &scratch_space, &batch_affine_double_chunked](size_t start, size_t end) {
                batch_affine_double_chunked(lhs + start, end - start, &scratch_space[0] + start);
            },
            /*finite_field_additions_per_iteration=*/7,
            /*finite_field_multiplications_per_iteration=*/6);
    };
    // Compute wnaf for scalar
    const Fr converted_scalar = scalar.from_montgomery_form();

    // If the scalar is zero, just set results to the point at infinity
    if (converted_scalar.is_zero()) {
        affine_element result{ Fq::zero(), Fq::zero() };
        result.self_set_infinity();
        std::vector<affine_element> results(num_points);
        run_loop_in_parallel_if_effective(
            num_points,
            [&results, result](size_t start, size_t end) {
                for (size_t i = start; i < end; ++i) {
                    results[i] = result;
                }
            },
            /*finite_field_additions_per_iteration=*/0,
            /*finite_field_multiplications_per_iteration=*/0,
            /*finite_field_inversions_per_iteration=*/0,
            /*group_element_additions_per_iteration=*/0,
            /*group_element_doublings_per_iteration=*/0,
            /*scalar_multiplications_per_iteration=*/0,
            /*sequential_copy_ops_per_iteration=*/1);
        return results;
    }

    constexpr size_t LOOKUP_SIZE = 8;
    constexpr size_t NUM_ROUNDS = 32;
    std::array<std::vector<affine_element>, LOOKUP_SIZE> lookup_table;
    for (auto& table : lookup_table) {
        table.resize(num_points);
    }
    // Initialize first etnries in lookup table
    std::vector<affine_element> temp_point_vector(num_points);
    run_loop_in_parallel_if_effective(
        num_points,
        [&temp_point_vector, &lookup_table, &points](size_t start, size_t end) {
            for (size_t i = start; i < end; ++i) {
                // If the point is at infinity we fix-up the result later
                // To avoid 'trying to invert zero in the field' we set the point to 'one' here
                temp_point_vector[i] = points[i].is_point_at_infinity() ? affine_element::one() : points[i];
                lookup_table[0][i] = points[i].is_point_at_infinity() ? affine_element::one() : points[i];
            }
        },
        /*finite_field_additions_per_iteration=*/0,
        /*finite_field_multiplications_per_iteration=*/0,
        /*finite_field_inversions_per_iteration=*/0,
        /*group_element_additions_per_iteration=*/0,
        /*group_element_doublings_per_iteration=*/0,
        /*scalar_multiplications_per_iteration=*/0,
        /*sequential_copy_ops_per_iteration=*/2);

    // Construct lookup table
    batch_affine_double(&temp_point_vector[0]);
    for (size_t j = 1; j < LOOKUP_SIZE; ++j) {
        run_loop_in_parallel_if_effective(
            num_points,
            [j, &lookup_table](size_t start, size_t end) {
                for (size_t i = start; i < end; ++i) {
                    lookup_table[j][i] = lookup_table[j - 1][i];
                }
            },
            /*finite_field_additions_per_iteration=*/0,
            /*finite_field_multiplications_per_iteration=*/0,
            /*finite_field_inversions_per_iteration=*/0,
            /*group_element_additions_per_iteration=*/0,
            /*group_element_doublings_per_iteration=*/0,
            /*scalar_multiplications_per_iteration=*/0,
            /*sequential_copy_ops_per_iteration=*/1);
        batch_affine_add_internal(&temp_point_vector[0], &lookup_table[j][0]);
    }

    detail::EndoScalars endo_scalars = Fr::split_into_endomorphism_scalars(converted_scalar);
    detail::EndomorphismWnaf<element, NUM_ROUNDS> wnaf{ endo_scalars };

    std::vector<affine_element> work_elements(num_points);

    constexpr Fq beta = Fq::cube_root_of_unity();
    uint64_t wnaf_entry = 0;
    uint64_t index = 0;
    bool sign = 0;
    // Prepare elements for the first batch addition
    for (size_t j = 0; j < 2; ++j) {
        wnaf_entry = wnaf.table[j];
        index = wnaf_entry & 0x0fffffffU;
        sign = static_cast<bool>((wnaf_entry >> 31) & 1);
        const bool is_odd = ((j & 1) == 1);
        run_loop_in_parallel_if_effective(
            num_points,
            [j, index, is_odd, sign, beta, &lookup_table, &work_elements, &temp_point_vector](size_t start,
                                                                                              size_t end) {
                for (size_t i = start; i < end; ++i) {

                    auto to_add = lookup_table[static_cast<size_t>(index)][i];
                    to_add.y.self_conditional_negate(sign ^ is_odd);
                    if (is_odd) {
                        to_add.x *= beta;
                    }
                    if (j == 0) {
                        work_elements[i] = to_add;
                    } else {
                        temp_point_vector[i] = to_add;
                    }
                }
            },
            /*finite_field_additions_per_iteration=*/1,
            /*finite_field_multiplications_per_iteration=*/is_odd ? 1 : 0,
            /*finite_field_inversions_per_iteration=*/0,
            /*group_element_additions_per_iteration=*/0,
            /*group_element_doublings_per_iteration=*/0,
            /*scalar_multiplications_per_iteration=*/0,
            /*sequential_copy_ops_per_iteration=*/1);
    }
    // First cycle of addition
    batch_affine_add_internal(&temp_point_vector[0], &work_elements[0]);
    // Run through SM logic in wnaf form (excluding the skew)
    for (size_t j = 2; j < NUM_ROUNDS * 2; ++j) {
        wnaf_entry = wnaf.table[j];
        index = wnaf_entry & 0x0fffffffU;
        sign = static_cast<bool>((wnaf_entry >> 31) & 1);
        const bool is_odd = ((j & 1) == 1);
        if (!is_odd) {
            for (size_t k = 0; k < 4; ++k) {
                batch_affine_double(&work_elements[0]);
            }
        }
        run_loop_in_parallel_if_effective(
            num_points,
            [index, is_odd, sign, beta, &lookup_table, &temp_point_vector](size_t start, size_t end) {
                for (size_t i = start; i < end; ++i) {

                    auto to_add = lookup_table[static_cast<size_t>(index)][i];
                    to_add.y.self_conditional_negate(sign ^ is_odd);
                    if (is_odd) {
                        to_add.x *= beta;
                    }
                    temp_point_vector[i] = to_add;
                }
            },
            /*finite_field_additions_per_iteration=*/1,
            /*finite_field_multiplications_per_iteration=*/is_odd ? 1 : 0,
            /*finite_field_inversions_per_iteration=*/0,
            /*group_element_additions_per_iteration=*/0,
            /*group_element_doublings_per_iteration=*/0,
            /*scalar_multiplications_per_iteration=*/0,
            /*sequential_copy_ops_per_iteration=*/1);
        batch_affine_add_internal(&temp_point_vector[0], &work_elements[0]);
    }

    // Apply skew for the first endo scalar
    if (wnaf.skew) {
        run_loop_in_parallel_if_effective(
            num_points,
            [&lookup_table, &temp_point_vector](size_t start, size_t end) {
                for (size_t i = start; i < end; ++i) {

                    temp_point_vector[i] = -lookup_table[0][i];
                }
            },
            /*finite_field_additions_per_iteration=*/0,
            /*finite_field_multiplications_per_iteration=*/0,
            /*finite_field_inversions_per_iteration=*/0,
            /*group_element_additions_per_iteration=*/0,
            /*group_element_doublings_per_iteration=*/0,
            /*scalar_multiplications_per_iteration=*/0,
            /*sequential_copy_ops_per_iteration=*/1);
        batch_affine_add_internal(&temp_point_vector[0], &work_elements[0]);
    }
    // Apply skew for the second endo scalar
    if (wnaf.endo_skew) {
        run_loop_in_parallel_if_effective(
            num_points,
            [beta, &lookup_table, &temp_point_vector](size_t start, size_t end) {
                for (size_t i = start; i < end; ++i) {
                    temp_point_vector[i] = lookup_table[0][i];
                    temp_point_vector[i].x *= beta;
                }
            },
            /*finite_field_additions_per_iteration=*/0,
            /*finite_field_multiplications_per_iteration=*/1,
            /*finite_field_inversions_per_iteration=*/0,
            /*group_element_additions_per_iteration=*/0,
            /*group_element_doublings_per_iteration=*/0,
            /*scalar_multiplications_per_iteration=*/0,
            /*sequential_copy_ops_per_iteration=*/1);
        batch_affine_add_internal(&temp_point_vector[0], &work_elements[0]);
    }
    // handle points at infinity explicitly
    run_loop_in_parallel_if_effective(
        num_points,
        [&](size_t start, size_t end) {
            for (size_t i = start; i < end; ++i) {
                work_elements[i] =
                    points[i].is_point_at_infinity() ? work_elements[i].set_infinity() : work_elements[i];
            }
        },
        /*finite_field_additions_per_iteration=*/0,
        /*finite_field_multiplications_per_iteration=*/1,
        /*finite_field_inversions_per_iteration=*/0,
        /*group_element_additions_per_iteration=*/0,
        /*group_element_doublings_per_iteration=*/0,
        /*scalar_multiplications_per_iteration=*/0,
        /*sequential_copy_ops_per_iteration=*/1);

    return work_elements;
}

template <typename Fq, typename Fr, typename T>
void element<Fq, Fr, T>::conditional_negate_affine(const affine_element<Fq, Fr, T>& in,
                                                   affine_element<Fq, Fr, T>& out,
                                                   const uint64_t predicate) noexcept
{
    out = { in.x, predicate ? -in.y : in.y };
}

template <typename Fq, typename Fr, typename T>
void element<Fq, Fr, T>::batch_normalize(element* elements, const size_t num_elements) noexcept
{
    std::vector<Fq> temporaries;
    temporaries.reserve(num_elements * 2);
    Fq accumulator = Fq::one();

    // Iterate over the points, computing the product of their z-coordinates.
    // At each iteration, store the currently-accumulated z-coordinate in `temporaries`
    for (size_t i = 0; i < num_elements; ++i) {
        temporaries.emplace_back(accumulator);
        if (!elements[i].is_point_at_infinity()) {
            accumulator *= elements[i].z;
        }
    }
    // For the rest of this method we refer to the product of all z-coordinates as the 'global' z-coordinate
    // Invert the global z-coordinate and store in `accumulator`
    accumulator = accumulator.invert();

    /**
     * We now proceed to iterate back down the array of points.
     * At each iteration we update the accumulator to contain the z-coordinate of the currently worked-upon
     *z-coordinate. We can then multiply this accumulator with `temporaries`, to get a scalar that is equal to the
     *inverse of the z-coordinate of the point at the next iteration cycle e.g. Imagine we have 4 points, such that:
     *
     * accumulator = 1 / z.data[0]*z.data[1]*z.data[2]*z.data[3]
     * temporaries[3] = z.data[0]*z.data[1]*z.data[2]
     * temporaries[2] = z.data[0]*z.data[1]
     * temporaries[1] = z.data[0]
     * temporaries[0] = 1
     *
     * At the first iteration, accumulator * temporaries[3] = z.data[0]*z.data[1]*z.data[2] /
     *z.data[0]*z.data[1]*z.data[2]*z.data[3]  = (1 / z.data[3]) We then update accumulator, such that:
     *
     * accumulator = accumulator * z.data[3] = 1 / z.data[0]*z.data[1]*z.data[2]
     *
     * At the second iteration, accumulator * temporaries[2] = z.data[0]*z.data[1] / z.data[0]*z.data[1]*z.data[2] =
     *(1 z.data[2]) And so on, until we have computed every z-inverse!
     *
     * We can then convert out of Jacobian form (x = X / Z^2, y = Y / Z^3) with 4 muls and 1 square.
     **/
    for (size_t i = num_elements - 1; i < num_elements; --i) {
        if (!elements[i].is_point_at_infinity()) {
            Fq z_inv = accumulator * temporaries[i];
            Fq zz_inv = z_inv.sqr();
            elements[i].x *= zz_inv;
            elements[i].y *= (zz_inv * z_inv);
            accumulator *= elements[i].z;
        }
        elements[i].z = Fq::one();
    }
}

template <typename Fq, typename Fr, typename T>
template <typename>
element<Fq, Fr, T> element<Fq, Fr, T>::random_coordinates_on_curve(numeric::RNG* engine) noexcept
{
    bool found_one = false;
    Fq yy;
    Fq x;
    Fq y;
    while (!found_one) {
        x = Fq::random_element(engine);
        yy = x.sqr() * x + T::b;
        if constexpr (T::has_a) {
            yy += (x * T::a);
        }
        auto [found_root, y1] = yy.sqrt();
        y = y1;
        found_one = found_root;
    }
    return { x, y, Fq::one() };
}

} // namespace bb::group_elements
// NOLINTEND(readability-implicit-bool-conversion, cppcoreguidelines-avoid-c-arrays)<|MERGE_RESOLUTION|>--- conflicted
+++ resolved
@@ -446,11 +446,7 @@
 template <class Fq, class Fr, class T>
 constexpr element<Fq, Fr, T> element<Fq, Fr, T>::operator+(const element& other) const noexcept
 {
-<<<<<<< HEAD
-    BB_OP_COUNT_TRACK();
-=======
     BB_OP_COUNT_TRACK_NAME("element::operator+");
->>>>>>> c1709b3d
     element result(*this);
     return (result += other);
 }
