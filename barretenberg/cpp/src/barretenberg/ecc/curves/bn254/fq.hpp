// === AUDIT STATUS ===
// internal:    { status: not started, auditors: [], date: YYYY-MM-DD }
// external_1:  { status: not started, auditors: [], date: YYYY-MM-DD }
// external_2:  { status: not started, auditors: [], date: YYYY-MM-DD }
// =====================

#pragma once

#include <cstdint>
#include <iomanip>

#include "../../fields/field.hpp"
#include "barretenberg/ecc/curves/bn254/fr.hpp"
#include "barretenberg/stdlib/primitives/bigfield/constants.hpp"

// NOLINTBEGIN(cppcoreguidelines-avoid-c-arrays)
namespace bb {

<<<<<<< HEAD
// TODO(https://github.com/AztecProtocol/barretenberg/issues/1478): Can we define this constant as part of the
// parameters and make it avaiable via the interface of field<T>?
// A point in Fq is represented with 4 public inputs
static constexpr size_t FQ_PUBLIC_INPUT_SIZE = 4;

=======
>>>>>>> b3c2f510
class Bn254FqParams {
    // There is a helper script in ecc/fields/parameter_helper.py that can be used to extract these parameters from the
    // source code
  public:
    // A little-endian representation of the modulus split into 4 64-bit words
    static constexpr uint64_t modulus_0 = 0x3C208C16D87CFD47UL;
    static constexpr uint64_t modulus_1 = 0x97816a916871ca8dUL;
    static constexpr uint64_t modulus_2 = 0xb85045b68181585dUL;
    static constexpr uint64_t modulus_3 = 0x30644e72e131a029UL;

    // A little-endian representation of R^2 modulo the modulus (R=2^256 mod modulus) split into 4 64-bit words
    // This paremeter is used to convert an element of Fq in standard from to Montgomery form
    static constexpr uint64_t r_squared_0 = 0xF32CFC5B538AFA89UL;
    static constexpr uint64_t r_squared_1 = 0xB5E71911D44501FBUL;
    static constexpr uint64_t r_squared_2 = 0x47AB1EFF0A417FF6UL;
    static constexpr uint64_t r_squared_3 = 0x06D89F71CAB8351FUL;

    // A little-endian representation of the cube root of 1 in Fq in Montgomery form split into 4 64-bit words
    static constexpr uint64_t cube_root_0 = 0x71930c11d782e155UL;
    static constexpr uint64_t cube_root_1 = 0xa6bb947cffbe3323UL;
    static constexpr uint64_t cube_root_2 = 0xaa303344d4741444UL;
    static constexpr uint64_t cube_root_3 = 0x2c3b3f0d26594943UL;

    // A little-endian representation of the modulus split into 9 29-bit limbs
    // This is used in wasm because we can only do multiplication with 64-bit result instead of 128-bit like in x86_64
    static constexpr uint64_t modulus_wasm_0 = 0x187cfd47;
    static constexpr uint64_t modulus_wasm_1 = 0x10460b6;
    static constexpr uint64_t modulus_wasm_2 = 0x1c72a34f;
    static constexpr uint64_t modulus_wasm_3 = 0x2d522d0;
    static constexpr uint64_t modulus_wasm_4 = 0x1585d978;
    static constexpr uint64_t modulus_wasm_5 = 0x2db40c0;
    static constexpr uint64_t modulus_wasm_6 = 0xa6e141;
    static constexpr uint64_t modulus_wasm_7 = 0xe5c2634;
    static constexpr uint64_t modulus_wasm_8 = 0x30644e;

    // A little-endian representation of R^2 modulo the modulus (R=2^261 mod modulus) split into 4 64-bit words
    // We use 2^261 in wasm, because 261=29*9, the 9 29-bit limbs used for arithmetic in
    static constexpr uint64_t r_squared_wasm_0 = 0xe1a2a074659bac10UL;
    static constexpr uint64_t r_squared_wasm_1 = 0x639855865406005aUL;
    static constexpr uint64_t r_squared_wasm_2 = 0xff54c5802d3e2632UL;
    static constexpr uint64_t r_squared_wasm_3 = 0x2a11a68c34ea65a6UL;

    // A little-endian representation of the cube root of 1 in Fq in Montgomery form for wasm (R=2^261 mod modulus)
    // split into 4 64-bit words
    static constexpr uint64_t cube_root_wasm_0 = 0x62b1a3a46a337995UL;
    static constexpr uint64_t cube_root_wasm_1 = 0xadc97d2722e2726eUL;
    static constexpr uint64_t cube_root_wasm_2 = 0x64ee82ede2db85faUL;
    static constexpr uint64_t cube_root_wasm_3 = 0x0c0afea1488a03bbUL;

    // Not used for Fq, but required for all field types
    static constexpr uint64_t primitive_root_0 = 0UL;
    static constexpr uint64_t primitive_root_1 = 0UL;
    static constexpr uint64_t primitive_root_2 = 0UL;
    static constexpr uint64_t primitive_root_3 = 0UL;

    // Not used for Fq, but required for all field types
    static constexpr uint64_t primitive_root_wasm_0 = 0x0000000000000000UL;
    static constexpr uint64_t primitive_root_wasm_1 = 0x0000000000000000UL;
    static constexpr uint64_t primitive_root_wasm_2 = 0x0000000000000000UL;
    static constexpr uint64_t primitive_root_wasm_3 = 0x0000000000000000UL;

    // Parameters used for quickly splitting a scalar into two endomorphism scalars for faster scalar multiplication
    // For specifics on how these have been derived, ask @zac-williamson
    static constexpr uint64_t endo_g1_lo = 0x7a7bd9d4391eb18d;
    static constexpr uint64_t endo_g1_mid = 0x4ccef014a773d2cfUL;
    static constexpr uint64_t endo_g1_hi = 0x0000000000000002UL;
    static constexpr uint64_t endo_g2_lo = 0xd91d232ec7e0b3d2UL;
    static constexpr uint64_t endo_g2_mid = 0x0000000000000002UL;
    static constexpr uint64_t endo_minus_b1_lo = 0x8211bbeb7d4f1129UL;
    static constexpr uint64_t endo_minus_b1_mid = 0x6f4d8248eeb859fcUL;
    static constexpr uint64_t endo_b2_lo = 0x89d3256894d213e2UL;
    static constexpr uint64_t endo_b2_mid = 0UL;

    // -(Modulus^-1) mod 2^64
    // This is used to compute k = r_inv * lower_limb(scalar), such that scalar + k*modulus in integers would have 0 in
    // the lowest limb By performing this sequentially for 4 limbs, we get an 8-limb representation of the scalar, where
    // the lowest 4 limbs are zeros. Then we can immediately divide by 2^256 by simply getting rid of the lowest 4 limbs
    static constexpr uint64_t r_inv = 0x87d20782e4866389UL;

    // 2^(-64) mod Modulus
    // Used in the reduction mechanism from https://hackmd.io/@Ingonyama/Barret-Montgomery
    // Instead of computing k, we multiply the lowest limb by this value and then add to the following 5 limbs.
    // This saves us from having to compute k
    static constexpr uint64_t r_inv_0 = 0x327d7c1b18f7bd41UL;
    static constexpr uint64_t r_inv_1 = 0xdb8ed52f824ed32fUL;
    static constexpr uint64_t r_inv_2 = 0x29b67b05eb29a6a1UL;
    static constexpr uint64_t r_inv_3 = 0x19ac99126b459ddaUL;

    // 2^(-29) mod Modulus
    // Used in the reduction mechanism from https://hackmd.io/@Ingonyama/Barret-Montgomery
    // Instead of computing k, we multiply the lowest limb by this value and then add to the following 10 limbs.
    // This saves us from having to compute k
    static constexpr uint64_t r_inv_wasm_0 = 0x17789a9f;
    static constexpr uint64_t r_inv_wasm_1 = 0x5ffc3dc;
    static constexpr uint64_t r_inv_wasm_2 = 0xd6bde42;
    static constexpr uint64_t r_inv_wasm_3 = 0x1cf152e3;
    static constexpr uint64_t r_inv_wasm_4 = 0x18eb055f;
    static constexpr uint64_t r_inv_wasm_5 = 0xed815e2;
    static constexpr uint64_t r_inv_wasm_6 = 0x16626d2;
    static constexpr uint64_t r_inv_wasm_7 = 0xb8bab0f;
    static constexpr uint64_t r_inv_wasm_8 = 0x6d7c4;

    // Coset generators in Montgomery form for R=2^256 mod Modulus. Used in FFT-based proving systems
    static constexpr uint64_t coset_generators_0[8]{
        0x7a17caa950ad28d7ULL, 0x4d750e37163c3674ULL, 0x20d251c4dbcb4411ULL, 0xf42f9552a15a51aeULL,
        0x4f4bc0b2b5ef64bdULL, 0x22a904407b7e725aULL, 0xf60647ce410d7ff7ULL, 0xc9638b5c069c8d94ULL,
    };
    static constexpr uint64_t coset_generators_1[8]{
        0x1f6ac17ae15521b9ULL, 0x29e3aca3d71c2cf7ULL, 0x345c97cccce33835ULL, 0x3ed582f5c2aa4372ULL,
        0x1a4b98fbe78db996ULL, 0x24c48424dd54c4d4ULL, 0x2f3d6f4dd31bd011ULL, 0x39b65a76c8e2db4fULL,
    };
    static constexpr uint64_t coset_generators_2[8]{
        0x334bea4e696bd284ULL, 0x99ba8dbde1e518b0ULL, 0x29312d5a5e5edcULL,   0x6697d49cd2d7a508ULL,
        0x5c65ec9f484e3a79ULL, 0xc2d4900ec0c780a5ULL, 0x2943337e3940c6d1ULL, 0x8fb1d6edb1ba0cfdULL,
    };
    static constexpr uint64_t coset_generators_3[8]{
        0x2a1f6744ce179d8eULL, 0x3829df06681f7cbdULL, 0x463456c802275bedULL, 0x543ece899c2f3b1cULL,
        0x180a96573d3d9f8ULL,  0xf8b21270ddbb927ULL,  0x1d9598e8a7e39857ULL, 0x2ba010aa41eb7786ULL,
    };

    // Coset generators in Montgomery form for R=2^261 mod Modulus. Used in FFT-based proving systems
    static constexpr uint64_t coset_generators_wasm_0[8] = { 0xeb8a8ec140766463ULL, 0xfded87957d76333dULL,
                                                             0x4c710c8092f2ff5eULL, 0x9af4916ba86fcb7fULL,
                                                             0xe9781656bdec97a0ULL, 0xfbdb0f2afaec667aULL,
                                                             0x4a5e94161069329bULL, 0x98e2190125e5febcULL };
    static constexpr uint64_t coset_generators_wasm_1[8] = { 0xf2b1f20626a3da49ULL, 0x56c12d76cb13587fULL,
                                                             0x5251d378d7f4a143ULL, 0x4de2797ae4d5ea06ULL,
                                                             0x49731f7cf1b732c9ULL, 0xad825aed9626b0ffULL,
                                                             0xa91300efa307f9c3ULL, 0xa4a3a6f1afe94286ULL };
    static constexpr uint64_t coset_generators_wasm_2[8] = { 0xf905ef8d84d5fea4ULL, 0x93b7a45b84f1507eULL,
                                                             0xe6b99ee0068dfab5ULL, 0x39bb9964882aa4ecULL,
                                                             0x8cbd93e909c74f23ULL, 0x276f48b709e2a0fcULL,
                                                             0x7a71433b8b7f4b33ULL, 0xcd733dc00d1bf56aULL };
    static constexpr uint64_t coset_generators_wasm_3[8] = { 0x2958a27c02b7cd5fULL, 0x06bc8a3277c371abULL,
                                                             0x1484c05bce00b620ULL, 0x224cf685243dfa96ULL,
                                                             0x30152cae7a7b3f0bULL, 0x0d791464ef86e357ULL,
                                                             0x1b414a8e45c427ccULL, 0x290980b79c016c41ULL };

    // used in msgpack schema serialization
    static constexpr char schema_name[] = "fq";
    static constexpr bool has_high_2adicity = false;

    // The modulus is larger than BN254 scalar field modulus, so it maps to two BN254 scalars
    static constexpr size_t NUM_BN254_SCALARS = 2;
    static constexpr size_t MAX_BITS_PER_ENDOMORPHISM_SCALAR = 128;

    // A point in Fq is represented as a bigfield element in the public inputs, so 4 public inputs
    static constexpr size_t PUBLIC_INPUTS_SIZE = BIGFIELD_PUBLIC_INPUTS_SIZE;
};

using fq = field<Bn254FqParams>;

template <> template <> inline fq fq::reconstruct_from_public(const std::span<const bb::fr, PUBLIC_INPUTS_SIZE>& limbs)
{
    const uint256_t limb = static_cast<uint256_t>(limbs[0]) +
                           (static_cast<uint256_t>(limbs[1]) << bb::stdlib::NUM_LIMB_BITS_IN_FIELD_SIMULATION) +
                           (static_cast<uint256_t>(limbs[2]) << (bb::stdlib::NUM_LIMB_BITS_IN_FIELD_SIMULATION * 2)) +
                           (static_cast<uint256_t>(limbs[3]) << (bb::stdlib::NUM_LIMB_BITS_IN_FIELD_SIMULATION * 3));

    return fq(limb);
}

} // namespace bb

// NOLINTEND(cppcoreguidelines-avoid-c-arrays)<|MERGE_RESOLUTION|>--- conflicted
+++ resolved
@@ -16,14 +16,6 @@
 // NOLINTBEGIN(cppcoreguidelines-avoid-c-arrays)
 namespace bb {
 
-<<<<<<< HEAD
-// TODO(https://github.com/AztecProtocol/barretenberg/issues/1478): Can we define this constant as part of the
-// parameters and make it avaiable via the interface of field<T>?
-// A point in Fq is represented with 4 public inputs
-static constexpr size_t FQ_PUBLIC_INPUT_SIZE = 4;
-
-=======
->>>>>>> b3c2f510
 class Bn254FqParams {
     // There is a helper script in ecc/fields/parameter_helper.py that can be used to extract these parameters from the
     // source code
