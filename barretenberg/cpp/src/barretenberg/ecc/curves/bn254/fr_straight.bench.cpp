--- conflicted
+++ resolved
@@ -208,12 +208,4 @@
 
 // NOLINTNEXTLINE macro invocation triggers style guideline errors from googletest code
 BENCHMARK_MAIN();
-<<<<<<< HEAD
-#else
-int main()
-{
-    // no-op
-}
-=======
->>>>>>> f1447457
 #endif