// === AUDIT STATUS ===
// internal:    { status: not started, auditors: [], date: YYYY-MM-DD }
// external_1:  { status: not started, auditors: [], date: YYYY-MM-DD }
// external_2:  { status: not started, auditors: [], date: YYYY-MM-DD }
// =====================

#pragma once
#include "barretenberg/common/assert.hpp"
#include "barretenberg/common/compiler_hints.hpp"
#include "barretenberg/common/utils.hpp"
#include "barretenberg/numeric/random/engine.hpp"
#include "barretenberg/numeric/uint128/uint128.hpp"
#include "barretenberg/numeric/uint256/uint256.hpp"
#include <array>
#include <cstdint>
#include <iostream>
#include <random>
#include <span>

#ifndef DISABLE_ASM
#ifdef __BMI2__
#define BBERG_NO_ASM 0
#else
#define BBERG_NO_ASM 1
#endif
#else
#define BBERG_NO_ASM 1
#endif

namespace bb {
/**
 * @brief General class for prime fields see \ref field_docs["field documentation"] for general implementation reference
 *
 * @tparam Params_
 */
template <class Params_> struct alignas(32) field {
  public:
    using View = field;
    using CoefficientAccumulator = field;
    using Params = Params_;
    using in_buf = const uint8_t*;
    using vec_in_buf = const uint8_t*;
    using out_buf = uint8_t*;
    using vec_out_buf = uint8_t**;

#if defined(__wasm__) || !defined(__SIZEOF_INT128__)
#define WASM_NUM_LIMBS 9
#define WASM_LIMB_BITS 29
#endif

    // We don't initialize data in the default constructor since we'd lose a lot of time on huge array initializations.
    // Other alternatives have been noted, such as casting to get around constructors where they matter,
    // however it is felt that sanitizer tools (e.g. MSAN) can detect garbage well, whereas doing
    // hacky casts where needed would require rework to critical algos like MSM, FFT, Sumcheck.
    // Instead, the recommended solution is use an explicit {} where initialization is important:
    //  field f; // not initialized
    //  field f{}; // zero-initialized
    //  std::array<field, N> arr; // not initialized, good for huge N
    //  std::array<field, N> arr {}; // zero-initialized, preferable for moderate N
    field() = default;

    constexpr field(const numeric::uint256_t& input) noexcept
        : data{ input.data[0], input.data[1], input.data[2], input.data[3] }
    {
        self_to_montgomery_form();
    }

    constexpr field(const uint128_t& input) noexcept
        : field(uint256_t::from_uint128(input))
    {}

    // NOLINTNEXTLINE (unsigned long is platform dependent, which we want in this case)
    constexpr field(const unsigned long input) noexcept
        : data{ input, 0, 0, 0 }
    {
        self_to_montgomery_form();
    }

    constexpr field(const unsigned int input) noexcept
        : data{ input, 0, 0, 0 }
    {
        self_to_montgomery_form();
    }

    // NOLINTNEXTLINE (unsigned long long is platform dependent, which we want in this case)
    constexpr field(const unsigned long long input) noexcept
        : data{ input, 0, 0, 0 }
    {
        self_to_montgomery_form();
    }

    constexpr field(const int input) noexcept
        : data{ 0, 0, 0, 0 }
    {
        if (input < 0) {
            data[0] = static_cast<uint64_t>(-input);
            data[1] = 0;
            data[2] = 0;
            data[3] = 0;
            self_to_montgomery_form();
            self_neg();
            self_reduce_once();
        } else {
            data[0] = static_cast<uint64_t>(input);
            data[1] = 0;
            data[2] = 0;
            data[3] = 0;
            self_to_montgomery_form();
        }
    }

    constexpr field(const uint64_t a, const uint64_t b, const uint64_t c, const uint64_t d) noexcept
        : data{ a, b, c, d } {};

    /**
     * @brief Convert a 512-bit big integer into a field element.
     *
     * @details Used for deriving field elements from random values. 512-bits prevents biased output as 2^512>>modulus
     *
     */
    constexpr explicit field(const uint512_t& input) noexcept
    {
        uint256_t value = (input % modulus).lo;
        data[0] = value.data[0];
        data[1] = value.data[1];
        data[2] = value.data[2];
        data[3] = value.data[3];
        self_to_montgomery_form();
    }

    constexpr explicit field(std::string input) noexcept
    {
        uint256_t value(input);
        *this = field(value);
    }

    constexpr explicit operator bool() const
    {
        field out = from_montgomery_form();
        ASSERT_IN_CONSTEXPR(out.data[0] == 0 || out.data[0] == 1);
        return static_cast<bool>(out.data[0]);
    }

    constexpr explicit operator uint8_t() const
    {
        field out = from_montgomery_form();
        return static_cast<uint8_t>(out.data[0]);
    }

    constexpr explicit operator uint16_t() const
    {
        field out = from_montgomery_form();
        return static_cast<uint16_t>(out.data[0]);
    }

    constexpr explicit operator uint32_t() const
    {
        field out = from_montgomery_form();
        return static_cast<uint32_t>(out.data[0]);
    }

    constexpr explicit operator uint64_t() const
    {
        field out = from_montgomery_form();
        return out.data[0];
    }

    constexpr explicit operator uint128_t() const
    {
        field out = from_montgomery_form();
        uint128_t lo = out.data[0];
        uint128_t hi = out.data[1];
        return (hi << 64) | lo;
    }

    constexpr operator uint256_t() const noexcept
    {
        field out = from_montgomery_form();
        return uint256_t(out.data[0], out.data[1], out.data[2], out.data[3]);
    }

    [[nodiscard]] constexpr uint256_t uint256_t_no_montgomery_conversion() const noexcept
    {
        return { data[0], data[1], data[2], data[3] };
    }

    constexpr field(const field& other) noexcept = default;
    constexpr field(field&& other) noexcept = default;
    constexpr field& operator=(const field& other) & noexcept = default;
    constexpr field& operator=(field&& other) & noexcept = default;
    constexpr ~field() noexcept = default;
    alignas(32) uint64_t data[4]; // NOLINT

    static constexpr uint256_t modulus =
        uint256_t{ Params::modulus_0, Params::modulus_1, Params::modulus_2, Params::modulus_3 };
#if defined(__SIZEOF_INT128__) && !defined(__wasm__)
    static constexpr uint256_t r_squared_uint{
        Params_::r_squared_0, Params_::r_squared_1, Params_::r_squared_2, Params_::r_squared_3
    };
#else
    static constexpr uint256_t r_squared_uint{
        Params_::r_squared_wasm_0, Params_::r_squared_wasm_1, Params_::r_squared_wasm_2, Params_::r_squared_wasm_3
    };
    static constexpr std::array<uint64_t, 9> wasm_modulus = { Params::modulus_wasm_0, Params::modulus_wasm_1,
                                                              Params::modulus_wasm_2, Params::modulus_wasm_3,
                                                              Params::modulus_wasm_4, Params::modulus_wasm_5,
                                                              Params::modulus_wasm_6, Params::modulus_wasm_7,
                                                              Params::modulus_wasm_8 };
    static constexpr std::array<uint64_t, 9> wasm_r_inv = {
        Params::r_inv_wasm_0, Params::r_inv_wasm_1, Params::r_inv_wasm_2, Params::r_inv_wasm_3, Params::r_inv_wasm_4,
        Params::r_inv_wasm_5, Params::r_inv_wasm_6, Params::r_inv_wasm_7, Params::r_inv_wasm_8
    };

#endif
    static constexpr field cube_root_of_unity()
    {
        // endomorphism i.e. lambda * [P] = (beta * x, y)
        if constexpr (Params::cube_root_0 != 0) {
#if defined(__SIZEOF_INT128__) && !defined(__wasm__)
            constexpr field result{
                Params::cube_root_0, Params::cube_root_1, Params::cube_root_2, Params::cube_root_3
            };
#else
            constexpr field result{
                Params::cube_root_wasm_0, Params::cube_root_wasm_1, Params::cube_root_wasm_2, Params::cube_root_wasm_3
            };
#endif
            return result;
        } else {
            constexpr field two_inv = field(2).invert();
            constexpr field numerator = (-field(3)).sqrt() - field(1);
            constexpr field result = two_inv * numerator;
            return result;
        }
    }

    static constexpr field zero() { return field(0, 0, 0, 0); }
    static constexpr field neg_one() { return -field(1); }
    static constexpr field one() { return field(1); }

    static constexpr field external_coset_generator()
    {
#if defined(__SIZEOF_INT128__) && !defined(__wasm__)
        const field result{
            Params::coset_generators_0[7],
            Params::coset_generators_1[7],
            Params::coset_generators_2[7],
            Params::coset_generators_3[7],
        };
#else
        const field result{
            Params::coset_generators_wasm_0[7],
            Params::coset_generators_wasm_1[7],
            Params::coset_generators_wasm_2[7],
            Params::coset_generators_wasm_3[7],
        };
#endif

        return result;
    }

    static constexpr field tag_coset_generator()
    {
#if defined(__SIZEOF_INT128__) && !defined(__wasm__)
        const field result{
            Params::coset_generators_0[6],
            Params::coset_generators_1[6],
            Params::coset_generators_2[6],
            Params::coset_generators_3[6],
        };
#else
        const field result{
            Params::coset_generators_wasm_0[6],
            Params::coset_generators_wasm_1[6],
            Params::coset_generators_wasm_2[6],
            Params::coset_generators_wasm_3[6],
        };
#endif

        return result;
    }

    template <size_t idx> static constexpr field coset_generator()
    {
        static_assert(idx < 7);
#if defined(__SIZEOF_INT128__) && !defined(__wasm__)
        const field result{
            Params::coset_generators_0[idx],
            Params::coset_generators_1[idx],
            Params::coset_generators_2[idx],
            Params::coset_generators_3[idx],
        };
#else
        const field result{
            Params::coset_generators_wasm_0[idx],
            Params::coset_generators_wasm_1[idx],
            Params::coset_generators_wasm_2[idx],
            Params::coset_generators_wasm_3[idx],
        };
#endif

        return result;
    }

    BB_INLINE constexpr field operator*(const field& other) const noexcept;
    BB_INLINE constexpr field operator+(const field& other) const noexcept;
    BB_INLINE constexpr field operator-(const field& other) const noexcept;
    BB_INLINE constexpr field operator-() const noexcept;
    constexpr field operator/(const field& other) const noexcept;

    // prefix increment (++x)
    BB_INLINE constexpr field operator++() noexcept;
    // postfix increment (x++)
    // NOLINTNEXTLINE
    BB_INLINE constexpr field operator++(int) noexcept;

    BB_INLINE constexpr field& operator*=(const field& other) & noexcept;
    BB_INLINE constexpr field& operator+=(const field& other) & noexcept;
    BB_INLINE constexpr field& operator-=(const field& other) & noexcept;
    constexpr field& operator/=(const field& other) & noexcept;

    // NOTE: comparison operators exist so that `field` is comparible with stl methods that require them.
    //       (e.g. std::sort)
    //       Finite fields do not have an explicit ordering, these should *NEVER* be used in algebraic algorithms.
    BB_INLINE constexpr bool operator>(const field& other) const noexcept;
    BB_INLINE constexpr bool operator<(const field& other) const noexcept;
    BB_INLINE constexpr bool operator==(const field& other) const noexcept;
    BB_INLINE constexpr bool operator!=(const field& other) const noexcept;

    BB_INLINE constexpr field to_montgomery_form() const noexcept;
    BB_INLINE constexpr field from_montgomery_form() const noexcept;

    BB_INLINE constexpr field sqr() const noexcept;
    BB_INLINE constexpr void self_sqr() & noexcept;

    BB_INLINE constexpr field pow(const uint256_t& exponent) const noexcept;
    BB_INLINE constexpr field pow(uint64_t exponent) const noexcept;
    // STARKNET: next line was commented as stark252 violates the assertion
    // static_assert(Params::modulus_0 != 1);
    static constexpr uint256_t modulus_minus_two =
        uint256_t(Params::modulus_0 - 2ULL, Params::modulus_1, Params::modulus_2, Params::modulus_3);
    constexpr field invert() const noexcept;
    static void batch_invert(std::span<field> coeffs) noexcept;
    static void batch_invert(field* coeffs, size_t n) noexcept;
    /**
     * @brief Compute square root of the field element.
     *
     * @return <true, root> if the element is a quadratic remainder, <false, 0> if it's not
     */
    constexpr std::pair<bool, field> sqrt() const noexcept
        requires((Params_::modulus_0 & 0x3UL) == 0x3UL);
    constexpr std::pair<bool, field> sqrt() const noexcept
        requires((Params_::modulus_0 & 0x3UL) != 0x3UL);
    BB_INLINE constexpr void self_neg() & noexcept;

    BB_INLINE constexpr void self_to_montgomery_form() & noexcept;
    BB_INLINE constexpr void self_from_montgomery_form() & noexcept;

    BB_INLINE constexpr void self_conditional_negate(uint64_t predicate) & noexcept;

    BB_INLINE constexpr field reduce_once() const noexcept;
    BB_INLINE constexpr void self_reduce_once() & noexcept;

    BB_INLINE constexpr void self_set_msb() & noexcept;
    [[nodiscard]] BB_INLINE constexpr bool is_msb_set() const noexcept;
    [[nodiscard]] BB_INLINE constexpr uint64_t is_msb_set_word() const noexcept;

    [[nodiscard]] BB_INLINE constexpr bool is_zero() const noexcept;

    static constexpr field get_root_of_unity(size_t subgroup_size) noexcept;

    static void serialize_to_buffer(const field& value, uint8_t* buffer) { write(buffer, value); }

    static field serialize_from_buffer(const uint8_t* buffer) { return from_buffer<field>(buffer); }

<<<<<<< HEAD
    template <class V> static field reconstruct_from_public(const std::span<const field<V>>& limbs);
=======
    template <class V> static field reconstruct_from_public(const std::span<field<V>>& limbs);
>>>>>>> ae67a847

    [[nodiscard]] BB_INLINE std::vector<uint8_t> to_buffer() const { return ::to_buffer(*this); }

    struct wide_array {
        uint64_t data[8]; // NOLINT
    };
    BB_INLINE constexpr wide_array mul_512(const field& other) const noexcept;
    BB_INLINE constexpr wide_array sqr_512() const noexcept;

    BB_INLINE constexpr field conditionally_subtract_from_double_modulus(const uint64_t predicate) const noexcept
    {
        if (predicate != 0) {
            constexpr field p{
                twice_modulus.data[0], twice_modulus.data[1], twice_modulus.data[2], twice_modulus.data[3]
            };
            return p - *this;
        }
        return *this;
    }

    /**
     * For short Weierstrass curves y^2 = x^3 + b mod r, if there exists a cube root of unity mod r,
     * we can take advantage of an enodmorphism to decompose a 254 bit scalar into 2 128 bit scalars.
     * \beta = cube root of 1, mod q (q = order of fq)
     * \lambda = cube root of 1, mod r (r = order of fr)
     *
     * For a point P1 = (X, Y), where Y^2 = X^3 + b, we know that
     * the point P2 = (X * \beta, Y) is also a point on the curve
     * We can represent P2 as a scalar multiplication of P1, where P2 = \lambda * P1
     *
     * For a generic multiplication of P1 by a 254 bit scalar k, we can decompose k
     * into 2 127 bit scalars (k1, k2), such that k = k1 - (k2 * \lambda)
     *
     * We can now represent (k * P1) as (k1 * P1) - (k2 * P2), where P2 = (X * \beta, Y).
     * As k1, k2 have half the bit length of k, we have reduced the number of loop iterations of our
     * scalar multiplication algorithm in half
     *
     * To find k1, k2, We use the extended euclidean algorithm to find 4 short scalars [a1, a2], [b1, b2] such that
     * modulus = (a1 * b2) - (b1 * a2)
     * We then compute scalars c1 = round(b2 * k / r), c2 = round(b1 * k / r), where
     * k1 = (c1 * a1) + (c2 * a2), k2 = -((c1 * b1) + (c2 * b2))
     * We pre-compute scalars g1 = (2^256 * b1) / n, g2 = (2^256 * b2) / n, to avoid having to perform long division
     * on 512-bit scalars
     **/
    static void split_into_endomorphism_scalars(const field& k, field& k1, field& k2)
    {
        // if the modulus is a >= 255-bit integer, we need to use a basis where g1, g2 have been shifted by 2^384
        if constexpr (Params::modulus_3 >= 0x4000000000000000ULL) {
            split_into_endomorphism_scalars_384(k, k1, k2);
        } else {
            std::pair<std::array<uint64_t, 2>, std::array<uint64_t, 2>> ret = split_into_endomorphism_scalars(k);
            k1.data[0] = ret.first[0];
            k1.data[1] = ret.first[1];

            // TODO(https://github.com/AztecProtocol/barretenberg/issues/851): We should move away from this hack by
            // returning pair of uint64_t[2] instead of a half-set field
#if !defined(__clang__) && defined(__GNUC__)
#pragma GCC diagnostic push
#pragma GCC diagnostic ignored "-Warray-bounds"
#endif
            k2.data[0] = ret.second[0]; // NOLINT
            k2.data[1] = ret.second[1];
#if !defined(__clang__) && defined(__GNUC__)
#pragma GCC diagnostic pop
#endif
        }
    }

    // NOTE: this form is only usable if the modulus is 254 bits or less, otherwise see
    // split_into_endomorphism_scalars_384.
    // TODO(https://github.com/AztecProtocol/barretenberg/issues/851): Unify these APIs.
    static std::pair<std::array<uint64_t, 2>, std::array<uint64_t, 2>> split_into_endomorphism_scalars(const field& k)
    {
        static_assert(Params::modulus_3 < 0x4000000000000000ULL);
        field input = k.reduce_once();

        constexpr field endo_g1 = { Params::endo_g1_lo, Params::endo_g1_mid, Params::endo_g1_hi, 0 };

        constexpr field endo_g2 = { Params::endo_g2_lo, Params::endo_g2_mid, 0, 0 };

        constexpr field endo_minus_b1 = { Params::endo_minus_b1_lo, Params::endo_minus_b1_mid, 0, 0 };

        constexpr field endo_b2 = { Params::endo_b2_lo, Params::endo_b2_mid, 0, 0 };

        // compute c1 = (g2 * k) >> 256
        wide_array c1 = endo_g2.mul_512(input);
        // compute c2 = (g1 * k) >> 256
        wide_array c2 = endo_g1.mul_512(input);

        // (the bit shifts are implicit, as we only utilize the high limbs of c1, c2

        field c1_hi = {
            c1.data[4], c1.data[5], c1.data[6], c1.data[7]
        }; // *(field*)((uintptr_t)(&c1) + (4 * sizeof(uint64_t)));
        field c2_hi = {
            c2.data[4], c2.data[5], c2.data[6], c2.data[7]
        }; // *(field*)((uintptr_t)(&c2) + (4 * sizeof(uint64_t)));

        // compute q1 = c1 * -b1
        wide_array q1 = c1_hi.mul_512(endo_minus_b1);
        // compute q2 = c2 * b2
        wide_array q2 = c2_hi.mul_512(endo_b2);

        // FIX: Avoid using 512-bit multiplication as its not necessary.
        // c1_hi, c2_hi can be uint256_t's and the final result (without montgomery reduction)
        // could be casted to a field.
        field q1_lo{ q1.data[0], q1.data[1], q1.data[2], q1.data[3] };
        field q2_lo{ q2.data[0], q2.data[1], q2.data[2], q2.data[3] };

        field t1 = (q2_lo - q1_lo).reduce_once();
        field beta = cube_root_of_unity();
        field t2 = (t1 * beta + input).reduce_once();
        return {
            { t2.data[0], t2.data[1] },
            { t1.data[0], t1.data[1] },
        };
    }

    static void split_into_endomorphism_scalars_384(const field& input, field& k1_out, field& k2_out)
    {
        constexpr field minus_b1f{
            Params::endo_minus_b1_lo,
            Params::endo_minus_b1_mid,
            0,
            0,
        };
        constexpr field b2f{
            Params::endo_b2_lo,
            Params::endo_b2_mid,
            0,
            0,
        };
        constexpr uint256_t g1{
            Params::endo_g1_lo,
            Params::endo_g1_mid,
            Params::endo_g1_hi,
            Params::endo_g1_hihi,
        };
        constexpr uint256_t g2{
            Params::endo_g2_lo,
            Params::endo_g2_mid,
            Params::endo_g2_hi,
            Params::endo_g2_hihi,
        };

        field kf = input.reduce_once();
        uint256_t k{ kf.data[0], kf.data[1], kf.data[2], kf.data[3] };

        uint512_t c1 = (uint512_t(k) * static_cast<uint512_t>(g1)) >> 384;
        uint512_t c2 = (uint512_t(k) * static_cast<uint512_t>(g2)) >> 384;

        field c1f{ c1.lo.data[0], c1.lo.data[1], c1.lo.data[2], c1.lo.data[3] };
        field c2f{ c2.lo.data[0], c2.lo.data[1], c2.lo.data[2], c2.lo.data[3] };

        c1f.self_to_montgomery_form();
        c2f.self_to_montgomery_form();
        c1f = c1f * minus_b1f;
        c2f = c2f * b2f;
        field r2f = c1f - c2f;
        field beta = cube_root_of_unity();
        field r1f = input.reduce_once() - r2f * beta;
        k1_out = r1f;
        k2_out = -r2f;
    }

    // static constexpr auto coset_generators = compute_coset_generators();
    // static constexpr std::array<field, 15> coset_generators = compute_coset_generators((1 << 30U));

    friend std::ostream& operator<<(std::ostream& os, const field& a)
    {
        field out = a.from_montgomery_form();
        std::ios_base::fmtflags f(os.flags());
        os << std::hex << "0x" << std::setfill('0') << std::setw(16) << out.data[3] << std::setw(16) << out.data[2]
           << std::setw(16) << out.data[1] << std::setw(16) << out.data[0];
        os.flags(f);
        return os;
    }

    BB_INLINE static void __copy(const field& a, field& r) noexcept { r = a; } // NOLINT
    BB_INLINE static void __swap(field& src, field& dest) noexcept             // NOLINT
    {
        field T = dest;
        dest = src;
        src = T;
    }

    static field random_element(numeric::RNG* engine = nullptr) noexcept;

    static constexpr field multiplicative_generator() noexcept;

    // For serialization
    void msgpack_pack(auto& packer) const;
    void msgpack_unpack(auto o);
    void msgpack_schema(auto& packer) const { packer.pack_alias(Params::schema_name, "bin32"); }

    static constexpr uint256_t twice_modulus = modulus + modulus;
    static constexpr uint256_t not_modulus = -modulus;
    static constexpr uint256_t twice_not_modulus = -twice_modulus;

    struct wnaf_table {
        uint8_t windows[64]; // NOLINT

        constexpr wnaf_table(const uint256_t& target)
            : windows{
                static_cast<uint8_t>(target.data[0] & 15),         static_cast<uint8_t>((target.data[0] >> 4) & 15),
                static_cast<uint8_t>((target.data[0] >> 8) & 15),  static_cast<uint8_t>((target.data[0] >> 12) & 15),
                static_cast<uint8_t>((target.data[0] >> 16) & 15), static_cast<uint8_t>((target.data[0] >> 20) & 15),
                static_cast<uint8_t>((target.data[0] >> 24) & 15), static_cast<uint8_t>((target.data[0] >> 28) & 15),
                static_cast<uint8_t>((target.data[0] >> 32) & 15), static_cast<uint8_t>((target.data[0] >> 36) & 15),
                static_cast<uint8_t>((target.data[0] >> 40) & 15), static_cast<uint8_t>((target.data[0] >> 44) & 15),
                static_cast<uint8_t>((target.data[0] >> 48) & 15), static_cast<uint8_t>((target.data[0] >> 52) & 15),
                static_cast<uint8_t>((target.data[0] >> 56) & 15), static_cast<uint8_t>((target.data[0] >> 60) & 15),
                static_cast<uint8_t>(target.data[1] & 15),         static_cast<uint8_t>((target.data[1] >> 4) & 15),
                static_cast<uint8_t>((target.data[1] >> 8) & 15),  static_cast<uint8_t>((target.data[1] >> 12) & 15),
                static_cast<uint8_t>((target.data[1] >> 16) & 15), static_cast<uint8_t>((target.data[1] >> 20) & 15),
                static_cast<uint8_t>((target.data[1] >> 24) & 15), static_cast<uint8_t>((target.data[1] >> 28) & 15),
                static_cast<uint8_t>((target.data[1] >> 32) & 15), static_cast<uint8_t>((target.data[1] >> 36) & 15),
                static_cast<uint8_t>((target.data[1] >> 40) & 15), static_cast<uint8_t>((target.data[1] >> 44) & 15),
                static_cast<uint8_t>((target.data[1] >> 48) & 15), static_cast<uint8_t>((target.data[1] >> 52) & 15),
                static_cast<uint8_t>((target.data[1] >> 56) & 15), static_cast<uint8_t>((target.data[1] >> 60) & 15),
                static_cast<uint8_t>(target.data[2] & 15),         static_cast<uint8_t>((target.data[2] >> 4) & 15),
                static_cast<uint8_t>((target.data[2] >> 8) & 15),  static_cast<uint8_t>((target.data[2] >> 12) & 15),
                static_cast<uint8_t>((target.data[2] >> 16) & 15), static_cast<uint8_t>((target.data[2] >> 20) & 15),
                static_cast<uint8_t>((target.data[2] >> 24) & 15), static_cast<uint8_t>((target.data[2] >> 28) & 15),
                static_cast<uint8_t>((target.data[2] >> 32) & 15), static_cast<uint8_t>((target.data[2] >> 36) & 15),
                static_cast<uint8_t>((target.data[2] >> 40) & 15), static_cast<uint8_t>((target.data[2] >> 44) & 15),
                static_cast<uint8_t>((target.data[2] >> 48) & 15), static_cast<uint8_t>((target.data[2] >> 52) & 15),
                static_cast<uint8_t>((target.data[2] >> 56) & 15), static_cast<uint8_t>((target.data[2] >> 60) & 15),
                static_cast<uint8_t>(target.data[3] & 15),         static_cast<uint8_t>((target.data[3] >> 4) & 15),
                static_cast<uint8_t>((target.data[3] >> 8) & 15),  static_cast<uint8_t>((target.data[3] >> 12) & 15),
                static_cast<uint8_t>((target.data[3] >> 16) & 15), static_cast<uint8_t>((target.data[3] >> 20) & 15),
                static_cast<uint8_t>((target.data[3] >> 24) & 15), static_cast<uint8_t>((target.data[3] >> 28) & 15),
                static_cast<uint8_t>((target.data[3] >> 32) & 15), static_cast<uint8_t>((target.data[3] >> 36) & 15),
                static_cast<uint8_t>((target.data[3] >> 40) & 15), static_cast<uint8_t>((target.data[3] >> 44) & 15),
                static_cast<uint8_t>((target.data[3] >> 48) & 15), static_cast<uint8_t>((target.data[3] >> 52) & 15),
                static_cast<uint8_t>((target.data[3] >> 56) & 15), static_cast<uint8_t>((target.data[3] >> 60) & 15)
            }
        {}
    };

#if defined(__wasm__) || !defined(__SIZEOF_INT128__)
    BB_INLINE static constexpr void wasm_madd(uint64_t& left_limb,
                                              const std::array<uint64_t, WASM_NUM_LIMBS>& right_limbs,
                                              uint64_t& result_0,
                                              uint64_t& result_1,
                                              uint64_t& result_2,
                                              uint64_t& result_3,
                                              uint64_t& result_4,
                                              uint64_t& result_5,
                                              uint64_t& result_6,
                                              uint64_t& result_7,
                                              uint64_t& result_8);
    BB_INLINE static constexpr void wasm_reduce(uint64_t& result_0,
                                                uint64_t& result_1,
                                                uint64_t& result_2,
                                                uint64_t& result_3,
                                                uint64_t& result_4,
                                                uint64_t& result_5,
                                                uint64_t& result_6,
                                                uint64_t& result_7,
                                                uint64_t& result_8);
    BB_INLINE static constexpr void wasm_reduce_yuval(uint64_t& result_0,
                                                      uint64_t& result_1,
                                                      uint64_t& result_2,
                                                      uint64_t& result_3,
                                                      uint64_t& result_4,
                                                      uint64_t& result_5,
                                                      uint64_t& result_6,
                                                      uint64_t& result_7,
                                                      uint64_t& result_8,
                                                      uint64_t& result_9);
    BB_INLINE static constexpr std::array<uint64_t, WASM_NUM_LIMBS> wasm_convert(const uint64_t* data);
#endif
    BB_INLINE static constexpr std::pair<uint64_t, uint64_t> mul_wide(uint64_t a, uint64_t b) noexcept;

    BB_INLINE static constexpr uint64_t mac(
        uint64_t a, uint64_t b, uint64_t c, uint64_t carry_in, uint64_t& carry_out) noexcept;

    BB_INLINE static constexpr void mac(
        uint64_t a, uint64_t b, uint64_t c, uint64_t carry_in, uint64_t& out, uint64_t& carry_out) noexcept;

    BB_INLINE static constexpr uint64_t mac_mini(uint64_t a, uint64_t b, uint64_t c, uint64_t& out) noexcept;

    BB_INLINE static constexpr void mac_mini(
        uint64_t a, uint64_t b, uint64_t c, uint64_t& out, uint64_t& carry_out) noexcept;

    BB_INLINE static constexpr uint64_t mac_discard_lo(uint64_t a, uint64_t b, uint64_t c) noexcept;

    BB_INLINE static constexpr uint64_t addc(uint64_t a, uint64_t b, uint64_t carry_in, uint64_t& carry_out) noexcept;

    BB_INLINE static constexpr uint64_t sbb(uint64_t a, uint64_t b, uint64_t borrow_in, uint64_t& borrow_out) noexcept;

    BB_INLINE static constexpr uint64_t square_accumulate(uint64_t a,
                                                          uint64_t b,
                                                          uint64_t c,
                                                          uint64_t carry_in_lo,
                                                          uint64_t carry_in_hi,
                                                          uint64_t& carry_lo,
                                                          uint64_t& carry_hi) noexcept;
    BB_INLINE constexpr field reduce() const noexcept;
    BB_INLINE constexpr field add(const field& other) const noexcept;
    BB_INLINE constexpr field subtract(const field& other) const noexcept;
    BB_INLINE constexpr field subtract_coarse(const field& other) const noexcept;
    BB_INLINE constexpr field montgomery_mul(const field& other) const noexcept;
    BB_INLINE constexpr field montgomery_mul_big(const field& other) const noexcept;
    BB_INLINE constexpr field montgomery_square() const noexcept;

#if (BBERG_NO_ASM == 0)
    BB_INLINE static field asm_mul(const field& a, const field& b) noexcept;
    BB_INLINE static field asm_sqr(const field& a) noexcept;
    BB_INLINE static field asm_add(const field& a, const field& b) noexcept;
    BB_INLINE static field asm_sub(const field& a, const field& b) noexcept;
    BB_INLINE static field asm_mul_with_coarse_reduction(const field& a, const field& b) noexcept;
    BB_INLINE static field asm_sqr_with_coarse_reduction(const field& a) noexcept;
    BB_INLINE static field asm_add_with_coarse_reduction(const field& a, const field& b) noexcept;
    BB_INLINE static field asm_sub_with_coarse_reduction(const field& a, const field& b) noexcept;
    BB_INLINE static field asm_add_without_reduction(const field& a, const field& b) noexcept;
    BB_INLINE static void asm_self_sqr(const field& a) noexcept;
    BB_INLINE static void asm_self_add(const field& a, const field& b) noexcept;
    BB_INLINE static void asm_self_sub(const field& a, const field& b) noexcept;
    BB_INLINE static void asm_self_mul_with_coarse_reduction(const field& a, const field& b) noexcept;
    BB_INLINE static void asm_self_sqr_with_coarse_reduction(const field& a) noexcept;
    BB_INLINE static void asm_self_add_with_coarse_reduction(const field& a, const field& b) noexcept;
    BB_INLINE static void asm_self_sub_with_coarse_reduction(const field& a, const field& b) noexcept;
    BB_INLINE static void asm_self_add_without_reduction(const field& a, const field& b) noexcept;

    BB_INLINE static void asm_conditional_negate(field& r, uint64_t predicate) noexcept;
    BB_INLINE static field asm_reduce_once(const field& a) noexcept;
    BB_INLINE static void asm_self_reduce_once(const field& a) noexcept;
    static constexpr uint64_t zero_reference = 0x00ULL;
#endif
    static constexpr size_t COSET_GENERATOR_SIZE = 15;
    constexpr field tonelli_shanks_sqrt() const noexcept;
    static constexpr size_t primitive_root_log_size() noexcept;
    static constexpr std::array<field, COSET_GENERATOR_SIZE> compute_coset_generators() noexcept;

#if defined(__SIZEOF_INT128__) && !defined(__wasm__)
    static constexpr uint128_t lo_mask = 0xffffffffffffffffUL;
#endif
};

template <typename B, typename Params> void read(B& it, field<Params>& value)
{
    using serialize::read;
    field<Params> result{ 0, 0, 0, 0 };
    read(it, result.data[3]);
    read(it, result.data[2]);
    read(it, result.data[1]);
    read(it, result.data[0]);
    value = result.to_montgomery_form();
}
template <typename B, typename Params> void write(B& buf, field<Params> const& value)
{
    using serialize::write;
    const field input = value.from_montgomery_form();
    write(buf, input.data[3]);
    write(buf, input.data[2]);
    write(buf, input.data[1]);
    write(buf, input.data[0]);
}

} // namespace bb

// Define hash function for field elements, e.g., so that it can be used in maps.
// See https://en.cppreference.com/w/cpp/utility/hash .
template <typename Params> struct std::hash<bb::field<Params>> {
    std::size_t operator()(const bb::field<Params>& ff) const noexcept
    {
        // Just like in equality, we need to reduce the field element before hashing.
        auto reduced = ff.reduce_once();
        return bb::utils::hash_as_tuple(reduced.data[0], reduced.data[1], reduced.data[2], reduced.data[3]);
    }
};<|MERGE_RESOLUTION|>--- conflicted
+++ resolved
@@ -373,11 +373,7 @@
 
     static field serialize_from_buffer(const uint8_t* buffer) { return from_buffer<field>(buffer); }
 
-<<<<<<< HEAD
     template <class V> static field reconstruct_from_public(const std::span<const field<V>>& limbs);
-=======
-    template <class V> static field reconstruct_from_public(const std::span<field<V>>& limbs);
->>>>>>> ae67a847
 
     [[nodiscard]] BB_INLINE std::vector<uint8_t> to_buffer() const { return ::to_buffer(*this); }
 
