#include <array>
#include <cstddef>
#include <cstdint>
#include <cstdlib>
#include <memory>

#include "./process_buckets.hpp"
#include "./runtime_states.hpp"
#include "./scalar_multiplication.hpp"

#include "barretenberg/common/mem.hpp"
#include "barretenberg/common/op_count.hpp"
#include "barretenberg/common/thread.hpp"
#include "barretenberg/common/throw_or_abort.hpp"
#include "barretenberg/ecc/groups/wnaf.hpp"
#include "barretenberg/numeric/bitop/get_msb.hpp"

// NOLINTBEGIN(cppcoreguidelines-avoid-c-arrays, google-readability-casting)

#define BBERG_SCALAR_MULTIPLICATION_FETCH_BLOCK                                                                        \
    __builtin_prefetch(state.points + (state.point_schedule[schedule_it + 16] >> 32ULL));                              \
    __builtin_prefetch(state.points + (state.point_schedule[schedule_it + 17] >> 32ULL));                              \
    __builtin_prefetch(state.points + (state.point_schedule[schedule_it + 18] >> 32ULL));                              \
    __builtin_prefetch(state.points + (state.point_schedule[schedule_it + 19] >> 32ULL));                              \
    __builtin_prefetch(state.points + (state.point_schedule[schedule_it + 20] >> 32ULL));                              \
    __builtin_prefetch(state.points + (state.point_schedule[schedule_it + 21] >> 32ULL));                              \
    __builtin_prefetch(state.points + (state.point_schedule[schedule_it + 22] >> 32ULL));                              \
    __builtin_prefetch(state.points + (state.point_schedule[schedule_it + 23] >> 32ULL));                              \
    __builtin_prefetch(state.points + (state.point_schedule[schedule_it + 24] >> 32ULL));                              \
    __builtin_prefetch(state.points + (state.point_schedule[schedule_it + 25] >> 32ULL));                              \
    __builtin_prefetch(state.points + (state.point_schedule[schedule_it + 26] >> 32ULL));                              \
    __builtin_prefetch(state.points + (state.point_schedule[schedule_it + 27] >> 32ULL));                              \
    __builtin_prefetch(state.points + (state.point_schedule[schedule_it + 28] >> 32ULL));                              \
    __builtin_prefetch(state.points + (state.point_schedule[schedule_it + 29] >> 32ULL));                              \
    __builtin_prefetch(state.points + (state.point_schedule[schedule_it + 30] >> 32ULL));                              \
    __builtin_prefetch(state.points + (state.point_schedule[schedule_it + 31] >> 32ULL));                              \
                                                                                                                       \
    uint64_t schedule_a = state.point_schedule[schedule_it];                                                           \
    uint64_t schedule_b = state.point_schedule[schedule_it + 1];                                                       \
    uint64_t schedule_c = state.point_schedule[schedule_it + 2];                                                       \
    uint64_t schedule_d = state.point_schedule[schedule_it + 3];                                                       \
    uint64_t schedule_e = state.point_schedule[schedule_it + 4];                                                       \
    uint64_t schedule_f = state.point_schedule[schedule_it + 5];                                                       \
    uint64_t schedule_g = state.point_schedule[schedule_it + 6];                                                       \
    uint64_t schedule_h = state.point_schedule[schedule_it + 7];                                                       \
    uint64_t schedule_i = state.point_schedule[schedule_it + 8];                                                       \
    uint64_t schedule_j = state.point_schedule[schedule_it + 9];                                                       \
    uint64_t schedule_k = state.point_schedule[schedule_it + 10];                                                      \
    uint64_t schedule_l = state.point_schedule[schedule_it + 11];                                                      \
    uint64_t schedule_m = state.point_schedule[schedule_it + 12];                                                      \
    uint64_t schedule_n = state.point_schedule[schedule_it + 13];                                                      \
    uint64_t schedule_o = state.point_schedule[schedule_it + 14];                                                      \
    uint64_t schedule_p = state.point_schedule[schedule_it + 15];                                                      \
                                                                                                                       \
    Group::conditional_negate_affine(                                                                                  \
        state.points + (schedule_a >> 32ULL), state.point_pairs_1 + current_offset, (schedule_a >> 31ULL) & 1ULL);     \
    Group::conditional_negate_affine(                                                                                  \
        state.points + (schedule_b >> 32ULL), state.point_pairs_1 + current_offset + 1, (schedule_b >> 31ULL) & 1ULL); \
    Group::conditional_negate_affine(                                                                                  \
        state.points + (schedule_c >> 32ULL), state.point_pairs_1 + current_offset + 2, (schedule_c >> 31ULL) & 1ULL); \
    Group::conditional_negate_affine(                                                                                  \
        state.points + (schedule_d >> 32ULL), state.point_pairs_1 + current_offset + 3, (schedule_d >> 31ULL) & 1ULL); \
    Group::conditional_negate_affine(                                                                                  \
        state.points + (schedule_e >> 32ULL), state.point_pairs_1 + current_offset + 4, (schedule_e >> 31ULL) & 1ULL); \
    Group::conditional_negate_affine(                                                                                  \
        state.points + (schedule_f >> 32ULL), state.point_pairs_1 + current_offset + 5, (schedule_f >> 31ULL) & 1ULL); \
    Group::conditional_negate_affine(                                                                                  \
        state.points + (schedule_g >> 32ULL), state.point_pairs_1 + current_offset + 6, (schedule_g >> 31ULL) & 1ULL); \
    Group::conditional_negate_affine(                                                                                  \
        state.points + (schedule_h >> 32ULL), state.point_pairs_1 + current_offset + 7, (schedule_h >> 31ULL) & 1ULL); \
    Group::conditional_negate_affine(                                                                                  \
        state.points + (schedule_i >> 32ULL), state.point_pairs_1 + current_offset + 8, (schedule_i >> 31ULL) & 1ULL); \
    Group::conditional_negate_affine(                                                                                  \
        state.points + (schedule_j >> 32ULL), state.point_pairs_1 + current_offset + 9, (schedule_j >> 31ULL) & 1ULL); \
    Group::conditional_negate_affine(state.points + (schedule_k >> 32ULL),                                             \
                                     state.point_pairs_1 + current_offset + 10,                                        \
                                     (schedule_k >> 31ULL) & 1ULL);                                                    \
    Group::conditional_negate_affine(state.points + (schedule_l >> 32ULL),                                             \
                                     state.point_pairs_1 + current_offset + 11,                                        \
                                     (schedule_l >> 31ULL) & 1ULL);                                                    \
    Group::conditional_negate_affine(state.points + (schedule_m >> 32ULL),                                             \
                                     state.point_pairs_1 + current_offset + 12,                                        \
                                     (schedule_m >> 31ULL) & 1ULL);                                                    \
    Group::conditional_negate_affine(state.points + (schedule_n >> 32ULL),                                             \
                                     state.point_pairs_1 + current_offset + 13,                                        \
                                     (schedule_n >> 31ULL) & 1ULL);                                                    \
    Group::conditional_negate_affine(state.points + (schedule_o >> 32ULL),                                             \
                                     state.point_pairs_1 + current_offset + 14,                                        \
                                     (schedule_o >> 31ULL) & 1ULL);                                                    \
    Group::conditional_negate_affine(state.points + (schedule_p >> 32ULL),                                             \
                                     state.point_pairs_1 + current_offset + 15,                                        \
                                     (schedule_p >> 31ULL) & 1ULL);                                                    \
                                                                                                                       \
    current_offset += 16;                                                                                              \
    schedule_it += 16;

namespace bb::scalar_multiplication {

/**
 * The pippppenger point table computes for each point P = (x,y), a point P' = (\beta * x, -y) which enables us
 * to use the curve endomorphism for faster scalar multiplication. See below for more details.
 */
template <typename Curve>
void generate_pippenger_point_table(const typename Curve::AffineElement* points,
                                    typename Curve::AffineElement* table,
                                    size_t num_points)
{
    // iterate backwards, so that `points` and `table` can point to the same memory location
    using Fq = typename Curve::BaseField;
    Fq beta = Fq::cube_root_of_unity();
    for (size_t i = num_points - 1; i < num_points; --i) {
        table[i * 2] = points[i];
        table[i * 2 + 1].x = beta * points[i].x;
        table[i * 2 + 1].y = -points[i].y;
    }
}

/**
 * Compute the windowed-non-adjacent-form versions of our scalar multipliers.
 *
 * We start by splitting our 254 bit scalars into 2 127-bit scalars, using the short weierstrass curve endomorphism
 * (for a point P \in \G === (x, y) \in \Fq, then (\beta x, y) = (\lambda) * P , where \beta = 1^{1/3} mod Fq and
 *\lambda = 1^{1/3} mod Fr) (which means we can represent a scalar multiplication (k * P) as (k1 * P + k2 * \lambda *
 *P), where k1, k2 have 127 bits) (see field::split_into_endomorphism_scalars for more details)
 *
 * Once we have our 127-bit scalar multipliers, we determine the optimal number of pippenger rounds, given the number of
 *points we're multiplying. Once we have the number of rounds, `m`, we need to split our scalar into `m` bit-slices.
 *Each pippenger round will work on one bit-slice.
 *
 * Pippenger's algorithm works by, for each round, iterating over the points we're multplying. For each point, we
 *examing the point's scalar multiplier and extract the bit-slice associated with the current pippenger round (we start
 *with the most significant slice). We then use the bit-slice to index a 'bucket', which we add the point into. For
 *example, if the bit slice is 01101, we add the corresponding point into bucket[13].
 *
 * At the end of each pippenger round we concatenate the buckets together. E.g. if we have 8 buckets, we compute:
 * sum = bucket[0] + 2 * bucket[1] + 3 * bucket[2] + 4 * bucket[3] + 5 * bucket[4] + 6 * bucket[5] + 7 * bucket[6] + 8 *
 *bucket[7].
 *
 * At the end of each pippenger round, the bucket sum will contain the scalar multiplication result for one bit slice.
 * For example, say we have 16 rounds, where each bit slice contains 8 bits (8 * 16 = 128, enough to represent our 127
 *bit scalars). At the end of the first round, we will have taken the 8 most significant bits from every scalar
 *multiplier. Our bucket sum will be the result of a mini-scalar-multiplication, where we have multiplied every point by
 *the 8 most significant bits of each point's scalar multiplier.
 *
 * We repeat this process for every pippenger round. In our example, this gives us 16 bucket sums.
 * We need to multiply the most significant bucket sum by 2^{120}, the second most significant bucket sum by 2^{112}
 *etc. Once this is done we can add the bucket sums together, to evaluate our scalar multiplication result.
 *
 * Pippenger has complexity O(n / logn), because of two factors at play: the number of buckets we need to concatenate
 *per round, and the number of points we need to add into buckets per round.
 *
 * To minimize the number of point additions per round, we want fewer rounds. But fewer rounds increases the number of
 *bucket concatenations. The more points we have, the greater the time saving when reducing the number of rounds, which
 *means we can afford to have more buckets per round.
 *
 * For a concrete example, with 2^20 points, the sweet spot is 2^15 buckets - with 2^15 buckets we can evaluate our 127
 *bit scalar multipliers in 8 rounds (we can represent b-bit windows with 2^{b-1} buckets, more on that below).
 *
 * This means that, for each round, we add 2^21 points into buckets (we've split our scalar multpliers into two
 *half-width multipliers, so each round has twice the number of points. This is the reason why the endormorphism is
 *useful here; without the endomorphism, we would need twice the number of buckets for each round).
 *
 * We also concatenate 2^15 buckets for each round. This requires 2^16 point additions.
 *
 * Meaning that the total number of point additions is (8 * 2^21) + (8 * 2^16) = 33 * 2^19 ~ 2^24 point additions.
 * If we were to use a simple Montgomery double-and-add ladder to exponentiate each point, we would need 2^27 point
 *additions (each scalar multiplier has ~2^7 non-zero bits, and there are 2^20 points).
 *
 * This makes pippenger 8 times faster than the naive O(n) equivalent. Given that a circuit with 1 million gates will
 *require 9 multiple-scalar-multiplications with 2^20 points, efficiently using Pippenger's algorithm is essential for
 *fast provers
 *
 * One additional efficiency gain is the use of 2^{b-1} buckets to represent b bits. To do this we represent our
 *bit-slices in non-adjacent form. Non-adjacent form represents values using a base, where each 'bit' can take the
 *values (-1, 0, 1). This is considerably more efficient than binary form for scalar multiplication, as inverting a
 *point can be done by negating the y-coordinate.
 *
 * We actually use a slightly different representation than simple non-adjacent form. To represent b bits, a bit slice
 *contains values from (-2^{b} - 1, ..., -1, 1, ..., 2^{b} - 1). i.e. we only have odd values. We do this to eliminate
 *0-valued windows, as having a conditional branch in our hot loop to check if an entry is 0 is somethin we want to
 *avoid.
 *
 * The above representation can be used to represent any binary number as long as we add a 'skew' factor. Each scalar
 *multiplier's `skew` tracks if the scalar multiplier is even or odd. If it's even, `skew = true`, and we add `1` to our
 *multiplier to make it odd.
 *
 * We then, at the end of the Pippenger algorithm, subtract a point from the total result, if that point's skew is
 *`true`.
 *
 * At the end of `compute_wnaf_states`, `state.wnaf_table` will contain our wnaf entries, but unsorted.
 *
 * @param point_schedule Pointer to the output array with all WNAFs
 * @param input_skew_table Pointer to the output array with all skews
 * @param round_counts The number of points in each round
 * @param scalars The pointer to the region with initial scalars that need to be converted into WNAF
 * @param num_initial_points The number of points before the endomorphism split
 **/
template <typename Curve>
void compute_wnaf_states(uint64_t* point_schedule,
                         bool* input_skew_table,
                         uint64_t* round_counts,
                         const std::span<const typename Curve::ScalarField> scalars,
                         const size_t num_initial_points)
{
    using Fr = typename Curve::ScalarField;
    const size_t num_points = num_initial_points * 2;
    constexpr size_t MAX_NUM_ROUNDS = 256;
    constexpr size_t MAX_NUM_THREADS = 128;
    const size_t num_rounds = get_num_rounds(num_points);
    const size_t bits_per_bucket = get_optimal_bucket_width(num_initial_points);
    const size_t wnaf_bits = bits_per_bucket + 1;
    const size_t num_threads = get_num_cpus_pow2();
    const size_t num_initial_points_per_thread = num_initial_points / num_threads;
    const size_t num_points_per_thread = num_points / num_threads;
    std::array<std::array<uint64_t, MAX_NUM_ROUNDS>, MAX_NUM_THREADS> thread_round_counts;
    for (size_t i = 0; i < num_threads; ++i) {
        for (size_t j = 0; j < num_rounds; ++j) {
            thread_round_counts[i][j] = 0;
        }
    }

    parallel_for(num_threads, [&](size_t i) {
        Fr T0;
        uint64_t* wnaf_table = &point_schedule[(2 * i) * num_initial_points_per_thread];
        const Fr* thread_scalars = &scalars[i * num_initial_points_per_thread];
        bool* skew_table = &input_skew_table[(2 * i) * num_initial_points_per_thread];
        uint64_t offset = i * num_points_per_thread;

        for (uint64_t j = 0; j < num_initial_points_per_thread; ++j) {
            T0 = thread_scalars[j].from_montgomery_form();
            Fr::split_into_endomorphism_scalars(T0, T0, *(Fr*)&T0.data[2]);

            wnaf::fixed_wnaf_with_counts(&T0.data[0],
                                         &wnaf_table[(j << 1UL)],
                                         skew_table[j << 1ULL],
                                         &thread_round_counts[i][0],
                                         ((j << 1ULL) + offset) << 32ULL,
                                         num_points,
                                         wnaf_bits);
            wnaf::fixed_wnaf_with_counts(&T0.data[2],
                                         &wnaf_table[(j << 1UL) + 1],
                                         skew_table[(j << 1UL) + 1],
                                         &thread_round_counts[i][0],
                                         ((j << 1UL) + offset + 1) << 32UL,
                                         num_points,
                                         wnaf_bits);
        }
    });

    for (size_t i = 0; i < num_rounds; ++i) {
        round_counts[i] = 0;
    }
    for (size_t i = 0; i < num_threads; ++i) {
        for (size_t j = 0; j < num_rounds; ++j) {
            round_counts[j] += thread_round_counts[i][j];
        }
    }
}

/**
 *  Sorts our wnaf entries in increasing bucket order (per round).
 *  We currently don't multi-thread the inner sorting algorithm, and just split our threads over the number of rounds.
 *  A multi-threaded sorting algorithm could be more efficient, but the total runtime of `organize_buckets` is <5% of
 *  pippenger's runtime, so not a priority.
 **/
void organize_buckets(uint64_t* point_schedule, const size_t num_points)
{
    const size_t num_rounds = get_num_rounds(num_points);

    parallel_for(num_rounds, [&](size_t i) {
        scalar_multiplication::process_buckets(&point_schedule[i * num_points],
                                               num_points,
                                               static_cast<uint32_t>(get_optimal_bucket_width(num_points / 2)) + 1);
    });
}

/**
 * adds a bunch of points together using affine addition formulae.
 * Paradoxically, the affine formula is crazy efficient if you have a lot of independent point additions to perform.
 * Affine formula:
 *
 * \lambda = (y_2 - y_1) / (x_2 - x_1)
 * x_3 = \lambda^2 - (x_2 + x_1)
 * y_3 = \lambda*(x_1 - x_3) - y_1
 *
 * Traditionally, we avoid affine formulae like the plague, because computing lambda requires a modular inverse,
 * which is outrageously expensive.
 *
 * However! We can use Montgomery's batch inversion technique to amortise the cost of the inversion to ~0.
 *
 * The way batch inversion works is as follows. Let's say you want to compute \{ 1/x_1, 1/x_2, ..., 1/x_n \}
 * The trick is to compute the product x_1x_2...x_n , whilst storing all of the temporary products.
 * i.e. we have an array A = [x_1, x_1x_2, ..., x_1x_2...x_n]
 * We then compute a single inverse: I = 1 / x_1x_2...x_n
 * Finally, we can use our accumulated products, to quotient out individual inverses.
 * We can get an individual inverse at index i, by computing I.A_{i-1}.(x_nx_n-1...x_i+1)
 * The last product term we can compute on-the-fly, as it grows by one element for each additional inverse that we
 * require.
 *
 * TLDR: amortized cost of a modular inverse is 3 field multiplications per inverse.
 * Which means we can compute a point addition with SIX field multiplications in total.
 * The traditional Jacobian-coordinate formula requires 11.
 *
 * There is a catch though - we need large sequences of independent point additions!
 * i.e. the output from one point addition in the sequence is NOT an input to any other point addition in the
 *sequence.
 *
 * We can re-arrange the Pippenger algorithm to get this property, but it's...complicated
 **/
template <typename Curve>
void add_affine_points(typename Curve::AffineElement* points,
                       const size_t num_points,
                       typename Curve::BaseField* scratch_space)
{
    using Fq = typename Curve::BaseField;
    Fq batch_inversion_accumulator = Fq::one();

    for (size_t i = 0; i < num_points; i += 2) {
        scratch_space[i >> 1] = points[i].x + points[i + 1].x; // x2 + x1
        points[i + 1].x -= points[i].x;                        // x2 - x1
        points[i + 1].y -= points[i].y;                        // y2 - y1
        points[i + 1].y *= batch_inversion_accumulator;        // (y2 - y1)*accumulator_old
        batch_inversion_accumulator *= (points[i + 1].x);
    }

    if (batch_inversion_accumulator == 0) {
        throw_or_abort("attempted to invert zero in add_affine_points");
    } else {
        batch_inversion_accumulator = batch_inversion_accumulator.invert();
    }

    for (size_t i = (num_points)-2; i < num_points; i -= 2) {
        // Memory bandwidth is a bit of a bottleneck here.
        // There's probably a more elegant way of structuring our data so we don't need to do all of this
        // prefetching
        __builtin_prefetch(points + i - 2);
        __builtin_prefetch(points + i - 1);
        __builtin_prefetch(points + ((i + num_points - 2) >> 1));
        __builtin_prefetch(scratch_space + ((i - 2) >> 1));

        points[i + 1].y *= batch_inversion_accumulator; // update accumulator
        batch_inversion_accumulator *= points[i + 1].x;
        points[i + 1].x = points[i + 1].y.sqr();
        points[(i + num_points) >> 1].x = points[i + 1].x - (scratch_space[i >> 1]); // x3 = lambda_squared - x2
                                                                                     // - x1
        points[i].x -= points[(i + num_points) >> 1].x;
        points[i].x *= points[i + 1].y;
        points[(i + num_points) >> 1].y = points[i].x - points[i].y;
    }
}

template <typename Curve>
void add_affine_points_with_edge_cases(typename Curve::AffineElement* points,
                                       const size_t num_points,
                                       typename Curve::BaseField* scratch_space)
{
    using Fq = typename Curve::BaseField;
    Fq batch_inversion_accumulator = Fq::one();

    for (size_t i = 0; i < num_points; i += 2) {
        if (points[i].is_point_at_infinity() || points[i + 1].is_point_at_infinity()) {
            continue;
        }
        if (points[i].x == points[i + 1].x) {
            if (points[i].y == points[i + 1].y) {
                // double
                scratch_space[i >> 1] = points[i].x + points[i].x; // 2x
                Fq x_squared = points[i].x.sqr();
                points[i + 1].x = points[i].y + points[i].y;         // 2y
                points[i + 1].y = x_squared + x_squared + x_squared; // 3x^2
                points[i + 1].y *= batch_inversion_accumulator;
                batch_inversion_accumulator *= (points[i + 1].x);
                continue;
            }
            points[i].self_set_infinity();
            points[i + 1].self_set_infinity();
            continue;
        }

        scratch_space[i >> 1] = points[i].x + points[i + 1].x; // x2 + x1
        points[i + 1].x -= points[i].x;                        // x2 - x1
        points[i + 1].y -= points[i].y;                        // y2 - y1
        points[i + 1].y *= batch_inversion_accumulator;        // (y2 - y1)*accumulator_old
        batch_inversion_accumulator *= (points[i + 1].x);
    }
    if (!batch_inversion_accumulator.is_zero()) {
        batch_inversion_accumulator = batch_inversion_accumulator.invert();
    }
    for (size_t i = (num_points)-2; i < num_points; i -= 2) {
        // Memory bandwidth is a bit of a bottleneck here.
        // There's probably a more elegant way of structuring our data so we don't need to do all of this
        // prefetching
        __builtin_prefetch(points + i - 2);
        __builtin_prefetch(points + i - 1);
        __builtin_prefetch(points + ((i + num_points - 2) >> 1));
        __builtin_prefetch(scratch_space + ((i - 2) >> 1));

        if (points[i].is_point_at_infinity()) {
            points[(i + num_points) >> 1] = points[i + 1];
            continue;
        }
        if (points[i + 1].is_point_at_infinity()) {
            points[(i + num_points) >> 1] = points[i];
            continue;
        }

        points[i + 1].y *= batch_inversion_accumulator; // update accumulator
        batch_inversion_accumulator *= points[i + 1].x;
        points[i + 1].x = points[i + 1].y.sqr();
        points[(i + num_points) >> 1].x = points[i + 1].x - (scratch_space[i >> 1]); // x3 = lambda_squared - x2
                                                                                     // - x1
        points[i].x -= points[(i + num_points) >> 1].x;
        points[i].x *= points[i + 1].y;
        points[(i + num_points) >> 1].y = points[i].x - points[i].y;
    }
}

/**
 * evaluate a chain of pairwise additions.
 * The additions are sequenced into base-2 segments
 * i.e. pairs, pairs of pairs, pairs of pairs of pairs etc
 * `max_bucket_bits` indicates the largest set of nested pairs in the array,
 * which defines the iteration depth
 **/
template <typename Curve>
void evaluate_addition_chains(affine_product_runtime_state<Curve>& state,
                              const size_t max_bucket_bits,
                              bool handle_edge_cases)
{
    size_t end = state.num_points;
    size_t start = 0;
    for (size_t i = 0; i < max_bucket_bits; ++i) {
        const size_t points_in_round = (state.num_points - state.bit_offsets[i + 1]) >> (i);
        start = end - points_in_round;
        if (handle_edge_cases) {
            add_affine_points_with_edge_cases<Curve>(state.point_pairs_1 + start, points_in_round, state.scratch_space);
        } else {
            add_affine_points<Curve>(state.point_pairs_1 + start, points_in_round, state.scratch_space);
        }
    }
}

/**
 * This is the entry point for our 'find a way of evaluating a giant multi-product using affine coordinates'
 *algorithm By this point, we have already sorted our pippenger buckets. So we have the following situation:
 *
 * 1. We have a defined number of buckets points
 * 2. We have a defined number of points, that need to be added into these bucket points
 * 3. number of points >> number of buckets
 *
 * The algorithm begins by counting the number of points assigned to each bucket.
 * For each bucket, we then take this count and split it into its base-2 components.
 * e.g. if bucket[3] has 14 points, we split that into a sequence of (8, 4, 2)
 * This base-2 splitting is useful, because we can take the bucket's associated points, and
 * sort them into pairs, quads, octs etc. These mini-addition sequences are independent from one another,
 * which means that we can use the affine trick to evaluate them.
 * Once we're done, we have effectively reduced the number of points in the bucket to a logarithmic factor of the
 *input. e.g. in the above example, once we've evaluated our pairwise addition of 8, 4 and 2 elements, we're left
 *with 3 points. The next step is to 'play it again Sam', and recurse back into `reduce_buckets`, with our reduced
 *number of points. We repeat this process until every bucket only has one point assigned to it.
 **/
template <typename Curve>
typename Curve::AffineElement* reduce_buckets(affine_product_runtime_state<Curve>& state,
                                              bool first_round,
                                              bool handle_edge_cases)
{

    // std::chrono::steady_clock::time_point time_start = std::chrono::steady_clock::now();
    // This method sorts our points into our required base-2 sequences.
    // `max_bucket_bits` is log2(maximum bucket count).
    // This sets the upper limit on how many iterations we need to perform in `evaluate_addition_chains`.
    // e.g. if `max_bucket_bits == 3`, then we have at least one bucket with >= 8 points in it.
    // which means we need to repeat our pairwise addition algorithm 3 times
    // (e.g. add 4 pairs together to get 2 pairs, add those pairs together to get a single pair, which we add to
    // reduce to our final point)
    const size_t max_bucket_bits = construct_addition_chains(state, first_round);

    // if max_bucket_bits is 0, we're done! we can return
    if (max_bucket_bits == 0) {
        return state.point_pairs_1;
    }

    // compute our required additions using the affine trick
    evaluate_addition_chains(state, max_bucket_bits, handle_edge_cases);

    // this next step is a processing step, that computes a new point schedule for our reduced points.
    // In the pippenger algorithm, we use a 64-bit uint to categorize each point.
    // The high 32 bits describes the position of the point in a point array.
    // The low 31 bits describes the bucket index that the point maps to
    // The 32nd bit defines whether the point is actually a negation of our stored point.

    // We want to compute these 'point schedule' uints for our reduced points, so that we can recurse back into
    // `reduce_buckets`
    uint32_t start = 0;
    const auto end = static_cast<uint32_t>(state.num_points);
    // The output of `evaluate_addition_chains` has a bit of an odd structure, should probably refactor.
    // Effectively, we used to have one big 1d array, and the act of computing these pair-wise point additions
    // has chopped it up into sequences of smaller 1d arrays, with gaps in between
    for (size_t i = 0; i < max_bucket_bits; ++i) {
        const uint32_t points_in_round =
            (static_cast<uint32_t>(state.num_points) - state.bit_offsets[i + 1]) >> static_cast<uint32_t>(i);
        const uint32_t points_removed = points_in_round / 2;

        start = end - points_in_round;
        const uint32_t modified_start = start + points_removed;
        state.bit_offsets[i + 1] = modified_start;
    }

    // iterate over each bucket. Identify how many remaining points there are, and compute their point scheduels
    uint32_t new_num_points = 0;
    for (size_t i = 0; i < state.num_buckets; ++i) {
        uint32_t& count = state.bucket_counts[i];
        uint32_t num_bits = numeric::get_msb(count) + 1;
        uint32_t new_bucket_count = 0;
        for (size_t j = 0; j < num_bits; ++j) {
            uint32_t& current_offset = state.bit_offsets[j];
            const bool has_entry = ((count >> j) & 1) == 1;
            if (has_entry) {
                uint64_t schedule = (static_cast<uint64_t>(current_offset) << 32ULL) + i;
                state.point_schedule[new_num_points++] = schedule;
                ++new_bucket_count;
                ++current_offset;
            }
        }
        count = new_bucket_count;
    }

    // modify `num_points` to reflect the new number of reduced points.
    // also swap around the `point_pairs` pointer; what used to be our temporary array
    // has now become our input point array
    typename Curve::AffineElement* temp = state.point_pairs_1;
    state.num_points = new_num_points;
    state.points = state.point_pairs_1;
    state.point_pairs_1 = state.point_pairs_2;
    state.point_pairs_2 = temp;

    // We could probably speed this up by unroling the recursion.
    // But each extra call to `reduce_buckets` has an input size that is ~log(previous input size)
    // so the extra run-time is meh
    return reduce_buckets(state, false, handle_edge_cases);
}

template <typename Curve>
uint32_t construct_addition_chains(affine_product_runtime_state<Curve>& state, bool empty_bucket_counts)
{
    using Group = typename Curve::Group;
    // if this is the first call to `construct_addition_chains`, we need to count up our buckets
    if (empty_bucket_counts) {
        memset((void*)state.bucket_counts, 0x00, sizeof(uint32_t) * state.num_buckets);
        const auto first_bucket = static_cast<uint32_t>(state.point_schedule[0] & 0x7fffffffUL);
        for (size_t i = 0; i < state.num_points; ++i) {
            const auto bucket_index = static_cast<size_t>(state.point_schedule[i] & 0x7fffffffUL);
            ++state.bucket_counts[bucket_index - first_bucket];
        }
        for (size_t i = 0; i < state.num_buckets; ++i) {
            state.bucket_empty_status[i] = (state.bucket_counts[i] == 0);
        }
    }

    uint32_t max_count = 0;
    for (size_t i = 0; i < state.num_buckets; ++i) {
        max_count = state.bucket_counts[i] > max_count ? state.bucket_counts[i] : max_count;
    }

    const uint32_t max_bucket_bits = numeric::get_msb(max_count);

    for (size_t i = 0; i < max_bucket_bits + 1; ++i) {
        state.bit_offsets[i] = 0;
    }

    // theoretically, can be unrolled using templated methods.
    // However, explicitly unrolling the loop by using recursive template calls was slower!
    // Inner loop is currently bounded by a constexpr variable, need to see what the compiler does with that...
    count_bits(state.bucket_counts, &state.bit_offsets[0], state.num_buckets, max_bucket_bits);

    // we need to update `bit_offsets` to compute our point shuffle,
    // but we need the original array later on, so make a copy.
    std::array<uint32_t, 22> bit_offsets_copy = { 0 };
    for (size_t i = 0; i < max_bucket_bits + 1; ++i) {
        bit_offsets_copy[i] = state.bit_offsets[i];
    }

    // this is where we take each bucket's associated points, and arrange them
    // in a pairwise order, so that we can compute large sequences of additions using the affine trick
    size_t schedule_it = 0;
    uint32_t* bucket_count_it = state.bucket_counts;

    for (size_t i = 0; i < state.num_buckets; ++i) {
        uint32_t count = *bucket_count_it;
        ++bucket_count_it;
        uint32_t num_bits = numeric::get_msb(count) + 1;
        for (size_t j = 0; j < num_bits; ++j) {
            uint32_t& current_offset = bit_offsets_copy[j];
            const size_t k_end = count & (1UL << j);
            // This section is a bottleneck - to populate our point array, we need
            // to read from memory locations that are effectively uniformly randomly distributed!
            // (assuming our scalar multipliers are uniformly random...)
            // In the absence of a more elegant solution, we use ugly macro hacks to try and
            // unroll loops, and prefetch memory a few cycles before we need it
            switch (k_end) {
            case 64: { // NOLINT(bugprone-branch-clone)
                [[fallthrough]];
            }
            case 32: {
                [[fallthrough]];
            }
            case 16: {
                for (size_t k = 0; k < (k_end >> 4); ++k) {
                    BBERG_SCALAR_MULTIPLICATION_FETCH_BLOCK;
                }
                break;
            }
            case 8: {
                __builtin_prefetch(state.points + (state.point_schedule[schedule_it + 8] >> 32ULL));
                __builtin_prefetch(state.points + (state.point_schedule[schedule_it + 9] >> 32ULL));
                __builtin_prefetch(state.points + (state.point_schedule[schedule_it + 10] >> 32ULL));
                __builtin_prefetch(state.points + (state.point_schedule[schedule_it + 11] >> 32ULL));
                __builtin_prefetch(state.points + (state.point_schedule[schedule_it + 12] >> 32ULL));
                __builtin_prefetch(state.points + (state.point_schedule[schedule_it + 13] >> 32ULL));
                __builtin_prefetch(state.points + (state.point_schedule[schedule_it + 14] >> 32ULL));
                __builtin_prefetch(state.points + (state.point_schedule[schedule_it + 15] >> 32ULL));

                const uint64_t schedule_a = state.point_schedule[schedule_it];
                const uint64_t schedule_b = state.point_schedule[schedule_it + 1];
                const uint64_t schedule_c = state.point_schedule[schedule_it + 2];
                const uint64_t schedule_d = state.point_schedule[schedule_it + 3];
                const uint64_t schedule_e = state.point_schedule[schedule_it + 4];
                const uint64_t schedule_f = state.point_schedule[schedule_it + 5];
                const uint64_t schedule_g = state.point_schedule[schedule_it + 6];
                const uint64_t schedule_h = state.point_schedule[schedule_it + 7];

                Group::conditional_negate_affine(state.points + (schedule_a >> 32ULL),
                                                 state.point_pairs_1 + current_offset,
                                                 (schedule_a >> 31ULL) & 1ULL);
                Group::conditional_negate_affine(state.points + (schedule_b >> 32ULL),
                                                 state.point_pairs_1 + current_offset + 1,
                                                 (schedule_b >> 31ULL) & 1ULL);
                Group::conditional_negate_affine(state.points + (schedule_c >> 32ULL),
                                                 state.point_pairs_1 + current_offset + 2,
                                                 (schedule_c >> 31ULL) & 1ULL);
                Group::conditional_negate_affine(state.points + (schedule_d >> 32ULL),
                                                 state.point_pairs_1 + current_offset + 3,
                                                 (schedule_d >> 31ULL) & 1ULL);
                Group::conditional_negate_affine(state.points + (schedule_e >> 32ULL),
                                                 state.point_pairs_1 + current_offset + 4,
                                                 (schedule_e >> 31ULL) & 1ULL);
                Group::conditional_negate_affine(state.points + (schedule_f >> 32ULL),
                                                 state.point_pairs_1 + current_offset + 5,
                                                 (schedule_f >> 31ULL) & 1ULL);
                Group::conditional_negate_affine(state.points + (schedule_g >> 32ULL),
                                                 state.point_pairs_1 + current_offset + 6,
                                                 (schedule_g >> 31ULL) & 1ULL);
                Group::conditional_negate_affine(state.points + (schedule_h >> 32ULL),
                                                 state.point_pairs_1 + current_offset + 7,
                                                 (schedule_h >> 31ULL) & 1ULL);

                current_offset += 8;
                schedule_it += 8;
                break;
            }
            case 4: {
                __builtin_prefetch(state.points + (state.point_schedule[schedule_it + 4] >> 32ULL));
                __builtin_prefetch(state.points + (state.point_schedule[schedule_it + 5] >> 32ULL));
                __builtin_prefetch(state.points + (state.point_schedule[schedule_it + 6] >> 32ULL));
                __builtin_prefetch(state.points + (state.point_schedule[schedule_it + 7] >> 32ULL));
                const uint64_t schedule_a = state.point_schedule[schedule_it];
                const uint64_t schedule_b = state.point_schedule[schedule_it + 1];
                const uint64_t schedule_c = state.point_schedule[schedule_it + 2];
                const uint64_t schedule_d = state.point_schedule[schedule_it + 3];

                Group::conditional_negate_affine(state.points + (schedule_a >> 32ULL),
                                                 state.point_pairs_1 + current_offset,
                                                 (schedule_a >> 31ULL) & 1ULL);
                Group::conditional_negate_affine(state.points + (schedule_b >> 32ULL),
                                                 state.point_pairs_1 + current_offset + 1,
                                                 (schedule_b >> 31ULL) & 1ULL);
                Group::conditional_negate_affine(state.points + (schedule_c >> 32ULL),
                                                 state.point_pairs_1 + current_offset + 2,
                                                 (schedule_c >> 31ULL) & 1ULL);
                Group::conditional_negate_affine(state.points + (schedule_d >> 32ULL),
                                                 state.point_pairs_1 + current_offset + 3,
                                                 (schedule_d >> 31ULL) & 1ULL);
                current_offset += 4;
                schedule_it += 4;
                break;
            }
            case 2: {
                __builtin_prefetch(state.points + (state.point_schedule[schedule_it + 4] >> 32ULL));
                __builtin_prefetch(state.points + (state.point_schedule[schedule_it + 5] >> 32ULL));
                __builtin_prefetch(state.points + (state.point_schedule[schedule_it + 6] >> 32ULL));
                __builtin_prefetch(state.points + (state.point_schedule[schedule_it + 7] >> 32ULL));
                const uint64_t schedule_a = state.point_schedule[schedule_it];
                const uint64_t schedule_b = state.point_schedule[schedule_it + 1];

                Group::conditional_negate_affine(state.points + (schedule_a >> 32ULL),
                                                 state.point_pairs_1 + current_offset,
                                                 (schedule_a >> 31ULL) & 1ULL);
                Group::conditional_negate_affine(state.points + (schedule_b >> 32ULL),
                                                 state.point_pairs_1 + current_offset + 1,
                                                 (schedule_b >> 31ULL) & 1ULL);
                current_offset += 2;
                schedule_it += 2;
                break;
            }
            case 1: {
                __builtin_prefetch(state.points + (state.point_schedule[schedule_it + 4] >> 32ULL));
                __builtin_prefetch(state.points + (state.point_schedule[schedule_it + 5] >> 32ULL));
                __builtin_prefetch(state.points + (state.point_schedule[schedule_it + 6] >> 32ULL));
                __builtin_prefetch(state.points + (state.point_schedule[schedule_it + 7] >> 32ULL));
                const uint64_t schedule_a = state.point_schedule[schedule_it];

                Group::conditional_negate_affine(state.points + (schedule_a >> 32ULL),
                                                 state.point_pairs_1 + current_offset,
                                                 (schedule_a >> 31ULL) & 1ULL);
                ++current_offset;
                ++schedule_it;
                break;
            }
            case 0: {
                break;
            }
            default: {
                for (size_t k = 0; k < k_end; ++k) {
                    uint64_t schedule = state.point_schedule[schedule_it];
                    __builtin_prefetch(state.points + (state.point_schedule[schedule_it + 1] >> 32ULL));

                    const uint64_t predicate = (schedule >> 31UL) & 1UL;

                    Group::conditional_negate_affine(
                        state.points + (schedule >> 32ULL), state.point_pairs_1 + current_offset, predicate);
                    ++current_offset;
                    ++schedule_it;
                }
            }
            }
        }
    }
    return max_bucket_bits;
}

template <typename Curve>
typename Curve::Element evaluate_pippenger_rounds(pippenger_runtime_state<Curve>& state,
                                                  const typename Curve::AffineElement* points,
                                                  const size_t num_points,
                                                  bool handle_edge_cases)
{
    using Element = typename Curve::Element;
    using AffineElement = typename Curve::AffineElement;
    const size_t num_rounds = get_num_rounds(num_points);
    const size_t num_threads = get_num_cpus_pow2();
    const size_t bits_per_bucket = get_optimal_bucket_width(num_points / 2);

    std::unique_ptr<Element[], decltype(&aligned_free)> thread_accumulators(
        static_cast<Element*>(aligned_alloc(64, num_threads * sizeof(Element))), &aligned_free);

    parallel_for(num_threads, [&](size_t j) {
        thread_accumulators[j].self_set_infinity();

        for (size_t i = 0; i < num_rounds; ++i) {

            const uint64_t num_round_points = state.round_counts[i];

            Element accumulator;
            accumulator.self_set_infinity();

            if ((num_round_points == 0) || (num_round_points < num_threads && j != num_threads - 1)) {
            } else {

                const uint64_t num_round_points_per_thread = num_round_points / num_threads;
                const uint64_t leftovers =
                    (j == num_threads - 1) ? (num_round_points) - (num_round_points_per_thread * num_threads) : 0;

                uint64_t* thread_point_schedule =
                    &state.point_schedule[(i * num_points) + j * num_round_points_per_thread];
                const size_t first_bucket = thread_point_schedule[0] & 0x7fffffffU;
                const size_t last_bucket =
                    thread_point_schedule[(num_round_points_per_thread - 1 + leftovers)] & 0x7fffffffU;
                const size_t num_thread_buckets = (last_bucket - first_bucket) + 1;

                affine_product_runtime_state<Curve> product_state =
                    state.get_affine_product_runtime_state(num_threads, j);
                product_state.num_points = static_cast<uint32_t>(num_round_points_per_thread + leftovers);
                product_state.points = points;
                product_state.point_schedule = thread_point_schedule;
                product_state.num_buckets = static_cast<uint32_t>(num_thread_buckets);
                AffineElement* output_buckets = reduce_buckets(product_state, true, handle_edge_cases);
                Element running_sum;
                running_sum.self_set_infinity();

                // one nice side-effect of the affine trick, is that half of the bucket concatenation
                // algorithm can use mixed addition formulae, instead of full addition formulae
                size_t output_it = product_state.num_points - 1;
                for (size_t k = num_thread_buckets - 1; k > 0; --k) {
                    if (__builtin_expect(!product_state.bucket_empty_status[k], 1)) {
                        running_sum += (output_buckets[output_it]);
                        --output_it;
                    }
                    accumulator += running_sum;
                }
                running_sum += output_buckets[0];
                accumulator.self_dbl();
                accumulator += running_sum;

                // we now need to scale up 'running sum' up to the value of the first bucket.
                // e.g. if first bucket is 0, no scaling
                // if first bucket is 1, we need to add (2 * running_sum)
                if (first_bucket > 0) {
                    auto multiplier = static_cast<uint32_t>(first_bucket << 1UL);
                    size_t shift = numeric::get_msb(multiplier);
                    Element rolling_accumulator = Curve::Group::point_at_infinity;
                    bool init = false;
                    while (shift != static_cast<size_t>(-1)) {
                        if (init) {
                            rolling_accumulator.self_dbl();
                            if (((multiplier >> shift) & 1)) {
                                rolling_accumulator += running_sum;
                            }
                        } else {
                            rolling_accumulator += running_sum;
                        }
                        init = true;
                        shift -= 1;
                    }
                    accumulator += rolling_accumulator;
                }
            }

            if (i == (num_rounds - 1)) {
                const size_t num_points_per_thread = num_points / num_threads;
                bool* skew_table = &state.skew_table[j * num_points_per_thread];
                const AffineElement* point_table = &points[j * num_points_per_thread];
                AffineElement addition_temporary;
                for (size_t k = 0; k < num_points_per_thread; ++k) {
                    if (skew_table[k]) {
                        addition_temporary = -point_table[k];
                        accumulator += addition_temporary;
                    }
                }
            }

            if (i > 0) {
                for (size_t k = 0; k < bits_per_bucket + 1; ++k) {
                    thread_accumulators[j].self_dbl();
                }
            }
            thread_accumulators[j] += accumulator;
        }
    });

    Element result;
    result.self_set_infinity();
    for (size_t i = 0; i < num_threads; ++i) {
        result += thread_accumulators[i];
    }
    return result;
}

template <typename Curve>
<<<<<<< HEAD
typename Curve::Element pippenger_internal(const typename Curve::AffineElement* points,
                                           const typename Curve::ScalarField* scalars,
=======
typename Curve::Element pippenger_internal(typename Curve::AffineElement* points,
                                           std::span<const typename Curve::ScalarField> scalars,
>>>>>>> 5616be3c
                                           const size_t num_initial_points,
                                           pippenger_runtime_state<Curve>& state,
                                           bool handle_edge_cases)
{
    // multiplication_runtime_state state;
    compute_wnaf_states<Curve>(state.point_schedule, state.skew_table, state.round_counts, scalars, num_initial_points);
    organize_buckets(state.point_schedule, num_initial_points * 2);
    typename Curve::Element result =
        evaluate_pippenger_rounds<Curve>(state, points, num_initial_points * 2, handle_edge_cases);
    return result;
}

template <typename Curve>
<<<<<<< HEAD
typename Curve::Element pippenger(const typename Curve::ScalarField* scalars,
                                  const typename Curve::AffineElement* points,
                                  const size_t num_initial_points,
=======
typename Curve::Element pippenger(std::span<const typename Curve::ScalarField> scalars,
                                  typename Curve::AffineElement* points,
>>>>>>> 5616be3c
                                  pippenger_runtime_state<Curve>& state,
                                  bool handle_edge_cases)
{
    BB_OP_COUNT_TRACK();
    using Group = typename Curve::Group;
    using Element = typename Curve::Element;

    // our windowed non-adjacent form algorthm requires that each thread can work on at least 8 points.
    // If we fall below this theshold, fall back to the traditional scalar multiplication algorithm.
    // For 8 threads, this neatly coincides with the threshold where Strauss scalar multiplication outperforms
    // Pippenger
    const size_t threshold = get_num_cpus_pow2() * 8;
    size_t num_initial_points = scalars.size();
    if (num_initial_points == 0) {
        Element out = Group::one;
        out.self_set_infinity();
        return out;
    }

    if (num_initial_points <= threshold) {
        std::vector<Element> exponentiation_results(num_initial_points);
        // might as well multithread this...
        // Possible optimization: use group::batch_mul_with_endomorphism here.
        parallel_for(num_initial_points,
                     [&](size_t i) { exponentiation_results[i] = Element(points[i * 2]) * scalars[i]; });

        for (size_t i = num_initial_points - 1; i > 0; --i) {
            exponentiation_results[i - 1] += exponentiation_results[i];
        }
        return exponentiation_results[0];
    }

    const auto slice_bits = static_cast<size_t>(numeric::get_msb(static_cast<uint64_t>(num_initial_points)));
    const auto num_slice_points = static_cast<size_t>(1ULL << slice_bits);

    Element result = pippenger_internal(points, scalars, num_slice_points, state, handle_edge_cases);
    if (num_slice_points != num_initial_points) {
        return result + pippenger(scalars.subspan(num_slice_points),
                                  points + static_cast<size_t>(num_slice_points * 2),
                                  state,
                                  handle_edge_cases);
    }
    return result;
}

/**
 * It's pippenger! But this one has go-faster stripes and a prediliction for questionable life choices.
 * We use affine-addition formula in this method, which paradoxically is ~45% faster than the mixed addition
 *formulae. See `scalar_multiplication.cpp` for a more detailed description.
 *
 * It's...unsafe, because we assume that the incomplete addition formula exceptions are not triggered i.e. that all the
 * points provided as arguments to the msm are distinct.
 * We don't bother to check for this to avoid conditional branches in a critical section of our code.
 * This is fine for situations where your bases are linearly independent (i.e. KZG10 polynomial commitments where
 * there should be no equal points in the SRS), because triggering the incomplete addition exceptions is about as hard
 *as solving the disrete log problem. This is ok for the prover, but GIANT RED CLAXON WARNINGS FOR THE VERIFIER Don't
 *use this in a verification algorithm! That would be a really bad idea. Unless you're a malicious adversary, then it
 *would be a great idea!
 *
 **/
template <typename Curve>
<<<<<<< HEAD
typename Curve::Element pippenger_unsafe(const typename Curve::ScalarField* scalars,
                                         const typename Curve::AffineElement* points,
                                         const size_t num_initial_points,
=======
typename Curve::Element pippenger_unsafe(std::span<const typename Curve::ScalarField> scalars,
                                         typename Curve::AffineElement* points,
>>>>>>> 5616be3c
                                         pippenger_runtime_state<Curve>& state)
{
    return pippenger(scalars, points, state, false);
}

template <typename Curve>
<<<<<<< HEAD
typename Curve::Element pippenger_without_endomorphism_basis_points(const typename Curve::ScalarField* scalars,
                                                                    const typename Curve::AffineElement* points,
                                                                    const size_t num_initial_points,
                                                                    pippenger_runtime_state<Curve>& state)
=======
typename Curve::Element pippenger_without_endomorphism_basis_points(
    std::span<const typename Curve::ScalarField> scalars,
    typename Curve::AffineElement* points,
    pippenger_runtime_state<Curve>& state)
>>>>>>> 5616be3c
{
    std::vector<typename Curve::AffineElement> G_mod(scalars.size() * 2);
    bb::scalar_multiplication::generate_pippenger_point_table<Curve>(points, &G_mod[0], scalars.size());
    return pippenger(scalars, &G_mod[0], state, false);
}

// Explicit instantiation
// BN254
template void generate_pippenger_point_table<curve::BN254>(const curve::BN254::AffineElement* points,
                                                           curve::BN254::AffineElement* table,
                                                           size_t num_points);

template uint32_t construct_addition_chains<curve::BN254>(affine_product_runtime_state<curve::BN254>& state,
                                                          bool empty_bucket_counts = true);

template void add_affine_points<curve::BN254>(curve::BN254::AffineElement* points,
                                              size_t num_points,
                                              curve::BN254::BaseField* scratch_space);

template void add_affine_points_with_edge_cases<curve::BN254>(curve::BN254::AffineElement* points,
                                                              const size_t num_points,
                                                              curve::BN254::BaseField* scratch_space);

template void evaluate_addition_chains<curve::BN254>(affine_product_runtime_state<curve::BN254>& state,
                                                     const size_t max_bucket_bits,
                                                     bool handle_edge_cases);
<<<<<<< HEAD
template curve::BN254::Element pippenger_internal<curve::BN254>(const curve::BN254::AffineElement* points,
                                                                const curve::BN254::ScalarField* scalars,
=======
template curve::BN254::Element pippenger_internal<curve::BN254>(curve::BN254::AffineElement* points,
                                                                std::span<const curve::BN254::ScalarField> scalars,
>>>>>>> 5616be3c
                                                                const size_t num_initial_points,
                                                                pippenger_runtime_state<curve::BN254>& state,
                                                                bool handle_edge_cases);

template curve::BN254::Element evaluate_pippenger_rounds<curve::BN254>(pippenger_runtime_state<curve::BN254>& state,
                                                                       const curve::BN254::AffineElement* points,
                                                                       const size_t num_points,
                                                                       bool handle_edge_cases = false);

template curve::BN254::AffineElement* reduce_buckets<curve::BN254>(affine_product_runtime_state<curve::BN254>& state,
                                                                   bool first_round = true,
                                                                   bool handle_edge_cases = false);

<<<<<<< HEAD
template curve::BN254::Element pippenger<curve::BN254>(const curve::BN254::ScalarField* scalars,
                                                       const curve::BN254::AffineElement* points,
                                                       const size_t num_points,
                                                       pippenger_runtime_state<curve::BN254>& state,
                                                       bool handle_edge_cases = true);

template curve::BN254::Element pippenger_unsafe<curve::BN254>(const curve::BN254::ScalarField* scalars,
                                                              const curve::BN254::AffineElement* points,
                                                              const size_t num_initial_points,
                                                              pippenger_runtime_state<curve::BN254>& state);

template curve::BN254::Element pippenger_without_endomorphism_basis_points<curve::BN254>(
    const curve::BN254::ScalarField* scalars,
    const curve::BN254::AffineElement* points,
    const size_t num_initial_points,
=======
template curve::BN254::Element pippenger<curve::BN254>(std::span<const curve::BN254::ScalarField> scalars,
                                                       curve::BN254::AffineElement* points,
                                                       pippenger_runtime_state<curve::BN254>& state,
                                                       bool handle_edge_cases = true);

template curve::BN254::Element pippenger_unsafe<curve::BN254>(std::span<const curve::BN254::ScalarField> scalars,
                                                              curve::BN254::AffineElement* points,
                                                              pippenger_runtime_state<curve::BN254>& state);

template curve::BN254::Element pippenger_without_endomorphism_basis_points<curve::BN254>(
    std::span<const curve::BN254::ScalarField> scalars,
    curve::BN254::AffineElement* points,
>>>>>>> 5616be3c
    pippenger_runtime_state<curve::BN254>& state);

// Grumpkin
template void generate_pippenger_point_table<curve::Grumpkin>(const curve::Grumpkin::AffineElement* points,
                                                              curve::Grumpkin::AffineElement* table,
                                                              size_t num_points);

template uint32_t construct_addition_chains<curve::Grumpkin>(affine_product_runtime_state<curve::Grumpkin>& state,
                                                             bool empty_bucket_counts = true);

template void add_affine_points<curve::Grumpkin>(curve::Grumpkin::AffineElement* points,
                                                 const size_t num_points,
                                                 curve::Grumpkin::BaseField* scratch_space);

template void add_affine_points_with_edge_cases<curve::Grumpkin>(curve::Grumpkin::AffineElement* points,
                                                                 const size_t num_points,
                                                                 curve::Grumpkin::BaseField* scratch_space);

template void evaluate_addition_chains<curve::Grumpkin>(affine_product_runtime_state<curve::Grumpkin>& state,
                                                        const size_t max_bucket_bits,
                                                        bool handle_edge_cases);
<<<<<<< HEAD
template curve::Grumpkin::Element pippenger_internal<curve::Grumpkin>(const curve::Grumpkin::AffineElement* points,
                                                                      const curve::Grumpkin::ScalarField* scalars,
                                                                      const size_t num_initial_points,
                                                                      pippenger_runtime_state<curve::Grumpkin>& state,
                                                                      bool handle_edge_cases);
=======
template curve::Grumpkin::Element pippenger_internal<curve::Grumpkin>(
    curve::Grumpkin::AffineElement* points,
    std::span<const curve::Grumpkin::ScalarField> scalars,
    const size_t num_initial_points,
    pippenger_runtime_state<curve::Grumpkin>& state,
    bool handle_edge_cases);
>>>>>>> 5616be3c

template curve::Grumpkin::Element evaluate_pippenger_rounds<curve::Grumpkin>(
    pippenger_runtime_state<curve::Grumpkin>& state,
    const curve::Grumpkin::AffineElement* points,
    const size_t num_points,
    bool handle_edge_cases = false);

template curve::Grumpkin::AffineElement* reduce_buckets<curve::Grumpkin>(
    affine_product_runtime_state<curve::Grumpkin>& state, bool first_round = true, bool handle_edge_cases = false);

<<<<<<< HEAD
template curve::Grumpkin::Element pippenger<curve::Grumpkin>(const curve::Grumpkin::ScalarField* scalars,
                                                             const curve::Grumpkin::AffineElement* points,
                                                             const size_t num_points,
                                                             pippenger_runtime_state<curve::Grumpkin>& state,
                                                             bool handle_edge_cases = true);

template curve::Grumpkin::Element pippenger_unsafe<curve::Grumpkin>(const curve::Grumpkin::ScalarField* scalars,
                                                                    const curve::Grumpkin::AffineElement* points,
                                                                    const size_t num_initial_points,
                                                                    pippenger_runtime_state<curve::Grumpkin>& state);

template curve::Grumpkin::Element pippenger_without_endomorphism_basis_points<curve::Grumpkin>(
    const curve::Grumpkin::ScalarField* scalars,
    const curve::Grumpkin::AffineElement* points,
    const size_t num_initial_points,
=======
template curve::Grumpkin::Element pippenger<curve::Grumpkin>(std::span<const curve::Grumpkin::ScalarField> scalars,
                                                             curve::Grumpkin::AffineElement* points,
                                                             pippenger_runtime_state<curve::Grumpkin>& state,
                                                             bool handle_edge_cases = true);

template curve::Grumpkin::Element pippenger_unsafe<curve::Grumpkin>(
    std::span<const curve::Grumpkin::ScalarField> scalars,
    curve::Grumpkin::AffineElement* points,
    pippenger_runtime_state<curve::Grumpkin>& state);

template curve::Grumpkin::Element pippenger_without_endomorphism_basis_points<curve::Grumpkin>(
    std::span<const curve::Grumpkin::ScalarField> scalars,
    curve::Grumpkin::AffineElement* points,
>>>>>>> 5616be3c
    pippenger_runtime_state<curve::Grumpkin>& state);

} // namespace bb::scalar_multiplication

// NOLINTEND(cppcoreguidelines-avoid-c-arrays, google-readability-casting)<|MERGE_RESOLUTION|>--- conflicted
+++ resolved
@@ -856,13 +856,8 @@
 }
 
 template <typename Curve>
-<<<<<<< HEAD
-typename Curve::Element pippenger_internal(const typename Curve::AffineElement* points,
-                                           const typename Curve::ScalarField* scalars,
-=======
 typename Curve::Element pippenger_internal(typename Curve::AffineElement* points,
                                            std::span<const typename Curve::ScalarField> scalars,
->>>>>>> 5616be3c
                                            const size_t num_initial_points,
                                            pippenger_runtime_state<Curve>& state,
                                            bool handle_edge_cases)
@@ -876,14 +871,8 @@
 }
 
 template <typename Curve>
-<<<<<<< HEAD
-typename Curve::Element pippenger(const typename Curve::ScalarField* scalars,
-                                  const typename Curve::AffineElement* points,
-                                  const size_t num_initial_points,
-=======
 typename Curve::Element pippenger(std::span<const typename Curve::ScalarField> scalars,
                                   typename Curve::AffineElement* points,
->>>>>>> 5616be3c
                                   pippenger_runtime_state<Curve>& state,
                                   bool handle_edge_cases)
 {
@@ -945,31 +934,18 @@
  *
  **/
 template <typename Curve>
-<<<<<<< HEAD
-typename Curve::Element pippenger_unsafe(const typename Curve::ScalarField* scalars,
-                                         const typename Curve::AffineElement* points,
-                                         const size_t num_initial_points,
-=======
 typename Curve::Element pippenger_unsafe(std::span<const typename Curve::ScalarField> scalars,
                                          typename Curve::AffineElement* points,
->>>>>>> 5616be3c
                                          pippenger_runtime_state<Curve>& state)
 {
     return pippenger(scalars, points, state, false);
 }
 
 template <typename Curve>
-<<<<<<< HEAD
-typename Curve::Element pippenger_without_endomorphism_basis_points(const typename Curve::ScalarField* scalars,
-                                                                    const typename Curve::AffineElement* points,
-                                                                    const size_t num_initial_points,
-                                                                    pippenger_runtime_state<Curve>& state)
-=======
 typename Curve::Element pippenger_without_endomorphism_basis_points(
     std::span<const typename Curve::ScalarField> scalars,
     typename Curve::AffineElement* points,
     pippenger_runtime_state<Curve>& state)
->>>>>>> 5616be3c
 {
     std::vector<typename Curve::AffineElement> G_mod(scalars.size() * 2);
     bb::scalar_multiplication::generate_pippenger_point_table<Curve>(points, &G_mod[0], scalars.size());
@@ -996,13 +972,8 @@
 template void evaluate_addition_chains<curve::BN254>(affine_product_runtime_state<curve::BN254>& state,
                                                      const size_t max_bucket_bits,
                                                      bool handle_edge_cases);
-<<<<<<< HEAD
-template curve::BN254::Element pippenger_internal<curve::BN254>(const curve::BN254::AffineElement* points,
-                                                                const curve::BN254::ScalarField* scalars,
-=======
 template curve::BN254::Element pippenger_internal<curve::BN254>(curve::BN254::AffineElement* points,
                                                                 std::span<const curve::BN254::ScalarField> scalars,
->>>>>>> 5616be3c
                                                                 const size_t num_initial_points,
                                                                 pippenger_runtime_state<curve::BN254>& state,
                                                                 bool handle_edge_cases);
@@ -1016,23 +987,6 @@
                                                                    bool first_round = true,
                                                                    bool handle_edge_cases = false);
 
-<<<<<<< HEAD
-template curve::BN254::Element pippenger<curve::BN254>(const curve::BN254::ScalarField* scalars,
-                                                       const curve::BN254::AffineElement* points,
-                                                       const size_t num_points,
-                                                       pippenger_runtime_state<curve::BN254>& state,
-                                                       bool handle_edge_cases = true);
-
-template curve::BN254::Element pippenger_unsafe<curve::BN254>(const curve::BN254::ScalarField* scalars,
-                                                              const curve::BN254::AffineElement* points,
-                                                              const size_t num_initial_points,
-                                                              pippenger_runtime_state<curve::BN254>& state);
-
-template curve::BN254::Element pippenger_without_endomorphism_basis_points<curve::BN254>(
-    const curve::BN254::ScalarField* scalars,
-    const curve::BN254::AffineElement* points,
-    const size_t num_initial_points,
-=======
 template curve::BN254::Element pippenger<curve::BN254>(std::span<const curve::BN254::ScalarField> scalars,
                                                        curve::BN254::AffineElement* points,
                                                        pippenger_runtime_state<curve::BN254>& state,
@@ -1045,7 +999,6 @@
 template curve::BN254::Element pippenger_without_endomorphism_basis_points<curve::BN254>(
     std::span<const curve::BN254::ScalarField> scalars,
     curve::BN254::AffineElement* points,
->>>>>>> 5616be3c
     pippenger_runtime_state<curve::BN254>& state);
 
 // Grumpkin
@@ -1067,20 +1020,12 @@
 template void evaluate_addition_chains<curve::Grumpkin>(affine_product_runtime_state<curve::Grumpkin>& state,
                                                         const size_t max_bucket_bits,
                                                         bool handle_edge_cases);
-<<<<<<< HEAD
-template curve::Grumpkin::Element pippenger_internal<curve::Grumpkin>(const curve::Grumpkin::AffineElement* points,
-                                                                      const curve::Grumpkin::ScalarField* scalars,
-                                                                      const size_t num_initial_points,
-                                                                      pippenger_runtime_state<curve::Grumpkin>& state,
-                                                                      bool handle_edge_cases);
-=======
 template curve::Grumpkin::Element pippenger_internal<curve::Grumpkin>(
     curve::Grumpkin::AffineElement* points,
     std::span<const curve::Grumpkin::ScalarField> scalars,
     const size_t num_initial_points,
     pippenger_runtime_state<curve::Grumpkin>& state,
     bool handle_edge_cases);
->>>>>>> 5616be3c
 
 template curve::Grumpkin::Element evaluate_pippenger_rounds<curve::Grumpkin>(
     pippenger_runtime_state<curve::Grumpkin>& state,
@@ -1091,23 +1036,6 @@
 template curve::Grumpkin::AffineElement* reduce_buckets<curve::Grumpkin>(
     affine_product_runtime_state<curve::Grumpkin>& state, bool first_round = true, bool handle_edge_cases = false);
 
-<<<<<<< HEAD
-template curve::Grumpkin::Element pippenger<curve::Grumpkin>(const curve::Grumpkin::ScalarField* scalars,
-                                                             const curve::Grumpkin::AffineElement* points,
-                                                             const size_t num_points,
-                                                             pippenger_runtime_state<curve::Grumpkin>& state,
-                                                             bool handle_edge_cases = true);
-
-template curve::Grumpkin::Element pippenger_unsafe<curve::Grumpkin>(const curve::Grumpkin::ScalarField* scalars,
-                                                                    const curve::Grumpkin::AffineElement* points,
-                                                                    const size_t num_initial_points,
-                                                                    pippenger_runtime_state<curve::Grumpkin>& state);
-
-template curve::Grumpkin::Element pippenger_without_endomorphism_basis_points<curve::Grumpkin>(
-    const curve::Grumpkin::ScalarField* scalars,
-    const curve::Grumpkin::AffineElement* points,
-    const size_t num_initial_points,
-=======
 template curve::Grumpkin::Element pippenger<curve::Grumpkin>(std::span<const curve::Grumpkin::ScalarField> scalars,
                                                              curve::Grumpkin::AffineElement* points,
                                                              pippenger_runtime_state<curve::Grumpkin>& state,
@@ -1121,7 +1049,6 @@
 template curve::Grumpkin::Element pippenger_without_endomorphism_basis_points<curve::Grumpkin>(
     std::span<const curve::Grumpkin::ScalarField> scalars,
     curve::Grumpkin::AffineElement* points,
->>>>>>> 5616be3c
     pippenger_runtime_state<curve::Grumpkin>& state);
 
 } // namespace bb::scalar_multiplication
