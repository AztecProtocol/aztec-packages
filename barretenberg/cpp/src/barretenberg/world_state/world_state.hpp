#pragma once

#include "barretenberg/common/thread_pool.hpp"
#include "barretenberg/crypto/merkle_tree/append_only_tree/content_addressed_append_only_tree.hpp"
#include "barretenberg/crypto/merkle_tree/hash.hpp"
#include "barretenberg/crypto/merkle_tree/hash_path.hpp"
#include "barretenberg/crypto/merkle_tree/indexed_tree/content_addressed_indexed_tree.hpp"
#include "barretenberg/crypto/merkle_tree/indexed_tree/indexed_leaf.hpp"
#include "barretenberg/crypto/merkle_tree/lmdb_store/lmdb_environment.hpp"
#include "barretenberg/crypto/merkle_tree/node_store/cached_content_addressed_tree_store.hpp"
#include "barretenberg/crypto/merkle_tree/node_store/tree_meta.hpp"
#include "barretenberg/crypto/merkle_tree/response.hpp"
#include "barretenberg/crypto/merkle_tree/signal.hpp"
#include "barretenberg/crypto/merkle_tree/types.hpp"
#include "barretenberg/ecc/curves/bn254/fr.hpp"
#include "barretenberg/serialize/msgpack.hpp"
#include "barretenberg/world_state/fork.hpp"
#include "barretenberg/world_state/tree_with_store.hpp"
#include "barretenberg/world_state/types.hpp"
#include "barretenberg/world_state/world_state_stores.hpp"
#include "barretenberg/world_state_napi/message.hpp"
#include <algorithm>
#include <cstdint>
#include <exception>
#include <iterator>
#include <memory>
#include <optional>
#include <stdexcept>
#include <type_traits>
#include <unordered_map>
#include <variant>

namespace bb::world_state {

using crypto::merkle_tree::index_t;

template <typename LeafValueType> struct BatchInsertionResult {
    std::vector<crypto::merkle_tree::LeafUpdateWitnessData<LeafValueType>> low_leaf_witness_data;
    std::vector<std::pair<LeafValueType, size_t>> sorted_leaves;
    crypto::merkle_tree::fr_sibling_path subtree_path;

    MSGPACK_FIELDS(low_leaf_witness_data, sorted_leaves, subtree_path);
};

template <typename LeafValueType> struct SequentialInsertionResult {
    std::vector<crypto::merkle_tree::LeafUpdateWitnessData<LeafValueType>> low_leaf_witness_data;
    std::vector<crypto::merkle_tree::LeafUpdateWitnessData<LeafValueType>> insertion_witness_data;

    MSGPACK_FIELDS(low_leaf_witness_data, insertion_witness_data);
};

/**
 * @brief Holds the Merkle trees responsible for storing the state of the Aztec protocol.
 *
 * @note This class makes no checks against the rollup address being used. It is the responsibility of the caller to
 * erase the underlying data directory if the rollup address changes _before_ opening the database.
 */
class WorldState {
  public:
    WorldState(uint64_t thread_pool_size,
               const std::string& data_dir,
               uint64_t map_size,
               const std::unordered_map<MerkleTreeId, uint32_t>& tree_heights,
               const std::unordered_map<MerkleTreeId, index_t>& tree_prefill,
               uint32_t initial_header_generator_point);

    WorldState(uint64_t thread_pool_size,
               const std::string& data_dir,
               const std::unordered_map<MerkleTreeId, uint64_t>& map_size,
               const std::unordered_map<MerkleTreeId, uint32_t>& tree_heights,
               const std::unordered_map<MerkleTreeId, index_t>& tree_prefill,
               uint32_t initial_header_generator_point);

    /**
     * @brief Get tree metadata for a particular tree
     *
     * @param revision The revision to query
     * @param tree_id The ID of the tree
     * @return TreeInfo
     */
    crypto::merkle_tree::TreeMetaResponse get_tree_info(const WorldStateRevision& revision, MerkleTreeId tree_id) const;

    /**
     * @brief Gets the state reference for all the trees in the world state
     *
     * @param revision The revision to query
     * @return StateReference
     */
    StateReference get_state_reference(const WorldStateRevision& revision) const;

    /**
     * @brief Gets the initial state reference for all the trees in the world state
     *
     * @return StateReference
     */
    StateReference get_initial_state_reference() const;

    /**
     * @brief Get the sibling path object for a leaf in a tree
     *
     * @param revision The revision to query
     * @param tree_id The ID of the tree
     * @param leaf_index The index of the leaf
     * @return crypto::merkle_tree::fr_sibling_path
     */
    crypto::merkle_tree::fr_sibling_path get_sibling_path(const WorldStateRevision& revision,
                                                          MerkleTreeId tree_id,
                                                          index_t leaf_index) const;

    void get_block_numbers_for_leaf_indices(const WorldStateRevision& revision,
                                            MerkleTreeId tree_id,
                                            const std::vector<index_t>& leafIndices,
                                            std::vector<std::optional<block_number_t>>& blockNumbers) const;

    /**
     * @brief Get the leaf preimage object
     *
     * @tparam T the type of the leaf. Either NullifierLeafValue, PublicDataLeafValue
     * @param revision The revision to query
     * @param tree_id The ID of the tree
     * @param leaf_index The index of the leaf
     * @return std::optional<T> The IndexedLeaf object or nullopt if the leaf does not exist
     */
    template <typename T>
    std::optional<crypto::merkle_tree::IndexedLeaf<T>> get_indexed_leaf(const WorldStateRevision& revision,
                                                                        MerkleTreeId tree_id,
                                                                        index_t leaf_index) const;

    /**
     * @brief Gets the value of a leaf in a tree
     *
     * @tparam T the type of the leaf. Either bb::fr, NullifierLeafValue, PublicDataLeafValue
     * @param revision The revision to query
     * @param tree_id The ID of the tree
     * @param leaf_index The index of the leaf
     * @return std::optional<T> The value of the leaf or nullopt if the leaf does not exist
     */
    template <typename T>
    std::optional<T> get_leaf(const WorldStateRevision& revision, MerkleTreeId tree_id, index_t leaf_index) const;

    /**
     * @brief Finds the leaf that would have its nextIdx/nextValue fields modified if the target leaf were to be
     * inserted into the tree. If the vlaue already exists in the tree, the leaf with the same value is returned.
     *
     * @param revision The revision to query
     * @param tree_id The ID of the tree
     * @param leaf_key The leaf to find the predecessor of
     * @return PredecessorInfo
     */
    crypto::merkle_tree::GetLowIndexedLeafResponse find_low_leaf_index(const WorldStateRevision& revision,
                                                                       MerkleTreeId tree_id,
                                                                       const bb::fr& leaf_key) const;

    /**
     * @brief Finds the index of a leaf in a tree
     *
     * @param revision The revision to query
     * @param tree_id The ID of the tree
     * @param leaves The leaves to find
     * @param indices The indices to be updated
     * @param start_index The index to start searching from
     */
    template <typename T>
    void find_leaf_indices(const WorldStateRevision& revision,
                           MerkleTreeId tree_id,
                           const std::vector<T>& leaves,
                           std::vector<std::optional<index_t>>& indices,
                           index_t start_index = 0) const;

    /**
     * @brief Appends a set of leaves to an existing Merkle Tree.
     *
     * @tparam T The type of the leaves.
     * @param tree_id The ID of the Merkle Tree.
     * @param leaves The leaves to append.
     */
    template <typename T>
    void append_leaves(MerkleTreeId tree_id, const std::vector<T>& leaves, Fork::Id fork_id = CANONICAL_FORK_ID);

    /**
     * @brief Batch inserts a set of leaves into an indexed Merkle Tree.
     *
     * @tparam T The type of the leaves.
     * @param tree_id The ID of the Merkle Tree.
     * @param leaves The leaves to insert.
     * @return BatchInsertionResult<T>
     */
    template <typename T>
    BatchInsertionResult<T> batch_insert_indexed_leaves(MerkleTreeId tree_id,
                                                        const std::vector<T>& leaves,
                                                        uint32_t subtree_depth,
                                                        Fork::Id fork_id = CANONICAL_FORK_ID);

    /**
     * @brief Inserts a set of leaves sequentially into an indexed Merkle Tree.
     *
     * @tparam T The type of the leaves.
     * @param tree_id The ID of the Merkle Tree.
     * @param leaves The leaves to insert.
     * @return SequentialInsertionResult<T>
     */
    template <typename T>
    SequentialInsertionResult<T> insert_indexed_leaves(MerkleTreeId tree_id,
                                                       const std::vector<T>& leaves,
                                                       Fork::Id fork_id = CANONICAL_FORK_ID);

    /**
     * @brief Updates a leaf in an existing Merkle Tree.
     *
     * @param new_value The new value of the leaf.
     */
    void update_public_data(const crypto::merkle_tree::PublicDataLeafValue& new_value,
                            Fork::Id fork_id = CANONICAL_FORK_ID);

    /**
     * @brief Updates the archive tree with a new block.
     *
     * @param block_state_ref The state reference of the block.
     * @param block_hash The hash of the block.
     * @param fork_id The fork ID to update.
     */
    void update_archive(const StateReference& block_state_ref,
                        const bb::fr& block_header_hash,
                        Fork::Id fork_id = CANONICAL_FORK_ID);

    /**
     * @brief Commits the current state of the world state.
     */
    std::pair<bool, std::string> commit(WorldStateStatusFull& status);

    /**
     * @brief Rolls back any uncommitted changes made to the world state.
     */
    void rollback();

    uint64_t create_fork(const std::optional<index_t>& blockNumber);
    void delete_fork(const uint64_t& forkId);

    WorldStateStatusSummary set_finalised_blocks(const index_t& toBlockNumber);
    WorldStateStatusFull unwind_blocks(const index_t& toBlockNumber);
    WorldStateStatusFull remove_historical_blocks(const index_t& toBlockNumber);

    void get_status_summary(WorldStateStatusSummary& status) const;
    WorldStateStatusFull sync_block(const StateReference& block_state_ref,
                                    const bb::fr& block_header_hash,
                                    const std::vector<bb::fr>& notes,
                                    const std::vector<bb::fr>& l1_to_l2_messages,
                                    const std::vector<crypto::merkle_tree::NullifierLeafValue>& nullifiers,
                                    const std::vector<crypto::merkle_tree::PublicDataLeafValue>& public_writes);

  private:
    std::shared_ptr<bb::ThreadPool> _workers;
    WorldStateStores::Ptr _persistentStores;

    std::unordered_map<MerkleTreeId, uint32_t> _tree_heights;
    std::unordered_map<MerkleTreeId, index_t> _initial_tree_size;
    mutable std::mutex mtx;
    std::unordered_map<uint64_t, Fork::SharedPtr> _forks;
    uint64_t _forkId = 0;
    uint32_t _initial_header_generator_point;

    TreeStateReference get_tree_snapshot(MerkleTreeId id);
    void create_canonical_fork(const std::string& dataDir,
                               const std::unordered_map<MerkleTreeId, uint64_t>& dbSize,
                               uint64_t maxReaders);

    Fork::SharedPtr retrieve_fork(const uint64_t& forkId) const;
    Fork::SharedPtr create_new_fork(const block_number_t& blockNumber);
    void remove_forks_for_block(const block_number_t& blockNumber);

    bool unwind_block(const block_number_t& blockNumber, WorldStateStatusFull& status);
    bool remove_historical_block(const block_number_t& blockNumber, WorldStateStatusFull& status);
    bool set_finalised_block(const block_number_t& blockNumber);

    void get_all_tree_info(const WorldStateRevision& revision, std::array<TreeMeta, NUM_TREES>& responses) const;

    void validate_trees_are_equally_synched();

    static bool block_state_matches_world_state(const StateReference& block_state_ref,
                                                const StateReference& tree_state_ref);

    bool is_archive_tip(const WorldStateRevision& revision, const bb::fr& block_header_hash) const;

    bool is_same_state_reference(const WorldStateRevision& revision, const StateReference& state_ref) const;
    static bb::fr compute_initial_archive(const StateReference& initial_state_ref, uint32_t generator_point);

    static StateReference get_state_reference(const WorldStateRevision& revision,
                                              Fork::SharedPtr fork,
                                              bool initial_state = false);

    static bool determine_if_synched(std::array<TreeMeta, NUM_TREES>& metaResponses);

    static void get_status_summary_from_meta_responses(WorldStateStatusSummary& status,
                                                       std::array<TreeMeta, NUM_TREES>& metaResponses);

    static void populate_status_summary(WorldStateStatusFull& status);

    template <typename TreeType>
    void commit_tree(TreeDBStats& dbStats,
                     Signal& signal,
                     TreeType& tree,
                     std::atomic_bool& success,
                     std::string& message,
                     TreeMeta& meta);

    template <typename TreeType>
    void unwind_tree(TreeDBStats& dbStats,
                     Signal& signal,
                     TreeType& tree,
                     std::atomic_bool& success,
                     std::string& message,
                     TreeMeta& meta,
                     const block_number_t& blockNumber);

    template <typename TreeType>
    void remove_historic_block_for_tree(TreeDBStats& dbStats,
                                        Signal& signal,
                                        TreeType& tree,
                                        std::atomic_bool& success,
                                        std::string& message,
                                        TreeMeta& meta,
                                        const block_number_t& blockNumber);
};

template <typename TreeType>
void WorldState::commit_tree(TreeDBStats& dbStats,
                             Signal& signal,
                             TreeType& tree,
                             std::atomic_bool& success,
                             std::string& message,
                             TreeMeta& meta)
{
    tree.commit([&](TypedResponse<CommitResponse>& response) {
        bool expected = true;
        if (!response.success && success.compare_exchange_strong(expected, false)) {
            message = response.message;
        }
        dbStats = std::move(response.inner.stats);
        meta = std::move(response.inner.meta);
        signal.signal_decrement();
    });
}

template <typename TreeType>
void WorldState::unwind_tree(TreeDBStats& dbStats,
                             Signal& signal,
                             TreeType& tree,
                             std::atomic_bool& success,
                             std::string& message,
                             TreeMeta& meta,
                             const block_number_t& blockNumber)
{
    tree.unwind_block(blockNumber, [&](TypedResponse<UnwindResponse>& response) {
        bool expected = true;
        if (!response.success && success.compare_exchange_strong(expected, false)) {
            message = response.message;
        }
        dbStats = std::move(response.inner.stats);
        meta = std::move(response.inner.meta);
        signal.signal_decrement();
    });
}

template <typename TreeType>
void WorldState::remove_historic_block_for_tree(TreeDBStats& dbStats,
                                                Signal& signal,
                                                TreeType& tree,
                                                std::atomic_bool& success,
                                                std::string& message,
                                                TreeMeta& meta,
                                                const block_number_t& blockNumber)
{
    tree.remove_historic_block(blockNumber, [&](TypedResponse<RemoveHistoricResponse>& response) {
        bool expected = true;
        if (!response.success && success.compare_exchange_strong(expected, false)) {
            message = response.message;
        }
        dbStats = std::move(response.inner.stats);
        meta = std::move(response.inner.meta);
        signal.signal_decrement();
    });
}

template <typename T>
std::optional<crypto::merkle_tree::IndexedLeaf<T>> WorldState::get_indexed_leaf(const WorldStateRevision& rev,
                                                                                MerkleTreeId id,
                                                                                index_t leaf) const
{
    using Store = ContentAddressedCachedTreeStore<T>;
    using Tree = ContentAddressedIndexedTree<Store, HashPolicy>;

    Fork::SharedPtr fork = retrieve_fork(rev.forkId);
    TypedResponse<GetIndexedLeafResponse<T>> local;

    if (auto* const wrapper = std::get_if<TreeWithStore<Tree>>(&fork->_trees.at(id))) {

        Signal signal;
        auto callback = [&](TypedResponse<GetIndexedLeafResponse<T>>& response) {
            local = std::move(response);
            signal.signal_level(0);
        };

        if (rev.blockNumber) {
            wrapper->tree->get_leaf(leaf, rev.blockNumber, rev.includeUncommitted, callback);
        } else {
            wrapper->tree->get_leaf(leaf, rev.includeUncommitted, callback);
        }
        signal.wait_for_level();

        if (!local.success) {
            throw std::runtime_error("Failed to find indexed leaf: " + local.message);
        }

        return local.inner.indexed_leaf;
    }

    throw std::runtime_error("Invalid tree type");
}

template <typename T>
std::optional<T> WorldState::get_leaf(const WorldStateRevision& revision,
                                      MerkleTreeId tree_id,
                                      index_t leaf_index) const
{
    using namespace crypto::merkle_tree;

    Fork::SharedPtr fork = retrieve_fork(revision.forkId);

    std::optional<T> leaf;
    bool success = true;
    std::string error_msg;
    Signal signal;
    if constexpr (std::is_same_v<bb::fr, T>) {
        const auto& wrapper = std::get<TreeWithStore<FrTree>>(fork->_trees.at(tree_id));
        auto callback = [&signal, &leaf, &success, &error_msg](const TypedResponse<GetLeafResponse>& response) {
            if (!response.success || !response.inner.leaf.has_value()) {
                success = false;
                error_msg = response.message;
            } else {
                leaf = response.inner.leaf;
            }
            signal.signal_level();
        };

        if (revision.blockNumber) {
            wrapper.tree->get_leaf(leaf_index, revision.blockNumber, revision.includeUncommitted, callback);
        } else {
            wrapper.tree->get_leaf(leaf_index, revision.includeUncommitted, callback);
        }
    } else {
        using Store = ContentAddressedCachedTreeStore<T>;
        using Tree = ContentAddressedIndexedTree<Store, HashPolicy>;

        auto& wrapper = std::get<TreeWithStore<Tree>>(fork->_trees.at(tree_id));
        auto callback =
            [&signal, &leaf, &success, &error_msg](const TypedResponse<GetIndexedLeafResponse<T>>& response) {
                if (!response.success || !response.inner.indexed_leaf.has_value()) {
                    success = false;
                    error_msg = response.message;
                } else {
                    leaf = response.inner.indexed_leaf.value().value;
                }
                signal.signal_level();
            };

        if (revision.blockNumber) {
            wrapper.tree->get_leaf(leaf_index, revision.blockNumber, revision.includeUncommitted, callback);
        } else {
            wrapper.tree->get_leaf(leaf_index, revision.includeUncommitted, callback);
        }
    }

    signal.wait_for_level();

    return leaf;
}

template <typename T>
void WorldState::find_leaf_indices(const WorldStateRevision& rev,
                                   MerkleTreeId id,
                                   const std::vector<T>& leaves,
                                   std::vector<std::optional<index_t>>& indices,
                                   index_t start_index) const
{
    using namespace crypto::merkle_tree;

    Fork::SharedPtr fork = retrieve_fork(rev.forkId);
    TypedResponse<FindLeafIndexResponse> local;

    Signal signal;
    auto callback = [&](TypedResponse<FindLeafIndexResponse>& response) {
        local = std::move(response);
        signal.signal_level(0);
    };
    if constexpr (std::is_same_v<bb::fr, T>) {
        const auto& wrapper = std::get<TreeWithStore<FrTree>>(fork->_trees.at(id));
        if (rev.blockNumber) {
            wrapper.tree->find_leaf_indices_from(
                leaves, start_index, rev.blockNumber, rev.includeUncommitted, callback);
        } else {
            wrapper.tree->find_leaf_indices_from(leaves, start_index, rev.includeUncommitted, callback);
        }

    } else {
        using Store = ContentAddressedCachedTreeStore<T>;
        using Tree = ContentAddressedIndexedTree<Store, HashPolicy>;

        auto& wrapper = std::get<TreeWithStore<Tree>>(fork->_trees.at(id));
        if (rev.blockNumber) {
            wrapper.tree->find_leaf_indices_from(
                leaves, start_index, rev.blockNumber, rev.includeUncommitted, callback);
        } else {
            wrapper.tree->find_leaf_indices_from(leaves, start_index, rev.includeUncommitted, callback);
        }
    }

    signal.wait_for_level(0);

<<<<<<< HEAD
    if (!local.success || local.inner.leaf_indices.empty()) {
=======
    if (!local.success || local.inner.leaf_indices.size() != leaves.size()) {
>>>>>>> 8956e282
        throw std::runtime_error(local.message);
    }

    indices = std::move(local.inner.leaf_indices);
}

template <typename T> void WorldState::append_leaves(MerkleTreeId id, const std::vector<T>& leaves, Fork::Id fork_id)
{
    using namespace crypto::merkle_tree;

    Fork::SharedPtr fork = retrieve_fork(fork_id);

    Signal signal;

    bool success = true;
    std::string error_msg;

    if constexpr (std::is_same_v<bb::fr, T>) {
        auto& wrapper = std::get<TreeWithStore<FrTree>>(fork->_trees.at(id));
        auto callback = [&](const auto& resp) {
            if (!resp.success) {
                success = false;
                error_msg = resp.message;
            }
            signal.signal_level(0);
        };
        wrapper.tree->add_values(leaves, callback);
    } else {
        using Store = ContentAddressedCachedTreeStore<T>;
        using Tree = ContentAddressedIndexedTree<Store, HashPolicy>;
        auto& wrapper = std::get<TreeWithStore<Tree>>(fork->_trees.at(id));
        typename Tree::AddCompletionCallback callback = [&](const auto& resp) {
            if (!resp.success) {
                success = false;
                error_msg = resp.message;
            }
            signal.signal_level(0);
        };
        wrapper.tree->add_or_update_values(leaves, 0, callback);
    }

    signal.wait_for_level(0);

    if (!success) {
        throw std::runtime_error(error_msg);
    }
}

template <typename T>
BatchInsertionResult<T> WorldState::batch_insert_indexed_leaves(MerkleTreeId id,
                                                                const std::vector<T>& leaves,
                                                                uint32_t subtree_depth,
                                                                Fork::Id fork_id)
{
    using namespace crypto::merkle_tree;
    using Store = ContentAddressedCachedTreeStore<T>;
    using Tree = ContentAddressedIndexedTree<Store, HashPolicy>;

    Fork::SharedPtr fork = retrieve_fork(fork_id);

    Signal signal;
    BatchInsertionResult<T> result;
    const auto& wrapper = std::get<TreeWithStore<Tree>>(fork->_trees.at(id));
    bool success = true;
    std::string error_msg;

    wrapper.tree->add_or_update_values(
        leaves, subtree_depth, [&](const TypedResponse<AddIndexedDataResponse<T>>& response) {
            if (response.success) {
                result.low_leaf_witness_data = *response.inner.low_leaf_witness_data;
                result.sorted_leaves = *response.inner.sorted_leaves;
                result.subtree_path = response.inner.subtree_path;
            } else {
                success = false;
                error_msg = response.message;
            }

            signal.signal_level(0);
        });

    signal.wait_for_level();

    if (!success) {
        throw std::runtime_error(error_msg);
    }

    return result;
}

template <typename T>
SequentialInsertionResult<T> WorldState::insert_indexed_leaves(MerkleTreeId id,
                                                               const std::vector<T>& leaves,
                                                               Fork::Id fork_id)
{
    using namespace crypto::merkle_tree;
    using Store = ContentAddressedCachedTreeStore<T>;
    using Tree = ContentAddressedIndexedTree<Store, HashPolicy>;

    Fork::SharedPtr fork = retrieve_fork(fork_id);

    Signal signal;
    SequentialInsertionResult<T> result;
    const auto& wrapper = std::get<TreeWithStore<Tree>>(fork->_trees.at(id));
    bool success = true;
    std::string error_msg;

    wrapper.tree->add_or_update_values_sequentially(
        leaves, [&](const TypedResponse<AddIndexedDataSequentiallyResponse<T>>& response) {
            if (response.success) {
                result.low_leaf_witness_data = *response.inner.low_leaf_witness_data;
                result.insertion_witness_data = *response.inner.insertion_witness_data;
            } else {
                success = false;
                error_msg = response.message;
            }

            signal.signal_level(0);
        });

    signal.wait_for_level();

    if (!success) {
        throw std::runtime_error(error_msg);
    }

    return result;
}
} // namespace bb::world_state

MSGPACK_ADD_ENUM(bb::world_state::MerkleTreeId)<|MERGE_RESOLUTION|>--- conflicted
+++ resolved
@@ -516,11 +516,7 @@
 
     signal.wait_for_level(0);
 
-<<<<<<< HEAD
-    if (!local.success || local.inner.leaf_indices.empty()) {
-=======
     if (!local.success || local.inner.leaf_indices.size() != leaves.size()) {
->>>>>>> 8956e282
         throw std::runtime_error(local.message);
     }
 
