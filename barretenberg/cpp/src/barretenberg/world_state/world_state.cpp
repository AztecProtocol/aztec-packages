--- conflicted
+++ resolved
@@ -1144,7 +1144,6 @@
     }
 }
 
-<<<<<<< HEAD
 void WorldState::commit_all_checkpoints(const uint64_t& forkId)
 {
     Fork::SharedPtr fork = retrieve_fork(forkId);
@@ -1197,7 +1196,8 @@
             throw std::runtime_error(m.message);
         }
     }
-=======
+}
+
 WorldStateStatusFull WorldState::attempt_tree_resync()
 {
     WorldStateRevision revision{ .forkId = CANONICAL_FORK_ID, .blockNumber = 0, .includeUncommitted = false };
@@ -1259,7 +1259,6 @@
 
     populate_status_summary(status);
     return status;
->>>>>>> 81d4fa03
 }
 
 } // namespace bb::world_state