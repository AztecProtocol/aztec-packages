#pragma once

#include "barretenberg/commitment_schemes/claim.hpp"
#include "barretenberg/polynomials/polynomial.hpp"
#include "barretenberg/transcript/transcript.hpp"

/**
 * @brief Protocol for opening several multi-linear polynomials at the same point.
 *
 *
 * m = number of variables
 * n = 2ᵐ
 * u = (u₀,...,uₘ₋₁)
 * f₀, …, fₖ₋₁ = multilinear polynomials,
 * g₀, …, gₕ₋₁ = shifted multilinear polynomial,
 *  Each gⱼ is the left-shift of some f↺ᵢ, and gⱼ points to the same memory location as fᵢ.
 * v₀, …, vₖ₋₁, v↺₀, …, v↺ₕ₋₁ = multilinear evalutions s.t. fⱼ(u) = vⱼ, and gⱼ(u) = f↺ⱼ(u) = v↺ⱼ
 *
 * We use a challenge ρ to create a random linear combination of all fⱼ,
 * and actually define A₀ = F + G↺, where
 *   F  = ∑ⱼ ρʲ fⱼ
 *   G  = ∑ⱼ ρᵏ⁺ʲ gⱼ,
 *   G↺ = is the shift of G
 * where fⱼ is normal, and gⱼ is shifted.
 * The evaluations are also batched, and
 *   v  = ∑ ρʲ⋅vⱼ + ∑ ρᵏ⁺ʲ⋅v↺ⱼ = F(u) + G↺(u)
 *
 * The prover then creates the folded polynomials A₀, ..., Aₘ₋₁,
 * and opens them at different points, as univariates.
 *
 * We open A₀ as univariate at r and -r.
 * Since A₀ = F + G↺, but the verifier only has commitments to the gⱼs,
 * we need to partially evaluate A₀ at both evaluation points.
 * As univariate, we have
 *  A₀(X) = F(X) + G↺(X) = F(X) + G(X)/X
 * So we define
 *  - A₀₊(X) = F(X) + G(X)/r
 *  - A₀₋(X) = F(X) − G(X)/r
 * So that A₀₊(r) = A₀(r) and A₀₋(-r) = A₀(-r).
 * The verifier is able to computed the simulated commitments to A₀₊(X) and A₀₋(X)
 * since they are linear-combinations of the commitments [fⱼ] and [gⱼ].
 */
namespace bb {

/**
 * @brief Prover output (evalutation pair, witness) that can be passed on to Shplonk batch opening.
 * @details Evaluation pairs {r, A₀₊(r)}, {-r, A₀₋(-r)}, {-r^{2^j}, Aⱼ(-r^{2^j)}, j = [1, ..., m-1]
 * and witness (Fold) polynomials
 * [
 *   A₀₊(X) = F(X) + r⁻¹⋅G(X)
 *   A₀₋(X) = F(X) - r⁻¹⋅G(X)
 *   A₁(X) = (1-u₀)⋅even(A₀)(X) + u₀⋅odd(A₀)(X)
 *   ...
 *   Aₘ₋₁(X) = (1-uₘ₋₂)⋅even(Aₘ₋₂)(X) + uₘ₋₂⋅odd(Aₘ₋₂)(X)
 * ]
 * @tparam Curve CommitmentScheme parameters
 */

namespace gemini {
/**
 * @brief Compute powers of challenge ρ
 *
 * @tparam Fr
 * @param rho
 * @param num_powers
 * @return std::vector<Fr>
 */
template <class Fr> inline std::vector<Fr> powers_of_rho(const Fr rho, const size_t num_powers)
{
    std::vector<Fr> rhos = { Fr(1), rho };
    rhos.reserve(num_powers);
    for (size_t j = 2; j < num_powers; j++) {
        rhos.emplace_back(rhos[j - 1] * rho);
    }
    return rhos;
};

/**
 * @brief Compute squares of folding challenge r
 *
 * @param r
 * @param num_squares The number of foldings
 * @return std::vector<typename Curve::ScalarField>
 */
template <class Fr> inline std::vector<Fr> powers_of_evaluation_challenge(const Fr r, const size_t num_squares)
{
    std::vector<Fr> squares = { r };
    squares.reserve(num_squares);
    for (size_t j = 1; j < num_squares; j++) {
        squares.emplace_back(squares[j - 1].sqr());
    }
    return squares;
};
} // namespace gemini

template <typename Curve> class GeminiProver_ {
    using Fr = typename Curve::ScalarField;
    using Commitment = typename Curve::AffineElement;
    using Polynomial = bb::Polynomial<Fr>;
    using Claim = ProverOpeningClaim<Curve>;

  public:
    static std::vector<Polynomial> compute_fold_polynomials(const size_t log_N,
                                                            std::span<const Fr> multilinear_challenge,
                                                            Polynomial&& batched_unshifted,
                                                            Polynomial&& batched_to_be_shifted);

    static std::vector<Claim> compute_fold_polynomial_evaluations(const size_t log_N,
                                                                  std::vector<Polynomial>&& fold_polynomials,
                                                                  const Fr& r_challenge);

    template <typename Transcript>
    static std::vector<Claim> prove(const Fr circuit_size,
                                    RefSpan<Polynomial> f_polynomials,
                                    RefSpan<Polynomial> g_polynomials,
                                    std::span<Fr> multilinear_challenge,
                                    const std::shared_ptr<CommitmentKey<Curve>>& commitment_key,
                                    const std::shared_ptr<Transcript>& transcript);
}; // namespace bb

template <typename Curve> class GeminiVerifier_ {
    using Fr = typename Curve::ScalarField;
    using GroupElement = typename Curve::Element;
    using Commitment = typename Curve::AffineElement;

  public:
    /**
     * @brief Returns univariate opening claims for the Fold polynomials to be checked later
     *
     * @param multilinear_evaluations the MLE evaluation point u
     * @param batched_evaluation batched evaluation from multivariate evals at the point u
     * @param batched_commitment_unshifted batched commitment to unshifted polynomials
     * @param batched_commitment_to_be_shifted batched commitment to to-be-shifted polynomials
     * @param proof commitments to the m-1 folded polynomials, and alleged evaluations.
     * @param transcript
     * @return Fold polynomial opening claims: (r, A₀(r), C₀₊), (-r, A₀(-r), C₀₋), and
     * (Cⱼ, Aⱼ(-r^{2ʲ}), -r^{2}), j = [1, ..., m-1]
     */
    static std::vector<OpeningClaim<Curve>> reduce_verification(std::span<Fr> multilinear_challenge,
                                                                std::span<Fr> multilinear_evaluations,
                                                                RefSpan<GroupElement> unshifted_commitments,
                                                                RefSpan<GroupElement> to_be_shifted_commitments,
                                                                auto& transcript)
    {
        const size_t num_variables = multilinear_challenge.size();

        Fr rho = transcript->template get_challenge<Fr>("rho");
        std::vector<Fr> rhos = gemini::powers_of_rho(rho, multilinear_evaluations.size());

        GroupElement batched_commitment_unshifted = GroupElement::zero();
        GroupElement batched_commitment_to_be_shifted = GroupElement::zero();

        Fr batched_evaluation = Fr::zero();
        for (size_t i = 0; i < multilinear_evaluations.size(); ++i) {
            batched_evaluation += multilinear_evaluations[i] * rhos[i];
        }

        const size_t num_unshifted = unshifted_commitments.size();
        const size_t num_to_be_shifted = to_be_shifted_commitments.size();
        for (size_t i = 0; i < num_unshifted; i++) {
            batched_commitment_unshifted += unshifted_commitments[i] * rhos[i];
        }
        for (size_t i = 0; i < num_to_be_shifted; i++) {
            batched_commitment_to_be_shifted += to_be_shifted_commitments[i] * rhos[num_unshifted + i];
        }

        // Get polynomials Fold_i, i = 1,...,m-1 from transcript
        const std::vector<Commitment> commitments = get_fold_commitments(num_variables, transcript);

        // compute vector of powers of random evaluation point r
        const Fr r = transcript->template get_challenge<Fr>("Gemini:r");
        const std::vector<Fr> r_squares = gemini::powers_of_evaluation_challenge(r, CONST_PROOF_SIZE_LOG_N);

        // Get evaluations a_i, i = 0,...,m-1 from transcript
        const std::vector<Fr> evaluations = get_gemini_evaluations(num_variables, transcript);
        // Compute evaluation of A₀(r)
        auto a_0_pos = compute_gemini_batched_univariate_evaluation(
            num_variables, batched_evaluation, multilinear_challenge, r_squares, evaluations);

        // C₀_r_pos = ∑ⱼ ρʲ⋅[fⱼ] + r⁻¹⋅∑ⱼ ρᵏ⁺ʲ [gⱼ]
        // C₀_r_pos = ∑ⱼ ρʲ⋅[fⱼ] - r⁻¹⋅∑ⱼ ρᵏ⁺ʲ [gⱼ]
        auto [c0_r_pos, c0_r_neg] =
            compute_simulated_commitments(batched_commitment_unshifted, batched_commitment_to_be_shifted, r);

        std::vector<OpeningClaim<Curve>> fold_polynomial_opening_claims;
        fold_polynomial_opening_claims.reserve(num_variables + 1);

        // ( [A₀₊], r, A₀(r) )
        fold_polynomial_opening_claims.emplace_back(OpeningClaim<Curve>{ { r, a_0_pos }, c0_r_pos });
        // ( [A₀₋], -r, A₀(-r) )
        fold_polynomial_opening_claims.emplace_back(OpeningClaim<Curve>{ { -r, evaluations[0] }, c0_r_neg });
        for (size_t l = 0; l < num_variables - 1; ++l) {
            // ([A₀₋], −r^{2ˡ}, Aₗ(−r^{2ˡ}) )
            fold_polynomial_opening_claims.emplace_back(
                OpeningClaim<Curve>{ { -r_squares[l + 1], evaluations[l + 1] }, commitments[l] });
        }

        return fold_polynomial_opening_claims;
    }

    static std::vector<Commitment> get_fold_commitments([[maybe_unused]] const size_t log_circuit_size,
                                                        auto& transcript)
    {
        std::vector<Commitment> fold_commitments;
        fold_commitments.reserve(CONST_PROOF_SIZE_LOG_N - 1);
        for (size_t i = 0; i < CONST_PROOF_SIZE_LOG_N - 1; ++i) {
            const Commitment commitment =
                transcript->template receive_from_prover<Commitment>("Gemini:FOLD_" + std::to_string(i + 1));
            fold_commitments.emplace_back(commitment);
        }
        return fold_commitments;
    }
    static std::vector<Fr> get_gemini_evaluations([[maybe_unused]] const size_t log_circuit_size, auto& transcript)
    {
        std::vector<Fr> gemini_evaluations;
<<<<<<< HEAD
        gemini_evaluations.reserve(CONST_PROOF_SIZE_LOG_N);

        for (size_t i = 1; i <= CONST_PROOF_SIZE_LOG_N; ++i) {
=======
        gemini_evaluations.reserve(log_circuit_size);
        for (size_t i = 1; i <= log_circuit_size; ++i) {
>>>>>>> 951ce6d9
            const Fr evaluation = transcript->template receive_from_prover<Fr>("Gemini:a_" + std::to_string(i));
            gemini_evaluations.emplace_back(evaluation);
        }
        return gemini_evaluations;
    }

    /**
     * @brief Compute the expected evaluation of the univariate commitment to the batched polynomial.
     *
     * Compute the evaluation \f$ A_0(r) = \sum \rho^i \cdot f_i + \frac{1}{r} \cdot \sum \rho^{i+k} g_i \f$, where \f$
     * k \f$ is the number of "unshifted" commitments.
     *
     * @details Initialize \f$ A_{d}(r) \f$ with the batched evaluation \f$ \sum \rho^i f_i(\vec{u}) + \sum \rho^{i+k}
     * g_i(\vec{u}) \f$. The folding property ensures that
     * \f{align}{
     * A_\ell\left(r^{2^\ell}\right) = (1 - u_{\ell-1}) \cdot \frac{A_{\ell-1}\left(r^{2^{\ell-1}}\right) +
     * A_{\ell-1}\left(-r^{2^{\ell-1}}\right)}{2}
     * + u_{\ell-1} \cdot \frac{A_{\ell-1}\left(r^{2^{\ell-1}}\right) -
     * A_{\ell-1}\left(-r^{2^{\ell-1}}\right)}{2r^{2^{\ell-1}}}
     * \f}
     * Therefore, the verifier can recover \f$ A_0(r) \f$ by solving several linear equations.
     *
     * @param batched_mle_eval The evaluation of the batched polynomial at \f$ (u_0, \ldots, u_{d-1})\f$.
     * @param evaluation_point Evaluation point \f$ (u_0, \ldots, u_{d-1}) \f$.
     * @param challenge_powers Powers of \f$ r \f$, \f$ r^2 \), ..., \( r^{2^{m-1}} \f$.
     * @param fold_polynomial_evals  Evaluations \f$ A_{i-1}(-r^{2^{i-1}}) \f$.
     * @return Evaluation \f$ A_0(r) \f$.
     */
<<<<<<< HEAD
    static Fr compute_gemini_batched_univariate_evaluation(
        const size_t num_variables,
        Fr& batched_eval_accumulator,
        std::span<const Fr> evaluation_point, // CONST_PROOF_SIZE
        std::span<const Fr> challenge_powers, // r_squares CONST_PROOF_SIZE_LOG_N
        std::span<const Fr> fold_polynomial_evals)
    {
=======
    static Fr compute_gemini_batched_univariate_evaluation(size_t evaluation_point_size,
                                                           Fr& batched_eval_accumulator,
                                                           std::span<const Fr> evaluation_point,
                                                           std::span<const Fr> challenge_powers,
                                                           std::span<const Fr> fold_polynomial_evals)
    {
        const size_t num_variables = evaluation_point_size;

>>>>>>> 951ce6d9
        const auto& evals = fold_polynomial_evals;

        // Solve the sequence of linear equations
        for (size_t l = CONST_PROOF_SIZE_LOG_N; l != 0; --l) {
            // Get r²⁽ˡ⁻¹⁾
            const Fr& challenge_power = challenge_powers[l - 1];
            // Get uₗ₋₁
            const Fr& u = evaluation_point[l - 1];
            const Fr& eval_neg = evals[l - 1];
            // Fr batched_eval_round_acc = batched_eval_accumulator;
            // Get A₍ₗ₋₁₎(−r²⁽ˡ⁻¹⁾)
            // Compute the numerator
            Fr batched_eval_round_acc =
                ((challenge_power * batched_eval_accumulator * 2) - eval_neg * (challenge_power * (Fr(1) - u) - u));
            // Divide by the denominator
            batched_eval_round_acc *= (challenge_power * (Fr(1) - u) + u).invert();

            bool is_dummy_round = (l > num_variables);

            if constexpr (Curve::is_stdlib_type) {
                auto builder = evaluation_point[0].get_context();
                // TODO(https://github.com/AztecProtocol/barretenberg/issues/1114): insecure!
                stdlib::bool_t dummy_round = stdlib::bool_t(builder, is_dummy_round);
                batched_eval_accumulator =
                    Fr::conditional_assign(dummy_round, batched_eval_accumulator, batched_eval_round_acc);

            } else {
                if (!is_dummy_round) {
                    batched_eval_accumulator = batched_eval_round_acc;
                }
            }
        }

        return batched_eval_accumulator;
    }

    /**
     * @brief Computes two commitments to A₀ partially evaluated in r and -r.
     *
     * @param batched_commitment_unshifted batched commitment to non-shifted polynomials
     * @param batched_commitment_to_be_shifted batched commitment to to-be-shifted polynomials
     * @param r evaluation point at which we have partially evaluated A₀ at r and -r.
     * @return std::pair<Commitment, Commitment>  c0_r_pos, c0_r_neg
     */
    static std::pair<GroupElement, GroupElement> compute_simulated_commitments(
        GroupElement& batched_commitment_unshifted, GroupElement& batched_commitment_to_be_shifted, Fr r)
    {
        // C₀ᵣ₊ = [F] + r⁻¹⋅[G]
        GroupElement C0_r_pos;
        // C₀ᵣ₋ = [F] - r⁻¹⋅[G]
        GroupElement C0_r_neg;
        Fr r_inv = r.invert(); // r⁻¹

        // If in a recursive setting, perform a batch mul. Otherwise, accumulate directly.
        // TODO(#673): The following if-else represents the stldib/native code paths. Once the "native" verifier is
        // achieved through a builder Simulator, the stdlib codepath should become the only codepath.
        if constexpr (Curve::is_stdlib_type) {
            std::vector<GroupElement> commitments = { batched_commitment_unshifted, batched_commitment_to_be_shifted };
            auto builder = r.get_context();
            auto one = Fr(builder, 1);
            // TODO(#707): these batch muls include the use of 1 as a scalar. This is handled appropriately as a non-mul
            // (add-accumulate) in the goblin batch_mul but is done inefficiently as a scalar mul in the conventional
            // emulated batch mul.
            C0_r_pos = GroupElement::batch_mul(commitments, { one, r_inv });
            C0_r_neg = GroupElement::batch_mul(commitments, { one, -r_inv });
        } else {
            C0_r_pos = batched_commitment_unshifted;
            C0_r_neg = batched_commitment_unshifted;
            if (!batched_commitment_to_be_shifted.is_point_at_infinity()) {
                batched_commitment_to_be_shifted = batched_commitment_to_be_shifted * r_inv;
                C0_r_pos += batched_commitment_to_be_shifted;
                C0_r_neg -= batched_commitment_to_be_shifted;
            }
        }

        return { C0_r_pos, C0_r_neg };
    }
};

} // namespace bb<|MERGE_RESOLUTION|>--- conflicted
+++ resolved
@@ -213,14 +213,9 @@
     static std::vector<Fr> get_gemini_evaluations([[maybe_unused]] const size_t log_circuit_size, auto& transcript)
     {
         std::vector<Fr> gemini_evaluations;
-<<<<<<< HEAD
         gemini_evaluations.reserve(CONST_PROOF_SIZE_LOG_N);
 
         for (size_t i = 1; i <= CONST_PROOF_SIZE_LOG_N; ++i) {
-=======
-        gemini_evaluations.reserve(log_circuit_size);
-        for (size_t i = 1; i <= log_circuit_size; ++i) {
->>>>>>> 951ce6d9
             const Fr evaluation = transcript->template receive_from_prover<Fr>("Gemini:a_" + std::to_string(i));
             gemini_evaluations.emplace_back(evaluation);
         }
@@ -249,7 +244,6 @@
      * @param fold_polynomial_evals  Evaluations \f$ A_{i-1}(-r^{2^{i-1}}) \f$.
      * @return Evaluation \f$ A_0(r) \f$.
      */
-<<<<<<< HEAD
     static Fr compute_gemini_batched_univariate_evaluation(
         const size_t num_variables,
         Fr& batched_eval_accumulator,
@@ -257,16 +251,6 @@
         std::span<const Fr> challenge_powers, // r_squares CONST_PROOF_SIZE_LOG_N
         std::span<const Fr> fold_polynomial_evals)
     {
-=======
-    static Fr compute_gemini_batched_univariate_evaluation(size_t evaluation_point_size,
-                                                           Fr& batched_eval_accumulator,
-                                                           std::span<const Fr> evaluation_point,
-                                                           std::span<const Fr> challenge_powers,
-                                                           std::span<const Fr> fold_polynomial_evals)
-    {
-        const size_t num_variables = evaluation_point_size;
-
->>>>>>> 951ce6d9
         const auto& evals = fold_polynomial_evals;
 
         // Solve the sequence of linear equations
@@ -344,6 +328,6 @@
 
         return { C0_r_pos, C0_r_neg };
     }
-};
+}; // namespace bb
 
 } // namespace bb