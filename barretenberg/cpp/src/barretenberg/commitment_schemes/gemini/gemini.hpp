--- conflicted
+++ resolved
@@ -149,11 +149,7 @@
         }
 
         // compute vector of powers of random evaluation point r
-<<<<<<< HEAD
-        const Fr r = transcript->get_challenge("Gemini:r");
-=======
         const Fr r = transcript->template get_challenge<Fr>("Gemini:r");
->>>>>>> 4f372703
         std::vector<Fr> r_squares = gemini::squares_of_r(r, num_variables);
 
         // Get evaluations a_i, i = 0,...,m-1 from transcript
@@ -269,9 +265,4 @@
     }
 };
 
-<<<<<<< HEAD
-}; // namespace bb
-
-=======
->>>>>>> 4f372703
 } // namespace bb