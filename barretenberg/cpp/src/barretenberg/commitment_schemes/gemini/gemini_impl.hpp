#pragma once
#include "barretenberg/common/thread.hpp"
#include "gemini.hpp"

/**
 * @brief Protocol for opening several multi-linear polynomials at the same point.
 *
 *
 * m = number of variables
 * n = 2ᵐ
 * u = (u₀,...,uₘ₋₁)
 * f₀, …, fₖ₋₁ = multilinear polynomials,
 * g₀, …, gₕ₋₁ = shifted multilinear polynomial,
 *  Each gⱼ is the left-shift of some f↺ᵢ, and gⱼ points to the same memory location as fᵢ.
 * v₀, …, vₖ₋₁, v↺₀, …, v↺ₕ₋₁ = multilinear evalutions  s.t. fⱼ(u) = vⱼ, and gⱼ(u) = f↺ⱼ(u) = v↺ⱼ
 *
 * We use a challenge ρ to create a random linear combination of all fⱼ,
 * and actually define A₀ = F + G↺, where
 *   F  = ∑ⱼ ρʲ fⱼ
 *   G  = ∑ⱼ ρᵏ⁺ʲ gⱼ,
 *   G↺ = is the shift of G
 * where fⱼ is normal, and gⱼ is shifted.
 * The evaluations are also batched, and
 *   v  = ∑ ρʲ⋅vⱼ + ∑ ρᵏ⁺ʲ⋅v↺ⱼ = F(u) + G↺(u)
 *
 * The prover then creates the folded polynomials A₀, ..., Aₘ₋₁,
 * and opens them at different points, as univariates.
 *
 * We open A₀ as univariate at r and -r.
 * Since A₀ = F + G↺, but the verifier only has commitments to the gⱼs,
 * we need to partially evaluate A₀ at both evaluation points.
 * As univariate, we have
 *  A₀(X) = F(X) + G↺(X) = F(X) + G(X)/X
 * So we define
 *  - A₀₊(X) = F(X) + G(X)/r
 *  - A₀₋(X) = F(X) − G(X)/r
 * So that A₀₊(r) = A₀(r) and A₀₋(-r) = A₀(-r).
 * The verifier is able to computed the simulated commitments to A₀₊(X) and A₀₋(X)
 * since they are linear-combinations of the commitments [fⱼ] and [gⱼ].
 */
namespace bb {
template <typename Curve>
template <typename Transcript>
std::vector<typename GeminiProver_<Curve>::Claim> GeminiProver_<Curve>::prove(
    Fr circuit_size,
    RefSpan<Polynomial> f_polynomials, // unshifted
    RefSpan<Polynomial> g_polynomials, // to-be-shifted
    std::span<Fr> multilinear_challenge,
    const std::shared_ptr<CommitmentKey<Curve>>& commitment_key,
    const std::shared_ptr<Transcript>& transcript,
    RefSpan<Polynomial> concatenated_polynomials,
    const std::vector<RefVector<Polynomial>>& groups_to_be_concatenated,
    bool has_zk)
{
    const size_t log_n = numeric::get_msb(static_cast<uint32_t>(circuit_size));
    const size_t n = 1 << log_n;

    const bool has_concatenations = concatenated_polynomials.size() > 0;

<<<<<<< HEAD
    PolynomialBatches polynomial_batches(n);
    polynomial_batches.set_unshifted(f_polynomials);
    polynomial_batches.set_to_be_1_shifted(g_polynomials);
=======
    // Compute batched polynomials
    Polynomial batched_unshifted(n);
    Polynomial batched_to_be_shifted = Polynomial::shiftable(n);
>>>>>>> 30a063a6

    // To achieve ZK, we mask the batched polynomial by a random polynomial of the same size
    if (has_zk) {
        Polynomial random_polynomial(n);
        transcript->send_to_verifier("Gemini:masking_poly_comm", commitment_key->commit(random_polynomial));
        // In the provers, the size of multilinear_challenge is CONST_PROOF_SIZE_LOG_N, but we need to evaluate the
        // hiding polynomial as multilinear in log_n variables
        transcript->send_to_verifier("Gemini:masking_poly_eval",
                                     random_polynomial.evaluate_mle(multilinear_challenge.subspan(0, log_n)));
        // Initialize batched unshifted poly with the random masking poly so that the full batched poly is masked
        polynomial_batches.initialize_batched_unshifted(std::move(random_polynomial));
    }

    // Get the batching challenge
    const Fr rho = transcript->template get_challenge<Fr>("rho");

<<<<<<< HEAD
    Fr rho_challenge = has_zk ? rho : 1; // ρ⁰ is used to batch the hiding polynomial

    Polynomial A_0 = polynomial_batches.compute_batched(rho, rho_challenge);
=======
    Fr rho_challenge{ 1 };
    if (has_zk) {
        // ρ⁰ is used to batch the hiding polynomial
        rho_challenge *= rho;
    }

    for (size_t i = 0; i < f_polynomials.size(); i++) {
        batched_unshifted.add_scaled(f_polynomials[i], rho_challenge);
        rho_challenge *= rho;
    }
    for (size_t i = 0; i < g_polynomials.size(); i++) {
        batched_to_be_shifted.add_scaled(g_polynomials[i], rho_challenge);
        rho_challenge *= rho;
    }
>>>>>>> 30a063a6

    size_t num_groups = groups_to_be_concatenated.size();
    size_t num_chunks_per_group = groups_to_be_concatenated.empty() ? 0 : groups_to_be_concatenated[0].size();

    // If needed, allocate space for the groups to be concatenated and for the concatenated polynomials
    Polynomial batched_concatenated;
    std::vector<Polynomial> batched_group;
    if (has_concatenations) {
        batched_concatenated = Polynomial(n);
        for (size_t i = 0; i < num_chunks_per_group; ++i) {
            batched_group.push_back(Polynomial(n));
        }

        for (size_t i = 0; i < num_groups; ++i) {
            batched_concatenated.add_scaled(concatenated_polynomials[i], rho_challenge);
            for (size_t j = 0; j < num_chunks_per_group; ++j) {
                batched_group[j].add_scaled(groups_to_be_concatenated[i][j], rho_challenge);
            }
            rho_challenge *= rho;
        }
<<<<<<< HEAD
        // If proving for translator, add contribution of the batched concatenation polynomials
        A_0 += batched_concatenated;
    }

=======
    }

    // Construct the batched polynomial A₀(X) = F(X) + G↺(X) = F(X) + G(X)/X
    Polynomial A_0 = batched_unshifted;
    A_0 += batched_to_be_shifted.shifted();
    if (has_concatenations) { // If proving for translator, add contribution of the batched concatenation polynomials
        A_0 += batched_concatenated;
    }

>>>>>>> 30a063a6
    // Construct the d-1 Gemini foldings of A₀(X)
    std::vector<Polynomial> fold_polynomials = compute_fold_polynomials(log_n, multilinear_challenge, A_0);

    // TODO(https://github.com/AztecProtocol/barretenberg/issues/1159): Decouple constants from primitives.
    for (size_t l = 0; l < CONST_PROOF_SIZE_LOG_N - 1; l++) {
        std::string label = "Gemini:FOLD_" + std::to_string(l + 1);
        if (l < log_n - 1) {
            transcript->send_to_verifier(label, commitment_key->commit(fold_polynomials[l]));
        } else {
            transcript->send_to_verifier(label, Commitment::one());
        }
    }
    const Fr r_challenge = transcript->template get_challenge<Fr>("Gemini:r");

    const bool gemini_challenge_in_small_subgroup = (has_zk) && (r_challenge.pow(Curve::SUBGROUP_SIZE) == Fr(1));

    // If Gemini evaluation challenge lands in the multiplicative subgroup used by SmallSubgroupIPA protocol, the
    // evaluations of prover polynomials at this challenge would leak witness data.
    // TODO(https://github.com/AztecProtocol/barretenberg/issues/1194). Handle edge cases in PCS
    if (gemini_challenge_in_small_subgroup) {
        throw_or_abort("Gemini evaluation challenge is in the SmallSubgroup.");
    }

    // Compute polynomials A₀₊(X) = F(X) + G(X)/r and A₀₋(X) = F(X) - G(X)/r
<<<<<<< HEAD
    auto [A_0_pos, A_0_neg] =
        compute_partially_evaluated_batch_polynomials(log_n, polynomial_batches, r_challenge, batched_group);
=======
    auto [A_0_pos, A_0_neg] = compute_partially_evaluated_batch_polynomials(
        log_n, std::move(batched_unshifted), std::move(batched_to_be_shifted), r_challenge, batched_group);
>>>>>>> 30a063a6

    // Construct claims for the d + 1 univariate evaluations A₀₊(r), A₀₋(-r), and Foldₗ(−r^{2ˡ}), l = 1, ..., d-1
    std::vector<Claim> claims = construct_univariate_opening_claims(
        log_n, std::move(A_0_pos), std::move(A_0_neg), std::move(fold_polynomials), r_challenge);

    for (size_t l = 1; l <= CONST_PROOF_SIZE_LOG_N; l++) {
        std::string label = "Gemini:a_" + std::to_string(l);
        if (l <= log_n) {
            transcript->send_to_verifier(label, claims[l].opening_pair.evaluation);
        } else {
            transcript->send_to_verifier(label, Fr::zero());
        }
    }

    return claims;
};

/**
 * @brief Computes d-1 fold polynomials Fold_i, i = 1, ..., d-1
 *
 * @param multilinear_challenge multilinear opening point 'u'
 * @param A_0 = F(X) + G↺(X) = F(X) + G(X)/X
 * @return std::vector<Polynomial>
 */
template <typename Curve>
std::vector<typename GeminiProver_<Curve>::Polynomial> GeminiProver_<Curve>::compute_fold_polynomials(
    const size_t log_n, std::span<const Fr> multilinear_challenge, const Polynomial& A_0)
{
    const size_t num_threads = get_num_cpus_pow2();
    constexpr size_t efficient_operations_per_thread = 64; // A guess of the number of operation for which there
                                                           // would be a point in sending them to a separate thread

    // Reserve and allocate space for m-1 Fold polynomials, the foldings of the full batched polynomial A₀
    std::vector<Polynomial> fold_polynomials;
    fold_polynomials.reserve(log_n - 1);
    for (size_t l = 0; l < log_n - 1; ++l) {
        // size of the previous polynomial/2
        const size_t n_l = 1 << (log_n - l - 1);

        // A_l_fold = Aₗ₊₁(X) = (1-uₗ)⋅even(Aₗ)(X) + uₗ⋅odd(Aₗ)(X)
        fold_polynomials.emplace_back(Polynomial(n_l));
    }

    // A_l = Aₗ(X) is the polynomial being folded
    // in the first iteration, we take the batched polynomial
    // in the next iteration, it is the previously folded one
    auto A_l = A_0.data();
    for (size_t l = 0; l < log_n - 1; ++l) {
        // size of the previous polynomial/2
        const size_t n_l = 1 << (log_n - l - 1);

        // Use as many threads as it is useful so that 1 thread doesn't process 1 element, but make sure that there is
        // at least 1
        size_t num_used_threads = std::min(n_l / efficient_operations_per_thread, num_threads);
        num_used_threads = num_used_threads ? num_used_threads : 1;
        size_t chunk_size = n_l / num_used_threads;
        size_t last_chunk_size = (n_l % chunk_size) ? (n_l % num_used_threads) : chunk_size;

        // Opening point is the same for all
        const Fr u_l = multilinear_challenge[l];

        // A_l_fold = Aₗ₊₁(X) = (1-uₗ)⋅even(Aₗ)(X) + uₗ⋅odd(Aₗ)(X)
        auto A_l_fold = fold_polynomials[l].data();

        parallel_for(num_used_threads, [&](size_t i) {
            size_t current_chunk_size = (i == (num_used_threads - 1)) ? last_chunk_size : chunk_size;
            for (std::ptrdiff_t j = (std::ptrdiff_t)(i * chunk_size);
                 j < (std::ptrdiff_t)((i * chunk_size) + current_chunk_size);
                 j++) {
                // fold(Aₗ)[j] = (1-uₗ)⋅even(Aₗ)[j] + uₗ⋅odd(Aₗ)[j]
                //            = (1-uₗ)⋅Aₗ[2j]      + uₗ⋅Aₗ[2j+1]
                //            = Aₗ₊₁[j]
                A_l_fold[j] = A_l[j << 1] + u_l * (A_l[(j << 1) + 1] - A_l[j << 1]);
            }
        });
        // set Aₗ₊₁ = Aₗ for the next iteration
        A_l = A_l_fold;
    }

    return fold_polynomials;
};

/**
 * @brief Computes partially evaluated batched polynomials A₀₊(X) = F(X) + G(X)/r and A₀₋(X) = F(X) - G(X)/r
 *
 * @param batched_F F(X) = ∑ⱼ ρʲfⱼ(X)
 * @param batched_G G(X) = ∑ⱼ ρᵏ⁺ʲ gⱼ(X)
 * @param r_challenge
 * @param batched_groups_to_be_concatenated
 * @return {A₀₊(X), A₀₋(X)}
 */
template <typename Curve>
<<<<<<< HEAD
std::pair<typename GeminiProver_<Curve>::Polynomial, typename GeminiProver_<Curve>::Polynomial> GeminiProver_<
    Curve>::compute_partially_evaluated_batch_polynomials(const size_t log_n,
                                                          PolynomialBatches& polynomial_batches,
                                                          const Fr& r_challenge,
                                                          std::vector<Polynomial> batched_groups_to_be_concatenated)
{
    auto [A_0_pos, A_0_neg] = polynomial_batches.compute_partially_evaluated_batch_polynomials(r_challenge);
=======
std::pair<typename GeminiProver_<Curve>::Polynomial, typename GeminiProver_<Curve>::Polynomial> GeminiProver_<Curve>::
    compute_partially_evaluated_batch_polynomials(const size_t log_n,
                                                  Polynomial&& batched_F,
                                                  Polynomial&& batched_G,
                                                  const Fr& r_challenge,
                                                  const std::vector<Polynomial>& batched_groups_to_be_concatenated)
{
    Polynomial& A_0_pos = batched_F; // A₀₊ = F
    Polynomial A_0_neg = batched_F;  // A₀₋ = F

    // Compute G/r
    Fr r_inv = r_challenge.invert();
    batched_G *= r_inv;

    A_0_pos += batched_G; // A₀₊ = F + G/r
    A_0_neg -= batched_G; // A₀₋ = F - G/r
>>>>>>> 30a063a6

    // Reconstruct the batched concatenated polynomial from the batched groups, partially evaluated at r and -r and add
    // the result to A₀₊(X) and  A₀₋(X). Explanation (for simplification assume a single concatenated polynomial):
    // Let P be the concatenated polynomial formed from group G = {p₀, p₁, p₂, p₃} then
    // P(x) = p₀(x)+ xˢ p₁(x) + x²ˢ p₂(x) + x³ˢp₃(x) where s is the mini_circuit_size i.e. the number of non-zero values
    // in the polynomials part of G. Then P_r(x) = p₀(x) + rˢ p₁(x) + r²ˢ p₂(x) + r³ˢp₃(x) is the
    // partial evaluation of P(x) at a value r. We follow this technique rather than simply adding the contribution of P
    // to A₀₊(X) an  A₀₋(X) because, on the verifier side, when constructing the commitments [A₀₊] an  [A₀₋], this
    // enables us to reconstruct [P_r] from [p₀], [p₁], [p₂], [p₃], hence removing the need for the prover to commit to
    // P
    if (!batched_groups_to_be_concatenated.empty()) {
        // The "real" size of polynomials in concatenation groups (i.e. the number of non-zero values)
        const size_t mini_circuit_size = (1 << log_n) / batched_groups_to_be_concatenated.size();
        Fr current_r_shift_pos = Fr(1);
        Fr current_r_shift_neg = Fr(1);

        const Fr r_pow_minicircuit = r_challenge.pow(mini_circuit_size);
        const Fr r_neg_pow_minicircuit = (-r_challenge).pow(mini_circuit_size);
        for (size_t i = 0; i < batched_groups_to_be_concatenated.size(); i++) {
            // Reconstruct the batched concationation polynomial partially evaluated at r and -r from the polynomials
            // in the batched concatenation group.
            A_0_pos.add_scaled(batched_groups_to_be_concatenated[i], current_r_shift_pos);
            A_0_neg.add_scaled(batched_groups_to_be_concatenated[i], current_r_shift_neg);
            current_r_shift_pos *= r_pow_minicircuit;
            current_r_shift_neg *= r_neg_pow_minicircuit;
        }
    }

    return { std::move(A_0_pos), std::move(A_0_neg) };
};
<<<<<<< HEAD

/**

 *
 * @param mle_opening_point u = (u₀,...,uₘ₋₁) is the MLE opening point
 * @param fold_polynomials vector of polynomials whose first two elements are F(X) = ∑ⱼ ρʲfⱼ(X)
 * and G(X) = ∑ⱼ ρᵏ⁺ʲ gⱼ(X), and the next d-1 elements are Fold_i, i = 1, ..., d-1.
 * @param r_challenge univariate opening challenge
 */

/**
 * @brief Computes/aggragates d+1 univariate polynomial opening claims of the form {polynomial, (challenge, evaluation)}
 *
 * @details The d+1 evaluations are A₀₊(r), A₀₋(-r), and Aₗ(−r^{2ˡ}) for l = 1, ..., d-1, where the Aₗ are the fold
 * polynomials.
 *
 * @param A_0_pos A₀₊
 * @param A_0_neg A₀₋
 * @param fold_polynomials Aₗ, l = 1, ..., d-1
 * @param r_challenge
 * @return std::vector<typename GeminiProver_<Curve>::Claim> d+1 univariate opening claims
 */
template <typename Curve>
std::vector<typename GeminiProver_<Curve>::Claim> GeminiProver_<Curve>::construct_univariate_opening_claims(
    const size_t log_n,
    Polynomial&& A_0_pos,
    Polynomial&& A_0_neg,
    std::vector<Polynomial>&& fold_polynomials,
    const Fr& r_challenge)
{
    std::vector<Claim> claims;

    // Compute evaluation of partially evaluated batch polynomial (positive) A₀₊(r)
    Fr a_0_pos = A_0_pos.evaluate(r_challenge);
    claims.emplace_back(Claim{ A_0_pos, { r_challenge, a_0_pos } });
    // Compute evaluation of partially evaluated batch polynomial (negative) A₀₋(-r)
    Fr a_0_neg = A_0_neg.evaluate(-r_challenge);
    claims.emplace_back(Claim{ A_0_neg, { -r_challenge, a_0_neg } });

    // Compute univariate opening queries rₗ = r^{2ˡ} for l = 0, 1, ..., m-1
    std::vector<Fr> r_squares = gemini::powers_of_evaluation_challenge(r_challenge, log_n);

=======

/**

 *
 * @param mle_opening_point u = (u₀,...,uₘ₋₁) is the MLE opening point
 * @param fold_polynomials vector of polynomials whose first two elements are F(X) = ∑ⱼ ρʲfⱼ(X)
 * and G(X) = ∑ⱼ ρᵏ⁺ʲ gⱼ(X), and the next d-1 elements are Fold_i, i = 1, ..., d-1.
 * @param r_challenge univariate opening challenge
 */

/**
 * @brief Computes/aggragates d+1 univariate polynomial opening claims of the form {polynomial, (challenge, evaluation)}
 *
 * @details The d+1 evaluations are A₀₊(r), A₀₋(-r), and Aₗ(−r^{2ˡ}) for l = 1, ..., d-1, where the Aₗ are the fold
 * polynomials.
 *
 * @param A_0_pos A₀₊
 * @param A_0_neg A₀₋
 * @param fold_polynomials Aₗ, l = 1, ..., d-1
 * @param r_challenge
 * @return std::vector<typename GeminiProver_<Curve>::Claim> d+1 univariate opening claims
 */
template <typename Curve>
std::vector<typename GeminiProver_<Curve>::Claim> GeminiProver_<Curve>::construct_univariate_opening_claims(
    const size_t log_n,
    Polynomial&& A_0_pos,
    Polynomial&& A_0_neg,
    std::vector<Polynomial>&& fold_polynomials,
    const Fr& r_challenge)
{
    std::vector<Claim> claims;

    // Compute evaluation of partially evaluated batch polynomial (positive) A₀₊(r)
    Fr a_0_pos = A_0_pos.evaluate(r_challenge);
    claims.emplace_back(Claim{ std::move(A_0_pos), { r_challenge, a_0_pos } });
    // Compute evaluation of partially evaluated batch polynomial (negative) A₀₋(-r)
    Fr a_0_neg = A_0_neg.evaluate(-r_challenge);
    claims.emplace_back(Claim{ std::move(A_0_neg), { -r_challenge, a_0_neg } });

    // Compute univariate opening queries rₗ = r^{2ˡ} for l = 0, 1, ..., m-1
    std::vector<Fr> r_squares = gemini::powers_of_evaluation_challenge(r_challenge, log_n);

>>>>>>> 30a063a6
    // Compute the remaining m opening pairs {−r^{2ˡ}, Aₗ(−r^{2ˡ})}, l = 1, ..., m-1.
    for (size_t l = 0; l < log_n - 1; ++l) {
        Fr evaluation = fold_polynomials[l].evaluate(-r_squares[l + 1]);
        claims.emplace_back(Claim{ std::move(fold_polynomials[l]), { -r_squares[l + 1], evaluation } });
    }

    return claims;
};

} // namespace bb<|MERGE_RESOLUTION|>--- conflicted
+++ resolved
@@ -57,15 +57,9 @@
 
     const bool has_concatenations = concatenated_polynomials.size() > 0;
 
-<<<<<<< HEAD
     PolynomialBatches polynomial_batches(n);
     polynomial_batches.set_unshifted(f_polynomials);
     polynomial_batches.set_to_be_1_shifted(g_polynomials);
-=======
-    // Compute batched polynomials
-    Polynomial batched_unshifted(n);
-    Polynomial batched_to_be_shifted = Polynomial::shiftable(n);
->>>>>>> 30a063a6
 
     // To achieve ZK, we mask the batched polynomial by a random polynomial of the same size
     if (has_zk) {
@@ -82,26 +76,9 @@
     // Get the batching challenge
     const Fr rho = transcript->template get_challenge<Fr>("rho");
 
-<<<<<<< HEAD
     Fr rho_challenge = has_zk ? rho : 1; // ρ⁰ is used to batch the hiding polynomial
 
     Polynomial A_0 = polynomial_batches.compute_batched(rho, rho_challenge);
-=======
-    Fr rho_challenge{ 1 };
-    if (has_zk) {
-        // ρ⁰ is used to batch the hiding polynomial
-        rho_challenge *= rho;
-    }
-
-    for (size_t i = 0; i < f_polynomials.size(); i++) {
-        batched_unshifted.add_scaled(f_polynomials[i], rho_challenge);
-        rho_challenge *= rho;
-    }
-    for (size_t i = 0; i < g_polynomials.size(); i++) {
-        batched_to_be_shifted.add_scaled(g_polynomials[i], rho_challenge);
-        rho_challenge *= rho;
-    }
->>>>>>> 30a063a6
 
     size_t num_groups = groups_to_be_concatenated.size();
     size_t num_chunks_per_group = groups_to_be_concatenated.empty() ? 0 : groups_to_be_concatenated[0].size();
@@ -122,22 +99,10 @@
             }
             rho_challenge *= rho;
         }
-<<<<<<< HEAD
         // If proving for translator, add contribution of the batched concatenation polynomials
         A_0 += batched_concatenated;
     }
 
-=======
-    }
-
-    // Construct the batched polynomial A₀(X) = F(X) + G↺(X) = F(X) + G(X)/X
-    Polynomial A_0 = batched_unshifted;
-    A_0 += batched_to_be_shifted.shifted();
-    if (has_concatenations) { // If proving for translator, add contribution of the batched concatenation polynomials
-        A_0 += batched_concatenated;
-    }
-
->>>>>>> 30a063a6
     // Construct the d-1 Gemini foldings of A₀(X)
     std::vector<Polynomial> fold_polynomials = compute_fold_polynomials(log_n, multilinear_challenge, A_0);
 
@@ -162,13 +127,8 @@
     }
 
     // Compute polynomials A₀₊(X) = F(X) + G(X)/r and A₀₋(X) = F(X) - G(X)/r
-<<<<<<< HEAD
     auto [A_0_pos, A_0_neg] =
         compute_partially_evaluated_batch_polynomials(log_n, polynomial_batches, r_challenge, batched_group);
-=======
-    auto [A_0_pos, A_0_neg] = compute_partially_evaluated_batch_polynomials(
-        log_n, std::move(batched_unshifted), std::move(batched_to_be_shifted), r_challenge, batched_group);
->>>>>>> 30a063a6
 
     // Construct claims for the d + 1 univariate evaluations A₀₊(r), A₀₋(-r), and Foldₗ(−r^{2ˡ}), l = 1, ..., d-1
     std::vector<Claim> claims = construct_univariate_opening_claims(
@@ -261,32 +221,13 @@
  * @return {A₀₊(X), A₀₋(X)}
  */
 template <typename Curve>
-<<<<<<< HEAD
-std::pair<typename GeminiProver_<Curve>::Polynomial, typename GeminiProver_<Curve>::Polynomial> GeminiProver_<
-    Curve>::compute_partially_evaluated_batch_polynomials(const size_t log_n,
-                                                          PolynomialBatches& polynomial_batches,
-                                                          const Fr& r_challenge,
-                                                          std::vector<Polynomial> batched_groups_to_be_concatenated)
-{
-    auto [A_0_pos, A_0_neg] = polynomial_batches.compute_partially_evaluated_batch_polynomials(r_challenge);
-=======
 std::pair<typename GeminiProver_<Curve>::Polynomial, typename GeminiProver_<Curve>::Polynomial> GeminiProver_<Curve>::
     compute_partially_evaluated_batch_polynomials(const size_t log_n,
-                                                  Polynomial&& batched_F,
-                                                  Polynomial&& batched_G,
+                                                  PolynomialBatches& polynomial_batches,
                                                   const Fr& r_challenge,
                                                   const std::vector<Polynomial>& batched_groups_to_be_concatenated)
 {
-    Polynomial& A_0_pos = batched_F; // A₀₊ = F
-    Polynomial A_0_neg = batched_F;  // A₀₋ = F
-
-    // Compute G/r
-    Fr r_inv = r_challenge.invert();
-    batched_G *= r_inv;
-
-    A_0_pos += batched_G; // A₀₊ = F + G/r
-    A_0_neg -= batched_G; // A₀₋ = F - G/r
->>>>>>> 30a063a6
+    auto [A_0_pos, A_0_neg] = polynomial_batches.compute_partially_evaluated_batch_polynomials(r_challenge);
 
     // Reconstruct the batched concatenated polynomial from the batched groups, partially evaluated at r and -r and add
     // the result to A₀₊(X) and  A₀₋(X). Explanation (for simplification assume a single concatenated polynomial):
@@ -317,7 +258,6 @@
 
     return { std::move(A_0_pos), std::move(A_0_neg) };
 };
-<<<<<<< HEAD
 
 /**
 
@@ -352,49 +292,6 @@
 
     // Compute evaluation of partially evaluated batch polynomial (positive) A₀₊(r)
     Fr a_0_pos = A_0_pos.evaluate(r_challenge);
-    claims.emplace_back(Claim{ A_0_pos, { r_challenge, a_0_pos } });
-    // Compute evaluation of partially evaluated batch polynomial (negative) A₀₋(-r)
-    Fr a_0_neg = A_0_neg.evaluate(-r_challenge);
-    claims.emplace_back(Claim{ A_0_neg, { -r_challenge, a_0_neg } });
-
-    // Compute univariate opening queries rₗ = r^{2ˡ} for l = 0, 1, ..., m-1
-    std::vector<Fr> r_squares = gemini::powers_of_evaluation_challenge(r_challenge, log_n);
-
-=======
-
-/**
-
- *
- * @param mle_opening_point u = (u₀,...,uₘ₋₁) is the MLE opening point
- * @param fold_polynomials vector of polynomials whose first two elements are F(X) = ∑ⱼ ρʲfⱼ(X)
- * and G(X) = ∑ⱼ ρᵏ⁺ʲ gⱼ(X), and the next d-1 elements are Fold_i, i = 1, ..., d-1.
- * @param r_challenge univariate opening challenge
- */
-
-/**
- * @brief Computes/aggragates d+1 univariate polynomial opening claims of the form {polynomial, (challenge, evaluation)}
- *
- * @details The d+1 evaluations are A₀₊(r), A₀₋(-r), and Aₗ(−r^{2ˡ}) for l = 1, ..., d-1, where the Aₗ are the fold
- * polynomials.
- *
- * @param A_0_pos A₀₊
- * @param A_0_neg A₀₋
- * @param fold_polynomials Aₗ, l = 1, ..., d-1
- * @param r_challenge
- * @return std::vector<typename GeminiProver_<Curve>::Claim> d+1 univariate opening claims
- */
-template <typename Curve>
-std::vector<typename GeminiProver_<Curve>::Claim> GeminiProver_<Curve>::construct_univariate_opening_claims(
-    const size_t log_n,
-    Polynomial&& A_0_pos,
-    Polynomial&& A_0_neg,
-    std::vector<Polynomial>&& fold_polynomials,
-    const Fr& r_challenge)
-{
-    std::vector<Claim> claims;
-
-    // Compute evaluation of partially evaluated batch polynomial (positive) A₀₊(r)
-    Fr a_0_pos = A_0_pos.evaluate(r_challenge);
     claims.emplace_back(Claim{ std::move(A_0_pos), { r_challenge, a_0_pos } });
     // Compute evaluation of partially evaluated batch polynomial (negative) A₀₋(-r)
     Fr a_0_neg = A_0_neg.evaluate(-r_challenge);
@@ -403,7 +300,6 @@
     // Compute univariate opening queries rₗ = r^{2ˡ} for l = 0, 1, ..., m-1
     std::vector<Fr> r_squares = gemini::powers_of_evaluation_challenge(r_challenge, log_n);
 
->>>>>>> 30a063a6
     // Compute the remaining m opening pairs {−r^{2ˡ}, Aₗ(−r^{2ˡ})}, l = 1, ..., m-1.
     for (size_t l = 0; l < log_n - 1; ++l) {
         Fr evaluation = fold_polynomials[l].evaluate(-r_squares[l + 1]);
