--- conflicted
+++ resolved
@@ -30,39 +30,15 @@
     }
 
     void execute_gemini_and_verify_claims(std::vector<Fr>& multilinear_evaluation_point,
-<<<<<<< HEAD
                                           InstanceWitnessGenerator<Curve> instance_witness)
-=======
-                                          RefVector<Fr> multilinear_evaluations_unshifted,
-                                          RefVector<Fr> multilinear_evaluations_shifted,
-                                          RefVector<Polynomial<Fr>> multilinear_polynomials,
-                                          RefVector<Polynomial<Fr>> multilinear_polynomials_to_be_shifted,
-                                          RefVector<Commitment> multilinear_commitments,
-                                          RefVector<Commitment> multilinear_commitments_to_be_shifted)
->>>>>>> 379aafa7
     {
         auto prover_transcript = NativeTranscript::prover_init_empty();
-
-        size_t circuit_size = 1 << multilinear_evaluation_point.size();
-
-        PolynomialBatcher polynomial_batcher(circuit_size);
-        polynomial_batcher.set_unshifted(multilinear_polynomials);
-        polynomial_batcher.set_to_be_shifted_by_one(multilinear_polynomials_to_be_shifted);
 
         // Compute:
         // - (d+1) opening pairs: {r, \hat{a}_0}, {-r^{2^i}, a_i}, i = 0, ..., d-1
         // - (d+1) Fold polynomials Fold_{r}^(0), Fold_{-r}^(0), and Fold^(i), i = 0, ..., d-1
-<<<<<<< HEAD
-        auto prover_output = GeminiProver::prove(this->n,
-                                                 RefVector(instance_witness.unshifted_polynomials),
-                                                 RefVector(instance_witness.to_be_shifted_polynomials),
-                                                 multilinear_evaluation_point,
-                                                 ck,
-                                                 prover_transcript);
-=======
         auto prover_output = GeminiProver::prove(
-            circuit_size, polynomial_batcher, multilinear_evaluation_point, this->commitment_key, prover_transcript);
->>>>>>> 379aafa7
+            this->n, instance_witness.polynomial_batcher, multilinear_evaluation_point, ck, prover_transcript);
 
         // Check that the Fold polynomials have been evaluated correctly in the prover
         this->verify_batch_opening_pair(prover_output);
@@ -90,16 +66,7 @@
 
     void execute_gemini_and_verify_claims_with_concatenation(
         std::vector<Fr>& multilinear_evaluation_point,
-<<<<<<< HEAD
         InstanceWitnessGenerator<Curve> instance_witness,
-=======
-        RefVector<Fr> multilinear_evaluations_unshifted,
-        RefVector<Fr> multilinear_evaluations_shifted,
-        RefVector<Polynomial<Fr>> multilinear_polynomials,
-        RefVector<Polynomial<Fr>> multilinear_polynomials_to_be_shifted,
-        RefVector<Commitment> multilinear_commitments,
-        RefVector<Commitment> multilinear_commitments_to_be_shifted,
->>>>>>> 379aafa7
         RefSpan<Polynomial<Fr>> concatenated_polynomials = {},
         RefSpan<Fr> concatenated_evaluations = {},
         const std::vector<RefVector<Polynomial<Fr>>>& groups_to_be_concatenated = {},
@@ -108,23 +75,11 @@
     {
         auto prover_transcript = NativeTranscript::prover_init_empty();
 
-        size_t circuit_size = 1 << multilinear_evaluation_point.size();
-
-        PolynomialBatcher polynomial_batcher(circuit_size);
-        polynomial_batcher.set_unshifted(multilinear_polynomials);
-        polynomial_batcher.set_to_be_shifted_by_one(multilinear_polynomials_to_be_shifted);
-
         // Compute:
         // - (d+1) opening pairs: {r, \hat{a}_0}, {-r^{2^i}, a_i}, i = 0, ..., d-1
         // - (d+1) Fold polynomials Fold_{r}^(0), Fold_{-r}^(0), and Fold^(i), i = 0, ..., d-1
-<<<<<<< HEAD
         auto prover_output = GeminiProver::prove(this->n,
-                                                 RefVector(instance_witness.unshifted_polynomials),
-                                                 RefVector(instance_witness.to_be_shifted_polynomials),
-=======
-        auto prover_output = GeminiProver::prove(circuit_size,
-                                                 polynomial_batcher,
->>>>>>> 379aafa7
+                                                 instance_witness.polynomial_batcher,
                                                  multilinear_evaluation_point,
                                                  ck,
                                                  prover_transcript,
