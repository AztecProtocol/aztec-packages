--- conflicted
+++ resolved
@@ -103,17 +103,12 @@
     // Generate multilinear polynomials and compute their commitments
     auto mle_opening_point = this->random_evaluation_point(this->log_n);
 
-<<<<<<< HEAD
-    auto pcs_instance_witness =
-        MockWitnessGenerator<Curve>(this->n, this->num_polynomials, this->num_shiftable, mle_opening_point, this->ck);
-=======
     MockClaimGenerator<Curve> mock_claims(this->n,
                                           /*num_polynomials*/ this->num_polynomials,
                                           /*num_to_be_shifted*/ this->num_shiftable,
                                           /*num_to_be_right_shifted_by_k*/ this->num_right_shiftable_by_k,
                                           mle_opening_point,
                                           ck);
->>>>>>> 0b012f10
 
     // Collect multilinear evaluations
     std::vector<Fr> rhos = gemini::powers_of_rho(rho, this->num_polynomials + this->num_shiftable);
@@ -210,17 +205,12 @@
 
     std::vector<Fr> mle_opening_point = this->random_evaluation_point(this->log_n);
 
-<<<<<<< HEAD
-    auto pcs_instance_witness =
-        MockWitnessGenerator<Curve>(this->n, this->num_polynomials, this->num_shiftable, mle_opening_point, this->ck);
-=======
     MockClaimGenerator<Curve> mock_claims(this->n,
                                           /*num_polynomials*/ this->num_polynomials,
                                           /*num_to_be_shifted*/ this->num_shiftable,
                                           /*num_to_be_right_shifted_by_k*/ this->num_right_shiftable_by_k,
                                           mle_opening_point,
                                           ck);
->>>>>>> 0b012f10
 
     // Collect multilinear evaluations
     std::vector<Fr> rhos = gemini::powers_of_rho(rho, this->num_polynomials + this->num_shiftable);
@@ -303,11 +293,6 @@
     using ShpleminiVerifier = ShpleminiVerifier_<Curve>;
     using Fr = typename Curve::ScalarField;
     using Commitment = typename Curve::AffineElement;
-<<<<<<< HEAD
-    using PolynomialBatcher = GeminiProver_<Curve>::PolynomialBatcher;
-=======
-    using CK = typename TypeParam::CommitmentKey;
->>>>>>> 0b012f10
 
     // Initialize transcript and commitment key
     auto prover_transcript = TypeParam::Transcript::prover_init_empty();
@@ -326,17 +311,12 @@
                                             const_size_mle_opening_point.begin() + this->log_n);
 
     // Generate random prover polynomials, compute their evaluations and commitments
-<<<<<<< HEAD
-    MockWitnessGenerator<Curve> pcs_instance_witness(
-        this->n, this->num_polynomials, this->num_shiftable, mle_opening_point, this->ck);
-=======
     MockClaimGenerator<Curve> mock_claims(this->n,
                                           /*num_polynomials*/ this->num_polynomials,
                                           /*num_to_be_shifted*/ this->num_shiftable,
                                           /*num_to_be_right_shifted_by_k*/ this->num_right_shiftable_by_k,
                                           mle_opening_point,
                                           ck);
->>>>>>> 0b012f10
 
     // Compute the sum of the Libra constant term and Libra univariates evaluated at Sumcheck challenges
     const Fr claimed_inner_product = SmallSubgroupIPAProver<TypeParam>::compute_claimed_inner_product(
@@ -507,13 +487,8 @@
     MockClaimGenerator<Curve> mock_claims(this->n, 1);
 
     // Generate valid sumcheck polynomials of given length
-<<<<<<< HEAD
-    pcs_instance_witness.template compute_sumcheck_opening_data<TypeParam>(
-        this->n, this->log_n, this->sumcheck_univariate_length, challenge, this->ck);
-=======
     mock_claims.template compute_sumcheck_opening_data<TypeParam>(
         this->n, this->log_n, this->sumcheck_univariate_length, challenge, ck);
->>>>>>> 0b012f10
 
     // Compute the sum of the Libra constant term and Libra univariates evaluated at Sumcheck challenges
     const Fr claimed_inner_product =
@@ -565,21 +540,6 @@
     bool consistency_checked = true;
 
     // Run Shplemini
-<<<<<<< HEAD
-    const auto batch_opening_claim =
-        ShpleminiVerifier::compute_batch_opening_claim(this->n,
-                                                       pcs_instance_witness.claim_batcher,
-                                                       challenge,
-                                                       this->vk->get_g1_identity(),
-                                                       verifier_transcript,
-                                                       {},
-                                                       true,
-                                                       &consistency_checked,
-                                                       libra_commitments,
-                                                       libra_evaluation,
-                                                       pcs_instance_witness.sumcheck_commitments,
-                                                       pcs_instance_witness.sumcheck_evaluations);
-=======
     const auto batch_opening_claim = ShpleminiVerifier::compute_batch_opening_claim(this->n,
                                                                                     mock_claims.claim_batcher,
                                                                                     challenge,
@@ -592,7 +552,6 @@
                                                                                     libra_evaluation,
                                                                                     mock_claims.sumcheck_commitments,
                                                                                     mock_claims.sumcheck_evaluations);
->>>>>>> 0b012f10
     // Verify claim using KZG or IPA
     if constexpr (std::is_same_v<TypeParam, GrumpkinSettings>) {
         auto result = IPA<Curve>::reduce_verify_batch_opening_claim(batch_opening_claim, this->vk, verifier_transcript);
