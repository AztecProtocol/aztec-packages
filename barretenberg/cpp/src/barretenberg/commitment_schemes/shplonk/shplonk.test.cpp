#include "shplonk.hpp"
#include "../commitment_key.test.hpp"
#include "barretenberg/commitment_schemes/claim.hpp"
#include "barretenberg/commitment_schemes/ipa/ipa.hpp"
#include "barretenberg/commitment_schemes/kzg/kzg.hpp"
#include <algorithm>
#include <gtest/internal/gtest-internal.h>
#include <iterator>
#include <random>
#include <vector>
namespace bb {
template <class Params> class ShplonkTest : public CommitmentTest<Params> {};

static constexpr size_t LOG_DEGREE = 4;
static constexpr size_t MAX_POLY_DEGREE = 1UL << LOG_DEGREE;

using CurveTypes = ::testing::Types<curve::BN254, curve::Grumpkin>;
TYPED_TEST_SUITE(ShplonkTest, CurveTypes);

// Test of Shplonk prover/verifier for two polynomials of different sizes, each opened at a single (different) point
TYPED_TEST(ShplonkTest, ShplonkSimple)
{
    using ClaimData = UnivariateClaimData<TypeParam>;
    using ShplonkProver = ShplonkProver_<TypeParam>;
    using ShplonkVerifier = ShplonkVerifier_<TypeParam>;

    auto prover_transcript = NativeTranscript::prover_init_empty();

    // Generate two random (unrelated) polynomials of two different sizes, as well as their evaluations at a (single
    // but different) random point and their commitments.
    auto setup = this->generate_claim_data({ MAX_POLY_DEGREE, MAX_POLY_DEGREE / 2 });

    // Execute the shplonk prover functionality
    auto prover_opening_claims = ClaimData::prover_opening_claims(setup);
    const auto batched_opening_claim = ShplonkProver::prove(this->ck(), prover_opening_claims, prover_transcript);
    // An intermediate check to confirm the opening of the shplonk prover witness Q
    this->verify_opening_pair(batched_opening_claim.opening_pair, batched_opening_claim.polynomial);

    // Initialise verifier transcript from prover transcript
    auto verifier_transcript = NativeTranscript::verifier_init_empty(prover_transcript);

    // Execute the shplonk verifier functionality
    const auto batched_verifier_claim = ShplonkVerifier::reduce_verification(
        this->vk().get_g1_identity(), ClaimData::verifier_opening_claims(setup), verifier_transcript);

    this->verify_opening_claim(batched_verifier_claim, batched_opening_claim.polynomial);
}

// Test of Shplonk prover/verifier for polynomials that are linearly dependent
TYPED_TEST(ShplonkTest, ShplonkLinearlyDependent)
{
    using ClaimData = UnivariateClaimData<TypeParam>;
    using ShplonkProver = ShplonkProver_<TypeParam>;
    using ShplonkVerifier = ShplonkVerifier_<TypeParam>;
    using Fr = typename TypeParam::ScalarField;
<<<<<<< HEAD
=======
    using OpeningVector = OpeningVector<TypeParam>;
>>>>>>> 0dc5d605

    auto prover_transcript = NativeTranscript::prover_init_empty();

    // Generate two random (unrelated) polynomials of two different sizes and a random linear combinations
    auto setup = this->generate_claim_data({ MAX_POLY_DEGREE, MAX_POLY_DEGREE / 2 });

    // Extract the commitments to be used in the Shplonk verifier
    auto commitments = ClaimData::polynomial_commitments(setup);

    // Linearly combine the polynomials and evaluations
    auto [coefficients, evals] = this->combine_claims(setup);

    // Execute the shplonk prover functionality
    auto prover_opening_claims = ClaimData::prover_opening_claims(setup);
    const auto batched_opening_claim = ShplonkProver::prove(this->ck(), prover_opening_claims, prover_transcript);
    // An intermediate check to confirm the opening of the shplonk prover witness Q
    this->verify_opening_pair(batched_opening_claim.opening_pair, batched_opening_claim.polynomial);

    // Shplonk verification
    auto verifier_opening_claims = ClaimData::verifier_opening_claims(setup);
<<<<<<< HEAD
    std::vector<typename ShplonkVerifier::LinearCombinationOfClaims> update_data = {
        { { 0 }, { Fr(1) }, verifier_opening_claims[0].opening_pair },
        { { 1 }, { Fr(1) }, verifier_opening_claims[1].opening_pair },
        { { 0, 1 }, coefficients, verifier_opening_claims[2].opening_pair },
    };
=======
    std::vector<OpeningVector> opening_vectors = {
        { verifier_opening_claims[0].opening_pair.challenge,
          { Fr(1) },
          { verifier_opening_claims[0].opening_pair.evaluation } },
        { verifier_opening_claims[1].opening_pair.challenge,
          { Fr(1) },
          { verifier_opening_claims[1].opening_pair.evaluation } },
        { verifier_opening_claims[2].opening_pair.challenge, coefficients, evals }
    };
    std::vector<std::vector<size_t>> indices = { { 0 }, { 1 }, { 0, 1 } };
>>>>>>> 0dc5d605
    auto verifier_transcript = NativeTranscript::verifier_init_empty(prover_transcript);
    ShplonkVerifier verifier(commitments, verifier_transcript, verifier_opening_claims.size());

    // Execute the shplonk verifier functionality
    const auto batched_verifier_claim =
<<<<<<< HEAD
        verifier.reduce_verification_vector_claims(this->vk().get_g1_identity(), update_data);
=======
        verifier.reduce_vector_claims_verification(this->vk().get_g1_identity(), indices, opening_vectors);
>>>>>>> 0dc5d605

    this->verify_opening_claim(batched_verifier_claim, batched_opening_claim.polynomial);
}

// Test exporting batch claim from Shplonk verifier and verification
TYPED_TEST(ShplonkTest, ExportBatchClaimAndVerify)
{
    using ClaimData = UnivariateClaimData<TypeParam>;
    using ShplonkProver = ShplonkProver_<TypeParam>;
    using ShplonkVerifier = ShplonkVerifier_<TypeParam>;

    auto prover_transcript = NativeTranscript::prover_init_empty();

    // Generate two random (unrelated) polynomials of two different sizes and a random linear combinations
    auto setup = this->generate_claim_data({ MAX_POLY_DEGREE, MAX_POLY_DEGREE / 2 });

    // Execute the shplonk prover functionality
    auto prover_opening_claims = ClaimData::prover_opening_claims(setup);
    const auto batched_opening_claim = ShplonkProver::prove(this->ck(), prover_opening_claims, prover_transcript);
    // An intermediate check to confirm the opening of the shplonk prover witness Q
    this->verify_opening_pair(batched_opening_claim.opening_pair, batched_opening_claim.polynomial);
    if constexpr (std::is_same_v<TypeParam, curve::BN254>) {
        // Compute KZG proof
        KZG<curve::BN254>::compute_opening_proof(this->ck(), batched_opening_claim, prover_transcript);
    } else {
        // Compute IPA proof
        IPA<curve::Grumpkin, LOG_DEGREE>::compute_opening_proof(this->ck(), batched_opening_claim, prover_transcript);
    }

    // Shplonk verification
    auto verifier_transcript = NativeTranscript::verifier_init_empty(prover_transcript);

    // Execute the shplonk verifier functionality
    auto verifier_opening_claims = ClaimData::verifier_opening_claims(setup);
    auto verifier = ShplonkVerifier::reduce_verification_no_finalize(verifier_opening_claims, verifier_transcript);

    // Export batch opening claim
    const auto batched_verifier_claim = verifier.export_batch_opening_claim(this->vk().get_g1_identity());

    if constexpr (std::is_same_v<TypeParam, curve::BN254>) {
        // KZG verifier
        auto final_proof_points =
            KZG<curve::BN254>::reduce_verify_batch_opening_claim(batched_verifier_claim, verifier_transcript);
        ASSERT(this->vk().pairing_check(final_proof_points[0], final_proof_points[1]));
    } else {
        // Verify IPA proof
        auto vk = create_verifier_commitment_key<VerifierCommitmentKey<curve::Grumpkin>>();
        bool result = IPA<curve::Grumpkin, LOG_DEGREE>::reduce_verify_batch_opening_claim(
            batched_verifier_claim, vk, verifier_transcript);
        EXPECT_TRUE(result);
    }
}
} // namespace bb<|MERGE_RESOLUTION|>--- conflicted
+++ resolved
@@ -53,10 +53,7 @@
     using ShplonkProver = ShplonkProver_<TypeParam>;
     using ShplonkVerifier = ShplonkVerifier_<TypeParam>;
     using Fr = typename TypeParam::ScalarField;
-<<<<<<< HEAD
-=======
     using OpeningVector = OpeningVector<TypeParam>;
->>>>>>> 0dc5d605
 
     auto prover_transcript = NativeTranscript::prover_init_empty();
 
@@ -77,13 +74,6 @@
 
     // Shplonk verification
     auto verifier_opening_claims = ClaimData::verifier_opening_claims(setup);
-<<<<<<< HEAD
-    std::vector<typename ShplonkVerifier::LinearCombinationOfClaims> update_data = {
-        { { 0 }, { Fr(1) }, verifier_opening_claims[0].opening_pair },
-        { { 1 }, { Fr(1) }, verifier_opening_claims[1].opening_pair },
-        { { 0, 1 }, coefficients, verifier_opening_claims[2].opening_pair },
-    };
-=======
     std::vector<OpeningVector> opening_vectors = {
         { verifier_opening_claims[0].opening_pair.challenge,
           { Fr(1) },
@@ -94,17 +84,12 @@
         { verifier_opening_claims[2].opening_pair.challenge, coefficients, evals }
     };
     std::vector<std::vector<size_t>> indices = { { 0 }, { 1 }, { 0, 1 } };
->>>>>>> 0dc5d605
     auto verifier_transcript = NativeTranscript::verifier_init_empty(prover_transcript);
     ShplonkVerifier verifier(commitments, verifier_transcript, verifier_opening_claims.size());
 
     // Execute the shplonk verifier functionality
     const auto batched_verifier_claim =
-<<<<<<< HEAD
-        verifier.reduce_verification_vector_claims(this->vk().get_g1_identity(), update_data);
-=======
         verifier.reduce_vector_claims_verification(this->vk().get_g1_identity(), indices, opening_vectors);
->>>>>>> 0dc5d605
 
     this->verify_opening_claim(batched_verifier_claim, batched_opening_claim.polynomial);
 }
