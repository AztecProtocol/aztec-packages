--- conflicted
+++ resolved
@@ -210,17 +210,6 @@
     {
         const bool committed_sumcheck = !sumcheck_round_evaluations.empty();
 
-<<<<<<< HEAD
-=======
-        // Extract log_n
-        size_t log_n{ 0 };
-        if constexpr (Curve::is_stdlib_type) {
-            log_n = numeric::get_msb(static_cast<uint32_t>(N.get_value()));
-        } else {
-            log_n = numeric::get_msb(static_cast<uint32_t>(N));
-        }
-
->>>>>>> 871ede4d
         // When padding is enabled, the size of the multilinear challenge may be bigger than the log of `circuit_size`.
         const size_t virtual_log_n = multivariate_challenge.size();
 
@@ -330,15 +319,9 @@
             gemini_batching_challenge_power *= gemini_batching_challenge;
         }
 
-<<<<<<< HEAD
-        // Compute the Shplonk batching power for the interleaved claims. This is \nu^{n+1} where n is the
-        // log_n as the interleaved claims are sent after the rest of Gemini fold claims. Add the evaluations
-        // of (P₊(rˢ) ⋅ ν^{n+1}) / (z − r^s) and (P₋(rˢ) ⋅ ν^{n+2})/(z − r^s) to the constant term accumulator
-=======
         // Compute the Shplonk batching power for the interleaved claims. This is \nu^{d+1} where d = log_n as the
         // interleaved claims are sent after the rest of Gemini fold claims. Add the evaluations of (P₊(rˢ) ⋅ ν^{d+1}) /
         // (z − r^s) and (P₋(rˢ) ⋅ ν^{d+2})/(z − r^s) to the constant term accumulator
->>>>>>> 871ede4d
         Fr shplonk_batching_pos = Fr{ 0 };
         Fr shplonk_batching_neg = Fr{ 0 };
         if (claim_batcher.interleaved) {
@@ -371,13 +354,8 @@
                                                                  p_neg);
 
         // Place the commitments to Gemini fold polynomials Aᵢ in the vector of batch_mul commitments, compute the
-<<<<<<< HEAD
-        // contributions from Aᵢ(−r²ⁱ) for i=1, … , n−1 to the constant term accumulator, add corresponding scalars for
-        // the batch mul
-=======
         // contributions from Aᵢ(−r²ⁱ) for i=1, … , d − 1 to the constant term accumulator, add corresponding scalars
         // for the batch mul
->>>>>>> 871ede4d
         batch_gemini_claims_received_from_prover(log_n,
                                                  fold_commitments,
                                                  gemini_fold_neg_evaluations,
@@ -418,12 +396,7 @@
 
         // Currently, only used in ECCVM
         if (committed_sumcheck) {
-<<<<<<< HEAD
-            batch_sumcheck_round_claims(log_n,
-                                        commitments,
-=======
             batch_sumcheck_round_claims(commitments,
->>>>>>> 871ede4d
                                         scalars,
                                         constant_term_accumulator,
                                         multivariate_challenge,
@@ -712,12 +685,7 @@
      * @param sumcheck_round_commitments
      * @param sumcheck_round_evaluations
      */
-<<<<<<< HEAD
-    static void batch_sumcheck_round_claims(const size_t log_n,
-                                            std::vector<Commitment>& commitments,
-=======
     static void batch_sumcheck_round_claims(std::vector<Commitment>& commitments,
->>>>>>> 871ede4d
                                             std::vector<Fr>& scalars,
                                             Fr& constant_term_accumulator,
                                             const std::vector<Fr>& multilinear_challenge,
@@ -776,24 +744,6 @@
             batched_scalar -= current_scaling_factor;
             const_term_contribution += current_scaling_factor * eval_array[2];
 
-<<<<<<< HEAD
-            // Pad the accumulators with dummy 0 values
-            const Fr zero = Fr(0);
-            if constexpr (Curve::is_stdlib_type) {
-                auto builder = shplonk_evaluation_challenge.get_context();
-                // TODO(https://github.com/AztecProtocol/barretenberg/issues/1114): insecure!
-                stdlib::bool_t dummy_round = stdlib::witness_t(builder, round_idx >= log_n);
-                const_term_contribution = Fr::conditional_assign(dummy_round, zero, const_term_contribution);
-                batched_scalar = Fr::conditional_assign(dummy_round, zero, batched_scalar);
-            } else {
-                if (round_idx >= log_n) {
-                    const_term_contribution = 0;
-                    batched_scalar = 0;
-                }
-            }
-
-=======
->>>>>>> 871ede4d
             // Update Shplonk constant term accumualator
             constant_term_accumulator += const_term_contribution;
             scalars.push_back(batched_scalar);
