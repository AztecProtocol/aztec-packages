--- conflicted
+++ resolved
@@ -391,13 +391,13 @@
     }
 
     /**
-<<<<<<< HEAD
      * @brief Get the z challenge
      *
      * @return Fr
      */
     Fr get_z_challenge() { return z_challenge; }
-=======
+
+    /**
      * Structure used to update the internal state of the Shplonk verifier. It represents a claim which is constructed
      * as a linear combination of the commitments stored by the Shplonk verifier. The structure is composed of:
      *  - A list of indices = \f$(i_1, \dots, i_k)\f$
@@ -416,7 +416,6 @@
         std::vector<Fr> scalars;
         OpeningPair<Curve> opening_pair;
     };
->>>>>>> c627773c
 
     /**
      * @brief Update the internal state of the Shplonk verifier
