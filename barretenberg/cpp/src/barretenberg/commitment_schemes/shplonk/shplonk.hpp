--- conflicted
+++ resolved
@@ -381,13 +381,7 @@
 
         commitments.insert(commitments.end(), polynomial_commitments.begin(), polynomial_commitments.end());
         scalars.insert(scalars.end(), commitments.size() - 1, Fr(0)); // Initialised as circuit constants
-<<<<<<< HEAD
-        // The first two powers of nu have already been initialized, we need another `num_claims - 2` powers to batch
-        // all the claims
-        for (size_t idx = 0; idx < num_claims - 2; idx++) {
-=======
         for (size_t idx = 0; idx < num_claims; idx++) {
->>>>>>> 0dc5d605
             pows_of_nu.emplace_back(pows_of_nu.back() * pows_of_nu[1]);
         }
 
@@ -395,56 +389,6 @@
             evaluation.convert_constant_to_fixed_witness(pows_of_nu[1].get_context());
         }
     }
-<<<<<<< HEAD
-
-    /**
-     * Structure used to update the internal state of the Shplonk verifier. It represents a claim which is constructed
-     * as a linear combination of the commitments stored by the Shplonk verifier. The structure is composed of:
-     *  - A list of indices = \f$(i_1, \dots, i_k)\f$
-     *  - A list of scalar coefficients = \f$(a_1, \dots, a_k)\f$
-     *  - An opening pair \f$(x, v)\f$
-     * The state of the Shplonk verifier is updated so to add the check:
-     *      \f[ \sum_{j=1}^k a_j f_{i_j}(x) = v \f]
-     * where \f${f_i}_i\f$ are the polynomials whose commitments are stored in the Shplonk verifier
-     *
-     * @note The challenge \f$x\f$ is stored redundantly for the purpose of the `update` method, but it is useful to
-     * expose the method `reduce_verification_vector_claims_no_finalize`
-     */
-    // It is composed
-    struct LinearCombinationOfClaims {
-        std::vector<size_t> indices;
-        std::vector<Fr> scalars;
-        OpeningPair<Curve> opening_pair;
-    };
-
-    /**
-     * @brief Update the internal state of the Shplonk verifier
-     *
-     * @details Given a list of indices = \f$(i_1, \dots, i_k)\f$, a list of scalar coefficients = \f$(a_1, \dots,
-     * a_k)\f$, an opening pair $\f(x,v)\f$, and the inverse vanishing eval \f$\frac{1}{z - x}\f$, update the internal
-     * state of the Shplonk verifier so to add the check \f[ \sum_{j=1}^k a_j f_{i_j}(x) = v \f] This amounts to update:
-     *  - \f$s_{i_j} -= \frac{\nu^{i-1} * a_j}{z - x}\f$
-     *  - \f$\theta += \nu^{i-1} \frac{v}{z - x}\f$
-     *
-     * @param update_data
-     * @param inverse_vanishing_eval
-     */
-    void update(const LinearCombinationOfClaims& update_data, const Fr& inverse_vanishing_eval)
-    {
-
-        // Compute \nu^{i-1} / (z - x)
-        auto scalar_factor = pows_of_nu[pow_idx] * inverse_vanishing_eval;
-
-        for (const auto& [index, coefficient] : zip_view(update_data.indices, update_data.scalars)) {
-            // \nu^{i-1} * a_j / (z - x)
-            auto scaling_factor = scalar_factor * coefficient;
-            // s_{i_j} -= \nu^{i-1} * a_j / (z - x)
-            scalars[index + 1] -= scaling_factor;
-        }
-
-        // \theta += \nu^{i-1} * v / (z - x)
-        identity_scalar_coefficient += scalar_factor * update_data.opening_pair.evaluation;
-=======
 
     /**
      * @brief Update the internal state of the Shplonk verifier
@@ -479,7 +423,6 @@
             // \theta += \nu^{i-1} * a_j * v_j / (z - x)
             identity_scalar_coefficient += scaling_factor * evaluation;
         }
->>>>>>> 0dc5d605
 
         // Update `pow_idx`
         pow_idx += 1;
@@ -524,10 +467,6 @@
      * @param g1_identity
      * @return BatchOpeningClaim<Curve>
      */
-<<<<<<< HEAD
-    // TODO(https://github.com/AztecProtocol/barretenberg/issues/1475): Compute g1_identity inside the function body
-=======
->>>>>>> 0dc5d605
     BatchOpeningClaim<Curve> export_batch_opening_claim(const Commitment& g1_identity)
     {
         commitments.emplace_back(g1_identity);
@@ -539,11 +478,7 @@
     /**
      * @brief Instantiate a Shplonk verifier and update its state with the provided claims.
      *
-<<<<<<< HEAD
-     * @param claims List of opening claims \f$(C_j, x_j, v_j)\f$ for a witness polynomial \f$f_j(X)\f$, s.t.
-=======
      * @param claims list of opening claims \f$(C_j, x_j, v_j)\f$ for a witness polynomial \f$f_j(X)\f$, s.t.
->>>>>>> 0dc5d605
      * \f$f_j(x_j) = v_j\f$.
      * @param transcript
      */
@@ -575,27 +510,13 @@
         }
 
         for (size_t idx = 0; idx < claims.size(); idx++) {
-<<<<<<< HEAD
-            verifier.update({ { idx }, { Fr(1) }, claims[idx].opening_pair }, inverse_vanishing_evals[idx]);
-=======
             verifier.update({ idx }, { Fr(1) }, { claims[idx].opening_pair.evaluation }, inverse_vanishing_evals[idx]);
->>>>>>> 0dc5d605
         }
 
         return verifier;
     };
 
     /**
-<<<<<<< HEAD
-     * @brief Instantiate a Shplonk verifier and update its state with the provided data.
-     *
-     * @param claims List of LinearCombinationOfClaims \f$\{ ( (i_{j_1}, \dots, i_{j_k}), (a_{j_1}, \dots, a_{j_k}),
-     * (r_k, v_k) )
-     * \}_k\f$ s.t. \f[ \sum_{l=1}^k a_{j_l} f_{j_l}(r_k) = v_k \f] where \f$f_1, \dots, f_m\f$ are the polynomials
-     * whose commitments are held by the Shplonk verifier.
-     */
-    void reduce_verification_vector_claims_no_finalize(std::span<const LinearCombinationOfClaims> claims)
-=======
      * @brief Instantiate a Shplonk verifier and update its state with the provided opening vectors.
      *
      * @param indices List \f${ (i_{j_1}, \dots, i_{j_k}) }_k \f$ of indices
@@ -605,7 +526,6 @@
      */
     void reduce_verification_vector_claims_no_finalize(std::span<const std::vector<size_t>> indices,
                                                        std::span<const OpeningVector<Curve>> claims)
->>>>>>> 0dc5d605
     {
         const size_t num_claims = claims.size();
 
@@ -614,30 +534,17 @@
         inverse_vanishing_evals.reserve(num_claims);
         if constexpr (Curve::is_stdlib_type) {
             for (const auto& claim : claims) {
-<<<<<<< HEAD
-                inverse_vanishing_evals.emplace_back((this->z_challenge - claim.opening_pair.challenge).invert());
-            }
-        } else {
-            for (const auto& claim : claims) {
-                inverse_vanishing_evals.emplace_back(this->z_challenge - claim.opening_pair.challenge);
-=======
                 inverse_vanishing_evals.emplace_back((this->z_challenge - claim.challenge).invert());
             }
         } else {
             for (const auto& claim : claims) {
                 inverse_vanishing_evals.emplace_back(this->z_challenge - claim.challenge);
->>>>>>> 0dc5d605
             }
             Fr::batch_invert(inverse_vanishing_evals);
         }
 
-<<<<<<< HEAD
-        for (const auto& [claim, inv] : zip_view(claims, inverse_vanishing_evals)) {
-            this->update(claim, inv);
-=======
         for (const auto& [idx, claim, inv] : zip_view(indices, claims, inverse_vanishing_evals)) {
             this->update(idx, claim.coefficients, claim.evaluations, inv);
->>>>>>> 0dc5d605
         }
     }
 
@@ -646,16 +553,16 @@
      * the challenge r. No verification happens so this function always succeeds.
      *
      * @param g1_identity the identity element for the Curve
-<<<<<<< HEAD
-     * @param claims List of LinearCombinationOfClaims \f$\{ ( (i_{j_1}, \dots, i_{j_k}), (a_{j_1}, \dots, a_{j_k}),
-     * (r_k, v_k) )
-     * \}_k\f$ s.t. \f[ \sum_{l=1}^k a_{j_l} f_{j_l}(r_k) = v_k \f] where \f$f_1, \dots, f_m\f$ are the polynomials
-     * whose commitments are held by the Shplonk verifier.
-     */
-    OpeningClaim<Curve> reduce_verification_vector_claims(Commitment g1_identity,
-                                                          std::span<const LinearCombinationOfClaims> claims)
-    {
-        this->reduce_verification_vector_claims_no_finalize(claims);
+     * @param indices List \f${ (i_{j_1}, \dots, i_{j_k}) }_k \f$ of indices
+     * @param claims List of opening vectors \f$\{ (r, (a_{j_1}, \dots, a_{j_k}), (v_1, \dots, v_{j_k})) \}_k\f$ s.t.
+     *      \f[ \sum_{l=1}^k a_{j_l} f_{j_l}(r) = \sum_{l=1}^k a_{j_l} v_{j_r} \f]
+     * where \f$f_1, \dots, f_m\f$ are the polynomials whose commitments are held by the Shplonk verifier.
+     */
+    OpeningClaim<Curve> reduce_vector_claims_verification(Commitment g1_identity,
+                                                          std::span<const std::vector<size_t>> indices,
+                                                          std::span<const OpeningVector<Curve>> claims)
+    {
+        this->reduce_verification_vector_claims_no_finalize(indices, claims);
         return this->finalize(g1_identity);
     };
 
@@ -678,40 +585,6 @@
         return verifier.finalize(g1_identity);
     };
 
-=======
-     * @param indices List \f${ (i_{j_1}, \dots, i_{j_k}) }_k \f$ of indices
-     * @param claims List of opening vectors \f$\{ (r, (a_{j_1}, \dots, a_{j_k}), (v_1, \dots, v_{j_k})) \}_k\f$ s.t.
-     *      \f[ \sum_{l=1}^k a_{j_l} f_{j_l}(r) = \sum_{l=1}^k a_{j_l} v_{j_r} \f]
-     * where \f$f_1, \dots, f_m\f$ are the polynomials whose commitments are held by the Shplonk verifier.
-     */
-    OpeningClaim<Curve> reduce_vector_claims_verification(Commitment g1_identity,
-                                                          std::span<const std::vector<size_t>> indices,
-                                                          std::span<const OpeningVector<Curve>> claims)
-    {
-        this->reduce_verification_vector_claims_no_finalize(indices, claims);
-        return this->finalize(g1_identity);
-    };
-
-    /**
-     * @brief Recomputes the new claim commitment [G] given the proof and
-     * the challenge r. No verification happens so this function always succeeds.
-     *
-     * @param g1_identity the identity element for the Curve
-     * @param claims list of opening claims \f$(C_j, x_j, v_j)\f$ for a witness polynomial \f$f_j(X)\f$, s.t.
-     * \f$f_j(x_j) = v_j\f$.
-     * @param transcript
-     * @return OpeningClaim
-     */
-    template <typename Transcript>
-    static OpeningClaim<Curve> reduce_verification(Commitment g1_identity,
-                                                   std::span<const OpeningClaim<Curve>> claims,
-                                                   std::shared_ptr<Transcript>& transcript)
-    {
-        auto verifier = ShplonkVerifier_::reduce_verification_no_finalize(claims, transcript);
-        return verifier.finalize(g1_identity);
-    };
-
->>>>>>> 0dc5d605
     /**
      * @brief Computes \f$ \frac{1}{z - r}, \frac{1}{z + r}, \ldots, \frac{1}{z - r^{2^{d-1}}}, \frac{1}{z +
      * r^{2^{d-1}}} \f$.
