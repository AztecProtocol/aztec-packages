#pragma once

#include "../claim.hpp"
#include "barretenberg/commitment_schemes/commitment_key.hpp"
#include "barretenberg/commitment_schemes/verification_key.hpp"
#include "barretenberg/polynomials/polynomial.hpp"
#include "barretenberg/transcript/transcript.hpp"

#include <memory>
#include <utility>

namespace bb {

template <typename Curve_> class KZG {
  public:
    using Curve = Curve_;
    using CK = CommitmentKey<Curve>;
    using VK = VerifierCommitmentKey<Curve>;
    using Fr = typename Curve::ScalarField;
    using Commitment = typename Curve::AffineElement;
    using GroupElement = typename Curve::Element;
    using Polynomial = bb::Polynomial<Fr>;
    using VerifierAccumulator = std::array<GroupElement, 2>;

    /**
     * @brief Computes the KZG commitment to an opening proof polynomial at a single evaluation point
     *
     * @param ck The commitment key which has a commit function, the srs and pippenger_runtime_state
     * @param opening_claim {p, (r, v = p(r))} where p is the witness polynomial whose opening proof needs to be
     * computed
     * @param prover_transcript Prover transcript
     */
    // template <typename Transcript>
    static void compute_opening_proof(std::shared_ptr<CK> ck,
<<<<<<< HEAD
                                      const OpeningPair<Curve>& opening_pair,
                                      const Polynomial& polynomial,
                                      //   const std::shared_ptr<NativeTranscript>& prover_trancript)
                                      const auto& prover_trancript)
=======
                                      const ProverOpeningClaim<Curve>& opening_claim,
                                      const std::shared_ptr<NativeTranscript>& prover_trancript)
>>>>>>> 9a6c2ce6
    {
        Polynomial quotient = opening_claim.polynomial;
        OpeningPair<Curve> pair = opening_claim.opening_pair;
        quotient[0] -= pair.evaluation;
        // Computes the coefficients for the quotient polynomial q(X) = (p(X) - v) / (X - r) through an FFT
        quotient.factor_roots(pair.challenge);
        auto quotient_commitment = ck->commit(quotient);
        // TODO(#479): for now we compute the KZG commitment directly to unify the KZG and IPA interfaces but in the
        // future we might need to adjust this to use the incoming alternative to work queue (i.e. variation of
        // pthreads) or even the work queue itself
        prover_trancript->send_to_verifier("KZG:W", quotient_commitment);
    };

    /**
<<<<<<< HEAD
     * @brief Computes the KZG verification for an opening claim of a single polynomial commitment
     *
     * @param vk is the verification key which has a pairing check function
     * @param claim OpeningClaim ({r, v}, C)
     * @return  e(P₀,[1]₁)e(P₁,[x]₂)≡ [1]ₜ where
     *      - P₀ = C − v⋅[1]₁ + r⋅[x]₁
     *      - P₁ = [Q(x)]₁
     */
    // template <typename Transcript>
    static bool verify(const std::shared_ptr<VK>& vk,
                       const OpeningClaim<Curve>& claim,
                       //    const std::shared_ptr<NativeTranscript>& verifier_transcript)
                       const auto& verifier_transcript)
    {
        auto quotient_commitment = verifier_transcript->template receive_from_prover<Commitment>("KZG:W");
        auto lhs = claim.commitment - (GroupElement::one() * claim.opening_pair.evaluation) +
                   (quotient_commitment * claim.opening_pair.challenge);
        auto rhs = -quotient_commitment;

        return vk->pairing_check(lhs, rhs);
    };

    /**
=======
>>>>>>> 9a6c2ce6
     * @brief Computes the input points for the pairing check needed to verify a KZG opening claim of a single
     * polynomial commitment. This reduction is non-interactive and always succeeds.
     * @details This is used in the recursive setting where we want to "aggregate" proofs, not verify them.
     *
     * @param claim OpeningClaim ({r, v}, C)
     * @return  {P₀, P₁} where
     *      - P₀ = C − v⋅[1]₁ + r⋅[W(x)]₁
     *      - P₁ = [W(x)]₁
     */
    static VerifierAccumulator reduce_verify(const OpeningClaim<Curve>& claim, const auto& verifier_transcript)
    {
        auto quotient_commitment = verifier_transcript->template receive_from_prover<Commitment>("KZG:W");

        // Note: The pairing check can be expressed naturally as
        // e(C - v * [1]_1, [1]_2) = e([W]_1, [X - r]_2) where C =[p(X)]_1. This can be rearranged (e.g. see the plonk
        // paper) as e(C + r*[W]_1 - v*[1]_1, [1]_2) * e(-[W]_1, [X]_2) = 1, or e(P_0, [1]_2) * e(P_1, [X]_2) = 1
        GroupElement P_0;
        if constexpr (Curve::is_stdlib_type) {
            // Express operation as a batch_mul in order to use Goblinization if available
            auto builder = quotient_commitment.get_context();
            auto one = Fr(builder, 1);
            std::vector<GroupElement> commitments = { claim.commitment,
                                                      quotient_commitment,
                                                      GroupElement::one(builder) };
            std::vector<Fr> scalars = { one, claim.opening_pair.challenge, -claim.opening_pair.evaluation };
            P_0 = GroupElement::batch_mul(commitments, scalars);

        } else {
            P_0 = claim.commitment;
            P_0 += quotient_commitment * claim.opening_pair.challenge;
            P_0 -= GroupElement::one() * claim.opening_pair.evaluation;
        }

        auto P_1 = -quotient_commitment;
        return { P_0, P_1 };
    };
};
} // namespace bb<|MERGE_RESOLUTION|>--- conflicted
+++ resolved
@@ -30,17 +30,10 @@
      * computed
      * @param prover_transcript Prover transcript
      */
-    // template <typename Transcript>
+    template <typename Transcript>
     static void compute_opening_proof(std::shared_ptr<CK> ck,
-<<<<<<< HEAD
-                                      const OpeningPair<Curve>& opening_pair,
-                                      const Polynomial& polynomial,
-                                      //   const std::shared_ptr<NativeTranscript>& prover_trancript)
-                                      const auto& prover_trancript)
-=======
                                       const ProverOpeningClaim<Curve>& opening_claim,
-                                      const std::shared_ptr<NativeTranscript>& prover_trancript)
->>>>>>> 9a6c2ce6
+                                      const std::shared_ptr<Transcript>& prover_trancript)
     {
         Polynomial quotient = opening_claim.polynomial;
         OpeningPair<Curve> pair = opening_claim.opening_pair;
@@ -55,32 +48,6 @@
     };
 
     /**
-<<<<<<< HEAD
-     * @brief Computes the KZG verification for an opening claim of a single polynomial commitment
-     *
-     * @param vk is the verification key which has a pairing check function
-     * @param claim OpeningClaim ({r, v}, C)
-     * @return  e(P₀,[1]₁)e(P₁,[x]₂)≡ [1]ₜ where
-     *      - P₀ = C − v⋅[1]₁ + r⋅[x]₁
-     *      - P₁ = [Q(x)]₁
-     */
-    // template <typename Transcript>
-    static bool verify(const std::shared_ptr<VK>& vk,
-                       const OpeningClaim<Curve>& claim,
-                       //    const std::shared_ptr<NativeTranscript>& verifier_transcript)
-                       const auto& verifier_transcript)
-    {
-        auto quotient_commitment = verifier_transcript->template receive_from_prover<Commitment>("KZG:W");
-        auto lhs = claim.commitment - (GroupElement::one() * claim.opening_pair.evaluation) +
-                   (quotient_commitment * claim.opening_pair.challenge);
-        auto rhs = -quotient_commitment;
-
-        return vk->pairing_check(lhs, rhs);
-    };
-
-    /**
-=======
->>>>>>> 9a6c2ce6
      * @brief Computes the input points for the pairing check needed to verify a KZG opening claim of a single
      * polynomial commitment. This reduction is non-interactive and always succeeds.
      * @details This is used in the recursive setting where we want to "aggregate" proofs, not verify them.
@@ -90,7 +57,9 @@
      *      - P₀ = C − v⋅[1]₁ + r⋅[W(x)]₁
      *      - P₁ = [W(x)]₁
      */
-    static VerifierAccumulator reduce_verify(const OpeningClaim<Curve>& claim, const auto& verifier_transcript)
+    template <typename Transcript>
+    static VerifierAccumulator reduce_verify(const OpeningClaim<Curve>& claim,
+                                             const std::shared_ptr<Transcript>& verifier_transcript)
     {
         auto quotient_commitment = verifier_transcript->template receive_from_prover<Commitment>("KZG:W");
 
