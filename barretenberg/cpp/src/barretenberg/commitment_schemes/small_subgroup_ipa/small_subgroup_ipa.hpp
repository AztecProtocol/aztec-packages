#pragma once

#include "barretenberg/commitment_schemes/utils/test_settings.hpp"
#include "barretenberg/constants.hpp"
#include "barretenberg/ecc/curves/bn254/bn254.hpp"
#include "barretenberg/eccvm/eccvm_translation_data.hpp"
#include "barretenberg/polynomials/polynomial.hpp"
#include "barretenberg/polynomials/univariate.hpp"
#include "barretenberg/stdlib/primitives/curves/grumpkin.hpp"
#include "barretenberg/sumcheck/zk_sumcheck_data.hpp"

#include <array>
#include <vector>

namespace bb {
/**
 * @brief A Curve-agnostic ZK protocol to prove inner products of small vectors.
 *
 * @details Implementation of the protocol described in [Ariel's HackMD](https://hackmd.io/xYHn1qqvQjey1yJutcuXdg).
 * Although we could in principle prove statements about a general witness polynomial \f$ G \f$ and a challenge
 * polynomial \f$ F \f$ and a claim that \f$ \langle F, G \rangle = s \f$, we specialize to the following cases:
 *
 * - \f$ G \f$ is obtained by concatenating Libra polynomials used in ZK-Sumcheck. \f$ F \f$ is a concatenation of the
 *   consecutive powers of the sumcheck challenge entries. See details below and in the corresponding method's docs.
 *
 * - \f$ G \f$ is a concatenation of last MASKING_OFFSET coefficients of NUM_TRANSLATION_EVALUATIONS polynomials fed to
 *   TranslationData constructor. \f$ F \f$ consists of products \f$ x^i \cdot v^j \f$. See details below in the
 *   corresponding method's docs.
 *
 * ## Constructing SmallSubgroupIPAProver
 *
 * In both cases, we extract the witness polynomial \f$ G \f$ from the input. The main difference is in the construction
 * of the challenge polynomial \f$ F \f$. Once \f$ F\f$ is computed by the corresponding method, we could call the
 * common \ref prove method on an object of this class.
 *
 * ### ZKSumcheckData Specifics
 *
 * Let \f$ G \f$ be the masked concatenated Libra polynomial. Without masking, it is defined by concatenating Libra
 * constant term and the monomial coefficients of the Libra univariates \f$ g_i \f$ in the Lagrange basis over \f$ H
 * \f$. More explicitly, unmasked concatenated Libra polynomial is given by the following vector of coefficients:
 * \f{align}{
 *   \big( \text{libra_constant_term},  g_{0,0}, \ldots, g_{0,
 *   \text{LIBRA_UNIVARIATES_LENGTH} - 1}, \ldots, g_{d-1, 0}, \ldots, g_{d-1,  \text{LIBRA_UNIVARIATES_LENGTH} - 1}
 * \big) \f}, where \f$ d = \text{log_circuit_size}\f$. It is masked by adding \f$ (r_0 + r_1 X) Z_{H}(X)\f$, where \f$
 * Z_H(X) \f$ is the vanishing polynomial for \f$ H \f$.
 *
 * ### TranslationData Specifics
 *
 * Let \f$ G \f$ be the concatenated polynomial from the TranslationData class. Without masking, it is defined by
 * concatenating NUM_TRANSLATION_EVALUATIONS polynomials of size MASKING_OFFSET in the Lagrange
 * basis over \f$ H \f$. It is masked by adding \f$ (r_0 + r_1 X) Z_{H}(X)\f$, where \f$ Z_H(X) \f$ is the vanishing
 * polynomial for \f$ H \f$.
 *
 * ### This class enables the prover to:
 *
 * - Compute the derived witnesses \f$ A \f$ (= Grand Sum Polynomial) and \f$ Q \f$ (= Grand Sum Identity Quotient)
 * required to prove the correctness of the claimed inner product while preserving ZK. For details, see \ref prove
 * method docs. Note that the concatenated polynomial \f$ G \f$ is committed to during the construction of the
 * ZKSumcheckData or TranslationData object.
 *
 */
template <typename Flavor> class SmallSubgroupIPAProver {
    using Curve = typename Flavor::Curve;
    using FF = typename Curve::ScalarField;
    // The size of a multiplicative subgroup in the ScalarField of a curve
    static constexpr size_t SUBGROUP_SIZE = Curve::SUBGROUP_SIZE;

    // A masking term of length 2 (degree 1) is required to mask [G] and G(r).
    static constexpr size_t WITNESS_MASKING_TERM_LENGTH = 2;
    static constexpr size_t MASKED_CONCATENATED_WITNESS_LENGTH = SUBGROUP_SIZE + WITNESS_MASKING_TERM_LENGTH;

    // A masking term of length 3 (degree 2) is required to mask [A], A(r), and A(g*r)
    static constexpr size_t GRAND_SUM_MASKING_TERM_LENGTH = 3;
    static constexpr size_t MASKED_GRAND_SUM_LENGTH = SUBGROUP_SIZE + GRAND_SUM_MASKING_TERM_LENGTH;

    // Length of the big sum identity polynomial C. It is equal to the length of the highest degree term X * F(X) * G(X)
    static constexpr size_t GRAND_SUM_IDENTITY_LENGTH = MASKED_CONCATENATED_WITNESS_LENGTH + SUBGROUP_SIZE;

    // Length of the big sum identity quotient Q(X) = length(C) - length(Z_H) + 1
    static constexpr size_t QUOTIENT_LENGTH = GRAND_SUM_IDENTITY_LENGTH - SUBGROUP_SIZE;

    // The length of a random polynomial masking Prover's Sumcheck Univariates. In the case of BN254-based Flavors, we
    // send the coefficients of the univariates, hence we choose these value to be the max sumcheck univariate length
    // over Translator, Ultra, and Mega. In ECCVM, the Sumcheck prover will commit to its univariates, which reduces the
    // required length from 23 to 3.
    static constexpr size_t LIBRA_UNIVARIATES_LENGTH = Curve::LIBRA_UNIVARIATES_LENGTH;
    // Fixed generator of H
    static constexpr FF subgroup_generator = Curve::subgroup_generator;

    // The SmallSubgroupIPA claim
    FF claimed_inner_product;

    // Interpolation domain {1, g, \ldots, g^{SUBGROUP_SIZE - 1}} used by ECCVM
    std::array<FF, SUBGROUP_SIZE> interpolation_domain;
    // We use IFFT over BN254 scalar field
    EvaluationDomain<FF> bn_evaluation_domain;

    // Monomial coefficients of the concatenated polynomial extracted from ZKSumcheckData or TranslationData
    Polynomial<FF> concatenated_polynomial;
    // Lagrange coefficeints of the concatenated polynomial
    Polynomial<FF> concatenated_lagrange_form;

    // The polynomial obtained by concatenated powers of sumcheck challenges or the productcs of
    // `evaluation_challenge_x` and `batching_challenge_v`
    Polynomial<FF> challenge_polynomial;
    Polynomial<FF> challenge_polynomial_lagrange;

    // Grand sum polynomial A(X)
    Polynomial<FF> grand_sum_polynomial_unmasked;
    Polynomial<FF> grand_sum_polynomial;
    std::array<FF, SUBGROUP_SIZE> grand_sum_lagrange_coeffs;

    // The RHS of the key identity, denoted C(X) in the HackMD
    Polynomial<FF> grand_sum_identity_polynomial;

<<<<<<< HEAD
    // Quotient of the batched polynomial C(X) by the subgroup vanishing polynomial X^{|H|} - 1
    Polynomial<FF> batched_quotient;

  public:
    SmallSubgroupIPAProver(ZKSumcheckData<Flavor>& zk_sumcheck_data,
                           const std::vector<FF>& multivariate_challenge,
                           const FF claimed_ipa_eval,
                           std::shared_ptr<typename Flavor::Transcript>& transcript,
                           std::shared_ptr<typename Flavor::CommitmentKey>& commitment_key)
        : interpolation_domain(zk_sumcheck_data.interpolation_domain)
        , concatenated_polynomial(zk_sumcheck_data.libra_concatenated_monomial_form)
        , libra_concatenated_lagrange_form(zk_sumcheck_data.libra_concatenated_lagrange_form)
        , challenge_polynomial(SUBGROUP_SIZE)
        , challenge_polynomial_lagrange(SUBGROUP_SIZE)
        , big_sum_polynomial_unmasked(SUBGROUP_SIZE)
        , big_sum_polynomial(SUBGROUP_SIZE + 3) // + 3 to account for masking
        , batched_polynomial(BATCHED_POLYNOMIAL_LENGTH)
        , batched_quotient(QUOTIENT_LENGTH)

    {
        // Reallocate the commitment key if necessary. This is an edge case with SmallSubgroupIPA since it has
        // polynomials that may exceed the circuit size.
        if (commitment_key->dyadic_size < SUBGROUP_SIZE + 3) {
            commitment_key = std::make_shared<typename Flavor::CommitmentKey>(SUBGROUP_SIZE + 3);
        }
        // Extract the evaluation domain computed by ZKSumcheckData
        if constexpr (std::is_same_v<Curve, curve::BN254>) {
            bn_evaluation_domain = std::move(zk_sumcheck_data.bn_evaluation_domain);
        }
=======
    // Quotient of the grand sum identity polynomial C(X) by the vanishing polynomial Z_H = X^{|H|} - 1
    Polynomial<FF> grand_sum_identity_quotient;
>>>>>>> 050ce57b

    // Either "Translation:" or "Libra:".
    std::string label_prefix;

<<<<<<< HEAD
        // Construct unmasked big sum polynomial in Lagrange basis, compute its monomial coefficients and mask it
        compute_big_sum_polynomial();

        // Send masked commitment [A + Z_H * R] to the verifier, where R is of degree 2
        transcript->template send_to_verifier("Libra:big_sum_commitment", commitment_key->commit(big_sum_polynomial));

        // Compute C(X)
        compute_batched_polynomial(claimed_ipa_eval);

        // Compute Q(X)
        compute_batched_quotient();

        // Send commitment [Q] to the verifier
        if (commitment_key) {
            transcript->template send_to_verifier("Libra:quotient_commitment",
                                                  commitment_key->commit(batched_quotient));
        }
    }

    // Construct prover from TranslationData. Used by ECCVMProver.
    SmallSubgroupIPAProver(TranslationData<typename Flavor::Transcript>& translation_data,
                           const FF evaluation_challenge_x,
                           const FF batching_challenge_v,
                           const FF claimed_ipa_eval,
                           std::shared_ptr<typename Flavor::Transcript>& transcript,
                           std::shared_ptr<typename Flavor::CommitmentKey>& commitment_key)
        : interpolation_domain(translation_data.interpolation_domain)                    // need to initialize
        , concatenated_polynomial(std::move(translation_data.concatenated_masking_term)) // need to create
        , libra_concatenated_lagrange_form(
              std::move(translation_data.concatenated_masking_term_lagrange)) // same as above
        , challenge_polynomial(SUBGROUP_SIZE)                                 // will have a different form
        , challenge_polynomial_lagrange(SUBGROUP_SIZE)
        , big_sum_polynomial_unmasked(SUBGROUP_SIZE)
        , big_sum_polynomial(SUBGROUP_SIZE + 3) // + 3 to account for masking
        , batched_polynomial(BATCHED_POLYNOMIAL_LENGTH)
        , batched_quotient(QUOTIENT_LENGTH)

    {
        // Reallocate the commitment key if necessary. This is an edge case with SmallSubgroupIPA since it has
        // polynomials that may exceed the circuit size.
        if (commitment_key->dyadic_size < SUBGROUP_SIZE + 3) {
            commitment_key = std::make_shared<typename Flavor::CommitmentKey>(SUBGROUP_SIZE + 3);
        }

        // Construct the challenge polynomial in Lagrange basis, compute its monomial coefficients
        compute_eccvm_challenge_polynomial(evaluation_challenge_x, batching_challenge_v);

        // Construct unmasked big sum polynomial in Lagrange basis, compute its monomial coefficients and mask it
        compute_big_sum_polynomial();

        // Send masked commitment [A + Z_H * R] to the verifier, where R is of degree 2
        transcript->template send_to_verifier("Translation:big_sum_commitment",
                                              commitment_key->commit(big_sum_polynomial));

        // Compute C(X)
        compute_batched_polynomial(claimed_ipa_eval);

        // Compute Q(X)
        compute_batched_quotient();

        // Send commitment [Q] to the verifier
        transcript->template send_to_verifier("Translation:quotient_commitment",
                                              commitment_key->commit(batched_quotient));
    }

    // Getter to pass the witnesses to ShpleminiProver. Big sum polynomial is evaluated at 2 points (and is small)
    std::array<bb::Polynomial<FF>, NUM_SMALL_IPA_EVALUATIONS> get_witness_polynomials() const
    {
        return { concatenated_polynomial, big_sum_polynomial, big_sum_polynomial, batched_quotient };
    }
    // Getters for test purposes
    const Polynomial<FF>& get_batched_polynomial() const { return batched_polynomial; }
    const Polynomial<FF>& get_challenge_polynomial() const { return challenge_polynomial; }

    /**
     * @brief Computes the challenge polynomial F(X) based on the provided multivariate challenges.
     *
     * This method generates a polynomial in both Lagrange basis and monomial basis from Sumcheck's
     * multivariate_challenge vector. The result is stored in `challenge_polynomial_lagrange` and
     * `challenge_polynomial`. The former is re-used in the computation of the big sum polynomial A(X)
     *
     * ### Lagrange Basis
     * The Lagrange basis polynomial is constructed as follows:
     * - Initialize the first coefficient as `1`.
     * - For each challenge index `idx_poly` in the `CONST_PROOF_SIZE_LOG_N` range, compute a sequence of coefficients
     *   recursively as powers of the corresponding multivariate challenge.
     * - Store these coefficients in `coeffs_lagrange_basis`.
     * More explicitly,
     * \f$ F = (1 , 1 , u_0, \ldots, u_0^{LIBRA_UNIVARIATES_LENGTH-1}, \ldots, 1, u_{D-1}, \ldots,
     * u_{D-1}^{LIBRA_UNIVARIATES_LENGTH-1} ) \f$ in the Lagrange basis over \f$ H \f$.
     *
     * ### Monomial Basis
     * If the curve is not `BN254`, the monomial polynomial is constructed directly using un-optimized Lagrange
     * interpolation. Otherwise, an IFFT is used to convert the Lagrange basis coefficients into monomial basis
     * coefficients.
     *
     * @param multivariate_challenge A vector of field elements used to compute the challenge polynomial.
     */
    void compute_challenge_polynomial(const std::vector<FF>& multivariate_challenge)
    {
        std::vector<FF> coeffs_lagrange_basis =
            compute_challenge_polynomial_coeffs(multivariate_challenge, SUBGROUP_SIZE, LIBRA_UNIVARIATES_LENGTH);

        challenge_polynomial_lagrange = Polynomial<FF>(coeffs_lagrange_basis);

        // Compute monomial coefficients
        if constexpr (!std::is_same_v<Curve, curve::BN254>) {
            challenge_polynomial = Polynomial<FF>(interpolation_domain, coeffs_lagrange_basis, SUBGROUP_SIZE);
        } else {
            std::vector<FF> challenge_polynomial_ifft(SUBGROUP_SIZE);
            polynomial_arithmetic::ifft(
                coeffs_lagrange_basis.data(), challenge_polynomial_ifft.data(), bn_evaluation_domain);
            challenge_polynomial = Polynomial<FF>(challenge_polynomial_ifft);
        }
    }
    /**
     * @brief Compute a (public) challenge polynomial from the evaluation and batching challenges.
     * @details While proving the batched evaluation of the masking term used to blind the ECCVM Transcript wires, the
     * prover needs to compute the polynomial whose coefficients in the Lagrange basis over the small subgroup are given
     * by \f$ (1, x , \ldots, x^{MASKING_OFFSET - 1}, v, x \cdot v, \ldots, x^{MASKING_OFFSET - 1}\cdot
     * v^{NUM_TRANSLATION_EVALUATIONS - 1}, 0, \ldots, 0) \f$.
     * @param evaluation_challenge_x
     * @param batching_challenge_v
     */
    void compute_eccvm_challenge_polynomial(const FF evaluation_challenge_x, const FF batching_challenge_v)
    {

        std::vector<FF> coeffs_lagrange_basis =
            compute_eccvm_challenge_coeffs(evaluation_challenge_x, batching_challenge_v, SUBGROUP_SIZE);

        challenge_polynomial_lagrange = Polynomial<FF>(coeffs_lagrange_basis);

        // Compute monomial coefficients
        challenge_polynomial = Polynomial<FF>(interpolation_domain, coeffs_lagrange_basis, SUBGROUP_SIZE);
    }
    /**
     * @brief Computes the big sum polynomial A(X)
     *
     * #### Lagrange Basis
     * - First, we recursively compute the coefficients of the unmasked big sum polynomial, i.e. we set the first
     * coefficient to `0`.
     * - For each i, the coefficient is updated as:
     *   \f$ \texttt{big_sum_lagrange_coeffs} (g^{i}) =
     *        \texttt{big_sum_lagrange_coeffs} (g^{i-1}) +
     *        \texttt{challenge_polynomial_lagrange[prev_idx]} (g^{i-1}) \cdot
     *        \texttt{libra_concatenated_lagrange_form[prev_idx]} (g^{i-1}) \f$
     * #### Masking Term
     * - A random polynomial of degree 2 is generated and added to the Big Sum Polynomial.
     * - The masking term is applied as \f$ Z_H(X) \cdot \texttt{masking_term} \f$, where \f$ Z_H(X) \f$ is the
     * vanishing polynomial.
     *
     */
    void compute_big_sum_polynomial()
    {
        big_sum_lagrange_coeffs[0] = 0;

        // Compute the big sum coefficients recursively
        for (size_t idx = 1; idx < SUBGROUP_SIZE; idx++) {
            size_t prev_idx = idx - 1;
            big_sum_lagrange_coeffs[idx] =
                big_sum_lagrange_coeffs[prev_idx] +
                challenge_polynomial_lagrange.at(prev_idx) * libra_concatenated_lagrange_form.at(prev_idx);
        };

        //  Get the coefficients in the monomial basis
        if constexpr (!std::is_same_v<Curve, curve::BN254>) {
            big_sum_polynomial_unmasked = Polynomial<FF>(interpolation_domain, big_sum_lagrange_coeffs, SUBGROUP_SIZE);
        } else {
            std::vector<FF> big_sum_ifft(SUBGROUP_SIZE);
            polynomial_arithmetic::ifft(big_sum_lagrange_coeffs.data(), big_sum_ifft.data(), bn_evaluation_domain);
            big_sum_polynomial_unmasked = Polynomial<FF>(big_sum_ifft);
        }
        //  Generate random masking_term of degree 2, add Z_H(X) * masking_term
        bb::Univariate<FF, 3> masking_term = bb::Univariate<FF, 3>::get_random();
        big_sum_polynomial += big_sum_polynomial_unmasked;

        for (size_t idx = 0; idx < masking_term.size(); idx++) {
            big_sum_polynomial.at(idx) -= masking_term.value_at(idx);
            big_sum_polynomial.at(idx + SUBGROUP_SIZE) += masking_term.value_at(idx);
        }
    };
=======
    std::shared_ptr<typename Flavor::Transcript> transcript;
    std::shared_ptr<typename Flavor::CommitmentKey> commitment_key;

  public:
    // Default constructor to initialize all polynomials, transcript, and commitment key.
    SmallSubgroupIPAProver(const std::shared_ptr<typename Flavor::Transcript>& transcript,
                           std::shared_ptr<typename Flavor::CommitmentKey>& commitment_key);
>>>>>>> 050ce57b

    // Construct prover from ZKSumcheckData. Used by all ZK Provers.
    SmallSubgroupIPAProver(ZKSumcheckData<Flavor>& zk_sumcheck_data,
                           const std::vector<FF>& multivariate_challenge,
                           const FF claimed_inner_product,
                           const std::shared_ptr<typename Flavor::Transcript>& transcript,
                           std::shared_ptr<typename Flavor::CommitmentKey>& commitment_key);

    // Construct prover from TranslationData. Used by ECCVMProver.
    SmallSubgroupIPAProver(TranslationData<typename Flavor::Transcript>& translation_data,
                           const FF evaluation_challenge_x,
                           const FF batching_challenge_v,
                           const FF claimed_inner_product,
                           const std::shared_ptr<typename Flavor::Transcript>& transcript,
                           std::shared_ptr<typename Flavor::CommitmentKey>& commitment_key);

    void prove();

    void compute_challenge_polynomial(const std::vector<FF>& multivariate_challenge);

    void compute_eccvm_challenge_polynomial(const FF evaluation_challenge_x, const FF batching_challenge_v);

    void compute_grand_sum_polynomial();

    void compute_grand_sum_identity_polynomial();

    std::array<Polynomial<FF>, 2> static compute_lagrange_first_and_last(
        const std::array<FF, SUBGROUP_SIZE>& interpolation_domain, const EvaluationDomain<FF>& bn_evaluation_domain);

    void compute_grand_sum_identity_quotient();

    static FF compute_claimed_inner_product(ZKSumcheckData<Flavor>& zk_sumcheck_data,
                                            const std::vector<FF>& multivariate_challenge,
                                            const size_t& log_circuit_size);

    static FF compute_claimed_translation_inner_product(TranslationData<typename Flavor::Transcript>& translation_data,
                                                        const FF& evaluation_challenge_x,
                                                        const FF& batching_challenge_v);

    Polynomial<FF> static compute_monomial_coefficients(std::span<FF> lagrange_coeffs,
                                                        const std::array<FF, SUBGROUP_SIZE>& interpolation_domain,
                                                        const EvaluationDomain<FF>& bn_evaluation_domain);

    // Getter to pass the witnesses to ShpleminiProver. Grand sum polynomial appears twice, because it is evaluated at 2
    // points (and is small).
    std::array<bb::Polynomial<FF>, NUM_SMALL_IPA_EVALUATIONS> get_witness_polynomials() const
    {
        return { concatenated_polynomial, grand_sum_polynomial, grand_sum_polynomial, grand_sum_identity_quotient };
    }
<<<<<<< HEAD
    /**
     * @brief For test purposes: compute the batched evaluation of the last MASKING_OFFSET rows of the ECCVM transcript
     * polynomials Op, Px, Py, z1, z2.
     *
     * @param translation_data Contains concatenated ECCVM Transcript polynomials.
     * @param evaluation_challenge_x We evaluate the transcript polynomials at x as univariates.
     * @param batching_challenge_v The evaluations at x are batched using v.
     */
    static FF compute_claimed_inner_product(const TranslationData<typename Flavor::Transcript>& translation_data,
                                            const FF& evaluation_challenge_x,
                                            const FF& batching_challenge_v)
    {
        FF claimed_inner_product{ 0 };

        const std::vector<FF> coeffs_lagrange_basis =
            compute_eccvm_challenge_coeffs(evaluation_challenge_x, batching_challenge_v, SUBGROUP_SIZE);

        Polynomial<FF> challenge_polynomial_lagrange(coeffs_lagrange_basis);

        for (size_t idx = 0; idx < SUBGROUP_SIZE; idx++) {
            claimed_inner_product +=
                translation_data.concatenated_masking_term_lagrange.at(idx) * challenge_polynomial_lagrange.at(idx);
        }
        return claimed_inner_product;
    }

    std::array<FF, NUM_SMALL_IPA_EVALUATIONS> evaluation_points(const FF& small_ipa_evaluation_challenge)
    {
        return compute_evaluation_points(small_ipa_evaluation_challenge, Curve::subgroup_generator);
    }

    std::array<std::string, NUM_SMALL_IPA_EVALUATIONS> evaluation_labels()
    {
        return { "Translation:concatenation_eval",
                 "Translation:big_sum_shift_eval",
                 "Translation:big_sum_eval",
                 "Translation:quotient_eval" };
    };
=======
    // Getters for test purposes
    const Polynomial<FF>& get_batched_polynomial() const { return grand_sum_identity_polynomial; }
    const Polynomial<FF>& get_challenge_polynomial() const { return challenge_polynomial; }
>>>>>>> 050ce57b
};

/*!
 * @brief Verifies the consistency of polynomial evaluations provided by the
 * the prover.
 *
 * @details
 * Given a subgroup of \f$ \mathbb{F}^\ast \f$, its generator \f$ g\f$, this function checks whether the following
 * equation holds: \f[ L_1(r) A(r) + (r - g^{-1}) \left( A(g*r) - A(r) - F(r) G(r) \right) + L_{|H|}(r) \left( A(r) - s
 * \right) = T(r) Z_H(r) \f]
 * where the following evaluations are sent by the prover:
 * - \f$ A(r), A(g\cdot r) \f$ are the evaluations of the "grand sum polynomial"
 * - \f$ G(r) \f$ is the evaluation of the witness polynomial
 * - \f$ Q(r) \f$ is the evaluation of the quotient of the big sum identity polynomial by the vanishing polynomial for
 * \f$H\f$; and the following  evaluations are computed by the verifier
 * - \f$ L_1(r) \f$ and \f$ L_{|H|}(r) \f$ are the evaluations of Lagrange polynomials corresponding to \f$ 1 \f$ and
 * \f$ g^{-1} \f$.
 * - \f$ F(r) \f$ is the evaluation of a public polynomial formed from the challenges.
 * - \f$ Z_H(r) \f$ is the vanishing polynomial \f$ X^{|H|} - 1\f$  evaluated at the challenge point.
 *
 */
template <typename Curve> class SmallSubgroupIPAVerifier {
    using FF = typename Curve::ScalarField;

    static constexpr size_t SUBGROUP_SIZE = Curve::SUBGROUP_SIZE;

    // The verifier has to evaluate 3 polynomials on its own, namely, the challenge polynomial F, Lagrange first
    // L_1, and Lagrange last L_{H}.
    static constexpr size_t NUM_BARYCENTRIC_EVALUATIONS = 3;

    // The length of a random polynomial masking Prover's Sumcheck Univariates. In the case of BN254-based Flavors, we
    // send the coefficients of the univariates, hence we choose these value to be the max sumcheck univariate length
    // over Translator, UltraZK, and MegaZK. In ECCVM, the Sumcheck prover will commit to its univariates, which reduces
    // the required length from 23 to 3.
    static constexpr size_t LIBRA_UNIVARIATES_LENGTH = Curve::LIBRA_UNIVARIATES_LENGTH;

  public:
    /**
     * @brief Generic consistency check agnostic to challenge polynomial \f$ F\f$.
     *
     * @param small_ipa_evaluations \f$ G(r) \f$ , \f$ A(g* r) \f$, \f$ A(r) \f$ , \f$ Q(r)\f$.
     * @param small_ipa_eval_challenge
     * @param challenge_polynomial The polynomial \f$ F \f$ that the verifier computes and evaluates on its own.
     * @param inner_product_eval_claim \f$ <F,G> \f$ where the polynomials are treated as vectors of coefficients (in
     * Lagrange basis).
     * @param vanishing_poly_eval \f$ Z_H(r) \f$
     * @return true
     * @return false
     */
<<<<<<< HEAD
    static bool check_evaluations_consistency(const std::array<FF, NUM_SMALL_IPA_EVALUATIONS>& libra_evaluations,
                                              const FF& gemini_evaluation_challenge,
                                              const std::vector<FF>& multilinear_challenge,
                                              const FF& inner_product_eval_claim)
    {

        // Compute the evaluation of the vanishing polynomia Z_H(X) at X = gemini_evaluation_challenge
        const FF vanishing_poly_eval = gemini_evaluation_challenge.pow(SUBGROUP_SIZE) - FF(1);

        // TODO(https://github.com/AztecProtocol/barretenberg/issues/1194). Handle edge cases in PCS
        // TODO(https://github.com/AztecProtocol/barretenberg/issues/1186). Insecure pattern.
        bool gemini_challenge_in_small_subgroup = false;
        if constexpr (Curve::is_stdlib_type) {
            gemini_challenge_in_small_subgroup = (vanishing_poly_eval.get_value() == FF(0).get_value());
        } else {
            gemini_challenge_in_small_subgroup = (vanishing_poly_eval == FF(0));
        }
        // The probability of this event is negligible but it has to be processed correctly
        if (gemini_challenge_in_small_subgroup) {
            throw_or_abort("Gemini evaluation challenge is in the SmallSubgroup.");
        }
        // Construct the challenge polynomial from the sumcheck challenge, the verifier has to evaluate it on its own
        const std::vector<FF> challenge_polynomial_lagrange =
            compute_challenge_polynomial_coeffs(multilinear_challenge, SUBGROUP_SIZE, LIBRA_UNIVARIATES_LENGTH);

        // Compute the evaluations of the challenge polynomial, Lagrange first, and Lagrange last for the fixed small
        // subgroup
=======
    static bool check_consistency(const std::array<FF, NUM_SMALL_IPA_EVALUATIONS>& small_ipa_evaluations,
                                  const FF& small_ipa_eval_challenge,
                                  const std::vector<FF>& challenge_polynomial,
                                  const FF& inner_product_eval_claim,
                                  const FF& vanishing_poly_eval)
    {
        // Check if Z_H(r) = 0.
        handle_edge_cases(vanishing_poly_eval);
        // Compute evaluations at r of F, Lagrange first, and Lagrange last for the fixed small subgroup
>>>>>>> 050ce57b
        auto [challenge_poly, lagrange_first, lagrange_last] = compute_batched_barycentric_evaluations(
            challenge_polynomial, small_ipa_eval_challenge, vanishing_poly_eval);

        const FF& concatenated_at_r = small_ipa_evaluations[0];
        const FF& grand_sum_shifted_eval = small_ipa_evaluations[1];
        const FF& grand_sum_eval = small_ipa_evaluations[2];
        const FF& quotient_eval = small_ipa_evaluations[3];

        // Compute the evaluation of L_1(X) * A(X) + (X - 1/g) (A(gX) - A(X) - F(X) G(X)) + L_{|H|}(X)(A(X) - s) -
        // Z_H(X) * Q(X)
        FF diff = lagrange_first * grand_sum_eval;
        diff += (small_ipa_eval_challenge - Curve::subgroup_generator_inverse) *
                (grand_sum_shifted_eval - grand_sum_eval - concatenated_at_r * challenge_poly);
        diff += lagrange_last * (grand_sum_eval - inner_product_eval_claim) - vanishing_poly_eval * quotient_eval;

        if constexpr (Curve::is_stdlib_type) {
            if constexpr (std::is_same_v<Curve, stdlib::grumpkin<UltraCircuitBuilder>>) {
                // TODO(https://github.com/AztecProtocol/barretenberg/issues/1197)
                diff.self_reduce();
            }
            diff.assert_equal(FF(0));
            // TODO(https://github.com/AztecProtocol/barretenberg/issues/1186).
            // Insecure pattern.
            return (diff.get_value() == FF(0).get_value());
        } else {
            return (diff == FF(0));
        };
    };

    /**
     * @brief A method required by ZKSumcheck. The challenge polynomial is concatenated from the powers of the sumcheck
     * challenges.
     *
     * @param libra_evaluations Evaluations of the SmallSubgroupIPA witness polynomials when \f$ G \f$ is a
     * concatenation of a masking constant term and Libra univariates.
     * @param gemini_evaluation_challenge Random challenge \f$ r \f$ at which the Gemini fold polynomials are evaluated.
     * @param multilinear_challenge Sumcheck challenge \f$ (u_0, \ldots, u_{d-1})\f$.
     * @param inner_product_eval_claim Claimed inner product of \f$ F \f$ and \f$ G\f$.
     * @return true
     * @return false
     */
    static bool check_libra_evaluations_consistency(const std::array<FF, NUM_SMALL_IPA_EVALUATIONS>& libra_evaluations,
                                                    const FF& gemini_evaluation_challenge,
                                                    const std::vector<FF>& multilinear_challenge,
                                                    const FF& inner_product_eval_claim)
    {

        // Compute the evaluation of the vanishing polynomia Z_H(X) at X =
        // gemini_evaluation_challenge
        const FF vanishing_poly_eval = gemini_evaluation_challenge.pow(SUBGROUP_SIZE) - FF(1);

        return check_consistency(libra_evaluations,
                                 gemini_evaluation_challenge,
                                 compute_challenge_polynomial_coeffs<Curve>(multilinear_challenge),
                                 inner_product_eval_claim,
                                 vanishing_poly_eval);
    }
    /**
     * @brief A method required for the verification Translation Evaluations in the ECCVMVerifier. The challenge
     * polynomial is concatenated from the products \f$ x^i \cdot v^j\f$. See the corresponding method for details.
     *
     * @param small_ipa_evaluations Evaluations of the SmallSubgroupIPA witness polynomials when \f$ G \f$ is a
     * concatenation of the last MASKING_OFFSET entries in the NUM_TRANSLATION_EVALUATIONS polynomials.
     * @param evaluation_challenge A random challenge sampled to obtain `small_ipa_evaluations`
     * @param evaluation_challenge_x Evaluation challenge for NUM_TRANSLATION_EVALUATIONS univariate polynomials
     * @param batching_challenge_v A challenge used to batch the evaluations at \f$ x \f$ .
     * @param inner_product_eval_claim Claimed inner product of \f$ F \f$ and \f$ G\f$.
     */
    static bool check_eccvm_evaluations_consistency(
        const std::array<FF, NUM_SMALL_IPA_EVALUATIONS>& small_ipa_evaluations,
        const FF& evaluation_challenge,
        const FF& evaluation_challenge_x,
        const FF& batching_challenge_v,
        const FF& inner_product_eval_claim)
    {

        // Compute the evaluation of the vanishing polynomia Z_H(X) at `evaluation_challenge`
        const FF vanishing_poly_eval = evaluation_challenge.pow(SUBGROUP_SIZE) - FF(1);

        return check_consistency(small_ipa_evaluations,
                                 evaluation_challenge,
                                 compute_eccvm_challenge_coeffs<Curve>(evaluation_challenge_x, batching_challenge_v),
                                 inner_product_eval_claim,
                                 vanishing_poly_eval);
    }

<<<<<<< HEAD
    static bool check_eccvm_evaluations_consistency(
        const std::array<FF, NUM_SMALL_IPA_EVALUATIONS>& small_ipa_evaluations,
        const FF& evaluation_challenge,
        const FF& evaluation_challenge_x,
        const FF& batching_challenge_v,
        const FF& inner_product_eval_claim)
    {

        // Compute the evaluation of the vanishing polynomia Z_H(X) at X = gemini_evaluation_challenge
        const FF vanishing_poly_eval = evaluation_challenge.pow(SUBGROUP_SIZE) - FF(1);

=======
    /**
     * @brief Check if the random evaluation challenge is in the SmallSubgroup.
     *
     * @param vanishing_poly_eval \f$ Z_H(r) = r^{\text{SUBGROUP_SIZE}} - 1 \f$.
     */
    static void handle_edge_cases(const FF& vanishing_poly_eval)
    {

>>>>>>> 050ce57b
        // TODO(https://github.com/AztecProtocol/barretenberg/issues/1194). Handle edge cases in PCS
        // TODO(https://github.com/AztecProtocol/barretenberg/issues/1186). Insecure pattern.
        bool evaluation_challenge_in_small_subgroup = false;
        if constexpr (Curve::is_stdlib_type) {
            evaluation_challenge_in_small_subgroup = (vanishing_poly_eval.get_value() == FF(0).get_value());
        } else {
            evaluation_challenge_in_small_subgroup = (vanishing_poly_eval == FF(0));
        }
        // The probability of this event is negligible but it has to be processed correctly
        if (evaluation_challenge_in_small_subgroup) {
            throw_or_abort("Evaluation challenge is in the SmallSubgroup.");
        }
<<<<<<< HEAD
        // Construct the challenge polynomial from the evaluation and batching challenges, the verifier has to evaluate
        // it on its own
        const std::vector<FF> challenge_polynomial_lagrange =
            compute_eccvm_challenge_coeffs(evaluation_challenge_x, batching_challenge_v, SUBGROUP_SIZE);

        // Compute the evaluations of the challenge polynomial, Lagrange first, and Lagrange last for the fixed small
        // subgroup
        auto [challenge_poly, lagrange_first, lagrange_last] = compute_batched_barycentric_evaluations(
            challenge_polynomial_lagrange, evaluation_challenge, vanishing_poly_eval);

        const FF& concatenated_at_r = small_ipa_evaluations[0];
        const FF& big_sum_shifted_eval = small_ipa_evaluations[1];
        const FF& big_sum_eval = small_ipa_evaluations[2];
        const FF& quotient_eval = small_ipa_evaluations[3];

        // Compute the evaluation of
        // L_1(X) * A(X) + (X - 1/g) (A(gX) - A(X) - F(X) G(X)) + L_{|H|}(X)(A(X) - s) - Z_H(X) * Q(X)
        FF diff = lagrange_first * big_sum_eval;
        diff += (evaluation_challenge - Curve::subgroup_generator_inverse) *
                (big_sum_shifted_eval - big_sum_eval - concatenated_at_r * challenge_poly);
        diff += lagrange_last * (big_sum_eval - inner_product_eval_claim) - vanishing_poly_eval * quotient_eval;

        if constexpr (Curve::is_stdlib_type) {
            if constexpr (std::is_same_v<Curve, stdlib::grumpkin<UltraCircuitBuilder>>) {
                // TODO(https://github.com/AztecProtocol/barretenberg/issues/1197)
                diff.self_reduce();
            }
            diff.assert_equal(FF(0));
            // TODO(https://github.com/AztecProtocol/barretenberg/issues/1186). Insecure pattern.
            return (diff.get_value() == FF(0).get_value());
        } else {
            return (diff == FF(0));
        };
=======
>>>>>>> 050ce57b
    }
    /**
     * @brief Efficient batch evaluation of the challenge polynomial, Lagrange first, and Lagrange last
     *
     * @details It is a modification of \ref bb::polynomial_arithmetic::compute_barycentric_evaluation
     * "compute_barycentric_evaluation" method that does not require EvaluationDomain object and outputs the barycentric
     * evaluation of a polynomial along with the evaluations of the first and last Lagrange polynomials. The
     * interpolation domain is given by \f$ (1, g, g^2, \ldots, g^{|H| -1 } )\f$
     *
     * @param coeffs Coefficients of the polynomial to be evaluated, in our case it is the challenge polynomial
     * @param r Evaluation point, we are using the Gemini evaluation challenge
     * @param inverse_root_of_unity Inverse of the generator of the subgroup H
     * @return std::array<FF, NUM_BARYCENTRIC_EVALUATIONS>
     */
    static std::array<FF, NUM_BARYCENTRIC_EVALUATIONS> compute_batched_barycentric_evaluations(
        const std::vector<FF>& coeffs, const FF& r, const FF& vanishing_poly_eval)
    {
        FF one = FF{ 1 };

        // Construct the denominators of the Lagrange polynomials evaluated
        // at r
        std::array<FF, SUBGROUP_SIZE> denominators;
        FF running_power = one;
        for (size_t i = 0; i < SUBGROUP_SIZE; ++i) {
            denominators[i] = running_power * r - one; // r * g^{-i} - 1
            running_power *= Curve::subgroup_generator_inverse;
        }

        // Invert/Batch invert denominators
        if constexpr (Curve::is_stdlib_type) {
            std::transform(
                denominators.begin(), denominators.end(), denominators.begin(), [](FF& d) { return d.invert(); });
        } else {
            FF::batch_invert(&denominators[0], SUBGROUP_SIZE);
        }

        // Construct the evaluation of the polynomial using its evaluations over H, Lagrange first evaluated at r,
        // Lagrange last evaluated at r
        FF numerator = vanishing_poly_eval * FF(SUBGROUP_SIZE).invert(); // (r^n - 1) / n
        std::array<FF, NUM_BARYCENTRIC_EVALUATIONS> result{
            std::inner_product(coeffs.begin(), coeffs.end(), denominators.begin(), FF(0)),
            denominators[0],
            denominators[SUBGROUP_SIZE - 1]
        };
        std::transform(
            result.begin(), result.end(), result.begin(), [&](FF& denominator) { return denominator * numerator; });
        return result;
    }
    static std::array<FF, NUM_SMALL_IPA_EVALUATIONS> evaluation_points(const FF& small_ipa_evaluation_challenge)
    {
        return compute_evaluation_points(small_ipa_evaluation_challenge, Curve::subgroup_generator);
    }
    static std::array<std::string, NUM_SMALL_IPA_EVALUATIONS> evaluation_labels()
    {
        return { "Translation:concatenation_eval",
                 "Translation:big_sum_shift_eval",
                 "Translation:big_sum_eval",
                 "Translation:quotient_eval" };
    };
};
<<<<<<< HEAD
/**
 * @brief Given the sumcheck multivariate challenge \f$ (u_0,\ldots, u_{D-1})\f$, where \f$ D =
 * \text{CONST_PROOF_SIZE_LOG_N}\f$, the verifier has to construct and evaluate the polynomial whose
 * coefficients are given by \f$ (1, u_0, u_0^2, u_1,\ldots, 1, u_{D-1}, u_{D-1}^2) \f$. We spend \f$ D \f$
 * multiplications to construct the coefficients.
=======

/**
 * @brief Given the sumcheck multivariate challenge \f$ (u_0,\ldots, u_{D-1})\f$, where \f$ D =
 * \text{CONST_PROOF_SIZE_LOG_N}\f$, the verifier has to construct and evaluate the polynomial whose coefficients are
 * given by \f$ (1, u_0, u_0^2, u_1,\ldots, 1, u_{D-1}, u_{D-1}^2) \f$. We spend \f$ D \f$ multiplications to construct
 * the coefficients.
>>>>>>> 050ce57b
 *
 * @param multivariate_challenge
 * @return Polynomial<FF>
 */
<<<<<<< HEAD
template <typename FF>
static std::vector<FF> compute_challenge_polynomial_coeffs(const std::vector<FF>& multivariate_challenge,
                                                           const size_t subgroup_size,
                                                           const size_t libra_univariates_length)
{
    std::vector<FF> challenge_polynomial_lagrange(subgroup_size);
=======
template <typename Curve>
static std::vector<typename Curve::ScalarField> compute_challenge_polynomial_coeffs(
    const std::vector<typename Curve::ScalarField>& multivariate_challenge)
{
    using FF = typename Curve::ScalarField;

    std::vector<FF> challenge_polynomial_lagrange(Curve::SUBGROUP_SIZE);
    static constexpr size_t libra_univariates_length = Curve::LIBRA_UNIVARIATES_LENGTH;
>>>>>>> 050ce57b

    challenge_polynomial_lagrange[0] = FF{ 1 };

    // Populate the vector with the powers of the challenges
    size_t round_idx = 0;
    for (auto challenge : multivariate_challenge) {
<<<<<<< HEAD
        size_t current_idx = 1 + libra_univariates_length * round_idx; // Compute the current index into the vector
=======
        size_t current_idx = 1 + libra_univariates_length * round_idx;
>>>>>>> 050ce57b
        challenge_polynomial_lagrange[current_idx] = FF(1);
        for (size_t idx = current_idx + 1; idx < current_idx + libra_univariates_length; idx++) {
            // Recursively compute the powers of the challenge up to the length of libra univariates
            challenge_polynomial_lagrange[idx] = challenge_polynomial_lagrange[idx - 1] * challenge;
        }
        round_idx++;
    }
    return challenge_polynomial_lagrange;
}

/**
 * @brief Denote \f$ M = \text{MASKING_OFFSET} \f$ and \f$ N = NUM_SMALL_IPA_EVALUTIONS\f$. Given an evaluation
 * challenge \f$ x \f$ and a batching challenge \f$v\f$, compute the polynomial whose  coefficients are given by the
 * vector \f$ (1, x , x^2 , \ldots, x^{M - 1 }, v\cdot x, \ldots, v^{N-1} \cdot x^{M-2}, v^{N-1}, \cdot x^{M-1}, 0,
 * \ldots, 0)\f$ in the Lagrange basis over the Small Subgroup.
 *
 * @tparam FF
 * @param evaluation_challenge_x
 * @param batching_challenge_v
 * @param subgroup_size
 * @return std::vector<FF>
 */
<<<<<<< HEAD
template <typename FF>
std::vector<FF> compute_eccvm_challenge_coeffs(const FF& evaluation_challenge_x,
                                               const FF& batching_challenge_v,
                                               const size_t& subgroup_size)
{
    std::vector<FF> coeffs_lagrange_basis(subgroup_size, FF(0));

    coeffs_lagrange_basis[0] = FF{ 1 };

    FF v_power = FF(1);
    for (size_t poly_idx = 0; poly_idx < NUM_SMALL_IPA_EVALUATIONS; poly_idx++) {
        const size_t start = 1 + MASKING_OFFSET * poly_idx;
=======
template <typename Curve>
std::vector<typename Curve::ScalarField> compute_eccvm_challenge_coeffs(
    const typename Curve::ScalarField& evaluation_challenge_x, const typename Curve::ScalarField& batching_challenge_v)
{
    using FF = typename Curve::ScalarField;
    std::vector<FF> coeffs_lagrange_basis(Curve::SUBGROUP_SIZE, FF{ 0 });

    FF v_power = FF{ 1 };
    for (size_t poly_idx = 0; poly_idx < NUM_TRANSLATION_EVALUATIONS; poly_idx++) {
        const size_t start = MASKING_OFFSET * poly_idx;
>>>>>>> 050ce57b
        coeffs_lagrange_basis[start] = v_power;

        for (size_t idx = start + 1; idx < start + MASKING_OFFSET; idx++) {
            coeffs_lagrange_basis[idx] = coeffs_lagrange_basis[idx - 1] * evaluation_challenge_x;
        }

        v_power *= batching_challenge_v;
    }

    return coeffs_lagrange_basis;
}
<<<<<<< HEAD

template <typename FF>
std::array<FF, NUM_SMALL_IPA_EVALUATIONS> compute_evaluation_points(const FF& small_ipa_evaluation_challenge,
                                                                    const FF& subgroup_generator)
{
    return { small_ipa_evaluation_challenge,
             small_ipa_evaluation_challenge * subgroup_generator,
             small_ipa_evaluation_challenge,
             small_ipa_evaluation_challenge };
}

=======
>>>>>>> 050ce57b
} // namespace bb<|MERGE_RESOLUTION|>--- conflicted
+++ resolved
@@ -113,227 +113,12 @@
     // The RHS of the key identity, denoted C(X) in the HackMD
     Polynomial<FF> grand_sum_identity_polynomial;
 
-<<<<<<< HEAD
-    // Quotient of the batched polynomial C(X) by the subgroup vanishing polynomial X^{|H|} - 1
-    Polynomial<FF> batched_quotient;
-
-  public:
-    SmallSubgroupIPAProver(ZKSumcheckData<Flavor>& zk_sumcheck_data,
-                           const std::vector<FF>& multivariate_challenge,
-                           const FF claimed_ipa_eval,
-                           std::shared_ptr<typename Flavor::Transcript>& transcript,
-                           std::shared_ptr<typename Flavor::CommitmentKey>& commitment_key)
-        : interpolation_domain(zk_sumcheck_data.interpolation_domain)
-        , concatenated_polynomial(zk_sumcheck_data.libra_concatenated_monomial_form)
-        , libra_concatenated_lagrange_form(zk_sumcheck_data.libra_concatenated_lagrange_form)
-        , challenge_polynomial(SUBGROUP_SIZE)
-        , challenge_polynomial_lagrange(SUBGROUP_SIZE)
-        , big_sum_polynomial_unmasked(SUBGROUP_SIZE)
-        , big_sum_polynomial(SUBGROUP_SIZE + 3) // + 3 to account for masking
-        , batched_polynomial(BATCHED_POLYNOMIAL_LENGTH)
-        , batched_quotient(QUOTIENT_LENGTH)
-
-    {
-        // Reallocate the commitment key if necessary. This is an edge case with SmallSubgroupIPA since it has
-        // polynomials that may exceed the circuit size.
-        if (commitment_key->dyadic_size < SUBGROUP_SIZE + 3) {
-            commitment_key = std::make_shared<typename Flavor::CommitmentKey>(SUBGROUP_SIZE + 3);
-        }
-        // Extract the evaluation domain computed by ZKSumcheckData
-        if constexpr (std::is_same_v<Curve, curve::BN254>) {
-            bn_evaluation_domain = std::move(zk_sumcheck_data.bn_evaluation_domain);
-        }
-=======
     // Quotient of the grand sum identity polynomial C(X) by the vanishing polynomial Z_H = X^{|H|} - 1
     Polynomial<FF> grand_sum_identity_quotient;
->>>>>>> 050ce57b
 
     // Either "Translation:" or "Libra:".
     std::string label_prefix;
 
-<<<<<<< HEAD
-        // Construct unmasked big sum polynomial in Lagrange basis, compute its monomial coefficients and mask it
-        compute_big_sum_polynomial();
-
-        // Send masked commitment [A + Z_H * R] to the verifier, where R is of degree 2
-        transcript->template send_to_verifier("Libra:big_sum_commitment", commitment_key->commit(big_sum_polynomial));
-
-        // Compute C(X)
-        compute_batched_polynomial(claimed_ipa_eval);
-
-        // Compute Q(X)
-        compute_batched_quotient();
-
-        // Send commitment [Q] to the verifier
-        if (commitment_key) {
-            transcript->template send_to_verifier("Libra:quotient_commitment",
-                                                  commitment_key->commit(batched_quotient));
-        }
-    }
-
-    // Construct prover from TranslationData. Used by ECCVMProver.
-    SmallSubgroupIPAProver(TranslationData<typename Flavor::Transcript>& translation_data,
-                           const FF evaluation_challenge_x,
-                           const FF batching_challenge_v,
-                           const FF claimed_ipa_eval,
-                           std::shared_ptr<typename Flavor::Transcript>& transcript,
-                           std::shared_ptr<typename Flavor::CommitmentKey>& commitment_key)
-        : interpolation_domain(translation_data.interpolation_domain)                    // need to initialize
-        , concatenated_polynomial(std::move(translation_data.concatenated_masking_term)) // need to create
-        , libra_concatenated_lagrange_form(
-              std::move(translation_data.concatenated_masking_term_lagrange)) // same as above
-        , challenge_polynomial(SUBGROUP_SIZE)                                 // will have a different form
-        , challenge_polynomial_lagrange(SUBGROUP_SIZE)
-        , big_sum_polynomial_unmasked(SUBGROUP_SIZE)
-        , big_sum_polynomial(SUBGROUP_SIZE + 3) // + 3 to account for masking
-        , batched_polynomial(BATCHED_POLYNOMIAL_LENGTH)
-        , batched_quotient(QUOTIENT_LENGTH)
-
-    {
-        // Reallocate the commitment key if necessary. This is an edge case with SmallSubgroupIPA since it has
-        // polynomials that may exceed the circuit size.
-        if (commitment_key->dyadic_size < SUBGROUP_SIZE + 3) {
-            commitment_key = std::make_shared<typename Flavor::CommitmentKey>(SUBGROUP_SIZE + 3);
-        }
-
-        // Construct the challenge polynomial in Lagrange basis, compute its monomial coefficients
-        compute_eccvm_challenge_polynomial(evaluation_challenge_x, batching_challenge_v);
-
-        // Construct unmasked big sum polynomial in Lagrange basis, compute its monomial coefficients and mask it
-        compute_big_sum_polynomial();
-
-        // Send masked commitment [A + Z_H * R] to the verifier, where R is of degree 2
-        transcript->template send_to_verifier("Translation:big_sum_commitment",
-                                              commitment_key->commit(big_sum_polynomial));
-
-        // Compute C(X)
-        compute_batched_polynomial(claimed_ipa_eval);
-
-        // Compute Q(X)
-        compute_batched_quotient();
-
-        // Send commitment [Q] to the verifier
-        transcript->template send_to_verifier("Translation:quotient_commitment",
-                                              commitment_key->commit(batched_quotient));
-    }
-
-    // Getter to pass the witnesses to ShpleminiProver. Big sum polynomial is evaluated at 2 points (and is small)
-    std::array<bb::Polynomial<FF>, NUM_SMALL_IPA_EVALUATIONS> get_witness_polynomials() const
-    {
-        return { concatenated_polynomial, big_sum_polynomial, big_sum_polynomial, batched_quotient };
-    }
-    // Getters for test purposes
-    const Polynomial<FF>& get_batched_polynomial() const { return batched_polynomial; }
-    const Polynomial<FF>& get_challenge_polynomial() const { return challenge_polynomial; }
-
-    /**
-     * @brief Computes the challenge polynomial F(X) based on the provided multivariate challenges.
-     *
-     * This method generates a polynomial in both Lagrange basis and monomial basis from Sumcheck's
-     * multivariate_challenge vector. The result is stored in `challenge_polynomial_lagrange` and
-     * `challenge_polynomial`. The former is re-used in the computation of the big sum polynomial A(X)
-     *
-     * ### Lagrange Basis
-     * The Lagrange basis polynomial is constructed as follows:
-     * - Initialize the first coefficient as `1`.
-     * - For each challenge index `idx_poly` in the `CONST_PROOF_SIZE_LOG_N` range, compute a sequence of coefficients
-     *   recursively as powers of the corresponding multivariate challenge.
-     * - Store these coefficients in `coeffs_lagrange_basis`.
-     * More explicitly,
-     * \f$ F = (1 , 1 , u_0, \ldots, u_0^{LIBRA_UNIVARIATES_LENGTH-1}, \ldots, 1, u_{D-1}, \ldots,
-     * u_{D-1}^{LIBRA_UNIVARIATES_LENGTH-1} ) \f$ in the Lagrange basis over \f$ H \f$.
-     *
-     * ### Monomial Basis
-     * If the curve is not `BN254`, the monomial polynomial is constructed directly using un-optimized Lagrange
-     * interpolation. Otherwise, an IFFT is used to convert the Lagrange basis coefficients into monomial basis
-     * coefficients.
-     *
-     * @param multivariate_challenge A vector of field elements used to compute the challenge polynomial.
-     */
-    void compute_challenge_polynomial(const std::vector<FF>& multivariate_challenge)
-    {
-        std::vector<FF> coeffs_lagrange_basis =
-            compute_challenge_polynomial_coeffs(multivariate_challenge, SUBGROUP_SIZE, LIBRA_UNIVARIATES_LENGTH);
-
-        challenge_polynomial_lagrange = Polynomial<FF>(coeffs_lagrange_basis);
-
-        // Compute monomial coefficients
-        if constexpr (!std::is_same_v<Curve, curve::BN254>) {
-            challenge_polynomial = Polynomial<FF>(interpolation_domain, coeffs_lagrange_basis, SUBGROUP_SIZE);
-        } else {
-            std::vector<FF> challenge_polynomial_ifft(SUBGROUP_SIZE);
-            polynomial_arithmetic::ifft(
-                coeffs_lagrange_basis.data(), challenge_polynomial_ifft.data(), bn_evaluation_domain);
-            challenge_polynomial = Polynomial<FF>(challenge_polynomial_ifft);
-        }
-    }
-    /**
-     * @brief Compute a (public) challenge polynomial from the evaluation and batching challenges.
-     * @details While proving the batched evaluation of the masking term used to blind the ECCVM Transcript wires, the
-     * prover needs to compute the polynomial whose coefficients in the Lagrange basis over the small subgroup are given
-     * by \f$ (1, x , \ldots, x^{MASKING_OFFSET - 1}, v, x \cdot v, \ldots, x^{MASKING_OFFSET - 1}\cdot
-     * v^{NUM_TRANSLATION_EVALUATIONS - 1}, 0, \ldots, 0) \f$.
-     * @param evaluation_challenge_x
-     * @param batching_challenge_v
-     */
-    void compute_eccvm_challenge_polynomial(const FF evaluation_challenge_x, const FF batching_challenge_v)
-    {
-
-        std::vector<FF> coeffs_lagrange_basis =
-            compute_eccvm_challenge_coeffs(evaluation_challenge_x, batching_challenge_v, SUBGROUP_SIZE);
-
-        challenge_polynomial_lagrange = Polynomial<FF>(coeffs_lagrange_basis);
-
-        // Compute monomial coefficients
-        challenge_polynomial = Polynomial<FF>(interpolation_domain, coeffs_lagrange_basis, SUBGROUP_SIZE);
-    }
-    /**
-     * @brief Computes the big sum polynomial A(X)
-     *
-     * #### Lagrange Basis
-     * - First, we recursively compute the coefficients of the unmasked big sum polynomial, i.e. we set the first
-     * coefficient to `0`.
-     * - For each i, the coefficient is updated as:
-     *   \f$ \texttt{big_sum_lagrange_coeffs} (g^{i}) =
-     *        \texttt{big_sum_lagrange_coeffs} (g^{i-1}) +
-     *        \texttt{challenge_polynomial_lagrange[prev_idx]} (g^{i-1}) \cdot
-     *        \texttt{libra_concatenated_lagrange_form[prev_idx]} (g^{i-1}) \f$
-     * #### Masking Term
-     * - A random polynomial of degree 2 is generated and added to the Big Sum Polynomial.
-     * - The masking term is applied as \f$ Z_H(X) \cdot \texttt{masking_term} \f$, where \f$ Z_H(X) \f$ is the
-     * vanishing polynomial.
-     *
-     */
-    void compute_big_sum_polynomial()
-    {
-        big_sum_lagrange_coeffs[0] = 0;
-
-        // Compute the big sum coefficients recursively
-        for (size_t idx = 1; idx < SUBGROUP_SIZE; idx++) {
-            size_t prev_idx = idx - 1;
-            big_sum_lagrange_coeffs[idx] =
-                big_sum_lagrange_coeffs[prev_idx] +
-                challenge_polynomial_lagrange.at(prev_idx) * libra_concatenated_lagrange_form.at(prev_idx);
-        };
-
-        //  Get the coefficients in the monomial basis
-        if constexpr (!std::is_same_v<Curve, curve::BN254>) {
-            big_sum_polynomial_unmasked = Polynomial<FF>(interpolation_domain, big_sum_lagrange_coeffs, SUBGROUP_SIZE);
-        } else {
-            std::vector<FF> big_sum_ifft(SUBGROUP_SIZE);
-            polynomial_arithmetic::ifft(big_sum_lagrange_coeffs.data(), big_sum_ifft.data(), bn_evaluation_domain);
-            big_sum_polynomial_unmasked = Polynomial<FF>(big_sum_ifft);
-        }
-        //  Generate random masking_term of degree 2, add Z_H(X) * masking_term
-        bb::Univariate<FF, 3> masking_term = bb::Univariate<FF, 3>::get_random();
-        big_sum_polynomial += big_sum_polynomial_unmasked;
-
-        for (size_t idx = 0; idx < masking_term.size(); idx++) {
-            big_sum_polynomial.at(idx) -= masking_term.value_at(idx);
-            big_sum_polynomial.at(idx + SUBGROUP_SIZE) += masking_term.value_at(idx);
-        }
-    };
-=======
     std::shared_ptr<typename Flavor::Transcript> transcript;
     std::shared_ptr<typename Flavor::CommitmentKey> commitment_key;
 
@@ -341,7 +126,6 @@
     // Default constructor to initialize all polynomials, transcript, and commitment key.
     SmallSubgroupIPAProver(const std::shared_ptr<typename Flavor::Transcript>& transcript,
                            std::shared_ptr<typename Flavor::CommitmentKey>& commitment_key);
->>>>>>> 050ce57b
 
     // Construct prover from ZKSumcheckData. Used by all ZK Provers.
     SmallSubgroupIPAProver(ZKSumcheckData<Flavor>& zk_sumcheck_data,
@@ -391,32 +175,9 @@
     {
         return { concatenated_polynomial, grand_sum_polynomial, grand_sum_polynomial, grand_sum_identity_quotient };
     }
-<<<<<<< HEAD
-    /**
-     * @brief For test purposes: compute the batched evaluation of the last MASKING_OFFSET rows of the ECCVM transcript
-     * polynomials Op, Px, Py, z1, z2.
-     *
-     * @param translation_data Contains concatenated ECCVM Transcript polynomials.
-     * @param evaluation_challenge_x We evaluate the transcript polynomials at x as univariates.
-     * @param batching_challenge_v The evaluations at x are batched using v.
-     */
-    static FF compute_claimed_inner_product(const TranslationData<typename Flavor::Transcript>& translation_data,
-                                            const FF& evaluation_challenge_x,
-                                            const FF& batching_challenge_v)
-    {
-        FF claimed_inner_product{ 0 };
-
-        const std::vector<FF> coeffs_lagrange_basis =
-            compute_eccvm_challenge_coeffs(evaluation_challenge_x, batching_challenge_v, SUBGROUP_SIZE);
-
-        Polynomial<FF> challenge_polynomial_lagrange(coeffs_lagrange_basis);
-
-        for (size_t idx = 0; idx < SUBGROUP_SIZE; idx++) {
-            claimed_inner_product +=
-                translation_data.concatenated_masking_term_lagrange.at(idx) * challenge_polynomial_lagrange.at(idx);
-        }
-        return claimed_inner_product;
-    }
+    // Getters for test purposes
+    const Polynomial<FF>& get_batched_polynomial() const { return grand_sum_identity_polynomial; }
+    const Polynomial<FF>& get_challenge_polynomial() const { return challenge_polynomial; }
 
     std::array<FF, NUM_SMALL_IPA_EVALUATIONS> evaluation_points(const FF& small_ipa_evaluation_challenge)
     {
@@ -430,11 +191,6 @@
                  "Translation:big_sum_eval",
                  "Translation:quotient_eval" };
     };
-=======
-    // Getters for test purposes
-    const Polynomial<FF>& get_batched_polynomial() const { return grand_sum_identity_polynomial; }
-    const Polynomial<FF>& get_challenge_polynomial() const { return challenge_polynomial; }
->>>>>>> 050ce57b
 };
 
 /*!
@@ -484,35 +240,6 @@
      * @return true
      * @return false
      */
-<<<<<<< HEAD
-    static bool check_evaluations_consistency(const std::array<FF, NUM_SMALL_IPA_EVALUATIONS>& libra_evaluations,
-                                              const FF& gemini_evaluation_challenge,
-                                              const std::vector<FF>& multilinear_challenge,
-                                              const FF& inner_product_eval_claim)
-    {
-
-        // Compute the evaluation of the vanishing polynomia Z_H(X) at X = gemini_evaluation_challenge
-        const FF vanishing_poly_eval = gemini_evaluation_challenge.pow(SUBGROUP_SIZE) - FF(1);
-
-        // TODO(https://github.com/AztecProtocol/barretenberg/issues/1194). Handle edge cases in PCS
-        // TODO(https://github.com/AztecProtocol/barretenberg/issues/1186). Insecure pattern.
-        bool gemini_challenge_in_small_subgroup = false;
-        if constexpr (Curve::is_stdlib_type) {
-            gemini_challenge_in_small_subgroup = (vanishing_poly_eval.get_value() == FF(0).get_value());
-        } else {
-            gemini_challenge_in_small_subgroup = (vanishing_poly_eval == FF(0));
-        }
-        // The probability of this event is negligible but it has to be processed correctly
-        if (gemini_challenge_in_small_subgroup) {
-            throw_or_abort("Gemini evaluation challenge is in the SmallSubgroup.");
-        }
-        // Construct the challenge polynomial from the sumcheck challenge, the verifier has to evaluate it on its own
-        const std::vector<FF> challenge_polynomial_lagrange =
-            compute_challenge_polynomial_coeffs(multilinear_challenge, SUBGROUP_SIZE, LIBRA_UNIVARIATES_LENGTH);
-
-        // Compute the evaluations of the challenge polynomial, Lagrange first, and Lagrange last for the fixed small
-        // subgroup
-=======
     static bool check_consistency(const std::array<FF, NUM_SMALL_IPA_EVALUATIONS>& small_ipa_evaluations,
                                   const FF& small_ipa_eval_challenge,
                                   const std::vector<FF>& challenge_polynomial,
@@ -522,7 +249,6 @@
         // Check if Z_H(r) = 0.
         handle_edge_cases(vanishing_poly_eval);
         // Compute evaluations at r of F, Lagrange first, and Lagrange last for the fixed small subgroup
->>>>>>> 050ce57b
         auto [challenge_poly, lagrange_first, lagrange_last] = compute_batched_barycentric_evaluations(
             challenge_polynomial, small_ipa_eval_challenge, vanishing_poly_eval);
 
@@ -609,19 +335,6 @@
                                  vanishing_poly_eval);
     }
 
-<<<<<<< HEAD
-    static bool check_eccvm_evaluations_consistency(
-        const std::array<FF, NUM_SMALL_IPA_EVALUATIONS>& small_ipa_evaluations,
-        const FF& evaluation_challenge,
-        const FF& evaluation_challenge_x,
-        const FF& batching_challenge_v,
-        const FF& inner_product_eval_claim)
-    {
-
-        // Compute the evaluation of the vanishing polynomia Z_H(X) at X = gemini_evaluation_challenge
-        const FF vanishing_poly_eval = evaluation_challenge.pow(SUBGROUP_SIZE) - FF(1);
-
-=======
     /**
      * @brief Check if the random evaluation challenge is in the SmallSubgroup.
      *
@@ -630,7 +343,6 @@
     static void handle_edge_cases(const FF& vanishing_poly_eval)
     {
 
->>>>>>> 050ce57b
         // TODO(https://github.com/AztecProtocol/barretenberg/issues/1194). Handle edge cases in PCS
         // TODO(https://github.com/AztecProtocol/barretenberg/issues/1186). Insecure pattern.
         bool evaluation_challenge_in_small_subgroup = false;
@@ -643,42 +355,6 @@
         if (evaluation_challenge_in_small_subgroup) {
             throw_or_abort("Evaluation challenge is in the SmallSubgroup.");
         }
-<<<<<<< HEAD
-        // Construct the challenge polynomial from the evaluation and batching challenges, the verifier has to evaluate
-        // it on its own
-        const std::vector<FF> challenge_polynomial_lagrange =
-            compute_eccvm_challenge_coeffs(evaluation_challenge_x, batching_challenge_v, SUBGROUP_SIZE);
-
-        // Compute the evaluations of the challenge polynomial, Lagrange first, and Lagrange last for the fixed small
-        // subgroup
-        auto [challenge_poly, lagrange_first, lagrange_last] = compute_batched_barycentric_evaluations(
-            challenge_polynomial_lagrange, evaluation_challenge, vanishing_poly_eval);
-
-        const FF& concatenated_at_r = small_ipa_evaluations[0];
-        const FF& big_sum_shifted_eval = small_ipa_evaluations[1];
-        const FF& big_sum_eval = small_ipa_evaluations[2];
-        const FF& quotient_eval = small_ipa_evaluations[3];
-
-        // Compute the evaluation of
-        // L_1(X) * A(X) + (X - 1/g) (A(gX) - A(X) - F(X) G(X)) + L_{|H|}(X)(A(X) - s) - Z_H(X) * Q(X)
-        FF diff = lagrange_first * big_sum_eval;
-        diff += (evaluation_challenge - Curve::subgroup_generator_inverse) *
-                (big_sum_shifted_eval - big_sum_eval - concatenated_at_r * challenge_poly);
-        diff += lagrange_last * (big_sum_eval - inner_product_eval_claim) - vanishing_poly_eval * quotient_eval;
-
-        if constexpr (Curve::is_stdlib_type) {
-            if constexpr (std::is_same_v<Curve, stdlib::grumpkin<UltraCircuitBuilder>>) {
-                // TODO(https://github.com/AztecProtocol/barretenberg/issues/1197)
-                diff.self_reduce();
-            }
-            diff.assert_equal(FF(0));
-            // TODO(https://github.com/AztecProtocol/barretenberg/issues/1186). Insecure pattern.
-            return (diff.get_value() == FF(0).get_value());
-        } else {
-            return (diff == FF(0));
-        };
-=======
->>>>>>> 050ce57b
     }
     /**
      * @brief Efficient batch evaluation of the challenge polynomial, Lagrange first, and Lagrange last
@@ -739,32 +415,16 @@
                  "Translation:quotient_eval" };
     };
 };
-<<<<<<< HEAD
-/**
- * @brief Given the sumcheck multivariate challenge \f$ (u_0,\ldots, u_{D-1})\f$, where \f$ D =
- * \text{CONST_PROOF_SIZE_LOG_N}\f$, the verifier has to construct and evaluate the polynomial whose
- * coefficients are given by \f$ (1, u_0, u_0^2, u_1,\ldots, 1, u_{D-1}, u_{D-1}^2) \f$. We spend \f$ D \f$
- * multiplications to construct the coefficients.
-=======
 
 /**
  * @brief Given the sumcheck multivariate challenge \f$ (u_0,\ldots, u_{D-1})\f$, where \f$ D =
  * \text{CONST_PROOF_SIZE_LOG_N}\f$, the verifier has to construct and evaluate the polynomial whose coefficients are
  * given by \f$ (1, u_0, u_0^2, u_1,\ldots, 1, u_{D-1}, u_{D-1}^2) \f$. We spend \f$ D \f$ multiplications to construct
  * the coefficients.
->>>>>>> 050ce57b
  *
  * @param multivariate_challenge
  * @return Polynomial<FF>
  */
-<<<<<<< HEAD
-template <typename FF>
-static std::vector<FF> compute_challenge_polynomial_coeffs(const std::vector<FF>& multivariate_challenge,
-                                                           const size_t subgroup_size,
-                                                           const size_t libra_univariates_length)
-{
-    std::vector<FF> challenge_polynomial_lagrange(subgroup_size);
-=======
 template <typename Curve>
 static std::vector<typename Curve::ScalarField> compute_challenge_polynomial_coeffs(
     const std::vector<typename Curve::ScalarField>& multivariate_challenge)
@@ -773,18 +433,13 @@
 
     std::vector<FF> challenge_polynomial_lagrange(Curve::SUBGROUP_SIZE);
     static constexpr size_t libra_univariates_length = Curve::LIBRA_UNIVARIATES_LENGTH;
->>>>>>> 050ce57b
 
     challenge_polynomial_lagrange[0] = FF{ 1 };
 
     // Populate the vector with the powers of the challenges
     size_t round_idx = 0;
     for (auto challenge : multivariate_challenge) {
-<<<<<<< HEAD
-        size_t current_idx = 1 + libra_univariates_length * round_idx; // Compute the current index into the vector
-=======
         size_t current_idx = 1 + libra_univariates_length * round_idx;
->>>>>>> 050ce57b
         challenge_polynomial_lagrange[current_idx] = FF(1);
         for (size_t idx = current_idx + 1; idx < current_idx + libra_univariates_length; idx++) {
             // Recursively compute the powers of the challenge up to the length of libra univariates
@@ -807,20 +462,6 @@
  * @param subgroup_size
  * @return std::vector<FF>
  */
-<<<<<<< HEAD
-template <typename FF>
-std::vector<FF> compute_eccvm_challenge_coeffs(const FF& evaluation_challenge_x,
-                                               const FF& batching_challenge_v,
-                                               const size_t& subgroup_size)
-{
-    std::vector<FF> coeffs_lagrange_basis(subgroup_size, FF(0));
-
-    coeffs_lagrange_basis[0] = FF{ 1 };
-
-    FF v_power = FF(1);
-    for (size_t poly_idx = 0; poly_idx < NUM_SMALL_IPA_EVALUATIONS; poly_idx++) {
-        const size_t start = 1 + MASKING_OFFSET * poly_idx;
-=======
 template <typename Curve>
 std::vector<typename Curve::ScalarField> compute_eccvm_challenge_coeffs(
     const typename Curve::ScalarField& evaluation_challenge_x, const typename Curve::ScalarField& batching_challenge_v)
@@ -831,7 +472,6 @@
     FF v_power = FF{ 1 };
     for (size_t poly_idx = 0; poly_idx < NUM_TRANSLATION_EVALUATIONS; poly_idx++) {
         const size_t start = MASKING_OFFSET * poly_idx;
->>>>>>> 050ce57b
         coeffs_lagrange_basis[start] = v_power;
 
         for (size_t idx = start + 1; idx < start + MASKING_OFFSET; idx++) {
@@ -843,18 +483,4 @@
 
     return coeffs_lagrange_basis;
 }
-<<<<<<< HEAD
-
-template <typename FF>
-std::array<FF, NUM_SMALL_IPA_EVALUATIONS> compute_evaluation_points(const FF& small_ipa_evaluation_challenge,
-                                                                    const FF& subgroup_generator)
-{
-    return { small_ipa_evaluation_challenge,
-             small_ipa_evaluation_challenge * subgroup_generator,
-             small_ipa_evaluation_challenge,
-             small_ipa_evaluation_challenge };
-}
-
-=======
->>>>>>> 050ce57b
 } // namespace bb