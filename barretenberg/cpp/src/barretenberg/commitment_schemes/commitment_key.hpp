--- conflicted
+++ resolved
@@ -55,11 +55,6 @@
     }
 
   public:
-<<<<<<< HEAD
-    std::shared_ptr<srs::factories::CrsFactory<Curve>> crs_factory;
-=======
-    scalar_multiplication::PippengerReference<Curve> pippenger_runtime_state;
->>>>>>> d836aa4b
     std::shared_ptr<srs::factories::Crs<Curve>> srs;
     size_t dyadic_size;
 
@@ -73,13 +68,7 @@
      *
      */
     CommitmentKey(const size_t num_points)
-<<<<<<< HEAD
-        : crs_factory(srs::get_crs_factory<Curve>())
-        , srs(crs_factory->get_crs(get_num_needed_srs_points(num_points)))
-=======
-        : pippenger_runtime_state(get_num_needed_srs_points(num_points))
-        , srs(srs::get_crs_factory<Curve>()->get_crs(get_num_needed_srs_points(num_points)))
->>>>>>> d836aa4b
+        : srs(srs::get_crs_factory<Curve>()->get_crs(get_num_needed_srs_points(num_points)))
         , dyadic_size(get_num_needed_srs_points(num_points))
     {}
     /**
@@ -94,30 +83,8 @@
         // due to a quirk in how our pippenger algo used to function.
         // The pippenger algo has been refactored and this is no longer an issue
         PROFILE_THIS_NAME("commit");
-<<<<<<< HEAD
         std::span<const G1> point_table = srs->get_monomial_points();
-        DEBUG_LOG_ALL(polynomial.span);
-        G1 r = scalar_multiplication::pippenger_unsafe<Curve>(polynomial, point_table);
-        Commitment point(r);
-        DEBUG_LOG(point);
-=======
-        // We must have a power-of-2 SRS points *after* subtracting by start_index.
-        size_t dyadic_poly_size = numeric::round_up_power_2(polynomial.size());
-        BB_ASSERT_LTE(dyadic_poly_size, dyadic_size, "Polynomial size exceeds commitment key size.");
-        // Because pippenger prefers a power-of-2 size, we must choose a starting index for the points so that we don't
-        // exceed the dyadic_circuit_size. The actual start index of the points will be the smallest it can be so that
-        // the window of points is a power of 2 and still contains the scalars. The best we can do is pick a start index
-        // that ends at the end of the polynomial, which would be polynomial.end_index() - dyadic_poly_size. However,
-        // our polynomial might defined too close to 0, so we set the start_index to 0 in that case.
-        size_t actual_start_index =
-            polynomial.end_index() > dyadic_poly_size ? polynomial.end_index() - dyadic_poly_size : 0;
-        // The relative start index is the offset of the scalars from the start of the points window, i.e.
-        // [actual_start_index, actual_start_index + dyadic_poly_size), so we subtract actual_start_index from the start
-        // index.
-        size_t relative_start_index = polynomial.start_index - actual_start_index;
-        const size_t consumed_srs = actual_start_index + dyadic_poly_size;
-        auto srs = srs::get_crs_factory<Curve>()->get_crs(consumed_srs);
-        // We only need the
+        size_t consumed_srs = polynomial.start_index + polynomial.size();
         if (consumed_srs > srs->get_monomial_size()) {
             throw_or_abort(format("Attempting to commit to a polynomial that needs ",
                                   consumed_srs,
@@ -125,91 +92,14 @@
                                   srs->get_monomial_size()));
         }
 
-        // Extract the precomputed point table (contains raw SRS points at even indices and the corresponding
-        // endomorphism point (\beta*x, -y) at odd indices). We offset by polynomial.start_index * 2 to align
-        // with our polynomial span.
-
-        std::span<G1> point_table = srs->get_monomial_points().subspan(actual_start_index * 2);
-        Commitment point = scalar_multiplication::pippenger_unsafe_optimized_for_non_dyadic_polys<Curve>(
-            { relative_start_index, polynomial.span }, point_table, pippenger_runtime_state.get());
->>>>>>> d836aa4b
+        DEBUG_LOG_ALL(polynomial.span);
+        G1 r = scalar_multiplication::pippenger_unsafe<Curve>(polynomial, point_table);
+        Commitment point(r);
+        DEBUG_LOG(point);
         return point;
     };
 
     /**
-<<<<<<< HEAD
-=======
-     * @brief Efficiently commit to a sparse polynomial
-     * @details Iterate through the {point, scalar} pairs that define the inputs to the commitment MSM, maintain (copy)
-     * only those for which the scalar is nonzero, then perform the MSM on the reduced inputs.
-     * @warning Method makes a copy of all {point, scalar} pairs that comprise the reduced input. Will not be efficient
-     * in terms of memory or computation for polynomials beyond a certain sparseness threshold.
-     *
-     * @param polynomial
-     * @return Commitment
-     */
-    Commitment commit_sparse(PolynomialSpan<const Fr> polynomial)
-    {
-        PROFILE_THIS_NAME("commit_sparse");
-        const size_t poly_size = polynomial.size();
-        BB_ASSERT_LTE(polynomial.end_index(),
-                      srs->get_monomial_size(),
-                      "Attempting to commit to a polynomial that needs more points than the SRS size.");
-
-        // Extract the precomputed point table (contains raw SRS points at even indices and the corresponding
-        // endomorphism point (\beta*x, -y) at odd indices). We offset by polynomial.start_index * 2 to align
-        // with our polynomial span.
-        std::span<G1> point_table = srs->get_monomial_points().subspan(polynomial.start_index * 2);
-
-        // Define structures needed to multithread the extraction of non-zero inputs
-        const size_t num_threads = calculate_num_threads(poly_size);
-        const size_t block_size = (poly_size + num_threads - 1) / num_threads; // round up
-        std::vector<std::vector<Fr>> thread_scalars(num_threads);
-        std::vector<std::vector<G1>> thread_points(num_threads);
-
-        // Loop over all polynomial coefficients and keep {point, scalar} pairs for which scalar != 0
-        parallel_for(num_threads, [&](size_t thread_idx) {
-            const size_t start = thread_idx * block_size;
-            const size_t end = std::min(poly_size, (thread_idx + 1) * block_size);
-
-            for (size_t idx = start; idx < end; ++idx) {
-
-                const Fr& scalar = polynomial.span[idx];
-
-                if (!scalar.is_zero()) {
-                    thread_scalars[thread_idx].emplace_back(scalar);
-                    // Save both the raw srs point and the precomputed endomorphism point from the point table
-                    BB_ASSERT_LT(idx * 2 + 1, point_table.size());
-                    const G1& point = point_table[idx * 2];
-                    const G1& endo_point = point_table[idx * 2 + 1];
-                    thread_points[thread_idx].emplace_back(point);
-                    thread_points[thread_idx].emplace_back(endo_point);
-                }
-            }
-        });
-
-        // Compute total number of non-trivial input pairs
-        size_t num_nonzero_scalars = 0;
-        for (auto& scalars : thread_scalars) {
-            num_nonzero_scalars += scalars.size();
-        }
-
-        // Reconstruct the full input to the pippenger from the individual threads
-        std::vector<Fr> scalars;
-        std::vector<G1> points;
-        scalars.reserve(num_nonzero_scalars);
-        points.reserve(2 * num_nonzero_scalars); //  2x accounts for endomorphism points
-        for (size_t idx = 0; idx < num_threads; ++idx) {
-            scalars.insert(scalars.end(), thread_scalars[idx].begin(), thread_scalars[idx].end());
-            points.insert(points.end(), thread_points[idx].begin(), thread_points[idx].end());
-        }
-
-        // Call the version of pippenger which assumes all points are distinct
-        return scalar_multiplication::pippenger_unsafe<Curve>({ 0, scalars }, points, pippenger_runtime_state.get());
-    }
-
-    /**
->>>>>>> d836aa4b
      * @brief Efficiently commit to a polynomial whose nonzero elements are arranged in discrete blocks
      * @details Given a set of ranges where the polynomial takes non-zero values, copy the non-zero inputs (scalars,
      * points) into contiguous memory and commit to them using the normal pippenger algorithm. Defaults to the
@@ -268,14 +158,9 @@
             points.insert(points.end(), pts_start, pts_end);
         }
 
-<<<<<<< HEAD
         // Call the version of pippenger which assumes all points are distinct
         G1 r = scalar_multiplication::pippenger_unsafe<Curve>({ 0, scalars }, points);
         return Commitment(r);
-=======
-        // Call pippenger
-        return scalar_multiplication::pippenger_unsafe<Curve>({ 0, scalars }, points, pippenger_runtime_state.get());
->>>>>>> d836aa4b
     }
 
     /**
