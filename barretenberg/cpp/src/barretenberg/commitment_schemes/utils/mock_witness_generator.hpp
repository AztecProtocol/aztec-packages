--- conflicted
+++ resolved
@@ -47,7 +47,6 @@
     std::vector<Commitment> sumcheck_commitments;
     std::vector<std::array<Fr, 3>> sumcheck_evaluations;
 
-<<<<<<< HEAD
     struct InterleaveData {
         std::vector<std::vector<Polynomial>> groups;
         std::vector<Polynomial> polys;
@@ -55,12 +54,6 @@
         std::vector<std::vector<Commitment>> group_commitments;
     };
     InterleaveData interleave_data;
-=======
-    std::vector<std::vector<Polynomial>> concatenation_groups;
-    std::vector<Polynomial> concatenated_polynomials;
-    std::vector<Fr> c_evaluations;
-    std::vector<std::vector<Commitment>> concatenation_groups_commitments;
->>>>>>> c7dc5492
 
     static constexpr size_t k_magnitude = 6; // mock shift magnitude for right-shift-by-k (assumed even)
 
@@ -137,7 +130,6 @@
                                                             RefVector(to_be_right_shifted_by_k.evals) },
                           .k_shift_magnitude = k_magnitude };
         if (num_interleaved > 0) {
-<<<<<<< HEAD
             interleave_data =
                 generate_interleaving_inputs(mle_opening_point, num_interleaved, num_to_be_interleaved, ck);
             polynomial_batcher.set_interleaved(RefVector(interleave_data.polys),
@@ -146,16 +138,6 @@
             claim_batcher.interleaved =
                 InterleavedBatch{ .commitments_groups = to_vector_of_ref_vectors(interleave_data.group_commitments),
                                   .evaluations = RefVector(interleave_data.evaluations) };
-=======
-            std::tie(concatenation_groups, concatenated_polynomials, c_evaluations, concatenation_groups_commitments) =
-                generate_concatenation_inputs<Curve>(mle_opening_point, num_interleaved, num_to_be_interleaved, ck);
-            polynomial_batcher.set_interleaved(RefVector(concatenated_polynomials),
-                                               to_vector_of_ref_vectors(concatenation_groups));
-
-            claim_batcher.interleaved =
-                InterleavedBatch{ .commitments_groups = to_vector_of_ref_vectors(concatenation_groups_commitments),
-                                  .evaluations = RefVector(c_evaluations) };
->>>>>>> c7dc5492
         }
     }
 
