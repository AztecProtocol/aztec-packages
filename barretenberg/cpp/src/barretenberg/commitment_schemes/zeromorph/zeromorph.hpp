--- conflicted
+++ resolved
@@ -322,21 +322,7 @@
      *
      * @todo https://github.com/AztecProtocol/barretenberg/issues/1030: document concatenation trick
      */
-<<<<<<< HEAD
-    // template <typename Transcript>
-    static void prove(RefSpan<Polynomial> f_polynomials,
-                      RefSpan<Polynomial> g_polynomials,
-                      RefSpan<FF> f_evaluations,
-                      RefSpan<FF> g_shift_evaluations,
-                      std::span<FF> multilinear_challenge,
-                      const std::shared_ptr<CommitmentKey<Curve>>& commitment_key,
-                      // TODO: HACK ADDING AUTO HERE TO MAKE IT GENERIC LIKE THE OTHERS
-                      //   std::shared_ptr<NativeTranscript>& transcript,
-                      auto& transcript,
-                      RefSpan<Polynomial> concatenated_polynomials = {},
-                      RefSpan<FF> concatenated_evaluations = {},
-                      const std::vector<RefVector<Polynomial>>& concatenation_groups = {})
-=======
+    template <typename Transcript>
     static OpeningClaim prove(FF circuit_size,
                               RefSpan<Polynomial> f_polynomials,
                               RefSpan<Polynomial> g_polynomials,
@@ -344,11 +330,10 @@
                               RefSpan<FF> g_shift_evaluations,
                               std::span<FF> multilinear_challenge,
                               const std::shared_ptr<CommitmentKey<Curve>>& commitment_key,
-                              const std::shared_ptr<NativeTranscript>& transcript,
+                              const std::shared_ptr<Transcript>& transcript,
                               RefSpan<Polynomial> concatenated_polynomials = {},
                               RefSpan<FF> concatenated_evaluations = {},
                               const std::vector<RefVector<Polynomial>>& concatenation_groups = {})
->>>>>>> 9a6c2ce6
     {
         // Generate batching challenge \rho and powers 1,...,\rho^{m-1}
         const FF rho = transcript->template get_challenge<FF>("rho");
@@ -464,10 +449,6 @@
 template <typename Curve> class ZeroMorphVerifier_ {
     using FF = typename Curve::ScalarField;
     using Commitment = typename Curve::AffineElement;
-<<<<<<< HEAD
-    using VerifierAccumulator = typename PCS::VerifierAccumulator;
-=======
->>>>>>> 9a6c2ce6
 
   public:
     /**
@@ -745,23 +726,15 @@
      * @param transcript
      * @return VerifierAccumulator Inputs to the final PCS verification check that will be accumulated
      */
-<<<<<<< HEAD
-    // template <typename Transcript>
-    static VerifierAccumulator verify(RefSpan<Commitment> unshifted_commitments,
-=======
+    template <typename Transcript>
     static OpeningClaim<Curve> verify(FF circuit_size,
                                       RefSpan<Commitment> unshifted_commitments,
->>>>>>> 9a6c2ce6
                                       RefSpan<Commitment> to_be_shifted_commitments,
                                       RefSpan<FF> unshifted_evaluations,
                                       RefSpan<FF> shifted_evaluations,
                                       std::span<FF> multivariate_challenge,
-<<<<<<< HEAD
-                                      //   std::shared_ptr<NativeTranscript>& transcript,
-=======
                                       const Commitment& g1_identity,
->>>>>>> 9a6c2ce6
-                                      auto& transcript,
+                                      const std::shared_ptr<Transcript>& transcript,
                                       const std::vector<RefVector<Commitment>>& concatenation_group_commitments = {},
                                       RefSpan<FF> concatenated_evaluations = {})
     {
