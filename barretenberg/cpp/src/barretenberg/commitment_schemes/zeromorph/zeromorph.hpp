--- conflicted
+++ resolved
@@ -324,13 +324,8 @@
                       std::span<FF> multilinear_challenge,
                       const std::shared_ptr<CommitmentKey<Curve>>& commitment_key,
                       const std::shared_ptr<NativeTranscript>& transcript,
-<<<<<<< HEAD
-                      const std::vector<Polynomial>& concatenated_polynomials = {},
-                      const std::vector<FF>& concatenated_evaluations = {},
-=======
                       RefSpan<Polynomial> concatenated_polynomials = {},
                       RefSpan<FF> concatenated_evaluations = {},
->>>>>>> c1709b3d
                       const std::vector<RefVector<Polynomial>>& concatenation_groups = {})
     {
         // Generate batching challenge \rho and powers 1,...,\rho^{m-1}
