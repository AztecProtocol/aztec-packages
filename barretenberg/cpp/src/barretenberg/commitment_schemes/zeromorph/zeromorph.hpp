--- conflicted
+++ resolved
@@ -693,10 +693,6 @@
                                                           concatenation_group_commitments);
 
         // Compute commitment C_{\zeta,Z}
-<<<<<<< HEAD
-        // auto C_zeta_Z = C_zeta_x + C_Z_x * z_challenge;
-        [[maybe_unused]] Commitment C_zeta_Z;
-=======
         Commitment C_zeta_Z;
         if constexpr (Curve::is_stdlib_type) {
             // Express operation as a batch_mul in order to use Goblinization if available
@@ -707,7 +703,6 @@
         } else {
             C_zeta_Z = C_zeta_x + C_Z_x * z_challenge;
         }
->>>>>>> 0976937c
 
         // Receive proof commitment \pi
         auto C_pi = transcript->template receive_from_prover<Commitment>("ZM:PI");
@@ -717,10 +712,6 @@
         // e(C_{\zeta,Z}, [1]_2) = e(pi, [X - x]_2). This can be rearranged (e.g. see the plonk paper) as
         // e(C_{\zeta,Z} - x*pi, [1]_2) * e(-pi, [X]_2) = 1, or
         // e(P_0, [1]_2) * e(P_1, [X]_2) = 1
-<<<<<<< HEAD
-        // auto P0 = C_zeta_Z + C_pi * x_challenge;
-        Commitment P0;
-=======
         Commitment P0;
         if constexpr (Curve::is_stdlib_type) {
             // Express operation as a batch_mul in order to use Goblinization if available
@@ -731,7 +722,6 @@
         } else {
             P0 = C_zeta_Z + C_pi * x_challenge;
         }
->>>>>>> 0976937c
 
         auto P1 = -C_pi;
 
