--- conflicted
+++ resolved
@@ -396,10 +396,6 @@
         // Compute the multilinear quotients q_k = q_k(X_0, ..., X_{k-1})
         std::vector<Polynomial> quotients = compute_multilinear_quotients(f_polynomial, u_challenge);
         // Compute and send commitments C_{q_k} = [q_k], k = 0,...,d-1
-<<<<<<< HEAD
-        std::vector<Commitment> q_k_commitments(log_N);
-=======
->>>>>>> 17c8d3a0
         for (size_t idx = 0; idx < log_N; ++idx) {
             Commitment q_k_commitment = commitment_key->commit(quotients[idx]);
             std::string label = "ZM:C_q_" + std::to_string(idx);
@@ -483,15 +479,6 @@
                                        const FF log_circuit_size,
                                        const FF circuit_size)
     {
-<<<<<<< HEAD
-        size_t N;
-        if constexpr (Curve::is_stdlib_type) {
-            N = static_cast<uint32_t>(circuit_size.get_value());
-        } else {
-            N = static_cast<uint32_t>(circuit_size);
-        }
-        // info("circuit size when computing C_zeta_x: ", N);
-=======
         size_t N{ 0 };
         size_t log_N{ 0 };
         if constexpr (Curve::is_stdlib_type) {
@@ -501,7 +488,6 @@
             N = static_cast<uint32_t>(circuit_size);
             log_N = static_cast<uint32_t>(log_circuit_size);
         }
->>>>>>> 17c8d3a0
 
         size_t log_N;
         if constexpr (Curve::is_stdlib_type) {
@@ -524,17 +510,6 @@
         commitments.emplace_back(C_q);
 
         // Contribution from C_q_k, k = 0,...,log_N-1
-<<<<<<< HEAD
-        constexpr size_t MAX_LOG_CIRCUIT_SIZE = 28;
-
-        for (size_t k = 0; k < MAX_LOG_CIRCUIT_SIZE; ++k) {
-            auto deg_k = static_cast<size_t>((1 << k) - 1);
-            // Compute scalar y^k * x^{N - deg_k - 1}
-            FF scalar = y_challenge.pow(k);
-            // WORKTODO: ensure size_t exponent doesnt wrap. Think this is ok in terms of constraints since pow operates
-            // on 32 bits regardless?
-            size_t x_exponent = (deg_k + 1) < N ? N - deg_k - 1 : 0;
-=======
         for (size_t k = 0; k < CONST_PROOF_SIZE_LOG_N; ++k) {
             // Utilize dummy rounds in order to make verifier circuit independent of proof size
             bool is_dummy_round = k >= log_N;
@@ -543,29 +518,16 @@
             // TODO(https://github.com/AztecProtocol/barretenberg/issues/1039): pow may not add proper constraints
             FF scalar = y_challenge.pow(k);
             size_t x_exponent = is_dummy_round ? 0 : N - deg_k - 1;
->>>>>>> 17c8d3a0
             scalar *= x_challenge.pow(x_exponent);
             scalar *= FF(-1);
             if constexpr (Curve::is_stdlib_type) {
                 auto builder = x_challenge.get_context();
-<<<<<<< HEAD
-                // stdlib::witness_t zero_witness(builder, builder->add_variable(0));
-                FF zero = FF::from_witness(builder, 0);
-                // WORKTODO: this causes Simulator to complain. Is it needed? Whats up?
-                // zero.fix_witness();
-                stdlib::bool_t dummy_round = stdlib::witness_t(builder, k >= log_N);
-                // WORKTODO: is it kosher to reassign like this?
-                scalar = FF::conditional_assign(dummy_round, zero, scalar);
-            } else {
-                if (k >= log_N) {
-=======
                 FF zero = FF::from_witness(builder, 0);
                 stdlib::bool_t dummy_round = stdlib::witness_t(builder, is_dummy_round);
                 // TODO(https://github.com/AztecProtocol/barretenberg/issues/1039): is it kosher to reassign like this?
                 scalar = FF::conditional_assign(dummy_round, zero, scalar);
             } else {
                 if (is_dummy_round) {
->>>>>>> 17c8d3a0
                     scalar = 0;
                 }
             }
@@ -623,21 +585,6 @@
                                     const FF circuit_size,
                                     const std::vector<RefVector<Commitment>>& concatenation_groups_commitments = {})
     {
-<<<<<<< HEAD
-        size_t N;
-        if constexpr (Curve::is_stdlib_type) {
-            N = static_cast<uint32_t>(circuit_size.get_value());
-        } else {
-            N = static_cast<uint32_t>(circuit_size);
-        }
-        size_t log_N;
-        if constexpr (Curve::is_stdlib_type) {
-            log_N = static_cast<uint32_t>(log_circuit_size.get_value());
-        } else {
-            log_N = static_cast<uint32_t>(log_circuit_size);
-        }
-        // info("in C_Z_x N: ", N, " and log_N: ", log_N);
-=======
         size_t N{ 0 };
         size_t log_N{ 0 };
         if constexpr (Curve::is_stdlib_type) {
@@ -648,16 +595,11 @@
             log_N = static_cast<uint32_t>(log_circuit_size);
         }
 
->>>>>>> 17c8d3a0
         std::vector<FF> scalars;
         std::vector<Commitment> commitments;
 
         // Phi_n(x) = (x^N - 1) / (x - 1)
-<<<<<<< HEAD
-        // WORKTODO: this should be a witness... oh it is but it's disconnected
-=======
         // TODO(https://github.com/AztecProtocol/barretenberg/issues/1039): pow may not add proper constraints
->>>>>>> 17c8d3a0
         auto phi_numerator = x_challenge.pow(N) - 1; // x^N - 1
         auto phi_n_x = phi_numerator / (x_challenge - 1);
 
@@ -706,20 +648,12 @@
         // scalar = -x * (x^{2^k} * \Phi_{n-k-1}(x^{2^{k+1}}) - u_k * \Phi_{n-k}(x^{2^k}))
         auto x_pow_2k = x_challenge;                 // x^{2^k}
         auto x_pow_2kp1 = x_challenge * x_challenge; // x^{2^{k + 1}}
-<<<<<<< HEAD
-        constexpr size_t MAX_LOG_CIRCUIT_SIZE = 28;
-        for (size_t k = 0; k < MAX_LOG_CIRCUIT_SIZE; ++k) {
-            if constexpr (Curve::is_stdlib_type) {
-                auto builder = x_challenge.get_context();
-                stdlib::bool_t dummy_scalar = stdlib::witness_t(builder, k >= log_N);
-=======
         for (size_t k = 0; k < CONST_PROOF_SIZE_LOG_N; ++k) {
             // Utilize dummy rounds in order to make verifier circuit independent of proof size
             bool is_dummy_round = k >= log_N;
             if constexpr (Curve::is_stdlib_type) {
                 auto builder = x_challenge.get_context();
                 stdlib::bool_t dummy_scalar = stdlib::witness_t(builder, is_dummy_round);
->>>>>>> 17c8d3a0
                 auto phi_term_1 = phi_numerator / (x_pow_2kp1 - 1); // \Phi_{n-k-1}(x^{2^{k + 1}})
                 auto phi_term_2 = phi_numerator / (x_pow_2k - 1);   // \Phi_{n-k}(x^{2^k})
 
@@ -729,11 +663,6 @@
                 scalar *= -FF(1);
 
                 FF zero = FF::from_witness(builder, 0);
-<<<<<<< HEAD
-                // WORKTODO: this causes Simulator to complain. Is it needed? Whats up?
-                // zero.fix_witness();
-=======
->>>>>>> 17c8d3a0
                 scalar = FF::conditional_assign(dummy_scalar, zero, scalar);
                 scalars.emplace_back(scalar);
                 commitments.emplace_back(C_q_k[k]);
@@ -741,11 +670,7 @@
                 x_pow_2k = FF::conditional_assign(dummy_scalar, x_pow_2k, x_pow_2kp1);
                 x_pow_2kp1 = FF::conditional_assign(dummy_scalar, x_pow_2kp1, x_pow_2kp1 * x_pow_2kp1);
             } else {
-<<<<<<< HEAD
-                if (k >= log_N) {
-=======
                 if (is_dummy_round) {
->>>>>>> 17c8d3a0
                     scalars.emplace_back(0);
                     commitments.emplace_back(C_q_k[k]);
                 } else {
@@ -768,14 +693,6 @@
         }
 
         if constexpr (Curve::is_stdlib_type) {
-<<<<<<< HEAD
-            // info("number of gates: ", commitments[0].get_context()->num_gates);
-            // for (size_t idx = 0; idx < commitments.size(); ++idx) {
-            //     info(commitments[idx].get_value());
-            //     info(commitments[idx].get_value().on_curve());
-            // }
-=======
->>>>>>> 17c8d3a0
             // If Ultra and using biggroup, handle edge cases in batch_mul
             if constexpr (IsUltraBuilder<typename Curve::Builder> && stdlib::IsBigGroup<Commitment>) {
                 return Commitment::batch_mul(commitments, scalars, /*max_num_bits=*/0, /*with_edgecases=*/true);
@@ -810,21 +727,6 @@
      * @param transcript
      * @return VerifierAccumulator Inputs to the final PCS verification check that will be accumulated
      */
-<<<<<<< HEAD
-    static OpeningClaim<Curve> verify(
-        FF circuit_size,
-        [[maybe_unused]] RefSpan<Commitment> unshifted_commitments,
-        [[maybe_unused]] RefSpan<Commitment> to_be_shifted_commitments,
-        RefSpan<FF> unshifted_evaluations,
-        RefSpan<FF> shifted_evaluations,
-        [[maybe_unused]] std::span<FF> multivariate_challenge,
-        [[maybe_unused]] const Commitment& g1_identity,
-        auto& transcript,
-        [[maybe_unused]] const std::vector<RefVector<Commitment>>& concatenation_group_commitments = {},
-        RefSpan<FF> concatenated_evaluations = {})
-    {
-        FF log_N;
-=======
     static OpeningClaim<Curve> verify(FF circuit_size,
                                       RefSpan<Commitment> unshifted_commitments,
                                       RefSpan<Commitment> to_be_shifted_commitments,
@@ -838,17 +740,11 @@
     {
         FF log_N;
         // TODO(https://github.com/AztecProtocol/barretenberg/issues/1039): Connect witness log_N to circuit size
->>>>>>> 17c8d3a0
         if constexpr (Curve::is_stdlib_type) {
             log_N = FF(static_cast<int>(numeric::get_msb(static_cast<uint32_t>(circuit_size.get_value()))));
         } else {
             log_N = numeric::get_msb(static_cast<uint32_t>(circuit_size));
         }
-<<<<<<< HEAD
-        // info("circuit size: ", circuit_size);
-        // info("log_N: ", log_N);
-=======
->>>>>>> 17c8d3a0
         FF rho = transcript->template get_challenge<FF>("rho");
         // info("rho: ", rho);
 
@@ -870,14 +766,8 @@
 
         // Receive commitments [q_k]
         std::vector<Commitment> C_q_k;
-<<<<<<< HEAD
-        const size_t MAX_LOG_CIRCUIT_SIZE = 28;
-        C_q_k.reserve(MAX_LOG_CIRCUIT_SIZE);
-        for (size_t i = 0; i < MAX_LOG_CIRCUIT_SIZE; ++i) {
-=======
         C_q_k.reserve(CONST_PROOF_SIZE_LOG_N);
         for (size_t i = 0; i < CONST_PROOF_SIZE_LOG_N; ++i) {
->>>>>>> 17c8d3a0
             C_q_k.emplace_back(transcript->template receive_from_prover<Commitment>("ZM:C_q_" + std::to_string(i)));
         }
 
@@ -893,10 +783,7 @@
         // Challenges x, z
         auto [x_challenge, z_challenge] = transcript->template get_challenges<FF>("ZM:x", "ZM:z");
 
-<<<<<<< HEAD
-=======
         // Compute commitment C_{\zeta_x}
->>>>>>> 17c8d3a0
         auto C_zeta_x = compute_C_zeta_x(C_q, C_q_k, y_challenge, x_challenge, log_N, circuit_size);
 
         // Compute commitment C_{Z_x}
