--- conflicted
+++ resolved
@@ -215,13 +215,8 @@
     // The SRS stored in the commitment key is the result after applying the pippenger point table so the
     // values at odd indices contain the point {srs[i-1].x * beta, srs[i-1].y}, where beta is the endomorphism
     // G_vec_local should use only the original SRS thus we extract only the even indices.
-<<<<<<< HEAD
-    for (size_t i = 2; i < 2 * small_n; i += 2) {
-        expected += srs_elements[i] * poly[i >> 1];
-=======
-    for (size_t i = 1; i < n; i += 1) {
+    for (size_t i = 1; i < small_n; i += 1) {
         expected += srs_elements[i] * poly[i];
->>>>>>> af094bce
     }
     EXPECT_EQ(expected.normalize(), commitment.normalize());
 }
