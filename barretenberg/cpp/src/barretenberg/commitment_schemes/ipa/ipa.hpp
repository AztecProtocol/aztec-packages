--- conflicted
+++ resolved
@@ -163,13 +163,8 @@
         // Step 4.
         // Set initial vector a to the polynomial monomial coefficients and load vector G
         // Ensure the polynomial copy is fully-formed
-<<<<<<< HEAD
-        auto a_vec = polynomial.full();
-        auto* srs_elements = ck->srs->get_monomial_points();
-=======
         auto a_vec = polynomial.expand(polynomial.start_index());
         std::span<Commitment> srs_elements = ck->srs->get_monomial_points();
->>>>>>> f5514c38
         std::vector<Commitment> G_vec_local(poly_length);
 
         if (poly_length * 2 > srs_elements.size()) {
