--- conflicted
+++ resolved
@@ -236,24 +236,14 @@
             auto [inner_prod_L, inner_prod_R] = sum_pairs(inner_prods);
             // Step 6.a (using letters, because doxygen automatically converts the sublist counters to letters :( )
             // L_i = < a_vec_lo, G_vec_hi > + inner_prod_L * aux_generator
-<<<<<<< HEAD
 
             L_i = scalar_multiplication::pippenger_unsafe<Curve>({0, {&a_vec.at(0), /*size*/ round_size}},{&G_vec_local[round_size], round_size});
 
-=======
-            L_i = bb::scalar_multiplication::pippenger_without_endomorphism_basis_points<Curve>(
-                {0, {&a_vec.at(0), /*size*/ round_size}}, {&G_vec_local[round_size], /*size*/ round_size}, ck.pippenger_runtime_state.get());
->>>>>>> 4e3f5503
             L_i += aux_generator * inner_prod_L;
 
             // Step 6.b
             // R_i = < a_vec_hi, G_vec_lo > + inner_prod_R * aux_generator
-<<<<<<< HEAD
             R_i = scalar_multiplication::pippenger_unsafe<Curve>({0, {&a_vec.at(round_size), /*size*/ round_size}},{&G_vec_local[0], /*size*/ round_size});
-=======
-            R_i = bb::scalar_multiplication::pippenger_without_endomorphism_basis_points<Curve>(
-                {0, {&a_vec.at(round_size), /*size*/ round_size}}, {&G_vec_local[0], /*size*/ round_size}, ck.pippenger_runtime_state.get());
->>>>>>> 4e3f5503
             R_i += aux_generator * inner_prod_R;
 
             // Step 6.c
@@ -395,12 +385,7 @@
 
         // Step 5.
         // Compute C₀ = C' + ∑_{j ∈ [k]} u_j^{-1}L_j + ∑_{j ∈ [k]} u_jR_j
-<<<<<<< HEAD
         GroupElement LR_sums = scalar_multiplication::pippenger_unsafe<Curve>({0, {&msm_scalars[0], /*size*/ pippenger_size}},{&msm_elements[0], /*size*/ pippenger_size});
-=======
-        GroupElement LR_sums = bb::scalar_multiplication::pippenger_without_endomorphism_basis_points<Curve>(
-            {0, {&msm_scalars[0], /*size*/ pippenger_size}}, {&msm_elements[0], /*size*/ pippenger_size}, vk.pippenger_runtime_state.get());
->>>>>>> 4e3f5503
         GroupElement C_zero = C_prime + LR_sums;
 
         //  Step 6.
@@ -417,24 +402,14 @@
         // Construct vector s
         Polynomial<Fr> s_poly(construct_poly_from_u_challenges_inv(log_poly_length, std::span(round_challenges_inv).subspan(0, log_poly_length)));
 
-<<<<<<< HEAD
-        std::span<const Commitment> srs_elements = vk->get_monomial_points();
+        std::span<const Commitment> srs_elements = vk.get_monomial_points();
         if (poly_length > srs_elements.size()) {
-=======
-        std::span<const Commitment> srs_elements = vk.get_monomial_points();
-        if (poly_length * 2 > srs_elements.size()) {
->>>>>>> 4e3f5503
             throw_or_abort("potential bug: Not enough SRS points for IPA!");
         }
 
         // Step 8.
         // Compute G₀
-<<<<<<< HEAD
         Commitment G_zero = scalar_multiplication::pippenger_unsafe<Curve>(s_poly,{&srs_elements[0], /*size*/ poly_length});
-=======
-        Commitment G_zero = bb::scalar_multiplication::pippenger_without_endomorphism_basis_points<Curve>(
-           s_poly, {&G_vec_local[0], /*size*/ poly_length}, vk.pippenger_runtime_state.get());
->>>>>>> 4e3f5503
         Commitment G_zero_sent = transcript->template receive_from_prover<Commitment>("IPA:G_0");
         BB_ASSERT_EQ(G_zero, G_zero_sent, "G_0 should be equal to G_0 sent in transcript.");
 
