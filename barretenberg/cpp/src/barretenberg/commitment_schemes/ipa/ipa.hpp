// === AUDIT STATUS ===
// internal:    { status: not started, auditors: [], date: YYYY-MM-DD }
// external_1:  { status: not started, auditors: [], date: YYYY-MM-DD }
// external_2:  { status: not started, auditors: [], date: YYYY-MM-DD }
// =====================

#pragma once
#include "barretenberg/commitment_schemes/claim.hpp"
#include "barretenberg/commitment_schemes/utils/batch_mul_native.hpp"
#include "barretenberg/commitment_schemes/verification_key.hpp"
#include "barretenberg/common/assert.hpp"
#include "barretenberg/common/container.hpp"
#include "barretenberg/common/thread.hpp"
#include "barretenberg/common/throw_or_abort.hpp"
#include "barretenberg/constants.hpp"
#include "barretenberg/ecc/scalar_multiplication/scalar_multiplication.hpp"
#include "barretenberg/stdlib/hash/poseidon2/poseidon2.hpp"
#include "barretenberg/stdlib/honk_verifier/ipa_accumulator.hpp"
#include "barretenberg/stdlib/primitives/circuit_builders/circuit_builders_fwd.hpp"
#include "barretenberg/stdlib/transcript/transcript.hpp"
#include "barretenberg/transcript/transcript.hpp"
#include <cstddef>
#include <numeric>
#include <string>
#include <utility>
#include <vector>

namespace bb {
// clang-format off

constexpr size_t IPA_PROOF_LENGTH = 2 + 4 * CONST_ECCVM_LOG_N + 2 + 2;

/**
* @brief IPA (inner product argument) commitment scheme class.
*
*@details This implementation of IPA uses the optimized version that only multiplies half of the elements of each
*vector in each prover round. The implementation uses:
*
*1. An SRS (Structured Reference String) \f$\vec{G}=(G_0,G_1...,G_{d-1})\f$ with \f$G_i ∈ E(\mathbb{F}_p)\f$ and
*\f$\mathbb{F}_r\f$ - the scalar field of the elliptic curve as well as \f$G\f$ which is an independent generator on
*the same curve.
*2. A polynomial \f$f(x)=\sum_{i=0}^{d-1}f_ix^i\f$ over field \f$F_r\f$, where the polynomial degree \f$d-1\f$ is such
*that \f$d=2^k\f$
*
*The opening and verification procedures expect that there already exists a commitment to \f$f(x)\f$ which is the
*scalar product \f$[f(x)]=\langle\vec{f},\vec{G}\rangle\f$, where \f$\vec{f}=(f_0, f_1,..., f_{d-1})\f$​
*
* The opening procedure documentation can be found in the description of \link IPA::compute_opening_proof_internal
compute_opening_proof_internal \endlink. The verification procedure documentation is in \link IPA::verify_internal
verify_internal \endlink
*
* @tparam Curve
*
* @remark IPA is not a very intuitive algorithm, so here are a few things that might help internalize it:
*
*1. Originally we have two vectors \f$\vec{a}\f$ and \f$\vec{b}\f$, whose product we want to prove, but
*the prover can't just send vector \f$\vec{a}\f$ to the verifier, it can only provide a commitment
\f$\langle\vec{a},\vec{G}\rangle\f$
*2. The verifier computes the \f$C'=C+\langle\vec{a},\vec{b}\rangle\cdot U\f$ to "bind" together the
commitment and the evaluation (\f$C=\langle\vec{a},\vec{G}\rangle\f$ is the commitment and \f$U=u⋅G\f$ is the auxiliary
generator independent from \f$\vec{G}\f$)
*3. The prover wants to reduce the problem of verifying the inner product of
\f$\vec{a}\f$, \f$\vec{b}\f$ of length
*\f$n\f$ to a problem of verifying the IPA of 2 vectors \f$\vec{a}_{new}\f$, \f$\vec{b}_{new}\f$ of size
*\f$\frac{n}{2}\f$​
*4. If \f$\vec{a}_{new}=\vec{a}_{low}+\alpha\cdot \vec{a}_{high}\f$ and \f$\vec{b}_{new}=\vec{b}_{low}+\alpha^{-1}\cdot
\vec{b}_{high}\f$, then \f$\langle \vec{a}_{new},\vec{b}_{new}\rangle = \langle\vec{a}_{low},\vec{b}_{low}\rangle +
\alpha^{-1}\langle\vec{a}_{low},\vec{b}_{high}\rangle+\alpha \langle \vec{a}_{high},\vec{b}_{low}\rangle +
\langle\vec{a}_{high},\vec{b}_{high}\rangle=
\langle\vec{a},\vec{b}\rangle+\alpha^{-1}\langle\vec{a}_{low},\vec{b}_{high}\rangle+\alpha \langle
\vec{a}_{high},\vec{b}_{low}\rangle\f$, so if we provide commitments to the cross-terms
\f$\langle\vec{a}_{low},\vec{b}_{high}\rangle\f$ and \f$\langle \vec{a}_{high},\vec{b}_{low}\rangle\f$,  the verifier
can reduce initial commitment to the result \f$\langle \vec{a},\vec{b}\rangle U\f$ to the new commitment \f$\langle
\vec{a}_{new},\vec{b}_{new}\rangle U\f$
*5. Analogously, if \f$\vec{G}_{new}=\vec{G}_{low}+\alpha^{-1}\vec{G}_{high}\f$, then we can reduce the initial
*commitment to \f$\vec{a}\f$ by providing  \f$\langle\vec{a}_{low},\vec{G}_{high}\rangle\f$ and \f$\langle
\vec{a}_{high},\vec{G}_{low}\rangle\f$. \f$\langle \vec{a}_{new},\vec{G}_{new}\rangle =
\langle\vec{a},\vec{G}\rangle+\alpha^{-1}\langle\vec{a}_{low},\vec{G}_{high}\rangle+\alpha \langle
\vec{a}_{high},\vec{G}_{low}\rangle\f$
*6. We can batch the two reductions together \f$\langle \vec{a}_{new},\vec{b}_{new}\rangle U + \langle
\vec{a}_{new},\vec{G}_{new}\rangle= \langle\vec{a},\vec{b}\rangle U+ \langle\vec{a},\vec{G}\rangle+
\alpha^{-1}(\langle\vec{a}_{low},\vec{b}_{high}\rangle U +\langle\vec{a}_{low},\vec{G}_{high}\rangle) +\alpha (\langle
\vec{a}_{high},\vec{b}_{low}\rangle U+\langle \vec{a}_{high},\vec{G}_{low}\rangle)\f$​
*7. After \f$k\f$ steps of reductions we are left with \f$\langle \vec{a}_{0},\vec{b}_{0}\rangle U + \langle
\vec{a}_{0},\vec{G}_{s}\rangle= a_0 b_0 U+a_0G_s\f$. The prover provides \f$a_0\f$. The independence of \f$U\f$ and
\f$\vec{G}\f$ from which we construct \f$G_s\f$ ensures that \f$a_0\f$ is constructed from \f$\vec{a}_k=\vec{p}\f$
*correctly, while the correctness of \f$a_0 b_0 U\f$ ensures that the polynomial opening is indeed \f$f(\beta)\f$
*
* The old version of documentation is available at <a href="https://hackmd.io/q-A8y6aITWyWJrvsGGMWNA?view">Old IPA
documentation </a>
*/
template <typename Curve_, size_t log_poly_length = CONST_ECCVM_LOG_N> class IPA {
 public:
   using Curve = Curve_;
   using Fr = typename Curve::ScalarField;
   using GroupElement = typename Curve::Element;
   using Commitment = typename Curve::AffineElement;
   using CK = CommitmentKey<Curve>;
   using VK = VerifierCommitmentKey<Curve>;
   using VerifierAccumulator = stdlib::recursion::honk::IpaAccumulator<Curve>;

// These allow access to internal functions so that we can never use a mock transcript unless it's fuzzing or testing of IPA specifically
#ifdef IPA_TEST
   FRIEND_TEST(IPATest, ChallengesAreZero);
   FRIEND_TEST(IPATest, AIsZeroAfterOneRound);
#endif
#ifdef IPA_FUZZ_TEST
   friend class ProxyCaller;
#endif
   /**
    * @brief Compute an inner product argument proof for opening a single polynomial at a single evaluation point.
    *
    * @tparam Transcript Transcript type. Useful for testing
    * @param ck The commitment key containing srs and pippenger_runtime_state for computing MSM
    * @param opening_pair (challenge, evaluation)
    * @param polynomial The witness polynomial whose opening proof needs to be computed
    * @param transcript Prover transcript
    * https://github.com/AztecProtocol/aztec-packages/pull/3434
    *
    *@details For a vector \f$\vec{v}=(v_0,v_1,...,v_{2n-1})\f$ of length \f$2n\f$ we'll denote
    *\f$\vec{v}_{low}=(v_0,v_1,...,v_{n-1})\f$ and \f$\vec{v}_{high}=(v_{n},v_{n+1},...v_{2n-1})\f$. The procedure runs
    *as follows:
    *
    *1. Send the degree of \f$f(x)\f$ plus one, equal to \f$d\f$ to the verifier
    *2. Receive the generator challenge \f$u\f$ from the verifier. If it is zero, abort
    *3. Compute the auxiliary generator \f$U=u\cdot G\f$, where \f$G\f$ is a generator of \f$E(\mathbb{F}_p)\f$​
    *4. Set \f$\vec{G}_{k}=\vec{G}\f$, \f$\vec{a}_{k}=\vec{p}\f$ where \f$vec{p}\f$ represent the polynomial's
    *coefficients
.   *5. Compute the vector \f$\vec{b}_{k}=(1,\beta,\beta^2,...,\beta^{d-1})\f$ where \f$p(\beta)$\f is the
    evaluation we wish to prove.
    *6. Perform \f$k\f$ rounds (for \f$i \in \{k,...,1\}\f$) of:
    *   1. Compute
    \f$L_{i-1}=\langle\vec{a}_{i\_low},\vec{G}_{i\_high}\rangle+\langle\vec{a}_{i\_low},\vec{b}_{i\_high}\rangle\cdot
    U\f$​
    *   2. Compute
    *\f$R_{i-1}=\langle\vec{a}_{i\_high},\vec{G}_{i\_low}\rangle+\langle\vec{a}_{i\_high},\vec{b}_{i\_low}\rangle\cdot
    U\f$
    *   3. Send \f$L_{i-1}\f$ and \f$R_{i-1}\f$ to the verifier
    *   4. Receive round challenge \f$u_{i-1}\f$ from the verifier​, if it is zero, abort
    *   5. Compute \f$\vec{G}_{i-1}=\vec{G}_{i\_low}+u_{i-1}^{-1}\cdot \vec{G}_{i\_high}\f$
    *   6. Compute \f$\vec{a}_{i-1}=\vec{a}_{i\_low}+u_{i-1}\cdot \vec{a}_{i\_high}\f$
    *   7. Compute \f$\vec{b}_{i-1}=\vec{b}_{i\_low}+u_{i-1}^{-1}\cdot \vec{b}_{i\_high}\f$​
    *
    *7. Send the final \f$\vec{a}_{0} = (a_0)\f$ to the verifier
    */
    template <typename Transcript>
    static void compute_opening_proof_internal(const CK& ck,
                                               const ProverOpeningClaim<Curve>& opening_claim,
                                               const std::shared_ptr<Transcript>& transcript)
    {
        const bb::Polynomial<Fr>& polynomial = opening_claim.polynomial;

        constexpr size_t poly_length = 1UL<<log_poly_length;

        // TODO(https://github.com/AztecProtocol/barretenberg/issues/1150): Hash more things here.
        // Step 1.
        // Send polynomial degree + 1 = d to the verifier
        transcript->send_to_verifier("IPA:poly_degree_plus_1", Fr(poly_length));

        // Step 2.
        // Receive challenge for the auxiliary generator
        const Fr generator_challenge = transcript->template get_challenge<Fr>("IPA:generator_challenge");

        if (generator_challenge.is_zero()) {
            throw_or_abort("The generator challenge can't be zero");
        }

        // Step 3.
        // Compute auxiliary generator U
        auto aux_generator = Commitment::one() * generator_challenge;

        // Checks poly_degree is greater than zero and a power of two
        // In the future, we might want to consider if non-powers of two are needed
        ASSERT((poly_length > 0) && (!(poly_length & (poly_length - 1))) &&
               "The polynomial degree plus 1 should be positive and a power of two");

        // Step 4.
        // Set initial vector a to the polynomial monomial coefficients and load vector G
        // Ensure the polynomial copy is fully-formed
        auto a_vec = polynomial.full();
        std::span<Commitment> srs_elements = ck.srs->get_monomial_points();
        std::vector<Commitment> G_vec_local(poly_length);

        if (poly_length * 2 > srs_elements.size()) {
            throw_or_abort("potential bug: Not enough SRS points for IPA!");
        }

        // The SRS stored in the commitment key is the result after applying the pippenger point table so the
        // values at odd indices contain the point {srs[i-1].x * beta, srs[i-1].y}, where beta is the endomorphism
        // G_vec_local should use only the original SRS thus we extract only the even indices.
        parallel_for_heuristic(
            poly_length,
            [&](size_t i) {
                G_vec_local[i] = srs_elements[i * 2];
            }, thread_heuristics::FF_COPY_COST);

        // Step 5.
        // Compute vector b (vector of the powers of the challenge)
        OpeningPair<Curve> opening_pair = opening_claim.opening_pair;
        std::vector<Fr> b_vec(poly_length);
        parallel_for_heuristic(
            poly_length,
            [&](size_t start, size_t end, BB_UNUSED size_t chunk_index) {
                Fr b_power = opening_pair.challenge.pow(start);
                for (size_t i = start; i < end; i++) {
                    b_vec[i] = b_power;
                    b_power *= opening_pair.challenge;
                }
            }, thread_heuristics::FF_COPY_COST + thread_heuristics::FF_MULTIPLICATION_COST);

        // Iterate for log(poly_degree) rounds to compute the round commitments.

        // Allocate space for L_i and R_i elements
        GroupElement L_i;
        GroupElement R_i;
        std::size_t round_size = poly_length;

        // Step 6.
        // Perform IPA reduction rounds
        for (size_t i = 0; i < log_poly_length; i++) {
            round_size /= 2;
            // Run scalar products in parallel
            auto inner_prods = parallel_for_heuristic(
                round_size,
                std::pair{Fr::zero(), Fr::zero()},
                [&](size_t j, std::pair<Fr, Fr>& inner_prod_left_right) {
                    // Compute inner_prod_L := < a_vec_lo, b_vec_hi >
                    inner_prod_left_right.first += a_vec[j] * b_vec[round_size + j];
                    // Compute inner_prod_R := < a_vec_hi, b_vec_lo >
                    inner_prod_left_right.second += a_vec[round_size + j] * b_vec[j];
                }, thread_heuristics::FF_ADDITION_COST * 2 + thread_heuristics::FF_MULTIPLICATION_COST * 2);
            // Sum inner product contributions computed in parallel and unpack the std::pair
            auto [inner_prod_L, inner_prod_R] = sum_pairs(inner_prods);
            // Step 6.a (using letters, because doxygen automatically converts the sublist counters to letters :( )
            // L_i = < a_vec_lo, G_vec_hi > + inner_prod_L * aux_generator
            L_i = bb::scalar_multiplication::pippenger_without_endomorphism_basis_points<Curve>(
                {0, {&a_vec.at(0), /*size*/ round_size}}, {&G_vec_local[round_size], /*size*/ round_size}, ck.pippenger_runtime_state.get());
            L_i += aux_generator * inner_prod_L;

            // Step 6.b
            // R_i = < a_vec_hi, G_vec_lo > + inner_prod_R * aux_generator
            R_i = bb::scalar_multiplication::pippenger_without_endomorphism_basis_points<Curve>(
                {0, {&a_vec.at(round_size), /*size*/ round_size}}, {&G_vec_local[0], /*size*/ round_size}, ck.pippenger_runtime_state.get());
            R_i += aux_generator * inner_prod_R;

            // Step 6.c
            // Send commitments to the verifier
            std::string index = std::to_string(log_poly_length - i - 1);
            transcript->send_to_verifier("IPA:L_" + index, Commitment(L_i));
            transcript->send_to_verifier("IPA:R_" + index, Commitment(R_i));

            // Step 6.d
            // Receive the challenge from the verifier
            const Fr round_challenge = transcript->template get_challenge<Fr>("IPA:round_challenge_" + index);

            if (round_challenge.is_zero()) {
                throw_or_abort("IPA round challenge is zero");
            }
            const Fr round_challenge_inv = round_challenge.invert();

            // Step 6.e
            // G_vec_new = G_vec_lo + G_vec_hi * round_challenge_inv
            auto G_hi_by_inverse_challenge = GroupElement::batch_mul_with_endomorphism(
                std::span{ G_vec_local.begin() + static_cast<std::ptrdiff_t>(round_size),
                           G_vec_local.begin() + static_cast<std::ptrdiff_t>(round_size * 2) },
                round_challenge_inv);
            GroupElement::batch_affine_add(
                std::span{ G_vec_local.begin(), G_vec_local.begin() + static_cast<std::ptrdiff_t>(round_size) },
                G_hi_by_inverse_challenge,
                G_vec_local);

            // Steps 6.e and 6.f
            // Update the vectors a_vec, b_vec.
            // a_vec_new = a_vec_lo + a_vec_hi * round_challenge
            // b_vec_new = b_vec_lo + b_vec_hi * round_challenge_inv
            parallel_for_heuristic(
                round_size,
                [&](size_t j) {
                    a_vec.at(j) += round_challenge * a_vec[round_size + j];
                    b_vec[j] += round_challenge_inv * b_vec[round_size + j];
                }, thread_heuristics::FF_ADDITION_COST * 2 + thread_heuristics::FF_MULTIPLICATION_COST * 2);
        }

        // Step 7
        // Send G_0 to the verifier
        transcript->send_to_verifier("IPA:G_0", G_vec_local[0]);

        // Step 8
        // Send a_0 to the verifier
        transcript->send_to_verifier("IPA:a_0", a_vec[0]);
    }

    /**
     * @brief Natively verify the correctness of a Proof
     *
     * @tparam Transcript Allows to specify a transcript class. Useful for testing
     * @param vk Verification_key containing srs and pippenger_runtime_state to be used for MSM
     * @param opening_claim Contains the commitment C and opening pair \f$(\beta, f(\beta))\f$
     * @param transcript Transcript with elements from the prover and generated challenges
     *
     * @return true/false depending on if the proof verifies
     *
     * @details The procedure runs as follows:
     *
     *1. Receive \f$d\f$ (polynomial degree plus one) from the prover
     *2. Receive the generator challenge \f$u\f$, abort if it's zero, otherwise compute \f$U=u\cdot G\f$
     *3. Compute  \f$C'=C+f(\beta)\cdot U\f$
     *4. Receive \f$L_j, R_j\f$ and compute challenges \f$u_j\f$ for \f$j \in {k-1,..,0}\f$, abort immediately on
     receiving a \f$u_j=0\f$
     *5. Compute \f$C_0 = C' + \sum_{j=0}^{k-1}(u_j^{-1}L_j + u_jR_j)\f$
     *6. Compute \f$b_0=g(\beta)=\prod_{i=0}^{k-1}(1+u_{i}^{-1}x^{2^{i}})\f$
     *7. Compute vector \f$\vec{s}=(1,u_{0}^{-1},u_{1}^{-1},u_{0}^{-1}u_{1}^{-1},...,\prod_{i=0}^{k-1}u_{i}^{-1})\f$
     *8. Compute \f$G_s=\langle \vec{s},\vec{G}\rangle\f$
     *9. Receive \f$\vec{a}_{0}\f$ of length 1
     *10. Compute \f$C_{right}=a_{0}G_{s}+a_{0}b_{0}U\f$
     *11. Check that \f$C_{right} = C_0\f$. If they match, return true. Otherwise return false.
     */
<<<<<<< HEAD
    template <typename Transcript>
    static bool reduce_verify_internal_native(const std::shared_ptr<VK>& vk,
=======
    static bool reduce_verify_internal_native(const VK& vk,
>>>>>>> 69eacbd6
                                                      const OpeningClaim<Curve>& opening_claim,
                                                      const std::shared_ptr<Transcript>& transcript)
        requires(!Curve::is_stdlib_type)
    {
        static constexpr size_t poly_length = 1UL<<log_poly_length;

        // Step 1.
        // Receive polynomial_degree + 1 = d from the prover
        auto poly_length_received_from_prover = transcript->template receive_from_prover<Fr>(
            "IPA:poly_degree_plus_1"); // note this is base field because this is a uint32_t, which should map
                                        // to a bb::fr, not a grumpkin::fr, which is a BaseField element for
                                        // Grumpkin
        ASSERT(poly_length_received_from_prover == poly_length);
        // Step 2.
        // Receive generator challenge u and compute auxiliary generator
        const Fr generator_challenge = transcript->template get_challenge<Fr>("IPA:generator_challenge");

        if (generator_challenge.is_zero()) {
            throw_or_abort("The generator challenge can't be zero");
        }

        Commitment aux_generator = Commitment::one() * generator_challenge;

        // Step 3.
        // Compute C' = C + f(\beta) ⋅ U
        GroupElement C_prime = opening_claim.commitment + (aux_generator * opening_claim.opening_pair.evaluation);

        auto pippenger_size = 2 * log_poly_length;
        std::vector<Fr> round_challenges(log_poly_length);
        std::vector<Fr> round_challenges_inv(log_poly_length);
        std::vector<Commitment> msm_elements(pippenger_size);
        std::vector<Fr> msm_scalars(pippenger_size);

        // Step 4.
        // Receive all L_i and R_i and prepare for MSM
        for (size_t i = 0; i < log_poly_length; i++) {
            std::string index = std::to_string(log_poly_length - i - 1);
            auto element_L = transcript->template receive_from_prover<Commitment>("IPA:L_" + index);
            auto element_R = transcript->template receive_from_prover<Commitment>("IPA:R_" + index);
            round_challenges[i] = transcript->template get_challenge<Fr>("IPA:round_challenge_" + index);
            if (round_challenges[i].is_zero()) {
                throw_or_abort("Round challenges can't be zero");
            }
            // TODO(https://github.com/AztecProtocol/barretenberg/issues/1140): Use batch_invert.
            round_challenges_inv[i] = round_challenges[i].invert();
            if (i < log_poly_length) {

                msm_elements[2 * i] = element_L;
                msm_elements[2 * i + 1] = element_R;
                msm_scalars[2 * i] = round_challenges_inv[i];
                msm_scalars[2 * i + 1] = round_challenges[i];
            }
        }

        // Step 5.
        // Compute C₀ = C' + ∑_{j ∈ [k]} u_j^{-1}L_j + ∑_{j ∈ [k]} u_jR_j
        GroupElement LR_sums = bb::scalar_multiplication::pippenger_without_endomorphism_basis_points<Curve>(
            {0, {&msm_scalars[0], /*size*/ pippenger_size}}, {&msm_elements[0], /*size*/ pippenger_size}, vk.pippenger_runtime_state.get());
        GroupElement C_zero = C_prime + LR_sums;

        //  Step 6.
        // Compute b_zero where b_zero can be computed using the polynomial:
        //  g(X) = ∏_{i ∈ [k]} (1 + u_{i-1}^{-1}.X^{2^{i-1}}).
        //  b_zero = g(evaluation) = ∏_{i ∈ [k]} (1 + u_{i-1}^{-1}. (evaluation)^{2^{i-1}})
        Fr b_zero = Fr::one();
        for (size_t i = 0; i < log_poly_length; i++) {
            b_zero *= Fr::one() + (round_challenges_inv[log_poly_length - 1 - i] *
                                   opening_claim.opening_pair.challenge.pow(1 << i));
        }

        // Step 7.
        // Construct vector s
        Polynomial<Fr> s_poly(construct_poly_from_u_challenges_inv(std::span(round_challenges_inv).subspan(0, log_poly_length)));

        std::span<const Commitment> srs_elements = vk.get_monomial_points();
        if (poly_length * 2 > srs_elements.size()) {
            throw_or_abort("potential bug: Not enough SRS points for IPA!");
        }
        // Copy the G_vector to local memory.
        std::vector<Commitment> G_vec_local(poly_length);

        // The SRS stored in the commitment key is the result after applying the pippenger point table so the
        // values at odd indices contain the point {srs[i-1].x * beta, srs[i-1].y}, where beta is the endomorphism
        // G_vec_local should use only the original SRS thus we extract only the even indices.
        parallel_for_heuristic(
            poly_length,
            [&](size_t i) {
                G_vec_local[i] = srs_elements[i * 2];
            }, thread_heuristics::FF_COPY_COST * 2);

        // Step 8.
        // Compute G₀
        Commitment G_zero = bb::scalar_multiplication::pippenger_without_endomorphism_basis_points<Curve>(
           s_poly, {&G_vec_local[0], /*size*/ poly_length}, vk.pippenger_runtime_state.get());
        Commitment G_zero_sent = transcript->template receive_from_prover<Commitment>("IPA:G_0");
        BB_ASSERT_EQ(G_zero, G_zero_sent, "G_0 should be equal to G_0 sent in transcript.");

        // Step 9.
        // Receive a₀ from the prover
        auto a_zero = transcript->template receive_from_prover<Fr>("IPA:a_0");

        // Step 10.
        // Compute C_right
        GroupElement right_hand_side = G_zero * a_zero + aux_generator * a_zero * b_zero;
        // Step 11.
        // Check if C_right == C₀
        return (C_zero.normalize() == right_hand_side.normalize());
    }
    /**
     * @brief  Recursively verify the correctness of an IPA proof, without computing G_zero. Unlike native verification, there is no
     * parallelisation in this function as our circuit construction does not currently support parallelisation.
     *
     * @details  batch_mul is used instead of pippenger as pippenger is not implemented to be used in stdlib context for
     * now and under the hood we perform bigfield to cycle_scalar conversions for the batch_mul. That is because
     * cycle_scalar has very reduced functionality at the moment and doesn't support basic arithmetic operations between
     * two cycle_scalar operands (just for one cycle_group and one cycle_scalar to enable batch_mul).
     * @param vk
     * @param opening_claim
     * @param transcript
     * @return VerifierAccumulator
     */
    static VerifierAccumulator reduce_verify_internal_recursive(const OpeningClaim<Curve>& opening_claim,
                                                      auto& transcript)
        requires Curve::is_stdlib_type
    {
        // Step 1.
        // Receive polynomial_degree + 1 = d from the prover
    	Fr poly_length_received_from_prover = transcript->template receive_from_prover<Fr>("IPA:poly_degree_plus_1");
        poly_length_received_from_prover.assert_equal(Fr(1UL<<log_poly_length));

        // Step 2.
        // Receive generator challenge u and compute auxiliary generator
        const Fr generator_challenge = transcript->template get_challenge<Fr>("IPA:generator_challenge");
        typename Curve::Builder* builder = generator_challenge.get_context();

        auto pippenger_size = 2 * log_poly_length;
        std::vector<Fr> round_challenges(log_poly_length);
        std::vector<Fr> round_challenges_inv(log_poly_length);
        std::vector<Commitment> msm_elements(pippenger_size);
        std::vector<Fr> msm_scalars(pippenger_size);


        // Step 3.
        // Receive all L_i and R_i and prepare for MSM
        for (size_t i = 0; i < log_poly_length; i++) {

            std::string index = std::to_string(log_poly_length - i - 1);
            auto element_L = transcript->template receive_from_prover<Commitment>("IPA:L_" + index);
            auto element_R = transcript->template receive_from_prover<Commitment>("IPA:R_" + index);
            round_challenges[i] = transcript->template get_challenge<Fr>("IPA:round_challenge_" + index);
            round_challenges_inv[i] = round_challenges[i].invert();

            msm_elements[2 * i] = element_L;
            msm_elements[2 * i + 1] = element_R;
            msm_scalars[2 * i] = round_challenges_inv[i];
            msm_scalars[2 * i + 1] =  round_challenges[i];
        }

        //  Step 4.
        // Compute b_zero where b_zero can be computed using the polynomial:
        //  g(X) = ∏_{i ∈ [k]} (1 + u_{i-1}^{-1}.X^{2^{i-1}}).
        //  b_zero = g(evaluation) = ∏_{i ∈ [k]} (1 + u_{i-1}^{-1}. (evaluation)^{2^{i-1}})

        Fr b_zero = Fr(1);
        Fr challenge = opening_claim.opening_pair.challenge;
        for (size_t i = 0; i < log_poly_length; i++) {

            Fr monomial = round_challenges_inv[log_poly_length - 1 - i] * challenge;
            b_zero *= Fr(1) + monomial;
            if (i != log_poly_length - 1) // this if statement is fine because the number of iterations is constant
            {
                challenge = challenge.sqr();
            }
        }

        // Step 5.
        // Receive G₀ from the prover
        Commitment G_zero = transcript->template receive_from_prover<Commitment>("IPA:G_0");

        // Step 6.
        // Receive a₀ from the prover
        const auto a_zero = transcript->template receive_from_prover<Fr>("IPA:a_0");

        // Step 7.
        // Compute R = C' + ∑_{j ∈ [k]} u_j^{-1}L_j + ∑_{j ∈ [k]} u_jR_j - G₀ * a₀ - (f(\beta) + a₀ * b₀) ⋅ U
        // This is a combination of several IPA relations into a large batch mul
        // which should be equal to -C
        msm_elements.emplace_back(-G_zero);
        msm_elements.emplace_back(-Commitment::one(builder));
        msm_scalars.emplace_back(a_zero);
        msm_scalars.emplace_back(generator_challenge * a_zero.madd(b_zero, {-opening_claim.opening_pair.evaluation}));
        GroupElement ipa_relation = GroupElement::batch_mul(msm_elements, msm_scalars);
        auto neg_commitment = -opening_claim.commitment;
        ipa_relation.assert_equal(neg_commitment);


        return { round_challenges_inv, G_zero};
    }

    /**
     * @brief Compute an inner product argument proof for opening a single polynomial at a single evaluation point.
     *
     * @param ck The commitment key containing srs and pippenger_runtime_state for computing MSM
     * @param opening_pair (challenge, evaluation)
     * @param polynomial The witness polynomial whose opening proof needs to be computed
     * @param transcript Prover transcript
     *
     * @remark Detailed documentation can be found in \link IPA::compute_opening_proof_internal
     * compute_opening_proof_internal \endlink.
     */
    static void compute_opening_proof(const CK& ck,
                                      const ProverOpeningClaim<Curve>& opening_claim,
                                      const std::shared_ptr<NativeTranscript>& transcript)
    {
        compute_opening_proof_internal(ck, opening_claim, transcript);
    }

    /**
     * @brief Natively verify the correctness of an IPA Proof
     *
     * @param vk Verification_key containing srs and pippenger_runtime_state to be used for MSM
     * @param opening_claim Contains the commitment C and opening pair \f$(\beta, f(\beta))\f$
     * @param transcript Transcript with elements from the prover and generated challenges
     *
     * @return true/false depending on if the proof verifies
     *
     *@remark The verification procedure documentation is in \link IPA::verify_internal verify_internal \endlink
     */
    static bool reduce_verify(const VK& vk,
                                             const OpeningClaim<Curve>& opening_claim,
                                             const auto& transcript)
        requires(!Curve::is_stdlib_type)
    {
        return reduce_verify_internal_native(vk, opening_claim, transcript);
    }

    /**
     * @brief Recursively verify the correctness of a proof
     *
     * @param vk Verification_key containing srs and pippenger_runtime_state to be used for MSM
     * @param opening_claim Contains the commitment C and opening pair \f$(\beta, f(\beta))\f$
     * @param transcript Transcript with elements from the prover and generated challenges
     *
     * @return VerifierAccumulator
     *
     *@remark The verification procedure documentation is in \link IPA::verify_internal verify_internal \endlink
     */
    static VerifierAccumulator reduce_verify(const OpeningClaim<Curve>& opening_claim,
                                             const auto& transcript)
        requires(Curve::is_stdlib_type)
    {
        return reduce_verify_internal_recursive(opening_claim, transcript);
    }

    /**
     * @brief  Fully recursively verify the correctness of an IPA proof, including computing G_zero. Unlike native verification, there is no
     * parallelisation in this function as our circuit construction does not currently support parallelisation.
     *
     * @details  batch_mul is used instead of pippenger as pippenger is not implemented to be used in stdlib context for
     * now and under the hood we perform bigfield to cycle_scalar conversions for the batch_mul. That is because
     * cycle_scalar has very reduced functionality at the moment and doesn't support basic arithmetic operations between
     * two cycle_scalar operands (just for one cycle_group and one cycle_scalar to enable batch_mul).
     * @param vk
     * @param opening_claim
     * @param transcript
     * @return VerifierAccumulator
     */
    static bool full_verify_recursive(const VK& vk,
                                                    const OpeningClaim<Curve>& opening_claim,
                                                      auto& transcript)
        requires Curve::is_stdlib_type
    {
        // Step 1.
        // Receive polynomial_degree + 1 = d from the prover
        Fr poly_length_received_from_prover = transcript->template receive_from_prover<Fr>("IPA:poly_degree_plus_1");
        poly_length_received_from_prover.assert_equal(Fr(1UL<<log_poly_length));
        // Step 2.
        // Receive generator challenge u and compute auxiliary generator
        const Fr generator_challenge = transcript->template get_challenge<Fr>("IPA:generator_challenge");
        typename Curve::Builder* builder = generator_challenge.get_context();
        constexpr size_t poly_length = 1UL<<log_poly_length;

        constexpr size_t pippenger_size = 2 * log_poly_length;
        std::vector<Fr> round_challenges(log_poly_length);
        std::vector<Fr> round_challenges_inv(log_poly_length);
        std::vector<Commitment> msm_elements(pippenger_size);
        std::vector<Fr> msm_scalars(pippenger_size);


        // Step 3.
        // Receive all L_i and R_i and prepare for MSM
        for (size_t i = 0; i < log_poly_length; i++) {

            std::string index = std::to_string(log_poly_length - i - 1);
            auto element_L = transcript->template receive_from_prover<Commitment>("IPA:L_" + index);
            auto element_R = transcript->template receive_from_prover<Commitment>("IPA:R_" + index);
            round_challenges[i] = transcript->template get_challenge<Fr>("IPA:round_challenge_" + index);
            round_challenges_inv[i] = round_challenges[i].invert();

            msm_elements[2 * i] = element_L;
            msm_elements[2 * i + 1] = element_R;
            msm_scalars[2 * i] = round_challenges_inv[i];
            msm_scalars[2 * i + 1] = round_challenges[i];
        }

        //  Step 4.
        // Compute b_zero where b_zero can be computed using the polynomial:
        //  g(X) = ∏_{i ∈ [k]} (1 + u_{i-1}^{-1}.X^{2^{i-1}}).
        //  b_zero = g(evaluation) = ∏_{i ∈ [k]} (1 + u_{i-1}^{-1}. (evaluation)^{2^{i-1}})

        Fr b_zero = Fr(1);
        Fr challenge = opening_claim.opening_pair.challenge;
        for (size_t i = 0; i < log_poly_length; i++) {

            Fr monomial = round_challenges_inv[log_poly_length - 1 - i] * challenge;
            b_zero *= Fr(1) + monomial;
            if (i != log_poly_length - 1) // this if statement is fine because the number of iterations is constant
            {
                challenge = challenge.sqr();
            }
        }

        // Step 5.
        // Construct vector s
        // We implement a linear-time algorithm to optimally compute this vector
        // Note: currently requires an extra vector of size `poly_length / 2` to cache temporaries
        //       this might able to be optimized if we care enough, but the size of this poly shouldn't be large relative to the builder polynomial sizes
        std::vector<Fr> s_vec_temporaries(poly_length / 2);
        std::vector<Fr> s_vec(poly_length);

        Fr* previous_round_s = &s_vec_temporaries[0];
        Fr* current_round_s = &s_vec[0];
        // if number of rounds is even we need to swap these so that s_vec always contains the result
        if constexpr ((log_poly_length & 1) == 0)
        {
            std::swap(previous_round_s, current_round_s);
        }
        previous_round_s[0] = Fr(1);
        for (size_t i = 0; i < log_poly_length; ++i)
        {
            const size_t round_size = 1 << (i + 1);
            const Fr round_challenge = round_challenges_inv[i];
            for (size_t j = 0; j < round_size / 2; ++j)
            {
                current_round_s[j * 2] = previous_round_s[j];
                current_round_s[j * 2 + 1] = previous_round_s[j] * round_challenge;
            }
            std::swap(current_round_s, previous_round_s);
        }
        // Receive G₀ from the prover
        Commitment transcript_G_zero = transcript->template receive_from_prover<Commitment>("IPA:G_0");
        // Compute G₀
        // Unlike the native verification function, the verifier commitment key only containts the SRS so we can apply
        // batch_mul directly on it.
        const std::vector<Commitment> srs_elements = vk.get_monomial_points();
        Commitment G_zero = Commitment::batch_mul(srs_elements, s_vec);
        transcript_G_zero.assert_equal(G_zero);
        BB_ASSERT_EQ(G_zero.get_value(), transcript_G_zero.get_value(), "G_zero doesn't match received G_zero.");

        // Step 6.
        // Receive a₀ from the prover
        const auto a_zero = transcript->template receive_from_prover<Fr>("IPA:a_0");

        // Step 7.
        // Compute R = C' + ∑_{j ∈ [k]} u_j^{-1}L_j + ∑_{j ∈ [k]} u_jR_j - G₀ * a₀ - (f(\beta) + a₀ * b₀) ⋅ U
        // This is a combination of several IPA relations into a large batch mul
        // which should be equal to -C
        msm_elements.emplace_back(-G_zero);
        msm_elements.emplace_back(-Commitment::one(builder));
        msm_scalars.emplace_back(a_zero);
        msm_scalars.emplace_back(generator_challenge * a_zero.madd(b_zero, {-opening_claim.opening_pair.evaluation}));
        GroupElement ipa_relation = GroupElement::batch_mul(msm_elements, msm_scalars);
        auto neg_commitment = -opening_claim.commitment;
        ipa_relation.assert_equal(neg_commitment);

        return (ipa_relation.get_value() == -opening_claim.commitment.get_value());
    }

    /**
     * @brief A method that produces an IPA opening claim from Shplemini accumulator containing vectors of commitments
     * and scalars and a Shplonk evaluation challenge.
     *
     * @details Compute the commitment \f$ C \f$ that will be used to prove that Shplonk batching is performed correctly
     * and check the evaluation claims of the batched univariate polynomials. The check is done by verifying that the
     * polynomial corresponding to \f$ C \f$ evaluates to \f$ 0 \f$ at the Shplonk challenge point \f$ z \f$.
     *
     */
    static OpeningClaim<Curve> reduce_batch_opening_claim(
        const BatchOpeningClaim<Curve>&  batch_opening_claim)
    {
        // Extract batch_mul arguments from the accumulator
        const auto& commitments = batch_opening_claim.commitments;
        const auto& scalars = batch_opening_claim.scalars;
        const Fr& shplonk_eval_challenge = batch_opening_claim.evaluation_point;
        // Compute \f$ C = \sum \text{commitments}_i \cdot \text{scalars}_i \f$
        GroupElement shplonk_output_commitment;
        if constexpr (Curve::is_stdlib_type) {
            shplonk_output_commitment =
                GroupElement::batch_mul(commitments, scalars);
        } else {
            shplonk_output_commitment = batch_mul_native(commitments, scalars);
        }
        // Output an opening claim to be verified by the IPA opening protocol
        return { { shplonk_eval_challenge, Fr(0) }, shplonk_output_commitment };
    }

    /**
     * @brief Natively verify the IPA opening claim obtained from a Shplemini accumulator
     *
     * @param batch_opening_claim
     * @param vk
     * @param transcript
     * @return bool
     */
    static bool reduce_verify_batch_opening_claim(const BatchOpeningClaim<Curve>& batch_opening_claim,
                                                                 const VK& vk,
                                                                 auto& transcript)
        requires(!Curve::is_stdlib_type)
    {
        const auto opening_claim = reduce_batch_opening_claim(batch_opening_claim);
        return reduce_verify_internal_native(vk, opening_claim, transcript);
    }

    /**
     * @brief Recursively verify the IPA opening claim obtained from a Shplemini accumulator
     *
     * @param batch_opening_claim
     * @param vk
     * @param transcript
     * @return VerifierAccumulator
     */
    static VerifierAccumulator reduce_verify_batch_opening_claim(const BatchOpeningClaim<Curve>& batch_opening_claim,
                                                                 [[maybe_unused]] const std::shared_ptr<VK>& vk,
                                                                 auto& transcript)
        requires(Curve::is_stdlib_type)
    {
        const auto opening_claim = reduce_batch_opening_claim(batch_opening_claim);
        return reduce_verify_internal_recursive(opening_claim, transcript);
    }

    /**
     * @brief Evaluates the polynomial created from the challenge scalars u_challenges_inv at a challenge r.
     * @details This polynomial is defined as challenge_poly(X) = ∏_{i ∈ [k]} (1 + u_{len-i}^{-1}.X^{2^{i-1}}),
     * so the evaluation is just ∏_{i ∈ [k]} (1 + u_{len-i}^{-1}.r^{2^{i-1}}).
     * @param u_challenges_inv
     * @param r
     * @return Fr
     */
    static Fr evaluate_challenge_poly(const std::vector<Fr>& u_challenges_inv, Fr r) {

        Fr challenge_poly_eval = 1;
        Fr r_pow = r;

        for (size_t i = 0; i < log_poly_length; i++) {

            Fr monomial = u_challenges_inv[log_poly_length - 1 - i] * r_pow;

            challenge_poly_eval *= (Fr(1) + monomial);
            r_pow = r_pow.sqr();
        }
        return challenge_poly_eval;
    }

    /**
     * @brief Combines the challenge_poly evaluations using the challenge alpha.
     *
     * @param u_challenges_inv_1
     * @param u_challenges_inv_2
     * @param r
     * @param alpha
     * @return Fr
     */
    static Fr evaluate_and_accumulate_challenge_polys(std::vector<Fr> u_challenges_inv_1, std::vector<Fr> u_challenges_inv_2, Fr r, Fr alpha) {
        auto result = evaluate_challenge_poly(u_challenges_inv_1, r) + alpha * evaluate_challenge_poly(u_challenges_inv_2, r);
        return result;
    }

    /**
     * @brief Constructs challenge_poly(X) = ∏_{i ∈ [k]} (1 + u_{len-i}^{-1}.X^{2^{i-1}}).
     *
     * @param u_challenges_inv
     * @return Polynomial<bb::fq>
     */
    static Polynomial<bb::fq> construct_poly_from_u_challenges_inv(const std::span<const bb::fq>& u_challenges_inv) {
        constexpr size_t poly_length = (1 << log_poly_length);

        // Construct vector s in linear time.
        std::vector<bb::fq> s_vec(poly_length, bb::fq::one());

        std::vector<bb::fq> s_vec_temporaries(poly_length / 2);

        bb::fq* previous_round_s = &s_vec_temporaries[0];
        bb::fq* current_round_s = &s_vec[0];
        // if number of rounds is even we need to swap these so that s_vec always contains the result
        if ((log_poly_length & 1) == 0)
        {
            std::swap(previous_round_s, current_round_s);
        }
        previous_round_s[0] = bb::fq(1);
        for (size_t i = 0; i < log_poly_length; ++i)
        {
            const size_t round_size = 1 << (i + 1);
            const fq round_challenge = u_challenges_inv[i];
            parallel_for_heuristic(
                round_size / 2,
                [&](size_t j) {
                    current_round_s[j * 2] = previous_round_s[j];
                    current_round_s[j * 2 + 1] = previous_round_s[j] * round_challenge;
                }, thread_heuristics::FF_MULTIPLICATION_COST * 2);
            std::swap(current_round_s, previous_round_s);
        }
        return {s_vec, poly_length};
    }

    /**
     * @brief Combines two challenge_polys using the challenge alpha.
     *
     * @param u_challenges_inv_1
     * @param u_challenges_inv_2
     * @param alpha
     * @return Polynomial<bb::fq>
     */
    static Polynomial<bb::fq> create_challenge_poly(const std::vector<bb::fq>& u_challenges_inv_1,  const std::vector<bb::fq>& u_challenges_inv_2, bb::fq alpha) {
        // Always extend each to 1<<log_poly_length length
        Polynomial<bb::fq> challenge_poly(1<<log_poly_length);
        Polynomial challenge_poly_1 = construct_poly_from_u_challenges_inv(u_challenges_inv_1);
        Polynomial challenge_poly_2 = construct_poly_from_u_challenges_inv(u_challenges_inv_2);
        challenge_poly += challenge_poly_1;
        challenge_poly.add_scaled(challenge_poly_2, alpha);
        return challenge_poly;
    }

    /**
     * @brief Takes two IPA claims and accumulates them into 1 IPA claim. Also computes IPA proof for the claim.
     * @details We create an IPA accumulator by running the IPA recursive verifier on each claim. Then, we generate challenges, and use these challenges to compute the new accumulator. We also create the accumulated polynomial, and generate the IPA proof for the accumulated claim.
     * More details are described here: https://hackmd.io/IXoLIPhVT_ej8yhZ_Ehvuw?both.
     *
     * @param verifier_ck
     * @param transcript_1
     * @param claim_1
     * @param transcript_2
     * @param claim_2
     * @return std::pair<OpeningClaim<Curve>, HonkProof>
     */
    static std::pair<OpeningClaim<Curve>, HonkProof> accumulate(const CommitmentKey<curve::Grumpkin>& ck, auto& transcript_1, OpeningClaim<Curve> claim_1, auto& transcript_2, OpeningClaim<Curve> claim_2)
    requires Curve::is_stdlib_type
    {
        using NativeCurve = curve::Grumpkin;
        using Builder = typename Curve::Builder;
        // Step 1: Run the verifier for each IPA instance
        VerifierAccumulator pair_1 = reduce_verify(claim_1, transcript_1);
        VerifierAccumulator pair_2 = reduce_verify(claim_2, transcript_2);

        // Step 2: Generate the challenges by hashing the pairs
        using StdlibTranscript = BaseTranscript<stdlib::recursion::honk::StdlibTranscriptParams<Builder>>;
        StdlibTranscript transcript;
        transcript.send_to_verifier("u_challenges_inv_1", pair_1.u_challenges_inv);
        transcript.send_to_verifier("U_1", pair_1.comm);
        transcript.send_to_verifier("u_challenges_inv_2", pair_2.u_challenges_inv);
        transcript.send_to_verifier("U_2", pair_2.comm);
        auto [alpha, r] = transcript.template get_challenges<Fr>("IPA:alpha", "IPA:r");

        // Step 3: Compute the new accumulator
        OpeningClaim<Curve> output_claim;
        output_claim.commitment = pair_1.comm + pair_2.comm * alpha;
        output_claim.opening_pair.challenge = r;
        // Evaluate the challenge_poly polys at r and linearly combine them with alpha challenge
        output_claim.opening_pair.evaluation = evaluate_and_accumulate_challenge_polys(pair_1.u_challenges_inv, pair_2.u_challenges_inv, r, alpha);

        // Step 4: Compute the new polynomial
        std::vector<bb::fq> native_u_challenges_inv_1;
        std::vector<bb::fq> native_u_challenges_inv_2;
        for (Fr u_inv_i : pair_1.u_challenges_inv) {
            native_u_challenges_inv_1.push_back(bb::fq(u_inv_i.get_value()));
        }
        for (Fr u_inv_i : pair_2.u_challenges_inv) {
            native_u_challenges_inv_2.push_back(bb::fq(u_inv_i.get_value()));
        }

        // Compute proof for the claim
        auto prover_transcript = std::make_shared<NativeTranscript>();
        const OpeningPair<NativeCurve> opening_pair{ bb::fq(output_claim.opening_pair.challenge.get_value()),
                                                     bb::fq(output_claim.opening_pair.evaluation.get_value()) };
        Polynomial<fq> challenge_poly = create_challenge_poly(native_u_challenges_inv_1, native_u_challenges_inv_2, fq(alpha.get_value()));

        BB_ASSERT_EQ(challenge_poly.evaluate(opening_pair.challenge), opening_pair.evaluation, "Opening claim does not hold for challenge polynomial.");

        IPA<NativeCurve, log_poly_length>::compute_opening_proof(ck, { challenge_poly, opening_pair }, prover_transcript);
        BB_ASSERT_EQ(challenge_poly.evaluate(fq(output_claim.opening_pair.challenge.get_value())), fq(output_claim.opening_pair.evaluation.get_value()), "Opening claim does not hold for challenge polynomial.");

        output_claim.opening_pair.evaluation.self_reduce();
        return {output_claim, prover_transcript->export_proof()};
    }

    static std::pair<OpeningClaim<Curve>, HonkProof> create_fake_ipa_claim_and_proof(UltraCircuitBuilder& builder)
    requires Curve::is_stdlib_type {
        using NativeCurve = curve::Grumpkin;
        using Builder = typename Curve::Builder;
        using Curve = stdlib::grumpkin<Builder>;
        auto ipa_transcript = std::make_shared<NativeTranscript>();
<<<<<<< HEAD
        auto ipa_commitment_key = std::make_shared<CommitmentKey<NativeCurve>>(1 << log_poly_length);
        size_t n = 1UL<<log_poly_length;
=======
        CommitmentKey<NativeCurve> ipa_commitment_key(1 << CONST_ECCVM_LOG_N);
        size_t n = 4;
>>>>>>> 69eacbd6
        auto poly = Polynomial<fq>(n);
        for (size_t i = 0; i < n; i++) {
            poly.at(i) = fq::random_element();
        }
        fq x = fq::random_element();
        fq eval = poly.evaluate(x);
        auto commitment = ipa_commitment_key.commit(poly);
        const OpeningPair<NativeCurve> opening_pair = { x, eval };
        IPA<NativeCurve>::compute_opening_proof(ipa_commitment_key, { poly, opening_pair }, ipa_transcript);

        auto stdlib_comm = Curve::Group::from_witness(&builder, commitment);
        auto stdlib_x = Curve::ScalarField::from_witness(&builder, x);
        auto stdlib_eval = Curve::ScalarField::from_witness(&builder, eval);
        OpeningClaim<Curve> stdlib_opening_claim{ { stdlib_x, stdlib_eval }, stdlib_comm };

        return {stdlib_opening_claim, ipa_transcript->export_proof()};
    }
};

} // namespace bb<|MERGE_RESOLUTION|>--- conflicted
+++ resolved
@@ -315,12 +315,8 @@
      *10. Compute \f$C_{right}=a_{0}G_{s}+a_{0}b_{0}U\f$
      *11. Check that \f$C_{right} = C_0\f$. If they match, return true. Otherwise return false.
      */
-<<<<<<< HEAD
     template <typename Transcript>
     static bool reduce_verify_internal_native(const std::shared_ptr<VK>& vk,
-=======
-    static bool reduce_verify_internal_native(const VK& vk,
->>>>>>> 69eacbd6
                                                       const OpeningClaim<Curve>& opening_claim,
                                                       const std::shared_ptr<Transcript>& transcript)
         requires(!Curve::is_stdlib_type)
@@ -921,13 +917,8 @@
         using Builder = typename Curve::Builder;
         using Curve = stdlib::grumpkin<Builder>;
         auto ipa_transcript = std::make_shared<NativeTranscript>();
-<<<<<<< HEAD
-        auto ipa_commitment_key = std::make_shared<CommitmentKey<NativeCurve>>(1 << log_poly_length);
+        CommitmentKey<NativeCurve> ipa_commitment_key(1 << log_poly_length);
         size_t n = 1UL<<log_poly_length;
-=======
-        CommitmentKey<NativeCurve> ipa_commitment_key(1 << CONST_ECCVM_LOG_N);
-        size_t n = 4;
->>>>>>> 69eacbd6
         auto poly = Polynomial<fq>(n);
         for (size_t i = 0; i < n; i++) {
             poly.at(i) = fq::random_element();
