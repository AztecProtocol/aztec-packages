--- conflicted
+++ resolved
@@ -530,16 +530,10 @@
         GroupElement ipa_relation = GroupElement::batch_mul(msm_elements, msm_scalars);
         ipa_relation.assert_equal(-opening_claim.commitment);
 
-<<<<<<< HEAD
         ASSERT(ipa_relation.get_value() == -opening_claim.commitment.get_value() && "IPA relation failed.");
-        // This should return an actual VerifierAccumulator
-        return {round_challenges_inv, G_zero};
-=======
-        ASSERT(ipa_relation.get_value() == -opening_claim.commitment.get_value());
         // TODO(https://github.com/AztecProtocol/barretenberg/issues/1144): Add proper constraints for taking the log of a field_t.
         Fr stdlib_log_poly_length(static_cast<uint256_t>(log_poly_length));
         return {stdlib_log_poly_length, round_challenges_inv, G_zero};
->>>>>>> c95e5fd5
     }
 
   public:
