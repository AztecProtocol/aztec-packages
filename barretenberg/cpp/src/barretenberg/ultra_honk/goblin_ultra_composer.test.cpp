#include <cstddef>
#include <cstdint>
#include <gtest/gtest.h>

#include "barretenberg/common/log.hpp"
#include "barretenberg/proof_system/circuit_builder/goblin_ultra_circuit_builder.hpp"
#include "barretenberg/proof_system/circuit_builder/ultra_circuit_builder.hpp"
#include "barretenberg/ultra_honk/merge_prover.hpp"
#include "barretenberg/ultra_honk/merge_verifier.hpp"
#include "barretenberg/ultra_honk/ultra_prover.hpp"
#include "barretenberg/ultra_honk/ultra_verifier.hpp"

using namespace bb;

namespace {
auto& engine = numeric::get_debug_randomness();

class GoblinUltraHonkComposerTests : public ::testing::Test {
  protected:
    static void SetUpTestSuite() { bb::srs::init_crs_factory("../srs_db/ignition"); }

    using Curve = curve::BN254;
    using FF = Curve::ScalarField;
    using Point = Curve::AffineElement;
    using CommitmentKey = bb::CommitmentKey<Curve>;
    using MergeProver = MergeProver_<GoblinUltraFlavor>;
    using MergeVerifier = MergeVerifier_<GoblinUltraFlavor>;

    /**
     * @brief Generate a simple test circuit with some ECC op gates and conventional arithmetic gates
     *
     * @param builder
     */
    void generate_test_circuit(auto& builder)
    {
        // Add some ecc op gates
        for (size_t i = 0; i < 3; ++i) {
            auto point = Point::one() * FF::random_element();
            auto scalar = FF::random_element();
            builder.queue_ecc_mul_accum(point, scalar);
        }
        builder.queue_ecc_eq();

        // Add some conventional gates that utilize public inputs
        for (size_t i = 0; i < 10; ++i) {
            FF a = FF::random_element();
            FF b = FF::random_element();
            FF c = FF::random_element();
            FF d = a + b + c;
            uint32_t a_idx = builder.add_public_variable(a);
            uint32_t b_idx = builder.add_variable(b);
            uint32_t c_idx = builder.add_variable(c);
            uint32_t d_idx = builder.add_variable(d);

            builder.create_big_add_gate({ a_idx, b_idx, c_idx, d_idx, FF(1), FF(1), FF(1), FF(-1), FF(0) });
        }
    }

    /**
     * @brief Construct and a verify a Honk proof
     *
     */
    bool construct_and_verify_honk_proof(auto& builder)
    {
<<<<<<< HEAD
        auto instance = std::make_shared<ProverInstance_<GoblinUltraFlavor>>(builder);
        GoblinUltraProver prover(instance);
        GoblinUltraVerifier verifier(instance->verification_key);
=======
        auto instance = composer.create_prover_instance(builder);
        auto prover = composer.create_prover(instance);
        auto verification_key = std::make_shared<GoblinUltraFlavor::VerificationKey>(instance->proving_key);
        auto verifier = composer.create_verifier(verification_key);
>>>>>>> 8619c084
        auto proof = prover.construct_proof();
        bool verified = verifier.verify_proof(proof);

        return verified;
    }

    /**
     * @brief Construct and verify a Goblin ECC op queue merge proof
     *
     */
    bool construct_and_verify_merge_proof(auto& op_queue)
    {
        MergeProver merge_prover{ op_queue };
        MergeVerifier merge_verifier;
        auto merge_proof = merge_prover.construct_proof();
        bool verified = merge_verifier.verify_proof(merge_proof);

        return verified;
    }
};
} // namespace

/**
 * @brief Test proof construction/verification for a circuit with ECC op gates, public inputs, and basic arithmetic
 * gates
 * @note We simulate op queue interactions with a previous circuit so the actual circuit under test utilizes an op queue
 * with non-empty 'previous' data. This avoid complications with zero-commitments etc.
 *
 */
TEST_F(GoblinUltraHonkComposerTests, SingleCircuit)
{
    auto op_queue = std::make_shared<bb::ECCOpQueue>();

    // Add mock data to op queue to simulate interaction with a previous circuit
    op_queue->populate_with_mock_initital_data();

    auto builder = GoblinUltraCircuitBuilder{ op_queue };

    generate_test_circuit(builder);

    // Construct and verify Honk proof
    bool honk_verified = construct_and_verify_honk_proof(builder);
    EXPECT_TRUE(honk_verified);

    // Construct and verify Goblin ECC op queue Merge proof
    auto merge_verified = construct_and_verify_merge_proof(op_queue);
    EXPECT_TRUE(merge_verified);
}

/**
 * @brief Test Merge proof construction/verification for multiple circuits with ECC op gates, public inputs, and
 * basic arithmetic gates
 *
 */
TEST_F(GoblinUltraHonkComposerTests, MultipleCircuitsMergeOnly)
{
    // Instantiate EccOpQueue. This will be shared across all circuits in the series
    auto op_queue = std::make_shared<bb::ECCOpQueue>();

    // Add mock data to op queue to simulate interaction with a previous circuit
    op_queue->populate_with_mock_initital_data();

    // Construct multiple test circuits that share an ECC op queue. Generate and verify a proof for each.
    size_t NUM_CIRCUITS = 3;
    for (size_t i = 0; i < NUM_CIRCUITS; ++i) {
        auto builder = GoblinUltraCircuitBuilder{ op_queue };

        generate_test_circuit(builder);

        // Construct and verify Goblin ECC op queue Merge proof
        auto merge_verified = construct_and_verify_merge_proof(op_queue);
        EXPECT_TRUE(merge_verified);
    }
}

/**
 * @brief Test Honk proof construction/verification for multiple circuits with ECC op gates, public inputs, and
 * basic arithmetic gates
 *
 */
TEST_F(GoblinUltraHonkComposerTests, MultipleCircuitsHonkOnly)
{
    // Instantiate EccOpQueue. This will be shared across all circuits in the series
    auto op_queue = std::make_shared<bb::ECCOpQueue>();

    // Add mock data to op queue to simulate interaction with a previous circuit
    op_queue->populate_with_mock_initital_data();

    // Construct multiple test circuits that share an ECC op queue. Generate and verify a proof for each.
    size_t NUM_CIRCUITS = 3;
    for (size_t i = 0; i < NUM_CIRCUITS; ++i) {
        auto builder = GoblinUltraCircuitBuilder{ op_queue };

        generate_test_circuit(builder);

        // Construct and verify Honk proof
        bool honk_verified = construct_and_verify_honk_proof(builder);
        EXPECT_TRUE(honk_verified);
    }
}

/**
 * @brief Test Honk and Merge proof construction/verification for multiple circuits with ECC op gates, public inputs,
 * and basic arithmetic gates
 *
 */
TEST_F(GoblinUltraHonkComposerTests, MultipleCircuitsHonkAndMerge)
{
    // Instantiate EccOpQueue. This will be shared across all circuits in the series
    auto op_queue = std::make_shared<bb::ECCOpQueue>();

    // Add mock data to op queue to simulate interaction with a previous circuit
    op_queue->populate_with_mock_initital_data();

    // Construct multiple test circuits that share an ECC op queue. Generate and verify a proof for each.
    size_t NUM_CIRCUITS = 3;
    for (size_t i = 0; i < NUM_CIRCUITS; ++i) {
        auto builder = GoblinUltraCircuitBuilder{ op_queue };

        generate_test_circuit(builder);

        // Construct and verify Honk proof
        bool honk_verified = construct_and_verify_honk_proof(builder);
        EXPECT_TRUE(honk_verified);

        // Construct and verify Goblin ECC op queue Merge proof
        auto merge_verified = construct_and_verify_merge_proof(op_queue);
        EXPECT_TRUE(merge_verified);
    }

    // Compute the commitments to the aggregate op queue directly and check that they match those that were computed
    // iteratively during transcript aggregation by the provers and stored in the op queue.
    size_t aggregate_op_queue_size = op_queue->current_ultra_ops_size;
    auto commitment_key = std::make_shared<CommitmentKey>(aggregate_op_queue_size);
    size_t idx = 0;
    for (auto& result : op_queue->ultra_ops_commitments) {
        auto expected = commitment_key->commit(op_queue->ultra_ops[idx++]);
        EXPECT_EQ(result, expected);
    }
}<|MERGE_RESOLUTION|>--- conflicted
+++ resolved
@@ -62,16 +62,10 @@
      */
     bool construct_and_verify_honk_proof(auto& builder)
     {
-<<<<<<< HEAD
         auto instance = std::make_shared<ProverInstance_<GoblinUltraFlavor>>(builder);
         GoblinUltraProver prover(instance);
-        GoblinUltraVerifier verifier(instance->verification_key);
-=======
-        auto instance = composer.create_prover_instance(builder);
-        auto prover = composer.create_prover(instance);
         auto verification_key = std::make_shared<GoblinUltraFlavor::VerificationKey>(instance->proving_key);
-        auto verifier = composer.create_verifier(verification_key);
->>>>>>> 8619c084
+        GoblinUltraVerifier verifier(verification_key);
         auto proof = prover.construct_proof();
         bool verified = verifier.verify_proof(proof);
 
