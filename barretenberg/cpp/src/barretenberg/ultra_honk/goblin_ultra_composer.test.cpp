--- conflicted
+++ resolved
@@ -63,14 +63,8 @@
     bool construct_and_verify_honk_proof(auto& composer, auto& builder)
     {
         auto instance = composer.create_prover_instance(builder);
-<<<<<<< HEAD
-        auto verification_key = composer.compute_verification_key(instance);
-        auto prover = composer.create_prover(instance);
-        auto verifier = composer.create_verifier(verification_key);
-=======
         auto prover = composer.create_prover(instance);
         auto verifier = composer.create_verifier(instance->verification_key);
->>>>>>> c1709b3d
         auto proof = prover.construct_proof();
         bool verified = verifier.verify_proof(proof);
 
