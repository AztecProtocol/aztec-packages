#include <cstddef>
#include <cstdint>
#include <gtest/gtest.h>

#include "barretenberg/common/log.hpp"
#include "barretenberg/proof_system/circuit_builder/goblin_ultra_circuit_builder.hpp"
#include "barretenberg/proof_system/circuit_builder/ultra_circuit_builder.hpp"
#include "barretenberg/ultra_honk/merge_prover.hpp"
#include "barretenberg/ultra_honk/merge_verifier.hpp"
#include "barretenberg/ultra_honk/ultra_composer.hpp"
#include "barretenberg/ultra_honk/ultra_prover.hpp"

using namespace bb;

namespace {
auto& engine = numeric::get_debug_randomness();

class GoblinUltraHonkComposerTests : public ::testing::Test {
  protected:
    static void SetUpTestSuite() { bb::srs::init_crs_factory("../srs_db/ignition"); }

    using Curve = curve::BN254;
    using FF = Curve::ScalarField;
    using Point = Curve::AffineElement;
    using CommitmentKey = bb::CommitmentKey<Curve>;
<<<<<<< HEAD
=======
    using MergeProver = MergeProver_<GoblinUltraFlavor>;
    using MergeVerifier = MergeVerifier_<GoblinUltraFlavor>;
>>>>>>> 4f372703

    /**
     * @brief Generate a simple test circuit with some ECC op gates and conventional arithmetic gates
     *
     * @param builder
     */
    void generate_test_circuit(auto& builder)
    {
        // Add some ecc op gates
        for (size_t i = 0; i < 3; ++i) {
            auto point = Point::one() * FF::random_element();
            auto scalar = FF::random_element();
            builder.queue_ecc_mul_accum(point, scalar);
        }
        builder.queue_ecc_eq();

        // Add some conventional gates that utilize public inputs
        for (size_t i = 0; i < 10; ++i) {
            FF a = FF::random_element();
            FF b = FF::random_element();
            FF c = FF::random_element();
            FF d = a + b + c;
            uint32_t a_idx = builder.add_public_variable(a);
            uint32_t b_idx = builder.add_variable(b);
            uint32_t c_idx = builder.add_variable(c);
            uint32_t d_idx = builder.add_variable(d);

            builder.create_big_add_gate({ a_idx, b_idx, c_idx, d_idx, FF(1), FF(1), FF(1), FF(-1), FF(0) });
        }
    }

    /**
     * @brief Construct and a verify a Honk proof
     *
     */
    bool construct_and_verify_honk_proof(auto& composer, auto& builder)
    {
        auto instance = composer.create_instance(builder);
        auto prover = composer.create_prover(instance);
        auto verifier = composer.create_verifier(instance);
        auto proof = prover.construct_proof();
        bool verified = verifier.verify_proof(proof);

        return verified;
    }

    /**
     * @brief Construct and verify a Goblin ECC op queue merge proof
     *
     */
    bool construct_and_verify_merge_proof(auto& op_queue)
    {
        MergeProver merge_prover{ op_queue };
        MergeVerifier merge_verifier;
        auto merge_proof = merge_prover.construct_proof();
        bool verified = merge_verifier.verify_proof(merge_proof);

        return verified;
    }
};
} // namespace

/**
 * @brief Test proof construction/verification for a circuit with ECC op gates, public inputs, and basic arithmetic
 * gates
 * @note We simulate op queue interactions with a previous circuit so the actual circuit under test utilizes an op queue
 * with non-empty 'previous' data. This avoid complications with zero-commitments etc.
 *
 */
TEST_F(GoblinUltraHonkComposerTests, SingleCircuit)
{
    auto op_queue = std::make_shared<bb::ECCOpQueue>();

    // Add mock data to op queue to simulate interaction with a previous circuit
    op_queue->populate_with_mock_initital_data();

    auto builder = GoblinUltraCircuitBuilder{ op_queue };

    generate_test_circuit(builder);

    auto composer = GoblinUltraComposer();

    // Construct and verify Honk proof
    auto honk_verified = construct_and_verify_honk_proof(composer, builder);
    EXPECT_TRUE(honk_verified);

    // Construct and verify Goblin ECC op queue Merge proof
    auto merge_verified = construct_and_verify_merge_proof(op_queue);
    EXPECT_TRUE(merge_verified);
}

/**
 * @brief Test Merge proof construction/verification for multiple circuits with ECC op gates, public inputs, and
 * basic arithmetic gates
 *
 */
TEST_F(GoblinUltraHonkComposerTests, MultipleCircuitsMergeOnly)
{
    // Instantiate EccOpQueue. This will be shared across all circuits in the series
    auto op_queue = std::make_shared<bb::ECCOpQueue>();

    // Add mock data to op queue to simulate interaction with a previous circuit
    op_queue->populate_with_mock_initital_data();

    // Construct multiple test circuits that share an ECC op queue. Generate and verify a proof for each.
    size_t NUM_CIRCUITS = 3;
    for (size_t i = 0; i < NUM_CIRCUITS; ++i) {
        auto builder = GoblinUltraCircuitBuilder{ op_queue };

        generate_test_circuit(builder);

        auto composer = GoblinUltraComposer();

        // Construct and verify Goblin ECC op queue Merge proof
        auto merge_verified = construct_and_verify_merge_proof(op_queue);
        EXPECT_TRUE(merge_verified);
    }
}

/**
 * @brief Test Honk proof construction/verification for multiple circuits with ECC op gates, public inputs, and
 * basic arithmetic gates
 *
 */
TEST_F(GoblinUltraHonkComposerTests, MultipleCircuitsHonkOnly)
{
    // Instantiate EccOpQueue. This will be shared across all circuits in the series
    auto op_queue = std::make_shared<bb::ECCOpQueue>();

    // Add mock data to op queue to simulate interaction with a previous circuit
    op_queue->populate_with_mock_initital_data();

    // Construct multiple test circuits that share an ECC op queue. Generate and verify a proof for each.
    size_t NUM_CIRCUITS = 3;
    for (size_t i = 0; i < NUM_CIRCUITS; ++i) {
        auto builder = GoblinUltraCircuitBuilder{ op_queue };

        generate_test_circuit(builder);

        auto composer = GoblinUltraComposer();

        // Construct and verify Honk proof
        auto honk_verified = construct_and_verify_honk_proof(composer, builder);
        EXPECT_TRUE(honk_verified);
    }
}

/**
 * @brief Test Honk and Merge proof construction/verification for multiple circuits with ECC op gates, public inputs,
 * and basic arithmetic gates
 *
 */
TEST_F(GoblinUltraHonkComposerTests, MultipleCircuitsHonkAndMerge)
{
    // Instantiate EccOpQueue. This will be shared across all circuits in the series
    auto op_queue = std::make_shared<bb::ECCOpQueue>();

    // Add mock data to op queue to simulate interaction with a previous circuit
    op_queue->populate_with_mock_initital_data();

    // Construct multiple test circuits that share an ECC op queue. Generate and verify a proof for each.
    size_t NUM_CIRCUITS = 3;
    for (size_t i = 0; i < NUM_CIRCUITS; ++i) {
        auto builder = GoblinUltraCircuitBuilder{ op_queue };

        generate_test_circuit(builder);

        auto composer = GoblinUltraComposer();

        // Construct and verify Honk proof
        auto honk_verified = construct_and_verify_honk_proof(composer, builder);
        EXPECT_TRUE(honk_verified);

        // Construct and verify Goblin ECC op queue Merge proof
        auto merge_verified = construct_and_verify_merge_proof(op_queue);
        EXPECT_TRUE(merge_verified);
    }

    // Compute the commitments to the aggregate op queue directly and check that they match those that were computed
    // iteratively during transcript aggregation by the provers and stored in the op queue.
    size_t aggregate_op_queue_size = op_queue->current_ultra_ops_size;
    auto crs_factory = std::make_shared<bb::srs::factories::FileCrsFactory<Curve>>("../srs_db/ignition");
    auto commitment_key = std::make_shared<CommitmentKey>(aggregate_op_queue_size, crs_factory);
    size_t idx = 0;
    for (auto& result : op_queue->ultra_ops_commitments) {
        auto expected = commitment_key->commit(op_queue->ultra_ops[idx++]);
        EXPECT_EQ(result, expected);
    }
}<|MERGE_RESOLUTION|>--- conflicted
+++ resolved
@@ -23,11 +23,8 @@
     using FF = Curve::ScalarField;
     using Point = Curve::AffineElement;
     using CommitmentKey = bb::CommitmentKey<Curve>;
-<<<<<<< HEAD
-=======
     using MergeProver = MergeProver_<GoblinUltraFlavor>;
     using MergeVerifier = MergeVerifier_<GoblinUltraFlavor>;
->>>>>>> 4f372703
 
     /**
      * @brief Generate a simple test circuit with some ECC op gates and conventional arithmetic gates
