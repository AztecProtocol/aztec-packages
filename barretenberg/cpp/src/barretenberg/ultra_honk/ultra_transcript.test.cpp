--- conflicted
+++ resolved
@@ -355,11 +355,8 @@
         bool result = verifier.template verify_proof<typename TestFixture::IO>(proof).result;
         EXPECT_TRUE(result);
     }
-<<<<<<< HEAD
-=======
 
     const size_t virtual_log_n = Flavor::USE_PADDING ? CONST_PROOF_SIZE_LOG_N : proving_key->log_dyadic_size();
->>>>>>> 62f85194
 
     // try deserializing and serializing with no changes and check proof is still valid
     prover.transcript->deserialize_full_transcript(verification_key->num_public_inputs, virtual_log_n);
