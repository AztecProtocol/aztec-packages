#include "barretenberg/commitment_schemes/ipa/ipa.hpp"
#include "barretenberg/ecc/curves/bn254/g1.hpp"
#include "barretenberg/flavor/flavor.hpp"
#include "barretenberg/flavor/ultra_flavor.hpp"
#include "barretenberg/flavor/ultra_rollup_flavor.hpp"
#include "barretenberg/numeric/bitop/get_msb.hpp"
#include "barretenberg/polynomials/univariate.hpp"
#include "barretenberg/stdlib/pairing_points.hpp"
#include "barretenberg/transcript/transcript.hpp"
#include "barretenberg/ultra_honk/decider_proving_key.hpp"
#include "barretenberg/ultra_honk/ultra_prover.hpp"
#include "barretenberg/ultra_honk/ultra_verifier.hpp"

#include "gtest/gtest.h"

using namespace bb;

#ifdef STARKNET_GARAGA_FLAVORS
using FlavorTypes = ::testing::Types<UltraFlavor,
                                     UltraKeccakFlavor,
                                     UltraStarknetFlavor,
                                     UltraStarknetZKFlavor,
                                     UltraRollupFlavor,
                                     UltraZKFlavor,
                                     UltraKeccakZKFlavor>;
#else
using FlavorTypes =
    ::testing::Types<UltraFlavor, UltraKeccakFlavor, UltraRollupFlavor, UltraZKFlavor, UltraKeccakZKFlavor>;
#endif
template <typename Flavor> class UltraTranscriptTests : public ::testing::Test {
  public:
    static void SetUpTestSuite() { bb::srs::init_file_crs_factory(bb::srs::bb_crs_path()); }

    using VerificationKey = Flavor::VerificationKey;
    using FF = Flavor::FF;
    using Commitment = Flavor::Commitment;
    using DeciderProvingKey = DeciderProvingKey_<Flavor>;
    using DeciderVerificationKey = DeciderVerificationKey_<Flavor>;
    using Builder = Flavor::CircuitBuilder;
    using Prover = UltraProver_<Flavor>;
    using Verifier = UltraVerifier_<Flavor>;

    /**
     * @brief Construct a manifest for a Ultra Honk proof
     *
     * @details This is where we define the "Manifest" for a Ultra Honk proof. The tests in this suite are
     * intented to warn the developer if the Prover/Verifier has deviated from this manifest, however, the
     * Transcript class is not otherwise contrained to follow the manifest.
     *
     * @note Entries in the manifest consist of a name string and a size (bytes), NOT actual data.
     *
     * @return TranscriptManifest
     */
    TranscriptManifest construct_ultra_honk_manifest()
    {
        TranscriptManifest manifest_expected;

        size_t MAX_PARTIAL_RELATION_LENGTH = Flavor::BATCHED_RELATION_PARTIAL_LENGTH;
        size_t NUM_SUBRELATIONS = Flavor::NUM_SUBRELATIONS;
        // Size of types is number of bb::frs needed to represent the types
        size_t frs_per_Fr = bb::field_conversion::calc_num_bn254_frs<FF>();
        size_t frs_per_G = bb::field_conversion::calc_num_bn254_frs<Commitment>();
        size_t frs_per_uni = MAX_PARTIAL_RELATION_LENGTH * frs_per_Fr;
        size_t frs_per_evals = (Flavor::NUM_ALL_ENTITIES)*frs_per_Fr;

        size_t round = 0;
        // TODO(https://github.com/AztecProtocol/barretenberg/issues/1427): Add VK FS to solidity verifier.
        if constexpr (!IsAnyOf<Flavor, UltraKeccakFlavor, UltraKeccakZKFlavor>) {
            manifest_expected.add_entry(round, "vkey_circuit_size", frs_per_Fr);
            manifest_expected.add_entry(round, "vkey_num_public_inputs", frs_per_Fr);
            manifest_expected.add_entry(round, "vkey_pub_inputs_offset", frs_per_Fr);
            manifest_expected.add_entry(round, "vkey_pairing_points_start_idx", frs_per_Fr);
            if constexpr (IsAnyOf<Flavor, UltraRollupFlavor>) {
                manifest_expected.add_entry(round, "vkey_ipa_claim_start_idx", frs_per_Fr);
            }
            for (size_t i = 0; i < Flavor::NUM_PRECOMPUTED_ENTITIES; i++) {
                manifest_expected.add_entry(round, "vkey_commitment", frs_per_G);
            }
            manifest_expected.add_challenge(round, "vkey_hash");
            round++;
        } else {
            size_t frs_per_uint32 = bb::field_conversion::calc_num_bn254_frs<uint32_t>();
            manifest_expected.add_entry(round, "vkey_circuit_size", frs_per_uint32);
            manifest_expected.add_entry(round, "vkey_num_public_inputs", frs_per_uint32);
            manifest_expected.add_entry(round, "vkey_pub_inputs_offset", frs_per_uint32);
        }

        manifest_expected.add_entry(round, "public_input_0", frs_per_Fr);
        for (size_t i = 0; i < PAIRING_POINTS_SIZE; i++) {
            manifest_expected.add_entry(round, "public_input_" + std::to_string(1 + i), frs_per_Fr);
        }
        if constexpr (HasIPAAccumulator<Flavor>) {
            for (size_t i = 0; i < IPA_CLAIM_SIZE; i++) {
                manifest_expected.add_entry(
                    round, "public_input_" + std::to_string(1 + PAIRING_POINTS_SIZE + i), frs_per_Fr);
            }
        }
        manifest_expected.add_entry(round, "W_L", frs_per_G);
        manifest_expected.add_entry(round, "W_R", frs_per_G);
        manifest_expected.add_entry(round, "W_O", frs_per_G);
        manifest_expected.add_challenge(round, "eta", "eta_two", "eta_three");

        round++;
        manifest_expected.add_entry(round, "LOOKUP_READ_COUNTS", frs_per_G);
        manifest_expected.add_entry(round, "LOOKUP_READ_TAGS", frs_per_G);
        manifest_expected.add_entry(round, "W_4", frs_per_G);
        manifest_expected.add_challenge(round, "beta", "gamma");

        round++;
        manifest_expected.add_entry(round, "LOOKUP_INVERSES", frs_per_G);
        manifest_expected.add_entry(round, "Z_PERM", frs_per_G);

        std::array<std::string, Flavor::NUM_SUBRELATIONS - 1> alpha_labels;
        for (size_t i = 0; i < NUM_SUBRELATIONS - 1; i++) {
            std::string label = "alpha_" + std::to_string(i);
            alpha_labels[i] = label;
        }

        manifest_expected.add_challenge(round, alpha_labels);
        round++;

        for (size_t i = 0; i < CONST_PROOF_SIZE_LOG_N; i++) {
            std::string label = "Sumcheck:gate_challenge_" + std::to_string(i);
            manifest_expected.add_challenge(round, label);
            round++;
        }

        if constexpr (Flavor::HasZK) {
            manifest_expected.add_entry(round, "Libra:concatenation_commitment", frs_per_G);
            manifest_expected.add_entry(round, "Libra:Sum", frs_per_Fr);
            manifest_expected.add_challenge(round, "Libra:Challenge");
            round++;
        }

        for (size_t i = 0; i < CONST_PROOF_SIZE_LOG_N; ++i) {
            std::string idx = std::to_string(i);
            manifest_expected.add_entry(round, "Sumcheck:univariate_" + idx, frs_per_uni);
            std::string label = "Sumcheck:u_" + idx;
            manifest_expected.add_challenge(round, label);
            round++;
        }

        manifest_expected.add_entry(round, "Sumcheck:evaluations", frs_per_evals);

        if constexpr (Flavor::HasZK) {
            manifest_expected.add_entry(round, "Libra:claimed_evaluation", frs_per_Fr);
            manifest_expected.add_entry(round, "Libra:grand_sum_commitment", frs_per_G);
            manifest_expected.add_entry(round, "Libra:quotient_commitment", frs_per_G);
            manifest_expected.add_entry(round, "Gemini:masking_poly_comm", frs_per_G);
            manifest_expected.add_entry(round, "Gemini:masking_poly_eval", frs_per_Fr);
        }

        manifest_expected.add_challenge(round, "rho");

        round++;
        for (size_t i = 1; i < CONST_PROOF_SIZE_LOG_N; ++i) {
            std::string idx = std::to_string(i);
            manifest_expected.add_entry(round, "Gemini:FOLD_" + idx, frs_per_G);
        }
        manifest_expected.add_challenge(round, "Gemini:r");
        round++;
        for (size_t i = 1; i <= CONST_PROOF_SIZE_LOG_N; ++i) {
            std::string idx = std::to_string(i);
            manifest_expected.add_entry(round, "Gemini:a_" + idx, frs_per_Fr);
        }

        if constexpr (Flavor::HasZK) {
            manifest_expected.add_entry(round, "Libra:concatenation_eval", frs_per_Fr);
            manifest_expected.add_entry(round, "Libra:shifted_grand_sum_eval", frs_per_Fr);
            manifest_expected.add_entry(round, "Libra:grand_sum_eval", frs_per_Fr);
            manifest_expected.add_entry(round, "Libra:quotient_eval", frs_per_Fr);
        }

        manifest_expected.add_challenge(round, "Shplonk:nu");
        round++;
        manifest_expected.add_entry(round, "Shplonk:Q", frs_per_G);
        manifest_expected.add_challenge(round, "Shplonk:z");

        round++;
        manifest_expected.add_entry(round, "KZG:W", frs_per_G);
        manifest_expected.add_challenge(round); // no challenge

        return manifest_expected;
    }

    void generate_test_circuit(Builder& builder)
    {
        FF a = 1;
        builder.add_variable(a);
        builder.add_public_variable(a);
        stdlib::recursion::PairingPoints<Builder>::add_default_to_public_inputs(builder);
        if constexpr (HasIPAAccumulator<Flavor>) {
            auto [stdlib_opening_claim, ipa_proof] =
                IPA<stdlib::grumpkin<Builder>>::create_fake_ipa_claim_and_proof(builder);
            stdlib_opening_claim.set_public();
            builder.ipa_proof = ipa_proof;
        }
    }

    void generate_random_test_circuit(Builder& builder)
    {
        auto a = FF::random_element();
        auto b = FF::random_element();
        builder.add_variable(a);
        builder.add_public_variable(a);
        builder.add_public_variable(b);

        if constexpr (HasIPAAccumulator<Flavor>) {
            auto [stdlib_opening_claim, ipa_proof] =
                IPA<stdlib::grumpkin<Builder>>::create_fake_ipa_claim_and_proof(builder);
            stdlib_opening_claim.set_public();
            builder.ipa_proof = ipa_proof;
        }
    }

    HonkProof export_serialized_proof(Prover prover, const size_t num_public_inputs)
    {
        // reset internal variables needed for exporting the proof
        prover.transcript->num_frs_written = Flavor::PROOF_LENGTH_WITHOUT_PUB_INPUTS + num_public_inputs;
        prover.transcript->proof_start = 0;
        return prover.export_proof();
    }
};

TYPED_TEST_SUITE(UltraTranscriptTests, FlavorTypes);

/**
 * @brief Ensure consistency between the manifest hard coded in this testing suite and the one generated by the
 * standard honk prover over the course of proof construction.
 */
TYPED_TEST(UltraTranscriptTests, ProverManifestConsistency)
{
    // Construct a simple circuit of size n = 8 (i.e. the minimum circuit size)
    auto builder = typename TestFixture::Builder();
    TestFixture::generate_test_circuit(builder);

    // Automatically generate a transcript manifest by constructing a proof
    auto proving_key = std::make_shared<typename TestFixture::DeciderProvingKey>(builder);
    auto verification_key = std::make_shared<typename TestFixture::VerificationKey>(proving_key->proving_key);
    typename TestFixture::Prover prover(proving_key, verification_key);
    prover.transcript->enable_manifest();
    auto proof = prover.construct_proof();

    // Check that the prover generated manifest agrees with the manifest hard coded in this suite
    auto manifest_expected = TestFixture::construct_ultra_honk_manifest();
    auto prover_manifest = prover.transcript->get_manifest();
    // Note: a manifest can be printed using manifest.print()
    manifest_expected.print();
    prover_manifest.print();
    ASSERT(manifest_expected.size() > 0);
    for (size_t round = 0; round < manifest_expected.size(); ++round) {
        if (prover_manifest[round] != manifest_expected[round]) {
            info("Prover manifest discrepency in round ", round);
            info("Prover manifest:");
            prover_manifest[round].print();
            info("Expected manifest:");
            manifest_expected[round].print();
            ASSERT(false);
        }
    }
}

/**
 * @brief Ensure consistency between the manifest generated by the ultra honk prover over the course of proof
 * construction and the one generated by the verifier over the course of proof verification.
 *
 */
TYPED_TEST(UltraTranscriptTests, VerifierManifestConsistency)
{

    // Construct a simple circuit of size n = 8 (i.e. the minimum circuit size)
    auto builder = typename TestFixture::Builder();
    TestFixture::generate_test_circuit(builder);

    // Automatically generate a transcript manifest in the prover by constructing a proof
    auto proving_key = std::make_shared<typename TestFixture::DeciderProvingKey>(builder);
    auto verification_key = std::make_shared<typename TestFixture::VerificationKey>(proving_key->proving_key);
    auto decider_vk = std::make_shared<typename TestFixture::DeciderVerificationKey>(verification_key);
    typename TestFixture::Prover prover(proving_key, verification_key);
    prover.transcript->enable_manifest();
    auto proof = prover.construct_proof();

    // Automatically generate a transcript manifest in the verifier by verifying a proof
<<<<<<< HEAD
    typename TestFixture::Verifier verifier(decider_vk);
=======
    typename TestFixture::Verifier verifier(verification_key);
    verifier.transcript->enable_manifest();
>>>>>>> 9395bf3a
    HonkProof honk_proof;
    HonkProof ipa_proof;
    if constexpr (HasIPAAccumulator<TypeParam>) {
        verifier.ipa_verification_key = VerifierCommitmentKey<curve::Grumpkin>(1 << CONST_ECCVM_LOG_N);
        const size_t HONK_PROOF_LENGTH = TypeParam::PROOF_LENGTH_WITHOUT_PUB_INPUTS - IPA_PROOF_LENGTH;
        const size_t num_public_inputs = static_cast<uint32_t>(verification_key->num_public_inputs);
        // The extra calculation is for the IPA proof length.
        // TODO(https://github.com/AztecProtocol/barretenberg/issues/1182): Handle in ProofSurgeon.
        ASSERT(proof.size() == HONK_PROOF_LENGTH + IPA_PROOF_LENGTH + num_public_inputs);
        // split out the ipa proof
        const std::ptrdiff_t honk_proof_with_pub_inputs_length =
            static_cast<std::ptrdiff_t>(HONK_PROOF_LENGTH + num_public_inputs);
        ipa_proof = HonkProof(proof.begin() + honk_proof_with_pub_inputs_length, proof.end());
        honk_proof = HonkProof(proof.begin(), proof.begin() + honk_proof_with_pub_inputs_length);
    } else {
        honk_proof = proof;
    }
    verifier.verify_proof(honk_proof, ipa_proof);

    // Check consistency between the manifests generated by the prover and verifier
    auto prover_manifest = prover.transcript->get_manifest();
    auto verifier_manifest = verifier.transcript->get_manifest();

    // Note: a manifest can be printed using manifest.print()
    ASSERT(prover_manifest.size() > 0);
    for (size_t round = 0; round < prover_manifest.size(); ++round) {
        ASSERT_EQ(prover_manifest[round], verifier_manifest[round])
            << "Prover/Verifier manifest discrepency in round " << round;
    }
}

/**
 * @brief Check that multiple challenges can be generated and sanity check
 * @details We generate 6 challenges that are each 128 bits, and check that they are not 0.
 *
 */
TYPED_TEST(UltraTranscriptTests, ChallengeGenerationTest)
{
    using Flavor = TypeParam;
    using FF = Flavor::FF;
    // initialized with random value sent to verifier
    auto transcript = TypeParam::Transcript::prover_init_empty();
    // test a bunch of challenges
    auto challenges = transcript->template get_challenges<FF>("a", "b", "c", "d", "e", "f");
    // check they are not 0
    for (size_t i = 0; i < challenges.size(); ++i) {
        ASSERT_NE(challenges[i], 0) << "Challenge " << i << " is 0";
    }
    constexpr uint32_t random_val{ 17 }; // arbitrary
    transcript->send_to_verifier("random val", random_val);
    // test more challenges
    auto [a, b, c] = transcript->template get_challenges<FF>("a", "b", "c");
    ASSERT_NE(a, 0) << "Challenge a is 0";
    ASSERT_NE(b, 0) << "Challenge b is 0";
    ASSERT_NE(c, 0) << "Challenge c is 0";
}

TYPED_TEST(UltraTranscriptTests, StructureTest)
{
    using Flavor = TypeParam;
    using FF = Flavor::FF;
    using Commitment = Flavor::Commitment;
    // Construct a simple circuit of size n = 8 (i.e. the minimum circuit size)
    auto builder = typename TestFixture::Builder();
    if constexpr (IsAnyOf<TypeParam, UltraRollupFlavor>) {
        GTEST_SKIP() << "Not built for this parameter";
    }
    TestFixture::generate_test_circuit(builder);

    // Automatically generate a transcript manifest by constructing a proof
    auto proving_key = std::make_shared<typename TestFixture::DeciderProvingKey>(builder);
    auto verification_key = std::make_shared<typename TestFixture::VerificationKey>(proving_key->proving_key);
    auto decider_vk = std::make_shared<typename TestFixture::DeciderVerificationKey>(verification_key);
    typename TestFixture::Prover prover(proving_key, verification_key);
    auto proof = prover.construct_proof();
    typename TestFixture::Verifier verifier(decider_vk);
    EXPECT_TRUE(verifier.verify_proof(proof));

    // try deserializing and serializing with no changes and check proof is still valid
    prover.transcript->deserialize_full_transcript(verification_key->num_public_inputs);
    prover.transcript->serialize_full_transcript();
    // reset verifier's transcript
    verifier.transcript = std::make_shared<typename Flavor::Transcript>();

    proof = TestFixture::export_serialized_proof(prover, proving_key->proving_key.num_public_inputs);
    EXPECT_TRUE(verifier.verify_proof(proof)); // we have changed nothing so proof is still valid

    Commitment one_group_val = Commitment::one();
    FF rand_val = FF::random_element();
    prover.transcript->z_perm_comm = one_group_val * rand_val;             // choose random object to modify
    verifier.transcript = std::make_shared<typename Flavor::Transcript>(); // reset verifier's transcript
    proof = TestFixture::export_serialized_proof(prover, proving_key->proving_key.num_public_inputs);
    EXPECT_TRUE(verifier.verify_proof(proof)); // we have not serialized it back to the proof so it should still be fine

    prover.transcript->serialize_full_transcript();
    verifier.transcript = std::make_shared<typename Flavor::Transcript>(); // reset verifier's transcript
    proof = TestFixture::export_serialized_proof(prover, proving_key->proving_key.num_public_inputs);
    EXPECT_FALSE(verifier.verify_proof(proof)); // the proof is now wrong after serializing it

    prover.transcript->deserialize_full_transcript(verification_key->num_public_inputs);
    EXPECT_EQ(static_cast<Commitment>(prover.transcript->z_perm_comm), one_group_val * rand_val);
}

TYPED_TEST(UltraTranscriptTests, ProofLengthTest)
{
    if constexpr (!IsAnyOf<TypeParam, UltraRollupFlavor, UltraFlavor>) {
        GTEST_SKIP() << "Not built for this parameter";
    } else {
        // Construct a simple circuit of size n = 8 (i.e. the minimum circuit size)
        auto builder = typename TypeParam::CircuitBuilder();
        TestFixture::generate_test_circuit(builder);

        // Automatically generate a transcript manifest by constructing a proof
        auto proving_key = std::make_shared<typename TestFixture::DeciderProvingKey>(builder);
        auto verification_key = std::make_shared<typename TestFixture::VerificationKey>(proving_key->proving_key);
        typename TestFixture::Prover prover(proving_key, verification_key);
        auto proof = prover.construct_proof();
        EXPECT_EQ(proof.size(), TypeParam::PROOF_LENGTH_WITHOUT_PUB_INPUTS + builder.public_inputs.size());
    }
}<|MERGE_RESOLUTION|>--- conflicted
+++ resolved
@@ -281,12 +281,8 @@
     auto proof = prover.construct_proof();
 
     // Automatically generate a transcript manifest in the verifier by verifying a proof
-<<<<<<< HEAD
-    typename TestFixture::Verifier verifier(decider_vk);
-=======
     typename TestFixture::Verifier verifier(verification_key);
     verifier.transcript->enable_manifest();
->>>>>>> 9395bf3a
     HonkProof honk_proof;
     HonkProof ipa_proof;
     if constexpr (HasIPAAccumulator<TypeParam>) {
