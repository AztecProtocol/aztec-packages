--- conflicted
+++ resolved
@@ -79,32 +79,16 @@
         size_t round = 0;
         manifest_expected.add_entry(round, "vk_hash", data_types_per_Frs);
 
-<<<<<<< HEAD
-        manifest_expected.add_entry(round, "public_input_0", frs_per_Fr);
+        manifest_expected.add_entry(round, "public_input_0", data_types_per_Frs);
         constexpr size_t PUBLIC_INPUTS_SIZE =
             HasIPAAccumulator<Flavor> ? RollupIO::PUBLIC_INPUTS_SIZE : DefaultIO::PUBLIC_INPUTS_SIZE;
         for (size_t i = 0; i < PUBLIC_INPUTS_SIZE; i++) {
-            manifest_expected.add_entry(round, "public_input_" + std::to_string(1 + i), frs_per_Fr);
-        }
-
-        manifest_expected.add_entry(round, "W_L", frs_per_G);
-        manifest_expected.add_entry(round, "W_R", frs_per_G);
-        manifest_expected.add_entry(round, "W_O", frs_per_G);
-=======
-        manifest_expected.add_entry(round, "public_input_0", data_types_per_Frs);
-        for (size_t i = 0; i < PAIRING_POINTS_SIZE; i++) {
             manifest_expected.add_entry(round, "public_input_" + std::to_string(1 + i), data_types_per_Frs);
         }
-        if constexpr (HasIPAAccumulator<Flavor>) {
-            for (size_t i = 0; i < IPA_CLAIM_SIZE; i++) {
-                manifest_expected.add_entry(
-                    round, "public_input_" + std::to_string(1 + PAIRING_POINTS_SIZE + i), data_types_per_Frs);
-            }
-        }
+
         manifest_expected.add_entry(round, "W_L", data_types_per_G);
         manifest_expected.add_entry(round, "W_R", data_types_per_G);
         manifest_expected.add_entry(round, "W_O", data_types_per_G);
->>>>>>> d17c1294
         manifest_expected.add_challenge(round, "eta", "eta_two", "eta_three");
 
         round++;
