#include "barretenberg/commitment_schemes/ipa/ipa.hpp"
#include "barretenberg/ecc/curves/bn254/g1.hpp"
#include "barretenberg/flavor/flavor.hpp"
#include "barretenberg/flavor/ultra_flavor.hpp"
#include "barretenberg/flavor/ultra_rollup_flavor.hpp"
#include "barretenberg/numeric/bitop/get_msb.hpp"
#include "barretenberg/polynomials/univariate.hpp"
#include "barretenberg/stdlib/pairing_points.hpp"
#include "barretenberg/transcript/transcript.hpp"
#include "barretenberg/ultra_honk/decider_proving_key.hpp"
#include "barretenberg/ultra_honk/ultra_prover.hpp"
#include "barretenberg/ultra_honk/ultra_verifier.hpp"

#include "gtest/gtest.h"

using namespace bb;

#ifdef STARKNET_GARAGA_FLAVORS
using FlavorTypes = ::testing::Types<UltraFlavor,
                                     UltraKeccakFlavor,
                                     UltraStarknetFlavor,
                                     UltraStarknetZKFlavor,
                                     UltraRollupFlavor,
                                     UltraZKFlavor,
                                     UltraKeccakZKFlavor>;
#else
using FlavorTypes =
    ::testing::Types<UltraFlavor, UltraKeccakFlavor, UltraRollupFlavor, UltraZKFlavor, UltraKeccakZKFlavor>;
#endif
template <typename Flavor> class UltraTranscriptTests : public ::testing::Test {
  public:
    static void SetUpTestSuite() { bb::srs::init_file_crs_factory(bb::srs::bb_crs_path()); }

    using VerificationKey = Flavor::VerificationKey;
    using FF = Flavor::FF;
    using Commitment = Flavor::Commitment;
    using DeciderProvingKey = DeciderProvingKey_<Flavor>;
    using Builder = Flavor::CircuitBuilder;
    using Prover = UltraProver_<Flavor>;
    using Verifier = UltraVerifier_<Flavor>;
    using Proof = typename Flavor::Transcript::Proof;

    /**
     * @brief Construct a manifest for a Ultra Honk proof
     *
     * @details This is where we define the "Manifest" for a Ultra Honk proof. The tests in this suite are
     * intented to warn the developer if the Prover/Verifier has deviated from this manifest, however, the
     * Transcript class is not otherwise contrained to follow the manifest.
     *
     * @note Entries in the manifest consist of a name string and a size (bytes), NOT actual data.
     *
     * @return TranscriptManifest
     */
    TranscriptManifest construct_ultra_honk_manifest()
    {
        TranscriptManifest manifest_expected;

        size_t MAX_PARTIAL_RELATION_LENGTH = Flavor::BATCHED_RELATION_PARTIAL_LENGTH;
        size_t NUM_SUBRELATIONS = Flavor::NUM_SUBRELATIONS;
        // Size of types is number of bb::frs needed to represent the types
        // UltraKeccak uses uint256_t for commitments and frs, so we need to handle that differently.
        size_t data_types_per_Frs = [] {
            if constexpr (IsKeccakFlavor<Flavor>) {
                return bb::field_conversion::calc_num_uint256_ts<FF>();
            } else {
                return bb::field_conversion::calc_num_bn254_frs<FF>();
            }
        }();
        size_t data_types_per_G = [] {
            if constexpr (IsKeccakFlavor<Flavor>) {
                return bb::field_conversion::calc_num_uint256_ts<Commitment>();
            } else {
                return bb::field_conversion::calc_num_bn254_frs<Commitment>();
            }
        }();
        size_t frs_per_uni = MAX_PARTIAL_RELATION_LENGTH * data_types_per_Frs;
        size_t frs_per_evals = (Flavor::NUM_ALL_ENTITIES)*data_types_per_Frs;

        size_t round = 0;
<<<<<<< HEAD
        // TODO(https://github.com/AztecProtocol/barretenberg/issues/1427): Add VK FS to solidity verifier.
        if constexpr (!IsKeccakFlavor<Flavor>) {
            manifest_expected.add_entry(round, "vk_hash", data_types_per_Frs);
        } else {
            size_t frs_per_uint32 = bb::field_conversion::calc_num_bn254_frs<uint32_t>();
            manifest_expected.add_entry(round, "vk_log_circuit_size", frs_per_uint32);
            manifest_expected.add_entry(round, "vk_num_public_inputs", frs_per_uint32);
            manifest_expected.add_entry(round, "vk_pub_inputs_offset", frs_per_uint32);
        }
=======
        manifest_expected.add_entry(round, "vk_hash", frs_per_Fr);
>>>>>>> 4002afe4

        manifest_expected.add_entry(round, "public_input_0", data_types_per_Frs);
        for (size_t i = 0; i < PAIRING_POINTS_SIZE; i++) {
            manifest_expected.add_entry(round, "public_input_" + std::to_string(1 + i), data_types_per_Frs);
        }
        if constexpr (HasIPAAccumulator<Flavor>) {
            for (size_t i = 0; i < IPA_CLAIM_SIZE; i++) {
                manifest_expected.add_entry(
                    round, "public_input_" + std::to_string(1 + PAIRING_POINTS_SIZE + i), data_types_per_Frs);
            }
        }
        manifest_expected.add_entry(round, "W_L", data_types_per_G);
        manifest_expected.add_entry(round, "W_R", data_types_per_G);
        manifest_expected.add_entry(round, "W_O", data_types_per_G);
        manifest_expected.add_challenge(round, "eta", "eta_two", "eta_three");

        round++;
        manifest_expected.add_entry(round, "LOOKUP_READ_COUNTS", data_types_per_G);
        manifest_expected.add_entry(round, "LOOKUP_READ_TAGS", data_types_per_G);
        manifest_expected.add_entry(round, "W_4", data_types_per_G);
        manifest_expected.add_challenge(round, "beta", "gamma");

        round++;
        manifest_expected.add_entry(round, "LOOKUP_INVERSES", data_types_per_G);
        manifest_expected.add_entry(round, "Z_PERM", data_types_per_G);

        std::array<std::string, Flavor::NUM_SUBRELATIONS - 1> alpha_labels;
        for (size_t i = 0; i < NUM_SUBRELATIONS - 1; i++) {
            std::string label = "alpha_" + std::to_string(i);
            alpha_labels[i] = label;
        }

        manifest_expected.add_challenge(round, alpha_labels);
        round++;

        for (size_t i = 0; i < CONST_PROOF_SIZE_LOG_N; i++) {
            std::string label = "Sumcheck:gate_challenge_" + std::to_string(i);
            manifest_expected.add_challenge(round, label);
            round++;
        }

        if constexpr (Flavor::HasZK) {
            manifest_expected.add_entry(round, "Libra:concatenation_commitment", data_types_per_G);
            manifest_expected.add_entry(round, "Libra:Sum", data_types_per_Frs);
            manifest_expected.add_challenge(round, "Libra:Challenge");
            round++;
        }

        for (size_t i = 0; i < CONST_PROOF_SIZE_LOG_N; ++i) {
            std::string idx = std::to_string(i);
            manifest_expected.add_entry(round, "Sumcheck:univariate_" + idx, frs_per_uni);
            std::string label = "Sumcheck:u_" + idx;
            manifest_expected.add_challenge(round, label);
            round++;
        }

        manifest_expected.add_entry(round, "Sumcheck:evaluations", frs_per_evals);

        if constexpr (Flavor::HasZK) {
            manifest_expected.add_entry(round, "Libra:claimed_evaluation", data_types_per_Frs);
            manifest_expected.add_entry(round, "Libra:grand_sum_commitment", data_types_per_G);
            manifest_expected.add_entry(round, "Libra:quotient_commitment", data_types_per_G);
            manifest_expected.add_entry(round, "Gemini:masking_poly_comm", data_types_per_G);
            manifest_expected.add_entry(round, "Gemini:masking_poly_eval", data_types_per_Frs);
        }

        manifest_expected.add_challenge(round, "rho");

        round++;
        for (size_t i = 1; i < CONST_PROOF_SIZE_LOG_N; ++i) {
            std::string idx = std::to_string(i);
            manifest_expected.add_entry(round, "Gemini:FOLD_" + idx, data_types_per_G);
        }
        manifest_expected.add_challenge(round, "Gemini:r");
        round++;
        for (size_t i = 1; i <= CONST_PROOF_SIZE_LOG_N; ++i) {
            std::string idx = std::to_string(i);
            manifest_expected.add_entry(round, "Gemini:a_" + idx, data_types_per_Frs);
        }

        if constexpr (Flavor::HasZK) {
            manifest_expected.add_entry(round, "Libra:concatenation_eval", data_types_per_Frs);
            manifest_expected.add_entry(round, "Libra:shifted_grand_sum_eval", data_types_per_Frs);
            manifest_expected.add_entry(round, "Libra:grand_sum_eval", data_types_per_Frs);
            manifest_expected.add_entry(round, "Libra:quotient_eval", data_types_per_Frs);
        }

        manifest_expected.add_challenge(round, "Shplonk:nu");
        round++;
        manifest_expected.add_entry(round, "Shplonk:Q", data_types_per_G);
        manifest_expected.add_challenge(round, "Shplonk:z");

        round++;
        manifest_expected.add_entry(round, "KZG:W", data_types_per_G);
        manifest_expected.add_challenge(round); // no challenge

        return manifest_expected;
    }

    void generate_test_circuit(Builder& builder)
    {
        FF a = 1;
        builder.add_variable(a);
        builder.add_public_variable(a);
        stdlib::recursion::PairingPoints<Builder>::add_default_to_public_inputs(builder);
        if constexpr (HasIPAAccumulator<Flavor>) {
            auto [stdlib_opening_claim, ipa_proof] =
                IPA<stdlib::grumpkin<Builder>>::create_fake_ipa_claim_and_proof(builder);
            stdlib_opening_claim.set_public();
            builder.ipa_proof = ipa_proof;
        }
    }

    void generate_random_test_circuit(Builder& builder)
    {
        auto a = FF::random_element();
        auto b = FF::random_element();
        builder.add_variable(a);
        builder.add_public_variable(a);
        builder.add_public_variable(b);

        if constexpr (HasIPAAccumulator<Flavor>) {
            auto [stdlib_opening_claim, ipa_proof] =
                IPA<stdlib::grumpkin<Builder>>::create_fake_ipa_claim_and_proof(builder);
            stdlib_opening_claim.set_public();
            builder.ipa_proof = ipa_proof;
        }
    }

    Proof export_serialized_proof(Prover prover, const size_t num_public_inputs)
    {
        // reset internal variables needed for exporting the proof
        prover.transcript->num_frs_written = Flavor::PROOF_LENGTH_WITHOUT_PUB_INPUTS + num_public_inputs;
        prover.transcript->proof_start = 0;
        return prover.export_proof();
    }
};

TYPED_TEST_SUITE(UltraTranscriptTests, FlavorTypes);

/**
 * @brief Ensure consistency between the manifest hard coded in this testing suite and the one generated by the
 * standard honk prover over the course of proof construction.
 */
TYPED_TEST(UltraTranscriptTests, ProverManifestConsistency)
{
    // Construct a simple circuit of size n = 8 (i.e. the minimum circuit size)
    auto builder = typename TestFixture::Builder();
    TestFixture::generate_test_circuit(builder);

    // Automatically generate a transcript manifest by constructing a proof
    auto proving_key = std::make_shared<typename TestFixture::DeciderProvingKey>(builder);
    auto verification_key = std::make_shared<typename TestFixture::VerificationKey>(proving_key->get_precomputed());
    typename TestFixture::Prover prover(proving_key, verification_key);
    prover.transcript->enable_manifest();
    auto proof = prover.construct_proof();

    // Check that the prover generated manifest agrees with the manifest hard coded in this suite
    auto manifest_expected = TestFixture::construct_ultra_honk_manifest();
    auto prover_manifest = prover.transcript->get_manifest();
    // Note: a manifest can be printed using manifest.print()
    manifest_expected.print();
    prover_manifest.print();
    ASSERT_GT(manifest_expected.size(), 0);
    for (size_t round = 0; round < manifest_expected.size(); ++round) {
        if (prover_manifest[round] != manifest_expected[round]) {
            info("Prover manifest discrepency in round ", round);
            info("Prover manifest:");
            prover_manifest[round].print();
            info("Expected manifest:");
            manifest_expected[round].print();
            FAIL();
        }
    }
}

/**
 * @brief Ensure consistency between the manifest generated by the ultra honk prover over the course of proof
 * construction and the one generated by the verifier over the course of proof verification.
 *
 */
TYPED_TEST(UltraTranscriptTests, VerifierManifestConsistency)
{
    // Construct a simple circuit of size n = 8 (i.e. the minimum circuit size)
    auto builder = typename TestFixture::Builder();
    TestFixture::generate_test_circuit(builder);

    // Automatically generate a transcript manifest in the prover by constructing a proof
    auto proving_key = std::make_shared<typename TestFixture::DeciderProvingKey>(builder);
    auto verification_key = std::make_shared<typename TestFixture::VerificationKey>(proving_key->get_precomputed());
    typename TestFixture::Prover prover(proving_key, verification_key);
    prover.transcript->enable_manifest();
    auto proof = prover.construct_proof();

    // Automatically generate a transcript manifest in the verifier by verifying a proof
    typename TestFixture::Verifier verifier(verification_key);
    verifier.transcript->enable_manifest();
    typename TestFixture::Proof honk_proof;
    typename TestFixture::Proof ipa_proof;
    if constexpr (HasIPAAccumulator<TypeParam>) {
        verifier.ipa_verification_key = VerifierCommitmentKey<curve::Grumpkin>(1 << CONST_ECCVM_LOG_N);
        const size_t HONK_PROOF_LENGTH = TypeParam::PROOF_LENGTH_WITHOUT_PUB_INPUTS - IPA_PROOF_LENGTH;
        const size_t num_public_inputs = static_cast<uint32_t>(verification_key->num_public_inputs);
        // The extra calculation is for the IPA proof length.
        // TODO(https://github.com/AztecProtocol/barretenberg/issues/1182): Handle in ProofSurgeon.
        ASSERT_EQ(proof.size(), HONK_PROOF_LENGTH + IPA_PROOF_LENGTH + num_public_inputs);
        // split out the ipa proof
        const std::ptrdiff_t honk_proof_with_pub_inputs_length =
            static_cast<std::ptrdiff_t>(HONK_PROOF_LENGTH + num_public_inputs);

        honk_proof = typename TestFixture::Proof(proof.begin(), proof.begin() + honk_proof_with_pub_inputs_length);
        ipa_proof = typename TestFixture::Proof(proof.begin() + honk_proof_with_pub_inputs_length, proof.end());
    } else {
        honk_proof = proof;
    }
    verifier.verify_proof(honk_proof, ipa_proof);

    // Check consistency between the manifests generated by the prover and verifier
    auto prover_manifest = prover.transcript->get_manifest();
    auto verifier_manifest = verifier.transcript->get_manifest();

    // Note: a manifest can be printed using manifest.print()
    ASSERT_GT(prover_manifest.size(), 0);
    for (size_t round = 0; round < prover_manifest.size(); ++round) {
        ASSERT_EQ(prover_manifest[round], verifier_manifest[round])
            << "Prover/Verifier manifest discrepency in round " << round;
    }
}

/**
 * @brief Check that multiple challenges can be generated and sanity check
 * @details We generate 6 challenges that are each 128 bits, and check that they are not 0.
 *
 */
TYPED_TEST(UltraTranscriptTests, ChallengeGenerationTest)
{
    using Flavor = TypeParam;
    using FF = Flavor::FF;
    // initialized with random value sent to verifier
    auto transcript = TypeParam::Transcript::prover_init_empty();
    // test a bunch of challenges
    auto challenges = transcript->template get_challenges<FF>("a", "b", "c", "d", "e", "f");
    // check they are not 0
    for (size_t i = 0; i < challenges.size(); ++i) {
        ASSERT_NE(challenges[i], 0) << "Challenge " << i << " is 0";
    }
    constexpr uint32_t random_val{ 17 }; // arbitrary
    transcript->send_to_verifier("random val", random_val);
    // test more challenges
    auto [a, b, c] = transcript->template get_challenges<FF>("a", "b", "c");
    ASSERT_NE(a, 0) << "Challenge a is 0";
    ASSERT_NE(b, 0) << "Challenge b is 0";
    ASSERT_NE(c, 0) << "Challenge c is 0";
}

TYPED_TEST(UltraTranscriptTests, StructureTest)
{
    using Flavor = TypeParam;
    using FF = Flavor::FF;
    using Commitment = Flavor::Commitment;
    // Construct a simple circuit of size n = 8 (i.e. the minimum circuit size)
    auto builder = typename TestFixture::Builder();
    if constexpr (IsAnyOf<TypeParam, UltraRollupFlavor>) {
        GTEST_SKIP() << "Not built for this parameter";
    }
    TestFixture::generate_test_circuit(builder);

    // Automatically generate a transcript manifest by constructing a proof
    auto proving_key = std::make_shared<typename TestFixture::DeciderProvingKey>(builder);
    auto verification_key = std::make_shared<typename TestFixture::VerificationKey>(proving_key->get_precomputed());
    typename TestFixture::Prover prover(proving_key, verification_key);
    auto proof = prover.construct_proof();
    typename TestFixture::Verifier verifier(verification_key);
    EXPECT_TRUE(verifier.verify_proof(proof));

    // try deserializing and serializing with no changes and check proof is still valid
    prover.transcript->deserialize_full_transcript(verification_key->num_public_inputs);
    prover.transcript->serialize_full_transcript();
    // reset verifier's transcript
    verifier.transcript = std::make_shared<typename Flavor::Transcript>();

    proof = TestFixture::export_serialized_proof(prover, proving_key->num_public_inputs());
    EXPECT_TRUE(verifier.verify_proof(proof)); // we have changed nothing so proof is still valid

    Commitment one_group_val = Commitment::one();
    FF rand_val = FF::random_element();
    prover.transcript->z_perm_comm = one_group_val * rand_val;             // choose random object to modify
    verifier.transcript = std::make_shared<typename Flavor::Transcript>(); // reset verifier's transcript
    proof = TestFixture::export_serialized_proof(prover, proving_key->num_public_inputs());
    EXPECT_TRUE(verifier.verify_proof(proof)); // we have not serialized it back to the proof so it should still be fine

    prover.transcript->serialize_full_transcript();
    verifier.transcript = std::make_shared<typename Flavor::Transcript>(); // reset verifier's transcript
    proof = TestFixture::export_serialized_proof(prover, proving_key->num_public_inputs());
    EXPECT_FALSE(verifier.verify_proof(proof)); // the proof is now wrong after serializing it

    prover.transcript->deserialize_full_transcript(verification_key->num_public_inputs);
    EXPECT_EQ(static_cast<Commitment>(prover.transcript->z_perm_comm), one_group_val * rand_val);
}<|MERGE_RESOLUTION|>--- conflicted
+++ resolved
@@ -77,19 +77,7 @@
         size_t frs_per_evals = (Flavor::NUM_ALL_ENTITIES)*data_types_per_Frs;
 
         size_t round = 0;
-<<<<<<< HEAD
-        // TODO(https://github.com/AztecProtocol/barretenberg/issues/1427): Add VK FS to solidity verifier.
-        if constexpr (!IsKeccakFlavor<Flavor>) {
-            manifest_expected.add_entry(round, "vk_hash", data_types_per_Frs);
-        } else {
-            size_t frs_per_uint32 = bb::field_conversion::calc_num_bn254_frs<uint32_t>();
-            manifest_expected.add_entry(round, "vk_log_circuit_size", frs_per_uint32);
-            manifest_expected.add_entry(round, "vk_num_public_inputs", frs_per_uint32);
-            manifest_expected.add_entry(round, "vk_pub_inputs_offset", frs_per_uint32);
-        }
-=======
-        manifest_expected.add_entry(round, "vk_hash", frs_per_Fr);
->>>>>>> 4002afe4
+        manifest_expected.add_entry(round, "vk_hash", data_types_per_Frs);
 
         manifest_expected.add_entry(round, "public_input_0", data_types_per_Frs);
         for (size_t i = 0; i < PAIRING_POINTS_SIZE; i++) {
