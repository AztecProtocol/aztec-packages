// === AUDIT STATUS ===
// internal:    { status: not started, auditors: [], date: YYYY-MM-DD }
// external_1:  { status: not started, auditors: [], date: YYYY-MM-DD }
// external_2:  { status: not started, auditors: [], date: YYYY-MM-DD }
// =====================

#include "merge_verifier.hpp"
#include "barretenberg/commitment_schemes/shplonk/shplonk.hpp"
#include "barretenberg/flavor/mega_zk_flavor.hpp"
#include "barretenberg/flavor/ultra_flavor.hpp"

namespace bb {

MergeVerifier::MergeVerifier(const MergeSettings settings, const std::shared_ptr<Transcript>& transcript)
    : transcript(transcript)
    , settings(settings){};

/**
 * @brief Verify proper construction of the aggregate Goblin ECC op queue polynomials T_j, j = 1,2,3,4.
 * @details Let \f$l_j\f$, \f$r_j\f$, \f$m_j\f$ be three vectors. The Merge wants to convince the verifier that the
 * polynomials l_j, r_j, m_j for which they have sent commitments [l_j], [r_j], [m_j] satisfy
 *      - m_j(X) = l_j(X) + X^l r_j(X)      (1)
 *      - deg(l_j(X)) < k                   (2)
 * where k = shift_size.
 *
 * To check condition (1), the verifier samples a challenge kappa and request from the prover a proof that
 * the polynomial
 *      p_j(X) = l_j(kappa) + kappa^k r_j(kappa) - m_j(kappa)
 * opens to 0 at kappa.
 *
 * To check condition (2), the verifier requests from the prover the commitment to a polynomial g_j, and
 * then requests proofs that
 *      l_j(1/kappa) = c     g_j(kappa) = d
 * Then, they verify c * kappa^{k-1} = d, which implies, up to negligible probability, that
 * g_j(X) = X^{l-1} l_j(1/X), which means that deg(l_j(X)) < l.
 *
 * The verifier must therefore check 12 opening claims: p_j(kappa) = 0, l_j(1/kappa), g_j(kappa)
 * We use Shplonk to verify the claims with a single MSM (instead of computing [p_j] from [l_j], [r_j], [m_j]
 * and then open it). We initialize the Shplonk verifier with the following commitments:
 *      [l_1], [r_1], [m_1], [g_1], ..., [l_4], [r_4], [m_4], [g_4]
 * Then, we verify the various claims:
 *     - p_j(kappa) = 0:     The commitment to p_j is constructed from the commitments to l_j, r_j, m_j, so
 *                           the claim passed to the Shplonk verifier specifies the indices of these commitments in
 *                           the above vector: {4 * (j-1), 4 * (j-1) + 1, 4 * (j-1) + 2}, the coefficients
 *                           reconstructing p_j from l_j, r_j, m_j: {1, kappa^k, -1}, and the claimed
 *                           evaluation: 0.
 *     - l_j(1/kappa) = v_j: The index in this case is {4 * (j-1)}, the coefficient is { 1 }, and the evaluation is
 *                           v_j.
 *     - g_j(kappa) = w_j:   The index is {3 + 4 * (j-1)}, the coefficient is { 1 }, and the evaluation is w_j.
 * The claims are passed in the following order:
 *   {kappa, 0}, {kappa, 0}, {kappa, 0}, {kappa, 0}, {1/kappa, v_1}, {kappa, w_1}, .., {1/kappa, v_4}, {kappa, w_4}
 *
 * In the Goblin scenario, we have:
 * - \f$l_j = t_j, r_j = T_{prev,j}, m_j = T_j\f$ if we are prepending the subtable
 * - \f$l_j = T_{prev,j}, r_j = t_j, m_j = T_j\f$ if we are appending the subtable
 *
 * @param proof
<<<<<<< HEAD
 * @param t_commitments The subtable commitments data, containing the commitments to t_j read from the transcript
 * by the PG verifier with which the Merge verifier shares a transcript
 * @param T_prev_commitments The full op_queue table commitments after the previous iteration of merge
=======
 * @param inputs_commitments The commitments used by the Merge verifier
>>>>>>> 59bc177b
 * @return std::pair<bool, TableCommitments> Pair of verification result and the commitments to the merged tables as
 * read from the proof
 */
std::pair<bool, typename MergeVerifier::TableCommitments> MergeVerifier::verify_proof(
<<<<<<< HEAD
    const HonkProof& proof, const TableCommitments& t_commitments, const TableCommitments& T_prev_commitments)
=======
    const HonkProof& proof, const InputCommitments& input_commitments)
>>>>>>> 59bc177b
{
    using Claims = typename ShplonkVerifier_<Curve>::LinearCombinationOfClaims;

    transcript->load_proof(proof);

    const uint32_t shift_size = transcript->template receive_from_prover<uint32_t>("shift_size");
    BB_ASSERT_GT(shift_size, 0U, "Shift size should always be bigger than 0");

    // Vector of commitments to be passed to the Shplonk verifier
    // The vector is composed of: [l_1], [r_1], [m_1], [g_1], ..., [l_4], [r_4], [m_4], [g_4]
    std::vector<Commitment> table_commitments;
    for (size_t idx = 0; idx < NUM_WIRES; ++idx) {
<<<<<<< HEAD
        auto left_table = settings == MergeSettings::PREPEND ? t_commitments[idx] : T_prev_commitments[idx];
        auto right_table = settings == MergeSettings::PREPEND ? T_prev_commitments[idx] : t_commitments[idx];
=======
        auto left_table = settings == MergeSettings::PREPEND ? input_commitments.t_commitments[idx]
                                                             : input_commitments.T_prev_commitments[idx];
        auto right_table = settings == MergeSettings::PREPEND ? input_commitments.T_prev_commitments[idx]
                                                              : input_commitments.t_commitments[idx];
>>>>>>> 59bc177b

        table_commitments.emplace_back(left_table);
        table_commitments.emplace_back(right_table);
        table_commitments.emplace_back(
            transcript->template receive_from_prover<Commitment>("MERGED_TABLE_" + std::to_string(idx)));
        table_commitments.emplace_back(
            transcript->template receive_from_prover<Commitment>("LEFT_TABLE_REVERSED_" + std::to_string(idx)));
    }

    // Store T_commitments of the verifier
    TableCommitments merged_table_commitments;
    size_t commitment_idx = 2; // Index of [m_j = T_j] in the vector of commitments
    for (auto& commitment : merged_table_commitments) {
        commitment = table_commitments[commitment_idx];
        commitment_idx += NUM_WIRES;
    }

    // Evaluation challenge
    const FF kappa = transcript->template get_challenge<FF>("kappa");
    const FF kappa_inv = kappa.invert();
    const FF pow_kappa = kappa.pow(shift_size);

    // Opening claims to be passed to the Shplonk verifier
    std::vector<Claims> opening_claims;

    // Add opening claim for p_j(X) = l_j(X) + X^k r_j(X) - m_j(X)
    commitment_idx = 0;
    for (size_t idx = 0; idx < NUM_WIRES; ++idx) {
        Claims claim{ { /*index of [l_j]*/ commitment_idx,
                        /*index of [r_j]*/ commitment_idx + 1,
                        /*index of [m_j]*/ commitment_idx + 2 },
                      { FF::one(), pow_kappa, FF::neg_one() },
                      { kappa, FF::zero() } };
        opening_claims.emplace_back(claim);

        // Move commitment_idx to the index of [l_{j+1}]
        commitment_idx += NUM_WIRES;
    }

    // Boolean keeping track of the degree identities
    bool degree_check_verified = true;

    // Add opening claim for l_j(1/kappa), g_j(kappa) and check g_j(kappa) = l_j(1/kappa) * kappa^{k-1}
    commitment_idx = 0;
    for (size_t idx = 0; idx < NUM_WIRES; ++idx) {
        Claims claim;

        // Opening claim for l_j(1/kappa)
        FF left_table_eval_kappa_inv =
            transcript->template receive_from_prover<FF>("left_table_eval_kappa_inv_" + std::to_string(idx));
        claim = { { commitment_idx }, { FF::one() }, { kappa_inv, left_table_eval_kappa_inv } };
        opening_claims.emplace_back(claim);

        // Move commitment_idx to index of g_j
        commitment_idx += 3;

        // Opening claim for g_j(kappa)
        FF left_table_reversed_eval =
            transcript->template receive_from_prover<FF>("left_table_reversed_eval_" + std::to_string(idx));
        claim = { { commitment_idx }, { FF::one() }, { kappa, left_table_reversed_eval } };
        opening_claims.emplace_back(claim);

        // Move commitment_idx to index of left_table_{j+1}
        commitment_idx += 1;

        // Degree identity
        degree_check_verified &= (left_table_eval_kappa_inv * kappa.pow(shift_size - 1) == left_table_reversed_eval);
    }

    // Initialize Shplonk verifier
    ShplonkVerifier_<Curve> verifier(table_commitments, transcript, opening_claims.size());
    verifier.reduce_verification_vector_claims_no_finalize(opening_claims);

    // Export batched claim
    auto batch_opening_claim = verifier.export_batch_opening_claim(Commitment::one());

    // KZG verifier
    auto pairing_points = PCS::reduce_verify_batch_opening_claim(batch_opening_claim, transcript);
    VerifierCommitmentKey pcs_vkey{};
    bool claims_verified = pcs_vkey.pairing_check(pairing_points[0], pairing_points[1]);

    return { degree_check_verified && claims_verified, merged_table_commitments };
}
} // namespace bb<|MERGE_RESOLUTION|>--- conflicted
+++ resolved
@@ -55,22 +55,12 @@
  * - \f$l_j = T_{prev,j}, r_j = t_j, m_j = T_j\f$ if we are appending the subtable
  *
  * @param proof
-<<<<<<< HEAD
- * @param t_commitments The subtable commitments data, containing the commitments to t_j read from the transcript
- * by the PG verifier with which the Merge verifier shares a transcript
- * @param T_prev_commitments The full op_queue table commitments after the previous iteration of merge
-=======
  * @param inputs_commitments The commitments used by the Merge verifier
->>>>>>> 59bc177b
  * @return std::pair<bool, TableCommitments> Pair of verification result and the commitments to the merged tables as
  * read from the proof
  */
 std::pair<bool, typename MergeVerifier::TableCommitments> MergeVerifier::verify_proof(
-<<<<<<< HEAD
-    const HonkProof& proof, const TableCommitments& t_commitments, const TableCommitments& T_prev_commitments)
-=======
     const HonkProof& proof, const InputCommitments& input_commitments)
->>>>>>> 59bc177b
 {
     using Claims = typename ShplonkVerifier_<Curve>::LinearCombinationOfClaims;
 
@@ -83,15 +73,10 @@
     // The vector is composed of: [l_1], [r_1], [m_1], [g_1], ..., [l_4], [r_4], [m_4], [g_4]
     std::vector<Commitment> table_commitments;
     for (size_t idx = 0; idx < NUM_WIRES; ++idx) {
-<<<<<<< HEAD
-        auto left_table = settings == MergeSettings::PREPEND ? t_commitments[idx] : T_prev_commitments[idx];
-        auto right_table = settings == MergeSettings::PREPEND ? T_prev_commitments[idx] : t_commitments[idx];
-=======
         auto left_table = settings == MergeSettings::PREPEND ? input_commitments.t_commitments[idx]
                                                              : input_commitments.T_prev_commitments[idx];
         auto right_table = settings == MergeSettings::PREPEND ? input_commitments.T_prev_commitments[idx]
                                                               : input_commitments.t_commitments[idx];
->>>>>>> 59bc177b
 
         table_commitments.emplace_back(left_table);
         table_commitments.emplace_back(right_table);
