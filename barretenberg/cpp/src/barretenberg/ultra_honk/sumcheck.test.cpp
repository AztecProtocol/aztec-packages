#include "barretenberg/sumcheck/sumcheck.hpp"
#include "barretenberg/ecc/curves/bn254/fr.hpp"
#include "barretenberg/proof_system/library/grand_product_delta.hpp"
#include "barretenberg/proof_system/library/grand_product_library.hpp"
#include "barretenberg/proof_system/plookup_tables/fixed_base/fixed_base.hpp"
#include "barretenberg/relations/auxiliary_relation.hpp"
#include "barretenberg/relations/delta_range_constraint_relation.hpp"
#include "barretenberg/relations/elliptic_relation.hpp"
#include "barretenberg/relations/lookup_relation.hpp"
#include "barretenberg/relations/permutation_relation.hpp"
#include "barretenberg/relations/ultra_arithmetic_relation.hpp"
#include "barretenberg/transcript/transcript.hpp"

#include <gtest/gtest.h>

using namespace bb;

using Flavor = UltraFlavor;
using FF = typename Flavor::FF;

class SumcheckTestsRealCircuit : public ::testing::Test {
  protected:
    static void SetUpTestSuite() { bb::srs::init_crs_factory("../srs_db/ignition"); }
};

/**
 * @brief Test the Ultra Sumcheck Prover and Verifier for a real circuit
 *
 */
TEST_F(SumcheckTestsRealCircuit, Ultra)
{
    using Flavor = UltraFlavor;
    using FF = typename Flavor::FF;
    using Transcript = typename Flavor::Transcript;
    using RelationSeparator = typename Flavor::RelationSeparator;

    // Create a composer and a dummy circuit with a few gates
    auto builder = UltraCircuitBuilder();
    FF a = FF::one();

    // Add some basic add gates, with a public input for good measure
    uint32_t a_idx = builder.add_public_variable(a);
    FF b = FF::one();
    FF c = a + b;
    FF d = a + c;
    uint32_t b_idx = builder.add_variable(b);
    uint32_t c_idx = builder.add_variable(c);
    uint32_t d_idx = builder.add_variable(d);
    for (size_t i = 0; i < 16; i++) {
        builder.create_add_gate({ a_idx, b_idx, c_idx, 1, 1, -1, 0 });
        builder.create_add_gate({ d_idx, c_idx, a_idx, 1, -1, -1, 0 });
    }

    // Add a big add gate with use of next row to test q_arith = 2
    FF e = a + b + c + d;
    uint32_t e_idx = builder.add_variable(e);

    uint32_t zero_idx = builder.zero_idx;
    builder.create_big_add_gate({ a_idx, b_idx, c_idx, d_idx, -1, -1, -1, -1, 0 }, true); // use next row
    builder.create_big_add_gate({ zero_idx, zero_idx, zero_idx, e_idx, 0, 0, 0, 0, 0 }, false);

    // Add some lookup gates (related to pedersen hashing)
    auto pedersen_input_value = FF::random_element();
    const FF input_hi =
        uint256_t(pedersen_input_value)
            .slice(plookup::fixed_base::table::BITS_PER_LO_SCALAR,
                   plookup::fixed_base::table::BITS_PER_LO_SCALAR + plookup::fixed_base::table::BITS_PER_HI_SCALAR);
    const FF input_lo = uint256_t(pedersen_input_value).slice(0, bb::plookup::fixed_base::table::BITS_PER_LO_SCALAR);
    const auto input_hi_index = builder.add_variable(input_hi);
    const auto input_lo_index = builder.add_variable(input_lo);

    const auto sequence_data_hi =
        plookup::get_lookup_accumulators(bb::plookup::MultiTableId::FIXED_BASE_LEFT_HI, input_hi);
    const auto sequence_data_lo =
        plookup::get_lookup_accumulators(bb::plookup::MultiTableId::FIXED_BASE_LEFT_LO, input_lo);

    builder.create_gates_from_plookup_accumulators(
        plookup::MultiTableId::FIXED_BASE_LEFT_HI, sequence_data_hi, input_hi_index);
    builder.create_gates_from_plookup_accumulators(
        plookup::MultiTableId::FIXED_BASE_LEFT_LO, sequence_data_lo, input_lo_index);

    // Add a sort gate (simply checks that consecutive inputs have a difference of < 4)
    a_idx = builder.add_variable(FF(0));
    b_idx = builder.add_variable(FF(1));
    c_idx = builder.add_variable(FF(2));
    d_idx = builder.add_variable(FF(3));
    builder.create_sort_constraint({ a_idx, b_idx, c_idx, d_idx });

    // Add an elliptic curve addition gate
    grumpkin::g1::affine_element p1 = grumpkin::g1::affine_element::random_element();
    grumpkin::g1::affine_element p2 = grumpkin::g1::affine_element::random_element();

    grumpkin::g1::affine_element p3(grumpkin::g1::element(p1) + grumpkin::g1::element(p2));

    uint32_t x1 = builder.add_variable(p1.x);
    uint32_t y1 = builder.add_variable(p1.y);
    uint32_t x2 = builder.add_variable(p2.x);
    uint32_t y2 = builder.add_variable(p2.y);
    uint32_t x3 = builder.add_variable(p3.x);
    uint32_t y3 = builder.add_variable(p3.y);

    builder.create_ecc_add_gate({ x1, y1, x2, y2, x3, y3, 1 });

    // Add some RAM gates
    uint32_t ram_values[8]{
        builder.add_variable(FF::random_element()), builder.add_variable(FF::random_element()),
        builder.add_variable(FF::random_element()), builder.add_variable(FF::random_element()),
        builder.add_variable(FF::random_element()), builder.add_variable(FF::random_element()),
        builder.add_variable(FF::random_element()), builder.add_variable(FF::random_element()),
    };

    size_t ram_id = builder.create_RAM_array(8);

    for (size_t i = 0; i < 8; ++i) {
        builder.init_RAM_element(ram_id, i, ram_values[i]);
    }

    a_idx = builder.read_RAM_array(ram_id, builder.add_variable(5));
    EXPECT_EQ(a_idx != ram_values[5], true);

    b_idx = builder.read_RAM_array(ram_id, builder.add_variable(4));
    c_idx = builder.read_RAM_array(ram_id, builder.add_variable(1));

    builder.write_RAM_array(ram_id, builder.add_variable(4), builder.add_variable(500));
    d_idx = builder.read_RAM_array(ram_id, builder.add_variable(4));

    EXPECT_EQ(builder.get_variable(d_idx), 500);

    // ensure these vars get used in another arithmetic gate
    const auto e_value = builder.get_variable(a_idx) + builder.get_variable(b_idx) + builder.get_variable(c_idx) +
                         builder.get_variable(d_idx);
    e_idx = builder.add_variable(e_value);

    builder.create_big_add_gate({ a_idx, b_idx, c_idx, d_idx, -1, -1, -1, -1, 0 }, true);
    builder.create_big_add_gate(
        {
            builder.zero_idx,
            builder.zero_idx,
            builder.zero_idx,
            e_idx,
            0,
            0,
            0,
            0,
            0,
        },
        false);

    // Create a prover (it will compute proving key and witness)
    auto instance = std::make_shared<ProverInstance_<Flavor>>(builder);

    // Generate eta, beta and gamma
<<<<<<< HEAD
    FF eta = FF::random_element();
    FF eta_two = FF::random_element();
    FF eta_three = FF::random_element();
    FF beta = FF::random_element();
    FF gamma = FF::random_element();

    instance->initialize_prover_polynomials();
    instance->compute_sorted_accumulator_polynomials(eta, eta_two, eta_three);
    instance->compute_grand_product_polynomials(beta, gamma);
=======
    instance->relation_parameters.eta = FF::random_element();
    instance->relation_parameters.beta = FF::random_element();
    instance->relation_parameters.gamma = FF::random_element();

    instance->proving_key->compute_sorted_accumulator_polynomials(instance->relation_parameters.eta);
    instance->proving_key->compute_grand_product_polynomials(instance->relation_parameters);
    instance->prover_polynomials = Flavor::ProverPolynomials(instance->proving_key);
>>>>>>> e4a4141c

    auto prover_transcript = Transcript::prover_init_empty();
    auto circuit_size = instance->proving_key->circuit_size;
    auto log_circuit_size = numeric::get_msb(circuit_size);

    RelationSeparator prover_alphas;
    for (size_t idx = 0; idx < prover_alphas.size(); idx++) {
        prover_alphas[idx] = prover_transcript->template get_challenge<FF>("Sumcheck:alpha_" + std::to_string(idx));
    }

    instance->alphas = prover_alphas;
    auto sumcheck_prover = SumcheckProver<Flavor>(circuit_size, prover_transcript);
    std::vector<FF> prover_gate_challenges(log_circuit_size);
    for (size_t idx = 0; idx < log_circuit_size; idx++) {
        prover_gate_challenges[idx] =
            prover_transcript->template get_challenge<FF>("Sumcheck:gate_challenge_" + std::to_string(idx));
    }
    instance->gate_challenges = prover_gate_challenges;
    auto prover_output = sumcheck_prover.prove(instance);

    auto verifier_transcript = Transcript::verifier_init_empty(prover_transcript);

    auto sumcheck_verifier = SumcheckVerifier<Flavor>(log_circuit_size, verifier_transcript);
    RelationSeparator verifier_alphas;
    for (size_t idx = 0; idx < verifier_alphas.size(); idx++) {
        verifier_alphas[idx] = verifier_transcript->template get_challenge<FF>("Sumcheck:alpha_" + std::to_string(idx));
    }

    std::vector<FF> verifier_gate_challenges(log_circuit_size);
    for (size_t idx = 0; idx < log_circuit_size; idx++) {
        verifier_gate_challenges[idx] =
            verifier_transcript->template get_challenge<FF>("Sumcheck:gate_challenge_" + std::to_string(idx));
    }
    auto verifier_output =
        sumcheck_verifier.verify(instance->relation_parameters, verifier_alphas, verifier_gate_challenges);

    auto verified = verifier_output.verified.value();

    ASSERT_TRUE(verified);
}<|MERGE_RESOLUTION|>--- conflicted
+++ resolved
@@ -150,25 +150,18 @@
     auto instance = std::make_shared<ProverInstance_<Flavor>>(builder);
 
     // Generate eta, beta and gamma
-<<<<<<< HEAD
-    FF eta = FF::random_element();
-    FF eta_two = FF::random_element();
-    FF eta_three = FF::random_element();
-    FF beta = FF::random_element();
-    FF gamma = FF::random_element();
-
-    instance->initialize_prover_polynomials();
-    instance->compute_sorted_accumulator_polynomials(eta, eta_two, eta_three);
-    instance->compute_grand_product_polynomials(beta, gamma);
-=======
     instance->relation_parameters.eta = FF::random_element();
+    instance->relation_parameters.eta = FF::random_element();
+    instance->relation_parameters.eta_two = FF::random_element();
+    instance->relation_parameters.eta_three = FF::random_element();
     instance->relation_parameters.beta = FF::random_element();
     instance->relation_parameters.gamma = FF::random_element();
 
-    instance->proving_key->compute_sorted_accumulator_polynomials(instance->relation_parameters.eta);
+    instance->proving_key->compute_sorted_accumulator_polynomials(instance->relation_parameters.eta,
+                                                                  instance->relation_parameters.eta_two,
+                                                                  instance->relation_parameters.eta_three);
     instance->proving_key->compute_grand_product_polynomials(instance->relation_parameters);
     instance->prover_polynomials = Flavor::ProverPolynomials(instance->proving_key);
->>>>>>> e4a4141c
 
     auto prover_transcript = Transcript::prover_init_empty();
     auto circuit_size = instance->proving_key->circuit_size;
