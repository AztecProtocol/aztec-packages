#include "barretenberg/sumcheck/sumcheck.hpp"
#include "barretenberg/ecc/curves/bn254/fr.hpp"
#include "barretenberg/plonk_honk_shared/library/grand_product_delta.hpp"
#include "barretenberg/plonk_honk_shared/library/grand_product_library.hpp"
#include "barretenberg/relations/auxiliary_relation.hpp"
#include "barretenberg/relations/delta_range_constraint_relation.hpp"
#include "barretenberg/relations/elliptic_relation.hpp"
#include "barretenberg/relations/lookup_relation.hpp"
#include "barretenberg/relations/permutation_relation.hpp"
#include "barretenberg/relations/ultra_arithmetic_relation.hpp"
#include "barretenberg/stdlib_circuit_builders/plookup_tables/fixed_base/fixed_base.hpp"
#include "barretenberg/transcript/transcript.hpp"

#include <gtest/gtest.h>

using namespace bb;

using Flavor = UltraFlavor;
using FF = typename Flavor::FF;

class SumcheckTestsRealCircuit : public ::testing::Test {
  protected:
    static void SetUpTestSuite() { bb::srs::init_crs_factory("../srs_db/ignition"); }
};

/**
 * @brief Test the Ultra Sumcheck Prover and Verifier for a real circuit
 *
 */
TEST_F(SumcheckTestsRealCircuit, Ultra)
{
    using Flavor = UltraFlavor;
    using FF = typename Flavor::FF;
    using Transcript = typename Flavor::Transcript;
    using RelationSeparator = typename Flavor::RelationSeparator;

    // Create a composer and a dummy circuit with a few gates
    auto builder = UltraCircuitBuilder();
    FF a = FF::one();

    // Add some basic add gates, with a public input for good measure
    uint32_t a_idx = builder.add_public_variable(a);
    FF b = FF::one();
    FF c = a + b;
    FF d = a + c;
    uint32_t b_idx = builder.add_variable(b);
    uint32_t c_idx = builder.add_variable(c);
    uint32_t d_idx = builder.add_variable(d);
    for (size_t i = 0; i < 16; i++) {
        builder.create_add_gate({ a_idx, b_idx, c_idx, 1, 1, -1, 0 });
        builder.create_add_gate({ d_idx, c_idx, a_idx, 1, -1, -1, 0 });
    }

    // Add a big add gate with use of next row to test q_arith = 2
    FF e = a + b + c + d;
    uint32_t e_idx = builder.add_variable(e);

    uint32_t zero_idx = builder.zero_idx;
    builder.create_big_add_gate({ a_idx, b_idx, c_idx, d_idx, -1, -1, -1, -1, 0 }, true); // use next row
    builder.create_big_add_gate({ zero_idx, zero_idx, zero_idx, e_idx, 0, 0, 0, 0, 0 }, false);

    // Add some lookup gates (related to pedersen hashing)
    auto pedersen_input_value = FF::random_element();
    const FF input_hi =
        uint256_t(pedersen_input_value)
            .slice(plookup::fixed_base::table::BITS_PER_LO_SCALAR,
                   plookup::fixed_base::table::BITS_PER_LO_SCALAR + plookup::fixed_base::table::BITS_PER_HI_SCALAR);
    const FF input_lo = uint256_t(pedersen_input_value).slice(0, bb::plookup::fixed_base::table::BITS_PER_LO_SCALAR);
    const auto input_hi_index = builder.add_variable(input_hi);
    const auto input_lo_index = builder.add_variable(input_lo);

    const auto sequence_data_hi =
        plookup::get_lookup_accumulators(bb::plookup::MultiTableId::FIXED_BASE_LEFT_HI, input_hi);
    const auto sequence_data_lo =
        plookup::get_lookup_accumulators(bb::plookup::MultiTableId::FIXED_BASE_LEFT_LO, input_lo);

    builder.create_gates_from_plookup_accumulators(
        plookup::MultiTableId::FIXED_BASE_LEFT_HI, sequence_data_hi, input_hi_index);
    builder.create_gates_from_plookup_accumulators(
        plookup::MultiTableId::FIXED_BASE_LEFT_LO, sequence_data_lo, input_lo_index);

    // Add a sort gate (simply checks that consecutive inputs have a difference of < 4)
    a_idx = builder.add_variable(FF(0));
    b_idx = builder.add_variable(FF(1));
    c_idx = builder.add_variable(FF(2));
    d_idx = builder.add_variable(FF(3));
    builder.create_sort_constraint({ a_idx, b_idx, c_idx, d_idx });

    // Add an elliptic curve addition gate
    grumpkin::g1::affine_element p1 = grumpkin::g1::affine_element::random_element();
    grumpkin::g1::affine_element p2 = grumpkin::g1::affine_element::random_element();

    grumpkin::g1::affine_element p3(grumpkin::g1::element(p1) + grumpkin::g1::element(p2));

    uint32_t x1 = builder.add_variable(p1.x);
    uint32_t y1 = builder.add_variable(p1.y);
    uint32_t x2 = builder.add_variable(p2.x);
    uint32_t y2 = builder.add_variable(p2.y);
    uint32_t x3 = builder.add_variable(p3.x);
    uint32_t y3 = builder.add_variable(p3.y);

    builder.create_ecc_add_gate({ x1, y1, x2, y2, x3, y3, 1 });

    // Add some RAM gates
    uint32_t ram_values[8]{
        builder.add_variable(FF::random_element()), builder.add_variable(FF::random_element()),
        builder.add_variable(FF::random_element()), builder.add_variable(FF::random_element()),
        builder.add_variable(FF::random_element()), builder.add_variable(FF::random_element()),
        builder.add_variable(FF::random_element()), builder.add_variable(FF::random_element()),
    };

    size_t ram_id = builder.create_RAM_array(8);

    for (size_t i = 0; i < 8; ++i) {
        builder.init_RAM_element(ram_id, i, ram_values[i]);
    }

    a_idx = builder.read_RAM_array(ram_id, builder.add_variable(5));
    EXPECT_EQ(a_idx != ram_values[5], true);

    b_idx = builder.read_RAM_array(ram_id, builder.add_variable(4));
    c_idx = builder.read_RAM_array(ram_id, builder.add_variable(1));

    builder.write_RAM_array(ram_id, builder.add_variable(4), builder.add_variable(500));
    d_idx = builder.read_RAM_array(ram_id, builder.add_variable(4));

    EXPECT_EQ(builder.get_variable(d_idx), 500);

    // ensure these vars get used in another arithmetic gate
    const auto e_value = builder.get_variable(a_idx) + builder.get_variable(b_idx) + builder.get_variable(c_idx) +
                         builder.get_variable(d_idx);
    e_idx = builder.add_variable(e_value);

    builder.create_big_add_gate({ a_idx, b_idx, c_idx, d_idx, -1, -1, -1, -1, 0 }, true);
    builder.create_big_add_gate(
        {
            builder.zero_idx,
            builder.zero_idx,
            builder.zero_idx,
            e_idx,
            0,
            0,
            0,
            0,
            0,
        },
        false);

    // Create a prover (it will compute proving key and witness)
    auto instance = std::make_shared<ProverInstance_<Flavor>>(builder);

    // Generate eta, beta and gamma
    instance->relation_parameters.eta = FF::random_element();
    instance->relation_parameters.eta = FF::random_element();
    instance->relation_parameters.eta_two = FF::random_element();
    instance->relation_parameters.eta_three = FF::random_element();
    instance->relation_parameters.beta = FF::random_element();
    instance->relation_parameters.gamma = FF::random_element();

<<<<<<< HEAD
    instance->proving_key.compute_sorted_accumulator_polynomials(instance->relation_parameters.eta);
    instance->proving_key.compute_grand_product_polynomials(instance->relation_parameters);
=======
    instance->proving_key->compute_sorted_accumulator_polynomials(instance->relation_parameters.eta,
                                                                  instance->relation_parameters.eta_two,
                                                                  instance->relation_parameters.eta_three);
    instance->proving_key->compute_grand_product_polynomials(instance->relation_parameters);
>>>>>>> ef446747
    instance->prover_polynomials = Flavor::ProverPolynomials(instance->proving_key);

    auto prover_transcript = Transcript::prover_init_empty();
    auto circuit_size = instance->proving_key.circuit_size;
    auto log_circuit_size = numeric::get_msb(circuit_size);

    RelationSeparator prover_alphas;
    for (size_t idx = 0; idx < prover_alphas.size(); idx++) {
        prover_alphas[idx] = prover_transcript->template get_challenge<FF>("Sumcheck:alpha_" + std::to_string(idx));
    }

    instance->alphas = prover_alphas;
    auto sumcheck_prover = SumcheckProver<Flavor>(circuit_size, prover_transcript);
    std::vector<FF> prover_gate_challenges(log_circuit_size);
    for (size_t idx = 0; idx < log_circuit_size; idx++) {
        prover_gate_challenges[idx] =
            prover_transcript->template get_challenge<FF>("Sumcheck:gate_challenge_" + std::to_string(idx));
    }
    instance->gate_challenges = prover_gate_challenges;
    auto prover_output = sumcheck_prover.prove(instance);

    auto verifier_transcript = Transcript::verifier_init_empty(prover_transcript);

    auto sumcheck_verifier = SumcheckVerifier<Flavor>(log_circuit_size, verifier_transcript);
    RelationSeparator verifier_alphas;
    for (size_t idx = 0; idx < verifier_alphas.size(); idx++) {
        verifier_alphas[idx] = verifier_transcript->template get_challenge<FF>("Sumcheck:alpha_" + std::to_string(idx));
    }

    std::vector<FF> verifier_gate_challenges(log_circuit_size);
    for (size_t idx = 0; idx < log_circuit_size; idx++) {
        verifier_gate_challenges[idx] =
            verifier_transcript->template get_challenge<FF>("Sumcheck:gate_challenge_" + std::to_string(idx));
    }
    auto verifier_output =
        sumcheck_verifier.verify(instance->relation_parameters, verifier_alphas, verifier_gate_challenges);

    auto verified = verifier_output.verified.value();

    ASSERT_TRUE(verified);
}<|MERGE_RESOLUTION|>--- conflicted
+++ resolved
@@ -157,15 +157,10 @@
     instance->relation_parameters.beta = FF::random_element();
     instance->relation_parameters.gamma = FF::random_element();
 
-<<<<<<< HEAD
-    instance->proving_key.compute_sorted_accumulator_polynomials(instance->relation_parameters.eta);
+    instance->proving_key.compute_sorted_accumulator_polynomials(instance->relation_parameters.eta,
+                                                                 instance->relation_parameters.eta_two,
+                                                                 instance->relation_parameters.eta_three);
     instance->proving_key.compute_grand_product_polynomials(instance->relation_parameters);
-=======
-    instance->proving_key->compute_sorted_accumulator_polynomials(instance->relation_parameters.eta,
-                                                                  instance->relation_parameters.eta_two,
-                                                                  instance->relation_parameters.eta_three);
-    instance->proving_key->compute_grand_product_polynomials(instance->relation_parameters);
->>>>>>> ef446747
     instance->prover_polynomials = Flavor::ProverPolynomials(instance->proving_key);
 
     auto prover_transcript = Transcript::prover_init_empty();
