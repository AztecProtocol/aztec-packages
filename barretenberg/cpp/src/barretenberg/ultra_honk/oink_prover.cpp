--- conflicted
+++ resolved
@@ -68,19 +68,11 @@
     proving_key->proving_key.commitment_key = CommitmentKey();
     // #endif
 }
-<<<<<<< HEAD
 
 /**
  * @brief Export the Oink proof
  */
 
-=======
-
-/**
- * @brief Export the Oink proof
- */
-
->>>>>>> 2fb1dd1c
 template <IsUltraOrMegaHonk Flavor> HonkProof OinkProver<Flavor>::export_proof()
 {
     return transcript->export_proof();
