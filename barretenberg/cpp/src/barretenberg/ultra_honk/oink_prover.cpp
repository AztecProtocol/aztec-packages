#include "barretenberg/ultra_honk/oink_prover.hpp"
#include "barretenberg/common/op_count.hpp"
#include "barretenberg/plonk_honk_shared/proving_key_inspector.hpp"
#include "barretenberg/relations/logderiv_lookup_relation.hpp"

namespace bb {

/**
 * @brief Oink Prover function that runs all the rounds of the verifier
 * @details Returns the witness commitments and relation_parameters
 * @tparam Flavor
 * @return OinkProverOutput<Flavor>
 */
template <IsUltraFlavor Flavor> void OinkProver<Flavor>::prove()
{
    if (proving_key->proving_key.commitment_key == nullptr) {
        proving_key->proving_key.commitment_key =
            std::make_shared<CommitmentKey>(proving_key->proving_key.circuit_size);
    }
    {

#ifdef TRACY_MEMORY
        ZoneScopedN("execute_preamble_round");
#endif
        // Add circuit size public input size and public inputs to transcript->
        execute_preamble_round();
    }
    {

#ifdef TRACY_MEMORY
        ZoneScopedN("execute_wire_commitments_round");
#endif
        // Compute first three wire commitments
        execute_wire_commitments_round();
    }
    {

#ifdef TRACY_MEMORY
        ZoneScopedN("execute_sorted_list_accumulator_round");
#endif
        // Compute sorted list accumulator and commitment
        execute_sorted_list_accumulator_round();
    }

    {

#ifdef TRACY_MEMORY
        ZoneScopedN("execute_log_derivative_inverse_round");
#endif
        // Fiat-Shamir: beta & gamma
        execute_log_derivative_inverse_round();
    }

    {

#ifdef TRACY_MEMORY
        ZoneScopedN("execute_grand_product_computation_round");
#endif
        // Compute grand product(s) and commitments.
        execute_grand_product_computation_round();
    }

    // Generate relation separators alphas for sumcheck/combiner computation
    proving_key->alphas = generate_alphas_round();

    // Free the commitment key
    proving_key->proving_key.commitment_key = nullptr;
}

/**
 * @brief Add circuit size, public input size, and public inputs to transcript
 *
 */
template <IsUltraFlavor Flavor> void OinkProver<Flavor>::execute_preamble_round()
{
    BB_OP_COUNT_TIME_NAME("OinkProver::execute_preamble_round");
    const auto circuit_size = static_cast<uint32_t>(proving_key->proving_key.circuit_size);
    const auto num_public_inputs = static_cast<uint32_t>(proving_key->proving_key.num_public_inputs);
    transcript->send_to_verifier(domain_separator + "circuit_size", circuit_size);
    transcript->send_to_verifier(domain_separator + "public_input_size", num_public_inputs);
    transcript->send_to_verifier(domain_separator + "pub_inputs_offset",
                                 static_cast<uint32_t>(proving_key->proving_key.pub_inputs_offset));

    ASSERT(proving_key->proving_key.num_public_inputs == proving_key->proving_key.public_inputs.size());

    for (size_t i = 0; i < proving_key->proving_key.num_public_inputs; ++i) {
        auto public_input_i = proving_key->proving_key.public_inputs[i];
        transcript->send_to_verifier(domain_separator + "public_input_" + std::to_string(i), public_input_i);
    }
}

/**
 * @brief Commit to the wire polynomials (part of the witness), with the exception of the fourth wire, which is
 * only commited to after adding memory records. In the Goblin Flavor, we also commit to the ECC OP wires and the
 * DataBus columns.
 */
template <IsUltraFlavor Flavor> void OinkProver<Flavor>::execute_wire_commitments_round()
{
    BB_OP_COUNT_TIME_NAME("OinkProver::execute_wire_commitments_round");
    // Commit to the first three wire polynomials
    // We only commit to the fourth wire polynomial after adding memory recordss
    {
        BB_OP_COUNT_TIME_NAME("COMMIT::wires");
<<<<<<< HEAD
        if (proving_key->is_structured) {
            std::vector<uint32_t>& fixed_sizes = proving_key->proving_key.fixed_block_sizes;
            std::vector<uint32_t>& actual_sizes = proving_key->proving_key.actual_block_sizes;
            witness_commitments.w_l = commitment_key->commit_structured(polynomials().w_l, fixed_sizes, actual_sizes);
            witness_commitments.w_r = commitment_key->commit_structured(polynomials().w_r, fixed_sizes, actual_sizes);
            witness_commitments.w_o = commitment_key->commit_structured(polynomials().w_o, fixed_sizes, actual_sizes);
        } else {
            witness_commitments.w_l = commitment_key->commit(polynomials().w_l);
            witness_commitments.w_r = commitment_key->commit(polynomials().w_r);
            witness_commitments.w_o = commitment_key->commit(polynomials().w_o);
        }
=======
        witness_commitments.w_l =
            proving_key->proving_key.commitment_key->commit(proving_key->proving_key.polynomials.w_l);
        witness_commitments.w_r =
            proving_key->proving_key.commitment_key->commit(proving_key->proving_key.polynomials.w_r);
        witness_commitments.w_o =
            proving_key->proving_key.commitment_key->commit(proving_key->proving_key.polynomials.w_o);
>>>>>>> 52c3485b
    }

    auto wire_comms = witness_commitments.get_wires();
    auto wire_labels = commitment_labels.get_wires();
    for (size_t idx = 0; idx < 3; ++idx) {
        transcript->send_to_verifier(domain_separator + wire_labels[idx], wire_comms[idx]);
    }

    if constexpr (IsGoblinFlavor<Flavor>) {

        // Commit to Goblin ECC op wires
        for (auto [commitment, polynomial, label] : zip_view(witness_commitments.get_ecc_op_wires(),
                                                             polynomials().get_ecc_op_wires(),
                                                             commitment_labels.get_ecc_op_wires())) {
            {
                BB_OP_COUNT_TIME_NAME("COMMIT::ecc_op_wires");
                commitment = proving_key->proving_key.commitment_key->commit(polynomial);
            }
            transcript->send_to_verifier(domain_separator + label, commitment);
        }

        // Commit to DataBus related polynomials
        for (auto [commitment, polynomial, label] : zip_view(witness_commitments.get_databus_entities(),
                                                             polynomials().get_databus_entities(),
                                                             commitment_labels.get_databus_entities())) {
            {
                BB_OP_COUNT_TIME_NAME("COMMIT::databus");
                commitment = proving_key->proving_key.commitment_key->commit(polynomial);
            }
            transcript->send_to_verifier(domain_separator + label, commitment);
        }
    }
}

/**
 * @brief Compute sorted witness-table accumulator and commit to the resulting polynomials.
 *
 */
template <IsUltraFlavor Flavor> void OinkProver<Flavor>::execute_sorted_list_accumulator_round()
{
    BB_OP_COUNT_TIME_NAME("OinkProver::execute_sorted_list_accumulator_round");
    // Get eta challenges
    auto [eta, eta_two, eta_three] = transcript->template get_challenges<FF>(
        domain_separator + "eta", domain_separator + "eta_two", domain_separator + "eta_three");
    proving_key->relation_parameters.eta = eta;
    proving_key->relation_parameters.eta_two = eta_two;
    proving_key->relation_parameters.eta_three = eta_three;

    proving_key->proving_key.add_ram_rom_memory_records_to_wire_4(eta, eta_two, eta_three);

    // Commit to lookup argument polynomials and the finalized (i.e. with memory records) fourth wire polynomial
    {
        BB_OP_COUNT_TIME_NAME("COMMIT::lookup_counts_tags");
<<<<<<< HEAD
        witness_commitments.lookup_read_counts = commitment_key->commit(polynomials().lookup_read_counts);
        witness_commitments.lookup_read_tags = commitment_key->commit(polynomials().lookup_read_tags);
    }
    {
        BB_OP_COUNT_TIME_NAME("COMMIT::wires");
        if (proving_key->is_structured) {
            std::vector<uint32_t>& fixed_sizes = proving_key->proving_key.fixed_block_sizes;
            std::vector<uint32_t>& actual_sizes = proving_key->proving_key.actual_block_sizes;
            witness_commitments.w_4 = commitment_key->commit_structured(polynomials().w_4, fixed_sizes, actual_sizes);
        } else {
            witness_commitments.w_4 = commitment_key->commit(polynomials().w_4);
        }
=======
        witness_commitments.lookup_read_counts =
            proving_key->proving_key.commitment_key->commit(proving_key->proving_key.polynomials.lookup_read_counts);
        witness_commitments.lookup_read_tags =
            proving_key->proving_key.commitment_key->commit(proving_key->proving_key.polynomials.lookup_read_tags);
    }
    {
        BB_OP_COUNT_TIME_NAME("COMMIT::wires");
        witness_commitments.w_4 =
            proving_key->proving_key.commitment_key->commit(proving_key->proving_key.polynomials.w_4);
>>>>>>> 52c3485b
    }

    transcript->send_to_verifier(domain_separator + commitment_labels.lookup_read_counts,
                                 witness_commitments.lookup_read_counts);
    transcript->send_to_verifier(domain_separator + commitment_labels.lookup_read_tags,
                                 witness_commitments.lookup_read_tags);
    transcript->send_to_verifier(domain_separator + commitment_labels.w_4, witness_commitments.w_4);
}

/**
 * @brief Compute log derivative inverse polynomial and its commitment, if required
 *
 */
template <IsUltraFlavor Flavor> void OinkProver<Flavor>::execute_log_derivative_inverse_round()
{
    BB_OP_COUNT_TIME_NAME("OinkProver::execute_log_derivative_inverse_round");
    auto [beta, gamma] = transcript->template get_challenges<FF>(domain_separator + "beta", domain_separator + "gamma");
    proving_key->relation_parameters.beta = beta;
    proving_key->relation_parameters.gamma = gamma;

    // Compute the inverses used in log-derivative lookup relations
    proving_key->proving_key.compute_logderivative_inverses(proving_key->relation_parameters);

    {
        BB_OP_COUNT_TIME_NAME("COMMIT::lookup_inverses");
<<<<<<< HEAD
        witness_commitments.lookup_inverses = commitment_key->commit(polynomials().lookup_inverses);
=======
        witness_commitments.lookup_inverses =
            proving_key->proving_key.commitment_key->commit(proving_key->proving_key.polynomials.lookup_inverses);
>>>>>>> 52c3485b
    }
    transcript->send_to_verifier(domain_separator + commitment_labels.lookup_inverses,
                                 witness_commitments.lookup_inverses);

    // If Mega, commit to the databus inverse polynomials and send
    if constexpr (IsGoblinFlavor<Flavor>) {
        for (auto [commitment, polynomial, label] : zip_view(witness_commitments.get_databus_inverses(),
                                                             polynomials().get_databus_inverses(),
                                                             commitment_labels.get_databus_inverses())) {
            {
                BB_OP_COUNT_TIME_NAME("COMMIT::databus_inverses");
                commitment = proving_key->proving_key.commitment_key->commit_sparse(polynomial);
            }
            transcript->send_to_verifier(domain_separator + label, commitment);
        }
    }
}

/**
 * @brief Compute permutation and lookup grand product polynomials and their commitments
 *
 */
template <IsUltraFlavor Flavor> void OinkProver<Flavor>::execute_grand_product_computation_round()
{
    BB_OP_COUNT_TIME_NAME("OinkProver::execute_grand_product_computation_round");
    // Compute the permutation and lookup grand product polynomials
    proving_key->proving_key.compute_grand_product_polynomials(proving_key->relation_parameters);

    {
        BB_OP_COUNT_TIME_NAME("COMMIT::z_perm");
<<<<<<< HEAD
        witness_commitments.z_perm = commitment_key->commit(polynomials().z_perm);
=======
        witness_commitments.z_perm =
            proving_key->proving_key.commitment_key->commit(proving_key->proving_key.polynomials.z_perm);
>>>>>>> 52c3485b
    }
    transcript->send_to_verifier(domain_separator + commitment_labels.z_perm, witness_commitments.z_perm);
}

template <IsUltraFlavor Flavor> typename Flavor::RelationSeparator OinkProver<Flavor>::generate_alphas_round()
{
    BB_OP_COUNT_TIME_NAME("OinkProver::generate_alphas_round");
    RelationSeparator alphas;
    std::array<std::string, Flavor::NUM_SUBRELATIONS - 1> args;
    for (size_t idx = 0; idx < alphas.size(); ++idx) {
        args[idx] = domain_separator + "alpha_" + std::to_string(idx);
    }
    alphas = transcript->template get_challenges<FF>(args);
    return alphas;
}

template class OinkProver<UltraFlavor>;
template class OinkProver<UltraKeccakFlavor>;
template class OinkProver<MegaFlavor>;

} // namespace bb<|MERGE_RESOLUTION|>--- conflicted
+++ resolved
@@ -101,26 +101,20 @@
     // We only commit to the fourth wire polynomial after adding memory recordss
     {
         BB_OP_COUNT_TIME_NAME("COMMIT::wires");
-<<<<<<< HEAD
         if (proving_key->is_structured) {
             std::vector<uint32_t>& fixed_sizes = proving_key->proving_key.fixed_block_sizes;
             std::vector<uint32_t>& actual_sizes = proving_key->proving_key.actual_block_sizes;
-            witness_commitments.w_l = commitment_key->commit_structured(polynomials().w_l, fixed_sizes, actual_sizes);
-            witness_commitments.w_r = commitment_key->commit_structured(polynomials().w_r, fixed_sizes, actual_sizes);
-            witness_commitments.w_o = commitment_key->commit_structured(polynomials().w_o, fixed_sizes, actual_sizes);
+            witness_commitments.w_l = proving_key->proving_key.commitment_key->commit_structured(
+                polynomials().w_l, fixed_sizes, actual_sizes);
+            witness_commitments.w_r = proving_key->proving_key.commitment_key->commit_structured(
+                polynomials().w_r, fixed_sizes, actual_sizes);
+            witness_commitments.w_o = proving_key->proving_key.commitment_key->commit_structured(
+                polynomials().w_o, fixed_sizes, actual_sizes);
         } else {
-            witness_commitments.w_l = commitment_key->commit(polynomials().w_l);
-            witness_commitments.w_r = commitment_key->commit(polynomials().w_r);
-            witness_commitments.w_o = commitment_key->commit(polynomials().w_o);
-        }
-=======
-        witness_commitments.w_l =
-            proving_key->proving_key.commitment_key->commit(proving_key->proving_key.polynomials.w_l);
-        witness_commitments.w_r =
-            proving_key->proving_key.commitment_key->commit(proving_key->proving_key.polynomials.w_r);
-        witness_commitments.w_o =
-            proving_key->proving_key.commitment_key->commit(proving_key->proving_key.polynomials.w_o);
->>>>>>> 52c3485b
+            witness_commitments.w_l = proving_key->proving_key.commitment_key->commit(polynomials().w_l);
+            witness_commitments.w_r = proving_key->proving_key.commitment_key->commit(polynomials().w_r);
+            witness_commitments.w_o = proving_key->proving_key.commitment_key->commit(polynomials().w_o);
+        }
     }
 
     auto wire_comms = witness_commitments.get_wires();
@@ -174,30 +168,21 @@
     // Commit to lookup argument polynomials and the finalized (i.e. with memory records) fourth wire polynomial
     {
         BB_OP_COUNT_TIME_NAME("COMMIT::lookup_counts_tags");
-<<<<<<< HEAD
-        witness_commitments.lookup_read_counts = commitment_key->commit(polynomials().lookup_read_counts);
-        witness_commitments.lookup_read_tags = commitment_key->commit(polynomials().lookup_read_tags);
+        witness_commitments.lookup_read_counts =
+            proving_key->proving_key.commitment_key->commit(polynomials().lookup_read_counts);
+        witness_commitments.lookup_read_tags =
+            proving_key->proving_key.commitment_key->commit(polynomials().lookup_read_tags);
     }
     {
         BB_OP_COUNT_TIME_NAME("COMMIT::wires");
         if (proving_key->is_structured) {
             std::vector<uint32_t>& fixed_sizes = proving_key->proving_key.fixed_block_sizes;
             std::vector<uint32_t>& actual_sizes = proving_key->proving_key.actual_block_sizes;
-            witness_commitments.w_4 = commitment_key->commit_structured(polynomials().w_4, fixed_sizes, actual_sizes);
+            witness_commitments.w_4 = proving_key->proving_key.commitment_key->commit_structured(
+                polynomials().w_4, fixed_sizes, actual_sizes);
         } else {
-            witness_commitments.w_4 = commitment_key->commit(polynomials().w_4);
-        }
-=======
-        witness_commitments.lookup_read_counts =
-            proving_key->proving_key.commitment_key->commit(proving_key->proving_key.polynomials.lookup_read_counts);
-        witness_commitments.lookup_read_tags =
-            proving_key->proving_key.commitment_key->commit(proving_key->proving_key.polynomials.lookup_read_tags);
-    }
-    {
-        BB_OP_COUNT_TIME_NAME("COMMIT::wires");
-        witness_commitments.w_4 =
-            proving_key->proving_key.commitment_key->commit(proving_key->proving_key.polynomials.w_4);
->>>>>>> 52c3485b
+            witness_commitments.w_4 = proving_key->proving_key.commitment_key->commit(polynomials().w_4);
+        }
     }
 
     transcript->send_to_verifier(domain_separator + commitment_labels.lookup_read_counts,
@@ -223,12 +208,8 @@
 
     {
         BB_OP_COUNT_TIME_NAME("COMMIT::lookup_inverses");
-<<<<<<< HEAD
-        witness_commitments.lookup_inverses = commitment_key->commit(polynomials().lookup_inverses);
-=======
         witness_commitments.lookup_inverses =
-            proving_key->proving_key.commitment_key->commit(proving_key->proving_key.polynomials.lookup_inverses);
->>>>>>> 52c3485b
+            proving_key->proving_key.commitment_key->commit(polynomials().lookup_inverses);
     }
     transcript->send_to_verifier(domain_separator + commitment_labels.lookup_inverses,
                                  witness_commitments.lookup_inverses);
@@ -259,12 +240,7 @@
 
     {
         BB_OP_COUNT_TIME_NAME("COMMIT::z_perm");
-<<<<<<< HEAD
-        witness_commitments.z_perm = commitment_key->commit(polynomials().z_perm);
-=======
-        witness_commitments.z_perm =
-            proving_key->proving_key.commitment_key->commit(proving_key->proving_key.polynomials.z_perm);
->>>>>>> 52c3485b
+        witness_commitments.z_perm = proving_key->proving_key.commitment_key->commit(polynomials().z_perm);
     }
     transcript->send_to_verifier(domain_separator + commitment_labels.z_perm, witness_commitments.z_perm);
 }
