#include "barretenberg/ultra_honk/oink_prover.hpp"
#include "barretenberg/plonk_honk_shared/instance_inspector.hpp"
#include "barretenberg/relations/logderiv_lookup_relation.hpp"

namespace bb {

/**
 * @brief Oink Prover function that runs all the rounds of the verifier
 * @details Returns the witness commitments and relation_parameters
 * @tparam Flavor
 * @return OinkProverOutput<Flavor>
 */
template <IsUltraFlavor Flavor> OinkProverOutput<Flavor> OinkProver<Flavor>::prove()
{
    // Add circuit size public input size and public inputs to transcript->
    execute_preamble_round();

    // Compute first three wire commitments
    execute_wire_commitments_round();

    // Compute sorted list accumulator and commitment
    execute_sorted_list_accumulator_round();

    // Fiat-Shamir: beta & gamma
    execute_log_derivative_inverse_round();

    // Compute grand product(s) and commitments.
    execute_grand_product_computation_round();

    // Generate relation separators alphas for sumcheck/combiner computation
    RelationSeparator alphas = generate_alphas_round();

    return OinkProverOutput<Flavor>{
        .proving_key = std::move(proving_key),
        .relation_parameters = std::move(relation_parameters),
        .alphas = std::move(alphas),
    };
}

/**
 * @brief Add circuit size, public input size, and public inputs to transcript
 *
 */
template <IsUltraFlavor Flavor> void OinkProver<Flavor>::execute_preamble_round()
{
    const auto circuit_size = static_cast<uint32_t>(proving_key.circuit_size);
    const auto num_public_inputs = static_cast<uint32_t>(proving_key.num_public_inputs);
    transcript->send_to_verifier(domain_separator + "circuit_size", circuit_size);
    transcript->send_to_verifier(domain_separator + "public_input_size", num_public_inputs);
    transcript->send_to_verifier(domain_separator + "pub_inputs_offset",
                                 static_cast<uint32_t>(proving_key.pub_inputs_offset));

    ASSERT(proving_key.num_public_inputs == proving_key.public_inputs.size());

    for (size_t i = 0; i < proving_key.num_public_inputs; ++i) {
        auto public_input_i = proving_key.public_inputs[i];
        transcript->send_to_verifier(domain_separator + "public_input_" + std::to_string(i), public_input_i);
    }
}

/**
 * @brief Commit to the wire polynomials (part of the witness), with the exception of the fourth wire, which is
 * only commited to after adding memory records. In the Goblin Flavor, we also commit to the ECC OP wires and the
 * DataBus columns.
 */
template <IsUltraFlavor Flavor> void OinkProver<Flavor>::execute_wire_commitments_round()
{
    // Commit to the first three wire polynomials of the instance
    // We only commit to the fourth wire polynomial after adding memory recordss
    {
        BB_OP_COUNT_TIME_NAME("COMMIT::wires");
        witness_commitments.w_l = commitment_key->commit(proving_key.polynomials.w_l);
        witness_commitments.w_r = commitment_key->commit(proving_key.polynomials.w_r);
        witness_commitments.w_o = commitment_key->commit(proving_key.polynomials.w_o);
    }

    auto wire_comms = witness_commitments.get_wires();
    auto wire_labels = commitment_labels.get_wires();
    for (size_t idx = 0; idx < 3; ++idx) {
        transcript->send_to_verifier(domain_separator + wire_labels[idx], wire_comms[idx]);
    }

    if constexpr (IsGoblinFlavor<Flavor>) {

        // Commit to Goblin ECC op wires
        for (auto [commitment, polynomial, label] : zip_view(witness_commitments.get_ecc_op_wires(),
                                                             proving_key.polynomials.get_ecc_op_wires(),
                                                             commitment_labels.get_ecc_op_wires())) {
            {
                BB_OP_COUNT_TIME_NAME("COMMIT::ecc_op_wires");
                commitment = commitment_key->commit_sparse(polynomial);
            }
            transcript->send_to_verifier(domain_separator + label, commitment);
        }

        // Commit to DataBus related polynomials
        for (auto [commitment, polynomial, label] : zip_view(witness_commitments.get_databus_entities(),
                                                             proving_key.polynomials.get_databus_entities(),
                                                             commitment_labels.get_databus_entities())) {
            {
                BB_OP_COUNT_TIME_NAME("COMMIT::databus");
                commitment = commitment_key->commit_sparse(polynomial);
            }
            transcript->send_to_verifier(domain_separator + label, commitment);
        }
    }
}

/**
 * @brief Compute sorted witness-table accumulator and commit to the resulting polynomials.
 *
 */
template <IsUltraFlavor Flavor> void OinkProver<Flavor>::execute_sorted_list_accumulator_round()
{
    // Get eta challenges
    auto [eta, eta_two, eta_three] = transcript->template get_challenges<FF>(
        domain_separator + "eta", domain_separator + "eta_two", domain_separator + "eta_three");
    relation_parameters.eta = eta;
    relation_parameters.eta_two = eta_two;
    relation_parameters.eta_three = eta_three;

    proving_key.add_ram_rom_memory_records_to_wire_4(
        relation_parameters.eta, relation_parameters.eta_two, relation_parameters.eta_three);

    // Commit to lookup argument polynomials and the finalized (i.e. with memory records) fourth wire polynomial
    {
        BB_OP_COUNT_TIME_NAME("COMMIT::lookup_counts_tags");
        witness_commitments.lookup_read_counts = commitment_key->commit(proving_key.polynomials.lookup_read_counts);
        witness_commitments.lookup_read_tags = commitment_key->commit(proving_key.polynomials.lookup_read_tags);
    }
    {
        BB_OP_COUNT_TIME_NAME("COMMIT::wires");
        witness_commitments.w_4 = commitment_key->commit(proving_key.polynomials.w_4);
    }

    transcript->send_to_verifier(domain_separator + commitment_labels.lookup_read_counts,
                                 witness_commitments.lookup_read_counts);
    transcript->send_to_verifier(domain_separator + commitment_labels.lookup_read_tags,
                                 witness_commitments.lookup_read_tags);
    transcript->send_to_verifier(domain_separator + commitment_labels.w_4, witness_commitments.w_4);
}

/**
 * @brief Compute log derivative inverse polynomial and its commitment, if required
 *
 */
template <IsUltraFlavor Flavor> void OinkProver<Flavor>::execute_log_derivative_inverse_round()
{
    auto [beta, gamma] = transcript->template get_challenges<FF>(domain_separator + "beta", domain_separator + "gamma");
    relation_parameters.beta = beta;
    relation_parameters.gamma = gamma;

    // Compute the inverses used in log-derivative lookup relations
    proving_key.compute_logderivative_inverses(relation_parameters);

    {
        BB_OP_COUNT_TIME_NAME("COMMIT::lookup_inverses");
        witness_commitments.lookup_inverses = commitment_key->commit(proving_key.polynomials.lookup_inverses);
    }
    transcript->send_to_verifier(domain_separator + commitment_labels.lookup_inverses,
                                 witness_commitments.lookup_inverses);

    // If Mega, commit to the databus inverse polynomials and send
    if constexpr (IsGoblinFlavor<Flavor>) {
<<<<<<< HEAD
        {
            BB_OP_COUNT_TIME_NAME("COMMIT::databus_inverses");
            witness_commitments.calldata_inverses =
                commitment_key->commit_sparse(proving_key.polynomials.calldata_inverses);
            witness_commitments.return_data_inverses =
                commitment_key->commit_sparse(proving_key.polynomials.return_data_inverses);
        }
        transcript->send_to_verifier(domain_separator + commitment_labels.calldata_inverses,
                                     witness_commitments.calldata_inverses);
        transcript->send_to_verifier(domain_separator + commitment_labels.return_data_inverses,
                                     witness_commitments.return_data_inverses);
=======
        for (auto [commitment, polynomial, label] : zip_view(witness_commitments.get_databus_inverses(),
                                                             proving_key.polynomials.get_databus_inverses(),
                                                             commitment_labels.get_databus_inverses())) {
            commitment = commitment_key->commit(polynomial);
            transcript->send_to_verifier(domain_separator + label, commitment);
        }
>>>>>>> b81c503c
    }
}

/**
 * @brief Compute permutation and lookup grand product polynomials and their commitments
 *
 */
template <IsUltraFlavor Flavor> void OinkProver<Flavor>::execute_grand_product_computation_round()
{
    proving_key.compute_grand_product_polynomials(relation_parameters);

    {
        BB_OP_COUNT_TIME_NAME("COMMIT::z_perm");
        witness_commitments.z_perm = commitment_key->commit(proving_key.polynomials.z_perm);
    }
    transcript->send_to_verifier(domain_separator + commitment_labels.z_perm, witness_commitments.z_perm);
}

template <IsUltraFlavor Flavor> typename Flavor::RelationSeparator OinkProver<Flavor>::generate_alphas_round()
{
    RelationSeparator alphas;
    for (size_t idx = 0; idx < alphas.size(); idx++) {
        alphas[idx] = transcript->template get_challenge<FF>(domain_separator + "alpha_" + std::to_string(idx));
    }
    return alphas;
}

template class OinkProver<UltraFlavor>;
template class OinkProver<UltraKeccakFlavor>;
template class OinkProver<MegaFlavor>;

} // namespace bb<|MERGE_RESOLUTION|>--- conflicted
+++ resolved
@@ -162,26 +162,15 @@
 
     // If Mega, commit to the databus inverse polynomials and send
     if constexpr (IsGoblinFlavor<Flavor>) {
-<<<<<<< HEAD
-        {
-            BB_OP_COUNT_TIME_NAME("COMMIT::databus_inverses");
-            witness_commitments.calldata_inverses =
-                commitment_key->commit_sparse(proving_key.polynomials.calldata_inverses);
-            witness_commitments.return_data_inverses =
-                commitment_key->commit_sparse(proving_key.polynomials.return_data_inverses);
-        }
-        transcript->send_to_verifier(domain_separator + commitment_labels.calldata_inverses,
-                                     witness_commitments.calldata_inverses);
-        transcript->send_to_verifier(domain_separator + commitment_labels.return_data_inverses,
-                                     witness_commitments.return_data_inverses);
-=======
         for (auto [commitment, polynomial, label] : zip_view(witness_commitments.get_databus_inverses(),
                                                              proving_key.polynomials.get_databus_inverses(),
                                                              commitment_labels.get_databus_inverses())) {
-            commitment = commitment_key->commit(polynomial);
+            {
+                BB_OP_COUNT_TIME_NAME("COMMIT::databus_inverses");
+                commitment = commitment_key->commit_sparse(polynomial);
+            }
             transcript->send_to_verifier(domain_separator + label, commitment);
         }
->>>>>>> b81c503c
     }
 }
 
