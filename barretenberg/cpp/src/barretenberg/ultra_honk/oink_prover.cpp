--- conflicted
+++ resolved
@@ -87,21 +87,15 @@
         for (size_t idx = 0; idx < Flavor::NUM_WIRES; ++idx) {
             transcript->send_to_verifier(domain_separator + labels[idx], op_wire_comms[idx]);
         }
-<<<<<<< HEAD
 
         // Commit to DataBus columns and corresponding read counts
-        witness_commitments.calldata = commitment_key->commit(proving_key->calldata);
-        witness_commitments.calldata_read_counts = commitment_key->commit(proving_key->calldata_read_counts);
-=======
-        // Commit to DataBus columns
         witness_commitments.calldata = commitment_key->commit(proving_key.calldata);
         witness_commitments.calldata_read_counts = commitment_key->commit(proving_key.calldata_read_counts);
->>>>>>> f9a2b7c9
         transcript->send_to_verifier(domain_separator + commitment_labels.calldata, witness_commitments.calldata);
         transcript->send_to_verifier(domain_separator + commitment_labels.calldata_read_counts,
                                      witness_commitments.calldata_read_counts);
-        witness_commitments.return_data = commitment_key->commit(proving_key->return_data);
-        witness_commitments.return_data_read_counts = commitment_key->commit(proving_key->return_data_read_counts);
+        witness_commitments.return_data = commitment_key->commit(proving_key.return_data);
+        witness_commitments.return_data_read_counts = commitment_key->commit(proving_key.return_data_read_counts);
         transcript->send_to_verifier(domain_separator + commitment_labels.return_data, witness_commitments.return_data);
         transcript->send_to_verifier(domain_separator + commitment_labels.return_data_read_counts,
                                      witness_commitments.return_data_read_counts);
@@ -143,20 +137,13 @@
     relation_parameters.gamma = gamma;
     if constexpr (IsGoblinFlavor<Flavor>) {
         // Compute and commit to the logderivative inverse used in DataBus
-<<<<<<< HEAD
-        proving_key->compute_logderivative_inverse(relation_parameters);
-        witness_commitments.calldata_inverses = commitment_key->commit(proving_key->calldata_inverses);
-        witness_commitments.return_data_inverses = commitment_key->commit(proving_key->return_data_inverses);
+        proving_key.compute_logderivative_inverse(relation_parameters);
+        witness_commitments.calldata_inverses = commitment_key->commit(proving_key.calldata_inverses);
+        witness_commitments.return_data_inverses = commitment_key->commit(proving_key.return_data_inverses);
         transcript->send_to_verifier(domain_separator + commitment_labels.calldata_inverses,
                                      witness_commitments.calldata_inverses);
         transcript->send_to_verifier(domain_separator + commitment_labels.return_data_inverses,
                                      witness_commitments.return_data_inverses);
-=======
-        proving_key.compute_logderivative_inverse(relation_parameters);
-        witness_commitments.lookup_inverses = commitment_key->commit(proving_key.lookup_inverses);
-        transcript->send_to_verifier(domain_separator + commitment_labels.lookup_inverses,
-                                     witness_commitments.lookup_inverses);
->>>>>>> f9a2b7c9
     }
 }
 
