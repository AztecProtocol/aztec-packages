#include "barretenberg/ultra_honk/oink_prover.hpp"

namespace bb {

/**
 * @brief Oink Prover function that runs all the rounds of the verifier
 * @details Returns the witness commitments and relation_parameters
 * @tparam Flavor
 * @return OinkProverOutput<Flavor>
 */
template <IsUltraFlavor Flavor> OinkProverOutput<Flavor> OinkProver<Flavor>::prove()
{
    // Add circuit size public input size and public inputs to transcript->
    execute_preamble_round();

    // Compute first three wire commitments
    execute_wire_commitments_round();

    // Compute sorted list accumulator and commitment
    execute_sorted_list_accumulator_round();

    // Fiat-Shamir: beta & gamma
    execute_log_derivative_inverse_round();

    // Compute grand product(s) and commitments.
    execute_grand_product_computation_round();

    return OinkProverOutput<Flavor>{
        .relation_parameters = std::move(relation_parameters),
    };
}

/**
 * @brief Add circuit size, public input size, and public inputs to transcript
 *
 */
template <IsUltraFlavor Flavor> void OinkProver<Flavor>::execute_preamble_round()
{
    const auto circuit_size = static_cast<uint32_t>(proving_key.circuit_size);
    const auto num_public_inputs = static_cast<uint32_t>(proving_key.num_public_inputs);
    transcript->send_to_verifier(domain_separator + "circuit_size", circuit_size);
    transcript->send_to_verifier(domain_separator + "public_input_size", num_public_inputs);
    transcript->send_to_verifier(domain_separator + "pub_inputs_offset",
                                 static_cast<uint32_t>(proving_key.pub_inputs_offset));

    ASSERT(proving_key.num_public_inputs == proving_key.public_inputs.size());

    for (size_t i = 0; i < proving_key.num_public_inputs; ++i) {
        auto public_input_i = proving_key.public_inputs[i];
        transcript->send_to_verifier(domain_separator + "public_input_" + std::to_string(i), public_input_i);
    }
}

/**
 * @brief Commit to the wire polynomials (part of the witness), with the exception of the fourth wire, which is
 * only commited to after adding memory records. In the Goblin Flavor, we also commit to the ECC OP wires and the
 * DataBus columns.
 */
template <IsUltraFlavor Flavor> void OinkProver<Flavor>::execute_wire_commitments_round()
{
    // Commit to the first three wire polynomials of the instance
    // We only commit to the fourth wire polynomial after adding memory recordss
    witness_commitments.w_l = commitment_key->commit(proving_key.w_l);
    witness_commitments.w_r = commitment_key->commit(proving_key.w_r);
    witness_commitments.w_o = commitment_key->commit(proving_key.w_o);

    auto wire_comms = witness_commitments.get_wires();
    auto wire_labels = commitment_labels.get_wires();
    for (size_t idx = 0; idx < 3; ++idx) {
        transcript->send_to_verifier(domain_separator + wire_labels[idx], wire_comms[idx]);
    }

    if constexpr (IsGoblinFlavor<Flavor>) {
        // Commit to Goblin ECC op wires
        witness_commitments.ecc_op_wire_1 = commitment_key->commit(proving_key.ecc_op_wire_1);
        witness_commitments.ecc_op_wire_2 = commitment_key->commit(proving_key.ecc_op_wire_2);
        witness_commitments.ecc_op_wire_3 = commitment_key->commit(proving_key.ecc_op_wire_3);
        witness_commitments.ecc_op_wire_4 = commitment_key->commit(proving_key.ecc_op_wire_4);

        auto op_wire_comms = witness_commitments.get_ecc_op_wires();
        auto labels = commitment_labels.get_ecc_op_wires();
        for (size_t idx = 0; idx < Flavor::NUM_WIRES; ++idx) {
            transcript->send_to_verifier(domain_separator + labels[idx], op_wire_comms[idx]);
        }
        // Commit to DataBus columns
        witness_commitments.calldata = commitment_key->commit(proving_key.calldata);
        witness_commitments.calldata_read_counts = commitment_key->commit(proving_key.calldata_read_counts);
        transcript->send_to_verifier(domain_separator + commitment_labels.calldata, witness_commitments.calldata);
        transcript->send_to_verifier(domain_separator + commitment_labels.calldata_read_counts,
                                     witness_commitments.calldata_read_counts);
    }
}

/**
 * @brief Compute sorted witness-table accumulator and commit to the resulting polynomials.
 *
 */
template <IsUltraFlavor Flavor> void OinkProver<Flavor>::execute_sorted_list_accumulator_round()
{

<<<<<<< HEAD
    relation_parameters.eta = transcript->template get_challenge<FF>(domain_separator + "eta");
    proving_key.compute_sorted_accumulator_polynomials(relation_parameters.eta);
=======
    auto [eta, eta_two, eta_three] = transcript->template get_challenges<FF>(
        domain_separator + "eta", domain_separator + "eta_two", domain_separator + "eta_three");
    relation_parameters.eta = eta;
    relation_parameters.eta_two = eta_two;
    relation_parameters.eta_three = eta_three;

    proving_key->compute_sorted_accumulator_polynomials(
        relation_parameters.eta, relation_parameters.eta_two, relation_parameters.eta_three);
>>>>>>> ef446747
    // Commit to the sorted witness-table accumulator and the finalized (i.e. with memory records) fourth wire
    // polynomial
    witness_commitments.sorted_accum = commitment_key->commit(proving_key.sorted_accum);
    witness_commitments.w_4 = commitment_key->commit(proving_key.w_4);

    transcript->send_to_verifier(domain_separator + commitment_labels.sorted_accum, witness_commitments.sorted_accum);
    transcript->send_to_verifier(domain_separator + commitment_labels.w_4, witness_commitments.w_4);
}

/**
 * @brief Compute log derivative inverse polynomial and its commitment, if required
 *
 */
template <IsUltraFlavor Flavor> void OinkProver<Flavor>::execute_log_derivative_inverse_round()
{
    auto [beta, gamma] = transcript->template get_challenges<FF>(domain_separator + "beta", domain_separator + "gamma");
    relation_parameters.beta = beta;
    relation_parameters.gamma = gamma;
    if constexpr (IsGoblinFlavor<Flavor>) {
        // Compute and commit to the logderivative inverse used in DataBus
        proving_key.compute_logderivative_inverse(relation_parameters);
        witness_commitments.lookup_inverses = commitment_key->commit(proving_key.lookup_inverses);
        transcript->send_to_verifier(domain_separator + commitment_labels.lookup_inverses,
                                     witness_commitments.lookup_inverses);
    }
}

/**
 * @brief Compute permutation and lookup grand product polynomials and their commitments
 *
 */
template <IsUltraFlavor Flavor> void OinkProver<Flavor>::execute_grand_product_computation_round()
{

    proving_key.compute_grand_product_polynomials(relation_parameters);

    witness_commitments.z_perm = commitment_key->commit(proving_key.z_perm);
    witness_commitments.z_lookup = commitment_key->commit(proving_key.z_lookup);

    transcript->send_to_verifier(domain_separator + commitment_labels.z_perm, witness_commitments.z_perm);
    transcript->send_to_verifier(domain_separator + commitment_labels.z_lookup, witness_commitments.z_lookup);
}

template class OinkProver<UltraFlavor>;
template class OinkProver<GoblinUltraFlavor>;

} // namespace bb<|MERGE_RESOLUTION|>--- conflicted
+++ resolved
@@ -25,7 +25,9 @@
     // Compute grand product(s) and commitments.
     execute_grand_product_computation_round();
 
-    return OinkProverOutput<Flavor>{
+    return OinkProverOutput<Flavor>
+    {
+        .proving_key = std::move(proving_key);
         .relation_parameters = std::move(relation_parameters),
     };
 }
@@ -98,19 +100,14 @@
 template <IsUltraFlavor Flavor> void OinkProver<Flavor>::execute_sorted_list_accumulator_round()
 {
 
-<<<<<<< HEAD
-    relation_parameters.eta = transcript->template get_challenge<FF>(domain_separator + "eta");
-    proving_key.compute_sorted_accumulator_polynomials(relation_parameters.eta);
-=======
     auto [eta, eta_two, eta_three] = transcript->template get_challenges<FF>(
         domain_separator + "eta", domain_separator + "eta_two", domain_separator + "eta_three");
     relation_parameters.eta = eta;
     relation_parameters.eta_two = eta_two;
     relation_parameters.eta_three = eta_three;
 
-    proving_key->compute_sorted_accumulator_polynomials(
+    proving_key.compute_sorted_accumulator_polynomials(
         relation_parameters.eta, relation_parameters.eta_two, relation_parameters.eta_three);
->>>>>>> ef446747
     // Commit to the sorted witness-table accumulator and the finalized (i.e. with memory records) fourth wire
     // polynomial
     witness_commitments.sorted_accum = commitment_key->commit(proving_key.sorted_accum);
