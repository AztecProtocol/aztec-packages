// === AUDIT STATUS ===
// internal:    { status: not started, auditors: [], date: YYYY-MM-DD }
// external_1:  { status: not started, auditors: [], date: YYYY-MM-DD }
// external_2:  { status: not started, auditors: [], date: YYYY-MM-DD }
// =====================

#include "barretenberg/ultra_honk/oink_verifier.hpp"
#include "barretenberg/common/throw_or_abort.hpp"
#include "barretenberg/ext/starknet/flavor/ultra_starknet_flavor.hpp"
#include "barretenberg/ext/starknet/flavor/ultra_starknet_zk_flavor.hpp"
#include "barretenberg/flavor/mega_zk_flavor.hpp"
#include "barretenberg/flavor/ultra_flavor.hpp"
#include "barretenberg/flavor/ultra_keccak_flavor.hpp"
#include "barretenberg/flavor/ultra_keccak_zk_flavor.hpp"
#include "barretenberg/flavor/ultra_rollup_flavor.hpp"
#include "barretenberg/flavor/ultra_zk_flavor.hpp"

namespace bb {

/**
 * @brief Oink Verifier function that runs all the rounds of the verifier
 * @details Returns the witness commitments and relation_parameters. If used as a standalone function, the proof
<<<<<<< HEAD
 * returned by the OinkProver must be loaded into the transcript of the OinkVerify before calling OinkVerifier::verify()
=======
 * returned by the OinkProver must be loaded into the transcript of the OinkVerifier before calling
 * OinkVerifier::verify()
>>>>>>> 9395bf3a
 * @tparam Flavor
 * @return OinkOutput<Flavor>
 */
template <IsUltraOrMegaHonk Flavor> void OinkVerifier<Flavor>::verify()
{
    // Execute the Verifier rounds
    execute_preamble_round();
    execute_wire_commitments_round();
    execute_sorted_list_accumulator_round();
    execute_log_derivative_inverse_round();
    execute_grand_product_computation_round();

    verification_key->witness_commitments = witness_comms;
    verification_key->relation_parameters = relation_parameters;
    verification_key->public_inputs = public_inputs;
    verification_key->alphas = generate_alphas_round();
}

/**
 * @brief Get circuit size, public input size, and public inputs from transcript
 *
 */
template <IsUltraOrMegaHonk Flavor> void OinkVerifier<Flavor>::execute_preamble_round()
{
    verification_key->verification_key->add_to_transcript(domain_separator, *transcript);
    // TODO(https://github.com/AztecProtocol/barretenberg/issues/1427): Update solidity contract to generate vkey hash
    // from transcript.
    if constexpr (!IsAnyOf<Flavor, UltraKeccakFlavor, UltraKeccakZKFlavor>) {
        auto [vkey_hash] = transcript->template get_challenges<FF>(domain_separator + "vkey_hash");
        vinfo("vkey hash in Oink verifier: ", vkey_hash);
    }

    for (size_t i = 0; i < verification_key->verification_key->num_public_inputs; ++i) {
        auto public_input_i =
            transcript->template receive_from_prover<FF>(domain_separator + "public_input_" + std::to_string(i));
        public_inputs.emplace_back(public_input_i);
    }
}

/**
 * @brief Get the wire polynomials (part of the witness), with the exception of the fourth wire, which is
 * only received after adding memory records. In the Goblin Flavor, we also receive the ECC OP wires and the
 * DataBus columns.
 */
template <IsUltraOrMegaHonk Flavor> void OinkVerifier<Flavor>::execute_wire_commitments_round()
{
    // Get commitments to first three wire polynomials
    witness_comms.w_l = transcript->template receive_from_prover<Commitment>(domain_separator + comm_labels.w_l);
    witness_comms.w_r = transcript->template receive_from_prover<Commitment>(domain_separator + comm_labels.w_r);
    witness_comms.w_o = transcript->template receive_from_prover<Commitment>(domain_separator + comm_labels.w_o);

    // If Goblin, get commitments to ECC op wire polynomials and DataBus columns
    if constexpr (IsMegaFlavor<Flavor>) {
        // Receive ECC op wire commitments
        for (auto [commitment, label] : zip_view(witness_comms.get_ecc_op_wires(), comm_labels.get_ecc_op_wires())) {
            commitment = transcript->template receive_from_prover<Commitment>(domain_separator + label);
        }

        // Receive DataBus related polynomial commitments
        for (auto [commitment, label] :
             zip_view(witness_comms.get_databus_entities(), comm_labels.get_databus_entities())) {
            commitment = transcript->template receive_from_prover<Commitment>(domain_separator + label);
        }
    }
}

/**
 * @brief Get sorted witness-table accumulator and fourth wire commitments
 *
 */
template <IsUltraOrMegaHonk Flavor> void OinkVerifier<Flavor>::execute_sorted_list_accumulator_round()
{
    // Get eta challenges
    auto [eta, eta_two, eta_three] = transcript->template get_challenges<FF>(
        domain_separator + "eta", domain_separator + "eta_two", domain_separator + "eta_three");
    relation_parameters.eta = eta;
    relation_parameters.eta_two = eta_two;
    relation_parameters.eta_three = eta_three;

    // Get commitments to lookup argument polynomials and fourth wire
    witness_comms.lookup_read_counts =
        transcript->template receive_from_prover<Commitment>(domain_separator + comm_labels.lookup_read_counts);
    witness_comms.lookup_read_tags =
        transcript->template receive_from_prover<Commitment>(domain_separator + comm_labels.lookup_read_tags);
    witness_comms.w_4 = transcript->template receive_from_prover<Commitment>(domain_separator + comm_labels.w_4);
}

/**
 * @brief Get log derivative inverse polynomial and its commitment, if MegaFlavor
 *
 */
template <IsUltraOrMegaHonk Flavor> void OinkVerifier<Flavor>::execute_log_derivative_inverse_round()
{
    // Get permutation challenges
    auto [beta, gamma] = transcript->template get_challenges<FF>(domain_separator + "beta", domain_separator + "gamma");
    relation_parameters.beta = beta;
    relation_parameters.gamma = gamma;

    witness_comms.lookup_inverses =
        transcript->template receive_from_prover<Commitment>(domain_separator + comm_labels.lookup_inverses);

    // If Goblin (i.e. using DataBus) receive commitments to log-deriv inverses polynomials
    if constexpr (IsMegaFlavor<Flavor>) {
        for (auto [commitment, label] :
             zip_view(witness_comms.get_databus_inverses(), comm_labels.get_databus_inverses())) {
            commitment = transcript->template receive_from_prover<Commitment>(domain_separator + label);
        }
    }
}

/**
 * @brief Compute lookup grand product delta and get permutation and lookup grand product commitments
 *
 */
template <IsUltraOrMegaHonk Flavor> void OinkVerifier<Flavor>::execute_grand_product_computation_round()
{
    const FF public_input_delta =
        compute_public_input_delta<Flavor>(public_inputs,
                                           relation_parameters.beta,
                                           relation_parameters.gamma,
                                           verification_key->verification_key->circuit_size,
                                           static_cast<size_t>(verification_key->verification_key->pub_inputs_offset));

    relation_parameters.public_input_delta = public_input_delta;

    // Get commitment to permutation and lookup grand products
    witness_comms.z_perm = transcript->template receive_from_prover<Commitment>(domain_separator + comm_labels.z_perm);
}

template <IsUltraOrMegaHonk Flavor> typename Flavor::RelationSeparator OinkVerifier<Flavor>::generate_alphas_round()
{
    // Get the relation separation challenges for sumcheck/combiner computation
    RelationSeparator alphas;
    std::array<std::string, Flavor::NUM_SUBRELATIONS - 1> args;
    for (size_t idx = 0; idx < alphas.size(); ++idx) {
        args[idx] = domain_separator + "alpha_" + std::to_string(idx);
    }
    return transcript->template get_challenges<FF>(args);
}

template class OinkVerifier<UltraFlavor>;
template class OinkVerifier<UltraZKFlavor>;
template class OinkVerifier<UltraKeccakFlavor>;
#ifdef STARKNET_GARAGA_FLAVORS
template class OinkVerifier<UltraStarknetFlavor>;
template class OinkVerifier<UltraStarknetZKFlavor>;
#endif
template class OinkVerifier<UltraKeccakZKFlavor>;
template class OinkVerifier<UltraRollupFlavor>;
template class OinkVerifier<MegaFlavor>;
template class OinkVerifier<MegaZKFlavor>;

} // namespace bb<|MERGE_RESOLUTION|>--- conflicted
+++ resolved
@@ -20,12 +20,8 @@
 /**
  * @brief Oink Verifier function that runs all the rounds of the verifier
  * @details Returns the witness commitments and relation_parameters. If used as a standalone function, the proof
-<<<<<<< HEAD
- * returned by the OinkProver must be loaded into the transcript of the OinkVerify before calling OinkVerifier::verify()
-=======
  * returned by the OinkProver must be loaded into the transcript of the OinkVerifier before calling
  * OinkVerifier::verify()
->>>>>>> 9395bf3a
  * @tparam Flavor
  * @return OinkOutput<Flavor>
  */
