#include "decider_verifier.hpp"
#include "barretenberg/commitment_schemes/shplonk/shplemini.hpp"
#include "barretenberg/commitment_schemes/zeromorph/zeromorph.hpp"
#include "barretenberg/numeric/bitop/get_msb.hpp"
#include "barretenberg/sumcheck/sumcheck.hpp"
#include "barretenberg/transcript/transcript.hpp"
#include "barretenberg/ultra_honk/decider_verification_key.hpp"

namespace bb {

template <typename Flavor>
DeciderVerifier_<Flavor>::DeciderVerifier_(const std::shared_ptr<DeciderVerificationKey>& accumulator,
                                           const std::shared_ptr<Transcript>& transcript)
    : accumulator(accumulator)
    , pcs_verification_key(accumulator->verification_key->pcs_verification_key)
    , transcript(transcript)
{}

template <typename Flavor>
DeciderVerifier_<Flavor>::DeciderVerifier_(const std::shared_ptr<DeciderVerificationKey>& accumulator)
    : accumulator(accumulator)
    , pcs_verification_key(accumulator->verification_key->pcs_verification_key)
{}

/**
 * @brief Verify a decider proof relative to a decider verification key (ϕ, \vec{β*}, e*).
 */
template <typename Flavor> bool DeciderVerifier_<Flavor>::verify_proof(const DeciderProof& proof)
{
    transcript = std::make_shared<Transcript>(proof);
    return verify();
}

/**
 * @brief Verify a decider proof that is assumed to be contained in the transcript
 *
 */
template <typename Flavor> bool DeciderVerifier_<Flavor>::verify()
{
    using PCS = typename Flavor::PCS;
    using Curve = typename Flavor::Curve;
    using GroupElement = typename Curve::Element;
    using ZeroMorph = ZeroMorphVerifier_<Curve>;
    using Shplemini = ShpleminiVerifier_<Curve>;
    using VerifierCommitments = typename Flavor::VerifierCommitments;

    VerifierCommitments commitments{ accumulator->verification_key, accumulator->witness_commitments };

    auto sumcheck = SumcheckVerifier<Flavor>(
        static_cast<size_t>(accumulator->verification_key->log_circuit_size), transcript, accumulator->target_sum);

    auto [multivariate_challenge, claimed_evaluations, sumcheck_verified] =
        sumcheck.verify(accumulator->relation_parameters, accumulator->alphas, accumulator->gate_challenges);

    // If Sumcheck did not verify, return false
    if (sumcheck_verified.has_value() && !sumcheck_verified.value()) {
        info("Sumcheck verification failed.");
        return false;
    }

    std::array<GroupElement, 2> pairing_points;
    // TODO(https://github.com/AztecProtocol/barretenberg/issues/1109): Remove this hack once the verifier runs on
    // Shplemini for all Ultra flavors
    if constexpr (bb::IsAnyOf<Flavor, UltraKeccakFlavor>) {
<<<<<<< HEAD
        auto opening_claim = Shplemini::compute_batch_opening_claim(accumulator->verification_key->circuit_size,
                                                                    commitments.get_unshifted(),
                                                                    commitments.get_to_be_shifted(),
                                                                    claimed_evaluations.get_unshifted(),
                                                                    claimed_evaluations.get_shifted(),
                                                                    multivariate_challenge,
                                                                    Commitment::one(),
                                                                    transcript);
=======
        const auto opening_claim = Shplemini::compute_batch_opening_claim(accumulator->verification_key->circuit_size,
                                                                          commitments.get_unshifted(),
                                                                          commitments.get_to_be_shifted(),
                                                                          claimed_evaluations.get_unshifted(),
                                                                          claimed_evaluations.get_shifted(),
                                                                          multivariate_challenge,
                                                                          Commitment::one(),
                                                                          transcript);
>>>>>>> 951ce6d9
        pairing_points = PCS::reduce_verify_batch_opening_claim(opening_claim, transcript);
    } else {
        // Execute ZeroMorph rounds. See https://hackmd.io/dlf9xEwhTQyE3hiGbq4FsA?view for a complete description of the
        // unrolled protocol.
<<<<<<< HEAD
        auto opening_claim = ZeroMorph::verify(accumulator->verification_key->circuit_size,
                                               commitments.get_unshifted(),
                                               commitments.get_to_be_shifted(),
                                               claimed_evaluations.get_unshifted(),
                                               claimed_evaluations.get_shifted(),
                                               multivariate_challenge,
                                               Commitment::one(),
                                               transcript);
=======
        const auto opening_claim = ZeroMorph::verify(accumulator->verification_key->circuit_size,
                                                     commitments.get_unshifted(),
                                                     commitments.get_to_be_shifted(),
                                                     claimed_evaluations.get_unshifted(),
                                                     claimed_evaluations.get_shifted(),
                                                     multivariate_challenge,
                                                     Commitment::one(),
                                                     transcript);
>>>>>>> 951ce6d9
        pairing_points = PCS::reduce_verify(opening_claim, transcript);
    }
    bool verified = pcs_verification_key->pairing_check(pairing_points[0], pairing_points[1]);

    return sumcheck_verified.value() && verified;
}

template class DeciderVerifier_<UltraFlavor>;
template class DeciderVerifier_<UltraKeccakFlavor>;
template class DeciderVerifier_<MegaFlavor>;

} // namespace bb<|MERGE_RESOLUTION|>--- conflicted
+++ resolved
@@ -62,16 +62,6 @@
     // TODO(https://github.com/AztecProtocol/barretenberg/issues/1109): Remove this hack once the verifier runs on
     // Shplemini for all Ultra flavors
     if constexpr (bb::IsAnyOf<Flavor, UltraKeccakFlavor>) {
-<<<<<<< HEAD
-        auto opening_claim = Shplemini::compute_batch_opening_claim(accumulator->verification_key->circuit_size,
-                                                                    commitments.get_unshifted(),
-                                                                    commitments.get_to_be_shifted(),
-                                                                    claimed_evaluations.get_unshifted(),
-                                                                    claimed_evaluations.get_shifted(),
-                                                                    multivariate_challenge,
-                                                                    Commitment::one(),
-                                                                    transcript);
-=======
         const auto opening_claim = Shplemini::compute_batch_opening_claim(accumulator->verification_key->circuit_size,
                                                                           commitments.get_unshifted(),
                                                                           commitments.get_to_be_shifted(),
@@ -80,21 +70,10 @@
                                                                           multivariate_challenge,
                                                                           Commitment::one(),
                                                                           transcript);
->>>>>>> 951ce6d9
         pairing_points = PCS::reduce_verify_batch_opening_claim(opening_claim, transcript);
     } else {
         // Execute ZeroMorph rounds. See https://hackmd.io/dlf9xEwhTQyE3hiGbq4FsA?view for a complete description of the
         // unrolled protocol.
-<<<<<<< HEAD
-        auto opening_claim = ZeroMorph::verify(accumulator->verification_key->circuit_size,
-                                               commitments.get_unshifted(),
-                                               commitments.get_to_be_shifted(),
-                                               claimed_evaluations.get_unshifted(),
-                                               claimed_evaluations.get_shifted(),
-                                               multivariate_challenge,
-                                               Commitment::one(),
-                                               transcript);
-=======
         const auto opening_claim = ZeroMorph::verify(accumulator->verification_key->circuit_size,
                                                      commitments.get_unshifted(),
                                                      commitments.get_to_be_shifted(),
@@ -103,7 +82,6 @@
                                                      multivariate_challenge,
                                                      Commitment::one(),
                                                      transcript);
->>>>>>> 951ce6d9
         pairing_points = PCS::reduce_verify(opening_claim, transcript);
     }
     bool verified = pcs_verification_key->pairing_check(pairing_points[0], pairing_points[1]);
