#include "ultra_prover.hpp"
#include "barretenberg/sumcheck/sumcheck.hpp"

namespace bb {

/**
 * Create UltraProver_ from an instance.
 *
 * @param instance Instance whose proof we want to generate.
 *
 * @tparam a type of UltraFlavor
 * */
template <IsUltraFlavor Flavor>
UltraProver_<Flavor>::UltraProver_(const std::shared_ptr<Instance>& inst,
                                   const std::shared_ptr<CommitmentKey>& commitment_key,
                                   const std::shared_ptr<Transcript>& transcript)
    : instance(std::move(inst))
    , transcript(transcript)
    , commitment_key(commitment_key)
{
    instance->initialize_prover_polynomials();
}

/**
 * @brief Add circuit size, public input size, and public inputs to transcript
 *
 */
template <IsUltraFlavor Flavor> void UltraProver_<Flavor>::execute_preamble_round()
{
    auto proving_key = instance->proving_key;
    const auto circuit_size = static_cast<uint32_t>(proving_key->circuit_size);
    const auto num_public_inputs = static_cast<uint32_t>(proving_key->num_public_inputs);

    transcript->send_to_verifier("circuit_size", circuit_size);
    transcript->send_to_verifier("public_input_size", num_public_inputs);
    transcript->send_to_verifier("pub_inputs_offset", static_cast<uint32_t>(instance->pub_inputs_offset));

    for (size_t i = 0; i < proving_key->num_public_inputs; ++i) {
        auto public_input_i = instance->public_inputs[i];
        transcript->send_to_verifier("public_input_" + std::to_string(i), public_input_i);
    }
}

/**
 * @brief Commit to the wire polynomials (part of the witness), with the exception of the fourth wire, which is
 * only commited to after adding memory records. In the Goblin Flavor, we also commit to the ECC OP wires and the
 * DataBus columns.
 */
template <IsUltraFlavor Flavor> void UltraProver_<Flavor>::execute_wire_commitments_round()
{
    auto& witness_commitments = instance->witness_commitments;
    auto& proving_key = instance->proving_key;

    // Commit to the first three wire polynomials
    // We only commit to the fourth wire polynomial after adding memory recordss
    witness_commitments.w_l = commitment_key->commit(proving_key->w_l);
    witness_commitments.w_r = commitment_key->commit(proving_key->w_r);
    witness_commitments.w_o = commitment_key->commit(proving_key->w_o);

    auto wire_comms = witness_commitments.get_wires();
    auto labels = commitment_labels.get_wires();
    for (size_t idx = 0; idx < 3; ++idx) {
        transcript->send_to_verifier(labels[idx], wire_comms[idx]);
    }

    if constexpr (IsGoblinFlavor<Flavor>) {
        // Commit to Goblin ECC op wires
        witness_commitments.ecc_op_wire_1 = commitment_key->commit(proving_key->ecc_op_wire_1);
        witness_commitments.ecc_op_wire_2 = commitment_key->commit(proving_key->ecc_op_wire_2);
        witness_commitments.ecc_op_wire_3 = commitment_key->commit(proving_key->ecc_op_wire_3);
        witness_commitments.ecc_op_wire_4 = commitment_key->commit(proving_key->ecc_op_wire_4);

        auto op_wire_comms = instance->witness_commitments.get_ecc_op_wires();
        auto labels = commitment_labels.get_ecc_op_wires();
        for (size_t idx = 0; idx < Flavor::NUM_WIRES; ++idx) {
            transcript->send_to_verifier(labels[idx], op_wire_comms[idx]);
        }

        // Commit to DataBus columns
        witness_commitments.calldata = commitment_key->commit(proving_key->calldata);
        witness_commitments.calldata_read_counts = commitment_key->commit(proving_key->calldata_read_counts);
        transcript->send_to_verifier(commitment_labels.calldata, instance->witness_commitments.calldata);
        transcript->send_to_verifier(commitment_labels.calldata_read_counts,
                                     instance->witness_commitments.calldata_read_counts);
    }
}

/**
 * @brief Compute sorted witness-table accumulator and commit to the resulting polynomials.
 *
 */
template <IsUltraFlavor Flavor> void UltraProver_<Flavor>::execute_sorted_list_accumulator_round()
{
    FF eta = transcript->get_challenge("eta");

    instance->compute_sorted_accumulator_polynomials(eta);

    auto& witness_commitments = instance->witness_commitments;
    // Commit to the sorted withness-table accumulator and the finalized (i.e. with memory records) fourth wire
    // polynomial
    witness_commitments.sorted_accum = commitment_key->commit(instance->prover_polynomials.sorted_accum);
    witness_commitments.w_4 = commitment_key->commit(instance->prover_polynomials.w_4);

    transcript->send_to_verifier(commitment_labels.sorted_accum, instance->witness_commitments.sorted_accum);
    transcript->send_to_verifier(commitment_labels.w_4, instance->witness_commitments.w_4);
}

/**
 * @brief Compute log derivative inverse polynomial and its commitment, if required
 *
 */
template <IsUltraFlavor Flavor> void UltraProver_<Flavor>::execute_log_derivative_inverse_round()
{
    // Compute and store challenges beta and gamma
    auto [beta, gamma] = challenges_to_field_elements<FF>(transcript->get_challenges("beta", "gamma"));
    relation_parameters.beta = beta;
    relation_parameters.gamma = gamma;

    if constexpr (IsGoblinFlavor<Flavor>) {
        instance->compute_logderivative_inverse(beta, gamma);
        instance->witness_commitments.lookup_inverses =
            commitment_key->commit(instance->prover_polynomials.lookup_inverses);
        transcript->send_to_verifier(commitment_labels.lookup_inverses, instance->witness_commitments.lookup_inverses);
    }
}

/**
 * @brief Compute permutation and lookup grand product polynomials and their commitments
 *
 */
template <IsUltraFlavor Flavor> void UltraProver_<Flavor>::execute_grand_product_computation_round()
{

    instance->compute_grand_product_polynomials(relation_parameters.beta, relation_parameters.gamma);

    auto& witness_commitments = instance->witness_commitments;
    witness_commitments.z_perm = commitment_key->commit(instance->prover_polynomials.z_perm);
    witness_commitments.z_lookup = commitment_key->commit(instance->prover_polynomials.z_lookup);
    transcript->send_to_verifier(commitment_labels.z_perm, instance->witness_commitments.z_perm);
    transcript->send_to_verifier(commitment_labels.z_lookup, instance->witness_commitments.z_lookup);
}

/**
 * @brief Run Sumcheck resulting in u = (u_1,...,u_d) challenges and all evaluations at u being calculated.
 *
 */
template <IsUltraFlavor Flavor> void UltraProver_<Flavor>::execute_relation_check_rounds()
{
    using Sumcheck = SumcheckProver<Flavor>;
    auto circuit_size = instance->proving_key->circuit_size;
    auto sumcheck = Sumcheck(circuit_size, transcript);
    RelationSeparator alphas;
    for (size_t idx = 0; idx < alphas.size(); idx++) {
        alphas[idx] = transcript->get_challenge("Sumcheck:alpha_" + std::to_string(idx));
    }
    instance->alphas = alphas;
    std::vector<FF> gate_challenges(numeric::get_msb(circuit_size));
    for (size_t idx = 0; idx < gate_challenges.size(); idx++) {
        gate_challenges[idx] = transcript->get_challenge("Sumcheck:gate_challenge_" + std::to_string(idx));
    }
    instance->gate_challenges = gate_challenges;
    sumcheck_output = sumcheck.prove(instance);
}

/**
 * @brief Execute the ZeroMorph protocol to prove the multilinear evaluations produced by Sumcheck
 * @details See https://hackmd.io/dlf9xEwhTQyE3hiGbq4FsA?view for a complete description of the unrolled protocol.
 *
 * */
template <IsUltraFlavor Flavor> void UltraProver_<Flavor>::execute_zeromorph_rounds()
{
    ZeroMorph::prove(instance->prover_polynomials.get_unshifted(),
                     instance->prover_polynomials.get_to_be_shifted(),
                     sumcheck_output.claimed_evaluations.get_unshifted(),
                     sumcheck_output.claimed_evaluations.get_shifted(),
                     sumcheck_output.challenge,
                     commitment_key,
                     transcript);
}

<<<<<<< HEAD
template <IsUltraFlavor Flavor> plonk::proof& UltraProver_<Flavor>::export_proof()
=======
template <UltraFlavor Flavor> honk::proof& UltraProver_<Flavor>::export_proof()
>>>>>>> cdf1baf0
{
    proof = transcript->proof_data;
    return proof;
}

<<<<<<< HEAD
template <IsUltraFlavor Flavor> plonk::proof& UltraProver_<Flavor>::construct_proof()
=======
template <UltraFlavor Flavor> honk::proof& UltraProver_<Flavor>::construct_proof()
>>>>>>> cdf1baf0
{
    // Add circuit size public input size and public inputs to transcript->
    execute_preamble_round();

    // Compute first three wire commitments
    execute_wire_commitments_round();

    // Compute sorted list accumulator and commitment
    execute_sorted_list_accumulator_round();

    // Fiat-Shamir: beta & gamma
    execute_log_derivative_inverse_round();

    // Compute grand product(s) and commitments.
    execute_grand_product_computation_round();

    // Fiat-Shamir: alpha
    // Run sumcheck subprotocol.
    execute_relation_check_rounds();

    // Fiat-Shamir: rho, y, x, z
    // Execute Zeromorph multilinear PCS
    execute_zeromorph_rounds();

    return export_proof();
}

template class UltraProver_<UltraFlavor>;
template class UltraProver_<GoblinUltraFlavor>;

} // namespace bb<|MERGE_RESOLUTION|>--- conflicted
+++ resolved
@@ -178,21 +178,13 @@
                      transcript);
 }
 
-<<<<<<< HEAD
-template <IsUltraFlavor Flavor> plonk::proof& UltraProver_<Flavor>::export_proof()
-=======
 template <UltraFlavor Flavor> honk::proof& UltraProver_<Flavor>::export_proof()
->>>>>>> cdf1baf0
 {
     proof = transcript->proof_data;
     return proof;
 }
 
-<<<<<<< HEAD
-template <IsUltraFlavor Flavor> plonk::proof& UltraProver_<Flavor>::construct_proof()
-=======
 template <UltraFlavor Flavor> honk::proof& UltraProver_<Flavor>::construct_proof()
->>>>>>> cdf1baf0
 {
     // Add circuit size public input size and public inputs to transcript->
     execute_preamble_round();
