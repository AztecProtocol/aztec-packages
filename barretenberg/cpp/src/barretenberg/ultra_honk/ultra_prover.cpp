--- conflicted
+++ resolved
@@ -11,13 +11,9 @@
 namespace bb {
 
 template <IsUltraOrMegaHonk Flavor>
-<<<<<<< HEAD
 UltraProver_<Flavor>::UltraProver_(const std::shared_ptr<DeciderPK>& proving_key,
                                    const std::shared_ptr<HonkVK>& honk_vk,
-                                   const std::shared_ptr<CommitmentKey>& commitment_key)
-=======
-UltraProver_<Flavor>::UltraProver_(const std::shared_ptr<DeciderPK>& proving_key, const CommitmentKey& commitment_key)
->>>>>>> 47c74952
+                                   const CommitmentKey& commitment_key)
     : proving_key(std::move(proving_key))
     , honk_vk(honk_vk)
     , transcript(std::make_shared<Transcript>())
