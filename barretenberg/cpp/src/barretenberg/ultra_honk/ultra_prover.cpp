#include "ultra_prover.hpp"
#include "barretenberg/sumcheck/sumcheck.hpp"

namespace bb {

/**
 * Create UltraProver_ from an instance.
 *
 * @param instance Instance whose proof we want to generate.
 *
 * @tparam a type of UltraFlavor
 * */
template <IsUltraFlavor Flavor>
UltraProver_<Flavor>::UltraProver_(const std::shared_ptr<Instance>& inst, const std::shared_ptr<Transcript>& transcript)
    : instance(std::move(inst))
    , transcript(transcript)
    , commitment_key(instance->proving_key->commitment_key)
<<<<<<< HEAD
{
    instance->initialize_prover_polynomials();
}

/**
 * @brief Add circuit size, public input size, and public inputs to transcript
 *
 */
template <IsUltraFlavor Flavor> void UltraProver_<Flavor>::execute_preamble_round()
{
    auto proving_key = instance->proving_key;
    const auto circuit_size = static_cast<uint32_t>(proving_key->circuit_size);
    const auto num_public_inputs = static_cast<uint32_t>(proving_key->num_public_inputs);

    transcript->send_to_verifier("circuit_size", circuit_size);
    transcript->send_to_verifier("public_input_size", num_public_inputs);
    transcript->send_to_verifier("pub_inputs_offset", static_cast<uint32_t>(instance->pub_inputs_offset));

    for (size_t i = 0; i < proving_key->num_public_inputs; ++i) {
        auto public_input_i = instance->public_inputs[i];
        transcript->send_to_verifier("public_input_" + std::to_string(i), public_input_i);
    }
}

/**
 * @brief Commit to the wire polynomials (part of the witness), with the exception of the fourth wire, which is
 * only commited to after adding memory records. In the Goblin Flavor, we also commit to the ECC OP wires and the
 * DataBus columns.
 */
template <IsUltraFlavor Flavor> void UltraProver_<Flavor>::execute_wire_commitments_round()
{
    auto& witness_commitments = instance->witness_commitments;
    auto& proving_key = instance->proving_key;

    // Commit to the first three wire polynomials
    // We only commit to the fourth wire polynomial after adding memory recordss
    witness_commitments.w_l = commitment_key->commit(proving_key->w_l);
    witness_commitments.w_r = commitment_key->commit(proving_key->w_r);
    witness_commitments.w_o = commitment_key->commit(proving_key->w_o);

    auto wire_comms = witness_commitments.get_wires();
    auto labels = commitment_labels.get_wires();
    for (size_t idx = 0; idx < 3; ++idx) {
        transcript->send_to_verifier(labels[idx], wire_comms[idx]);
    }

    if constexpr (IsGoblinFlavor<Flavor>) {
        // Commit to Goblin ECC op wires
        witness_commitments.ecc_op_wire_1 = commitment_key->commit(proving_key->ecc_op_wire_1);
        witness_commitments.ecc_op_wire_2 = commitment_key->commit(proving_key->ecc_op_wire_2);
        witness_commitments.ecc_op_wire_3 = commitment_key->commit(proving_key->ecc_op_wire_3);
        witness_commitments.ecc_op_wire_4 = commitment_key->commit(proving_key->ecc_op_wire_4);

        auto op_wire_comms = instance->witness_commitments.get_ecc_op_wires();
        auto labels = commitment_labels.get_ecc_op_wires();
        for (size_t idx = 0; idx < Flavor::NUM_WIRES; ++idx) {
            transcript->send_to_verifier(labels[idx], op_wire_comms[idx]);
        }

        // Commit to DataBus columns
        witness_commitments.calldata = commitment_key->commit(proving_key->calldata);
        witness_commitments.calldata_read_counts = commitment_key->commit(proving_key->calldata_read_counts);
        transcript->send_to_verifier(commitment_labels.calldata, instance->witness_commitments.calldata);
        transcript->send_to_verifier(commitment_labels.calldata_read_counts,
                                     instance->witness_commitments.calldata_read_counts);
    }
}

/**
 * @brief Compute sorted witness-table accumulator and commit to the resulting polynomials.
 *
 */
template <IsUltraFlavor Flavor> void UltraProver_<Flavor>::execute_sorted_list_accumulator_round()
{
    const auto [eta, eta_two, eta_three] = transcript->template get_challenges<FF>("eta", "eta_two", "eta_three");

    instance->compute_sorted_accumulator_polynomials(eta, eta_two, eta_three);

    auto& witness_commitments = instance->witness_commitments;
    // Commit to the sorted witness-table accumulator and the finalized (i.e. with memory records) fourth wire
    // polynomial
    witness_commitments.sorted_accum = commitment_key->commit(instance->prover_polynomials.sorted_accum);
    witness_commitments.w_4 = commitment_key->commit(instance->prover_polynomials.w_4);

    transcript->send_to_verifier(commitment_labels.sorted_accum, instance->witness_commitments.sorted_accum);
    transcript->send_to_verifier(commitment_labels.w_4, instance->witness_commitments.w_4);
}
=======
    , oink_prover(inst->proving_key, commitment_key, transcript, "")
{}
>>>>>>> e4a4141c

/**
 * Create UltraProver_ from a circuit.
 *
 * @param instance Circuit with witnesses whose validity we'd like to prove.
 *
 * @tparam a type of UltraFlavor
 * */
template <IsUltraFlavor Flavor>
UltraProver_<Flavor>::UltraProver_(Builder& circuit)
    : instance(std::make_shared<ProverInstance>(circuit))
    , transcript(std::make_shared<Transcript>())
    , commitment_key(instance->proving_key->commitment_key)
    , oink_prover(instance->proving_key, commitment_key, transcript, "")
{}

/**
 * @brief Run Sumcheck resulting in u = (u_1,...,u_d) challenges and all evaluations at u being calculated.
 *
 */
template <IsUltraFlavor Flavor> void UltraProver_<Flavor>::execute_relation_check_rounds()
{
    using Sumcheck = SumcheckProver<Flavor>;
    auto circuit_size = instance->proving_key->circuit_size;
    auto sumcheck = Sumcheck(circuit_size, transcript);
    RelationSeparator alphas;
    for (size_t idx = 0; idx < alphas.size(); idx++) {
        alphas[idx] = transcript->template get_challenge<FF>("Sumcheck:alpha_" + std::to_string(idx));
    }
    instance->alphas = alphas;
    std::vector<FF> gate_challenges(numeric::get_msb(circuit_size));
    for (size_t idx = 0; idx < gate_challenges.size(); idx++) {
        gate_challenges[idx] = transcript->template get_challenge<FF>("Sumcheck:gate_challenge_" + std::to_string(idx));
    }
    instance->gate_challenges = gate_challenges;
    sumcheck_output = sumcheck.prove(instance);
}

/**
 * @brief Execute the ZeroMorph protocol to prove the multilinear evaluations produced by Sumcheck
 * @details See https://hackmd.io/dlf9xEwhTQyE3hiGbq4FsA?view for a complete description of the unrolled protocol.
 *
 * */
template <IsUltraFlavor Flavor> void UltraProver_<Flavor>::execute_zeromorph_rounds()
{
    ZeroMorph::prove(instance->prover_polynomials.get_unshifted(),
                     instance->prover_polynomials.get_to_be_shifted(),
                     sumcheck_output.claimed_evaluations.get_unshifted(),
                     sumcheck_output.claimed_evaluations.get_shifted(),
                     sumcheck_output.challenge,
                     commitment_key,
                     transcript);
}

template <IsUltraFlavor Flavor> HonkProof& UltraProver_<Flavor>::export_proof()
{
    proof = transcript->proof_data;
    return proof;
}

template <IsUltraFlavor Flavor> HonkProof& UltraProver_<Flavor>::construct_proof()
{
    auto [relation_params] = oink_prover.prove();
    instance->relation_parameters = std::move(relation_params);
    instance->prover_polynomials = ProverPolynomials(instance->proving_key);

    // Fiat-Shamir: alpha
    // Run sumcheck subprotocol.
    execute_relation_check_rounds();

    // Fiat-Shamir: rho, y, x, z
    // Execute Zeromorph multilinear PCS
    execute_zeromorph_rounds();

    return export_proof();
}

template class UltraProver_<UltraFlavor>;
template class UltraProver_<GoblinUltraFlavor>;

} // namespace bb<|MERGE_RESOLUTION|>--- conflicted
+++ resolved
@@ -15,98 +15,8 @@
     : instance(std::move(inst))
     , transcript(transcript)
     , commitment_key(instance->proving_key->commitment_key)
-<<<<<<< HEAD
-{
-    instance->initialize_prover_polynomials();
-}
-
-/**
- * @brief Add circuit size, public input size, and public inputs to transcript
- *
- */
-template <IsUltraFlavor Flavor> void UltraProver_<Flavor>::execute_preamble_round()
-{
-    auto proving_key = instance->proving_key;
-    const auto circuit_size = static_cast<uint32_t>(proving_key->circuit_size);
-    const auto num_public_inputs = static_cast<uint32_t>(proving_key->num_public_inputs);
-
-    transcript->send_to_verifier("circuit_size", circuit_size);
-    transcript->send_to_verifier("public_input_size", num_public_inputs);
-    transcript->send_to_verifier("pub_inputs_offset", static_cast<uint32_t>(instance->pub_inputs_offset));
-
-    for (size_t i = 0; i < proving_key->num_public_inputs; ++i) {
-        auto public_input_i = instance->public_inputs[i];
-        transcript->send_to_verifier("public_input_" + std::to_string(i), public_input_i);
-    }
-}
-
-/**
- * @brief Commit to the wire polynomials (part of the witness), with the exception of the fourth wire, which is
- * only commited to after adding memory records. In the Goblin Flavor, we also commit to the ECC OP wires and the
- * DataBus columns.
- */
-template <IsUltraFlavor Flavor> void UltraProver_<Flavor>::execute_wire_commitments_round()
-{
-    auto& witness_commitments = instance->witness_commitments;
-    auto& proving_key = instance->proving_key;
-
-    // Commit to the first three wire polynomials
-    // We only commit to the fourth wire polynomial after adding memory recordss
-    witness_commitments.w_l = commitment_key->commit(proving_key->w_l);
-    witness_commitments.w_r = commitment_key->commit(proving_key->w_r);
-    witness_commitments.w_o = commitment_key->commit(proving_key->w_o);
-
-    auto wire_comms = witness_commitments.get_wires();
-    auto labels = commitment_labels.get_wires();
-    for (size_t idx = 0; idx < 3; ++idx) {
-        transcript->send_to_verifier(labels[idx], wire_comms[idx]);
-    }
-
-    if constexpr (IsGoblinFlavor<Flavor>) {
-        // Commit to Goblin ECC op wires
-        witness_commitments.ecc_op_wire_1 = commitment_key->commit(proving_key->ecc_op_wire_1);
-        witness_commitments.ecc_op_wire_2 = commitment_key->commit(proving_key->ecc_op_wire_2);
-        witness_commitments.ecc_op_wire_3 = commitment_key->commit(proving_key->ecc_op_wire_3);
-        witness_commitments.ecc_op_wire_4 = commitment_key->commit(proving_key->ecc_op_wire_4);
-
-        auto op_wire_comms = instance->witness_commitments.get_ecc_op_wires();
-        auto labels = commitment_labels.get_ecc_op_wires();
-        for (size_t idx = 0; idx < Flavor::NUM_WIRES; ++idx) {
-            transcript->send_to_verifier(labels[idx], op_wire_comms[idx]);
-        }
-
-        // Commit to DataBus columns
-        witness_commitments.calldata = commitment_key->commit(proving_key->calldata);
-        witness_commitments.calldata_read_counts = commitment_key->commit(proving_key->calldata_read_counts);
-        transcript->send_to_verifier(commitment_labels.calldata, instance->witness_commitments.calldata);
-        transcript->send_to_verifier(commitment_labels.calldata_read_counts,
-                                     instance->witness_commitments.calldata_read_counts);
-    }
-}
-
-/**
- * @brief Compute sorted witness-table accumulator and commit to the resulting polynomials.
- *
- */
-template <IsUltraFlavor Flavor> void UltraProver_<Flavor>::execute_sorted_list_accumulator_round()
-{
-    const auto [eta, eta_two, eta_three] = transcript->template get_challenges<FF>("eta", "eta_two", "eta_three");
-
-    instance->compute_sorted_accumulator_polynomials(eta, eta_two, eta_three);
-
-    auto& witness_commitments = instance->witness_commitments;
-    // Commit to the sorted witness-table accumulator and the finalized (i.e. with memory records) fourth wire
-    // polynomial
-    witness_commitments.sorted_accum = commitment_key->commit(instance->prover_polynomials.sorted_accum);
-    witness_commitments.w_4 = commitment_key->commit(instance->prover_polynomials.w_4);
-
-    transcript->send_to_verifier(commitment_labels.sorted_accum, instance->witness_commitments.sorted_accum);
-    transcript->send_to_verifier(commitment_labels.w_4, instance->witness_commitments.w_4);
-}
-=======
     , oink_prover(inst->proving_key, commitment_key, transcript, "")
 {}
->>>>>>> e4a4141c
 
 /**
  * Create UltraProver_ from a circuit.
