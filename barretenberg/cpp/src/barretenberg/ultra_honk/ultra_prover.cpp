--- conflicted
+++ resolved
@@ -89,11 +89,7 @@
  */
 template <IsUltraFlavor Flavor> void UltraProver_<Flavor>::execute_sorted_list_accumulator_round()
 {
-<<<<<<< HEAD
     const auto [eta, eta_two, eta_three] = transcript->template get_challenges<FF>("eta", "eta_two", "eta_three");
-=======
-    FF eta = transcript->template get_challenge<FF>("eta");
->>>>>>> c1709b3d
 
     instance->compute_sorted_accumulator_polynomials(eta, eta_two, eta_three);
 
