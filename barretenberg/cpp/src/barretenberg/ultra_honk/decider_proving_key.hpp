// === AUDIT STATUS ===
// internal:    { status: not started, auditors: [], date: YYYY-MM-DD }
// external_1:  { status: not started, auditors: [], date: YYYY-MM-DD }
// external_2:  { status: not started, auditors: [], date: YYYY-MM-DD }
// =====================

#pragma once
#include "barretenberg/common/log.hpp"
#include "barretenberg/ext/starknet/stdlib_circuit_builders/ultra_starknet_flavor.hpp"
#include "barretenberg/ext/starknet/stdlib_circuit_builders/ultra_starknet_zk_flavor.hpp"
#include "barretenberg/flavor/flavor.hpp"
#include "barretenberg/plonk_honk_shared/composer/composer_lib.hpp"
#include "barretenberg/plonk_honk_shared/composer/permutation_lib.hpp"
#include "barretenberg/plonk_honk_shared/execution_trace/mega_execution_trace.hpp"
#include "barretenberg/plonk_honk_shared/execution_trace/ultra_execution_trace.hpp"
#include "barretenberg/relations/relation_parameters.hpp"
#include "barretenberg/stdlib_circuit_builders/mega_zk_flavor.hpp"
#include "barretenberg/stdlib_circuit_builders/ultra_keccak_flavor.hpp"
#include "barretenberg/stdlib_circuit_builders/ultra_keccak_zk_flavor.hpp"
#include "barretenberg/stdlib_circuit_builders/ultra_rollup_flavor.hpp"
#include "barretenberg/stdlib_circuit_builders/ultra_zk_flavor.hpp"
#include "barretenberg/trace_to_polynomials/trace_to_polynomials.hpp"
#include <chrono>

namespace bb {
/**
 * @brief  A DeciderProvingKey is normally constructed from a finalized circuit and it contains all the information
 * required by an Mega Honk prover to create a proof. A DeciderProvingKey is also the result of running the
 * Protogalaxy prover, in which case it becomes a relaxed counterpart with the folding parameters (target sum and gate
 * challenges set to non-zero values).
 *
 * @details This is the equivalent of ω in the paper.
 */

template <IsUltraFlavor Flavor> class DeciderProvingKey_ {
    using Circuit = typename Flavor::CircuitBuilder;
    using ProvingKey = typename Flavor::ProvingKey;
    using CommitmentKey = typename Flavor::CommitmentKey;
    using FF = typename Flavor::FF;
    using ProverPolynomials = typename Flavor::ProverPolynomials;
    using Polynomial = typename Flavor::Polynomial;
    using RelationSeparator = typename Flavor::RelationSeparator;

    // Flag indicating whether the polynomials will be constructed with fixed block sizes for each gate type
    bool is_structured;

  public:
    using Trace = TraceToPolynomials<Flavor>;

    ProvingKey proving_key;

    bool is_accumulator = false;
    RelationSeparator alphas; // a challenge for each subrelation
    bb::RelationParameters<FF> relation_parameters;
    std::vector<FF> gate_challenges;
    // The target sum, which is typically nonzero for a ProtogalaxyProver's accmumulator
    FF target_sum;
    size_t final_active_wire_idx{ 0 }; // idx of last non-trivial wire value in the trace
    size_t dyadic_circuit_size{ 0 };   // final power-of-2 circuit size

    size_t overflow_size{ 0 }; // size of the structured execution trace overflow

    DeciderProvingKey_(Circuit& circuit,
                       TraceSettings trace_settings = {},
                       std::shared_ptr<CommitmentKey> commitment_key = nullptr)
        : is_structured(trace_settings.structure.has_value())
    {
        PROFILE_THIS_NAME("DeciderProvingKey(Circuit&)");
        vinfo("Constructing DeciderProvingKey");
        auto start = std::chrono::steady_clock::now();

        circuit.finalize_circuit(/* ensure_nonzero = */ true);

        // If using a structured trace, set fixed block sizes, check their validity, and set the dyadic circuit size
        if constexpr (std::same_as<Circuit, UltraCircuitBuilder>) {
            dyadic_circuit_size = compute_dyadic_size(circuit); // set dyadic size directly from circuit block sizes
        } else if (std::same_as<Circuit, MegaCircuitBuilder>) {
            if (is_structured) {
                circuit.blocks.set_fixed_block_sizes(trace_settings); // The structuring is set
                if (verbose_logging) {
                    circuit.blocks.summarize();
                }
                move_structured_trace_overflow_to_overflow_block(circuit);
                overflow_size = circuit.blocks.overflow.size();
                dyadic_circuit_size = compute_structured_dyadic_size(circuit); // set the dyadic size accordingly
            } else {
                dyadic_circuit_size = compute_dyadic_size(circuit); // set dyadic size directly from circuit block sizes
            }
        }

        circuit.blocks.compute_offsets(is_structured); // compute offset of each block within the trace

        // Find index of last non-trivial wire value in the trace
        for (auto& block : circuit.blocks.get()) {
            if (block.size() > 0) {
                final_active_wire_idx = block.trace_offset + block.size() - 1;
            }
        }

        vinfo("allocating polynomials object in proving key...");
        {
            PROFILE_THIS_NAME("allocating proving key");

            proving_key = ProvingKey(dyadic_circuit_size, circuit.public_inputs.size(), commitment_key);
            // If not using structured trace OR if using structured trace but overflow has occurred (overflow block in
            // use), allocate full size polys
            // is_structured = false;
            if ((IsMegaFlavor<Flavor> && !is_structured) || (is_structured && circuit.blocks.has_overflow)) {
                // Allocate full size polynomials
                proving_key.polynomials = typename Flavor::ProverPolynomials(dyadic_circuit_size);
            } else { // Allocate only a correct amount of memory for each polynomial
                allocate_wires();

                allocate_permutation_argument_polynomials();

                allocate_selectors(circuit);

                allocate_table_lookup_polynomials(circuit);

                allocate_lagrange_polynomials();

                if constexpr (IsMegaFlavor<Flavor>) {
                    allocate_ecc_op_polynomials(circuit);
                }
                if constexpr (HasDataBus<Flavor>) {
                    allocate_databus_polynomials(circuit);
                }
            }
            // We can finally set the shifted polynomials now that all of the to_be_shifted polynomials are
            // defined.
            proving_key.polynomials.set_shifted(); // Ensure shifted wires are set correctly
        }

        // Construct and add to proving key the wire, selector and copy constraint polynomials
        vinfo("populating trace...");
        Trace::populate(circuit, proving_key, is_structured);

        {
            PROFILE_THIS_NAME("constructing prover instance after trace populate");

            // If Goblin, construct the databus polynomials
            if constexpr (IsMegaFlavor<Flavor>) {
                PROFILE_THIS_NAME("constructing databus polynomials");

                construct_databus_polynomials(circuit);
            }
        }
        // Set the lagrange polynomials
        proving_key.polynomials.lagrange_first.at(0) = 1;
        proving_key.polynomials.lagrange_last.at(final_active_wire_idx) = 1;

        {
            PROFILE_THIS_NAME("constructing lookup table polynomials");

            construct_lookup_table_polynomials<Flavor>(
                proving_key.polynomials.get_tables(), circuit, dyadic_circuit_size, NUM_DISABLED_ROWS_IN_SUMCHECK);
        }

        {
            PROFILE_THIS_NAME("constructing lookup read counts");

            construct_lookup_read_counts<Flavor>(proving_key.polynomials.lookup_read_counts,
                                                 proving_key.polynomials.lookup_read_tags,
                                                 circuit,
                                                 dyadic_circuit_size);
        }

        // Construct the public inputs array
        for (size_t i = 0; i < proving_key.num_public_inputs; ++i) {
            size_t idx = i + proving_key.pub_inputs_offset;
            proving_key.public_inputs.emplace_back(proving_key.polynomials.w_r[idx]);
        }

        if constexpr (HasIPAAccumulator<Flavor>) { // Set the IPA claim indices
            proving_key.ipa_claim_public_input_key = circuit.ipa_claim_public_input_key;
            proving_key.ipa_proof = circuit.ipa_proof;
        }
        // Set the pairing point accumulator indices
<<<<<<< HEAD
        ASSERT(circuit.contains_pairing_point_accumulator && "Honk circuit must output a pairing point accumulator");
        proving_key.pairing_point_accumulator_public_input_indices =
            circuit.pairing_point_accumulator_public_input_indices;
        proving_key.contains_pairing_point_accumulator = circuit.contains_pairing_point_accumulator;
=======
        proving_key.pairing_inputs_public_input_key = circuit.pairing_inputs_public_input_key;
>>>>>>> 83a74969

        if constexpr (HasDataBus<Flavor>) { // Set databus commitment propagation data
            proving_key.databus_propagation_data = circuit.databus_propagation_data;
        }
        auto end = std::chrono::steady_clock::now();
        auto diff = std::chrono::duration_cast<std::chrono::milliseconds>(end - start);
        vinfo("time to construct proving key: ", diff.count(), " ms.");
    }

    DeciderProvingKey_() = default;
    ~DeciderProvingKey_() = default;

    bool get_is_structured() { return is_structured; }

  private:
    static constexpr size_t num_zero_rows = Flavor::has_zero_row ? 1 : 0;
    static constexpr size_t NUM_WIRES = Circuit::NUM_WIRES;

    size_t compute_dyadic_size(Circuit&);

    void allocate_wires();

    void allocate_permutation_argument_polynomials();

    void allocate_lagrange_polynomials();

    void allocate_selectors(const Circuit&);

    void allocate_table_lookup_polynomials(const Circuit&);

    void allocate_ecc_op_polynomials(const Circuit&)
        requires IsMegaFlavor<Flavor>;

    void allocate_databus_polynomials(const Circuit&)
        requires HasDataBus<Flavor>;

    /**
     * @brief Compute dyadic size based on a structured trace with fixed block size
     *
     */
    size_t compute_structured_dyadic_size(Circuit& circuit) { return circuit.blocks.get_structured_dyadic_size(); }

    void construct_databus_polynomials(Circuit&)
        requires HasDataBus<Flavor>;

    static void move_structured_trace_overflow_to_overflow_block(Circuit& circuit)
        requires IsMegaFlavor<Flavor>;
};

} // namespace bb<|MERGE_RESOLUTION|>--- conflicted
+++ resolved
@@ -176,14 +176,9 @@
             proving_key.ipa_proof = circuit.ipa_proof;
         }
         // Set the pairing point accumulator indices
-<<<<<<< HEAD
-        ASSERT(circuit.contains_pairing_point_accumulator && "Honk circuit must output a pairing point accumulator");
-        proving_key.pairing_point_accumulator_public_input_indices =
-            circuit.pairing_point_accumulator_public_input_indices;
-        proving_key.contains_pairing_point_accumulator = circuit.contains_pairing_point_accumulator;
-=======
+        ASSERT(circuit.pairing_inputs_public_input_key.is_set() &&
+               "Honk circuit must output a pairing point accumulator");
         proving_key.pairing_inputs_public_input_key = circuit.pairing_inputs_public_input_key;
->>>>>>> 83a74969
 
         if constexpr (HasDataBus<Flavor>) { // Set databus commitment propagation data
             proving_key.databus_propagation_data = circuit.databus_propagation_data;
