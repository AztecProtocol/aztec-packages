--- conflicted
+++ resolved
@@ -46,15 +46,11 @@
                        TraceStructure trace_structure = TraceStructure::NONE,
                        std::shared_ptr<typename Flavor::CommitmentKey> commitment_key = nullptr)
     {
-<<<<<<< HEAD
         PROFILE_THIS_NAME("DeciderProvingKey(Circuit&)");
+        vinfo("DeciderProvingKey(Circuit&)");
+        vinfo("creating decider proving key");
+
         circuit.finalize_circuit(/* ensure_nonzero = */ true);
-=======
-        BB_OP_COUNT_TIME_NAME("DeciderProvingKey(Circuit&)");
-        vinfo("creating decider proving key");
-
-        circuit.finalize_circuit(/*ensure_nonzero=*/true);
->>>>>>> e7241799
 
         // Set flag indicating whether the polynomials will be constructed with fixed block sizes for each gate type
         const bool is_structured = (trace_structure != TraceStructure::NONE);
@@ -80,15 +76,9 @@
         }
         {
 
-<<<<<<< HEAD
             PROFILE_THIS_NAME("constructing proving key");
-
-=======
-#ifdef TRACY_MEMORY
-            ZoneScopedN("constructing proving key");
-#endif
             vinfo("constructing proving key");
->>>>>>> e7241799
+
             proving_key = ProvingKey(dyadic_circuit_size, circuit.public_inputs.size(), commitment_key);
             if (IsGoblinFlavor<Flavor> && !is_structured) {
                 // Allocate full size polynomials
@@ -96,29 +86,17 @@
             } else { // Allocate only a correct amount of memory for each polynomial
                 // Allocate the wires and selectors polynomials
                 {
-<<<<<<< HEAD
                     PROFILE_THIS_NAME("allocating wires");
-
-=======
-#ifdef TRACY_MEMORY
-                    ZoneScopedN("allocating wires");
-#endif
                     vinfo("allocating wires");
->>>>>>> e7241799
+
                     for (auto& wire : proving_key.polynomials.get_wires()) {
                         wire = Polynomial::shiftable(proving_key.circuit_size);
                     }
                 }
                 {
-<<<<<<< HEAD
                     PROFILE_THIS_NAME("allocating gate selectors");
-
-=======
-#ifdef TRACY_MEMORY
-                    ZoneScopedN("allocating gate selectors");
-#endif
                     vinfo("allocating gate selectors");
->>>>>>> e7241799
+
                     // Define gate selectors over the block they are isolated to
                     for (auto [selector, block] :
                          zip_view(proving_key.polynomials.get_gate_selectors(), circuit.blocks.get_gate_blocks())) {
@@ -138,30 +116,18 @@
                     }
                 }
                 {
-<<<<<<< HEAD
                     PROFILE_THIS_NAME("allocating non-gate selectors");
-
-=======
-#ifdef TRACY_MEMORY
-                    ZoneScopedN("allocating non-gate selectors");
-#endif
                     vinfo("allocating non-gate selectors");
->>>>>>> e7241799
+
                     // Set the other non-gate selector polynomials to full size
                     for (auto& selector : proving_key.polynomials.get_non_gate_selectors()) {
                         selector = Polynomial(proving_key.circuit_size);
                     }
                 }
                 if constexpr (IsGoblinFlavor<Flavor>) {
-<<<<<<< HEAD
                     PROFILE_THIS_NAME("allocating ecc op wires and selector");
-
-=======
-#ifdef TRACY_MEMORY
-                    ZoneScopedN("allocating ecc op wires and selector");
-#endif
                     vinfo("allocating ecc op wires and selector");
->>>>>>> e7241799
+
                     // Allocate the ecc op wires and selector
                     const size_t ecc_op_block_size = circuit.blocks.ecc_op.get_fixed_size(is_structured);
                     const size_t op_wire_offset = Flavor::has_zero_row ? 1 : 0;
@@ -198,15 +164,9 @@
                     std::min(static_cast<size_t>(MAX_LOOKUP_TABLES_SIZE), dyadic_circuit_size - 1);
                 size_t table_offset = dyadic_circuit_size - max_tables_size;
                 {
-<<<<<<< HEAD
                     PROFILE_THIS_NAME("allocating table polynomials");
-
-=======
-#ifdef TRACY_MEMORY
-                    ZoneScopedN("allocating table polynomials");
-#endif
                     vinfo("allocating table polynomials");
->>>>>>> e7241799
+
                     ASSERT(dyadic_circuit_size > max_tables_size);
 
                     // Allocate the table polynomials
@@ -217,15 +177,9 @@
                     }
                 }
                 {
-<<<<<<< HEAD
                     PROFILE_THIS_NAME("allocating sigmas and ids");
-
-=======
-#ifdef TRACY_MEMORY
-                    ZoneScopedN("allocating sigmas and ids");
-#endif
                     vinfo("allocating sigmas and ids");
->>>>>>> e7241799
+
                     for (auto& sigma : proving_key.polynomials.get_sigmas()) {
                         sigma = typename Flavor::Polynomial(proving_key.circuit_size);
                     }
@@ -272,29 +226,17 @@
                     }
                 }
                 {
-<<<<<<< HEAD
                     PROFILE_THIS_NAME("constructing z_perm");
-
-=======
-#ifdef TRACY_MEMORY
-                    ZoneScopedN("constructing z_perm");
-#endif
                     vinfo("constructing z_perm");
->>>>>>> e7241799
+
                     // Allocate the z_perm polynomial
                     proving_key.polynomials.z_perm = Polynomial::shiftable(proving_key.circuit_size);
                 }
 
                 {
-<<<<<<< HEAD
                     PROFILE_THIS_NAME("allocating lagrange polynomials");
-
-=======
-#ifdef TRACY_MEMORY
-                    ZoneScopedN("allocating lagrange polynomials");
-#endif
                     vinfo("allocating lagrange polynomials");
->>>>>>> e7241799
+
                     // First and last lagrange polynomials (in the full circuit size)
                     proving_key.polynomials.lagrange_first = Polynomial(1, dyadic_circuit_size, 0);
                     proving_key.polynomials.lagrange_last = Polynomial(1, dyadic_circuit_size, dyadic_circuit_size - 1);
@@ -308,28 +250,14 @@
         // Construct and add to proving key the wire, selector and copy constraint polynomials
         Trace::populate(circuit, proving_key, is_structured);
 
-<<<<<<< HEAD
         {
             PROFILE_THIS_NAME("constructing prover instance after trace populate");
+            vinfo("constructing prover instance after trace populate");
 
             // If Goblin, construct the databus polynomials
             if constexpr (IsGoblinFlavor<Flavor>) {
                 PROFILE_THIS_NAME("constructing databus polynomials");
-=======
-#ifdef TRACY_MEMORY
-        ZoneScopedN("constructing prover instance after trace populate");
-#endif
-        vinfo("constructing prover instance after trace populate");
-
-        // If Goblin, construct the databus polynomials
-        if constexpr (IsGoblinFlavor<Flavor>) {
-#ifdef TRACY_MEMORY
-            ZoneScopedN("constructing databus polynomials");
-#endif
-            vinfo("constructing databus polynomials");
-            construct_databus_polynomials(circuit);
-        }
->>>>>>> e7241799
+                vinfo("constructing databus polynomials");
 
                 construct_databus_polynomials(circuit);
             }
@@ -339,29 +267,17 @@
         proving_key.polynomials.lagrange_last.at(dyadic_circuit_size - 1) = 1;
 
         {
-<<<<<<< HEAD
             PROFILE_THIS_NAME("constructing lookup table polynomials");
-
-=======
-#ifdef TRACY_MEMORY
-            ZoneScopedN("constructing lookup table polynomials");
-#endif
             vinfo("constructing lookup table polynomials");
->>>>>>> e7241799
+
             construct_lookup_table_polynomials<Flavor>(
                 proving_key.polynomials.get_tables(), circuit, dyadic_circuit_size);
         }
 
         {
-<<<<<<< HEAD
             PROFILE_THIS_NAME("constructing lookup read counts");
-
-=======
-#ifdef TRACY_MEMORY
-            ZoneScopedN("constructing lookup read counts");
-#endif
             vinfo("constructing lookup read counts");
->>>>>>> e7241799
+
             construct_lookup_read_counts<Flavor>(proving_key.polynomials.lookup_read_counts,
                                                  proving_key.polynomials.lookup_read_tags,
                                                  circuit,
