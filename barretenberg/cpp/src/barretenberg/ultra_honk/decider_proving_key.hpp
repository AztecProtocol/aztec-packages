--- conflicted
+++ resolved
@@ -215,16 +215,6 @@
             }
 
             if constexpr (HasDataBus<Flavor>) { // Set databus commitment propagation data
-<<<<<<< HEAD
-=======
-                BB_ASSERT_EQ(circuit.databus_propagation_data.is_kernel,
-                             circuit.databus_propagation_data.app_return_data_commitment_pub_input_key.is_set(),
-                             "Mega circuit must output databus commitments.");
-                BB_ASSERT_EQ(circuit.databus_propagation_data.is_kernel,
-                             circuit.databus_propagation_data.app_return_data_commitment_pub_input_key.is_set(),
-                             "Mega circuit must output databus commitments.");
-
->>>>>>> 009b8775
                 metadata.databus_propagation_data = circuit.databus_propagation_data;
             }
 
@@ -246,17 +236,6 @@
             } else if constexpr (IsMegaFlavor<Flavor>) { // for Mega flavors, we expect the public inputs to be:
                                                          // [user-public-inputs][pairing-point-object][databus-comms]
                 if (metadata.databus_propagation_data.is_kernel) {
-<<<<<<< HEAD
-=======
-
-                    BB_ASSERT_EQ(metadata.databus_propagation_data.app_return_data_commitment_pub_input_key.start_idx,
-                                 num_public_inputs() - PROPAGATED_DATABUS_COMMITMENT_SIZE,
-                                 "Databus commitments must be the second to last public input object.");
-                    BB_ASSERT_EQ(
-                        metadata.databus_propagation_data.kernel_return_data_commitment_pub_input_key.start_idx,
-                        num_public_inputs() - PROPAGATED_DATABUS_COMMITMENTS_SIZE,
-                        "Databus commitments must be the last public input object.");
->>>>>>> 009b8775
                     BB_ASSERT_EQ(metadata.pairing_inputs_public_input_key.start_idx,
                                  num_public_inputs() - PAIRING_POINTS_SIZE - PROPAGATED_DATABUS_COMMITMENTS_SIZE,
                                  "Pairing point accumulator must be the second to last public input object.");
