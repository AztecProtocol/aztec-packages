// === AUDIT STATUS ===
// internal:    { status: not started, auditors: [], date: YYYY-MM-DD }
// external_1:  { status: not started, auditors: [], date: YYYY-MM-DD }
// external_2:  { status: not started, auditors: [], date: YYYY-MM-DD }
// =====================

#pragma once
#include "barretenberg/common/assert.hpp"
#include "barretenberg/common/log.hpp"
#include "barretenberg/ext/starknet/flavor/ultra_starknet_flavor.hpp"
#include "barretenberg/ext/starknet/flavor/ultra_starknet_zk_flavor.hpp"
#include "barretenberg/flavor/flavor.hpp"
#include "barretenberg/flavor/mega_zk_flavor.hpp"
#include "barretenberg/flavor/ultra_keccak_flavor.hpp"
#include "barretenberg/flavor/ultra_keccak_zk_flavor.hpp"
#include "barretenberg/flavor/ultra_rollup_flavor.hpp"
#include "barretenberg/flavor/ultra_zk_flavor.hpp"
#include "barretenberg/honk/composer/composer_lib.hpp"
#include "barretenberg/honk/composer/permutation_lib.hpp"
#include "barretenberg/honk/execution_trace/mega_execution_trace.hpp"
#include "barretenberg/honk/execution_trace/ultra_execution_trace.hpp"
#include "barretenberg/relations/relation_parameters.hpp"
#include "barretenberg/trace_to_polynomials/trace_to_polynomials.hpp"
#include <chrono>

namespace bb {
/**
 * @brief  A DeciderProvingKey is normally constructed from a finalized circuit and it contains all the information
 * required by an Mega Honk prover to create a proof. A DeciderProvingKey is also the result of running the
 * Protogalaxy prover, in which case it becomes a relaxed counterpart with the folding parameters (target sum and gate
 * challenges set to non-zero values).
 *
 * @details This is the equivalent of ω in the paper.
 */

template <IsUltraOrMegaHonk Flavor> class DeciderProvingKey_ {
    using Circuit = typename Flavor::CircuitBuilder;
    using CommitmentKey = typename Flavor::CommitmentKey;
    using FF = typename Flavor::FF;
    using ProverPolynomials = typename Flavor::ProverPolynomials;
    using Polynomial = typename Flavor::Polynomial;
    using SubrelationSeparators = typename Flavor::SubrelationSeparators;

    // Flag indicating whether the polynomials will be constructed with fixed block sizes for each gate type
    bool is_structured;

    MetaData metadata;                 // circuit size and public inputs metadata
    size_t overflow_size{ 0 };         // size of the structured execution trace overflow
    size_t final_active_wire_idx{ 0 }; // idx of last non-trivial wire value in the trace

  public:
    using Trace = TraceToPolynomials<Flavor>;

    std::vector<FF> public_inputs;
    ProverPolynomials polynomials; // the multilinear polynomials used by the prover
    SubrelationSeparators alphas;  // a challenge for each subrelation
    bb::RelationParameters<FF> relation_parameters;
    std::vector<FF> gate_challenges;
    FF target_sum{ 0 }; // Sumcheck target sum; typically nonzero for a ProtogalaxyProver's accmumulator

    HonkProof ipa_proof; // utilized only for UltraRollupFlavor

    bool is_accumulator = false;
    std::vector<uint32_t> memory_read_records;
    std::vector<uint32_t> memory_write_records;

    CommitmentKey commitment_key;

    ActiveRegionData active_region_data; // specifies active regions of execution trace

    void set_dyadic_size(size_t size) { metadata.dyadic_size = size; }
    void set_overflow_size(size_t size) { overflow_size = size; }
    void set_final_active_wire_idx(size_t idx) { final_active_wire_idx = idx; }
    size_t dyadic_size() const { return metadata.dyadic_size; }
    size_t log_dyadic_size() const { return numeric::get_msb(dyadic_size()); }
    size_t pub_inputs_offset() const { return metadata.pub_inputs_offset; }
    size_t num_public_inputs() const
    {
        BB_ASSERT_EQ(metadata.num_public_inputs, public_inputs.size());
        return metadata.num_public_inputs;
    }
    MetaData get_metadata() const { return metadata; }
    size_t get_overflow_size() const { return overflow_size; }
    size_t get_final_active_wire_idx() const { return final_active_wire_idx; }

    Flavor::PrecomputedData get_precomputed()
    {
        return typename Flavor::PrecomputedData{ polynomials.get_precomputed(), metadata };
    }

    DeciderProvingKey_(Circuit& circuit,
                       TraceSettings trace_settings = {},
                       const CommitmentKey& commitment_key = CommitmentKey())
        : is_structured(trace_settings.structure.has_value())
        , commitment_key(commitment_key)
    {
        PROFILE_THIS_NAME("DeciderProvingKey(Circuit&)");
        vinfo("Constructing DeciderProvingKey");
        auto start = std::chrono::steady_clock::now();

        circuit.finalize_circuit(/* ensure_nonzero = */ true);

        // If using a structured trace, set fixed block sizes, check their validity, and set the dyadic circuit size
        if constexpr (std::same_as<Circuit, UltraCircuitBuilder>) {
            metadata.dyadic_size = compute_dyadic_size(circuit); // set dyadic size directly from circuit block sizes
        } else if (std::same_as<Circuit, MegaCircuitBuilder>) {
            if (is_structured) {
                circuit.blocks.set_fixed_block_sizes(trace_settings); // The structuring is set
                if (verbose_logging) {
                    circuit.blocks.summarize();
                }
                move_structured_trace_overflow_to_overflow_block(circuit);
                overflow_size = circuit.blocks.overflow.size();
                metadata.dyadic_size = compute_structured_dyadic_size(circuit); // set the dyadic size accordingly
            } else {
                metadata.dyadic_size = compute_dyadic_size(circuit); // set dyadic based on circuit block sizes
            }
        }

        circuit.blocks.compute_offsets(is_structured); // compute offset of each block within the trace

        // Find index of last non-trivial wire value in the trace
        for (auto& block : circuit.blocks.get()) {
            if (block.size() > 0) {
                final_active_wire_idx = block.trace_offset() + block.size() - 1;
            }
        }

        vinfo("allocating polynomials object in proving key...");
        {
            PROFILE_THIS_NAME("allocating proving key");

            populate_memory_records(circuit);

            // If not using structured trace OR if using structured trace but overflow has occurred (overflow block in
            // use), allocate full size polys
            // is_structured = false;
            if ((IsMegaFlavor<Flavor> && !is_structured) || (is_structured && circuit.blocks.has_overflow)) {
                // Allocate full size polynomials
                polynomials = ProverPolynomials(dyadic_size());
            } else { // Allocate only a correct amount of memory for each polynomial
                allocate_wires();

                allocate_permutation_argument_polynomials();

                allocate_selectors(circuit);

                allocate_table_lookup_polynomials(circuit);

                allocate_lagrange_polynomials();

                if constexpr (IsMegaFlavor<Flavor>) {
                    allocate_ecc_op_polynomials(circuit);
                }
                if constexpr (HasDataBus<Flavor>) {
                    allocate_databus_polynomials(circuit);
                }
            }
            // We can finally set the shifted polynomials now that all of the to_be_shifted polynomials are
            // defined.
            polynomials.set_shifted(); // Ensure shifted wires are set correctly
        }

        // Construct and add to proving key the wire, selector and copy constraint polynomials
        vinfo("populating trace...");
        Trace::populate(circuit, polynomials, active_region_data);

        {
            PROFILE_THIS_NAME("constructing prover instance after trace populate");

            // If Goblin, construct the databus polynomials
            if constexpr (IsMegaFlavor<Flavor>) {
                PROFILE_THIS_NAME("constructing databus polynomials");

                construct_databus_polynomials(circuit);
            }
        }
        // Set the lagrange polynomials
        polynomials.lagrange_first.at(0) = 1;
        polynomials.lagrange_last.at(final_active_wire_idx) = 1;

        {
            PROFILE_THIS_NAME("constructing lookup table polynomials");

            construct_lookup_table_polynomials<Flavor>(
                polynomials.get_tables(), circuit, dyadic_size(), NUM_DISABLED_ROWS_IN_SUMCHECK);
        }

        {
            PROFILE_THIS_NAME("constructing lookup read counts");

            construct_lookup_read_counts<Flavor>(
                polynomials.lookup_read_counts, polynomials.lookup_read_tags, circuit, dyadic_size());
        }
        { // Public inputs handling
            metadata.num_public_inputs = circuit.blocks.pub_inputs.size();
            metadata.pub_inputs_offset = circuit.blocks.pub_inputs.trace_offset();
            for (size_t i = 0; i < metadata.num_public_inputs; ++i) {
                size_t idx = i + metadata.pub_inputs_offset;
                public_inputs.emplace_back(polynomials.w_r[idx]);
            }

<<<<<<< HEAD
            // Set the pairing point accumulator indices. This should exist for all non-Mega Flavors.
            if constexpr (IsUltraHonk<Flavor>) {
                ASSERT(
                    circuit.pairing_inputs_public_input_key.is_set() &&
                    "Honk circuit must output a pairing point accumulator. If this is a test, you might need to add a \
                   default one through a method in PairingPoints.");
            }
            // TODO(https://github.com/AztecProtocol/barretenberg/issues/1468): Remove use of pairing inputs pub key
            metadata.pairing_inputs_public_input_key = circuit.pairing_inputs_public_input_key;

=======
>>>>>>> 7c5a8958
            if constexpr (HasIPAAccumulator<Flavor>) { // Set the IPA claim indices
                ipa_proof = circuit.ipa_proof;
            }
<<<<<<< HEAD

            // Based on the flavor, we can check the locations of each backend-added public input object.
            if constexpr (HasIPAAccumulator<Flavor>) { // for Rollup flavors, we expect the public inputs to be:
                                                       // [user-public-inputs][pairing-point-object][ipa-claim]
                BB_ASSERT_EQ(metadata.ipa_claim_public_input_key.start_idx,
                             num_public_inputs() - IPA_CLAIM_SIZE,
                             "IPA Claim must be the last IPA_CLAIM_SIZE public inputs.");
                BB_ASSERT_EQ(
                    metadata.pairing_inputs_public_input_key.start_idx,
                    num_public_inputs() - IPA_CLAIM_SIZE - PAIRING_POINTS_SIZE,
                    "Pairing point accumulator must be the second to last public input object before the IPA claim.");
            } else if constexpr (IsUltraHonk<Flavor>) { // for Ultra flavors, we expect the public inputs to be:
                                                        // [user-public-inputs][pairing-point-object]
                BB_ASSERT_EQ(metadata.pairing_inputs_public_input_key.start_idx,
                             num_public_inputs() - PAIRING_POINTS_SIZE,
                             "Pairing point accumulator must be the last public input object.");
            } else if constexpr (IsMegaFlavor<Flavor>) { // for Mega flavors, we expect the public inputs to be:
                                                         // [user-public-inputs][pairing-point-object][databus-comms]
                // For Mega, public inputs are handled via the KernelIO/AppIO objects. See the definition of those
                // objects for details of what public inputs are present.
            } else {
                // static_assert(false);
                ASSERT(false && "Dealing with unexpected flavor.");
            }
=======
>>>>>>> 7c5a8958
        }
        auto end = std::chrono::steady_clock::now();
        auto diff = std::chrono::duration_cast<std::chrono::milliseconds>(end - start);
        vinfo("time to construct proving key: ", diff.count(), " ms.");
    }

    DeciderProvingKey_() = default;
    ~DeciderProvingKey_() = default;

    bool get_is_structured() { return is_structured; }

  private:
    static constexpr size_t num_zero_rows = Flavor::has_zero_row ? 1 : 0;
    static constexpr size_t NUM_WIRES = Circuit::NUM_WIRES;

    size_t compute_dyadic_size(Circuit&);

    void allocate_wires();

    void allocate_permutation_argument_polynomials();

    void allocate_lagrange_polynomials();

    void allocate_selectors(const Circuit&);

    void allocate_table_lookup_polynomials(const Circuit&);

    void allocate_ecc_op_polynomials(const Circuit&)
        requires IsMegaFlavor<Flavor>;

    void allocate_databus_polynomials(const Circuit&)
        requires HasDataBus<Flavor>;

    /**
     * @brief Compute dyadic size based on a structured trace with fixed block size
     *
     */
    size_t compute_structured_dyadic_size(Circuit& circuit) { return circuit.blocks.get_structured_dyadic_size(); }

    void construct_databus_polynomials(Circuit&)
        requires HasDataBus<Flavor>;

    static void move_structured_trace_overflow_to_overflow_block(Circuit& circuit)
        requires IsMegaFlavor<Flavor>;

    void populate_memory_records(const Circuit& circuit);
};

} // namespace bb<|MERGE_RESOLUTION|>--- conflicted
+++ resolved
@@ -200,49 +200,9 @@
                 public_inputs.emplace_back(polynomials.w_r[idx]);
             }
 
-<<<<<<< HEAD
-            // Set the pairing point accumulator indices. This should exist for all non-Mega Flavors.
-            if constexpr (IsUltraHonk<Flavor>) {
-                ASSERT(
-                    circuit.pairing_inputs_public_input_key.is_set() &&
-                    "Honk circuit must output a pairing point accumulator. If this is a test, you might need to add a \
-                   default one through a method in PairingPoints.");
-            }
-            // TODO(https://github.com/AztecProtocol/barretenberg/issues/1468): Remove use of pairing inputs pub key
-            metadata.pairing_inputs_public_input_key = circuit.pairing_inputs_public_input_key;
-
-=======
->>>>>>> 7c5a8958
             if constexpr (HasIPAAccumulator<Flavor>) { // Set the IPA claim indices
                 ipa_proof = circuit.ipa_proof;
             }
-<<<<<<< HEAD
-
-            // Based on the flavor, we can check the locations of each backend-added public input object.
-            if constexpr (HasIPAAccumulator<Flavor>) { // for Rollup flavors, we expect the public inputs to be:
-                                                       // [user-public-inputs][pairing-point-object][ipa-claim]
-                BB_ASSERT_EQ(metadata.ipa_claim_public_input_key.start_idx,
-                             num_public_inputs() - IPA_CLAIM_SIZE,
-                             "IPA Claim must be the last IPA_CLAIM_SIZE public inputs.");
-                BB_ASSERT_EQ(
-                    metadata.pairing_inputs_public_input_key.start_idx,
-                    num_public_inputs() - IPA_CLAIM_SIZE - PAIRING_POINTS_SIZE,
-                    "Pairing point accumulator must be the second to last public input object before the IPA claim.");
-            } else if constexpr (IsUltraHonk<Flavor>) { // for Ultra flavors, we expect the public inputs to be:
-                                                        // [user-public-inputs][pairing-point-object]
-                BB_ASSERT_EQ(metadata.pairing_inputs_public_input_key.start_idx,
-                             num_public_inputs() - PAIRING_POINTS_SIZE,
-                             "Pairing point accumulator must be the last public input object.");
-            } else if constexpr (IsMegaFlavor<Flavor>) { // for Mega flavors, we expect the public inputs to be:
-                                                         // [user-public-inputs][pairing-point-object][databus-comms]
-                // For Mega, public inputs are handled via the KernelIO/AppIO objects. See the definition of those
-                // objects for details of what public inputs are present.
-            } else {
-                // static_assert(false);
-                ASSERT(false && "Dealing with unexpected flavor.");
-            }
-=======
->>>>>>> 7c5a8958
         }
         auto end = std::chrono::steady_clock::now();
         auto diff = std::chrono::duration_cast<std::chrono::milliseconds>(end - start);
