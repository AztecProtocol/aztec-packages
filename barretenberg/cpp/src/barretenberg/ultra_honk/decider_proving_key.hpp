#pragma once
#include "barretenberg/execution_trace/execution_trace.hpp"
#include "barretenberg/flavor/flavor.hpp"
#include "barretenberg/plonk_honk_shared/arithmetization/mega_arithmetization.hpp"
#include "barretenberg/plonk_honk_shared/arithmetization/ultra_arithmetization.hpp"
#include "barretenberg/plonk_honk_shared/composer/composer_lib.hpp"
#include "barretenberg/plonk_honk_shared/composer/permutation_lib.hpp"
#include "barretenberg/relations/relation_parameters.hpp"
#include "barretenberg/stdlib_circuit_builders/mega_zk_flavor.hpp"
#include "barretenberg/stdlib_circuit_builders/ultra_flavor.hpp"
#include "barretenberg/stdlib_circuit_builders/ultra_keccak_flavor.hpp"

namespace bb {
/**
 * @brief  A DeciderProvingKey is normally constructed from a finalized circuit and it contains all the information
 * required by an Mega Honk prover to create a proof. A DeciderProvingKey is also the result of running the
 * Protogalaxy prover, in which case it becomes a relaxed counterpart with the folding parameters (target sum and gate
 * challenges set to non-zero values).
 *
 * @details This is the equivalent of ω in the paper.
 */

template <IsHonkFlavor Flavor> class DeciderProvingKey_ {
    using Circuit = typename Flavor::CircuitBuilder;
    using ProvingKey = typename Flavor::ProvingKey;
    using VerificationKey = typename Flavor::VerificationKey;
    using CommitmentKey = typename Flavor::CommitmentKey;
    using FF = typename Flavor::FF;
    using ProverPolynomials = typename Flavor::ProverPolynomials;
    using Polynomial = typename Flavor::Polynomial;
    using RelationSeparator = typename Flavor::RelationSeparator;

    // Flag indicating whether the polynomials will be constructed with fixed block sizes for each gate type
    bool is_structured;

  public:
    using Trace = ExecutionTrace_<Flavor>;

    ProvingKey proving_key;

    bool is_accumulator = false;
    RelationSeparator alphas; // a challenge for each subrelation
    bb::RelationParameters<FF> relation_parameters;
    std::vector<FF> gate_challenges;
    // The target sum, which is typically nonzero for a ProtogalaxyProver's accmumulator
    FF target_sum;

    size_t final_active_wire_idx{ 0 }; // idx of last non-trivial wire value in the trace

    DeciderProvingKey_(Circuit& circuit,
                       TraceSettings trace_settings = TraceSettings{},
                       std::shared_ptr<typename Flavor::CommitmentKey> commitment_key = nullptr)
        : is_structured(trace_settings.structure != TraceStructure::NONE)
    {
        PROFILE_THIS_NAME("DeciderProvingKey(Circuit&)");
        vinfo("Constructing DeciderProvingKey");
        auto start = std::chrono::steady_clock::now();

        circuit.finalize_circuit(/* ensure_nonzero = */ true);

        // If using a structured trace, set fixed block sizes, check their validity, and set the dyadic circuit size
        if (is_structured) {
            circuit.blocks.set_fixed_block_sizes(trace_settings); // set the fixed sizes for each block
            circuit.blocks.summarize();
            move_structured_trace_overflow_to_overflow_block(circuit);
            dyadic_circuit_size = compute_structured_dyadic_size(circuit); // set the dyadic size accordingly
        } else {
            dyadic_circuit_size = compute_dyadic_size(circuit); // set dyadic size directly from circuit block sizes
        }

        info("Finalized circuit size: ",
             circuit.num_gates,
             "\nLog dyadic circuit size: ",
             numeric::get_msb(dyadic_circuit_size));

        // Complete the public inputs execution trace block from circuit.public_inputs
        Trace::populate_public_inputs_block(circuit);
        circuit.blocks.compute_offsets(is_structured);

        // Find index of last non-trivial wire value in the trace
        for (auto& block : circuit.blocks.get()) {
            if (block.size() > 0) {
                final_active_wire_idx = block.trace_offset + block.size() - 1;
            }
        }

        // TODO(https://github.com/AztecProtocol/barretenberg/issues/905): This is adding ops to the op queue but NOT to
        // the circuit, meaning the ECCVM/Translator will use different ops than the main circuit. This will lead to
        // failure once https://github.com/AztecProtocol/barretenberg/issues/746 is resolved.
        if constexpr (IsMegaFlavor<Flavor>) {
            circuit.op_queue->append_nonzero_ops();
        }
        {

            PROFILE_THIS_NAME("constructing proving key");

            proving_key = ProvingKey(dyadic_circuit_size, circuit.public_inputs.size(), commitment_key);
            // If not using structured trace OR if using structured trace but overflow has occurred (overflow block in
            // use), allocate full size polys
            if ((IsMegaFlavor<Flavor> && !is_structured) || (is_structured && circuit.blocks.has_overflow)) {
                // Allocate full size polynomials
                proving_key.polynomials = typename Flavor::ProverPolynomials(dyadic_circuit_size);
            } else { // Allocate only a correct amount of memory for each polynomial
                // Allocate the wires and selectors polynomials
                {
                    PROFILE_THIS_NAME("allocating wires");

                    for (auto& wire : proving_key.polynomials.get_wires()) {
                        wire = Polynomial::shiftable(proving_key.circuit_size);
                    }
                }
                {
                    PROFILE_THIS_NAME("allocating gate selectors");

                    // Define gate selectors over the block they are isolated to
                    for (auto [selector, block] :
                         zip_view(proving_key.polynomials.get_gate_selectors(), circuit.blocks.get_gate_blocks())) {

                        // TODO(https://github.com/AztecProtocol/barretenberg/issues/914): q_arith is currently used
                        // in aux block.
                        if (&block == &circuit.blocks.arithmetic) {
                            size_t arith_size = circuit.blocks.aux.trace_offset -
                                                circuit.blocks.arithmetic.trace_offset +
                                                circuit.blocks.aux.get_fixed_size(is_structured);
                            selector = Polynomial(
                                arith_size, proving_key.circuit_size, circuit.blocks.arithmetic.trace_offset);
                        } else {
                            selector = Polynomial(
                                block.get_fixed_size(is_structured), proving_key.circuit_size, block.trace_offset);
                        }
                    }
                }
                {
                    PROFILE_THIS_NAME("allocating non-gate selectors");

                    // Set the other non-gate selector polynomials to full size
                    for (auto& selector : proving_key.polynomials.get_non_gate_selectors()) {
                        selector = Polynomial(proving_key.circuit_size);
                    }
                }
                if constexpr (IsMegaFlavor<Flavor>) {
                    PROFILE_THIS_NAME("allocating ecc op wires and selector");

                    // Allocate the ecc op wires and selector
                    const size_t ecc_op_block_size = circuit.blocks.ecc_op.get_fixed_size(is_structured);
                    const size_t op_wire_offset = Flavor::has_zero_row ? 1 : 0;
                    for (auto& wire : proving_key.polynomials.get_ecc_op_wires()) {
                        wire = Polynomial(ecc_op_block_size, proving_key.circuit_size, op_wire_offset);
                    }
                    proving_key.polynomials.lagrange_ecc_op =
                        Polynomial(ecc_op_block_size, proving_key.circuit_size, op_wire_offset);
                }

                if constexpr (HasDataBus<Flavor>) {
                    proving_key.polynomials.calldata = Polynomial(MAX_DATABUS_SIZE, proving_key.circuit_size);
                    proving_key.polynomials.calldata_read_counts =
                        Polynomial(MAX_DATABUS_SIZE, proving_key.circuit_size);
                    proving_key.polynomials.calldata_read_tags = Polynomial(MAX_DATABUS_SIZE, proving_key.circuit_size);
                    proving_key.polynomials.secondary_calldata = Polynomial(MAX_DATABUS_SIZE, proving_key.circuit_size);
                    proving_key.polynomials.secondary_calldata_read_counts =
                        Polynomial(MAX_DATABUS_SIZE, proving_key.circuit_size);
                    proving_key.polynomials.secondary_calldata_read_tags =
                        Polynomial(MAX_DATABUS_SIZE, proving_key.circuit_size);
                    proving_key.polynomials.return_data = Polynomial(MAX_DATABUS_SIZE, proving_key.circuit_size);
                    proving_key.polynomials.return_data_read_counts =
                        Polynomial(MAX_DATABUS_SIZE, proving_key.circuit_size);
                    proving_key.polynomials.return_data_read_tags =
                        Polynomial(MAX_DATABUS_SIZE, proving_key.circuit_size);

                    // TODO(https://github.com/AztecProtocol/barretenberg/issues/1107): Restricting databus_id to
                    // databus_size leads to failure.
                    // const size_t databus_size = std::max({ calldata.size(), secondary_calldata.size(),
                    // return_data.size() });
                    proving_key.polynomials.databus_id = Polynomial(proving_key.circuit_size, proving_key.circuit_size);
                }
                const size_t max_tables_size =
                    std::min(static_cast<size_t>(MAX_LOOKUP_TABLES_SIZE), dyadic_circuit_size - 1);
                size_t table_offset = dyadic_circuit_size - max_tables_size;
                {
                    PROFILE_THIS_NAME("allocating table polynomials");

                    ASSERT(dyadic_circuit_size > max_tables_size);

                    // Allocate the table polynomials
                    if constexpr (IsHonkFlavor<Flavor>) {
                        for (auto& poly : proving_key.polynomials.get_tables()) {
                            poly = typename Flavor::Polynomial(max_tables_size, dyadic_circuit_size, table_offset);
                        }
                    }
                }
                {
                    PROFILE_THIS_NAME("allocating sigmas and ids");

                    for (auto& sigma : proving_key.polynomials.get_sigmas()) {
                        sigma = typename Flavor::Polynomial(proving_key.circuit_size);
                    }
                    for (auto& id : proving_key.polynomials.get_ids()) {
                        id = typename Flavor::Polynomial(proving_key.circuit_size);
                    }
                }
                {
                    ZoneScopedN("allocating lookup read counts and tags");
                    // Allocate the read counts and tags polynomials
                    proving_key.polynomials.lookup_read_counts =
                        typename Flavor::Polynomial(max_tables_size, dyadic_circuit_size, table_offset);
                    proving_key.polynomials.lookup_read_tags =
                        typename Flavor::Polynomial(max_tables_size, dyadic_circuit_size, table_offset);
                }
                {
                    ZoneScopedN("allocating lookup and databus inverses");
                    // Allocate the lookup_inverses polynomial
                    const size_t lookup_offset = static_cast<size_t>(circuit.blocks.lookup.trace_offset);
                    // TODO(https://github.com/AztecProtocol/barretenberg/issues/1033): construct tables and counts
                    // at top of trace
                    const size_t table_offset =
                        dyadic_circuit_size -
                        std::min(dyadic_circuit_size - 1, static_cast<size_t>(MAX_LOOKUP_TABLES_SIZE));
                    const size_t lookup_inverses_start = std::min(lookup_offset, table_offset);
                    const size_t lookup_inverses_end =
                        std::min(dyadic_circuit_size,
                                 std::max(lookup_offset + circuit.blocks.lookup.get_fixed_size(is_structured),
                                          table_offset + MAX_LOOKUP_TABLES_SIZE));
                    proving_key.polynomials.lookup_inverses = Polynomial(
                        lookup_inverses_end - lookup_inverses_start, dyadic_circuit_size, lookup_inverses_start);
                    if constexpr (HasDataBus<Flavor>) {
                        const size_t q_busread_end =
                            circuit.blocks.busread.trace_offset + circuit.blocks.busread.get_fixed_size(is_structured);
                        // Allocate the databus inverse polynomials
                        proving_key.polynomials.calldata_inverses =
                            Polynomial(std::max(circuit.get_calldata().size(), q_busread_end), dyadic_circuit_size);
                        proving_key.polynomials.secondary_calldata_inverses = Polynomial(
                            std::max(circuit.get_secondary_calldata().size(), q_busread_end), dyadic_circuit_size);
                        proving_key.polynomials.return_data_inverses =
                            Polynomial(std::max(circuit.get_return_data().size(), q_busread_end), dyadic_circuit_size);
                    }
                }
                {
                    PROFILE_THIS_NAME("constructing z_perm");

                    // Allocate the z_perm polynomial
                    vinfo("constructing z_perm...");
                    proving_key.polynomials.z_perm = Polynomial::shiftable(proving_key.circuit_size);
                    vinfo("done constructing z_perm.");
                }

                {
                    PROFILE_THIS_NAME("allocating lagrange polynomials");

                    // First and last lagrange polynomials (in the full circuit size)
                    proving_key.polynomials.lagrange_first = Polynomial(
                        /* size=*/1, /*virtual size=*/dyadic_circuit_size, /*start_idx=*/0);

                    // Even though lagrange_last has a singe non-zero element, we cannot set its size to 0 as different
                    // keys being folded might have lagrange_last set at different indexes and folding does not work
                    // correctly unless the polynomial is allocated in the correct range to accomodate this
                    proving_key.polynomials.lagrange_last = Polynomial(
                        /* size=*/dyadic_circuit_size, /*virtual size=*/dyadic_circuit_size, /*start_idx=*/0);
                }
            }
            // We can finally set the shifted polynomials now that all of the to_be_shifted polynomials are
            // defined.
            proving_key.polynomials.set_shifted(); // Ensure shifted wires are set correctly
        }

        // Construct and add to proving key the wire, selector and copy constraint polynomials
        vinfo("populating trace...");
        Trace::populate(circuit, proving_key, is_structured);
        vinfo("done populating trace.");

        {
            PROFILE_THIS_NAME("constructing prover instance after trace populate");

            // If Goblin, construct the databus polynomials
            if constexpr (IsMegaFlavor<Flavor>) {
                PROFILE_THIS_NAME("constructing databus polynomials");

                construct_databus_polynomials(circuit);
            }
        }
        // Set the lagrange polynomials
        proving_key.polynomials.lagrange_first.at(0) = 1;
        proving_key.polynomials.lagrange_last.at(final_active_wire_idx) = 1;

        {
            PROFILE_THIS_NAME("constructing lookup table polynomials");

            construct_lookup_table_polynomials<Flavor>(
                proving_key.polynomials.get_tables(), circuit, dyadic_circuit_size);
        }

        {
            PROFILE_THIS_NAME("constructing lookup read counts");

            construct_lookup_read_counts<Flavor>(proving_key.polynomials.lookup_read_counts,
                                                 proving_key.polynomials.lookup_read_tags,
                                                 circuit,
                                                 dyadic_circuit_size);
        }

        // Construct the public inputs array
        for (size_t i = 0; i < proving_key.num_public_inputs; ++i) {
            size_t idx = i + proving_key.pub_inputs_offset;
            proving_key.public_inputs.emplace_back(proving_key.polynomials.w_r[idx]);
        }

        if constexpr (DoesRecursiveIPA<Flavor>) { // Set the IPA claim indices
            proving_key.ipa_claim_public_input_indices = circuit.ipa_claim_public_input_indices;
            proving_key.contains_ipa_claim = circuit.contains_ipa_claim;
        }
        // Set the pairing point accumulator indices
        proving_key.pairing_point_accumulator_public_input_indices =
            circuit.pairing_point_accumulator_public_input_indices;
        proving_key.contains_pairing_point_accumulator = circuit.contains_pairing_point_accumulator;

<<<<<<< HEAD
        if constexpr (HasDataBus<Flavor>) { // Set databus commitment propagation data
=======
        if constexpr (IsMegaFlavor<Flavor>) { // Set databus commitment propagation data
>>>>>>> 9370c91d
            proving_key.databus_propagation_data = circuit.databus_propagation_data;
        }
        auto end = std::chrono::steady_clock::now();
        auto diff = std::chrono::duration_cast<std::chrono::milliseconds>(end - start);
        vinfo("time to construct proving key: ", diff.count(), " ms.");
    }

    DeciderProvingKey_() = default;
    ~DeciderProvingKey_() = default;

    bool get_is_structured() { return is_structured; }

  private:
    static constexpr size_t num_zero_rows = Flavor::has_zero_row ? 1 : 0;
    static constexpr size_t NUM_WIRES = Circuit::NUM_WIRES;
    size_t dyadic_circuit_size = 0; // final power-of-2 circuit size

    size_t compute_dyadic_size(Circuit&);

    /**
     * @brief Compute dyadic size based on a structured trace with fixed block size
     *
     */
    size_t compute_structured_dyadic_size(Circuit& circuit) { return circuit.blocks.get_structured_dyadic_size(); }

    void construct_databus_polynomials(Circuit&)
        requires IsMegaFlavor<Flavor>;

    static void move_structured_trace_overflow_to_overflow_block(Circuit& circuit);
};

} // namespace bb<|MERGE_RESOLUTION|>--- conflicted
+++ resolved
@@ -312,11 +312,7 @@
             circuit.pairing_point_accumulator_public_input_indices;
         proving_key.contains_pairing_point_accumulator = circuit.contains_pairing_point_accumulator;
 
-<<<<<<< HEAD
         if constexpr (HasDataBus<Flavor>) { // Set databus commitment propagation data
-=======
-        if constexpr (IsMegaFlavor<Flavor>) { // Set databus commitment propagation data
->>>>>>> 9370c91d
             proving_key.databus_propagation_data = circuit.databus_propagation_data;
         }
         auto end = std::chrono::steady_clock::now();
