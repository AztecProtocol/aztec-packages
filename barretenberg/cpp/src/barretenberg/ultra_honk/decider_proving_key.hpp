#pragma once
#include "barretenberg/flavor/flavor.hpp"
#include "barretenberg/plonk_honk_shared/composer/composer_lib.hpp"
#include "barretenberg/plonk_honk_shared/composer/permutation_lib.hpp"
#include "barretenberg/plonk_honk_shared/execution_trace/mega_execution_trace.hpp"
#include "barretenberg/plonk_honk_shared/execution_trace/ultra_execution_trace.hpp"
#include "barretenberg/relations/relation_parameters.hpp"
#include "barretenberg/stdlib_circuit_builders/mega_zk_flavor.hpp"
#include "barretenberg/stdlib_circuit_builders/ultra_flavor.hpp"
#include "barretenberg/stdlib_circuit_builders/ultra_keccak_flavor.hpp"
#include "barretenberg/stdlib_circuit_builders/ultra_rollup_flavor.hpp"
#include "barretenberg/trace_to_polynomials/trace_to_polynomials.hpp"

namespace bb {
/**
 * @brief  A DeciderProvingKey is normally constructed from a finalized circuit and it contains all the information
 * required by an Mega Honk prover to create a proof. A DeciderProvingKey is also the result of running the
 * Protogalaxy prover, in which case it becomes a relaxed counterpart with the folding parameters (target sum and gate
 * challenges set to non-zero values).
 *
 * @details This is the equivalent of ω in the paper.
 */

template <IsUltraFlavor Flavor> class DeciderProvingKey_ {
    using Circuit = typename Flavor::CircuitBuilder;
    using ProvingKey = typename Flavor::ProvingKey;
    using VerificationKey = typename Flavor::VerificationKey;
    using CommitmentKey = typename Flavor::CommitmentKey;
    using FF = typename Flavor::FF;
    using ProverPolynomials = typename Flavor::ProverPolynomials;
    using Polynomial = typename Flavor::Polynomial;
    using RelationSeparator = typename Flavor::RelationSeparator;

    // Flag indicating whether the polynomials will be constructed with fixed block sizes for each gate type
    bool is_structured;

  public:
    using Trace = TraceToPolynomials<Flavor>;

    ProvingKey proving_key;

    bool is_accumulator = false;
    RelationSeparator alphas; // a challenge for each subrelation
    bb::RelationParameters<FF> relation_parameters;
    std::vector<FF> gate_challenges;
    // The target sum, which is typically nonzero for a ProtogalaxyProver's accmumulator
    FF target_sum;
    size_t final_active_wire_idx{ 0 }; // idx of last non-trivial wire value in the trace
    size_t dyadic_circuit_size{ 0 };   // final power-of-2 circuit size

    size_t overflow_size{ 0 }; // size of the structured execution trace overflow

    DeciderProvingKey_(Circuit& circuit,
                       TraceSettings trace_settings = {},
                       std::shared_ptr<CommitmentKey> commitment_key = nullptr)
        : is_structured(trace_settings.structure.has_value())
    {
        PROFILE_THIS_NAME("DeciderProvingKey(Circuit&)");
        vinfo("Constructing DeciderProvingKey");
        auto start = std::chrono::steady_clock::now();

        circuit.finalize_circuit(/* ensure_nonzero = */ true);

        // If using a structured trace, set fixed block sizes, check their validity, and set the dyadic circuit size
        if constexpr (std::same_as<Circuit, UltraCircuitBuilder>) {
            dyadic_circuit_size = compute_dyadic_size(circuit); // set dyadic size directly from circuit block sizes
        } else if (std::same_as<Circuit, MegaCircuitBuilder>) {
            if (is_structured) {
                circuit.blocks.set_fixed_block_sizes(trace_settings); // The structuring is set
                circuit.blocks.summarize();
                move_structured_trace_overflow_to_overflow_block(circuit);
                overflow_size = circuit.blocks.overflow.size();
                dyadic_circuit_size = compute_structured_dyadic_size(circuit); // set the dyadic size accordingly
            } else {
                dyadic_circuit_size = compute_dyadic_size(circuit); // set dyadic size directly from circuit block sizes
            }
        }

        info("Finalized circuit size: ",
             circuit.num_gates,
             "\nLog dyadic circuit size: ",
             numeric::get_msb(dyadic_circuit_size));

        // Complete the public inputs execution trace block from circuit.public_inputs
        Trace::populate_public_inputs_block(circuit);
        circuit.blocks.compute_offsets(is_structured);

        // Find index of last non-trivial wire value in the trace
        for (auto& block : circuit.blocks.get()) {
            if (block.size() > 0) {
                final_active_wire_idx = block.trace_offset + block.size() - 1;
            }
        }

        // TODO(https://github.com/AztecProtocol/barretenberg/issues/905): This is adding ops to the op queue but NOT to
        // the circuit, meaning the ECCVM/Translator will use different ops than the main circuit. This will lead to
        // failure once https://github.com/AztecProtocol/barretenberg/issues/746 is resolved.
        if constexpr (IsMegaFlavor<Flavor>) {
            circuit.op_queue->append_nonzero_ops();
        }
        {

            PROFILE_THIS_NAME("allocating proving key");

            proving_key = ProvingKey(dyadic_circuit_size, circuit.public_inputs.size(), commitment_key);
            // If not using structured trace OR if using structured trace but overflow has occurred (overflow block in
            // use), allocate full size polys
            // is_structured = false;
            if ((IsMegaFlavor<Flavor> && !is_structured) || (is_structured && circuit.blocks.has_overflow)) {
                // Allocate full size polynomials
                proving_key.polynomials = typename Flavor::ProverPolynomials(dyadic_circuit_size);
                vinfo("allocated polynomials object in proving key");
            } else { // Allocate only a correct amount of memory for each polynomial
                // Allocate the wires and selectors polynomials
                {
                    PROFILE_THIS_NAME("allocating wires");
                    PROFILE_THIS_NAME("allocating gate selectors");

                    // Define gate selectors over the block they are isolated to
                    for (auto [selector, block] :
                         zip_view(proving_key.polynomials.get_gate_selectors(), circuit.blocks.get_gate_blocks())) {

                        // TODO(https://github.com/AztecProtocol/barretenberg/issues/914): q_arith is currently used
                        // in aux block.
                        if (&block == &circuit.blocks.arithmetic) {
                            size_t arith_size = circuit.blocks.aux.trace_offset -
                                                circuit.blocks.arithmetic.trace_offset +
                                                circuit.blocks.aux.get_fixed_size(is_structured);
                            selector = Polynomial(
                                arith_size, proving_key.circuit_size, circuit.blocks.arithmetic.trace_offset);
                        } else {
                            selector = Polynomial(
                                block.get_fixed_size(is_structured), proving_key.circuit_size, block.trace_offset);
                        }
                    }
                }
                {
                    PROFILE_THIS_NAME("allocating non-gate selectors");

                    // Set the other non-gate selector polynomials to full size
                    for (auto& selector : proving_key.polynomials.get_non_gate_selectors()) {
                        selector = Polynomial(proving_key.circuit_size);
                    }
                }
                if constexpr (IsMegaFlavor<Flavor>) {
                    PROFILE_THIS_NAME("allocating ecc op wires and selector");

                    // Allocate the ecc op wires and selector
                    const size_t ecc_op_block_size = circuit.blocks.ecc_op.get_fixed_size(is_structured);
                    const size_t op_wire_offset = Flavor::has_zero_row ? 1 : 0;
                    for (auto& wire : proving_key.polynomials.get_ecc_op_wires()) {
                        wire = Polynomial(ecc_op_block_size, proving_key.circuit_size, op_wire_offset);
                    }
                    proving_key.polynomials.lagrange_ecc_op =
                        Polynomial(ecc_op_block_size, proving_key.circuit_size, op_wire_offset);
                }

                if constexpr (HasDataBus<Flavor>) {
                    proving_key.polynomials.calldata = Polynomial(MAX_DATABUS_SIZE, proving_key.circuit_size);
                    proving_key.polynomials.calldata_read_counts =
                        Polynomial(MAX_DATABUS_SIZE, proving_key.circuit_size);
                    proving_key.polynomials.calldata_read_tags = Polynomial(MAX_DATABUS_SIZE, proving_key.circuit_size);
                    proving_key.polynomials.secondary_calldata = Polynomial(MAX_DATABUS_SIZE, proving_key.circuit_size);
                    proving_key.polynomials.secondary_calldata_read_counts =
                        Polynomial(MAX_DATABUS_SIZE, proving_key.circuit_size);
                    proving_key.polynomials.secondary_calldata_read_tags =
                        Polynomial(MAX_DATABUS_SIZE, proving_key.circuit_size);
                    proving_key.polynomials.return_data = Polynomial(MAX_DATABUS_SIZE, proving_key.circuit_size);
                    proving_key.polynomials.return_data_read_counts =
                        Polynomial(MAX_DATABUS_SIZE, proving_key.circuit_size);
                    proving_key.polynomials.return_data_read_tags =
                        Polynomial(MAX_DATABUS_SIZE, proving_key.circuit_size);

                    // TODO(https://github.com/AztecProtocol/barretenberg/issues/1107): Restricting databus_id to
                    // databus_size leads to failure.
                    // const size_t databus_size = std::max({ calldata.size(), secondary_calldata.size(),
                    // return_data.size() });
                    proving_key.polynomials.databus_id = Polynomial(proving_key.circuit_size, proving_key.circuit_size);
                }
                const size_t max_tables_size =
                    std::min(static_cast<size_t>(MAX_LOOKUP_TABLES_SIZE), dyadic_circuit_size - 1);
                size_t table_offset = dyadic_circuit_size - max_tables_size;
                {
                    PROFILE_THIS_NAME("allocating table polynomials");

                    ASSERT(dyadic_circuit_size > max_tables_size);

                    // Allocate the table polynomials
                    if constexpr (IsUltraFlavor<Flavor>) {
                        for (auto& poly : proving_key.polynomials.get_tables()) {
                            poly = Polynomial(max_tables_size, dyadic_circuit_size, table_offset);
                        }
                    }
                }
                {
                    PROFILE_THIS_NAME("allocating sigmas and ids");

                    for (auto& sigma : proving_key.polynomials.get_sigmas()) {
                        sigma = Polynomial(proving_key.circuit_size);
                    }
                    for (auto& id : proving_key.polynomials.get_ids()) {
                        id = Polynomial(proving_key.circuit_size);
                    }
                }
                {
                    ZoneScopedN("allocating lookup read counts and tags");
                    // Allocate the read counts and tags polynomials
                    proving_key.polynomials.lookup_read_counts =
                        Polynomial(max_tables_size, dyadic_circuit_size, table_offset);
                    proving_key.polynomials.lookup_read_tags =
                        Polynomial(max_tables_size, dyadic_circuit_size, table_offset);
                }
                {
                    ZoneScopedN("allocating lookup and databus inverses");
                    // Allocate the lookup_inverses polynomial
                    const size_t lookup_offset = static_cast<size_t>(circuit.blocks.lookup.trace_offset);
                    // TODO(https://github.com/AztecProtocol/barretenberg/issues/1033): construct tables and counts
                    // at top of trace
                    const size_t table_offset =
                        dyadic_circuit_size -
                        std::min(dyadic_circuit_size - 1, static_cast<size_t>(MAX_LOOKUP_TABLES_SIZE));
                    const size_t lookup_inverses_start = std::min(lookup_offset, table_offset);
                    const size_t lookup_inverses_end =
                        std::min(dyadic_circuit_size,
                                 std::max(lookup_offset + circuit.blocks.lookup.get_fixed_size(is_structured),
                                          table_offset + MAX_LOOKUP_TABLES_SIZE));
                    proving_key.polynomials.lookup_inverses = Polynomial(
                        lookup_inverses_end - lookup_inverses_start, dyadic_circuit_size, lookup_inverses_start);
                    if constexpr (HasDataBus<Flavor>) {
                        const size_t q_busread_end =
                            circuit.blocks.busread.trace_offset + circuit.blocks.busread.get_fixed_size(is_structured);
                        // Allocate the databus inverse polynomials
                        proving_key.polynomials.calldata_inverses =
                            Polynomial(std::max(circuit.get_calldata().size(), q_busread_end), dyadic_circuit_size);
                        proving_key.polynomials.secondary_calldata_inverses = Polynomial(
                            std::max(circuit.get_secondary_calldata().size(), q_busread_end), dyadic_circuit_size);
                        proving_key.polynomials.return_data_inverses =
                            Polynomial(std::max(circuit.get_return_data().size(), q_busread_end), dyadic_circuit_size);
                    }
                }
                {
                    PROFILE_THIS_NAME("constructing z_perm");

                    // Allocate the z_perm polynomial
                    vinfo("constructing z_perm...");
                    proving_key.polynomials.z_perm = Polynomial::shiftable(proving_key.circuit_size);
                    vinfo("done constructing z_perm.");
                }

                {
                    PROFILE_THIS_NAME("allocating lagrange polynomials");

                    // First and last lagrange polynomials (in the full circuit size)
                    proving_key.polynomials.lagrange_first = Polynomial(
                        /* size=*/1, /*virtual size=*/dyadic_circuit_size, /*start_idx=*/0);

                    // Even though lagrange_last has a single non-zero element, we cannot set its size to 0 as different
                    // keys being folded might have lagrange_last set at different indexes and folding does not work
                    // correctly unless the polynomial is allocated in the correct range to accomodate this
                    proving_key.polynomials.lagrange_last = Polynomial(
                        /* size=*/dyadic_circuit_size, /*virtual size=*/dyadic_circuit_size, /*start_idx=*/0);
                }
            }
            vinfo("allocated polynomials object in proving key");
            // We can finally set the shifted polynomials now that all of the to_be_shifted polynomials are
            // defined.
            proving_key.polynomials.set_shifted(); // Ensure shifted wires are set correctly
        }

        // Construct and add to proving key the wire, selector and copy constraint polynomials
        vinfo("populating trace...");
        Trace::populate(circuit, proving_key, is_structured);
        vinfo("done populating trace.");

        {
            PROFILE_THIS_NAME("constructing prover instance after trace populate");

            // If Goblin, construct the databus polynomials
            if constexpr (IsMegaFlavor<Flavor>) {
                PROFILE_THIS_NAME("constructing databus polynomials");
                proving_key.polynomials.lagrange_last.at(dyadic_circuit_size - 1) = 1;

<<<<<<< HEAD
                {
                    PROFILE_THIS_NAME("constructing lookup table polynomials");
=======
                construct_databus_polynomials(circuit);
            }
        }
        // Set the lagrange polynomials
        proving_key.polynomials.lagrange_first.at(0) = 1;
        proving_key.polynomials.lagrange_last.at(final_active_wire_idx) = 1;

        {
            PROFILE_THIS_NAME("constructing lookup table polynomials");
>>>>>>> cc54a1e1

                    construct_lookup_table_polynomials<Flavor>(
                        proving_key.polynomials.get_tables(), circuit, dyadic_circuit_size);
                }

                {
                    PROFILE_THIS_NAME("constructing lookup read counts");

                    construct_lookup_read_counts<Flavor>(proving_key.polynomials.lookup_read_counts,
                                                         proving_key.polynomials.lookup_read_tags,
                                                         circuit,
                                                         dyadic_circuit_size);
                }

                // Construct the public inputs array
                for (size_t i = 0; i < proving_key.num_public_inputs; ++i) {
                    size_t idx = i + proving_key.pub_inputs_offset;
                    proving_key.public_inputs.emplace_back(proving_key.polynomials.w_r[idx]);
                }

<<<<<<< HEAD
                // Set the recursive proof indices
                proving_key.pairing_point_accumulator_public_input_indices =
                    circuit.pairing_point_accumulator_public_input_indices;
                proving_key.contains_pairing_point_accumulator = circuit.contains_pairing_point_accumulator;

                if constexpr (IsGoblinFlavor<Flavor>) { // Set databus commitment propagation data
                    proving_key.databus_propagation_data = circuit.databus_propagation_data;
                }
                auto end = std::chrono::steady_clock::now();
                auto diff = std::chrono::duration_cast<std::chrono::milliseconds>(end - start);
                vinfo("time to construct proving key: ", diff.count(), " ms.");
            }
=======
        if constexpr (HasIPAAccumulator<Flavor>) { // Set the IPA claim indices
            proving_key.ipa_claim_public_input_indices = circuit.ipa_claim_public_input_indices;
            proving_key.contains_ipa_claim = circuit.contains_ipa_claim;
            proving_key.ipa_proof = circuit.ipa_proof;
        }
        // Set the pairing point accumulator indices
        proving_key.pairing_point_accumulator_public_input_indices =
            circuit.pairing_point_accumulator_public_input_indices;
        proving_key.contains_pairing_point_accumulator = circuit.contains_pairing_point_accumulator;

        if constexpr (HasDataBus<Flavor>) { // Set databus commitment propagation data
            proving_key.databus_propagation_data = circuit.databus_propagation_data;
>>>>>>> cc54a1e1
        }
    }

    DeciderProvingKey_() = default;
    ~DeciderProvingKey_() = default;

    bool get_is_structured() { return is_structured; }

  private:
    static constexpr size_t num_zero_rows = Flavor::has_zero_row ? 1 : 0;
    static constexpr size_t NUM_WIRES = Circuit::NUM_WIRES;

    size_t compute_dyadic_size(Circuit&);

    /**
     * @brief Compute dyadic size based on a structured trace with fixed block size
     *
     */
    size_t compute_structured_dyadic_size(Circuit& circuit) { return circuit.blocks.get_structured_dyadic_size(); }

    void construct_databus_polynomials(Circuit&)
        requires IsMegaFlavor<Flavor>;

    static void move_structured_trace_overflow_to_overflow_block(Circuit& circuit);
};

} // namespace bb<|MERGE_RESOLUTION|>--- conflicted
+++ resolved
@@ -280,20 +280,8 @@
                 PROFILE_THIS_NAME("constructing databus polynomials");
                 proving_key.polynomials.lagrange_last.at(dyadic_circuit_size - 1) = 1;
 
-<<<<<<< HEAD
                 {
                     PROFILE_THIS_NAME("constructing lookup table polynomials");
-=======
-                construct_databus_polynomials(circuit);
-            }
-        }
-        // Set the lagrange polynomials
-        proving_key.polynomials.lagrange_first.at(0) = 1;
-        proving_key.polynomials.lagrange_last.at(final_active_wire_idx) = 1;
-
-        {
-            PROFILE_THIS_NAME("constructing lookup table polynomials");
->>>>>>> cc54a1e1
 
                     construct_lookup_table_polynomials<Flavor>(
                         proving_key.polynomials.get_tables(), circuit, dyadic_circuit_size);
@@ -314,7 +302,6 @@
                     proving_key.public_inputs.emplace_back(proving_key.polynomials.w_r[idx]);
                 }
 
-<<<<<<< HEAD
                 // Set the recursive proof indices
                 proving_key.pairing_point_accumulator_public_input_indices =
                     circuit.pairing_point_accumulator_public_input_indices;
@@ -327,7 +314,33 @@
                 auto diff = std::chrono::duration_cast<std::chrono::milliseconds>(end - start);
                 vinfo("time to construct proving key: ", diff.count(), " ms.");
             }
-=======
+        }
+        // Set the lagrange polynomials
+        proving_key.polynomials.lagrange_first.at(0) = 1;
+        proving_key.polynomials.lagrange_last.at(final_active_wire_idx) = 1;
+
+        {
+            PROFILE_THIS_NAME("constructing lookup table polynomials");
+
+            construct_lookup_table_polynomials<Flavor>(
+                proving_key.polynomials.get_tables(), circuit, dyadic_circuit_size);
+        }
+
+        {
+            PROFILE_THIS_NAME("constructing lookup read counts");
+
+            construct_lookup_read_counts<Flavor>(proving_key.polynomials.lookup_read_counts,
+                                                 proving_key.polynomials.lookup_read_tags,
+                                                 circuit,
+                                                 dyadic_circuit_size);
+        }
+
+        // Construct the public inputs array
+        for (size_t i = 0; i < proving_key.num_public_inputs; ++i) {
+            size_t idx = i + proving_key.pub_inputs_offset;
+            proving_key.public_inputs.emplace_back(proving_key.polynomials.w_r[idx]);
+        }
+
         if constexpr (HasIPAAccumulator<Flavor>) { // Set the IPA claim indices
             proving_key.ipa_claim_public_input_indices = circuit.ipa_claim_public_input_indices;
             proving_key.contains_ipa_claim = circuit.contains_ipa_claim;
@@ -340,8 +353,10 @@
 
         if constexpr (HasDataBus<Flavor>) { // Set databus commitment propagation data
             proving_key.databus_propagation_data = circuit.databus_propagation_data;
->>>>>>> cc54a1e1
-        }
+        }
+        auto end = std::chrono::steady_clock::now();
+        auto diff = std::chrono::duration_cast<std::chrono::milliseconds>(end - start);
+        vinfo("time to construct proving key: ", diff.count(), " ms.");
     }
 
     DeciderProvingKey_() = default;
