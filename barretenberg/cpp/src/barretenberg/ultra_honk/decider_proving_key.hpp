--- conflicted
+++ resolved
@@ -203,35 +203,6 @@
             if constexpr (HasIPAAccumulator<Flavor>) { // Set the IPA claim indices
                 ipa_proof = circuit.ipa_proof;
             }
-
-<<<<<<< HEAD
-            if constexpr (HasDataBus<Flavor>) { // Set databus commitment propagation data
-                metadata.databus_propagation_data = circuit.databus_propagation_data;
-=======
-            // Based on the flavor, we can check the locations of each backend-added public input object.
-            if constexpr (HasIPAAccumulator<Flavor>) { // for Rollup flavors, we expect the public inputs to be:
-                                                       // [user-public-inputs][pairing-point-object][ipa-claim]
-                BB_ASSERT_EQ(metadata.ipa_claim_public_input_key.start_idx,
-                             num_public_inputs() - IPA_CLAIM_SIZE,
-                             "IPA Claim must be the last IPA_CLAIM_SIZE public inputs.");
-                BB_ASSERT_EQ(
-                    metadata.pairing_inputs_public_input_key.start_idx,
-                    num_public_inputs() - IPA_CLAIM_SIZE - PAIRING_POINTS_SIZE,
-                    "Pairing point accumulator must be the second to last public input object before the IPA claim.");
-            } else if constexpr (IsUltraHonk<Flavor>) { // for Ultra flavors, we expect the public inputs to be:
-                                                        // [user-public-inputs][pairing-point-object]
-                BB_ASSERT_EQ(metadata.pairing_inputs_public_input_key.start_idx,
-                             num_public_inputs() - PAIRING_POINTS_SIZE,
-                             "Pairing point accumulator must be the last public input object.");
-            } else if constexpr (IsMegaFlavor<Flavor>) { // for Mega flavors, we expect the public inputs to be:
-                                                         // [user-public-inputs][pairing-point-object][databus-comms]
-                // For Mega, public inputs are handled via the KernelIO/AppIO objects. See the definition of those
-                // objects for details of what public inputs are present.
-            } else {
-                // static_assert(false);
-                ASSERT(false && "Dealing with unexpected flavor.");
->>>>>>> 6ba01519
-            }
         }
         auto end = std::chrono::steady_clock::now();
         auto diff = std::chrono::duration_cast<std::chrono::milliseconds>(end - start);
