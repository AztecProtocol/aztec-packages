--- conflicted
+++ resolved
@@ -172,9 +172,9 @@
             }
 
             // Set the pairing point accumulator indices. This should exist for all flavors.
-            ASSERT(circuit.pairing_inputs_public_input_key.is_set() &&
-                   "Honk circuit must output a pairing point accumulator. If this is a test, you might need to add a "
-                   "default one through a method in PairingPoints.");
+            // ASSERT(circuit.pairing_inputs_public_input_key.is_set() &&
+            //        "Honk circuit must output a pairing point accumulator. If this is a test, you might need to add a
+            //        " "default one through a method in PairingPoints.");
             proving_key.pairing_inputs_public_input_key = circuit.pairing_inputs_public_input_key;
 
             if constexpr (HasIPAAccumulator<Flavor>) { // Set the IPA claim indices
@@ -185,20 +185,6 @@
                 proving_key.ipa_proof = circuit.ipa_proof;
             }
 
-<<<<<<< HEAD
-        if constexpr (HasIPAAccumulator<Flavor>) { // Set the IPA claim indices
-            proving_key.ipa_claim_public_input_key = circuit.ipa_claim_public_input_key;
-            proving_key.ipa_proof = circuit.ipa_proof;
-        }
-        // Set the pairing point accumulator indices
-        // ASSERT(circuit.pairing_inputs_public_input_key.is_set() &&
-        //        "Honk circuit must output a pairing point accumulator. If this is a test, you might need to add a "
-        //        "default one through a method in aggregation_state.");
-        proving_key.pairing_inputs_public_input_key = circuit.pairing_inputs_public_input_key;
-
-        if constexpr (HasDataBus<Flavor>) { // Set databus commitment propagation data
-            proving_key.databus_propagation_data = circuit.databus_propagation_data;
-=======
             if constexpr (HasDataBus<Flavor>) { // Set databus commitment propagation data
                 BB_ASSERT_EQ(circuit.databus_propagation_data.is_kernel,
                              circuit.databus_propagation_data.app_return_data_commitment_pub_input_key.is_set(),
@@ -243,15 +229,14 @@
                                      PROPAGATED_DATABUS_COMMITMENTS_SIZE,
                                  "Pairing point accumulator must be the second to last public input object.");
                 } else {
-                    BB_ASSERT_EQ(proving_key.pairing_inputs_public_input_key.start_idx,
-                                 proving_key.num_public_inputs - PAIRING_POINTS_SIZE,
-                                 "Pairing point accumulator must be the last public input object.");
+                    // BB_ASSERT_EQ(proving_key.pairing_inputs_public_input_key.start_idx,
+                    //              proving_key.num_public_inputs - PAIRING_POINTS_SIZE,
+                    //              "Pairing point accumulator must be the last public input object.");
                 }
             } else {
                 // static_assert(false);
                 ASSERT(false && "Dealing with unexpected flavor.");
             }
->>>>>>> 001a3403
         }
         auto end = std::chrono::steady_clock::now();
         auto diff = std::chrono::duration_cast<std::chrono::milliseconds>(end - start);
