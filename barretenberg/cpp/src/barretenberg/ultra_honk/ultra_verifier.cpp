#include "./ultra_verifier.hpp"
#include "barretenberg/commitment_schemes/zeromorph/zeromorph.hpp"
#include "barretenberg/honk/proof_system/power_polynomial.hpp"
#include "barretenberg/numeric/bitop/get_msb.hpp"
#include "barretenberg/transcript/transcript.hpp"

using namespace barretenberg;
using namespace proof_system::honk::sumcheck;

namespace proof_system::honk {
template <typename Flavor>
UltraVerifier_<Flavor>::UltraVerifier_(const std::shared_ptr<Transcript>& transcript,
                                       const std::shared_ptr<VerificationKey>& verifier_key)
    : key(verifier_key)
    , transcript(transcript)
{}

/**
 * @brief Construct an UltraVerifier directly from a verification key
 *
 * @tparam Flavor
 * @param verifier_key
 */
template <typename Flavor>
UltraVerifier_<Flavor>::UltraVerifier_(const std::shared_ptr<VerificationKey>& verifier_key)
    : key(verifier_key)
    , pcs_verification_key(std::make_unique<VerifierCommitmentKey>(0, barretenberg::srs::get_crs_factory()))
    , transcript(std::make_shared<Transcript>())
{}

template <typename Flavor>
UltraVerifier_<Flavor>::UltraVerifier_(UltraVerifier_&& other)
    : key(std::move(other.key))
    , pcs_verification_key(std::move(other.pcs_verification_key))
{}

template <typename Flavor> UltraVerifier_<Flavor>& UltraVerifier_<Flavor>::operator=(UltraVerifier_&& other)
{
    key = other.key;
    pcs_verification_key = (std::move(other.pcs_verification_key));
    commitments.clear();
    return *this;
}

/**
 * @brief This function verifies an Ultra Honk proof for a given Flavor.
 *
 */
template <typename Flavor> bool UltraVerifier_<Flavor>::verify_proof(const plonk::proof& proof)
{
    using FF = typename Flavor::FF;
    using Commitment = typename Flavor::Commitment;
    using Curve = typename Flavor::Curve;
    using ZeroMorph = pcs::zeromorph::ZeroMorphVerifier_<Curve>;
    using VerifierCommitments = typename Flavor::VerifierCommitments;
    using CommitmentLabels = typename Flavor::CommitmentLabels;

    proof_system::RelationParameters<FF> relation_parameters;

    transcript = std::make_shared<Transcript>(proof.proof_data);

    VerifierCommitments commitments{ key };
    CommitmentLabels commitment_labels;

    // TODO(Adrian): Change the initialization of the transcript to take the VK hash?
    const auto circuit_size = transcript->template receive_from_prover<uint32_t>("circuit_size");
    const auto public_input_size = transcript->template receive_from_prover<uint32_t>("public_input_size");
    const auto pub_inputs_offset = transcript->template receive_from_prover<uint32_t>("pub_inputs_offset");

    if (circuit_size != key->circuit_size) {
        return false;
    }
    if (public_input_size != key->num_public_inputs) {
        return false;
    }

    std::vector<FF> public_inputs;
    for (size_t i = 0; i < public_input_size; ++i) {
        auto public_input_i = transcript->template receive_from_prover<FF>("public_input_" + std::to_string(i));
        public_inputs.emplace_back(public_input_i);
    }

    // Get commitments to first three wire polynomials
    commitments.w_l = transcript->template receive_from_prover<Commitment>(commitment_labels.w_l);
    commitments.w_r = transcript->template receive_from_prover<Commitment>(commitment_labels.w_r);
    commitments.w_o = transcript->template receive_from_prover<Commitment>(commitment_labels.w_o);

    // If Goblin, get commitments to ECC op wire polynomials and DataBus columns
    if constexpr (IsGoblinFlavor<Flavor>) {
        commitments.ecc_op_wire_1 =
            transcript->template receive_from_prover<Commitment>(commitment_labels.ecc_op_wire_1);
        commitments.ecc_op_wire_2 =
            transcript->template receive_from_prover<Commitment>(commitment_labels.ecc_op_wire_2);
        commitments.ecc_op_wire_3 =
            transcript->template receive_from_prover<Commitment>(commitment_labels.ecc_op_wire_3);
        commitments.ecc_op_wire_4 =
            transcript->template receive_from_prover<Commitment>(commitment_labels.ecc_op_wire_4);
        commitments.calldata = transcript->template receive_from_prover<Commitment>(commitment_labels.calldata);
        commitments.calldata_read_counts =
            transcript->template receive_from_prover<Commitment>(commitment_labels.calldata_read_counts);
    }

    // Get challenge for sorted list batching and wire four memory records
    FF eta = transcript->get_challenge("eta");
    relation_parameters.eta = eta;

    // Get commitments to sorted list accumulator and fourth wire
    commitments.sorted_accum = transcript->template receive_from_prover<Commitment>(commitment_labels.sorted_accum);
    commitments.w_4 = transcript->template receive_from_prover<Commitment>(commitment_labels.w_4);

    // Get permutation challenges
    auto [beta, gamma] = challenges_to_field_elements<FF>(transcript->get_challenges("beta", "gamma"));

    // If Goblin (i.e. using DataBus) receive commitments to log-deriv inverses polynomial
    if constexpr (IsGoblinFlavor<Flavor>) {
        commitments.lookup_inverses =
            transcript->template receive_from_prover<Commitment>(commitment_labels.lookup_inverses);
    }

    const FF public_input_delta =
        compute_public_input_delta<Flavor>(public_inputs, beta, gamma, circuit_size, pub_inputs_offset);
    const FF lookup_grand_product_delta = compute_lookup_grand_product_delta<FF>(beta, gamma, circuit_size);

    relation_parameters.beta = beta;
    relation_parameters.gamma = gamma;
    relation_parameters.public_input_delta = public_input_delta;
    relation_parameters.lookup_grand_product_delta = lookup_grand_product_delta;

    // Get commitment to permutation and lookup grand products
    commitments.z_perm = transcript->template receive_from_prover<Commitment>(commitment_labels.z_perm);
    commitments.z_lookup = transcript->template receive_from_prover<Commitment>(commitment_labels.z_lookup);

    // Execute Sumcheck Verifier
    auto sumcheck = SumcheckVerifier<Flavor>(circuit_size);
    FF alpha = transcript->get_challenge("alpha");
    auto [multivariate_challenge, claimed_evaluations, sumcheck_verified] =
        sumcheck.verify(relation_parameters, alpha, transcript);

    // If Sumcheck did not verify, return false
    if (sumcheck_verified.has_value() && !sumcheck_verified.value()) {
<<<<<<< HEAD
        info("Sumcheck failed.");
=======
        info("UltraVerifier: Sumcheck failed.");
>>>>>>> 30b818e9
        return false;
    }
    info("Sumcheck succeeded.");

    // Execute ZeroMorph rounds. See https://hackmd.io/dlf9xEwhTQyE3hiGbq4FsA?view for a complete description of the
    // unrolled protocol.
    auto pairing_points = ZeroMorph::verify(commitments.get_unshifted(),
                                            commitments.get_to_be_shifted(),
                                            claimed_evaluations.get_unshifted(),
                                            claimed_evaluations.get_shifted(),
                                            multivariate_challenge,
                                            transcript);

    auto verified = pcs_verification_key->pairing_check(pairing_points[0], pairing_points[1]);

    return sumcheck_verified.value() && verified;
}

template class UltraVerifier_<honk::flavor::Ultra>;
template class UltraVerifier_<honk::flavor::GoblinUltra>;

} // namespace proof_system::honk<|MERGE_RESOLUTION|>--- conflicted
+++ resolved
@@ -138,11 +138,7 @@
 
     // If Sumcheck did not verify, return false
     if (sumcheck_verified.has_value() && !sumcheck_verified.value()) {
-<<<<<<< HEAD
-        info("Sumcheck failed.");
-=======
         info("UltraVerifier: Sumcheck failed.");
->>>>>>> 30b818e9
         return false;
     }
     info("Sumcheck succeeded.");
