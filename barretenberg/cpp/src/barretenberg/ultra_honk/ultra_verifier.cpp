--- conflicted
+++ resolved
@@ -27,11 +27,7 @@
     transcript->load_proof(proof);
     OinkVerifier<Flavor> oink_verifier{ verification_key, transcript };
     oink_verifier.verify();
-<<<<<<< HEAD
-    const std::vector<FF>& public_inputs = oink_verifier.public_inputs;
-=======
     const PublicInputs& public_inputs = oink_verifier.public_inputs;
->>>>>>> 87450c52
 
     for (size_t idx = 0; idx < CONST_PROOF_SIZE_LOG_N; idx++) {
         verification_key->gate_challenges.emplace_back(
