--- conflicted
+++ resolved
@@ -97,11 +97,7 @@
     }
 
     // Get challenge for sorted list batching and wire four memory records
-<<<<<<< HEAD
     const auto [eta, eta_two, eta_three] = transcript->template get_challenges<FF>("eta", "eta_two", "eta_three");
-=======
-    FF eta = transcript->template get_challenge<FF>("eta");
->>>>>>> c1709b3d
     relation_parameters.eta = eta;
     relation_parameters.eta_two = eta_two;
     relation_parameters.eta_three = eta_three;
