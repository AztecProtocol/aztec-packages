--- conflicted
+++ resolved
@@ -79,35 +79,7 @@
         output.ecc_op_tables = inputs.ecc_op_tables;
     }
 
-<<<<<<< HEAD
-    return decider_output.check();
-}
-
-/**
- * @brief This function verifies an Ultra Honk proof for a Mega Flavor.
- *
- * @details This function returns a boolean whose meaning is whether the decider proof is valid or not, and an array of
- * commitments, corresponding to the commitments to the merged table that is the output of the merge verification
- * performed in the Hiding kernel.
- *
- */
-template <typename Flavor>
-std::pair<bool, std::array<typename UltraVerifier_<Flavor>::Commitment, Flavor::NUM_WIRES>> UltraVerifier_<
-    Flavor>::verify_proof(const HonkProof& proof)
-    requires IsMegaFlavor<Flavor> && (!HasIPAAccumulator<Flavor>)
-{
-    auto [public_inputs, decider_output] = verify_internal(proof);
-
-    // Reconstruct the public inputs
-    HidingKernelIO inputs;
-    inputs.reconstruct_from_public(public_inputs);
-
-    decider_output.pairing_points.aggregate(inputs.pairing_inputs);
-
-    return std::make_pair(decider_output.check(), inputs.ecc_op_tables);
-=======
     return output;
->>>>>>> b3c2f510
 }
 
 template class UltraVerifier_<UltraFlavor>;
