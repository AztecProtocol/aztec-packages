--- conflicted
+++ resolved
@@ -15,11 +15,8 @@
     using FF = typename Flavor::FF;
 
     transcript = std::make_shared<Transcript>(proof);
-<<<<<<< HEAD
     info("instantiated transcript");
-=======
     transcript->enable_manifest(); // Enable manifest for the verifier.
->>>>>>> 55298715
     OinkVerifier<Flavor> oink_verifier{ verification_key, transcript };
     info("instantiated oink verifier");
     oink_verifier.verify();
