#include "./ultra_verifier.hpp"
#include "barretenberg/commitment_schemes/zeromorph/zeromorph.hpp"
#include "barretenberg/numeric/bitop/get_msb.hpp"
#include "barretenberg/transcript/transcript.hpp"
#include "barretenberg/ultra_honk/oink_verifier.hpp"

namespace bb {
template <typename Flavor>
UltraVerifier_<Flavor>::UltraVerifier_(const std::shared_ptr<Transcript>& transcript,
                                       const std::shared_ptr<VerificationKey>& verifier_key)
    : key(verifier_key)
    , transcript(transcript)
{}

/**
 * @brief Construct an UltraVerifier directly from a verification key
 *
 * @tparam Flavor
 * @param verifier_key
 */
template <typename Flavor>
UltraVerifier_<Flavor>::UltraVerifier_(const std::shared_ptr<VerificationKey>& verifier_key)
    : key(verifier_key)
    , transcript(std::make_shared<Transcript>())
{}

template <typename Flavor>
UltraVerifier_<Flavor>::UltraVerifier_(UltraVerifier_&& other)
    : key(std::move(other.key))
{}

template <typename Flavor> UltraVerifier_<Flavor>& UltraVerifier_<Flavor>::operator=(UltraVerifier_&& other)
{
    key = other.key;
    return *this;
}

/**
 * @brief This function verifies an Ultra Honk proof for a given Flavor.
 *
 */
template <typename Flavor> bool UltraVerifier_<Flavor>::verify_proof(const HonkProof& proof)
{
    using FF = typename Flavor::FF;
    using PCS = typename Flavor::PCS;
    using ZeroMorph = ZeroMorphVerifier_<PCS>;
    using VerifierCommitments = typename Flavor::VerifierCommitments;

    transcript = std::make_shared<Transcript>(proof);
    VerifierCommitments commitments{ key };
    OinkVerifier<Flavor> oink_verifier{ key, transcript };
    auto [relation_parameters, witness_commitments, _] = oink_verifier.verify();

    // Copy the witness_commitments over to the VerifierCommitments
    for (auto [wit_comm_1, wit_comm_2] : zip_view(commitments.get_witness(), witness_commitments.get_all())) {
        wit_comm_1 = wit_comm_2;
    }

<<<<<<< HEAD
    // Get challenge for sorted list batching and wire four memory records
    const auto [eta, eta_two, eta_three] = transcript->template get_challenges<FF>("eta", "eta_two", "eta_three");
    relation_parameters.eta = eta;
    relation_parameters.eta_two = eta_two;
    relation_parameters.eta_three = eta_three;

    // Get commitments to sorted list accumulator and fourth wire
    commitments.sorted_accum = transcript->template receive_from_prover<Commitment>(commitment_labels.sorted_accum);
    commitments.w_4 = transcript->template receive_from_prover<Commitment>(commitment_labels.w_4);

    // Get permutation challenges
    auto [beta, gamma] = transcript->template get_challenges<FF>("beta", "gamma");

    // If Goblin (i.e. using DataBus) receive commitments to log-deriv inverses polynomial
    if constexpr (IsGoblinFlavor<Flavor>) {
        commitments.lookup_inverses =
            transcript->template receive_from_prover<Commitment>(commitment_labels.lookup_inverses);
    }

    const FF public_input_delta =
        compute_public_input_delta<Flavor>(public_inputs, beta, gamma, circuit_size, pub_inputs_offset);
    const FF lookup_grand_product_delta = compute_lookup_grand_product_delta<FF>(beta, gamma, circuit_size);

    relation_parameters.beta = beta;
    relation_parameters.gamma = gamma;
    relation_parameters.public_input_delta = public_input_delta;
    relation_parameters.lookup_grand_product_delta = lookup_grand_product_delta;

    // Get commitment to permutation and lookup grand products
    commitments.z_perm = transcript->template receive_from_prover<Commitment>(commitment_labels.z_perm);
    commitments.z_lookup = transcript->template receive_from_prover<Commitment>(commitment_labels.z_lookup);

=======
>>>>>>> e4a4141c
    // Execute Sumcheck Verifier
    const size_t log_circuit_size = numeric::get_msb(key->circuit_size);
    auto sumcheck = SumcheckVerifier<Flavor>(log_circuit_size, transcript);
    RelationSeparator alphas;
    for (size_t idx = 0; idx < alphas.size(); idx++) {
        alphas[idx] = transcript->template get_challenge<FF>("Sumcheck:alpha_" + std::to_string(idx));
    }

    auto gate_challenges = std::vector<FF>(log_circuit_size);
    for (size_t idx = 0; idx < log_circuit_size; idx++) {
        gate_challenges[idx] = transcript->template get_challenge<FF>("Sumcheck:gate_challenge_" + std::to_string(idx));
    }
    auto [multivariate_challenge, claimed_evaluations, sumcheck_verified] =
        sumcheck.verify(relation_parameters, alphas, gate_challenges);

    // If Sumcheck did not verify, return false
    if (sumcheck_verified.has_value() && !sumcheck_verified.value()) {
        return false;
    }

    // Execute ZeroMorph rounds and check the pcs verifier accumulator returned. See
    // https://hackmd.io/dlf9xEwhTQyE3hiGbq4FsA?view for a complete description of the unrolled protocol.
    auto pairing_points = ZeroMorph::verify(commitments.get_unshifted(),
                                            commitments.get_to_be_shifted(),
                                            claimed_evaluations.get_unshifted(),
                                            claimed_evaluations.get_shifted(),
                                            multivariate_challenge,
                                            transcript);
    auto pcs_verified = key->pcs_verification_key->pairing_check(pairing_points[0], pairing_points[1]);
    return sumcheck_verified.value() && pcs_verified;
    ;
}

template class UltraVerifier_<UltraFlavor>;
template class UltraVerifier_<GoblinUltraFlavor>;

} // namespace bb<|MERGE_RESOLUTION|>--- conflicted
+++ resolved
@@ -56,41 +56,6 @@
         wit_comm_1 = wit_comm_2;
     }
 
-<<<<<<< HEAD
-    // Get challenge for sorted list batching and wire four memory records
-    const auto [eta, eta_two, eta_three] = transcript->template get_challenges<FF>("eta", "eta_two", "eta_three");
-    relation_parameters.eta = eta;
-    relation_parameters.eta_two = eta_two;
-    relation_parameters.eta_three = eta_three;
-
-    // Get commitments to sorted list accumulator and fourth wire
-    commitments.sorted_accum = transcript->template receive_from_prover<Commitment>(commitment_labels.sorted_accum);
-    commitments.w_4 = transcript->template receive_from_prover<Commitment>(commitment_labels.w_4);
-
-    // Get permutation challenges
-    auto [beta, gamma] = transcript->template get_challenges<FF>("beta", "gamma");
-
-    // If Goblin (i.e. using DataBus) receive commitments to log-deriv inverses polynomial
-    if constexpr (IsGoblinFlavor<Flavor>) {
-        commitments.lookup_inverses =
-            transcript->template receive_from_prover<Commitment>(commitment_labels.lookup_inverses);
-    }
-
-    const FF public_input_delta =
-        compute_public_input_delta<Flavor>(public_inputs, beta, gamma, circuit_size, pub_inputs_offset);
-    const FF lookup_grand_product_delta = compute_lookup_grand_product_delta<FF>(beta, gamma, circuit_size);
-
-    relation_parameters.beta = beta;
-    relation_parameters.gamma = gamma;
-    relation_parameters.public_input_delta = public_input_delta;
-    relation_parameters.lookup_grand_product_delta = lookup_grand_product_delta;
-
-    // Get commitment to permutation and lookup grand products
-    commitments.z_perm = transcript->template receive_from_prover<Commitment>(commitment_labels.z_perm);
-    commitments.z_lookup = transcript->template receive_from_prover<Commitment>(commitment_labels.z_lookup);
-
-=======
->>>>>>> e4a4141c
     // Execute Sumcheck Verifier
     const size_t log_circuit_size = numeric::get_msb(key->circuit_size);
     auto sumcheck = SumcheckVerifier<Flavor>(log_circuit_size, transcript);
