--- conflicted
+++ resolved
@@ -21,36 +21,12 @@
     instance->witness_commitments = std::move(witness_commitments);
     instance->alphas = std::move(alphas);
 
-<<<<<<< HEAD
-    size_t log_circuit_size = numeric::get_msb(instance->verification_key->circuit_size);
-    for (size_t idx = 0; idx < log_circuit_size; idx++) {
+    for (size_t idx = 0; idx < CONST_PROOF_SIZE_LOG_N; idx++) {
         instance->gate_challenges.emplace_back(
             transcript->template get_challenge<FF>("Sumcheck:gate_challenge_" + std::to_string(idx)));
-=======
-    // Copy the witness_commitments over to the VerifierCommitments
-    for (auto [wit_comm_1, wit_comm_2] : zip_view(commitments.get_witness(), witness_commitments.get_all())) {
-        wit_comm_1 = wit_comm_2;
     }
 
-    // Execute Sumcheck Verifier
-    const size_t log_circuit_size = static_cast<size_t>(numeric::get_msb(key->circuit_size));
-    auto sumcheck = SumcheckVerifier<Flavor>(log_circuit_size, transcript);
-
-    auto gate_challenges = std::vector<FF>(CONST_PROOF_SIZE_LOG_N);
-    for (size_t idx = 0; idx < gate_challenges.size(); idx++) {
-        gate_challenges[idx] = transcript->template get_challenge<FF>("Sumcheck:gate_challenge_" + std::to_string(idx));
->>>>>>> 15f3e8c2
-    }
-
-<<<<<<< HEAD
     DeciderVerifier decider_verifier{ instance, transcript };
-=======
-    // If Sumcheck did not verify, return false
-    if (sumcheck_verified.has_value() && !sumcheck_verified.value()) {
-        info("Ultra Verifier: Sumcheck verification failed.");
-        return false;
-    }
->>>>>>> 15f3e8c2
 
     return decider_verifier.verify();
 }
