// === AUDIT STATUS ===
// internal:    { status: not started, auditors: [], date: YYYY-MM-DD }
// external_1:  { status: not started, auditors: [], date: YYYY-MM-DD }
// external_2:  { status: not started, auditors: [], date: YYYY-MM-DD }
// =====================

#pragma once

#include "barretenberg/commitment_schemes/claim.hpp"
#include "barretenberg/flavor/ultra_flavor.hpp"
#include "barretenberg/honk/proof_system/types/proof.hpp"
#include "barretenberg/op_queue/ecc_op_queue.hpp"
#include "barretenberg/srs/global_crs.hpp"
#include "barretenberg/transcript/transcript.hpp"

namespace bb {

/**
 * @brief Verifier class for the Goblin ECC op queue transcript merge protocol
 *
 */
class MergeVerifier {
    using Curve = curve::BN254;
    using FF = typename Curve::ScalarField;
    using PCS = bb::KZG<Curve>;
    using VerifierCommitmentKey = bb::VerifierCommitmentKey<Curve>;
    using Transcript = NativeTranscript;

    // Number of columns that jointly constitute the op_queue, should be the same as the number of wires in the
    // MegaCircuitBuilder
    static constexpr size_t NUM_WIRES = MegaExecutionTraceBlocks::NUM_WIRES;

  public:
    using Commitment = typename Curve::AffineElement;

    std::shared_ptr<Transcript> transcript;
    MergeSettings settings;

    /**
     * @brief Commitments to the subtable t_j on which the Merge verifier operates
     *
     */
    class SubtableWitnessCommitments {
      public:
        std::array<Commitment, NUM_WIRES> t_commitments;
        // std::array<Commitment, NUM_WIRES> T_prev_commitments;

        SubtableWitnessCommitments() = default;

        /**
         * @brief Set t_commitments from RefArray
         *
         * @param t_commitments_ref
         */
        void set_t_commitments(const RefArray<Commitment, NUM_WIRES>& t_commitments_ref)
        {
            for (size_t idx = 0; idx < NUM_WIRES; idx++) {
                t_commitments[idx] = t_commitments_ref[idx];
            }
        }
    };

    /**
     * @brief Commitments used by the Merge verifier during the protocol
     *
     */
    class WitnessCommitments : public SubtableWitnessCommitments {
      public:
        std::array<Commitment, NUM_WIRES> T_commitments;

        WitnessCommitments() = default;
    };

<<<<<<< HEAD
    explicit MergeVerifier(const std::shared_ptr<Transcript>& transcript = std::make_shared<Transcript>(),
                           MergeSettings settings = MergeSettings::PREPEND);
=======
    explicit MergeVerifier(const MergeSettings settings = MergeSettings::PREPEND,
                           const std::shared_ptr<Transcript>& transcript = std::make_shared<Transcript>());
>>>>>>> f72cbe65
    bool verify_proof(const HonkProof& proof,
                      const SubtableWitnessCommitments& subtable_commitments,
                      std::array<Commitment, NUM_WIRES>& merged_table_commitment);
};

} // namespace bb<|MERGE_RESOLUTION|>--- conflicted
+++ resolved
@@ -71,13 +71,8 @@
         WitnessCommitments() = default;
     };
 
-<<<<<<< HEAD
-    explicit MergeVerifier(const std::shared_ptr<Transcript>& transcript = std::make_shared<Transcript>(),
-                           MergeSettings settings = MergeSettings::PREPEND);
-=======
     explicit MergeVerifier(const MergeSettings settings = MergeSettings::PREPEND,
                            const std::shared_ptr<Transcript>& transcript = std::make_shared<Transcript>());
->>>>>>> f72cbe65
     bool verify_proof(const HonkProof& proof,
                       const SubtableWitnessCommitments& subtable_commitments,
                       std::array<Commitment, NUM_WIRES>& merged_table_commitment);
