--- conflicted
+++ resolved
@@ -14,43 +14,24 @@
  * @brief Verifier class for the Goblin ECC op queue transcript merge protocol
  *
  */
-<<<<<<< HEAD
 class MergeVerifier {
     using Curve = curve::BN254;
     using FF = typename Curve::ScalarField;
     using Commitment = typename Curve::AffineElement;
-    using PCS = pcs::kzg::KZG<Curve>;
-    using OpeningClaim = pcs::OpeningClaim<Curve>;
-    using VerifierCommitmentKey = pcs::VerifierCommitmentKey<Curve>;
+    using PCS = bb::KZG<Curve>;
+    using OpeningClaim = bb::OpeningClaim<Curve>;
+    using VerifierCommitmentKey = bb::VerifierCommitmentKey<Curve>;
     using Transcript = BaseTranscript;
-=======
-template <typename Flavor> class MergeVerifier_ {
-    using FF = typename Flavor::FF;
-    using Polynomial = typename Flavor::Polynomial;
-    using CommitmentKey = typename Flavor::CommitmentKey;
-    using Commitment = typename Flavor::Commitment;
-    using PCS = typename Flavor::PCS;
-    using Curve = typename Flavor::Curve;
-    using OpeningClaim = typename bb::OpeningClaim<Curve>;
-    using VerificationKey = typename Flavor::VerificationKey;
-    using VerifierCommitmentKey = typename Flavor::VerifierCommitmentKey;
-    using Transcript = typename Flavor::Transcript;
->>>>>>> 6895f522
 
   public:
     std::shared_ptr<Transcript> transcript;
 
-<<<<<<< HEAD
     explicit MergeVerifier();
-    bool verify_proof(const honk::proof& proof);
+    bool verify_proof(const HonkProof& proof);
 
   private:
     std::shared_ptr<VerifierCommitmentKey> pcs_verification_key;
-    static constexpr size_t NUM_WIRES = flavor::GoblinUltra::NUM_WIRES;
-=======
-    explicit MergeVerifier_();
-    bool verify_proof(const HonkProof& proof);
->>>>>>> 6895f522
+    static constexpr size_t NUM_WIRES = GoblinUltraFlavor::NUM_WIRES;
 };
 
 } // namespace bb