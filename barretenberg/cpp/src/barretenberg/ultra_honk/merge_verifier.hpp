#pragma once

#include "barretenberg/commitment_schemes/claim.hpp"
#include "barretenberg/flavor/goblin_ultra.hpp"
#include "barretenberg/flavor/ultra.hpp"
#include "barretenberg/honk/proof_system/types/proof.hpp"
#include "barretenberg/proof_system/op_queue/ecc_op_queue.hpp"
#include "barretenberg/srs/global_crs.hpp"
#include "barretenberg/transcript/transcript.hpp"

namespace bb {

/**
 * @brief Verifier class for the Goblin ECC op queue transcript merge protocol
 *
 */
template <typename Flavor> class MergeVerifier_ {
    using Curve = typename Flavor::Curve;
<<<<<<< HEAD
    using OpeningClaim = typename bb::OpeningClaim<Curve>;
    using VerificationKey = typename Flavor::VerificationKey;
    using VerifierCommitmentKey = typename Flavor::VerifierCommitmentKey;
    using Transcript = typename Flavor::Transcript;
=======
    using FF = typename Curve::ScalarField;
    using Commitment = typename Curve::AffineElement;
    using PCS = bb::KZG<Curve>;
    using OpeningClaim = bb::OpeningClaim<Curve>;
    using VerifierCommitmentKey = bb::VerifierCommitmentKey<Curve>;
    using Transcript = NativeTranscript;
>>>>>>> 4f372703

  public:
    std::shared_ptr<Transcript> transcript;

    explicit MergeVerifier_();
    bool verify_proof(const HonkProof& proof);
<<<<<<< HEAD
=======

  private:
    std::shared_ptr<VerifierCommitmentKey> pcs_verification_key;
    static constexpr size_t NUM_WIRES = GoblinUltraFlavor::NUM_WIRES;
>>>>>>> 4f372703
};

} // namespace bb<|MERGE_RESOLUTION|>--- conflicted
+++ resolved
@@ -16,32 +16,22 @@
  */
 template <typename Flavor> class MergeVerifier_ {
     using Curve = typename Flavor::Curve;
-<<<<<<< HEAD
-    using OpeningClaim = typename bb::OpeningClaim<Curve>;
-    using VerificationKey = typename Flavor::VerificationKey;
-    using VerifierCommitmentKey = typename Flavor::VerifierCommitmentKey;
-    using Transcript = typename Flavor::Transcript;
-=======
     using FF = typename Curve::ScalarField;
     using Commitment = typename Curve::AffineElement;
     using PCS = bb::KZG<Curve>;
     using OpeningClaim = bb::OpeningClaim<Curve>;
     using VerifierCommitmentKey = bb::VerifierCommitmentKey<Curve>;
     using Transcript = NativeTranscript;
->>>>>>> 4f372703
 
   public:
     std::shared_ptr<Transcript> transcript;
 
     explicit MergeVerifier_();
     bool verify_proof(const HonkProof& proof);
-<<<<<<< HEAD
-=======
 
   private:
     std::shared_ptr<VerifierCommitmentKey> pcs_verification_key;
     static constexpr size_t NUM_WIRES = GoblinUltraFlavor::NUM_WIRES;
->>>>>>> 4f372703
 };
 
 } // namespace bb