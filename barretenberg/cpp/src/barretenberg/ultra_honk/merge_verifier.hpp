// === AUDIT STATUS ===
// internal:    { status: not started, auditors: [], date: YYYY-MM-DD }
// external_1:  { status: not started, auditors: [], date: YYYY-MM-DD }
// external_2:  { status: not started, auditors: [], date: YYYY-MM-DD }
// =====================

#pragma once

#include "barretenberg/commitment_schemes/claim.hpp"
#include "barretenberg/flavor/ultra_flavor.hpp"
#include "barretenberg/honk/proof_system/types/proof.hpp"
#include "barretenberg/op_queue/ecc_op_queue.hpp"
#include "barretenberg/srs/global_crs.hpp"
#include "barretenberg/transcript/transcript.hpp"

namespace bb {

/**
 * @brief Verifier class for the Goblin ECC op queue transcript merge protocol
 *
 */
class MergeVerifier {
    using Curve = curve::BN254;
    using FF = typename Curve::ScalarField;
    using PCS = bb::KZG<Curve>;
    using OpeningClaim = bb::OpeningClaim<Curve>;
    using VerifierCommitmentKey = bb::VerifierCommitmentKey<Curve>;
    using Transcript = NativeTranscript;

    // Number of columns that jointly constitute the op_queue, should be the same as the number of wires in the
    // MegaCircuitBuilder
    static constexpr size_t NUM_WIRES = MegaExecutionTraceBlocks::NUM_WIRES;

  public:
    using Commitment = typename Curve::AffineElement;

    std::shared_ptr<Transcript> transcript;
    std::array<Commitment, NUM_WIRES> T_commitments;
    MergeSettings settings;

<<<<<<< HEAD
    bool verify_proof(const HonkProof& proof);
    explicit MergeVerifier(MergeSettings settings = MergeSettings::PREPEND,
                           const std::shared_ptr<Transcript>& transcript = std::make_shared<Transcript>());
=======
    explicit MergeVerifier(const std::shared_ptr<Transcript>& transcript = std::make_shared<Transcript>());
    bool verify_proof(const HonkProof& proof, const RefArray<Commitment, NUM_WIRES>& t_commitments);
>>>>>>> 5b4825bd
};

} // namespace bb<|MERGE_RESOLUTION|>--- conflicted
+++ resolved
@@ -38,14 +38,9 @@
     std::array<Commitment, NUM_WIRES> T_commitments;
     MergeSettings settings;
 
-<<<<<<< HEAD
-    bool verify_proof(const HonkProof& proof);
     explicit MergeVerifier(MergeSettings settings = MergeSettings::PREPEND,
                            const std::shared_ptr<Transcript>& transcript = std::make_shared<Transcript>());
-=======
-    explicit MergeVerifier(const std::shared_ptr<Transcript>& transcript = std::make_shared<Transcript>());
     bool verify_proof(const HonkProof& proof, const RefArray<Commitment, NUM_WIRES>& t_commitments);
->>>>>>> 5b4825bd
 };
 
 } // namespace bb