#pragma once
#include "barretenberg/commitment_schemes/zeromorph/zeromorph.hpp"
#include "barretenberg/flavor/goblin_ultra.hpp"
#include "barretenberg/flavor/ultra.hpp"
#include "barretenberg/plonk/proof_system/types/proof.hpp"
#include "barretenberg/relations/relation_parameters.hpp"
#include "barretenberg/sumcheck/instance/prover_instance.hpp"
#include "barretenberg/sumcheck/sumcheck_output.hpp"
#include "barretenberg/transcript/transcript.hpp"

namespace proof_system::honk {

template <UltraFlavor Flavor> class UltraProver_ {
    using FF = typename Flavor::FF;
    using Commitment = typename Flavor::Commitment;
    using CommitmentKey = typename Flavor::CommitmentKey;
    using ProvingKey = typename Flavor::ProvingKey;
    using Polynomial = typename Flavor::Polynomial;
    using ProverPolynomials = typename Flavor::ProverPolynomials;
    using CommitmentLabels = typename Flavor::CommitmentLabels;
    using Curve = typename Flavor::Curve;
    using Instance = ProverInstance_<Flavor>;
    using Transcript = typename Flavor::Transcript;

  public:
<<<<<<< HEAD
    explicit UltraProver_(std::shared_ptr<Instance>, std::shared_ptr<CommitmentKey>);
=======
    explicit UltraProver_(const std::shared_ptr<Instance>&,
                          const std::shared_ptr<CommitmentKey>&,
                          const std::shared_ptr<Transcript>& transcript = std::make_shared<Transcript>());

>>>>>>> ed1501ab
    BBERG_PROFILE void execute_preamble_round();
    BBERG_PROFILE void execute_wire_commitments_round();
    BBERG_PROFILE void execute_sorted_list_accumulator_round();
    BBERG_PROFILE void execute_log_derivative_inverse_round();
    BBERG_PROFILE void execute_grand_product_computation_round();
    BBERG_PROFILE void execute_relation_check_rounds();
    BBERG_PROFILE void execute_zeromorph_rounds();

    plonk::proof& export_proof();
    plonk::proof& construct_proof();

    std::shared_ptr<Instance> instance;

    std::shared_ptr<Transcript> transcript;

    std::vector<FF> public_inputs;
    size_t pub_inputs_offset;

    proof_system::RelationParameters<FF> relation_parameters;

    CommitmentLabels commitment_labels;

    Polynomial quotient_W;

    sumcheck::SumcheckOutput<Flavor> sumcheck_output;

    std::shared_ptr<CommitmentKey> commitment_key;

    using ZeroMorph = pcs::zeromorph::ZeroMorphProver_<Curve>;

  private:
    plonk::proof proof;
};

extern template class UltraProver_<honk::flavor::Ultra>;
extern template class UltraProver_<honk::flavor::GoblinUltra>;

using UltraProver = UltraProver_<honk::flavor::Ultra>;

} // namespace proof_system::honk<|MERGE_RESOLUTION|>--- conflicted
+++ resolved
@@ -23,14 +23,10 @@
     using Transcript = typename Flavor::Transcript;
 
   public:
-<<<<<<< HEAD
-    explicit UltraProver_(std::shared_ptr<Instance>, std::shared_ptr<CommitmentKey>);
-=======
     explicit UltraProver_(const std::shared_ptr<Instance>&,
                           const std::shared_ptr<CommitmentKey>&,
                           const std::shared_ptr<Transcript>& transcript = std::make_shared<Transcript>());
 
->>>>>>> ed1501ab
     BBERG_PROFILE void execute_preamble_round();
     BBERG_PROFILE void execute_wire_commitments_round();
     BBERG_PROFILE void execute_sorted_list_accumulator_round();
