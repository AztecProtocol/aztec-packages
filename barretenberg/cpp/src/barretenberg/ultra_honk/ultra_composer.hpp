#pragma once
#include "barretenberg/flavor/flavor.hpp"
#include "barretenberg/proof_system/composer/composer_lib.hpp"
#include "barretenberg/protogalaxy/decider_prover.hpp"
#include "barretenberg/protogalaxy/decider_verifier.hpp"
#include "barretenberg/protogalaxy/protogalaxy_prover.hpp"
#include "barretenberg/protogalaxy/protogalaxy_verifier.hpp"
#include "barretenberg/srs/global_crs.hpp"
#include "barretenberg/sumcheck/instance/prover_instance.hpp"
#include "barretenberg/ultra_honk/ultra_prover.hpp"
#include "barretenberg/ultra_honk/ultra_verifier.hpp"

namespace bb {
<<<<<<< HEAD
template <IsUltraFlavor Flavor> class UltraComposer_ {
=======
template <IsUltraFlavor Flavor_> class UltraComposer_ {
>>>>>>> 4f372703
  public:
    using Flavor = Flavor_;
    using CircuitBuilder = typename Flavor::CircuitBuilder;
    using ProvingKey = typename Flavor::ProvingKey;
    using VerificationKey = typename Flavor::VerificationKey;
    using PCS = typename Flavor::PCS;
    using CommitmentKey = typename Flavor::CommitmentKey;
    using VerifierCommitmentKey = typename Flavor::VerifierCommitmentKey;
    using ProverInstance = ProverInstance_<Flavor>;
    using Instance = ProverInstance;
    using FF = typename Flavor::FF;
    using Transcript = typename Flavor::Transcript;
    using CRSFactory = srs::factories::CrsFactory<typename Flavor::Curve>;

    static constexpr size_t NUM_FOLDING = 2;
    using ProverInstances = ProverInstances_<Flavor, NUM_FOLDING>;
    using VerifierInstances = VerifierInstances_<Flavor, NUM_FOLDING>;

    // offset due to placing zero wires at the start of execution trace
    static constexpr size_t num_zero_rows = Flavor::has_zero_row ? 1 : 0;
    static constexpr std::string_view NAME_STRING = "UltraHonk";
    static constexpr size_t NUM_WIRES = CircuitBuilder::NUM_WIRES;

    // The crs_factory holds the path to the srs and exposes methods to extract the srs elements
    std::shared_ptr<CRSFactory> crs_factory_;
    // The commitment key is passed to the prover but also used herein to compute the verfication key commitments
    std::shared_ptr<CommitmentKey> commitment_key;

    UltraComposer_() { crs_factory_ = bb::srs::get_crs_factory(); }

    explicit UltraComposer_(std::shared_ptr<CRSFactory> crs_factory)
        : crs_factory_(std::move(crs_factory))
    {}

    UltraComposer_(UltraComposer_&& other) noexcept = default;
    UltraComposer_(UltraComposer_ const& other) noexcept = default;
    UltraComposer_& operator=(UltraComposer_&& other) noexcept = default;
    UltraComposer_& operator=(UltraComposer_ const& other) noexcept = default;
    ~UltraComposer_() = default;

    std::shared_ptr<CommitmentKey> compute_commitment_key(size_t circuit_size)
    {
        commitment_key = std::make_shared<CommitmentKey>(circuit_size + 1);
        return commitment_key;
    };

    std::shared_ptr<Instance> create_instance(CircuitBuilder& circuit);

    UltraProver_<Flavor> create_prover(const std::shared_ptr<Instance>&,
                                       const std::shared_ptr<Transcript>& transcript = std::make_shared<Transcript>());

    UltraVerifier_<Flavor> create_verifier(
        const std::shared_ptr<Instance>&,
        const std::shared_ptr<Transcript>& transcript = std::make_shared<Transcript>());

    DeciderProver_<Flavor> create_decider_prover(
        const std::shared_ptr<Instance>&,
        const std::shared_ptr<Transcript>& transcript = std::make_shared<Transcript>());
    DeciderProver_<Flavor> create_decider_prover(
        const std::shared_ptr<Instance>&,
        const std::shared_ptr<CommitmentKey>&,
        const std::shared_ptr<Transcript>& transcript = std::make_shared<Transcript>());

    DeciderVerifier_<Flavor> create_decider_verifier(
        const std::shared_ptr<Instance>&,
        const std::shared_ptr<Transcript>& transcript = std::make_shared<Transcript>());
    UltraVerifier_<Flavor> create_verifier(CircuitBuilder& circuit);

    UltraVerifier_<Flavor> create_ultra_with_keccak_verifier(CircuitBuilder& circuit);

    ProtoGalaxyProver_<ProverInstances> create_folding_prover(const std::vector<std::shared_ptr<Instance>>& instances)
    {
        ProtoGalaxyProver_<ProverInstances> output_state(instances, commitment_key);

        return output_state;
    };
    ProtoGalaxyVerifier_<VerifierInstances> create_folding_verifier()
    {

        auto insts = VerifierInstances();
        ProtoGalaxyVerifier_<VerifierInstances> output_state(insts);

        return output_state;
    };

    /**
     * @brief Compute the verification key of an Instance, produced from a finalised circuit.
     *
     * @param inst
     */
    void compute_verification_key(const std::shared_ptr<Instance>&);
};

// TODO(#532): this pattern is weird; is this not instantiating the templates?
using UltraComposer = UltraComposer_<UltraFlavor>;
using GoblinUltraComposer = UltraComposer_<GoblinUltraFlavor>;
} // namespace bb<|MERGE_RESOLUTION|>--- conflicted
+++ resolved
@@ -11,11 +11,7 @@
 #include "barretenberg/ultra_honk/ultra_verifier.hpp"
 
 namespace bb {
-<<<<<<< HEAD
-template <IsUltraFlavor Flavor> class UltraComposer_ {
-=======
 template <IsUltraFlavor Flavor_> class UltraComposer_ {
->>>>>>> 4f372703
   public:
     using Flavor = Flavor_;
     using CircuitBuilder = typename Flavor::CircuitBuilder;
