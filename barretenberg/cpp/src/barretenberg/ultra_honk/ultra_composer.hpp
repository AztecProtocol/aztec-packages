#pragma once
#include "barretenberg/flavor/flavor.hpp"
#include "barretenberg/plonk/proof_system/proving_key/proving_key.hpp"           // WORKTODO
#include "barretenberg/plonk/proof_system/verification_key/verification_key.hpp" // WORKTODO
#include "barretenberg/plonk/transcript/manifest.hpp"                            // WORKTODO: hack
#include "barretenberg/proof_system/composer/composer_lib.hpp"
#include "barretenberg/protogalaxy/protogalaxy_prover.hpp"
#include "barretenberg/protogalaxy/protogalaxy_verifier.hpp"
#include "barretenberg/srs/global_crs.hpp"
#include "barretenberg/sumcheck/instance/prover_instance.hpp"
#include "barretenberg/ultra_honk/merge_prover.hpp"
#include "barretenberg/ultra_honk/merge_verifier.hpp"
#include "barretenberg/ultra_honk/ultra_prover.hpp"
#include "barretenberg/ultra_honk/ultra_verifier.hpp"

namespace proof_system::honk {
template <UltraFlavor Flavor> class UltraComposer_ {
  public:
    using CircuitBuilder = typename Flavor::CircuitBuilder;
    using ProvingKey = typename Flavor::ProvingKey;
    using VerificationKey = typename Flavor::VerificationKey;
    using PCS = typename Flavor::PCS;
    using CommitmentKey = typename Flavor::CommitmentKey;
    using VerifierCommitmentKey = typename Flavor::VerifierCommitmentKey;
    using ProverInstance = ProverInstance_<Flavor>;
    using Instance = ProverInstance;
    using FF = typename Flavor::FF;
    using Transcript = typename Flavor::Transcript;
    using CRSFactory = srs::factories::CrsFactory<typename Flavor::Curve>;

    static constexpr size_t NUM_FOLDING = 2;
    using ProverInstances = ProverInstances_<Flavor, NUM_FOLDING>;
    using VerifierInstances = VerifierInstances_<Flavor, NUM_FOLDING>;

    // offset due to placing zero wires at the start of execution trace
    static constexpr size_t num_zero_rows = Flavor::has_zero_row ? 1 : 0;
    static constexpr std::string_view NAME_STRING = "UltraHonk";
    static constexpr size_t NUM_WIRES = CircuitBuilder::NUM_WIRES;

    // The crs_factory holds the path to the srs and exposes methods to extract the srs elements
    std::shared_ptr<CRSFactory> crs_factory_;
    // The commitment key is passed to the prover but also used herein to compute the verfication key commitments
    std::shared_ptr<CommitmentKey> commitment_key;

    UltraComposer_() = default;

    explicit UltraComposer_(std::shared_ptr<CRSFactory> crs_factory)
        : crs_factory_(std::move(crs_factory))
    {}

    UltraComposer_(UltraComposer_&& other) noexcept = default;
    UltraComposer_(UltraComposer_ const& other) noexcept = default;
    UltraComposer_& operator=(UltraComposer_&& other) noexcept = default;
    UltraComposer_& operator=(UltraComposer_ const& other) noexcept = default;
    ~UltraComposer_() = default;

    std::shared_ptr<CommitmentKey> compute_commitment_key(size_t circuit_size)
    {
        commitment_key =
            std::make_shared<CommitmentKey>(circuit_size + 1, barretenberg::srs::get_crs_factory()); // WORKTODO
        return commitment_key;
    };

    std::shared_ptr<Instance> create_instance(CircuitBuilder& circuit);

    UltraProver_<Flavor> create_prover(const std::shared_ptr<Instance>&,
                                       const std::shared_ptr<Transcript>& transcript = std::make_shared<Transcript>());

<<<<<<< HEAD
    UltraProver_<Flavor> create_prover(CircuitBuilder& circuit);

    UltraProver_<Flavor> create_ultra_with_keccak_prover(CircuitBuilder& circuit);

=======
>>>>>>> 30b818e9
    UltraVerifier_<Flavor> create_verifier(
        const std::shared_ptr<Instance>&,
        const std::shared_ptr<Transcript>& transcript = std::make_shared<Transcript>());

    UltraVerifier_<Flavor> create_verifier(CircuitBuilder& circuit);

    UltraVerifier_<Flavor> create_ultra_with_keccak_verifier(CircuitBuilder& circuit);

    /**
     * @brief Create Prover for Goblin ECC op queue merge protocol
     *
     * @param op_queue
     * @return MergeProver_<Flavor>
     * TODO(https://github.com/AztecProtocol/barretenberg/issues/804): Goblin should be responsible for constructing
     * merge prover/verifier.
     */
    MergeProver_<Flavor> create_merge_prover(
        const std::shared_ptr<ECCOpQueue>& op_queue,
        const std::shared_ptr<Transcript>& transcript = std::make_shared<Transcript>())
    {
        // Store the previous aggregate op queue size and update the current one
        op_queue->set_size_data();
        // Merge requires a commitment key with size equal to that of the current op queue transcript T_i since the
        // shift of the current contribution t_i will be of degree equal to deg(T_i)
        auto commitment_key = compute_commitment_key(op_queue->get_current_size());
        return MergeProver_<Flavor>(commitment_key, op_queue, transcript);
    }

    /**
     * @brief Create Verifier for Goblin ECC op queue merge protocol
     *
     * @return MergeVerifier_<Flavor>
     */
    MergeVerifier_<Flavor> create_merge_verifier() { return MergeVerifier_<Flavor>(); }

    ProtoGalaxyProver_<ProverInstances> create_folding_prover(const std::vector<std::shared_ptr<Instance>>& instances,
                                                              const std::shared_ptr<CommitmentKey>& commitment_key)
    {
        ProtoGalaxyProver_<ProverInstances> output_state(instances, commitment_key);

        return output_state;
    };
    ProtoGalaxyVerifier_<VerifierInstances> create_folding_verifier()
    {

        auto insts = VerifierInstances();
        ProtoGalaxyVerifier_<VerifierInstances> output_state(insts);

        return output_state;
    };

<<<<<<< HEAD
    // WORKTODO: hack
    static transcript::Manifest create_manifest([[maybe_unused]] size_t num_public_inputs) { return {}; }

=======
>>>>>>> 30b818e9
    /**
     * @brief Compute the verification key of an Instance, produced from a finalised circuit.
     *
     * @param inst
     */
    void compute_verification_key(const std::shared_ptr<Instance>&);
};

extern template class UltraComposer_<honk::flavor::Ultra>;
extern template class UltraComposer_<honk::flavor::GoblinUltra>;
// TODO(#532): this pattern is weird; is this not instantiating the templates?
using UltraComposer = UltraComposer_<honk::flavor::Ultra>;
using GoblinUltraComposer = UltraComposer_<honk::flavor::GoblinUltra>;
} // namespace proof_system::honk<|MERGE_RESOLUTION|>--- conflicted
+++ resolved
@@ -66,13 +66,6 @@
     UltraProver_<Flavor> create_prover(const std::shared_ptr<Instance>&,
                                        const std::shared_ptr<Transcript>& transcript = std::make_shared<Transcript>());
 
-<<<<<<< HEAD
-    UltraProver_<Flavor> create_prover(CircuitBuilder& circuit);
-
-    UltraProver_<Flavor> create_ultra_with_keccak_prover(CircuitBuilder& circuit);
-
-=======
->>>>>>> 30b818e9
     UltraVerifier_<Flavor> create_verifier(
         const std::shared_ptr<Instance>&,
         const std::shared_ptr<Transcript>& transcript = std::make_shared<Transcript>());
@@ -124,12 +117,6 @@
         return output_state;
     };
 
-<<<<<<< HEAD
-    // WORKTODO: hack
-    static transcript::Manifest create_manifest([[maybe_unused]] size_t num_public_inputs) { return {}; }
-
-=======
->>>>>>> 30b818e9
     /**
      * @brief Compute the verification key of an Instance, produced from a finalised circuit.
      *
