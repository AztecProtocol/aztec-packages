#include "merge_prover.hpp"
#include "barretenberg/stdlib_circuit_builders/mega_zk_flavor.hpp"

namespace bb {

/**
 * @brief Create MergeProver
 * @details We require an SRS at least as large as the current ultra ecc ops table
 * TODO(https://github.com/AztecProtocol/barretenberg/issues/1267): consider possible efficiency improvements
 */
template <class Flavor>
MergeProver_<Flavor>::MergeProver_(const std::shared_ptr<ECCOpQueue>& op_queue,
                                   std::shared_ptr<CommitmentKey> commitment_key)
    : op_queue(op_queue)
<<<<<<< HEAD
    // Update internal size data in the op queue that allows for extraction of e.g. previous aggregate transcript
=======
>>>>>>> af48184f
    , pcs_commitment_key(commitment_key ? commitment_key
                                        : std::make_shared<CommitmentKey>(op_queue->get_ultra_ops_table_num_rows()))
{}

/**
 * @brief Prove proper construction of the aggregate Goblin ECC op queue polynomials T_j, j = 1,2,3,4.
 * @details Let T_j be the jth column of the aggregate ecc op table after prepending the subtable columns t_j containing
 * the contribution from the present circuit. T_{j,prev} corresponds to the columns of the aggregate table at the
 * previous stage. For each column we have the relationship T_j = t_j + right_shift(T_{j,prev}, k), where k is the
 * length of the subtable columns t_j. This protocol demonstrates, assuming the length of t is at most k, that the
 * aggregate ecc op table has been constructed correctly via the simple Schwartz-Zippel check:
 *
 *      T_j(\kappa) = t_j(\kappa) + \kappa^k * (T_{j,prev}(\kappa)).
 *
 * TODO(https://github.com/AztecProtocol/barretenberg/issues/1270): connect [t_j] used herein those used in PG verifier
 *
 * @return honk::proof
 */
template <typename Flavor> MergeProver_<Flavor>::MergeProof MergeProver_<Flavor>::construct_proof()
{
    transcript = std::make_shared<Transcript>();

    // Extract columns of the full table T_j, the previous table T_{j,prev}, and the current subtable t_j
    std::array<Polynomial, NUM_WIRES> T_current = op_queue->construct_ultra_ops_table_columns();
    std::array<Polynomial, NUM_WIRES> T_prev = op_queue->construct_previous_ultra_ops_table_columns();
    std::array<Polynomial, NUM_WIRES> t_current = op_queue->construct_current_ultra_ops_subtable_columns();

    const size_t current_table_size = T_current[0].size();
    const size_t current_subtable_size = t_current[0].size();

    transcript->send_to_verifier("subtable_size", static_cast<uint32_t>(current_subtable_size));

    // Compute/get commitments [t^{shift}], [T_prev], and [T] and add to transcript
    for (size_t idx = 0; idx < NUM_WIRES; ++idx) {
        // Compute commitments
        Commitment t_commitment = pcs_commitment_key->commit(t_current[idx]);
        Commitment T_prev_commitment = pcs_commitment_key->commit(T_prev[idx]);
        Commitment T_commitment = pcs_commitment_key->commit(T_current[idx]);

        std::string suffix = std::to_string(idx);
        transcript->send_to_verifier("t_CURRENT_" + suffix, t_commitment);
        transcript->send_to_verifier("T_PREV_" + suffix, T_prev_commitment);
        transcript->send_to_verifier("T_CURRENT_" + suffix, T_commitment);
    }

    // Compute evaluations T_j(\kappa), T_{j,prev}(\kappa), t_j(\kappa), add to transcript. For each polynomial we add a
    // univariate opening claim {p(X), (\kappa, p(\kappa))} to the set of claims to be checked via batched KZG.
    FF kappa = transcript->template get_challenge<FF>("kappa");

    // Add univariate opening claims for each polynomial.
    std::vector<OpeningClaim> opening_claims;
    // Compute evaluation t(\kappa)
    for (size_t idx = 0; idx < NUM_WIRES; ++idx) {
        FF evaluation = t_current[idx].evaluate(kappa);
        transcript->send_to_verifier("t_eval_" + std::to_string(idx), evaluation);
        opening_claims.emplace_back(OpeningClaim{ std::move(t_current[idx]), { kappa, evaluation } });
    }
    // Compute evaluation T_prev(\kappa)
    for (size_t idx = 0; idx < NUM_WIRES; ++idx) {
        FF evaluation = T_prev[idx].evaluate(kappa);
        transcript->send_to_verifier("T_prev_eval_" + std::to_string(idx), evaluation);
        opening_claims.emplace_back(OpeningClaim{ T_prev[idx], { kappa, evaluation } });
    }
    // Compute evaluation T(\kappa)
    for (size_t idx = 0; idx < NUM_WIRES; ++idx) {
        FF evaluation = T_current[idx].evaluate(kappa);
        transcript->send_to_verifier("T_eval_" + std::to_string(idx), evaluation);
        opening_claims.emplace_back(OpeningClaim{ std::move(T_current[idx]), { kappa, evaluation } });
    }

    FF alpha = transcript->template get_challenge<FF>("alpha");

    // Construct batched polynomial to be opened via KZG
    Polynomial batched_polynomial(current_table_size);
    FF batched_eval(0);
    FF alpha_pow(1);
    for (auto& claim : opening_claims) {
        batched_polynomial.add_scaled(claim.polynomial, alpha_pow);
        batched_eval += alpha_pow * claim.opening_pair.evaluation;
        alpha_pow *= alpha;
    }

    // Construct and commit to KZG quotient polynomial q = (f - v) / (X - kappa)
    OpeningClaim batched_claim = { std::move(batched_polynomial), { kappa, batched_eval } };
    PCS::compute_opening_proof(pcs_commitment_key, batched_claim, transcript);

    return transcript->proof_data;
}

template class MergeProver_<UltraFlavor>;
template class MergeProver_<MegaFlavor>;
template class MergeProver_<MegaZKFlavor>;

} // namespace bb<|MERGE_RESOLUTION|>--- conflicted
+++ resolved
@@ -12,10 +12,6 @@
 MergeProver_<Flavor>::MergeProver_(const std::shared_ptr<ECCOpQueue>& op_queue,
                                    std::shared_ptr<CommitmentKey> commitment_key)
     : op_queue(op_queue)
-<<<<<<< HEAD
-    // Update internal size data in the op queue that allows for extraction of e.g. previous aggregate transcript
-=======
->>>>>>> af48184f
     , pcs_commitment_key(commitment_key ? commitment_key
                                         : std::make_shared<CommitmentKey>(op_queue->get_ultra_ops_table_num_rows()))
 {}
