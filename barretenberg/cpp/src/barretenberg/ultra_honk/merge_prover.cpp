--- conflicted
+++ resolved
@@ -28,16 +28,9 @@
  * TODO(#746): Prove connection between t_i^{shift}, committed to herein, and t_i, used in the main protocol. See issue
  * for details (https://github.com/AztecProtocol/barretenberg/issues/746).
  *
-<<<<<<< HEAD
- * @tparam Flavor
- * @return HonkProof&
- */
-template <typename Flavor> HonkProof& MergeProver_<Flavor>::construct_proof()
-=======
  * @return honk::proof
  */
 template <typename Flavor> HonkProof MergeProver_<Flavor>::construct_proof()
->>>>>>> 4f372703
 {
     transcript = std::make_shared<Transcript>();
 
