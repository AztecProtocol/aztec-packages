#include "merge_prover.hpp"

namespace bb {

/**
 * @brief Create MergeProver
 * @details We require an SRS at least as large as the current op queue size in order to commit to the shifted
 * per-circuit contribution t_i^{shift}
 *
 */
MergeProver::MergeProver(const std::shared_ptr<ECCOpQueue>& op_queue)
    : op_queue(op_queue)
    , pcs_commitment_key(std::make_shared<CommitmentKey>(op_queue->ultra_ops[0].size()))
{
    // Update internal size data in the op queue that allows for extraction of e.g. previous aggregate transcript
    op_queue->set_size_data();
}

/**
 * @brief Prove proper construction of the aggregate Goblin ECC op queue polynomials T_i^(j), j = 1,2,3,4.
 * @details Let T_i^(j) be the jth column of the aggregate op queue after incorporating the contribution from the
 * present circuit. T_{i-1}^(j) corresponds to the aggregate op queue at the previous stage and $t_i^(j)$ represents
 * the contribution from the present circuit only. For each j, we have the relationship T_i = T_{i-1} + right_shift(t_i,
 * M_{i-1}), where the shift magnitude M_{i-1} is the length of T_{i-1}. This protocol demonstrates that the aggregate
 * op queue has been constructed correctly via a simple Schwartz-Zippel check. Evaluations are proven via batched KZG.
 *
 * TODO(#746): Prove connection between t_i^{shift}, committed to herein, and t_i, used in the main protocol. See issue
 * for details (https://github.com/AztecProtocol/barretenberg/issues/746).
 *
<<<<<<< HEAD
 * @return honk::proof
 */
honk::proof MergeProver::construct_proof()
=======
 * @tparam Flavor
 * @return HonkProof&
 */
template <typename Flavor> HonkProof& MergeProver_<Flavor>::construct_proof()
>>>>>>> 6895f522
{
    transcript = std::make_shared<Transcript>();

    size_t N = op_queue->get_current_size();

    // Extract T_i, T_{i-1}
    auto T_current = op_queue->get_aggregate_transcript();
    auto T_prev = op_queue->get_previous_aggregate_transcript();
    // TODO(#723): Cannot currently support an empty T_{i-1}. Need to be able to properly handle zero commitment.
    ASSERT(T_prev[0].size() > 0);

    // Construct t_i^{shift} as T_i - T_{i-1}
    std::array<Polynomial, NUM_WIRES> t_shift;
    for (size_t i = 0; i < NUM_WIRES; ++i) {
        t_shift[i] = Polynomial(T_current[i]);
        t_shift[i] -= T_prev[i];
    }

    // Compute/get commitments [t_i^{shift}], [T_{i-1}], and [T_i] and add to transcript
    std::array<Commitment, NUM_WIRES> C_T_current;
    for (size_t idx = 0; idx < t_shift.size(); ++idx) {
        // Get previous transcript commitment [T_{i-1}] from op queue
        auto C_T_prev = op_queue->ultra_ops_commitments[idx];
        // Compute commitment [t_i^{shift}] directly
        auto C_t_shift = pcs_commitment_key->commit(t_shift[idx]);
        // Compute updated aggregate transcript commitment as [T_i] = [T_{i-1}] + [t_i^{shift}]
        C_T_current[idx] = C_T_prev + C_t_shift;

        std::string suffix = std::to_string(idx + 1);
        transcript->send_to_verifier("T_PREV_" + suffix, C_T_prev);
        transcript->send_to_verifier("t_SHIFT_" + suffix, C_t_shift);
        transcript->send_to_verifier("T_CURRENT_" + suffix, C_T_current[idx]);
    }

    // Store the commitments [T_{i}] (to be used later in subsequent iterations as [T_{i-1}]).
    op_queue->set_commitment_data(C_T_current);

    // Compute evaluations T_i(\kappa), T_{i-1}(\kappa), t_i^{shift}(\kappa), add to transcript. For each polynomial
    // we add a univariate opening claim {p(X), (\kappa, p(\kappa))} to the set of claims to be checked via batched KZG.
    FF kappa = transcript->get_challenge("kappa");

    // Add univariate opening claims for each polynomial.
    std::vector<OpeningClaim> opening_claims;
    // Compute evaluation T_{i-1}(\kappa)
    for (size_t idx = 0; idx < NUM_WIRES; ++idx) {
        auto polynomial = Polynomial(T_prev[idx]);
        auto evaluation = polynomial.evaluate(kappa);
        transcript->send_to_verifier("T_prev_eval_" + std::to_string(idx + 1), evaluation);
        opening_claims.emplace_back(OpeningClaim{ polynomial, { kappa, evaluation } });
    }
    // Compute evaluation t_i^{shift}(\kappa)
    for (size_t idx = 0; idx < NUM_WIRES; ++idx) {
        auto evaluation = t_shift[idx].evaluate(kappa);
        transcript->send_to_verifier("t_shift_eval_" + std::to_string(idx + 1), evaluation);
        opening_claims.emplace_back(OpeningClaim{ t_shift[idx], { kappa, evaluation } });
    }
    // Compute evaluation T_i(\kappa)
    for (size_t idx = 0; idx < NUM_WIRES; ++idx) {
        auto polynomial = Polynomial(T_current[idx]);
        auto evaluation = polynomial.evaluate(kappa);
        transcript->send_to_verifier("T_current_eval_" + std::to_string(idx + 1), evaluation);
        opening_claims.emplace_back(OpeningClaim{ polynomial, { kappa, evaluation } });
    }

    FF alpha = transcript->get_challenge("alpha");

    // Construct batched polynomial to opened via KZG
    auto batched_polynomial = Polynomial(N);
    auto batched_eval = FF(0);
    auto alpha_pow = FF(1);
    for (auto& claim : opening_claims) {
        batched_polynomial.add_scaled(claim.polynomial, alpha_pow);
        batched_eval += alpha_pow * claim.opening_pair.evaluation;
        alpha_pow *= alpha;
    }

    // Construct and commit to KZG quotient polynomial q = (f - v) / (X - kappa)
    auto quotient = batched_polynomial;
    quotient[0] -= batched_eval;
    quotient.factor_roots(kappa);

    auto quotient_commitment = pcs_commitment_key->commit(quotient);
    transcript->send_to_verifier("KZG:W", quotient_commitment);

    return transcript->proof_data;
}

<<<<<<< HEAD
} // namespace bb::honk
=======
template class MergeProver_<UltraFlavor>;
template class MergeProver_<GoblinUltraFlavor>;

} // namespace bb
>>>>>>> 6895f522
<|MERGE_RESOLUTION|>--- conflicted
+++ resolved
@@ -27,16 +27,9 @@
  * TODO(#746): Prove connection between t_i^{shift}, committed to herein, and t_i, used in the main protocol. See issue
  * for details (https://github.com/AztecProtocol/barretenberg/issues/746).
  *
-<<<<<<< HEAD
  * @return honk::proof
  */
-honk::proof MergeProver::construct_proof()
-=======
- * @tparam Flavor
- * @return HonkProof&
- */
-template <typename Flavor> HonkProof& MergeProver_<Flavor>::construct_proof()
->>>>>>> 6895f522
+HonkProof MergeProver::construct_proof()
 {
     transcript = std::make_shared<Transcript>();
 
@@ -124,11 +117,4 @@
     return transcript->proof_data;
 }
 
-<<<<<<< HEAD
-} // namespace bb::honk
-=======
-template class MergeProver_<UltraFlavor>;
-template class MergeProver_<GoblinUltraFlavor>;
-
-} // namespace bb
->>>>>>> 6895f522
+} // namespace bb