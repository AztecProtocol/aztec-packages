--- conflicted
+++ resolved
@@ -56,9 +56,8 @@
  */
 MergeProver::MergeProof MergeProver::construct_proof()
 {
-    info("settings ", settings);
 
-    // Merge the operations accumulated in the incoming subtable (for which a merge proof is being constructed) prior to
+    // Merge the current subtable (for which a merge proof is being constructed) prior to
     // procedeing with proving.
     op_queue->merge(settings);
 
@@ -67,7 +66,6 @@
     std::array<Polynomial, NUM_WIRES> merged_table = op_queue->construct_ultra_ops_table_columns(); // T
     std::array<Polynomial, NUM_WIRES> left_table_reversed;
 
-<<<<<<< HEAD
     if (settings == MergeSettings::PREPEND) {
         left_table = op_queue->construct_current_ultra_ops_subtable_columns(); // t
         right_table = op_queue->construct_previous_ultra_ops_table_columns();  // T_prev
@@ -80,25 +78,6 @@
         left_table_reversed[idx] = left_table[idx].reverse();
     }
 
-=======
-    std::array<Polynomial, NUM_WIRES> left_table;
-    std::array<Polynomial, NUM_WIRES> right_table;
-    std::array<Polynomial, NUM_WIRES> merged_table = op_queue->construct_ultra_ops_table_columns(); // T
-    std::array<Polynomial, NUM_WIRES> left_table_reversed;
-
-    if (op_queue->get_current_settings() == MergeSettings::PREPEND) {
-        left_table = op_queue->construct_current_ultra_ops_subtable_columns(); // t
-        right_table = op_queue->construct_previous_ultra_ops_table_columns();  // T_prev
-    } else {
-        left_table = op_queue->construct_previous_ultra_ops_table_columns();    // T_prev
-        right_table = op_queue->construct_current_ultra_ops_subtable_columns(); // t
-    }
-    // Compute g_j(X)
-    for (size_t idx = 0; idx < NUM_WIRES; ++idx) {
-        left_table_reversed[idx] = left_table[idx].reverse();
-    }
-
->>>>>>> e4452b90
     const size_t merged_table_size = merged_table[0].size();
 
     // TODO(https://github.com/AztecProtocol/barretenberg/issues/1341): Once the op queue is fixed, we won't have to
@@ -112,12 +91,7 @@
     for (size_t idx = 0; idx < NUM_WIRES; ++idx) {
         // Note: This is hacky at the moment because the prover still needs to commit to T_prev. Once we connect two
         // steps of the Merge, T_prev will not be sent by the Merge prover, so the following lines will be removed
-<<<<<<< HEAD
         auto previous_table = settings == MergeSettings::PREPEND ? right_table[idx] : left_table[idx];
-=======
-        auto previous_table =
-            op_queue->get_current_settings() == MergeSettings::PREPEND ? right_table[idx] : left_table[idx];
->>>>>>> e4452b90
         transcript->send_to_verifier("T_PREV" + std::to_string(idx), pcs_commitment_key.commit(previous_table));
         transcript->send_to_verifier("MERGED_TABLE_" + std::to_string(idx),
                                      pcs_commitment_key.commit(merged_table[idx]));
