--- conflicted
+++ resolved
@@ -36,15 +36,10 @@
         using Commitment = typename Flavor::Commitment;
         TranscriptManifest manifest_expected;
 
-<<<<<<< HEAD
-        size_t NUM_PUBLIC_INPUTS =
-            stdlib::recursion::honk::HidingKernelIO<typename Flavor::CircuitBuilder>::PUBLIC_INPUTS_SIZE;
-=======
         const size_t virtual_log_n = Flavor::VIRTUAL_LOG_N;
 
         size_t NUM_PUBLIC_INPUTS =
             stdlib::recursion::honk::DefaultIO<typename Flavor::CircuitBuilder>::PUBLIC_INPUTS_SIZE;
->>>>>>> b3c2f510
         size_t MAX_PARTIAL_RELATION_LENGTH = Flavor::BATCHED_RELATION_PARTIAL_LENGTH;
         size_t NUM_SUBRELATIONS = Flavor::NUM_SUBRELATIONS;
 
@@ -183,11 +178,7 @@
         uint32_t d_idx = builder.add_variable(d);
 
         builder.create_big_add_gate({ a_idx, b_idx, c_idx, d_idx, FF(1), FF(1), FF(1), FF(-1), FF(0) });
-<<<<<<< HEAD
-        stdlib::recursion::honk::HidingKernelIO<typename Flavor::CircuitBuilder>::add_default(builder);
-=======
         stdlib::recursion::honk::DefaultIO<typename Flavor::CircuitBuilder>::add_default(builder);
->>>>>>> b3c2f510
     }
 };
 TYPED_TEST_SUITE(MegaTranscriptTests, FlavorTypes);
