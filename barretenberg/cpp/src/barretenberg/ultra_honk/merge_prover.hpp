--- conflicted
+++ resolved
@@ -22,24 +22,11 @@
     using Curve = typename Flavor::Curve;
     using OpeningClaim = ProverOpeningClaim<Curve>;
     using OpeningPair = bb::OpeningPair<Curve>;
-<<<<<<< HEAD
-    using Transcript = BaseTranscript;
-=======
     using Transcript = NativeTranscript;
->>>>>>> 4f372703
 
   public:
     std::shared_ptr<Transcript> transcript;
 
-<<<<<<< HEAD
-    explicit MergeProver_(const std::shared_ptr<CommitmentKey>&,
-                          const std::shared_ptr<ECCOpQueue>&,
-                          const std::shared_ptr<Transcript>& transcript = std::make_shared<Transcript>());
-    BBERG_PROFILE HonkProof& construct_proof();
-
-  private:
-    HonkProof proof;
-=======
     explicit MergeProver_(const std::shared_ptr<ECCOpQueue>&);
 
     BB_PROFILE HonkProof construct_proof();
@@ -48,7 +35,6 @@
     std::shared_ptr<ECCOpQueue> op_queue;
     std::shared_ptr<CommitmentKey> pcs_commitment_key;
     static constexpr size_t NUM_WIRES = GoblinUltraFlavor::NUM_WIRES;
->>>>>>> 4f372703
 };
 
 } // namespace bb