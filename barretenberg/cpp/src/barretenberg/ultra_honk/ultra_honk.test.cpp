--- conflicted
+++ resolved
@@ -16,10 +16,9 @@
 
 using namespace bb;
 
-<<<<<<< HEAD
 template <typename Flavor> class UltraHonkTests : public ::testing::Test {
   public:
-    using ProverInstance = ProverInstance_<Flavor>;
+    using DeciderProvingKey = DeciderProvingKey_<Flavor>;
     using VerificationKey = typename Flavor::VerificationKey;
     using Prover = UltraProver_<Flavor>;
     using Verifier = UltraVerifier_<Flavor>;
@@ -31,50 +30,18 @@
             res.emplace_back(circuit_builder.add_variable(variable));
         }
         return res;
-=======
-using DeciderProvingKey = DeciderProvingKey_<UltraFlavor>;
-using VerificationKey = UltraFlavor::VerificationKey;
-
-std::vector<uint32_t> add_variables(auto& circuit_builder, std::vector<bb::fr> variables)
-{
-    std::vector<uint32_t> res;
-    for (size_t i = 0; i < variables.size(); i++) {
-        res.emplace_back(circuit_builder.add_variable(variables[i]));
->>>>>>> 8b7b2d2b
-    }
-
-<<<<<<< HEAD
+    }
+
     void prove_and_verify(auto& circuit_builder, bool expected_result)
     {
-        auto instance = std::make_shared<ProverInstance>(circuit_builder);
-        Prover prover(instance);
-        auto verification_key = std::make_shared<VerificationKey>(instance->proving_key);
+        auto proving_key = std::make_shared<DeciderProvingKey>(circuit_builder);
+        Prover prover(proving_key);
+        auto verification_key = std::make_shared<VerificationKey>(proving_key->proving_key);
         Verifier verifier(verification_key);
         auto proof = prover.construct_proof();
         bool verified = verifier.verify_proof(proof);
         EXPECT_EQ(verified, expected_result);
     };
-=======
-void prove_and_verify(auto& circuit_builder, bool expected_result)
-{
-    auto proving_key = std::make_shared<DeciderProvingKey>(circuit_builder);
-    UltraProver prover(proving_key);
-    auto verification_key = std::make_shared<VerificationKey>(proving_key->proving_key);
-    UltraVerifier verifier(verification_key);
-    auto proof = prover.construct_proof();
-    bool verified = verifier.verify_proof(proof);
-    EXPECT_EQ(verified, expected_result);
-};
-
-void ensure_non_zero(auto& polynomial)
-{
-    bool has_non_zero_coefficient = false;
-    for (auto& coeff : polynomial) {
-        has_non_zero_coefficient |= !coeff.is_zero();
-    }
-    ASSERT_TRUE(has_non_zero_coefficient);
-}
->>>>>>> 8b7b2d2b
 
   protected:
     static void SetUpTestSuite() { bb::srs::init_crs_factory("../srs_db/ignition"); }
@@ -94,13 +61,8 @@
 {
     auto circuit_builder = UltraCircuitBuilder();
 
-<<<<<<< HEAD
-    auto instance = std::make_shared<typename TestFixture::ProverInstance>(circuit_builder);
-    typename TestFixture::Prover prover(instance);
-=======
-    auto proving_key = std::make_shared<DeciderProvingKey>(circuit_builder);
-    UltraProver prover(proving_key);
->>>>>>> 8b7b2d2b
+    auto proving_key = std::make_shared<typename TestFixture::DeciderProvingKey>(circuit_builder);
+    typename TestFixture::Prover prover(proving_key);
     auto proof = prover.construct_proof();
     auto& polynomials = proving_key->proving_key.polynomials;
 
@@ -139,17 +101,10 @@
 
     // Construct an proving_key with a structured execution trace
     TraceStructure trace_structure = TraceStructure::SMALL_TEST;
-<<<<<<< HEAD
-    auto instance = std::make_shared<typename TestFixture::ProverInstance>(builder, trace_structure);
-    typename TestFixture::Prover prover(instance);
-    auto verification_key = std::make_shared<typename TestFixture::VerificationKey>(instance->proving_key);
+    auto proving_key = std::make_shared<typename TestFixture::DeciderProvingKey>(builder, trace_structure);
+    typename TestFixture::Prover prover(proving_key);
+    auto verification_key = std::make_shared<typename TestFixture::VerificationKey>(proving_key->proving_key);
     typename TestFixture::Verifier verifier(verification_key);
-=======
-    auto proving_key = std::make_shared<DeciderProvingKey>(builder, trace_structure);
-    UltraProver prover(proving_key);
-    auto verification_key = std::make_shared<VerificationKey>(proving_key->proving_key);
-    UltraVerifier verifier(verification_key);
->>>>>>> 8b7b2d2b
     auto proof = prover.construct_proof();
     EXPECT_TRUE(verifier.verify_proof(proof));
 }
@@ -262,7 +217,7 @@
  */
 TYPED_TEST(UltraHonkTests, LookupFailure)
 {
-    using ProverInstance = typename TestFixture::ProverInstance;
+    using DeciderProvingKey = typename TestFixture::DeciderProvingKey;
     using VerificationKey = typename TestFixture::VerificationKey;
     // Construct a circuit with lookup and arithmetic gates
     auto construct_circuit_with_lookups = []() {
@@ -274,17 +229,10 @@
         return builder;
     };
 
-<<<<<<< HEAD
-    auto prove_and_verify = [](auto& instance) {
-        typename TestFixture::Prover prover(instance);
-        auto verification_key = std::make_shared<VerificationKey>(instance->proving_key);
+    auto prove_and_verify = [](auto& proving_key) {
+        typename TestFixture::Prover prover(proving_key);
+        auto verification_key = std::make_shared<VerificationKey>(proving_key->proving_key);
         typename TestFixture::Verifier verifier(verification_key);
-=======
-    auto prove_and_verify = [](auto& proving_key) {
-        UltraProver prover(proving_key);
-        auto verification_key = std::make_shared<VerificationKey>(proving_key->proving_key);
-        UltraVerifier verifier(verification_key);
->>>>>>> 8b7b2d2b
         auto proof = prover.construct_proof();
         return verifier.verify_proof(proof);
     };
@@ -295,7 +243,7 @@
 
         auto proving_key = std::make_shared<DeciderProvingKey>(builder);
 
-        EXPECT_TRUE(prove_and_verify(proving_key));
+        prove_and_verify(proving_key);
     }
 
     // Failure mode 1: bad read counts/tags
@@ -307,9 +255,10 @@
 
         // Erroneously update the read counts/tags at an arbitrary index
         // Note: updating only one or the other may not cause failure due to the design of the relation algebra. For
-        // example, the inverse is only computed if read tags is non-zero, otherwise the inverse at the row in question
-        // will be zero. So if read counts is incremented at some arbitrary index but read tags is not, the inverse will
-        // be 0 and the erroneous read_counts value will get multiplied by 0 in the relation. This is expected behavior.
+        // example, the inverse is only computed if read tags is non-zero, otherwise the inverse at the row in
+        // question will be zero. So if read counts is incremented at some arbitrary index but read tags is not, the
+        // inverse will be 0 and the erroneous read_counts value will get multiplied by 0 in the relation. This is
+        // expected behavior.
         polynomials.lookup_read_counts[25] = 1;
         polynomials.lookup_read_tags[25] = 1;
 
