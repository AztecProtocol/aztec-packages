#include "barretenberg/flavor/goblin_translator.hpp"
#include "barretenberg/flavor/goblin_ultra.hpp"
#include "barretenberg/flavor/ultra.hpp"
#include "barretenberg/honk/proof_system/permutation_library.hpp"
#include "barretenberg/proof_system/library/grand_product_library.hpp"
#include "barretenberg/relations/auxiliary_relation.hpp"
#include "barretenberg/relations/delta_range_constraint_relation.hpp"
#include "barretenberg/relations/ecc_op_queue_relation.hpp"
#include "barretenberg/relations/elliptic_relation.hpp"
#include "barretenberg/relations/lookup_relation.hpp"
#include "barretenberg/relations/permutation_relation.hpp"
#include "barretenberg/relations/relation_parameters.hpp"
#include "barretenberg/relations/ultra_arithmetic_relation.hpp"
#include "barretenberg/sumcheck/instance/prover_instance.hpp"

#include <gtest/gtest.h>
using namespace bb;

void ensure_non_zero(auto& polynomial)
{
    bool has_non_zero_coefficient = false;
    for (auto& coeff : polynomial) {
        has_non_zero_coefficient |= !coeff.is_zero();
    }
    ASSERT_TRUE(has_non_zero_coefficient);
}

/**
 * @brief Check that a given relation is satified for a set of polynomials
 *
 * @tparam relation_idx Index into a tuple of provided relations
 * @tparam Flavor
 */
template <typename Flavor, typename Relation> void check_relation(auto circuit_size, auto& polynomials, auto params)
{
    for (size_t i = 0; i < circuit_size; i++) {
        // Define the appropriate SumcheckArrayOfValuesOverSubrelations type for this relation and initialize to zero
        using SumcheckArrayOfValuesOverSubrelations = typename Relation::SumcheckArrayOfValuesOverSubrelations;
        SumcheckArrayOfValuesOverSubrelations result;
        for (auto& element : result) {
            element = 0;
        }

        // Evaluate each constraint in the relation and check that each is satisfied
        Relation::accumulate(result, polynomials.get_row(i), params, 1);
        for (auto& element : result) {
            ASSERT_EQ(element, 0);
        }
    }
}

/**
 * @brief Check that a given linearly dependent relation is satisfied for a set of polynomials
 * @details We refer to a relation as linearly dependent if it defines a constraint on the sum across the full execution
 * trace rather than at each individual row. For example, a subrelation of this type arises in the log derivative lookup
 * argument.
 *
 * @tparam relation_idx Index into a tuple of provided relations
 * @tparam Flavor
 */
template <typename Flavor, typename Relation>
void check_linearly_dependent_relation(auto circuit_size, auto& polynomials, auto params)
{
    using AllValues = typename Flavor::AllValues;
    // Define the appropriate SumcheckArrayOfValuesOverSubrelations type for this relation and initialize to zero
    using SumcheckArrayOfValuesOverSubrelations = typename Relation::SumcheckArrayOfValuesOverSubrelations;
    SumcheckArrayOfValuesOverSubrelations result;
    for (auto& element : result) {
        element = 0;
    }

    for (size_t i = 0; i < circuit_size; i++) {

        // Extract an array containing all the polynomial evaluations at a given row i
        AllValues evaluations_at_index_i;
        for (auto [eval, poly] : zip_view(evaluations_at_index_i.get_all(), polynomials.get_all())) {
            eval = poly[i];
        }

        // Evaluate each constraint in the relation and check that each is satisfied
        Relation::accumulate(result, evaluations_at_index_i, params, 1);
    }

    // Result accumulated across entire execution trace should be zero
    for (auto& element : result) {
        ASSERT_EQ(element, 0);
    }
}

template <typename Flavor> void create_some_add_gates(auto& circuit_builder)
{
    using FF = typename Flavor::FF;
    auto a = FF::random_element();

    // Add some basic add gates; incorporate a public input for non-trivial PI-delta
    uint32_t a_idx = circuit_builder.add_public_variable(a);
    FF b = FF::random_element();
    FF c = a + b;
    FF d = a + c;
    uint32_t b_idx = circuit_builder.add_variable(b);
    uint32_t c_idx = circuit_builder.add_variable(c);
    uint32_t d_idx = circuit_builder.add_variable(d);
    for (size_t i = 0; i < 16; i++) {
        circuit_builder.create_add_gate({ a_idx, b_idx, c_idx, 1, 1, -1, 0 });
        circuit_builder.create_add_gate({ d_idx, c_idx, a_idx, 1, -1, -1, 0 });
    }

    // Add an Ultra-style big add gate with use of next row to test q_arith = 2
    FF e = a + b + c + d;
    uint32_t e_idx = circuit_builder.add_variable(e);

    uint32_t zero_idx = circuit_builder.zero_idx;
    circuit_builder.create_big_add_gate({ a_idx, b_idx, c_idx, d_idx, -1, -1, -1, -1, 0 }, true); // use next row
    circuit_builder.create_big_add_gate({ zero_idx, zero_idx, zero_idx, e_idx, 0, 0, 0, 0, 0 }, false);
}

template <typename Flavor> void create_some_lookup_gates(auto& circuit_builder)
{
    using FF = typename Flavor::FF;
    // Add some lookup gates (related to pedersen hashing)
    auto pedersen_input_value = FF::random_element();
    const auto input_hi =
        uint256_t(pedersen_input_value)
            .slice(plookup::fixed_base::table::BITS_PER_LO_SCALAR,
                   plookup::fixed_base::table::BITS_PER_LO_SCALAR + plookup::fixed_base::table::BITS_PER_HI_SCALAR);
    const auto input_lo = uint256_t(pedersen_input_value).slice(0, bb::plookup::fixed_base::table::BITS_PER_LO_SCALAR);
    const auto input_hi_index = circuit_builder.add_variable(input_hi);
    const auto input_lo_index = circuit_builder.add_variable(input_lo);

    const auto sequence_data_hi =
        plookup::get_lookup_accumulators(bb::plookup::MultiTableId::FIXED_BASE_LEFT_HI, input_hi);
    const auto sequence_data_lo =
        plookup::get_lookup_accumulators(bb::plookup::MultiTableId::FIXED_BASE_LEFT_LO, input_lo);

    circuit_builder.create_gates_from_plookup_accumulators(
        plookup::MultiTableId::FIXED_BASE_LEFT_HI, sequence_data_hi, input_hi_index);
    circuit_builder.create_gates_from_plookup_accumulators(
        plookup::MultiTableId::FIXED_BASE_LEFT_LO, sequence_data_lo, input_lo_index);
}

template <typename Flavor> void create_some_delta_range_constraint_gates(auto& circuit_builder)
{
    // Add a sort gate (simply checks that consecutive inputs have a difference of < 4)
    using FF = typename Flavor::FF;
    auto a_idx = circuit_builder.add_variable(FF(0));
    auto b_idx = circuit_builder.add_variable(FF(1));
    auto c_idx = circuit_builder.add_variable(FF(2));
    auto d_idx = circuit_builder.add_variable(FF(3));
    circuit_builder.create_sort_constraint({ a_idx, b_idx, c_idx, d_idx });
}

template <typename Flavor> void create_some_RAM_gates(auto& circuit_builder)
{
    using FF = typename Flavor::FF;
    // Add some RAM gates
    uint32_t ram_values[8]{
        circuit_builder.add_variable(FF::random_element()), circuit_builder.add_variable(FF::random_element()),
        circuit_builder.add_variable(FF::random_element()), circuit_builder.add_variable(FF::random_element()),
        circuit_builder.add_variable(FF::random_element()), circuit_builder.add_variable(FF::random_element()),
        circuit_builder.add_variable(FF::random_element()), circuit_builder.add_variable(FF::random_element()),
    };

    size_t ram_id = circuit_builder.create_RAM_array(8);

    for (size_t i = 0; i < 8; ++i) {
        circuit_builder.init_RAM_element(ram_id, i, ram_values[i]);
    }

    auto a_idx = circuit_builder.read_RAM_array(ram_id, circuit_builder.add_variable(5));
    EXPECT_EQ(a_idx != ram_values[5], true);

    auto b_idx = circuit_builder.read_RAM_array(ram_id, circuit_builder.add_variable(4));
    auto c_idx = circuit_builder.read_RAM_array(ram_id, circuit_builder.add_variable(1));

    circuit_builder.write_RAM_array(ram_id, circuit_builder.add_variable(4), circuit_builder.add_variable(500));
    auto d_idx = circuit_builder.read_RAM_array(ram_id, circuit_builder.add_variable(4));

    EXPECT_EQ(circuit_builder.get_variable(d_idx), 500);

    // ensure these vars get used in another arithmetic gate
    const auto e_value = circuit_builder.get_variable(a_idx) + circuit_builder.get_variable(b_idx) +
                         circuit_builder.get_variable(c_idx) + circuit_builder.get_variable(d_idx);
    auto e_idx = circuit_builder.add_variable(e_value);

    circuit_builder.create_big_add_gate({ a_idx, b_idx, c_idx, d_idx, -1, -1, -1, -1, 0 }, true);
    circuit_builder.create_big_add_gate(
        {
            circuit_builder.zero_idx,
            circuit_builder.zero_idx,
            circuit_builder.zero_idx,
            e_idx,
            0,
            0,
            0,
            0,
            0,
        },
        false);
}

template <typename Flavor> void create_some_elliptic_curve_addition_gates(auto& circuit_builder)
{
    // Add an elliptic curve addition gate
    grumpkin::g1::affine_element p1 = grumpkin::g1::affine_element::random_element();
    grumpkin::g1::affine_element p2 = grumpkin::g1::affine_element::random_element();

    grumpkin::g1::affine_element p3(grumpkin::g1::element(p1) - grumpkin::g1::element(p2));

    uint32_t x1 = circuit_builder.add_variable(p1.x);
    uint32_t y1 = circuit_builder.add_variable(p1.y);
    uint32_t x2 = circuit_builder.add_variable(p2.x);
    uint32_t y2 = circuit_builder.add_variable(p2.y);
    uint32_t x3 = circuit_builder.add_variable(p3.x);
    uint32_t y3 = circuit_builder.add_variable(p3.y);

    circuit_builder.create_ecc_add_gate({ x1, y1, x2, y2, x3, y3, -1 });
}

template <typename Flavor> void create_some_ecc_op_queue_gates(auto& circuit_builder)
{
    using G1 = typename Flavor::Curve::Group;
    using FF = typename Flavor::FF;
    static_assert(IsGoblinFlavor<Flavor>);
    const size_t num_ecc_operations = 10; // arbitrary
    for (size_t i = 0; i < num_ecc_operations; ++i) {
        auto point = G1::affine_one * FF::random_element();
        auto scalar = FF::random_element();
        circuit_builder.queue_ecc_mul_accum(point, scalar);
    }
}

class RelationCorrectnessTests : public ::testing::Test {
  protected:
    static void SetUpTestSuite() { bb::srs::init_crs_factory("../srs_db/ignition"); }
};

/**
 * @brief Test the correctness of the Ultra Honk relations
 *
 * @details Check that the constraints encoded by the relations are satisfied by the polynomials produced by the
 * Ultra Honk Composer for a real circuit.
 *
 * TODO(Kesha): We'll have to update this function once we add zk, since the relation will be incorrect for the first
 * few indices
 *
 */
// TODO(luke): Add a gate that sets q_arith = 3 to check secondary arithmetic relation
TEST_F(RelationCorrectnessTests, UltraRelationCorrectness)
{
    using Flavor = UltraFlavor;
    using FF = typename Flavor::FF;

    // Create a composer and then add an assortment of gates designed to ensure that the constraint(s) represented
    // by each relation are non-trivially exercised.
    auto builder = UltraCircuitBuilder();

    // Create an assortment of representative gates
    create_some_add_gates<Flavor>(builder);
    create_some_lookup_gates<Flavor>(builder);
    create_some_delta_range_constraint_gates<Flavor>(builder);
    create_some_elliptic_curve_addition_gates<Flavor>(builder);
    create_some_RAM_gates<Flavor>(builder);

    // Create a prover (it will compute proving key and witness)
    auto instance = std::make_shared<ProverInstance_<Flavor>>(builder);
    auto proving_key = instance->proving_key;
    auto circuit_size = proving_key->circuit_size;

    // Generate eta, beta and gamma
<<<<<<< HEAD
    FF eta = FF::random_element();
    FF eta_two = FF::random_element();
    FF eta_three = FF::random_element();
    FF beta = FF::random_element();
    FF gamma = FF::random_element();

    instance->initialize_prover_polynomials();
    instance->compute_sorted_accumulator_polynomials(eta, eta_two, eta_three);
    instance->compute_grand_product_polynomials(beta, gamma);
=======
    instance->relation_parameters.eta = FF::random_element();
    instance->relation_parameters.beta = FF::random_element();
    instance->relation_parameters.gamma = FF::random_element();

    instance->proving_key->compute_sorted_accumulator_polynomials(instance->relation_parameters.eta);
    instance->proving_key->compute_grand_product_polynomials(instance->relation_parameters);
    instance->prover_polynomials = Flavor::ProverPolynomials(instance->proving_key);
>>>>>>> e4a4141c

    // Check that selectors are nonzero to ensure corresponding relation has nontrivial contribution
    ensure_non_zero(proving_key->q_arith);
    ensure_non_zero(proving_key->q_delta_range);
    ensure_non_zero(proving_key->q_lookup);
    ensure_non_zero(proving_key->q_elliptic);
    ensure_non_zero(proving_key->q_aux);

    // Construct the round for applying sumcheck relations and results for storing computed results
    using Relations = typename Flavor::Relations;

    auto& prover_polynomials = instance->prover_polynomials;
    auto params = instance->relation_parameters;
    // Check that each relation is satisfied across each row of the prover polynomials
    check_relation<Flavor, std::tuple_element_t<0, Relations>>(circuit_size, prover_polynomials, params);
    check_relation<Flavor, std::tuple_element_t<1, Relations>>(circuit_size, prover_polynomials, params);
    check_relation<Flavor, std::tuple_element_t<2, Relations>>(circuit_size, prover_polynomials, params);
    check_relation<Flavor, std::tuple_element_t<3, Relations>>(circuit_size, prover_polynomials, params);
    check_relation<Flavor, std::tuple_element_t<4, Relations>>(circuit_size, prover_polynomials, params);
    check_relation<Flavor, std::tuple_element_t<5, Relations>>(circuit_size, prover_polynomials, params);
}

TEST_F(RelationCorrectnessTests, GoblinUltraRelationCorrectness)
{
    using Flavor = GoblinUltraFlavor;
    using FF = typename Flavor::FF;

    // Create a composer and then add an assortment of gates designed to ensure that the constraint(s) represented
    // by each relation are non-trivially exercised.
    auto builder = GoblinUltraCircuitBuilder();

    // Create an assortment of representative gates
    create_some_add_gates<Flavor>(builder);
    create_some_lookup_gates<Flavor>(builder);
    create_some_delta_range_constraint_gates<Flavor>(builder);
    create_some_elliptic_curve_addition_gates<Flavor>(builder);
    create_some_RAM_gates<Flavor>(builder);
    create_some_ecc_op_queue_gates<Flavor>(builder); // Goblin!

    // Create a prover (it will compute proving key and witness)
    auto instance = std::make_shared<ProverInstance_<Flavor>>(builder);
    auto proving_key = instance->proving_key;
    auto circuit_size = proving_key->circuit_size;

    // Generate eta, beta and gamma
<<<<<<< HEAD
    FF eta = FF::random_element();
    FF eta_two = FF::random_element();
    FF eta_three = FF::random_element();
    FF beta = FF::random_element();
    FF gamma = FF::random_element();

    instance->initialize_prover_polynomials();
    instance->compute_sorted_accumulator_polynomials(eta, eta_two, eta_three);
    instance->compute_logderivative_inverse(beta, gamma);
    instance->compute_grand_product_polynomials(beta, gamma);
=======
    instance->relation_parameters.eta = FF::random_element();
    instance->relation_parameters.beta = FF::random_element();
    instance->relation_parameters.gamma = FF::random_element();

    instance->proving_key->compute_sorted_accumulator_polynomials(instance->relation_parameters.eta);
    instance->proving_key->compute_logderivative_inverse(instance->relation_parameters);
    instance->proving_key->compute_grand_product_polynomials(instance->relation_parameters);
    instance->prover_polynomials = Flavor::ProverPolynomials(instance->proving_key);
>>>>>>> e4a4141c

    // Check that selectors are nonzero to ensure corresponding relation has nontrivial contribution
    ensure_non_zero(proving_key->q_arith);
    ensure_non_zero(proving_key->q_delta_range);
    ensure_non_zero(proving_key->q_lookup);
    ensure_non_zero(proving_key->q_elliptic);
    ensure_non_zero(proving_key->q_aux);
    ensure_non_zero(proving_key->q_busread);
    ensure_non_zero(proving_key->q_poseidon2_external);
    ensure_non_zero(proving_key->q_poseidon2_internal);

    ensure_non_zero(proving_key->calldata);
    ensure_non_zero(proving_key->calldata_read_counts);
    ensure_non_zero(proving_key->lookup_inverses);

    // Construct the round for applying sumcheck relations and results for storing computed results
    using Relations = typename Flavor::Relations;
    auto& prover_polynomials = instance->prover_polynomials;
    auto params = instance->relation_parameters;

    // Check that each relation is satisfied across each row of the prover polynomials
    check_relation<Flavor, std::tuple_element_t<0, Relations>>(circuit_size, prover_polynomials, params);
    check_relation<Flavor, std::tuple_element_t<1, Relations>>(circuit_size, prover_polynomials, params);
    check_relation<Flavor, std::tuple_element_t<2, Relations>>(circuit_size, prover_polynomials, params);
    check_relation<Flavor, std::tuple_element_t<3, Relations>>(circuit_size, prover_polynomials, params);
    check_relation<Flavor, std::tuple_element_t<4, Relations>>(circuit_size, prover_polynomials, params);
    check_relation<Flavor, std::tuple_element_t<5, Relations>>(circuit_size, prover_polynomials, params);
    check_relation<Flavor, std::tuple_element_t<6, Relations>>(circuit_size, prover_polynomials, params);
    check_linearly_dependent_relation<Flavor, std::tuple_element_t<7, Relations>>(
        circuit_size, prover_polynomials, params);
}

/**
 * @brief Test the correctness of GolbinTranslator's Permutation Relation
 *
 */
TEST_F(RelationCorrectnessTests, GoblinTranslatorPermutationRelationCorrectness)
{
    using Flavor = GoblinTranslatorFlavor;
    using FF = typename Flavor::FF;
    using ProverPolynomials = typename Flavor::ProverPolynomials;
    using Polynomial = bb::Polynomial<FF>;
    auto& engine = numeric::get_debug_randomness();
    const size_t mini_circuit_size = 2048;
    auto full_circuit_size = mini_circuit_size * Flavor::CONCATENATION_GROUP_SIZE;

    // We only need gamma, because permutationr elation only uses gamma
    FF gamma = FF::random_element();

    // Fill relation parameters
    RelationParameters<FF> params;
    params.gamma = gamma;

    // Create storage for polynomials
    ProverPolynomials prover_polynomials;
    for (Polynomial& prover_poly : prover_polynomials.get_all()) {
        prover_poly = Polynomial{ full_circuit_size };
    }

    // Fill in lagrange polynomials used in the permutation relation
    prover_polynomials.lagrange_first[0] = 1;
    prover_polynomials.lagrange_last[full_circuit_size - 1] = 1;

    // Put random values in all the non-concatenated constraint polynomials used to range constrain the values
    auto fill_polynomial_with_random_14_bit_values = [&](auto& polynomial) {
        for (size_t i = 0; i < mini_circuit_size; i++) {
            polynomial[i] = engine.get_random_uint16() & ((1 << Flavor::MICRO_LIMB_BITS) - 1);
        }
    };
    fill_polynomial_with_random_14_bit_values(prover_polynomials.p_x_low_limbs_range_constraint_0);
    fill_polynomial_with_random_14_bit_values(prover_polynomials.p_x_low_limbs_range_constraint_1);
    fill_polynomial_with_random_14_bit_values(prover_polynomials.p_x_low_limbs_range_constraint_2);
    fill_polynomial_with_random_14_bit_values(prover_polynomials.p_x_low_limbs_range_constraint_3);
    fill_polynomial_with_random_14_bit_values(prover_polynomials.p_x_low_limbs_range_constraint_4);
    fill_polynomial_with_random_14_bit_values(prover_polynomials.p_x_low_limbs_range_constraint_tail);
    fill_polynomial_with_random_14_bit_values(prover_polynomials.p_x_high_limbs_range_constraint_0);
    fill_polynomial_with_random_14_bit_values(prover_polynomials.p_x_high_limbs_range_constraint_1);
    fill_polynomial_with_random_14_bit_values(prover_polynomials.p_x_high_limbs_range_constraint_2);
    fill_polynomial_with_random_14_bit_values(prover_polynomials.p_x_high_limbs_range_constraint_3);
    fill_polynomial_with_random_14_bit_values(prover_polynomials.p_x_high_limbs_range_constraint_4);
    fill_polynomial_with_random_14_bit_values(prover_polynomials.p_x_high_limbs_range_constraint_tail);
    fill_polynomial_with_random_14_bit_values(prover_polynomials.p_y_low_limbs_range_constraint_0);
    fill_polynomial_with_random_14_bit_values(prover_polynomials.p_y_low_limbs_range_constraint_1);
    fill_polynomial_with_random_14_bit_values(prover_polynomials.p_y_low_limbs_range_constraint_2);
    fill_polynomial_with_random_14_bit_values(prover_polynomials.p_y_low_limbs_range_constraint_3);
    fill_polynomial_with_random_14_bit_values(prover_polynomials.p_y_low_limbs_range_constraint_4);
    fill_polynomial_with_random_14_bit_values(prover_polynomials.p_y_low_limbs_range_constraint_tail);
    fill_polynomial_with_random_14_bit_values(prover_polynomials.p_y_high_limbs_range_constraint_0);
    fill_polynomial_with_random_14_bit_values(prover_polynomials.p_y_high_limbs_range_constraint_1);
    fill_polynomial_with_random_14_bit_values(prover_polynomials.p_y_high_limbs_range_constraint_2);
    fill_polynomial_with_random_14_bit_values(prover_polynomials.p_y_high_limbs_range_constraint_3);
    fill_polynomial_with_random_14_bit_values(prover_polynomials.p_y_high_limbs_range_constraint_4);
    fill_polynomial_with_random_14_bit_values(prover_polynomials.p_y_high_limbs_range_constraint_tail);
    fill_polynomial_with_random_14_bit_values(prover_polynomials.z_low_limbs_range_constraint_0);
    fill_polynomial_with_random_14_bit_values(prover_polynomials.z_low_limbs_range_constraint_1);
    fill_polynomial_with_random_14_bit_values(prover_polynomials.z_low_limbs_range_constraint_2);
    fill_polynomial_with_random_14_bit_values(prover_polynomials.z_low_limbs_range_constraint_3);
    fill_polynomial_with_random_14_bit_values(prover_polynomials.z_low_limbs_range_constraint_4);
    fill_polynomial_with_random_14_bit_values(prover_polynomials.z_low_limbs_range_constraint_tail);
    fill_polynomial_with_random_14_bit_values(prover_polynomials.z_high_limbs_range_constraint_0);
    fill_polynomial_with_random_14_bit_values(prover_polynomials.z_high_limbs_range_constraint_1);
    fill_polynomial_with_random_14_bit_values(prover_polynomials.z_high_limbs_range_constraint_2);
    fill_polynomial_with_random_14_bit_values(prover_polynomials.z_high_limbs_range_constraint_3);
    fill_polynomial_with_random_14_bit_values(prover_polynomials.z_high_limbs_range_constraint_4);
    fill_polynomial_with_random_14_bit_values(prover_polynomials.z_high_limbs_range_constraint_tail);
    fill_polynomial_with_random_14_bit_values(prover_polynomials.accumulator_low_limbs_range_constraint_0);
    fill_polynomial_with_random_14_bit_values(prover_polynomials.accumulator_low_limbs_range_constraint_1);
    fill_polynomial_with_random_14_bit_values(prover_polynomials.accumulator_low_limbs_range_constraint_2);
    fill_polynomial_with_random_14_bit_values(prover_polynomials.accumulator_low_limbs_range_constraint_3);
    fill_polynomial_with_random_14_bit_values(prover_polynomials.accumulator_low_limbs_range_constraint_4);
    fill_polynomial_with_random_14_bit_values(prover_polynomials.accumulator_low_limbs_range_constraint_tail);
    fill_polynomial_with_random_14_bit_values(prover_polynomials.accumulator_high_limbs_range_constraint_0);
    fill_polynomial_with_random_14_bit_values(prover_polynomials.accumulator_high_limbs_range_constraint_1);
    fill_polynomial_with_random_14_bit_values(prover_polynomials.accumulator_high_limbs_range_constraint_2);
    fill_polynomial_with_random_14_bit_values(prover_polynomials.accumulator_high_limbs_range_constraint_3);
    fill_polynomial_with_random_14_bit_values(prover_polynomials.accumulator_high_limbs_range_constraint_4);
    fill_polynomial_with_random_14_bit_values(prover_polynomials.accumulator_high_limbs_range_constraint_tail);
    fill_polynomial_with_random_14_bit_values(prover_polynomials.quotient_low_limbs_range_constraint_0);
    fill_polynomial_with_random_14_bit_values(prover_polynomials.quotient_low_limbs_range_constraint_1);
    fill_polynomial_with_random_14_bit_values(prover_polynomials.quotient_low_limbs_range_constraint_2);
    fill_polynomial_with_random_14_bit_values(prover_polynomials.quotient_low_limbs_range_constraint_3);
    fill_polynomial_with_random_14_bit_values(prover_polynomials.quotient_low_limbs_range_constraint_4);
    fill_polynomial_with_random_14_bit_values(prover_polynomials.quotient_low_limbs_range_constraint_tail);
    fill_polynomial_with_random_14_bit_values(prover_polynomials.quotient_high_limbs_range_constraint_0);
    fill_polynomial_with_random_14_bit_values(prover_polynomials.quotient_high_limbs_range_constraint_1);
    fill_polynomial_with_random_14_bit_values(prover_polynomials.quotient_high_limbs_range_constraint_2);
    fill_polynomial_with_random_14_bit_values(prover_polynomials.quotient_high_limbs_range_constraint_3);
    fill_polynomial_with_random_14_bit_values(prover_polynomials.quotient_high_limbs_range_constraint_4);
    fill_polynomial_with_random_14_bit_values(prover_polynomials.quotient_high_limbs_range_constraint_tail);
    fill_polynomial_with_random_14_bit_values(prover_polynomials.relation_wide_limbs_range_constraint_0);
    fill_polynomial_with_random_14_bit_values(prover_polynomials.relation_wide_limbs_range_constraint_1);
    fill_polynomial_with_random_14_bit_values(prover_polynomials.relation_wide_limbs_range_constraint_2);
    fill_polynomial_with_random_14_bit_values(prover_polynomials.relation_wide_limbs_range_constraint_3);

    // Compute ordered range constraint polynomials that go in the denominator of the grand product polynomial
    compute_goblin_translator_range_constraint_ordered_polynomials<Flavor>(&prover_polynomials, mini_circuit_size);

    // Compute the fixed numerator (part of verification key)
    prover_polynomials.compute_extra_range_constraint_numerator();

    // Compute concatenated polynomials (4 polynomials produced from other constraint polynomials by concatenation)
    compute_concatenated_polynomials<Flavor>(&prover_polynomials);

    // Compute the grand product polynomial
    compute_grand_product<Flavor, bb::GoblinTranslatorPermutationRelation<FF>>(
        full_circuit_size, prover_polynomials, params);
    prover_polynomials.z_perm_shift = prover_polynomials.z_perm.shifted();

    using Relations = typename Flavor::Relations;

    // Check that permutation relation is satisfied across each row of the prover polynomials
    check_relation<Flavor, std::tuple_element_t<0, Relations>>(full_circuit_size, prover_polynomials, params);
}

TEST_F(RelationCorrectnessTests, GoblinTranslatorDeltaRangeConstraintRelationCorrectness)
{
    using Flavor = GoblinTranslatorFlavor;
    using FF = typename Flavor::FF;
    using ProverPolynomials = typename Flavor::ProverPolynomials;
    using Polynomial = bb::Polynomial<FF>;
    auto& engine = numeric::get_debug_randomness();
    const size_t mini_circuit_size = 2048;
    const auto circuit_size = Flavor::CONCATENATION_GROUP_SIZE * mini_circuit_size;
    const auto sort_step = Flavor::SORT_STEP;
    const auto max_value = (1 << Flavor::MICRO_LIMB_BITS) - 1;

    // No relation parameters are used in this relation
    RelationParameters<FF> params;

    ProverPolynomials prover_polynomials;
    // Allocate polynomials
    for (Polynomial& polynomial : prover_polynomials.get_all()) {
        polynomial = Polynomial{ circuit_size };
    }

    // Construct lagrange polynomials that are needed for Goblin Translator's DeltaRangeConstraint Relation
    prover_polynomials.lagrange_first[0] = 1;
    prover_polynomials.lagrange_last[circuit_size - 1] = 1;

    // Create a vector and fill with necessary steps for the DeltaRangeConstraint relation
    auto sorted_elements_count = (max_value / sort_step) + 1;
    std::vector<uint64_t> vector_for_sorting(circuit_size);
    for (size_t i = 0; i < sorted_elements_count - 1; i++) {
        vector_for_sorting[i] = i * sort_step;
    }
    vector_for_sorting[sorted_elements_count - 1] = max_value;

    // Add random values to fill the leftover space
    for (size_t i = sorted_elements_count; i < circuit_size; i++) {
        vector_for_sorting[i] = engine.get_random_uint16() & ((1 << Flavor::MICRO_LIMB_BITS) - 1);
    }

    // Get ordered polynomials
    auto polynomial_pointers = std::vector{ &prover_polynomials.ordered_range_constraints_0,
                                            &prover_polynomials.ordered_range_constraints_1,
                                            &prover_polynomials.ordered_range_constraints_2,
                                            &prover_polynomials.ordered_range_constraints_3,
                                            &prover_polynomials.ordered_range_constraints_4 };

    // Sort the vector
    std::sort(vector_for_sorting.begin(), vector_for_sorting.end());

    // Copy values, transforming them into Finite Field elements
    std::transform(vector_for_sorting.cbegin(),
                   vector_for_sorting.cend(),
                   prover_polynomials.ordered_range_constraints_0.begin(),
                   [](uint64_t in) { return FF(in); });

    // Copy the same polynomial into the 4 other ordered polynomials (they are not the same in an actual proof, but we
    // only need to check the correctness of the relation and it acts independently on each polynomial)
    parallel_for(4, [&](size_t i) {
        std::copy(prover_polynomials.ordered_range_constraints_0.begin(),
                  prover_polynomials.ordered_range_constraints_0.end(),
                  polynomial_pointers[i + 1]->begin());
    });

    // Get shifted polynomials
    prover_polynomials.ordered_range_constraints_0_shift = prover_polynomials.ordered_range_constraints_0.shifted();
    prover_polynomials.ordered_range_constraints_1_shift = prover_polynomials.ordered_range_constraints_1.shifted();
    prover_polynomials.ordered_range_constraints_2_shift = prover_polynomials.ordered_range_constraints_2.shifted();
    prover_polynomials.ordered_range_constraints_3_shift = prover_polynomials.ordered_range_constraints_3.shifted();
    prover_polynomials.ordered_range_constraints_4_shift = prover_polynomials.ordered_range_constraints_4.shifted();

    using Relations = typename Flavor::Relations;

    // Check that DeltaRangeConstraint relation is satisfied across each row of the prover polynomials
    check_relation<Flavor, std::tuple_element_t<1, Relations>>(circuit_size, prover_polynomials, params);
}

/**
 * @brief Test the correctness of GoblinTranslatorFlavor's  extra relations (GoblinTranslatorOpcodeConstraintRelation
 * and GoblinTranslatorAccumulatorTransferRelation)
 *
 */
TEST_F(RelationCorrectnessTests, GoblinTranslatorExtraRelationsCorrectness)
{
    using Flavor = GoblinTranslatorFlavor;
    using FF = typename Flavor::FF;
    using ProverPolynomials = typename Flavor::ProverPolynomials;
    using ProverPolynomialIds = typename Flavor::ProverPolynomialIds;
    using Polynomial = bb::Polynomial<FF>;

    auto& engine = numeric::get_debug_randomness();

    const size_t mini_circuit_size = 2048;
    const auto circuit_size = Flavor::CONCATENATION_GROUP_SIZE * mini_circuit_size;

    // We only use accumulated_result from relation parameters in this relation
    RelationParameters<FF> params;
    params.accumulated_result = {
        FF::random_element(), FF::random_element(), FF::random_element(), FF::random_element()
    };

    // Create storage for polynomials
    ProverPolynomials prover_polynomials;
    // We use polynomial ids to make shifting the polynomials easier
    ProverPolynomialIds prover_polynomial_ids;
    auto polynomial_id_get_all = prover_polynomial_ids.get_all();
    std::vector<Polynomial> polynomial_container;
    std::vector<size_t> polynomial_ids;
    for (size_t i = 0; i < polynomial_id_get_all.size(); i++) {
        Polynomial temporary_polynomial(circuit_size);
        // Allocate polynomials
        polynomial_container.push_back(temporary_polynomial);
        // Push sequential ids to polynomial ids
        polynomial_ids.push_back(i);
        polynomial_id_get_all[i] = polynomial_ids[i];
    }
    // Get ids of shifted polynomials and put them in a set
    auto shifted_ids = prover_polynomial_ids.get_shifted();
    std::unordered_set<size_t> shifted_id_set;
    for (auto& id : shifted_ids) {
        shifted_id_set.emplace(id);
    }
    // Assign to non-shifted prover polynomials
    auto polynomial_get_all = prover_polynomials.get_all();
    for (size_t i = 0; i < polynomial_get_all.size(); i++) {
        if (!shifted_id_set.contains(i)) {
            polynomial_get_all[i] = polynomial_container[i].share();
        }
    }

    // Assign to shifted prover polynomials using ids
    for (size_t i = 0; i < shifted_ids.size(); i++) {
        auto shifted_id = shifted_ids[i];
        auto to_be_shifted_id = prover_polynomial_ids.get_to_be_shifted()[i];
        polynomial_get_all[shifted_id] = polynomial_container[to_be_shifted_id].shifted();
    }

    // Fill in lagrange even polynomial
    for (size_t i = 2; i < mini_circuit_size; i += 2) {
        prover_polynomials.lagrange_even_in_minicircuit[i] = 1;
    }
    constexpr size_t NUMBER_OF_POSSIBLE_OPCODES = 6;
    constexpr std::array<uint64_t, NUMBER_OF_POSSIBLE_OPCODES> possible_opcode_values = { 0, 1, 2, 3, 4, 8 };

    // Assign random opcode values
    for (size_t i = 1; i < mini_circuit_size - 1; i += 2) {
        prover_polynomials.op[i] =
            possible_opcode_values[static_cast<size_t>(engine.get_random_uint8() % NUMBER_OF_POSSIBLE_OPCODES)];
    }

    // Initialize used lagrange polynomials
    prover_polynomials.lagrange_second[1] = 1;
    prover_polynomials.lagrange_second_to_last_in_minicircuit[mini_circuit_size - 2] = 1;

    // Put random values in accumulator binary limbs (values should be preserved across even->next odd shift)
    for (size_t i = 2; i < mini_circuit_size - 2; i += 2) {
        prover_polynomials.accumulators_binary_limbs_0[i] = FF ::random_element();
        prover_polynomials.accumulators_binary_limbs_1[i] = FF ::random_element();
        prover_polynomials.accumulators_binary_limbs_2[i] = FF ::random_element();
        prover_polynomials.accumulators_binary_limbs_3[i] = FF ::random_element();
        prover_polynomials.accumulators_binary_limbs_0[i + 1] = prover_polynomials.accumulators_binary_limbs_0[i];
        prover_polynomials.accumulators_binary_limbs_1[i + 1] = prover_polynomials.accumulators_binary_limbs_1[i];
        prover_polynomials.accumulators_binary_limbs_2[i + 1] = prover_polynomials.accumulators_binary_limbs_2[i];
        prover_polynomials.accumulators_binary_limbs_3[i + 1] = prover_polynomials.accumulators_binary_limbs_3[i];
    }

    // The values of accumulator binary limbs at index 1 should equal the accumulated result from relation parameters
    prover_polynomials.accumulators_binary_limbs_0[1] = params.accumulated_result[0];
    prover_polynomials.accumulators_binary_limbs_1[1] = params.accumulated_result[1];
    prover_polynomials.accumulators_binary_limbs_2[1] = params.accumulated_result[2];
    prover_polynomials.accumulators_binary_limbs_3[1] = params.accumulated_result[3];

    using Relations = typename Flavor::Relations;

    // Check that Opcode Constraint relation is satisfied across each row of the prover polynomials
    check_relation<Flavor, std::tuple_element_t<2, Relations>>(circuit_size, prover_polynomials, params);

    // Check that Accumulator Transfer relation is satisfied across each row of the prover polynomials
    check_relation<Flavor, std::tuple_element_t<3, Relations>>(circuit_size, prover_polynomials, params);
}
/**
 * @brief Test the correctness of GoblinTranslatorFlavor's Decomposition Relation
 *
 */
TEST_F(RelationCorrectnessTests, GoblinTranslatorDecompositionRelationCorrectness)
{
    using Flavor = GoblinTranslatorFlavor;
    using FF = typename Flavor::FF;
    using BF = typename Flavor::BF;
    using ProverPolynomials = typename Flavor::ProverPolynomials;
    using ProverPolynomialIds = typename Flavor::ProverPolynomialIds;
    using Polynomial = bb::Polynomial<FF>;
    auto& engine = numeric::get_debug_randomness();

    constexpr size_t mini_circuit_size = 2048;
    const auto circuit_size = Flavor::CONCATENATION_GROUP_SIZE * mini_circuit_size;

    // Decomposition relation doesn't use any relation parameters
    RelationParameters<FF> params;

    // Create storage for polynomials
    ProverPolynomials prover_polynomials;
    // We use polynomial ids to make shifting the polynomials easier
    ProverPolynomialIds prover_polynomial_ids;
    std::vector<Polynomial> polynomial_container;
    std::vector<size_t> polynomial_ids;
    auto polynomial_id_get_all = prover_polynomial_ids.get_all();
    auto polynomial_get_all = prover_polynomials.get_all();
    for (size_t i = 0; i < polynomial_id_get_all.size(); i++) {
        Polynomial temporary_polynomial(circuit_size);
        // Allocate polynomials
        polynomial_container.push_back(temporary_polynomial);
        // Push sequential ids to polynomial ids
        polynomial_ids.push_back(i);
        polynomial_id_get_all[i] = polynomial_ids[i];
    }
    // Get ids of shifted polynomials and put them in a set
    auto shifted_ids = prover_polynomial_ids.get_shifted();
    std::unordered_set<size_t> shifted_id_set;
    for (auto& id : shifted_ids) {
        shifted_id_set.emplace(id);
    }
    // Assign spans to non-shifted prover polynomials
    for (size_t i = 0; i < polynomial_get_all.size(); i++) {
        if (!shifted_id_set.contains(i)) {
            polynomial_get_all[i] = polynomial_container[i].share();
        }
    }

    // Assign shifted spans to shifted prover polynomials using ids
    for (size_t i = 0; i < shifted_ids.size(); i++) {
        auto shifted_id = shifted_ids[i];
        auto to_be_shifted_id = prover_polynomial_ids.get_to_be_shifted()[i];
        polynomial_get_all[shifted_id] = polynomial_container[to_be_shifted_id].shifted();
    }

    // Fill in lagrange odd polynomial (the only non-witness one we are using)
    for (size_t i = 1; i < mini_circuit_size - 1; i += 2) {
        prover_polynomials.lagrange_odd_in_minicircuit[i] = 1;
    }

    constexpr size_t NUM_LIMB_BITS = Flavor::CircuitBuilder::NUM_LIMB_BITS;
    constexpr size_t HIGH_WIDE_LIMB_WIDTH =
        Flavor::CircuitBuilder::NUM_LIMB_BITS + Flavor::CircuitBuilder::NUM_LAST_LIMB_BITS;
    constexpr size_t LOW_WIDE_LIMB_WIDTH = Flavor::CircuitBuilder::NUM_LIMB_BITS * 2;
    constexpr size_t Z_LIMB_WIDTH = 128;
    constexpr size_t MICRO_LIMB_WIDTH = Flavor::MICRO_LIMB_BITS;
    constexpr size_t SHIFT_12_TO_14 = 4;
    constexpr size_t SHIFT_10_TO_14 = 16;
    constexpr size_t SHIFT_8_TO_14 = 64;
    constexpr size_t SHIFT_4_TO_14 = 1024;

    /**
     * @brief Decompose a standard 68-bit limb of binary into 5 14-bit limbs and the 6th limb that is the same as the
     * 5th but shifted by 2 bits
     *
     */
    auto decompose_standard_limb =
        [](auto& input, auto& limb_0, auto& limb_1, auto& limb_2, auto& limb_3, auto& limb_4, auto& shifted_limb) {
            limb_0 = uint256_t(input).slice(0, MICRO_LIMB_WIDTH);
            limb_1 = uint256_t(input).slice(MICRO_LIMB_WIDTH, MICRO_LIMB_WIDTH * 2);
            limb_2 = uint256_t(input).slice(MICRO_LIMB_WIDTH * 2, MICRO_LIMB_WIDTH * 3);
            limb_3 = uint256_t(input).slice(MICRO_LIMB_WIDTH * 3, MICRO_LIMB_WIDTH * 4);
            limb_4 = uint256_t(input).slice(MICRO_LIMB_WIDTH * 4, MICRO_LIMB_WIDTH * 5);
            shifted_limb = limb_4 * SHIFT_12_TO_14;
        };

    /**
     * @brief Decompose a standard 50-bit top limb into 4 14-bit limbs and the 5th limb that is the same as 5th, but
     * shifted by 6 bits
     *
     */
    auto decompose_standard_top_limb =
        [](auto& input, auto& limb_0, auto& limb_1, auto& limb_2, auto& limb_3, auto& shifted_limb) {
            limb_0 = uint256_t(input).slice(0, MICRO_LIMB_WIDTH);
            limb_1 = uint256_t(input).slice(MICRO_LIMB_WIDTH, MICRO_LIMB_WIDTH * 2);
            limb_2 = uint256_t(input).slice(MICRO_LIMB_WIDTH * 2, MICRO_LIMB_WIDTH * 3);
            limb_3 = uint256_t(input).slice(MICRO_LIMB_WIDTH * 3, MICRO_LIMB_WIDTH * 4);
            shifted_limb = limb_3 * SHIFT_8_TO_14;
        };

    /**
     * @brief Decompose the 60-bit top limb of z1 or z2 into 5 14-bit limbs and a 6th limb which is equal to the 5th,
     * but shifted by 10 bits.
     *
     */
    auto decompose_standard_top_z_limb =
        [](auto& input, auto& limb_0, auto& limb_1, auto& limb_2, auto& limb_3, auto& limb_4, auto& shifted_limb) {
            limb_0 = uint256_t(input).slice(0, MICRO_LIMB_WIDTH);
            limb_1 = uint256_t(input).slice(MICRO_LIMB_WIDTH, MICRO_LIMB_WIDTH * 2);
            limb_2 = uint256_t(input).slice(MICRO_LIMB_WIDTH * 2, MICRO_LIMB_WIDTH * 3);
            limb_3 = uint256_t(input).slice(MICRO_LIMB_WIDTH * 3, MICRO_LIMB_WIDTH * 4);
            limb_4 = uint256_t(input).slice(MICRO_LIMB_WIDTH * 4, MICRO_LIMB_WIDTH * 5);
            shifted_limb = limb_4 * SHIFT_4_TO_14;
        };

    /**
     * @brief Decompose the 52-bit top limb of quotient into 4 14-bit limbs and the 5th limb that is the same as 5th,
     * but shifted by 4 bits
     *
     */
    auto decompose_top_quotient_limb =
        [](auto& input, auto& limb_0, auto& limb_1, auto& limb_2, auto& limb_3, auto& shifted_limb) {
            limb_0 = uint256_t(input).slice(0, MICRO_LIMB_WIDTH);
            limb_1 = uint256_t(input).slice(MICRO_LIMB_WIDTH, MICRO_LIMB_WIDTH * 2);
            limb_2 = uint256_t(input).slice(MICRO_LIMB_WIDTH * 2, MICRO_LIMB_WIDTH * 3);
            limb_3 = uint256_t(input).slice(MICRO_LIMB_WIDTH * 3, MICRO_LIMB_WIDTH * 4);
            shifted_limb = limb_3 * SHIFT_10_TO_14;
        };

    /**
     * @brief Decompose relation wide limb into 6 14-bit limbs
     *
     */
    auto decompose_relation_limb =
        [](auto& input, auto& limb_0, auto& limb_1, auto& limb_2, auto& limb_3, auto& limb_4, auto& limb_5) {
            limb_0 = uint256_t(input).slice(0, MICRO_LIMB_WIDTH);
            limb_1 = uint256_t(input).slice(MICRO_LIMB_WIDTH, MICRO_LIMB_WIDTH * 2);
            limb_2 = uint256_t(input).slice(MICRO_LIMB_WIDTH * 2, MICRO_LIMB_WIDTH * 3);
            limb_3 = uint256_t(input).slice(MICRO_LIMB_WIDTH * 3, MICRO_LIMB_WIDTH * 4);
            limb_4 = uint256_t(input).slice(MICRO_LIMB_WIDTH * 4, MICRO_LIMB_WIDTH * 5);
            limb_5 = uint256_t(input).slice(MICRO_LIMB_WIDTH * 5, MICRO_LIMB_WIDTH * 6);
        };

    // Put random values in all the non-concatenated constraint polynomials used to range constrain the values
    for (size_t i = 1; i < mini_circuit_size - 1; i += 2) {
        // P.x
        prover_polynomials.x_lo_y_hi[i] = FF(engine.get_random_uint256() & ((uint256_t(1) << LOW_WIDE_LIMB_WIDTH) - 1));
        prover_polynomials.x_hi_z_1[i] = FF(engine.get_random_uint256() & ((uint256_t(1) << HIGH_WIDE_LIMB_WIDTH) - 1));

        // P.y
        prover_polynomials.y_lo_z_2[i] = FF(engine.get_random_uint256() & ((uint256_t(1) << LOW_WIDE_LIMB_WIDTH) - 1));
        prover_polynomials.x_lo_y_hi[i + 1] =
            FF(engine.get_random_uint256() & ((uint256_t(1) << HIGH_WIDE_LIMB_WIDTH) - 1));

        // z1 and z2
        prover_polynomials.x_hi_z_1[i + 1] = FF(engine.get_random_uint256() & ((uint256_t(1) << Z_LIMB_WIDTH) - 1));
        prover_polynomials.y_lo_z_2[i + 1] = FF(engine.get_random_uint256() & ((uint256_t(1) << Z_LIMB_WIDTH) - 1));

        // Slice P.x into chunks
        prover_polynomials.p_x_low_limbs[i] = uint256_t(prover_polynomials.x_lo_y_hi[i]).slice(0, NUM_LIMB_BITS);
        prover_polynomials.p_x_low_limbs[i + 1] =
            uint256_t(prover_polynomials.x_lo_y_hi[i]).slice(NUM_LIMB_BITS, 2 * NUM_LIMB_BITS);
        prover_polynomials.p_x_high_limbs[i] = uint256_t(prover_polynomials.x_hi_z_1[i]).slice(0, NUM_LIMB_BITS);
        prover_polynomials.p_x_high_limbs[i + 1] =
            uint256_t(prover_polynomials.x_hi_z_1[i]).slice(NUM_LIMB_BITS, 2 * NUM_LIMB_BITS);

        // Slice P.y into chunks
        prover_polynomials.p_y_low_limbs[i] = uint256_t(prover_polynomials.y_lo_z_2[i]).slice(0, NUM_LIMB_BITS);
        prover_polynomials.p_y_low_limbs[i + 1] =
            uint256_t(prover_polynomials.y_lo_z_2[i]).slice(NUM_LIMB_BITS, 2 * NUM_LIMB_BITS);
        prover_polynomials.p_y_high_limbs[i] = uint256_t(prover_polynomials.x_lo_y_hi[i + 1]).slice(0, NUM_LIMB_BITS);
        prover_polynomials.p_y_high_limbs[i + 1] =
            uint256_t(prover_polynomials.x_lo_y_hi[i + 1]).slice(NUM_LIMB_BITS, 2 * NUM_LIMB_BITS);

        // Slice z1 and z2 into chunks
        prover_polynomials.z_low_limbs[i] = uint256_t(prover_polynomials.x_hi_z_1[i + 1]).slice(0, NUM_LIMB_BITS);
        prover_polynomials.z_low_limbs[i + 1] = uint256_t(prover_polynomials.y_lo_z_2[i + 1]).slice(0, NUM_LIMB_BITS);
        prover_polynomials.z_high_limbs[i] =
            uint256_t(prover_polynomials.x_hi_z_1[i + 1]).slice(NUM_LIMB_BITS, 2 * NUM_LIMB_BITS);
        prover_polynomials.z_high_limbs[i + 1] =
            uint256_t(prover_polynomials.y_lo_z_2[i + 1]).slice(NUM_LIMB_BITS, 2 * NUM_LIMB_BITS);

        // Slice accumulator
        auto tmp = uint256_t(BF::random_element(&engine));
        prover_polynomials.accumulators_binary_limbs_0[i] = tmp.slice(0, NUM_LIMB_BITS);
        prover_polynomials.accumulators_binary_limbs_1[i] = tmp.slice(NUM_LIMB_BITS, NUM_LIMB_BITS * 2);
        prover_polynomials.accumulators_binary_limbs_2[i] = tmp.slice(NUM_LIMB_BITS * 2, NUM_LIMB_BITS * 3);
        prover_polynomials.accumulators_binary_limbs_3[i] = tmp.slice(NUM_LIMB_BITS * 3, NUM_LIMB_BITS * 4);

        // Slice low limbs of P.x into range constraint microlimbs
        decompose_standard_limb(prover_polynomials.p_x_low_limbs[i],
                                prover_polynomials.p_x_low_limbs_range_constraint_0[i],
                                prover_polynomials.p_x_low_limbs_range_constraint_1[i],
                                prover_polynomials.p_x_low_limbs_range_constraint_2[i],
                                prover_polynomials.p_x_low_limbs_range_constraint_3[i],
                                prover_polynomials.p_x_low_limbs_range_constraint_4[i],
                                prover_polynomials.p_x_low_limbs_range_constraint_tail[i]);

        decompose_standard_limb(prover_polynomials.p_x_low_limbs[i + 1],
                                prover_polynomials.p_x_low_limbs_range_constraint_0[i + 1],
                                prover_polynomials.p_x_low_limbs_range_constraint_1[i + 1],
                                prover_polynomials.p_x_low_limbs_range_constraint_2[i + 1],
                                prover_polynomials.p_x_low_limbs_range_constraint_3[i + 1],
                                prover_polynomials.p_x_low_limbs_range_constraint_4[i + 1],
                                prover_polynomials.p_x_low_limbs_range_constraint_tail[i + 1]);

        // Slice high limbs of P.x into range constraint microlimbs
        decompose_standard_limb(prover_polynomials.p_x_high_limbs[i],
                                prover_polynomials.p_x_high_limbs_range_constraint_0[i],
                                prover_polynomials.p_x_high_limbs_range_constraint_1[i],
                                prover_polynomials.p_x_high_limbs_range_constraint_2[i],
                                prover_polynomials.p_x_high_limbs_range_constraint_3[i],
                                prover_polynomials.p_x_high_limbs_range_constraint_4[i],
                                prover_polynomials.p_x_high_limbs_range_constraint_tail[i]);

        decompose_standard_top_limb(prover_polynomials.p_x_high_limbs[i + 1],
                                    prover_polynomials.p_x_high_limbs_range_constraint_0[i + 1],
                                    prover_polynomials.p_x_high_limbs_range_constraint_1[i + 1],
                                    prover_polynomials.p_x_high_limbs_range_constraint_2[i + 1],
                                    prover_polynomials.p_x_high_limbs_range_constraint_3[i + 1],
                                    prover_polynomials.p_x_high_limbs_range_constraint_4[i + 1]);

        // Slice low limbs of P.y into range constraint microlimbs
        decompose_standard_limb(prover_polynomials.p_y_low_limbs[i],
                                prover_polynomials.p_y_low_limbs_range_constraint_0[i],
                                prover_polynomials.p_y_low_limbs_range_constraint_1[i],
                                prover_polynomials.p_y_low_limbs_range_constraint_2[i],
                                prover_polynomials.p_y_low_limbs_range_constraint_3[i],
                                prover_polynomials.p_y_low_limbs_range_constraint_4[i],
                                prover_polynomials.p_y_low_limbs_range_constraint_tail[i]);

        decompose_standard_limb(prover_polynomials.p_y_low_limbs[i + 1],
                                prover_polynomials.p_y_low_limbs_range_constraint_0[i + 1],
                                prover_polynomials.p_y_low_limbs_range_constraint_1[i + 1],
                                prover_polynomials.p_y_low_limbs_range_constraint_2[i + 1],
                                prover_polynomials.p_y_low_limbs_range_constraint_3[i + 1],
                                prover_polynomials.p_y_low_limbs_range_constraint_4[i + 1],
                                prover_polynomials.p_y_low_limbs_range_constraint_tail[i + 1]);

        // Slice high limbs of P.y into range constraint microlimbs
        decompose_standard_limb(prover_polynomials.p_y_high_limbs[i],
                                prover_polynomials.p_y_high_limbs_range_constraint_0[i],
                                prover_polynomials.p_y_high_limbs_range_constraint_1[i],
                                prover_polynomials.p_y_high_limbs_range_constraint_2[i],
                                prover_polynomials.p_y_high_limbs_range_constraint_3[i],
                                prover_polynomials.p_y_high_limbs_range_constraint_4[i],
                                prover_polynomials.p_y_high_limbs_range_constraint_tail[i]);

        decompose_standard_top_limb(prover_polynomials.p_y_high_limbs[i + 1],
                                    prover_polynomials.p_y_high_limbs_range_constraint_0[i + 1],
                                    prover_polynomials.p_y_high_limbs_range_constraint_1[i + 1],
                                    prover_polynomials.p_y_high_limbs_range_constraint_2[i + 1],
                                    prover_polynomials.p_y_high_limbs_range_constraint_3[i + 1],
                                    prover_polynomials.p_y_high_limbs_range_constraint_4[i + 1]);

        // Slice low limb of of z1 and z2 into range constraints
        decompose_standard_limb(prover_polynomials.z_low_limbs[i],
                                prover_polynomials.z_low_limbs_range_constraint_0[i],
                                prover_polynomials.z_low_limbs_range_constraint_1[i],
                                prover_polynomials.z_low_limbs_range_constraint_2[i],
                                prover_polynomials.z_low_limbs_range_constraint_3[i],
                                prover_polynomials.z_low_limbs_range_constraint_4[i],
                                prover_polynomials.z_low_limbs_range_constraint_tail[i]);

        decompose_standard_limb(prover_polynomials.z_low_limbs[i + 1],
                                prover_polynomials.z_low_limbs_range_constraint_0[i + 1],
                                prover_polynomials.z_low_limbs_range_constraint_1[i + 1],
                                prover_polynomials.z_low_limbs_range_constraint_2[i + 1],
                                prover_polynomials.z_low_limbs_range_constraint_3[i + 1],
                                prover_polynomials.z_low_limbs_range_constraint_4[i + 1],
                                prover_polynomials.z_low_limbs_range_constraint_tail[i + 1]);

        // Slice high limb of of z1 and z2 into range constraints
        decompose_standard_top_z_limb(prover_polynomials.z_high_limbs[i],
                                      prover_polynomials.z_high_limbs_range_constraint_0[i],
                                      prover_polynomials.z_high_limbs_range_constraint_1[i],
                                      prover_polynomials.z_high_limbs_range_constraint_2[i],
                                      prover_polynomials.z_high_limbs_range_constraint_3[i],
                                      prover_polynomials.z_high_limbs_range_constraint_4[i],
                                      prover_polynomials.z_high_limbs_range_constraint_tail[i]);

        decompose_standard_top_z_limb(prover_polynomials.z_high_limbs[i + 1],
                                      prover_polynomials.z_high_limbs_range_constraint_0[i + 1],
                                      prover_polynomials.z_high_limbs_range_constraint_1[i + 1],
                                      prover_polynomials.z_high_limbs_range_constraint_2[i + 1],
                                      prover_polynomials.z_high_limbs_range_constraint_3[i + 1],
                                      prover_polynomials.z_high_limbs_range_constraint_4[i + 1],
                                      prover_polynomials.z_high_limbs_range_constraint_tail[i + 1]);

        // Slice accumulator limbs into range constraints
        decompose_standard_limb(prover_polynomials.accumulators_binary_limbs_0[i],
                                prover_polynomials.accumulator_low_limbs_range_constraint_0[i],
                                prover_polynomials.accumulator_low_limbs_range_constraint_1[i],
                                prover_polynomials.accumulator_low_limbs_range_constraint_2[i],
                                prover_polynomials.accumulator_low_limbs_range_constraint_3[i],
                                prover_polynomials.accumulator_low_limbs_range_constraint_4[i],
                                prover_polynomials.accumulator_low_limbs_range_constraint_tail[i]);
        decompose_standard_limb(prover_polynomials.accumulators_binary_limbs_1[i],
                                prover_polynomials.accumulator_low_limbs_range_constraint_0[i + 1],
                                prover_polynomials.accumulator_low_limbs_range_constraint_1[i + 1],
                                prover_polynomials.accumulator_low_limbs_range_constraint_2[i + 1],
                                prover_polynomials.accumulator_low_limbs_range_constraint_3[i + 1],
                                prover_polynomials.accumulator_low_limbs_range_constraint_4[i + 1],
                                prover_polynomials.accumulator_low_limbs_range_constraint_tail[i + 1]);

        decompose_standard_limb(prover_polynomials.accumulators_binary_limbs_2[i],
                                prover_polynomials.accumulator_high_limbs_range_constraint_0[i],
                                prover_polynomials.accumulator_high_limbs_range_constraint_1[i],
                                prover_polynomials.accumulator_high_limbs_range_constraint_2[i],
                                prover_polynomials.accumulator_high_limbs_range_constraint_3[i],
                                prover_polynomials.accumulator_high_limbs_range_constraint_4[i],
                                prover_polynomials.accumulator_high_limbs_range_constraint_tail[i]);
        decompose_standard_top_limb(prover_polynomials.accumulators_binary_limbs_3[i],
                                    prover_polynomials.accumulator_high_limbs_range_constraint_0[i + 1],
                                    prover_polynomials.accumulator_high_limbs_range_constraint_1[i + 1],
                                    prover_polynomials.accumulator_high_limbs_range_constraint_2[i + 1],
                                    prover_polynomials.accumulator_high_limbs_range_constraint_3[i + 1],
                                    prover_polynomials.accumulator_high_limbs_range_constraint_4[i + 1]);

        // Slice quotient limbs into range constraints
        decompose_standard_limb(prover_polynomials.quotient_low_binary_limbs[i],
                                prover_polynomials.quotient_low_limbs_range_constraint_0[i],
                                prover_polynomials.quotient_low_limbs_range_constraint_1[i],
                                prover_polynomials.quotient_low_limbs_range_constraint_2[i],
                                prover_polynomials.quotient_low_limbs_range_constraint_3[i],
                                prover_polynomials.quotient_low_limbs_range_constraint_4[i],
                                prover_polynomials.quotient_low_limbs_range_constraint_tail[i]);
        decompose_standard_limb(prover_polynomials.quotient_low_binary_limbs_shift[i],
                                prover_polynomials.quotient_low_limbs_range_constraint_0[i + 1],
                                prover_polynomials.quotient_low_limbs_range_constraint_1[i + 1],
                                prover_polynomials.quotient_low_limbs_range_constraint_2[i + 1],
                                prover_polynomials.quotient_low_limbs_range_constraint_3[i + 1],
                                prover_polynomials.quotient_low_limbs_range_constraint_4[i + 1],
                                prover_polynomials.quotient_low_limbs_range_constraint_tail[i + 1]);

        decompose_standard_limb(prover_polynomials.quotient_high_binary_limbs[i],
                                prover_polynomials.quotient_high_limbs_range_constraint_0[i],
                                prover_polynomials.quotient_high_limbs_range_constraint_1[i],
                                prover_polynomials.quotient_high_limbs_range_constraint_2[i],
                                prover_polynomials.quotient_high_limbs_range_constraint_3[i],
                                prover_polynomials.quotient_high_limbs_range_constraint_4[i],
                                prover_polynomials.quotient_high_limbs_range_constraint_tail[i]);

        decompose_top_quotient_limb(prover_polynomials.quotient_high_binary_limbs_shift[i],
                                    prover_polynomials.quotient_high_limbs_range_constraint_0[i + 1],
                                    prover_polynomials.quotient_high_limbs_range_constraint_1[i + 1],
                                    prover_polynomials.quotient_high_limbs_range_constraint_2[i + 1],
                                    prover_polynomials.quotient_high_limbs_range_constraint_3[i + 1],
                                    prover_polynomials.quotient_high_limbs_range_constraint_4[i + 1]);

        // Decompose wide relation limbs into range constraints
        decompose_relation_limb(prover_polynomials.relation_wide_limbs[i],
                                prover_polynomials.relation_wide_limbs_range_constraint_0[i],
                                prover_polynomials.relation_wide_limbs_range_constraint_1[i],
                                prover_polynomials.relation_wide_limbs_range_constraint_2[i],
                                prover_polynomials.relation_wide_limbs_range_constraint_3[i],
                                prover_polynomials.p_x_high_limbs_range_constraint_tail[i + 1],
                                prover_polynomials.accumulator_high_limbs_range_constraint_tail[i + 1]);

        decompose_relation_limb(prover_polynomials.relation_wide_limbs[i + 1],
                                prover_polynomials.relation_wide_limbs_range_constraint_0[i + 1],
                                prover_polynomials.relation_wide_limbs_range_constraint_1[i + 1],
                                prover_polynomials.relation_wide_limbs_range_constraint_2[i + 1],
                                prover_polynomials.relation_wide_limbs_range_constraint_3[i + 1],
                                prover_polynomials.p_y_high_limbs_range_constraint_tail[i + 1],
                                prover_polynomials.quotient_high_limbs_range_constraint_tail[i + 1]);
    }

    using Relations = Flavor::Relations;
    // Check that Decomposition relation is satisfied across each row of the prover polynomials
    check_relation<Flavor, std::tuple_element_t<4, Relations>>(circuit_size, prover_polynomials, params);
}

/**
 * @brief Test the correctness of GoblinTranslatorFlavor's  NonNativeField Relation
 *
 */
TEST_F(RelationCorrectnessTests, GoblinTranslatorNonNativeRelationCorrectness)
{
    using Flavor = GoblinTranslatorFlavor;
    using FF = typename Flavor::FF;
    using BF = typename Flavor::BF;
    using ProverPolynomials = typename Flavor::ProverPolynomials;
    using ProverPolynomialIds = typename Flavor::ProverPolynomialIds;
    using GroupElement = typename Flavor::GroupElement;
    using Polynomial = bb::Polynomial<FF>;

    constexpr size_t NUM_LIMB_BITS = Flavor::NUM_LIMB_BITS;
    constexpr auto mini_circuit_size = 2048;
    constexpr auto circuit_size = Flavor::CONCATENATION_GROUP_SIZE * mini_circuit_size;

    auto& engine = numeric::get_debug_randomness();

    auto op_queue = std::make_shared<bb::ECCOpQueue>();

    // Generate random EccOpQueue actions
    for (size_t i = 0; i < ((mini_circuit_size >> 1) - 1); i++) {
        switch (engine.get_random_uint8() & 3) {
        case 0:
            op_queue->empty_row();
            break;
        case 1:
            op_queue->eq();
            break;
        case 2:
            op_queue->add_accumulate(GroupElement::random_element(&engine));
            break;
        case 3:
            op_queue->mul_accumulate(GroupElement::random_element(&engine), FF::random_element(&engine));
            break;
        }
    }
    const auto batching_challenge_v = BF::random_element(&engine);
    const auto evaluation_input_x = BF::random_element(&engine);

    // Generating all the values is pretty tedious, so just use CircuitBuilder
    auto circuit_builder = GoblinTranslatorCircuitBuilder(batching_challenge_v, evaluation_input_x, op_queue);

    // The non-native field relation uses limbs of evaluation_input_x and powers of batching_challenge_v as inputs
    RelationParameters<FF> params;
    auto v_power = BF::one();
    for (size_t i = 0; i < 4 /*Number of powers of v that we need {1,2,3,4}*/; i++) {
        v_power *= batching_challenge_v;
        auto uint_v_power = uint256_t(v_power);
        params.batching_challenge_v[i] = { uint_v_power.slice(0, NUM_LIMB_BITS),
                                           uint_v_power.slice(NUM_LIMB_BITS, NUM_LIMB_BITS * 2),
                                           uint_v_power.slice(NUM_LIMB_BITS * 2, NUM_LIMB_BITS * 3),
                                           uint_v_power.slice(NUM_LIMB_BITS * 3, NUM_LIMB_BITS * 4),
                                           uint_v_power };
    }
    auto uint_input_x = uint256_t(evaluation_input_x);
    params.evaluation_input_x = { uint_input_x.slice(0, NUM_LIMB_BITS),
                                  uint_input_x.slice(NUM_LIMB_BITS, NUM_LIMB_BITS * 2),
                                  uint_input_x.slice(NUM_LIMB_BITS * 2, NUM_LIMB_BITS * 3),
                                  uint_input_x.slice(NUM_LIMB_BITS * 3, NUM_LIMB_BITS * 4),
                                  uint_input_x };

    // Create storage for polynomials
    ProverPolynomials prover_polynomials;
    // We use polynomial ids to make shifting the polynomials easier
    ProverPolynomialIds prover_polynomial_ids;
    std::vector<Polynomial> polynomial_container;
    std::vector<size_t> polynomial_ids;
    auto polynomial_get_all = prover_polynomials.get_all();
    auto polynomial_id_get_all = prover_polynomial_ids.get_all();
    for (size_t i = 0; i < polynomial_get_all.size(); i++) {
        Polynomial temporary_polynomial(circuit_size);
        // Allocate polynomials
        polynomial_container.push_back(temporary_polynomial);
        // Push sequential ids to polynomial ids
        polynomial_ids.push_back(i);
        polynomial_id_get_all[i] = polynomial_ids[i];
    }
    // Get ids of shifted polynomials and put them in a set
    auto shifted_ids = prover_polynomial_ids.get_shifted();
    std::unordered_set<size_t> shifted_id_set;
    for (auto& id : shifted_ids) {
        shifted_id_set.emplace(id);
    }
    // Assign to non-shifted prover polynomials
    for (size_t i = 0; i < polynomial_get_all.size(); i++) {
        if (!shifted_id_set.contains(i)) {
            polynomial_get_all[i] = polynomial_container[i].share();
        }
    }

    // Assign to shifted prover polynomials using ids
    for (size_t i = 0; i < shifted_ids.size(); i++) {
        auto shifted_id = shifted_ids[i];
        auto to_be_shifted_id = prover_polynomial_ids.get_to_be_shifted()[i];
        polynomial_get_all[shifted_id] = polynomial_container[to_be_shifted_id].shifted();
    }

    // Copy values of wires used in the non-native field relation from the circuit builder
    for (size_t i = 1; i < circuit_builder.get_num_gates(); i++) {
        prover_polynomials.op[i] = circuit_builder.get_variable(circuit_builder.wires[circuit_builder.OP][i]);
        prover_polynomials.p_x_low_limbs[i] =
            circuit_builder.get_variable(circuit_builder.wires[circuit_builder.P_X_LOW_LIMBS][i]);
        prover_polynomials.p_x_high_limbs[i] =
            circuit_builder.get_variable(circuit_builder.wires[circuit_builder.P_X_HIGH_LIMBS][i]);
        prover_polynomials.p_y_low_limbs[i] =
            circuit_builder.get_variable(circuit_builder.wires[circuit_builder.P_Y_LOW_LIMBS][i]);
        prover_polynomials.p_y_high_limbs[i] =
            circuit_builder.get_variable(circuit_builder.wires[circuit_builder.P_Y_HIGH_LIMBS][i]);
        prover_polynomials.z_low_limbs[i] =
            circuit_builder.get_variable(circuit_builder.wires[circuit_builder.Z_LOW_LIMBS][i]);
        prover_polynomials.z_high_limbs[i] =
            circuit_builder.get_variable(circuit_builder.wires[circuit_builder.Z_HIGH_LIMBS][i]);
        prover_polynomials.accumulators_binary_limbs_0[i] =
            circuit_builder.get_variable(circuit_builder.wires[circuit_builder.ACCUMULATORS_BINARY_LIMBS_0][i]);
        prover_polynomials.accumulators_binary_limbs_1[i] =
            circuit_builder.get_variable(circuit_builder.wires[circuit_builder.ACCUMULATORS_BINARY_LIMBS_1][i]);
        prover_polynomials.accumulators_binary_limbs_2[i] =
            circuit_builder.get_variable(circuit_builder.wires[circuit_builder.ACCUMULATORS_BINARY_LIMBS_2][i]);
        prover_polynomials.accumulators_binary_limbs_3[i] =
            circuit_builder.get_variable(circuit_builder.wires[circuit_builder.ACCUMULATORS_BINARY_LIMBS_3][i]);
        prover_polynomials.quotient_low_binary_limbs[i] =
            circuit_builder.get_variable(circuit_builder.wires[circuit_builder.QUOTIENT_LOW_BINARY_LIMBS][i]);
        prover_polynomials.quotient_high_binary_limbs[i] =
            circuit_builder.get_variable(circuit_builder.wires[circuit_builder.QUOTIENT_HIGH_BINARY_LIMBS][i]);
        prover_polynomials.relation_wide_limbs[i] =
            circuit_builder.get_variable(circuit_builder.wires[circuit_builder.RELATION_WIDE_LIMBS][i]);
    }

    // Fill in lagrange odd polynomial
    for (size_t i = 1; i < mini_circuit_size - 1; i += 2) {
        prover_polynomials.lagrange_odd_in_minicircuit[i] = 1;
    }

    using Relations = Flavor::Relations;
    // Check that Non-Native Field relation is satisfied across each row of the prover polynomials
    check_relation<Flavor, std::tuple_element_t<5, Relations>>(circuit_size, prover_polynomials, params);
}<|MERGE_RESOLUTION|>--- conflicted
+++ resolved
@@ -267,25 +267,17 @@
     auto circuit_size = proving_key->circuit_size;
 
     // Generate eta, beta and gamma
-<<<<<<< HEAD
-    FF eta = FF::random_element();
-    FF eta_two = FF::random_element();
-    FF eta_three = FF::random_element();
-    FF beta = FF::random_element();
-    FF gamma = FF::random_element();
-
-    instance->initialize_prover_polynomials();
-    instance->compute_sorted_accumulator_polynomials(eta, eta_two, eta_three);
-    instance->compute_grand_product_polynomials(beta, gamma);
-=======
     instance->relation_parameters.eta = FF::random_element();
+    instance->relation_parameters.eta_two = FF::random_element();
+    instance->relation_parameters.eta_three = FF::random_element();
     instance->relation_parameters.beta = FF::random_element();
     instance->relation_parameters.gamma = FF::random_element();
 
-    instance->proving_key->compute_sorted_accumulator_polynomials(instance->relation_parameters.eta);
+    instance->proving_key->compute_sorted_accumulator_polynomials(instance->relation_parameters.eta,
+                                                                  instance->relation_parameters.eta_two,
+                                                                  instance->relation_parameters.eta_three);
     instance->proving_key->compute_grand_product_polynomials(instance->relation_parameters);
     instance->prover_polynomials = Flavor::ProverPolynomials(instance->proving_key);
->>>>>>> e4a4141c
 
     // Check that selectors are nonzero to ensure corresponding relation has nontrivial contribution
     ensure_non_zero(proving_key->q_arith);
@@ -331,27 +323,18 @@
     auto circuit_size = proving_key->circuit_size;
 
     // Generate eta, beta and gamma
-<<<<<<< HEAD
-    FF eta = FF::random_element();
-    FF eta_two = FF::random_element();
-    FF eta_three = FF::random_element();
-    FF beta = FF::random_element();
-    FF gamma = FF::random_element();
-
-    instance->initialize_prover_polynomials();
-    instance->compute_sorted_accumulator_polynomials(eta, eta_two, eta_three);
-    instance->compute_logderivative_inverse(beta, gamma);
-    instance->compute_grand_product_polynomials(beta, gamma);
-=======
     instance->relation_parameters.eta = FF::random_element();
+    instance->relation_parameters.eta_two = FF::random_element();
+    instance->relation_parameters.eta_three = FF::random_element();
     instance->relation_parameters.beta = FF::random_element();
     instance->relation_parameters.gamma = FF::random_element();
 
-    instance->proving_key->compute_sorted_accumulator_polynomials(instance->relation_parameters.eta);
+    instance->proving_key->compute_sorted_accumulator_polynomials(instance->relation_parameters.eta,
+                                                                  instance->relation_parameters.eta_two,
+                                                                  instance->relation_parameters.eta_three);
     instance->proving_key->compute_logderivative_inverse(instance->relation_parameters);
     instance->proving_key->compute_grand_product_polynomials(instance->relation_parameters);
     instance->prover_polynomials = Flavor::ProverPolynomials(instance->proving_key);
->>>>>>> e4a4141c
 
     // Check that selectors are nonzero to ensure corresponding relation has nontrivial contribution
     ensure_non_zero(proving_key->q_arith);
