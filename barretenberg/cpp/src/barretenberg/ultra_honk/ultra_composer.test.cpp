--- conflicted
+++ resolved
@@ -33,17 +33,10 @@
 
 void prove_and_verify(auto& circuit_builder, bool expected_result)
 {
-<<<<<<< HEAD
-    auto instance = composer.create_prover_instance(circuit_builder);
-    auto verification_key = composer.compute_verification_key(instance);
-    auto prover = composer.create_prover(instance);
-    auto verifier = composer.create_verifier(verification_key);
-=======
     auto instance = std::make_shared<ProverInstance>(circuit_builder);
     UltraProver prover(instance);
     auto verification_key = std::make_shared<VerificationKey>(instance->proving_key);
     UltraVerifier verifier(verification_key);
->>>>>>> d003bd62
     auto proof = prover.construct_proof();
     bool verified = verifier.verify_proof(proof);
     EXPECT_EQ(verified, expected_result);
@@ -74,14 +67,8 @@
 {
     auto circuit_builder = UltraCircuitBuilder();
 
-<<<<<<< HEAD
-    auto composer = UltraComposer();
-    auto instance = composer.create_prover_instance(circuit_builder);
-    auto prover = composer.create_prover(instance);
-=======
     auto instance = std::make_shared<ProverInstance>(circuit_builder);
     UltraProver prover(instance);
->>>>>>> d003bd62
     auto proof = prover.construct_proof();
     auto proving_key = instance->proving_key;
 
@@ -208,18 +195,10 @@
             expected_scalar >>= table_bits;
         }
     }
-<<<<<<< HEAD
-    auto composer = UltraComposer();
-    auto instance = composer.create_prover_instance(circuit_builder);
-    auto verification_key = composer.compute_verification_key(instance);
-    auto prover = composer.create_prover(instance);
-    auto verifier = composer.create_verifier(verification_key);
-=======
     auto instance = std::make_shared<ProverInstance>(circuit_builder);
     UltraProver prover(instance);
     auto verification_key = std::make_shared<VerificationKey>(instance->proving_key);
     UltraVerifier verifier(verification_key);
->>>>>>> d003bd62
     auto proof = prover.construct_proof();
 
     bool result = verifier.verify_proof(proof);
