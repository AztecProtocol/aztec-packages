#include "barretenberg/ultra_honk/ultra_composer.hpp"
#include "barretenberg/common/serialize.hpp"
#include "barretenberg/ecc/curves/bn254/fr.hpp"
#include "barretenberg/numeric/uint256/uint256.hpp"
#include "barretenberg/proof_system/circuit_builder/ultra_circuit_builder.hpp"
#include "barretenberg/proof_system/library/grand_product_delta.hpp"
#include "barretenberg/proof_system/plookup_tables/fixed_base/fixed_base.hpp"
#include "barretenberg/proof_system/plookup_tables/types.hpp"
#include "barretenberg/relations/permutation_relation.hpp"
#include "barretenberg/relations/relation_parameters.hpp"
#include "barretenberg/sumcheck/sumcheck_round.hpp"
#include "barretenberg/ultra_honk/ultra_prover.hpp"
#include <cstddef>
#include <cstdint>
#include <gtest/gtest.h>
#include <string>
#include <vector>

using namespace bb;

namespace {
auto& engine = numeric::get_debug_randomness();
}

std::vector<uint32_t> add_variables(auto& circuit_builder, std::vector<bb::fr> variables)
{
    std::vector<uint32_t> res;
    for (size_t i = 0; i < variables.size(); i++) {
        res.emplace_back(circuit_builder.add_variable(variables[i]));
    }
    return res;
}

void prove_and_verify(auto& circuit_builder, auto& composer, bool expected_result)
{
    auto instance = composer.create_prover_instance(circuit_builder);
<<<<<<< HEAD
    auto verification_key = composer.compute_verification_key(instance);
    auto prover = composer.create_prover(instance);
    auto verifier = composer.create_verifier(verification_key);
=======
    auto prover = composer.create_prover(instance);
    auto verifier = composer.create_verifier(instance->verification_key);
>>>>>>> c1709b3d
    auto proof = prover.construct_proof();
    bool verified = verifier.verify_proof(proof);
    EXPECT_EQ(verified, expected_result);
};

void ensure_non_zero(auto& polynomial)
{
    bool has_non_zero_coefficient = false;
    for (auto& coeff : polynomial) {
        has_non_zero_coefficient |= !coeff.is_zero();
    }
    ASSERT_TRUE(has_non_zero_coefficient);
}

class UltraHonkComposerTests : public ::testing::Test {
  protected:
    static void SetUpTestSuite() { bb::srs::init_crs_factory("../srs_db/ignition"); }
};

/**
 * @brief A quick test to ensure that none of our polynomials are identically zero
 *
 * @note This test assumes that gates have been added by default in the composer
 * to achieve non-zero polynomials
 *
 */
TEST_F(UltraHonkComposerTests, ANonZeroPolynomialIsAGoodPolynomial)
{
    auto circuit_builder = UltraCircuitBuilder();

    auto composer = UltraComposer();
    auto instance = composer.create_prover_instance(circuit_builder);
    auto prover = composer.create_prover(instance);
    auto proof = prover.construct_proof();
    auto proving_key = instance->proving_key;

    for (auto& poly : proving_key->get_selectors()) {
        ensure_non_zero(poly);
    }

    for (auto& poly : proving_key->get_table_polynomials()) {
        ensure_non_zero(poly);
    }

    for (auto& poly : proving_key->get_wires()) {
        ensure_non_zero(poly);
    }
}

/**
 * @brief Test simple circuit with public inputs
 *
 */
TEST_F(UltraHonkComposerTests, PublicInputs)
{
    auto builder = UltraCircuitBuilder();
    size_t num_gates = 10;

    // Add some arbitrary arithmetic gates that utilize public inputs
    for (size_t i = 0; i < num_gates; ++i) {
        fr a = fr::random_element();
        uint32_t a_idx = builder.add_public_variable(a);

        fr b = fr::random_element();
        fr c = fr::random_element();
        fr d = a + b + c;
        uint32_t b_idx = builder.add_variable(b);
        uint32_t c_idx = builder.add_variable(c);
        uint32_t d_idx = builder.add_variable(d);

        builder.create_big_add_gate({ a_idx, b_idx, c_idx, d_idx, fr(1), fr(1), fr(1), fr(-1), fr(0) });
    }

    auto composer = UltraComposer();
    prove_and_verify(builder, composer, /*expected_result=*/true);
}

TEST_F(UltraHonkComposerTests, XorConstraint)
{
    auto circuit_builder = UltraCircuitBuilder();

    uint32_t left_value = engine.get_random_uint32();
    uint32_t right_value = engine.get_random_uint32();

    fr left_witness_value = fr{ left_value, 0, 0, 0 }.to_montgomery_form();
    fr right_witness_value = fr{ right_value, 0, 0, 0 }.to_montgomery_form();

    uint32_t left_witness_index = circuit_builder.add_variable(left_witness_value);
    uint32_t right_witness_index = circuit_builder.add_variable(right_witness_value);

    uint32_t xor_result_expected = left_value ^ right_value;

    const auto lookup_accumulators = plookup::get_lookup_accumulators(
        plookup::MultiTableId::UINT32_XOR, left_witness_value, right_witness_value, true);
    auto xor_result = lookup_accumulators[plookup::ColumnIdx::C3]
                                         [0]; // The zeroth index in the 3rd column is the fully accumulated xor

    EXPECT_EQ(xor_result, xor_result_expected);
    circuit_builder.create_gates_from_plookup_accumulators(
        plookup::MultiTableId::UINT32_XOR, lookup_accumulators, left_witness_index, right_witness_index);

    auto composer = UltraComposer(bb::srs::get_bn254_crs_factory());
    prove_and_verify(circuit_builder, composer, /*expected_result=*/true);
}

TEST_F(UltraHonkComposerTests, create_gates_from_plookup_accumulators)
{
    auto circuit_builder = UltraCircuitBuilder();

    fr input_value = fr::random_element();
    const fr input_lo = static_cast<uint256_t>(input_value).slice(0, plookup::fixed_base::table::BITS_PER_LO_SCALAR);
    const auto input_lo_index = circuit_builder.add_variable(input_lo);

    const auto sequence_data_lo = plookup::get_lookup_accumulators(plookup::MultiTableId::FIXED_BASE_LEFT_LO, input_lo);

    const auto lookup_witnesses = circuit_builder.create_gates_from_plookup_accumulators(
        plookup::MultiTableId::FIXED_BASE_LEFT_LO, sequence_data_lo, input_lo_index);

    const size_t num_lookups = plookup::fixed_base::table::NUM_TABLES_PER_LO_MULTITABLE;

    EXPECT_EQ(num_lookups, lookup_witnesses[plookup::ColumnIdx::C1].size());

    {
        const auto mask = plookup::fixed_base::table::MAX_TABLE_SIZE - 1;

        grumpkin::g1::affine_element base_point = plookup::fixed_base::table::LHS_GENERATOR_POINT;
        std::vector<uint8_t> input_buf;
        serialize::write(input_buf, base_point);
        const auto offset_generators =
            grumpkin::g1::derive_generators(input_buf, plookup::fixed_base::table::NUM_TABLES_PER_LO_MULTITABLE);

        grumpkin::g1::element accumulator = base_point;
        uint256_t expected_scalar(input_lo);
        const auto table_bits = plookup::fixed_base::table::BITS_PER_TABLE;
        const auto num_tables = plookup::fixed_base::table::NUM_TABLES_PER_LO_MULTITABLE;
        for (size_t i = 0; i < num_tables; ++i) {

            auto round_scalar = circuit_builder.get_variable(lookup_witnesses[plookup::ColumnIdx::C1][i]);
            auto round_x = circuit_builder.get_variable(lookup_witnesses[plookup::ColumnIdx::C2][i]);
            auto round_y = circuit_builder.get_variable(lookup_witnesses[plookup::ColumnIdx::C3][i]);

            EXPECT_EQ(uint256_t(round_scalar), expected_scalar);

            auto next_scalar = static_cast<uint256_t>(
                (i == num_tables - 1) ? fr(0)
                                      : circuit_builder.get_variable(lookup_witnesses[plookup::ColumnIdx::C1][i + 1]));

            uint256_t slice = static_cast<uint256_t>(round_scalar) - (next_scalar << table_bits);
            EXPECT_EQ(slice, (uint256_t(input_lo) >> (i * table_bits)) & mask);

            grumpkin::g1::affine_element expected_point(accumulator * static_cast<uint256_t>(slice) +
                                                        offset_generators[i]);

            EXPECT_EQ(round_x, expected_point.x);
            EXPECT_EQ(round_y, expected_point.y);
            for (size_t j = 0; j < table_bits; ++j) {
                accumulator = accumulator.dbl();
            }
            expected_scalar >>= table_bits;
        }
    }
    auto composer = UltraComposer();
    auto instance = composer.create_prover_instance(circuit_builder);
<<<<<<< HEAD
    auto verification_key = composer.compute_verification_key(instance);
    auto prover = composer.create_prover(instance);
    auto verifier = composer.create_verifier(verification_key);
=======
    auto prover = composer.create_prover(instance);
    auto verifier = composer.create_verifier(instance->verification_key);
>>>>>>> c1709b3d
    auto proof = prover.construct_proof();

    bool result = verifier.verify_proof(proof);

    EXPECT_EQ(result, true);
}

TEST_F(UltraHonkComposerTests, test_no_lookup_proof)
{
    auto circuit_builder = UltraCircuitBuilder();

    for (size_t i = 0; i < 16; ++i) {
        for (size_t j = 0; j < 16; ++j) {
            uint64_t left = static_cast<uint64_t>(j);
            uint64_t right = static_cast<uint64_t>(i);
            uint32_t left_idx = circuit_builder.add_variable(fr(left));
            uint32_t right_idx = circuit_builder.add_variable(fr(right));
            uint32_t result_idx = circuit_builder.add_variable(fr(left ^ right));

            uint32_t add_idx =
                circuit_builder.add_variable(fr(left) + fr(right) + circuit_builder.get_variable(result_idx));
            circuit_builder.create_big_add_gate(
                { left_idx, right_idx, result_idx, add_idx, fr(1), fr(1), fr(1), fr(-1), fr(0) });
        }
    }

    auto composer = UltraComposer();
    prove_and_verify(circuit_builder, composer, /*expected_result=*/true);
}

TEST_F(UltraHonkComposerTests, test_elliptic_gate)
{
    typedef grumpkin::g1::affine_element affine_element;
    typedef grumpkin::g1::element element;
    auto circuit_builder = UltraCircuitBuilder();

    affine_element p1 = affine_element::random_element();
    affine_element p2 = affine_element::random_element();

    affine_element p3(element(p1) + element(p2));

    uint32_t x1 = circuit_builder.add_variable(p1.x);
    uint32_t y1 = circuit_builder.add_variable(p1.y);
    uint32_t x2 = circuit_builder.add_variable(p2.x);
    uint32_t y2 = circuit_builder.add_variable(p2.y);
    uint32_t x3 = circuit_builder.add_variable(p3.x);
    uint32_t y3 = circuit_builder.add_variable(p3.y);

    circuit_builder.create_ecc_add_gate({ x1, y1, x2, y2, x3, y3, 1 });

    p3 = affine_element(element(p1) + element(p2));
    x3 = circuit_builder.add_variable(p3.x);
    y3 = circuit_builder.add_variable(p3.y);
    circuit_builder.create_ecc_add_gate({ x1, y1, x2, y2, x3, y3, 1 });

    p3 = affine_element(element(p1) - element(p2));
    x3 = circuit_builder.add_variable(p3.x);
    y3 = circuit_builder.add_variable(p3.y);
    circuit_builder.create_ecc_add_gate({ x1, y1, x2, y2, x3, y3, -1 });

    auto composer = UltraComposer();
    prove_and_verify(circuit_builder, composer, /*expected_result=*/true);
}

TEST_F(UltraHonkComposerTests, non_trivial_tag_permutation)
{
    auto circuit_builder = UltraCircuitBuilder();
    fr a = fr::random_element();
    fr b = -a;

    auto a_idx = circuit_builder.add_variable(a);
    auto b_idx = circuit_builder.add_variable(b);
    auto c_idx = circuit_builder.add_variable(b);
    auto d_idx = circuit_builder.add_variable(a);

    circuit_builder.create_add_gate(
        { a_idx, b_idx, circuit_builder.zero_idx, fr::one(), fr::one(), fr::zero(), fr::zero() });
    circuit_builder.create_add_gate(
        { c_idx, d_idx, circuit_builder.zero_idx, fr::one(), fr::one(), fr::zero(), fr::zero() });

    circuit_builder.create_tag(1, 2);
    circuit_builder.create_tag(2, 1);

    circuit_builder.assign_tag(a_idx, 1);
    circuit_builder.assign_tag(b_idx, 1);
    circuit_builder.assign_tag(c_idx, 2);
    circuit_builder.assign_tag(d_idx, 2);

    auto composer = UltraComposer();
    prove_and_verify(circuit_builder, composer, /*expected_result=*/true);
}

TEST_F(UltraHonkComposerTests, non_trivial_tag_permutation_and_cycles)
{
    auto circuit_builder = UltraCircuitBuilder();
    fr a = fr::random_element();
    fr c = -a;

    auto a_idx = circuit_builder.add_variable(a);
    auto b_idx = circuit_builder.add_variable(a);
    circuit_builder.assert_equal(a_idx, b_idx);
    auto c_idx = circuit_builder.add_variable(c);
    auto d_idx = circuit_builder.add_variable(c);
    circuit_builder.assert_equal(c_idx, d_idx);
    auto e_idx = circuit_builder.add_variable(a);
    auto f_idx = circuit_builder.add_variable(a);
    circuit_builder.assert_equal(e_idx, f_idx);
    auto g_idx = circuit_builder.add_variable(c);
    auto h_idx = circuit_builder.add_variable(c);
    circuit_builder.assert_equal(g_idx, h_idx);

    circuit_builder.create_tag(1, 2);
    circuit_builder.create_tag(2, 1);

    circuit_builder.assign_tag(a_idx, 1);
    circuit_builder.assign_tag(c_idx, 1);
    circuit_builder.assign_tag(e_idx, 2);
    circuit_builder.assign_tag(g_idx, 2);

    circuit_builder.create_add_gate(
        { b_idx, a_idx, circuit_builder.zero_idx, fr::one(), fr::neg_one(), fr::zero(), fr::zero() });
    circuit_builder.create_add_gate(
        { c_idx, g_idx, circuit_builder.zero_idx, fr::one(), -fr::one(), fr::zero(), fr::zero() });
    circuit_builder.create_add_gate(
        { e_idx, f_idx, circuit_builder.zero_idx, fr::one(), -fr::one(), fr::zero(), fr::zero() });

    auto composer = UltraComposer();
    prove_and_verify(circuit_builder, composer, /*expected_result=*/true);
}

TEST_F(UltraHonkComposerTests, bad_tag_permutation)
{
    {
        auto circuit_builder = UltraCircuitBuilder();
        fr a = fr::random_element();
        fr b = -a;

        auto a_idx = circuit_builder.add_variable(a);
        auto b_idx = circuit_builder.add_variable(b);
        auto c_idx = circuit_builder.add_variable(b);
        auto d_idx = circuit_builder.add_variable(a + 1);

        circuit_builder.create_add_gate({ a_idx, b_idx, circuit_builder.zero_idx, 1, 1, 0, 0 });
        circuit_builder.create_add_gate({ c_idx, d_idx, circuit_builder.zero_idx, 1, 1, 0, -1 });

        circuit_builder.create_tag(1, 2);
        circuit_builder.create_tag(2, 1);

        circuit_builder.assign_tag(a_idx, 1);
        circuit_builder.assign_tag(b_idx, 1);
        circuit_builder.assign_tag(c_idx, 2);
        circuit_builder.assign_tag(d_idx, 2);

        auto composer = UltraComposer();
        prove_and_verify(circuit_builder, composer, /*expected_result=*/false);
    }
    // Same as above but without tag creation to check reason of failure is really tag mismatch
    {
        auto circuit_builder = UltraCircuitBuilder();
        fr a = fr::random_element();
        fr b = -a;

        auto a_idx = circuit_builder.add_variable(a);
        auto b_idx = circuit_builder.add_variable(b);
        auto c_idx = circuit_builder.add_variable(b);
        auto d_idx = circuit_builder.add_variable(a + 1);

        circuit_builder.create_add_gate({ a_idx, b_idx, circuit_builder.zero_idx, 1, 1, 0, 0 });
        circuit_builder.create_add_gate({ c_idx, d_idx, circuit_builder.zero_idx, 1, 1, 0, -1 });

        auto composer = UltraComposer();

        prove_and_verify(circuit_builder, composer, /*expected_result=*/true);
    }
}

TEST_F(UltraHonkComposerTests, sort_widget)
{
    auto circuit_builder = UltraCircuitBuilder();
    fr a = fr::one();
    fr b = fr(2);
    fr c = fr(3);
    fr d = fr(4);

    auto a_idx = circuit_builder.add_variable(a);
    auto b_idx = circuit_builder.add_variable(b);
    auto c_idx = circuit_builder.add_variable(c);
    auto d_idx = circuit_builder.add_variable(d);
    circuit_builder.create_sort_constraint({ a_idx, b_idx, c_idx, d_idx });

    auto composer = UltraComposer();
    prove_and_verify(circuit_builder, composer, /*expected_result=*/true);
}

TEST_F(UltraHonkComposerTests, sort_with_edges_gate)
{
    fr a = fr::one();
    fr b = fr(2);
    fr c = fr(3);
    fr d = fr(4);
    fr e = fr(5);
    fr f = fr(6);
    fr g = fr(7);
    fr h = fr(8);

    {
        auto circuit_builder = UltraCircuitBuilder();
        auto a_idx = circuit_builder.add_variable(a);
        auto b_idx = circuit_builder.add_variable(b);
        auto c_idx = circuit_builder.add_variable(c);
        auto d_idx = circuit_builder.add_variable(d);
        auto e_idx = circuit_builder.add_variable(e);
        auto f_idx = circuit_builder.add_variable(f);
        auto g_idx = circuit_builder.add_variable(g);
        auto h_idx = circuit_builder.add_variable(h);
        circuit_builder.create_sort_constraint_with_edges(
            { a_idx, b_idx, c_idx, d_idx, e_idx, f_idx, g_idx, h_idx }, a, h);

        auto composer = UltraComposer();
        prove_and_verify(circuit_builder, composer, /*expected_result=*/true);
    }

    {
        auto circuit_builder = UltraCircuitBuilder();
        auto a_idx = circuit_builder.add_variable(a);
        auto b_idx = circuit_builder.add_variable(b);
        auto c_idx = circuit_builder.add_variable(c);
        auto d_idx = circuit_builder.add_variable(d);
        auto e_idx = circuit_builder.add_variable(e);
        auto f_idx = circuit_builder.add_variable(f);
        auto g_idx = circuit_builder.add_variable(g);
        auto h_idx = circuit_builder.add_variable(h);
        circuit_builder.create_sort_constraint_with_edges(
            { a_idx, b_idx, c_idx, d_idx, e_idx, f_idx, g_idx, h_idx }, a, g);

        auto composer = UltraComposer();
        prove_and_verify(circuit_builder, composer, /*expected_result=*/false);
    }
    {
        auto circuit_builder = UltraCircuitBuilder();
        auto a_idx = circuit_builder.add_variable(a);
        auto b_idx = circuit_builder.add_variable(b);
        auto c_idx = circuit_builder.add_variable(c);
        auto d_idx = circuit_builder.add_variable(d);
        auto e_idx = circuit_builder.add_variable(e);
        auto f_idx = circuit_builder.add_variable(f);
        auto g_idx = circuit_builder.add_variable(g);
        auto h_idx = circuit_builder.add_variable(h);
        circuit_builder.create_sort_constraint_with_edges(
            { a_idx, b_idx, c_idx, d_idx, e_idx, f_idx, g_idx, h_idx }, b, h);

        auto composer = UltraComposer();
        prove_and_verify(circuit_builder, composer, /*expected_result=*/false);
    }
    {
        auto circuit_builder = UltraCircuitBuilder();
        auto a_idx = circuit_builder.add_variable(a);
        auto c_idx = circuit_builder.add_variable(c);
        auto d_idx = circuit_builder.add_variable(d);
        auto e_idx = circuit_builder.add_variable(e);
        auto f_idx = circuit_builder.add_variable(f);
        auto g_idx = circuit_builder.add_variable(g);
        auto h_idx = circuit_builder.add_variable(h);
        auto b2_idx = circuit_builder.add_variable(fr(15));
        circuit_builder.create_sort_constraint_with_edges(
            { a_idx, b2_idx, c_idx, d_idx, e_idx, f_idx, g_idx, h_idx }, b, h);

        auto composer = UltraComposer();
        prove_and_verify(circuit_builder, composer, /*expected_result=*/false);
    }
    {
        auto circuit_builder = UltraCircuitBuilder();
        auto idx = add_variables(circuit_builder, { 1,  2,  5,  6,  7,  10, 11, 13, 16, 17, 20, 22, 22, 25,
                                                    26, 29, 29, 32, 32, 33, 35, 38, 39, 39, 42, 42, 43, 45 });
        circuit_builder.create_sort_constraint_with_edges(idx, 1, 45);

        auto composer = UltraComposer();
        prove_and_verify(circuit_builder, composer, /*expected_result=*/true);
    }
    {
        auto circuit_builder = UltraCircuitBuilder();
        auto idx = add_variables(circuit_builder, { 1,  2,  5,  6,  7,  10, 11, 13, 16, 17, 20, 22, 22, 25,
                                                    26, 29, 29, 32, 32, 33, 35, 38, 39, 39, 42, 42, 43, 45 });
        circuit_builder.create_sort_constraint_with_edges(idx, 1, 29);

        auto composer = UltraComposer();
        prove_and_verify(circuit_builder, composer, /*expected_result=*/false);
    }
}

TEST_F(UltraHonkComposerTests, range_constraint)
{
    {
        auto circuit_builder = UltraCircuitBuilder();
        auto indices = add_variables(circuit_builder, { 1, 2, 3, 4, 5, 6, 7, 8 });
        for (size_t i = 0; i < indices.size(); i++) {
            circuit_builder.create_new_range_constraint(indices[i], 8);
        }
        // auto ind = {a_idx,b_idx,c_idx,d_idx,e_idx,f_idx,g_idx,h_idx};
        circuit_builder.create_sort_constraint(indices);

        auto composer = UltraComposer();
        prove_and_verify(circuit_builder, composer, /*expected_result=*/true);
    }
    {
        auto circuit_builder = UltraCircuitBuilder();
        auto indices = add_variables(circuit_builder, { 3 });
        for (size_t i = 0; i < indices.size(); i++) {
            circuit_builder.create_new_range_constraint(indices[i], 3);
        }
        // auto ind = {a_idx,b_idx,c_idx,d_idx,e_idx,f_idx,g_idx,h_idx};
        circuit_builder.create_dummy_constraints(indices);

        auto composer = UltraComposer();
        prove_and_verify(circuit_builder, composer, /*expected_result=*/true);
    }
    {
        auto circuit_builder = UltraCircuitBuilder();
        auto indices = add_variables(circuit_builder, { 1, 2, 3, 4, 5, 6, 8, 25 });
        for (size_t i = 0; i < indices.size(); i++) {
            circuit_builder.create_new_range_constraint(indices[i], 8);
        }
        circuit_builder.create_sort_constraint(indices);

        auto composer = UltraComposer();
        prove_and_verify(circuit_builder, composer, /*expected_result=*/false);
    }
    {
        auto circuit_builder = UltraCircuitBuilder();
        auto indices =
            add_variables(circuit_builder, { 1, 2, 3, 4, 5, 6, 10, 8, 15, 11, 32, 21, 42, 79, 16, 10, 3, 26, 19, 51 });
        for (size_t i = 0; i < indices.size(); i++) {
            circuit_builder.create_new_range_constraint(indices[i], 128);
        }
        circuit_builder.create_dummy_constraints(indices);

        auto composer = UltraComposer();
        prove_and_verify(circuit_builder, composer, /*expected_result=*/true);
    }
    {
        auto circuit_builder = UltraCircuitBuilder();
        auto indices =
            add_variables(circuit_builder, { 1, 2, 3, 80, 5, 6, 29, 8, 15, 11, 32, 21, 42, 79, 16, 10, 3, 26, 13, 14 });
        for (size_t i = 0; i < indices.size(); i++) {
            circuit_builder.create_new_range_constraint(indices[i], 79);
        }
        circuit_builder.create_dummy_constraints(indices);

        auto composer = UltraComposer();
        prove_and_verify(circuit_builder, composer, /*expected_result=*/false);
    }
    {
        auto circuit_builder = UltraCircuitBuilder();
        auto indices =
            add_variables(circuit_builder, { 1, 0, 3, 80, 5, 6, 29, 8, 15, 11, 32, 21, 42, 79, 16, 10, 3, 26, 13, 14 });
        for (size_t i = 0; i < indices.size(); i++) {
            circuit_builder.create_new_range_constraint(indices[i], 79);
        }
        circuit_builder.create_dummy_constraints(indices);

        auto composer = UltraComposer();
        prove_and_verify(circuit_builder, composer, /*expected_result=*/false);
    }
}

TEST_F(UltraHonkComposerTests, range_with_gates)
{
    auto circuit_builder = UltraCircuitBuilder();
    auto idx = add_variables(circuit_builder, { 1, 2, 3, 4, 5, 6, 7, 8 });
    for (size_t i = 0; i < idx.size(); i++) {
        circuit_builder.create_new_range_constraint(idx[i], 8);
    }

    circuit_builder.create_add_gate({ idx[0], idx[1], circuit_builder.zero_idx, fr::one(), fr::one(), fr::zero(), -3 });
    circuit_builder.create_add_gate({ idx[2], idx[3], circuit_builder.zero_idx, fr::one(), fr::one(), fr::zero(), -7 });
    circuit_builder.create_add_gate(
        { idx[4], idx[5], circuit_builder.zero_idx, fr::one(), fr::one(), fr::zero(), -11 });
    circuit_builder.create_add_gate(
        { idx[6], idx[7], circuit_builder.zero_idx, fr::one(), fr::one(), fr::zero(), -15 });

    auto composer = UltraComposer();
    prove_and_verify(circuit_builder, composer, /*expected_result=*/true);
}

TEST_F(UltraHonkComposerTests, range_with_gates_where_range_is_not_a_power_of_two)
{
    auto circuit_builder = UltraCircuitBuilder();
    auto idx = add_variables(circuit_builder, { 1, 2, 3, 4, 5, 6, 7, 8 });
    for (size_t i = 0; i < idx.size(); i++) {
        circuit_builder.create_new_range_constraint(idx[i], 12);
    }

    circuit_builder.create_add_gate({ idx[0], idx[1], circuit_builder.zero_idx, fr::one(), fr::one(), fr::zero(), -3 });
    circuit_builder.create_add_gate({ idx[2], idx[3], circuit_builder.zero_idx, fr::one(), fr::one(), fr::zero(), -7 });
    circuit_builder.create_add_gate(
        { idx[4], idx[5], circuit_builder.zero_idx, fr::one(), fr::one(), fr::zero(), -11 });
    circuit_builder.create_add_gate(
        { idx[6], idx[7], circuit_builder.zero_idx, fr::one(), fr::one(), fr::zero(), -15 });

    auto composer = UltraComposer();
    prove_and_verify(circuit_builder, composer, /*expected_result=*/true);
}

TEST_F(UltraHonkComposerTests, sort_widget_complex)
{
    {

        auto circuit_builder = UltraCircuitBuilder();
        std::vector<fr> a = { 1, 3, 4, 7, 7, 8, 11, 14, 15, 15, 18, 19, 21, 21, 24, 25, 26, 27, 30, 32 };
        std::vector<uint32_t> ind;
        for (size_t i = 0; i < a.size(); i++)
            ind.emplace_back(circuit_builder.add_variable(a[i]));
        circuit_builder.create_sort_constraint(ind);

        auto composer = UltraComposer();
        prove_and_verify(circuit_builder, composer, /*expected_result=*/true);
    }
    {

        auto circuit_builder = UltraCircuitBuilder();
        std::vector<fr> a = { 1, 3, 4, 7, 7, 8, 16, 14, 15, 15, 18, 19, 21, 21, 24, 25, 26, 27, 30, 32 };
        std::vector<uint32_t> ind;
        for (size_t i = 0; i < a.size(); i++)
            ind.emplace_back(circuit_builder.add_variable(a[i]));
        circuit_builder.create_sort_constraint(ind);

        auto composer = UltraComposer();
        prove_and_verify(circuit_builder, composer, /*expected_result=*/false);
    }
}

TEST_F(UltraHonkComposerTests, sort_widget_neg)
{
    auto circuit_builder = UltraCircuitBuilder();
    fr a = fr::one();
    fr b = fr(2);
    fr c = fr(3);
    fr d = fr(8);

    auto a_idx = circuit_builder.add_variable(a);
    auto b_idx = circuit_builder.add_variable(b);
    auto c_idx = circuit_builder.add_variable(c);
    auto d_idx = circuit_builder.add_variable(d);
    circuit_builder.create_sort_constraint({ a_idx, b_idx, c_idx, d_idx });

    auto composer = UltraComposer();
    prove_and_verify(circuit_builder, composer, /*expected_result=*/false);
}

TEST_F(UltraHonkComposerTests, composed_range_constraint)
{
    auto circuit_builder = UltraCircuitBuilder();
    auto c = fr::random_element();
    auto d = uint256_t(c).slice(0, 133);
    auto e = fr(d);
    auto a_idx = circuit_builder.add_variable(fr(e));
    circuit_builder.create_add_gate({ a_idx, circuit_builder.zero_idx, circuit_builder.zero_idx, 1, 0, 0, -fr(e) });
    circuit_builder.decompose_into_default_range(a_idx, 134);

    auto composer = UltraComposer();
    prove_and_verify(circuit_builder, composer, /*expected_result=*/true);
}

TEST_F(UltraHonkComposerTests, non_native_field_multiplication)
{
    using fq = fq;
    auto circuit_builder = UltraCircuitBuilder();

    fq a = fq::random_element();
    fq b = fq::random_element();
    uint256_t modulus = fq::modulus;

    uint1024_t a_big = uint512_t(uint256_t(a));
    uint1024_t b_big = uint512_t(uint256_t(b));
    uint1024_t p_big = uint512_t(uint256_t(modulus));

    uint1024_t q_big = (a_big * b_big) / p_big;
    uint1024_t r_big = (a_big * b_big) % p_big;

    uint256_t q(q_big.lo.lo);
    uint256_t r(r_big.lo.lo);

    const auto split_into_limbs = [&](const uint512_t& input) {
        constexpr size_t NUM_BITS = 68;
        std::array<fr, 5> limbs;
        limbs[0] = input.slice(0, NUM_BITS).lo;
        limbs[1] = input.slice(NUM_BITS * 1, NUM_BITS * 2).lo;
        limbs[2] = input.slice(NUM_BITS * 2, NUM_BITS * 3).lo;
        limbs[3] = input.slice(NUM_BITS * 3, NUM_BITS * 4).lo;
        limbs[4] = fr(input.lo);
        return limbs;
    };

    const auto get_limb_witness_indices = [&](const std::array<fr, 5>& limbs) {
        std::array<uint32_t, 5> limb_indices;
        limb_indices[0] = circuit_builder.add_variable(limbs[0]);
        limb_indices[1] = circuit_builder.add_variable(limbs[1]);
        limb_indices[2] = circuit_builder.add_variable(limbs[2]);
        limb_indices[3] = circuit_builder.add_variable(limbs[3]);
        limb_indices[4] = circuit_builder.add_variable(limbs[4]);
        return limb_indices;
    };
    const uint512_t BINARY_BASIS_MODULUS = uint512_t(1) << (68 * 4);
    auto modulus_limbs = split_into_limbs(BINARY_BASIS_MODULUS - uint512_t(modulus));

    const auto a_indices = get_limb_witness_indices(split_into_limbs(uint256_t(a)));
    const auto b_indices = get_limb_witness_indices(split_into_limbs(uint256_t(b)));
    const auto q_indices = get_limb_witness_indices(split_into_limbs(uint256_t(q)));
    const auto r_indices = get_limb_witness_indices(split_into_limbs(uint256_t(r)));

    non_native_field_witnesses<fr> inputs{
        a_indices, b_indices, q_indices, r_indices, modulus_limbs, fr(uint256_t(modulus)),
    };
    const auto [lo_1_idx, hi_1_idx] = circuit_builder.evaluate_non_native_field_multiplication(inputs);
    circuit_builder.range_constrain_two_limbs(lo_1_idx, hi_1_idx, 70, 70);

    auto composer = UltraComposer();
    prove_and_verify(circuit_builder, composer, /*expected_result=*/true);
}

TEST_F(UltraHonkComposerTests, rom)
{
    auto circuit_builder = UltraCircuitBuilder();

    uint32_t rom_values[8]{
        circuit_builder.add_variable(fr::random_element()), circuit_builder.add_variable(fr::random_element()),
        circuit_builder.add_variable(fr::random_element()), circuit_builder.add_variable(fr::random_element()),
        circuit_builder.add_variable(fr::random_element()), circuit_builder.add_variable(fr::random_element()),
        circuit_builder.add_variable(fr::random_element()), circuit_builder.add_variable(fr::random_element()),
    };

    size_t rom_id = circuit_builder.create_ROM_array(8);

    for (size_t i = 0; i < 8; ++i) {
        circuit_builder.set_ROM_element(rom_id, i, rom_values[i]);
    }

    uint32_t a_idx = circuit_builder.read_ROM_array(rom_id, circuit_builder.add_variable(5));
    EXPECT_EQ(a_idx != rom_values[5], true);
    uint32_t b_idx = circuit_builder.read_ROM_array(rom_id, circuit_builder.add_variable(4));
    uint32_t c_idx = circuit_builder.read_ROM_array(rom_id, circuit_builder.add_variable(1));

    const auto d_value =
        circuit_builder.get_variable(a_idx) + circuit_builder.get_variable(b_idx) + circuit_builder.get_variable(c_idx);
    uint32_t d_idx = circuit_builder.add_variable(d_value);

    circuit_builder.create_big_add_gate({
        a_idx,
        b_idx,
        c_idx,
        d_idx,
        1,
        1,
        1,
        -1,
        0,
    });

    auto composer = UltraComposer();
    prove_and_verify(circuit_builder, composer, /*expected_result=*/true);
}

TEST_F(UltraHonkComposerTests, ram)
{
    auto circuit_builder = UltraCircuitBuilder();

    uint32_t ram_values[8]{
        circuit_builder.add_variable(fr::random_element()), circuit_builder.add_variable(fr::random_element()),
        circuit_builder.add_variable(fr::random_element()), circuit_builder.add_variable(fr::random_element()),
        circuit_builder.add_variable(fr::random_element()), circuit_builder.add_variable(fr::random_element()),
        circuit_builder.add_variable(fr::random_element()), circuit_builder.add_variable(fr::random_element()),
    };

    size_t ram_id = circuit_builder.create_RAM_array(8);

    for (size_t i = 0; i < 8; ++i) {
        circuit_builder.init_RAM_element(ram_id, i, ram_values[i]);
    }

    uint32_t a_idx = circuit_builder.read_RAM_array(ram_id, circuit_builder.add_variable(5));
    EXPECT_EQ(a_idx != ram_values[5], true);

    uint32_t b_idx = circuit_builder.read_RAM_array(ram_id, circuit_builder.add_variable(4));
    uint32_t c_idx = circuit_builder.read_RAM_array(ram_id, circuit_builder.add_variable(1));

    circuit_builder.write_RAM_array(ram_id, circuit_builder.add_variable(4), circuit_builder.add_variable(500));
    uint32_t d_idx = circuit_builder.read_RAM_array(ram_id, circuit_builder.add_variable(4));

    EXPECT_EQ(circuit_builder.get_variable(d_idx), 500);

    // ensure these vars get used in another arithmetic gate
    const auto e_value = circuit_builder.get_variable(a_idx) + circuit_builder.get_variable(b_idx) +
                         circuit_builder.get_variable(c_idx) + circuit_builder.get_variable(d_idx);
    uint32_t e_idx = circuit_builder.add_variable(e_value);

    circuit_builder.create_big_add_gate(
        {
            a_idx,
            b_idx,
            c_idx,
            d_idx,
            -1,
            -1,
            -1,
            -1,
            0,
        },
        true);
    circuit_builder.create_big_add_gate(
        {
            circuit_builder.zero_idx,
            circuit_builder.zero_idx,
            circuit_builder.zero_idx,
            e_idx,
            0,
            0,
            0,
            0,
            0,
        },
        false);

    auto composer = UltraComposer();
    prove_and_verify(circuit_builder, composer, /*expected_result=*/true);
}

TEST_F(UltraHonkComposerTests, range_checks_on_duplicates)
{
    auto circuit_builder = UltraCircuitBuilder();

    uint32_t a = circuit_builder.add_variable(100);
    uint32_t b = circuit_builder.add_variable(100);
    uint32_t c = circuit_builder.add_variable(100);
    uint32_t d = circuit_builder.add_variable(100);

    circuit_builder.assert_equal(a, b);
    circuit_builder.assert_equal(a, c);
    circuit_builder.assert_equal(a, d);

    circuit_builder.create_new_range_constraint(a, 1000);
    circuit_builder.create_new_range_constraint(b, 1001);
    circuit_builder.create_new_range_constraint(c, 999);
    circuit_builder.create_new_range_constraint(d, 1000);

    circuit_builder.create_big_add_gate(
        {
            a,
            b,
            c,
            d,
            0,
            0,
            0,
            0,
            0,
        },
        false);

    auto composer = UltraComposer();
    prove_and_verify(circuit_builder, composer, /*expected_result=*/true);
}

// Ensure copy constraints added on variables smaller than 2^14, which have been previously
// range constrained, do not break the set equivalence checks because of indices mismatch.
// 2^14 is DEFAULT_PLOOKUP_RANGE_BITNUM i.e. the maximum size before a variable gets sliced
// before range constraints are applied to it.
TEST_F(UltraHonkComposerTests, range_constraint_small_variable)
{
    auto circuit_builder = UltraCircuitBuilder();

    uint16_t mask = (1 << 8) - 1;
    int a = engine.get_random_uint16() & mask;
    uint32_t a_idx = circuit_builder.add_variable(fr(a));
    uint32_t b_idx = circuit_builder.add_variable(fr(a));
    ASSERT_NE(a_idx, b_idx);
    uint32_t c_idx = circuit_builder.add_variable(fr(a));
    ASSERT_NE(c_idx, b_idx);
    circuit_builder.create_range_constraint(b_idx, 8, "bad range");
    circuit_builder.assert_equal(a_idx, b_idx);
    circuit_builder.create_range_constraint(c_idx, 8, "bad range");
    circuit_builder.assert_equal(a_idx, c_idx);

    auto composer = UltraComposer();
    prove_and_verify(circuit_builder, composer, /*expected_result=*/true);
}<|MERGE_RESOLUTION|>--- conflicted
+++ resolved
@@ -34,14 +34,8 @@
 void prove_and_verify(auto& circuit_builder, auto& composer, bool expected_result)
 {
     auto instance = composer.create_prover_instance(circuit_builder);
-<<<<<<< HEAD
-    auto verification_key = composer.compute_verification_key(instance);
-    auto prover = composer.create_prover(instance);
-    auto verifier = composer.create_verifier(verification_key);
-=======
     auto prover = composer.create_prover(instance);
     auto verifier = composer.create_verifier(instance->verification_key);
->>>>>>> c1709b3d
     auto proof = prover.construct_proof();
     bool verified = verifier.verify_proof(proof);
     EXPECT_EQ(verified, expected_result);
@@ -205,14 +199,8 @@
     }
     auto composer = UltraComposer();
     auto instance = composer.create_prover_instance(circuit_builder);
-<<<<<<< HEAD
-    auto verification_key = composer.compute_verification_key(instance);
-    auto prover = composer.create_prover(instance);
-    auto verifier = composer.create_verifier(verification_key);
-=======
     auto prover = composer.create_prover(instance);
     auto verifier = composer.create_verifier(instance->verification_key);
->>>>>>> c1709b3d
     auto proof = prover.construct_proof();
 
     bool result = verifier.verify_proof(proof);
