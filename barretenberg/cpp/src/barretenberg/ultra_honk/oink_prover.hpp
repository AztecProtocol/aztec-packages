#pragma once
// clang-format off
/*                                            )\   /|
*                                          .-/'-|_/ |
*                       __            __,-' (   / \/          
*                   .-'"  "'-..__,-'""          -o.`-._   
*                  /                                   '/
*          *--._ ./                                 _.-- 
*                |                              _.-' 
*                :                           .-/   
*                 \                       )_ /
*                  \                _)   / \(
*                    `.   /-.___.---'(  /   \\
*                     (  /   \\       \(     L\
*                      \(     L\       \\
*                       \\              \\
*                        L\              L\
*/
// clang-format on
#include <utility>

#include "barretenberg/stdlib_circuit_builders/goblin_ultra_flavor.hpp"
#include "barretenberg/stdlib_circuit_builders/ultra_flavor.hpp"
#include "barretenberg/transcript/transcript.hpp"

namespace bb {
template <IsUltraFlavor Flavor> struct OinkProverOutput {
    typename Flavor::ProvingKey proving_key;
    bb::RelationParameters<typename Flavor::FF> relation_parameters;
    typename Flavor::RelationSeparator alphas;
};

/**
 * @brief Class for all the oink rounds, which are shared between the folding prover and ultra prover.
 * @details This class contains execute_preamble_round(), execute_wire_commitments_round(),
 * execute_sorted_list_accumulator_round(), execute_log_derivative_inverse_round(), and
 * execute_grand_product_computation_round().
 *
 * @tparam Flavor
 */
template <IsUltraFlavor Flavor> class OinkProver {
    using CommitmentKey = typename Flavor::CommitmentKey;
    using ProvingKey = typename Flavor::ProvingKey;
    using Transcript = typename Flavor::Transcript;
    using FF = typename Flavor::FF;

  public:
    ProvingKey proving_key;
    std::shared_ptr<Transcript> transcript;
    std::shared_ptr<CommitmentKey> commitment_key;
    std::string domain_separator;
    typename Flavor::WitnessCommitments witness_commitments;
    typename Flavor::CommitmentLabels commitment_labels;
    using RelationSeparator = typename Flavor::RelationSeparator;

    bb::RelationParameters<typename Flavor::FF> relation_parameters;

    OinkProver(ProvingKey& proving_key,
               const std::shared_ptr<typename Flavor::Transcript>& transcript,
               std::string domain_separator = "")
        : proving_key(std::move(proving_key))
        , transcript(transcript)
        , commitment_key(this->proving_key.commitment_key)
        , domain_separator(std::move(domain_separator))
    {}

    OinkProverOutput<Flavor> prove();
    void execute_preamble_round();
    void execute_wire_commitments_round();
    void execute_sorted_list_accumulator_round();
    void execute_log_derivative_inverse_round();
    void execute_grand_product_computation_round();
<<<<<<< HEAD
    RelationSeparator generate_alphas();
=======
    RelationSeparator generate_alphas_round();
>>>>>>> fcac8445
};
} // namespace bb<|MERGE_RESOLUTION|>--- conflicted
+++ resolved
@@ -70,10 +70,6 @@
     void execute_sorted_list_accumulator_round();
     void execute_log_derivative_inverse_round();
     void execute_grand_product_computation_round();
-<<<<<<< HEAD
-    RelationSeparator generate_alphas();
-=======
     RelationSeparator generate_alphas_round();
->>>>>>> fcac8445
 };
 } // namespace bb