--- conflicted
+++ resolved
@@ -49,15 +49,8 @@
     typename Flavor::CommitmentLabels commitment_labels;
     using RelationSeparator = typename Flavor::RelationSeparator;
 
-<<<<<<< HEAD
-    bb::RelationParameters<typename Flavor::FF> relation_parameters;
-
-    OinkProver(ProvingKey& proving_key,
+    OinkProver(std::shared_ptr<Instance> instance,
                const std::shared_ptr<typename Flavor::Transcript>& transcript = std::make_shared<Transcript>(),
-=======
-    OinkProver(std::shared_ptr<Instance> instance,
-               const std::shared_ptr<typename Flavor::Transcript>& transcript,
->>>>>>> bfbc4b21
                std::string domain_separator = "")
         : instance(instance)
         , transcript(transcript)
