--- conflicted
+++ resolved
@@ -140,19 +140,6 @@
      */
     template <typename DataType> class WitnessEntities {
       public:
-<<<<<<< HEAD
-        DataType w_l;          // column 0
-        DataType w_r;          // column 1
-        DataType w_o;          // column 2
-        DataType w_4;          // column 3
-        DataType sorted_accum; // column 4
-        DataType z_perm;       // column 5
-        DataType z_lookup;     // column 6
-
-        DEFINE_POINTER_VIEW(NUM_WITNESS_ENTITIES, &w_l, &w_r, &w_o, &w_4, &sorted_accum, &z_perm, &z_lookup, )
-
-        std::vector<HandleType> get_wires() override { return { w_l, w_r, w_o, w_4 }; };
-=======
         DEFINE_FLAVOR_MEMBERS(DataType,
                               w_l,          // column 0
                               w_r,          // column 1
@@ -165,7 +152,6 @@
         );
 
         RefVector<DataType> get_wires() { return { w_l, w_r, w_o, w_4 }; };
->>>>>>> ed1501ab
     };
 
     /**
