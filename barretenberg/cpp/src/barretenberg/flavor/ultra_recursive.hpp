#pragma once
#include "barretenberg/commitment_schemes/commitment_key.hpp"
#include "barretenberg/commitment_schemes/kzg/kzg.hpp"
#include "barretenberg/ecc/curves/bn254/g1.hpp"
#include "barretenberg/flavor/flavor.hpp"
#include "barretenberg/flavor/flavor_macros.hpp"
#include "barretenberg/flavor/ultra.hpp"
#include "barretenberg/polynomials/barycentric.hpp"
#include "barretenberg/polynomials/evaluation_domain.hpp"
#include "barretenberg/polynomials/polynomial.hpp"
#include "barretenberg/polynomials/univariate.hpp"
#include "barretenberg/proof_system/circuit_builder/ultra_circuit_builder.hpp"
#include "barretenberg/relations/auxiliary_relation.hpp"
#include "barretenberg/relations/elliptic_relation.hpp"
#include "barretenberg/relations/gen_perm_sort_relation.hpp"
#include "barretenberg/relations/lookup_relation.hpp"
#include "barretenberg/relations/permutation_relation.hpp"
#include "barretenberg/relations/ultra_arithmetic_relation.hpp"
#include "barretenberg/srs/factories/crs_factory.hpp"

#include <array>
#include <concepts>
#include <span>
#include <string>
#include <type_traits>
#include <vector>

#include "barretenberg/stdlib/primitives/curves/bn254.hpp"
#include "barretenberg/stdlib/primitives/field/field.hpp"
#include "barretenberg/stdlib/recursion/honk/transcript/transcript.hpp"

namespace bb {

/**
 * @brief The recursive counterpart to the "native" Ultra flavor.
 * @details This flavor can be used to instantiate a recursive Ultra Honk verifier for a proof created using the
 * conventional Ultra flavor. It is similar in structure to its native counterpart with two main differences: 1) the
 * curve types are stdlib types (e.g. field_t instead of field) and 2) it does not specify any Prover related types
 * (e.g. Polynomial, ProverUnivariates, etc.) since we do not emulate prover computation in circuits, i.e. it only makes
 * sense to instantiate a Verifier with this flavor.
 *
 * @note Unlike conventional flavors, "recursive" flavors are templated by a builder (much like native vs stdlib types).
 * This is because the flavor itself determines the details of the underlying verifier algorithm (i.e. the set of
 * relations), while the Builder determines the arithmetization of that algorithm into a circuit.
 *
 * @tparam BuilderType Determines the arithmetization of the verifier circuit defined based on this flavor.
 */
template <typename BuilderType> class UltraRecursiveFlavor_ {
  public:
    using CircuitBuilder = BuilderType; // Determines arithmetization of circuit instantiated with this flavor
    using Curve = stdlib::bn254<CircuitBuilder>;
    using GroupElement = typename Curve::Element;
    using Commitment = typename Curve::Element;
    using CommitmentHandle = typename Curve::Element;
    using FF = typename Curve::ScalarField;
<<<<<<< HEAD
    using NativeVerificationKey = UltraFlavor::VerificationKey;
=======
    using NativeFlavor = UltraFlavor;
    using NativeVerificationKey = NativeFlavor::VerificationKey;
>>>>>>> 4f372703

    // Note(luke): Eventually this may not be needed at all
    using VerifierCommitmentKey = bb::VerifierCommitmentKey<Curve>;

    static constexpr size_t NUM_WIRES = UltraFlavor::NUM_WIRES;
    // The number of multivariate polynomials on which a sumcheck prover sumcheck operates (including shifts). We often
    // need containers of this size to hold related data, so we choose a name more agnostic than `NUM_POLYNOMIALS`.
    // Note: this number does not include the individual sorted list polynomials.
    static constexpr size_t NUM_ALL_ENTITIES = 43;
    // The number of polynomials precomputed to describe a circuit and to aid a prover in constructing a satisfying
    // assignment of witnesses. We again choose a neutral name.
    static constexpr size_t NUM_PRECOMPUTED_ENTITIES = 25;
    // The total number of witness entities not including shifts.
    static constexpr size_t NUM_WITNESS_ENTITIES = 7;

    // define the tuple of Relations that comprise the Sumcheck relation
    using Relations = std::tuple<bb::UltraArithmeticRelation<FF>,
                                 bb::UltraPermutationRelation<FF>,
                                 bb::LookupRelation<FF>,
                                 bb::GenPermSortRelation<FF>,
                                 bb::EllipticRelation<FF>,
                                 bb::AuxiliaryRelation<FF>>;

    static constexpr size_t MAX_PARTIAL_RELATION_LENGTH = compute_max_partial_relation_length<Relations>();
    static_assert(MAX_PARTIAL_RELATION_LENGTH == 6);
    static constexpr size_t MAX_TOTAL_RELATION_LENGTH = compute_max_total_relation_length<Relations>();
    static_assert(MAX_TOTAL_RELATION_LENGTH == 12);

    // BATCHED_RELATION_PARTIAL_LENGTH = algebraic degree of sumcheck relation *after* multiplying by the `pow_zeta`
    // random polynomial e.g. For \sum(x) [A(x) * B(x) + C(x)] * PowZeta(X), relation length = 2 and random relation
    // length = 3
    static constexpr size_t BATCHED_RELATION_PARTIAL_LENGTH = MAX_PARTIAL_RELATION_LENGTH + 1;
    static constexpr size_t BATCHED_RELATION_TOTAL_LENGTH = MAX_TOTAL_RELATION_LENGTH + 1;
    static constexpr size_t NUM_RELATIONS = std::tuple_size<Relations>::value;

    // For instances of this flavour, used in folding, we need a unique sumcheck batching challenges for each
    // subrelation to avoid increasing the degree of Protogalaxy polynomial $G$ (the
    // combiner) too much.
    static constexpr size_t NUM_SUBRELATIONS = compute_number_of_subrelations<Relations>();
    using RelationSeparator = std::array<FF, NUM_SUBRELATIONS - 1>;

    // define the container for storing the univariate contribution from each relation in Sumcheck
    using SumcheckTupleOfTuplesOfUnivariates = decltype(create_sumcheck_tuple_of_tuples_of_univariates<Relations>());
    using TupleOfArraysOfValues = decltype(create_tuple_of_arrays_of_values<Relations>());

  private:
    template <typename DataType>
    /**
     * @brief A base class labelling precomputed entities and (ordered) subsets of interest.
     * @details Used to build the proving key and verification key.
     */
    class PrecomputedEntities : public PrecomputedEntitiesBase {
      public:
        DEFINE_FLAVOR_MEMBERS(DataType,
                              q_m,            // column 0
                              q_c,            // column 1
                              q_l,            // column 2
                              q_r,            // column 3
                              q_o,            // column 4
                              q_4,            // column 5
                              q_arith,        // column 6
                              q_sort,         // column 7
                              q_elliptic,     // column 8
                              q_aux,          // column 9
                              q_lookup,       // column 10
                              sigma_1,        // column 11
                              sigma_2,        // column 12
                              sigma_3,        // column 13
                              sigma_4,        // column 14
                              id_1,           // column 15
                              id_2,           // column 16
                              id_3,           // column 17
                              id_4,           // column 18
                              table_1,        // column 19
                              table_2,        // column 20
                              table_3,        // column 21
                              table_4,        // column 22
                              lagrange_first, // column 23
                              lagrange_last); // column 24

        RefVector<DataType> get_selectors()
        {
            return { q_m, q_c, q_l, q_r, q_o, q_4, q_arith, q_sort, q_elliptic, q_aux, q_lookup };
        };
        RefVector<DataType> get_sigma_polynomials() { return { sigma_1, sigma_2, sigma_3, sigma_4 }; };
        RefVector<DataType> get_id_polynomials() { return { id_1, id_2, id_3, id_4 }; };

        RefVector<DataType> get_table_polynomials() { return { table_1, table_2, table_3, table_4 }; };
    };

    /**
     * @brief Container for all witness polynomials used/constructed by the prover.
     * @details Shifts are not included here since they do not occupy their own memory.
     */
    template <typename DataType> class WitnessEntities {
      public:
        DEFINE_FLAVOR_MEMBERS(DataType,
                              w_l,          // column 0
                              w_r,          // column 1
                              w_o,          // column 2
                              w_4,          // column 3
                              sorted_accum, // column 4
                              z_perm,       // column 5
                              z_lookup      // column 6

        );

        RefVector<DataType> get_wires() { return { w_l, w_r, w_o, w_4 }; };
    };

  public:
    /**
     * @brief A container for the witness commitments.
     */
    using WitnessCommitments = WitnessEntities<Commitment>;

    /**
     * @brief A base class labelling all entities (for instance, all of the polynomials used by the prover during
     * sumcheck) in this Honk variant along with particular subsets of interest
     * @details Used to build containers for: the prover's polynomial during sumcheck; the sumcheck's folded
     * polynomials; the univariates consturcted during during sumcheck; the evaluations produced by sumcheck.
     *
     * Symbolically we have: AllEntities = PrecomputedEntities + WitnessEntities + "ShiftedEntities". It could be
     * implemented as such, but we have this now.
     */
    template <typename DataType> class AllEntities {
      public:
        DEFINE_FLAVOR_MEMBERS(DataType,
                              q_c,                // column 0
                              q_l,                // column 1
                              q_r,                // column 2
                              q_o,                // column 3
                              q_4,                // column 4
                              q_m,                // column 5
                              q_arith,            // column 6
                              q_sort,             // column 7
                              q_elliptic,         // column 8
                              q_aux,              // column 9
                              q_lookup,           // column 10
                              sigma_1,            // column 11
                              sigma_2,            // column 12
                              sigma_3,            // column 13
                              sigma_4,            // column 14
                              id_1,               // column 15
                              id_2,               // column 16
                              id_3,               // column 17
                              id_4,               // column 18
                              table_1,            // column 19
                              table_2,            // column 20
                              table_3,            // column 21
                              table_4,            // column 22
                              lagrange_first,     // column 23
                              lagrange_last,      // column 24
                              w_l,                // column 25
                              w_r,                // column 26
                              w_o,                // column 27
                              w_4,                // column 28
                              sorted_accum,       // column 29
                              z_perm,             // column 30
                              z_lookup,           // column 31
                              table_1_shift,      // column 32
                              table_2_shift,      // column 33
                              table_3_shift,      // column 34
                              table_4_shift,      // column 35
                              w_l_shift,          // column 36
                              w_r_shift,          // column 37
                              w_o_shift,          // column 38
                              w_4_shift,          // column 39
                              sorted_accum_shift, // column 40
                              z_perm_shift,       // column 41
                              z_lookup_shift      // column 42
        );

        RefVector<DataType> get_wires() { return { w_l, w_r, w_o, w_4 }; };
        // Gemini-specific getters.
        RefVector<DataType> get_unshifted()
        {
            return { q_m,           q_c,   q_l,      q_r,     q_o,     q_4,          q_arith, q_sort,
                     q_elliptic,    q_aux, q_lookup, sigma_1, sigma_2, sigma_3,      sigma_4, id_1,
                     id_2,          id_3,  id_4,     table_1, table_2, table_3,      table_4, lagrange_first,
                     lagrange_last, w_l,   w_r,      w_o,     w_4,     sorted_accum, z_perm,  z_lookup

            };
        };
        RefVector<DataType> get_precomputed()
        {
            return { q_m,          q_c,   q_l,      q_r,     q_o,     q_4,     q_arith, q_sort,
                     q_elliptic,   q_aux, q_lookup, sigma_1, sigma_2, sigma_3, sigma_4, id_1,
                     id_2,         id_3,  id_4,     table_1, table_2, table_3, table_4, lagrange_first,
                     lagrange_last

            };
        }

        RefVector<DataType> get_witness() { return { w_l, w_r, w_o, w_4, sorted_accum, z_perm, z_lookup }; };
        RefVector<DataType> get_to_be_shifted()
        {
            return { table_1, table_2, table_3, table_4, w_l, w_r, w_o, w_4, sorted_accum, z_perm, z_lookup };
        };
        RefVector<DataType> get_shifted()
        {
            return { table_1_shift, table_2_shift, table_3_shift,      table_4_shift, w_l_shift,     w_r_shift,
                     w_o_shift,     w_4_shift,     sorted_accum_shift, z_perm_shift,  z_lookup_shift };
        };
    };

  public:
    /**
     * @brief The verification key is responsible for storing the the commitments to the precomputed (non-witnessk)
     * polynomials used by the verifier.
     *
     * @note Note the discrepancy with what sort of data is stored here vs in the proving key. We may want to resolve
     * that, and split out separate PrecomputedPolynomials/Commitments data for clarity but also for portability of our
     * circuits.
     */
    class VerificationKey : public VerificationKey_<PrecomputedEntities<Commitment>> {
      public:
        VerificationKey(const size_t circuit_size, const size_t num_public_inputs)
        {
            this->circuit_size = circuit_size;
            this->log_circuit_size = numeric::get_msb(circuit_size);
            this->num_public_inputs = num_public_inputs;
        };
        /**
         * @brief Construct a new Verification Key with stdlib types from a provided native verification key
         *
         * @param builder
         * @param native_key Native verification key from which to extract the precomputed commitments
         */
        VerificationKey(CircuitBuilder* builder, const std::shared_ptr<NativeVerificationKey>& native_key)
        {
            this->circuit_size = native_key->circuit_size;
            this->log_circuit_size = numeric::get_msb(this->circuit_size);
            this->num_public_inputs = native_key->num_public_inputs;
            this->q_m = Commitment::from_witness(builder, native_key->q_m);
            this->q_l = Commitment::from_witness(builder, native_key->q_l);
            this->q_r = Commitment::from_witness(builder, native_key->q_r);
            this->q_o = Commitment::from_witness(builder, native_key->q_o);
            this->q_4 = Commitment::from_witness(builder, native_key->q_4);
            this->q_c = Commitment::from_witness(builder, native_key->q_c);
            this->q_arith = Commitment::from_witness(builder, native_key->q_arith);
            this->q_sort = Commitment::from_witness(builder, native_key->q_sort);
            this->q_elliptic = Commitment::from_witness(builder, native_key->q_elliptic);
            this->q_aux = Commitment::from_witness(builder, native_key->q_aux);
            this->q_lookup = Commitment::from_witness(builder, native_key->q_lookup);
            this->sigma_1 = Commitment::from_witness(builder, native_key->sigma_1);
            this->sigma_2 = Commitment::from_witness(builder, native_key->sigma_2);
            this->sigma_3 = Commitment::from_witness(builder, native_key->sigma_3);
            this->sigma_4 = Commitment::from_witness(builder, native_key->sigma_4);
            this->id_1 = Commitment::from_witness(builder, native_key->id_1);
            this->id_2 = Commitment::from_witness(builder, native_key->id_2);
            this->id_3 = Commitment::from_witness(builder, native_key->id_3);
            this->id_4 = Commitment::from_witness(builder, native_key->id_4);
            this->table_1 = Commitment::from_witness(builder, native_key->table_1);
            this->table_2 = Commitment::from_witness(builder, native_key->table_2);
            this->table_3 = Commitment::from_witness(builder, native_key->table_3);
            this->table_4 = Commitment::from_witness(builder, native_key->table_4);
            this->lagrange_first = Commitment::from_witness(builder, native_key->lagrange_first);
            this->lagrange_last = Commitment::from_witness(builder, native_key->lagrange_last);
        };
    };

    /**
     * @brief A field element for each entity of the flavor. These entities represent the prover polynomials evaluated
     * at one point.
     */
    class AllValues : public AllEntities<FF> {
      public:
        using Base = AllEntities<FF>;
        using Base::Base;
        AllValues(std::array<FF, NUM_ALL_ENTITIES> _data_in) { this->_data = _data_in; }
    };

    /**
     * @brief A container for commitment labels.
     * @note It's debatable whether this should inherit from AllEntities. since most entries are not strictly needed. It
     * has, however, been useful during debugging to have these labels available.
     *
     */
    class CommitmentLabels : public AllEntities<std::string> {
      public:
        CommitmentLabels()
        {
            this->w_l = "W_L";
            this->w_r = "W_R";
            this->w_o = "W_O";
            this->w_4 = "W_4";
            this->z_perm = "Z_PERM";
            this->z_lookup = "Z_LOOKUP";
            this->sorted_accum = "SORTED_ACCUM";

            this->q_c = "Q_C";
            this->q_l = "Q_L";
            this->q_r = "Q_R";
            this->q_o = "Q_O";
            this->q_4 = "Q_4";
            this->q_m = "Q_M";
            this->q_arith = "Q_ARITH";
            this->q_sort = "Q_SORT";
            this->q_elliptic = "Q_ELLIPTIC";
            this->q_aux = "Q_AUX";
            this->q_lookup = "Q_LOOKUP";
            this->sigma_1 = "SIGMA_1";
            this->sigma_2 = "SIGMA_2";
            this->sigma_3 = "SIGMA_3";
            this->sigma_4 = "SIGMA_4";
            this->id_1 = "ID_1";
            this->id_2 = "ID_2";
            this->id_3 = "ID_3";
            this->id_4 = "ID_4";
            this->table_1 = "TABLE_1";
            this->table_2 = "TABLE_2";
            this->table_3 = "TABLE_3";
            this->table_4 = "TABLE_4";
            this->lagrange_first = "LAGRANGE_FIRST";
            this->lagrange_last = "LAGRANGE_LAST";
        };
    };

    class VerifierCommitments : public AllEntities<Commitment> {
      public:
        VerifierCommitments(const std::shared_ptr<VerificationKey>& verification_key,
                            const std::optional<WitnessCommitments>& witness_commitments = std::nullopt)
        {
            this->q_m = verification_key->q_m;
            this->q_l = verification_key->q_l;
            this->q_r = verification_key->q_r;
            this->q_o = verification_key->q_o;
            this->q_4 = verification_key->q_4;
            this->q_c = verification_key->q_c;
            this->q_arith = verification_key->q_arith;
            this->q_sort = verification_key->q_sort;
            this->q_elliptic = verification_key->q_elliptic;
            this->q_aux = verification_key->q_aux;
            this->q_lookup = verification_key->q_lookup;
            this->sigma_1 = verification_key->sigma_1;
            this->sigma_2 = verification_key->sigma_2;
            this->sigma_3 = verification_key->sigma_3;
            this->sigma_4 = verification_key->sigma_4;
            this->id_1 = verification_key->id_1;
            this->id_2 = verification_key->id_2;
            this->id_3 = verification_key->id_3;
            this->id_4 = verification_key->id_4;
            this->table_1 = verification_key->table_1;
            this->table_2 = verification_key->table_2;
            this->table_3 = verification_key->table_3;
            this->table_4 = verification_key->table_4;
            this->lagrange_first = verification_key->lagrange_first;
            this->lagrange_last = verification_key->lagrange_last;

            if (witness_commitments.has_value()) {
                auto commitments = witness_commitments.value();
                this->w_l = commitments.w_l;
                this->w_r = commitments.w_r;
                this->w_o = commitments.w_o;
                this->sorted_accum = commitments.sorted_accum;
                this->w_4 = commitments.w_4;
                this->z_perm = commitments.z_perm;
                this->z_lookup = commitments.z_lookup;
            }
        }
    };

    using Transcript = bb::BaseTranscript<bb::stdlib::recursion::honk::StdlibTranscriptParams<CircuitBuilder>>;
};

} // namespace bb<|MERGE_RESOLUTION|>--- conflicted
+++ resolved
@@ -53,12 +53,8 @@
     using Commitment = typename Curve::Element;
     using CommitmentHandle = typename Curve::Element;
     using FF = typename Curve::ScalarField;
-<<<<<<< HEAD
-    using NativeVerificationKey = UltraFlavor::VerificationKey;
-=======
     using NativeFlavor = UltraFlavor;
     using NativeVerificationKey = NativeFlavor::VerificationKey;
->>>>>>> 4f372703
 
     // Note(luke): Eventually this may not be needed at all
     using VerifierCommitmentKey = bb::VerifierCommitmentKey<Curve>;
