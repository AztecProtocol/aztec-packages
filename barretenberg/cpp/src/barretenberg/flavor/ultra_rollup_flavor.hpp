// === AUDIT STATUS ===
// internal:    { status: not started, auditors: [], date: YYYY-MM-DD }
// external_1:  { status: not started, auditors: [], date: YYYY-MM-DD }
// external_2:  { status: not started, auditors: [], date: YYYY-MM-DD }
// =====================

#pragma once
#include "barretenberg/commitment_schemes/ipa/ipa.hpp"
#include "barretenberg/flavor/ultra_flavor.hpp"
#include "barretenberg/special_public_inputs/special_public_inputs.hpp"

namespace bb {

class UltraRollupFlavor : public bb::UltraFlavor {
  public:
    static constexpr size_t num_frs_comm = bb::field_conversion::calc_num_bn254_frs<Commitment>();
    static constexpr size_t num_frs_fr = bb::field_conversion::calc_num_bn254_frs<FF>();
    static constexpr size_t PROOF_LENGTH_WITHOUT_PUB_INPUTS(size_t virtual_log_n = VIRTUAL_LOG_N)
    {
        return UltraFlavor::PROOF_LENGTH_WITHOUT_PUB_INPUTS(virtual_log_n) + IPA_PROOF_LENGTH;
    }
    static constexpr size_t BACKEND_PUB_INPUTS_SIZE = RollupIO::PUBLIC_INPUTS_SIZE;

    using UltraFlavor::UltraFlavor;

    /**
     * @brief The verification key is responsible for storing the commitments to the precomputed (non-witnessk)
     * polynomials used by the verifier.
     *
     * @note Note the discrepancy with what sort of data is stored here vs in the proving key. We may want to resolve
     * that, and split out separate PrecomputedPolynomials/Commitments data for clarity but also for portability of our
     * circuits.
     */
    class VerificationKey : public NativeVerificationKey_<PrecomputedEntities<Commitment>, Transcript> {
      public:
        virtual ~VerificationKey() = default;

        bool operator==(const VerificationKey&) const = default;
        VerificationKey() = default;
        VerificationKey(const size_t circuit_size, const size_t num_public_inputs)
            : NativeVerificationKey_(circuit_size, num_public_inputs)
        {}

        VerificationKey(const PrecomputedData& precomputed)
        {
            this->log_circuit_size = numeric::get_msb(precomputed.metadata.dyadic_size);
            this->num_public_inputs = precomputed.metadata.num_public_inputs;
            this->pub_inputs_offset = precomputed.metadata.pub_inputs_offset;

            CommitmentKey commitment_key{ precomputed.metadata.dyadic_size };
            for (auto [polynomial, commitment] : zip_view(precomputed.polynomials, this->get_all())) {
                commitment = commitment_key.commit(polynomial);
            }
        }
<<<<<<< HEAD
=======

        // Don't statically check for object completeness.
        using MSGPACK_NO_STATIC_CHECK = std::true_type;

        // For serialising and deserializing data
        MSGPACK_FIELDS(log_circuit_size,
                       num_public_inputs,
                       pub_inputs_offset,
                       q_m,
                       q_c,
                       q_l,
                       q_r,
                       q_o,
                       q_4,
                       q_lookup,
                       q_arith,
                       q_delta_range,
                       q_elliptic,
                       q_memory,
                       q_nnf,
                       q_poseidon2_external,
                       q_poseidon2_internal,
                       sigma_1,
                       sigma_2,
                       sigma_3,
                       sigma_4,
                       id_1,
                       id_2,
                       id_3,
                       id_4,
                       table_1,
                       table_2,
                       table_3,
                       table_4,
                       lagrange_first,
                       lagrange_last);
>>>>>>> b3c2f510
    };

    using VerifierCommitments = VerifierCommitments_<Commitment, VerificationKey>;
};

} // namespace bb<|MERGE_RESOLUTION|>--- conflicted
+++ resolved
@@ -52,45 +52,6 @@
                 commitment = commitment_key.commit(polynomial);
             }
         }
-<<<<<<< HEAD
-=======
-
-        // Don't statically check for object completeness.
-        using MSGPACK_NO_STATIC_CHECK = std::true_type;
-
-        // For serialising and deserializing data
-        MSGPACK_FIELDS(log_circuit_size,
-                       num_public_inputs,
-                       pub_inputs_offset,
-                       q_m,
-                       q_c,
-                       q_l,
-                       q_r,
-                       q_o,
-                       q_4,
-                       q_lookup,
-                       q_arith,
-                       q_delta_range,
-                       q_elliptic,
-                       q_memory,
-                       q_nnf,
-                       q_poseidon2_external,
-                       q_poseidon2_internal,
-                       sigma_1,
-                       sigma_2,
-                       sigma_3,
-                       sigma_4,
-                       id_1,
-                       id_2,
-                       id_3,
-                       id_4,
-                       table_1,
-                       table_2,
-                       table_3,
-                       table_4,
-                       lagrange_first,
-                       lagrange_last);
->>>>>>> b3c2f510
     };
 
     using VerifierCommitments = VerifierCommitments_<Commitment, VerificationKey>;
