--- conflicted
+++ resolved
@@ -216,12 +216,7 @@
         using Base = AllEntities<Commitment>;
 
       public:
-<<<<<<< HEAD
-        VerifierCommitments(const std::shared_ptr<VerificationKey>& verification_key,
-                            [[maybe_unused]] const std::shared_ptr<BaseTranscript>& transcript)
-=======
         VerifierCommitments(const std::shared_ptr<VerificationKey>& verification_key)
->>>>>>> 8259636c
         {
             Fibonacci_LAST = verification_key->Fibonacci_LAST;
             Fibonacci_FIRST = verification_key->Fibonacci_FIRST;
