--- conflicted
+++ resolved
@@ -561,13 +561,8 @@
 
             for (size_t i = 0; i < log_n; ++i) {
                 sumcheck_univariates.emplace_back(
-<<<<<<< HEAD
-                    deserialize_from_buffer<barretenberg::Univariate<FF, BATCHED_RELATION_PARTIAL_LENGTH>>(
-                        Transcript::proof_data, num_frs_read));
-=======
                     deserialize_from_buffer<bb::Univariate<FF, BATCHED_RELATION_PARTIAL_LENGTH>>(Transcript::proof_data,
-                                                                                                 num_bytes_read));
->>>>>>> b77afb14
+                                                                                                 num_frs_read));
             }
             sumcheck_evaluations =
                 deserialize_from_buffer<std::array<FF, NUM_ALL_ENTITIES>>(Transcript::proof_data, num_frs_read);
