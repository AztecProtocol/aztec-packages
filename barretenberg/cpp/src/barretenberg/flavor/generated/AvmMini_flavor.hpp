

#pragma once
#include "../relation_definitions_fwd.hpp"
#include "barretenberg/commitment_schemes/kzg/kzg.hpp"
#include "barretenberg/ecc/curves/bn254/g1.hpp"
#include "barretenberg/polynomials/barycentric.hpp"
#include "barretenberg/polynomials/univariate.hpp"

#include "barretenberg/relations/generic_permutation/generic_permutation_relation.hpp"

#include "barretenberg/flavor/flavor.hpp"
#include "barretenberg/flavor/flavor_macros.hpp"
#include "barretenberg/polynomials/evaluation_domain.hpp"
#include "barretenberg/polynomials/polynomial.hpp"
#include "barretenberg/relations/generated/AvmMini/avm_mini.hpp"
#include "barretenberg/relations/generated/AvmMini/mem_trace.hpp"
#include "barretenberg/transcript/transcript.hpp"

namespace proof_system::honk {
namespace flavor {

class AvmMiniFlavor {
  public:
    using Curve = curve::BN254;
    using G1 = Curve::Group;
    using PCS = pcs::kzg::KZG<Curve>;

    using FF = G1::subgroup_field;
    using Polynomial = barretenberg::Polynomial<FF>;
    using PolynomialHandle = std::span<FF>;
    using GroupElement = G1::element;
    using Commitment = G1::affine_element;
    using CommitmentHandle = G1::affine_element;
    using CommitmentKey = pcs::CommitmentKey<Curve>;
    using VerifierCommitmentKey = pcs::VerifierCommitmentKey<Curve>;

    static constexpr size_t NUM_PRECOMPUTED_ENTITIES = 2;
<<<<<<< HEAD
    static constexpr size_t NUM_WITNESS_ENTITIES = 30;
    static constexpr size_t NUM_WIRES = NUM_WITNESS_ENTITIES + NUM_PRECOMPUTED_ENTITIES;
    // We have two copies of the witness entities, so we subtract the number of fixed ones (they have no shift), one for
    // the unshifted and one for the shifted
    static constexpr size_t NUM_ALL_ENTITIES = 37;
=======
    static constexpr size_t NUM_WITNESS_ENTITIES = 32;
    static constexpr size_t NUM_WIRES = NUM_WITNESS_ENTITIES + NUM_PRECOMPUTED_ENTITIES;
    // We have two copies of the witness entities, so we subtract the number of fixed ones (they have no shift), one for
    // the unshifted and one for the shifted
    static constexpr size_t NUM_ALL_ENTITIES = 38;
>>>>>>> 739fe90a

    using Relations = std::tuple<AvmMini_vm::avm_mini<FF>, AvmMini_vm::mem_trace<FF>>;

    static constexpr size_t MAX_PARTIAL_RELATION_LENGTH = compute_max_partial_relation_length<Relations>();

    // BATCHED_RELATION_PARTIAL_LENGTH = algebraic degree of sumcheck relation *after* multiplying by the `pow_zeta`
    // random polynomial e.g. For \sum(x) [A(x) * B(x) + C(x)] * PowZeta(X), relation length = 2 and random relation
    // length = 3
    static constexpr size_t BATCHED_RELATION_PARTIAL_LENGTH = MAX_PARTIAL_RELATION_LENGTH + 1;
    static constexpr size_t NUM_RELATIONS = std::tuple_size<Relations>::value;

    template <size_t NUM_INSTANCES>
    using ProtogalaxyTupleOfTuplesOfUnivariates =
        decltype(create_protogalaxy_tuple_of_tuples_of_univariates<Relations, NUM_INSTANCES>());
    using SumcheckTupleOfTuplesOfUnivariates = decltype(create_sumcheck_tuple_of_tuples_of_univariates<Relations>());
    using TupleOfArraysOfValues = decltype(create_tuple_of_arrays_of_values<Relations>());

    static constexpr bool has_zero_row = true;

  private:
    template <typename DataType_> class PrecomputedEntities : public PrecomputedEntitiesBase {
      public:
        using DataType = DataType_;

        DEFINE_FLAVOR_MEMBERS(DataType, avmMini_clk, avmMini_first)

        RefVector<DataType> get_selectors() { return { avmMini_clk, avmMini_first }; };
        RefVector<DataType> get_sigma_polynomials() { return {}; };
        RefVector<DataType> get_id_polynomials() { return {}; };
        RefVector<DataType> get_table_polynomials() { return {}; };
    };

    template <typename DataType> class WitnessEntities {
      public:
        DEFINE_FLAVOR_MEMBERS(DataType,
                              memTrace_m_clk,
                              memTrace_m_sub_clk,
                              memTrace_m_addr,
                              memTrace_m_tag,
                              memTrace_m_val,
                              memTrace_m_lastAccess,
                              memTrace_m_last,
                              memTrace_m_rw,
<<<<<<< HEAD
                              avmMini_pc,
                              avmMini_internal_return_ptr,
                              avmMini_sel_internal_call,
                              avmMini_sel_internal_return,
                              avmMini_sel_halt,
=======
                              memTrace_m_in_tag,
                              memTrace_m_tag_err,
                              memTrace_m_one_min_inv,
>>>>>>> 739fe90a
                              avmMini_sel_op_add,
                              avmMini_sel_op_sub,
                              avmMini_sel_op_mul,
                              avmMini_sel_op_div,
                              avmMini_in_tag,
                              avmMini_op_err,
                              avmMini_tag_err,
                              avmMini_inv,
                              avmMini_ia,
                              avmMini_ib,
                              avmMini_ic,
                              avmMini_mem_op_a,
                              avmMini_mem_op_b,
                              avmMini_mem_op_c,
                              avmMini_rwa,
                              avmMini_rwb,
                              avmMini_rwc,
                              avmMini_mem_idx_a,
                              avmMini_mem_idx_b,
                              avmMini_mem_idx_c,
                              avmMini_last)

        RefVector<DataType> get_wires()
        {
            return { memTrace_m_clk,
                     memTrace_m_sub_clk,
                     memTrace_m_addr,
<<<<<<< HEAD
                     memTrace_m_val,
                     memTrace_m_lastAccess,
                     memTrace_m_rw,
                     avmMini_pc,
                     avmMini_internal_return_ptr,
                     avmMini_sel_internal_call,
                     avmMini_sel_internal_return,
                     avmMini_sel_halt,
=======
                     memTrace_m_tag,
                     memTrace_m_val,
                     memTrace_m_lastAccess,
                     memTrace_m_last,
                     memTrace_m_rw,
                     memTrace_m_in_tag,
                     memTrace_m_tag_err,
                     memTrace_m_one_min_inv,
>>>>>>> 739fe90a
                     avmMini_sel_op_add,
                     avmMini_sel_op_sub,
                     avmMini_sel_op_mul,
                     avmMini_sel_op_div,
<<<<<<< HEAD
                     avmMini_op_err,
=======
                     avmMini_in_tag,
                     avmMini_op_err,
                     avmMini_tag_err,
>>>>>>> 739fe90a
                     avmMini_inv,
                     avmMini_ia,
                     avmMini_ib,
                     avmMini_ic,
                     avmMini_mem_op_a,
                     avmMini_mem_op_b,
                     avmMini_mem_op_c,
                     avmMini_rwa,
                     avmMini_rwb,
                     avmMini_rwc,
                     avmMini_mem_idx_a,
                     avmMini_mem_idx_b,
                     avmMini_mem_idx_c,
                     avmMini_last };
        };
        RefVector<DataType> get_sorted_polynomials() { return {}; };
    };

    template <typename DataType> class AllEntities {
      public:
        DEFINE_FLAVOR_MEMBERS(DataType,
                              avmMini_clk,
                              avmMini_first,
                              memTrace_m_clk,
                              memTrace_m_sub_clk,
                              memTrace_m_addr,
                              memTrace_m_tag,
                              memTrace_m_val,
                              memTrace_m_lastAccess,
                              memTrace_m_last,
                              memTrace_m_rw,
<<<<<<< HEAD
                              avmMini_pc,
                              avmMini_internal_return_ptr,
                              avmMini_sel_internal_call,
                              avmMini_sel_internal_return,
                              avmMini_sel_halt,
=======
                              memTrace_m_in_tag,
                              memTrace_m_tag_err,
                              memTrace_m_one_min_inv,
>>>>>>> 739fe90a
                              avmMini_sel_op_add,
                              avmMini_sel_op_sub,
                              avmMini_sel_op_mul,
                              avmMini_sel_op_div,
                              avmMini_in_tag,
                              avmMini_op_err,
                              avmMini_tag_err,
                              avmMini_inv,
                              avmMini_ia,
                              avmMini_ib,
                              avmMini_ic,
                              avmMini_mem_op_a,
                              avmMini_mem_op_b,
                              avmMini_mem_op_c,
                              avmMini_rwa,
                              avmMini_rwb,
                              avmMini_rwc,
                              avmMini_mem_idx_a,
                              avmMini_mem_idx_b,
                              avmMini_mem_idx_c,
                              avmMini_last,
<<<<<<< HEAD
                              avmMini_internal_return_ptr_shift,
                              avmMini_pc_shift,
                              memTrace_m_rw_shift,
=======
                              memTrace_m_val_shift,
>>>>>>> 739fe90a
                              memTrace_m_addr_shift,
                              memTrace_m_rw_shift,
                              memTrace_m_tag_shift)

        RefVector<DataType> get_wires()
        {
            return { avmMini_clk,
                     avmMini_first,
                     memTrace_m_clk,
                     memTrace_m_sub_clk,
                     memTrace_m_addr,
                     memTrace_m_tag,
                     memTrace_m_val,
                     memTrace_m_lastAccess,
                     memTrace_m_last,
                     memTrace_m_rw,
<<<<<<< HEAD
                     avmMini_pc,
                     avmMini_internal_return_ptr,
                     avmMini_sel_internal_call,
                     avmMini_sel_internal_return,
                     avmMini_sel_halt,
=======
                     memTrace_m_in_tag,
                     memTrace_m_tag_err,
                     memTrace_m_one_min_inv,
>>>>>>> 739fe90a
                     avmMini_sel_op_add,
                     avmMini_sel_op_sub,
                     avmMini_sel_op_mul,
                     avmMini_sel_op_div,
                     avmMini_in_tag,
                     avmMini_op_err,
                     avmMini_tag_err,
                     avmMini_inv,
                     avmMini_ia,
                     avmMini_ib,
                     avmMini_ic,
                     avmMini_mem_op_a,
                     avmMini_mem_op_b,
                     avmMini_mem_op_c,
                     avmMini_rwa,
                     avmMini_rwb,
                     avmMini_rwc,
                     avmMini_mem_idx_a,
                     avmMini_mem_idx_b,
                     avmMini_mem_idx_c,
                     avmMini_last,
<<<<<<< HEAD
                     avmMini_internal_return_ptr_shift,
                     avmMini_pc_shift,
                     memTrace_m_rw_shift,
=======
                     memTrace_m_val_shift,
>>>>>>> 739fe90a
                     memTrace_m_addr_shift,
                     memTrace_m_rw_shift,
                     memTrace_m_tag_shift };
        };
        RefVector<DataType> get_unshifted()
        {
            return { avmMini_clk,
                     avmMini_first,
                     memTrace_m_clk,
                     memTrace_m_sub_clk,
                     memTrace_m_addr,
                     memTrace_m_tag,
                     memTrace_m_val,
                     memTrace_m_lastAccess,
                     memTrace_m_last,
                     memTrace_m_rw,
<<<<<<< HEAD
                     avmMini_pc,
                     avmMini_internal_return_ptr,
                     avmMini_sel_internal_call,
                     avmMini_sel_internal_return,
                     avmMini_sel_halt,
=======
                     memTrace_m_in_tag,
                     memTrace_m_tag_err,
                     memTrace_m_one_min_inv,
>>>>>>> 739fe90a
                     avmMini_sel_op_add,
                     avmMini_sel_op_sub,
                     avmMini_sel_op_mul,
                     avmMini_sel_op_div,
                     avmMini_in_tag,
                     avmMini_op_err,
                     avmMini_tag_err,
                     avmMini_inv,
                     avmMini_ia,
                     avmMini_ib,
                     avmMini_ic,
                     avmMini_mem_op_a,
                     avmMini_mem_op_b,
                     avmMini_mem_op_c,
                     avmMini_rwa,
                     avmMini_rwb,
                     avmMini_rwc,
                     avmMini_mem_idx_a,
                     avmMini_mem_idx_b,
                     avmMini_mem_idx_c,
                     avmMini_last };
        };
        RefVector<DataType> get_to_be_shifted()
        {
<<<<<<< HEAD
            return { avmMini_internal_return_ptr, avmMini_pc, memTrace_m_rw, memTrace_m_addr, memTrace_m_val };
        };
        RefVector<DataType> get_shifted()
        {
            return { avmMini_internal_return_ptr_shift,
                     avmMini_pc_shift,
                     memTrace_m_rw_shift,
                     memTrace_m_addr_shift,
                     memTrace_m_val_shift };
=======
            return { memTrace_m_val, memTrace_m_addr, memTrace_m_rw, memTrace_m_tag };
        };
        RefVector<DataType> get_shifted()
        {
            return { memTrace_m_val_shift, memTrace_m_addr_shift, memTrace_m_rw_shift, memTrace_m_tag_shift };
>>>>>>> 739fe90a
        };
    };

  public:
    class ProvingKey : public ProvingKey_<PrecomputedEntities<Polynomial>, WitnessEntities<Polynomial>> {
      public:
        // Expose constructors on the base class
        using Base = ProvingKey_<PrecomputedEntities<Polynomial>, WitnessEntities<Polynomial>>;
        using Base::Base;

        RefVector<DataType> get_to_be_shifted()
        {
<<<<<<< HEAD
            return { avmMini_internal_return_ptr, avmMini_pc, memTrace_m_rw, memTrace_m_addr, memTrace_m_val };
=======
            return { memTrace_m_val, memTrace_m_addr, memTrace_m_rw, memTrace_m_tag };
>>>>>>> 739fe90a
        };

        // The plookup wires that store plookup read data.
        std::array<PolynomialHandle, 0> get_table_column_wires() { return {}; };
    };

    using VerificationKey = VerificationKey_<PrecomputedEntities<Commitment>>;

    using FoldedPolynomials = AllEntities<std::vector<FF>>;

    class AllValues : public AllEntities<FF> {
      public:
        using Base = AllEntities<FF>;
        using Base::Base;
    };

    /**
     * @brief A container for the prover polynomials handles.
     */
    class ProverPolynomials : public AllEntities<Polynomial> {
      public:
        // Define all operations as default, except move construction/assignment
        ProverPolynomials() = default;
        ProverPolynomials& operator=(const ProverPolynomials&) = delete;
        ProverPolynomials(const ProverPolynomials& o) = delete;
        ProverPolynomials(ProverPolynomials&& o) noexcept = default;
        ProverPolynomials& operator=(ProverPolynomials&& o) noexcept = default;
        ~ProverPolynomials() = default;
        [[nodiscard]] size_t get_polynomial_size() const { return memTrace_m_clk.size(); }
        /**
         * @brief Returns the evaluations of all prover polynomials at one point on the boolean hypercube, which
         * represents one row in the execution trace.
         */
        [[nodiscard]] AllValues get_row(size_t row_idx) const
        {
            AllValues result;
            for (auto [result_field, polynomial] : zip_view(result.get_all(), this->get_all())) {
                result_field = polynomial[row_idx];
            }
            return result;
        }
    };

    using RowPolynomials = AllEntities<FF>;

    class PartiallyEvaluatedMultivariates : public AllEntities<Polynomial> {
      public:
        PartiallyEvaluatedMultivariates() = default;
        PartiallyEvaluatedMultivariates(const size_t circuit_size)
        {
            // Storage is only needed after the first partial evaluation, hence polynomials of size (n / 2)
            for (auto& poly : get_all()) {
                poly = Polynomial(circuit_size / 2);
            }
        }
    };

    /**
     * @brief A container for univariates used during Protogalaxy folding and sumcheck.
     * @details During folding and sumcheck, the prover evaluates the relations on these univariates.
     */
    template <size_t LENGTH> using ProverUnivariates = AllEntities<barretenberg::Univariate<FF, LENGTH>>;

    /**
     * @brief A container for univariates produced during the hot loop in sumcheck.
     */
    using ExtendedEdges = ProverUnivariates<MAX_PARTIAL_RELATION_LENGTH>;

    class CommitmentLabels : public AllEntities<std::string> {
      private:
        using Base = AllEntities<std::string>;

      public:
        CommitmentLabels()
            : AllEntities<std::string>()
        {
            Base::avmMini_clk = "AVMMINI_CLK";
            Base::avmMini_first = "AVMMINI_FIRST";
            Base::memTrace_m_clk = "MEMTRACE_M_CLK";
            Base::memTrace_m_sub_clk = "MEMTRACE_M_SUB_CLK";
            Base::memTrace_m_addr = "MEMTRACE_M_ADDR";
            Base::memTrace_m_tag = "MEMTRACE_M_TAG";
            Base::memTrace_m_val = "MEMTRACE_M_VAL";
            Base::memTrace_m_lastAccess = "MEMTRACE_M_LASTACCESS";
            Base::memTrace_m_last = "MEMTRACE_M_LAST";
            Base::memTrace_m_rw = "MEMTRACE_M_RW";
<<<<<<< HEAD
            Base::avmMini_pc = "AVMMINI_PC";
            Base::avmMini_internal_return_ptr = "AVMMINI_INTERNAL_RETURN_PTR";
            Base::avmMini_sel_internal_call = "AVMMINI_SEL_INTERNAL_CALL";
            Base::avmMini_sel_internal_return = "AVMMINI_SEL_INTERNAL_RETURN";
            Base::avmMini_sel_halt = "AVMMINI_SEL_HALT";
=======
            Base::memTrace_m_in_tag = "MEMTRACE_M_IN_TAG";
            Base::memTrace_m_tag_err = "MEMTRACE_M_TAG_ERR";
            Base::memTrace_m_one_min_inv = "MEMTRACE_M_ONE_MIN_INV";
>>>>>>> 739fe90a
            Base::avmMini_sel_op_add = "AVMMINI_SEL_OP_ADD";
            Base::avmMini_sel_op_sub = "AVMMINI_SEL_OP_SUB";
            Base::avmMini_sel_op_mul = "AVMMINI_SEL_OP_MUL";
            Base::avmMini_sel_op_div = "AVMMINI_SEL_OP_DIV";
            Base::avmMini_in_tag = "AVMMINI_IN_TAG";
            Base::avmMini_op_err = "AVMMINI_OP_ERR";
            Base::avmMini_tag_err = "AVMMINI_TAG_ERR";
            Base::avmMini_inv = "AVMMINI_INV";
            Base::avmMini_ia = "AVMMINI_IA";
            Base::avmMini_ib = "AVMMINI_IB";
            Base::avmMini_ic = "AVMMINI_IC";
            Base::avmMini_mem_op_a = "AVMMINI_MEM_OP_A";
            Base::avmMini_mem_op_b = "AVMMINI_MEM_OP_B";
            Base::avmMini_mem_op_c = "AVMMINI_MEM_OP_C";
            Base::avmMini_rwa = "AVMMINI_RWA";
            Base::avmMini_rwb = "AVMMINI_RWB";
            Base::avmMini_rwc = "AVMMINI_RWC";
            Base::avmMini_mem_idx_a = "AVMMINI_MEM_IDX_A";
            Base::avmMini_mem_idx_b = "AVMMINI_MEM_IDX_B";
            Base::avmMini_mem_idx_c = "AVMMINI_MEM_IDX_C";
            Base::avmMini_last = "AVMMINI_LAST";
        };
    };

    class VerifierCommitments : public AllEntities<Commitment> {
      private:
        using Base = AllEntities<Commitment>;

      public:
        VerifierCommitments(const std::shared_ptr<VerificationKey>& verification_key)
        {
            avmMini_clk = verification_key->avmMini_clk;
            avmMini_first = verification_key->avmMini_first;
        }
    };

    class Transcript : public BaseTranscript {
      public:
        uint32_t circuit_size;

        Commitment memTrace_m_clk;
        Commitment memTrace_m_sub_clk;
        Commitment memTrace_m_addr;
        Commitment memTrace_m_tag;
        Commitment memTrace_m_val;
        Commitment memTrace_m_lastAccess;
        Commitment memTrace_m_last;
        Commitment memTrace_m_rw;
<<<<<<< HEAD
        Commitment avmMini_pc;
        Commitment avmMini_internal_return_ptr;
        Commitment avmMini_sel_internal_call;
        Commitment avmMini_sel_internal_return;
        Commitment avmMini_sel_halt;
=======
        Commitment memTrace_m_in_tag;
        Commitment memTrace_m_tag_err;
        Commitment memTrace_m_one_min_inv;
>>>>>>> 739fe90a
        Commitment avmMini_sel_op_add;
        Commitment avmMini_sel_op_sub;
        Commitment avmMini_sel_op_mul;
        Commitment avmMini_sel_op_div;
        Commitment avmMini_in_tag;
        Commitment avmMini_op_err;
        Commitment avmMini_tag_err;
        Commitment avmMini_inv;
        Commitment avmMini_ia;
        Commitment avmMini_ib;
        Commitment avmMini_ic;
        Commitment avmMini_mem_op_a;
        Commitment avmMini_mem_op_b;
        Commitment avmMini_mem_op_c;
        Commitment avmMini_rwa;
        Commitment avmMini_rwb;
        Commitment avmMini_rwc;
        Commitment avmMini_mem_idx_a;
        Commitment avmMini_mem_idx_b;
        Commitment avmMini_mem_idx_c;
        Commitment avmMini_last;

        std::vector<barretenberg::Univariate<FF, BATCHED_RELATION_PARTIAL_LENGTH>> sumcheck_univariates;
        std::array<FF, NUM_ALL_ENTITIES> sumcheck_evaluations;
        std::vector<Commitment> zm_cq_comms;
        Commitment zm_cq_comm;
        Commitment zm_pi_comm;

        Transcript() = default;

        Transcript(const std::vector<uint8_t>& proof)
            : BaseTranscript(proof)
        {}

        void deserialize_full_transcript()
        {
            size_t num_bytes_read = 0;
            circuit_size = deserialize_from_buffer<uint32_t>(proof_data, num_bytes_read);
            size_t log_n = numeric::get_msb(circuit_size);

            memTrace_m_clk = deserialize_from_buffer<Commitment>(Transcript::proof_data, num_bytes_read);
            memTrace_m_sub_clk = deserialize_from_buffer<Commitment>(Transcript::proof_data, num_bytes_read);
            memTrace_m_addr = deserialize_from_buffer<Commitment>(Transcript::proof_data, num_bytes_read);
            memTrace_m_tag = deserialize_from_buffer<Commitment>(Transcript::proof_data, num_bytes_read);
            memTrace_m_val = deserialize_from_buffer<Commitment>(Transcript::proof_data, num_bytes_read);
            memTrace_m_lastAccess = deserialize_from_buffer<Commitment>(Transcript::proof_data, num_bytes_read);
            memTrace_m_last = deserialize_from_buffer<Commitment>(Transcript::proof_data, num_bytes_read);
            memTrace_m_rw = deserialize_from_buffer<Commitment>(Transcript::proof_data, num_bytes_read);
<<<<<<< HEAD
            avmMini_pc = deserialize_from_buffer<Commitment>(Transcript::proof_data, num_bytes_read);
            avmMini_internal_return_ptr = deserialize_from_buffer<Commitment>(Transcript::proof_data, num_bytes_read);
            avmMini_sel_internal_call = deserialize_from_buffer<Commitment>(Transcript::proof_data, num_bytes_read);
            avmMini_sel_internal_return = deserialize_from_buffer<Commitment>(Transcript::proof_data, num_bytes_read);
            avmMini_sel_halt = deserialize_from_buffer<Commitment>(Transcript::proof_data, num_bytes_read);
=======
            memTrace_m_in_tag = deserialize_from_buffer<Commitment>(Transcript::proof_data, num_bytes_read);
            memTrace_m_tag_err = deserialize_from_buffer<Commitment>(Transcript::proof_data, num_bytes_read);
            memTrace_m_one_min_inv = deserialize_from_buffer<Commitment>(Transcript::proof_data, num_bytes_read);
>>>>>>> 739fe90a
            avmMini_sel_op_add = deserialize_from_buffer<Commitment>(Transcript::proof_data, num_bytes_read);
            avmMini_sel_op_sub = deserialize_from_buffer<Commitment>(Transcript::proof_data, num_bytes_read);
            avmMini_sel_op_mul = deserialize_from_buffer<Commitment>(Transcript::proof_data, num_bytes_read);
            avmMini_sel_op_div = deserialize_from_buffer<Commitment>(Transcript::proof_data, num_bytes_read);
            avmMini_in_tag = deserialize_from_buffer<Commitment>(Transcript::proof_data, num_bytes_read);
            avmMini_op_err = deserialize_from_buffer<Commitment>(Transcript::proof_data, num_bytes_read);
            avmMini_tag_err = deserialize_from_buffer<Commitment>(Transcript::proof_data, num_bytes_read);
            avmMini_inv = deserialize_from_buffer<Commitment>(Transcript::proof_data, num_bytes_read);
            avmMini_ia = deserialize_from_buffer<Commitment>(Transcript::proof_data, num_bytes_read);
            avmMini_ib = deserialize_from_buffer<Commitment>(Transcript::proof_data, num_bytes_read);
            avmMini_ic = deserialize_from_buffer<Commitment>(Transcript::proof_data, num_bytes_read);
            avmMini_mem_op_a = deserialize_from_buffer<Commitment>(Transcript::proof_data, num_bytes_read);
            avmMini_mem_op_b = deserialize_from_buffer<Commitment>(Transcript::proof_data, num_bytes_read);
            avmMini_mem_op_c = deserialize_from_buffer<Commitment>(Transcript::proof_data, num_bytes_read);
            avmMini_rwa = deserialize_from_buffer<Commitment>(Transcript::proof_data, num_bytes_read);
            avmMini_rwb = deserialize_from_buffer<Commitment>(Transcript::proof_data, num_bytes_read);
            avmMini_rwc = deserialize_from_buffer<Commitment>(Transcript::proof_data, num_bytes_read);
            avmMini_mem_idx_a = deserialize_from_buffer<Commitment>(Transcript::proof_data, num_bytes_read);
            avmMini_mem_idx_b = deserialize_from_buffer<Commitment>(Transcript::proof_data, num_bytes_read);
            avmMini_mem_idx_c = deserialize_from_buffer<Commitment>(Transcript::proof_data, num_bytes_read);
            avmMini_last = deserialize_from_buffer<Commitment>(Transcript::proof_data, num_bytes_read);

            for (size_t i = 0; i < log_n; ++i) {
                sumcheck_univariates.emplace_back(
                    deserialize_from_buffer<barretenberg::Univariate<FF, BATCHED_RELATION_PARTIAL_LENGTH>>(
                        Transcript::proof_data, num_bytes_read));
            }
            sumcheck_evaluations =
                deserialize_from_buffer<std::array<FF, NUM_ALL_ENTITIES>>(Transcript::proof_data, num_bytes_read);
            for (size_t i = 0; i < log_n; ++i) {
                zm_cq_comms.push_back(deserialize_from_buffer<Commitment>(proof_data, num_bytes_read));
            }
            zm_cq_comm = deserialize_from_buffer<Commitment>(proof_data, num_bytes_read);
            zm_pi_comm = deserialize_from_buffer<Commitment>(proof_data, num_bytes_read);
        }

        void serialize_full_transcript()
        {
            size_t old_proof_length = proof_data.size();
            Transcript::proof_data.clear();
            size_t log_n = numeric::get_msb(circuit_size);

            serialize_to_buffer(circuit_size, Transcript::proof_data);

            serialize_to_buffer<Commitment>(memTrace_m_clk, Transcript::proof_data);
            serialize_to_buffer<Commitment>(memTrace_m_sub_clk, Transcript::proof_data);
            serialize_to_buffer<Commitment>(memTrace_m_addr, Transcript::proof_data);
            serialize_to_buffer<Commitment>(memTrace_m_tag, Transcript::proof_data);
            serialize_to_buffer<Commitment>(memTrace_m_val, Transcript::proof_data);
            serialize_to_buffer<Commitment>(memTrace_m_lastAccess, Transcript::proof_data);
            serialize_to_buffer<Commitment>(memTrace_m_last, Transcript::proof_data);
            serialize_to_buffer<Commitment>(memTrace_m_rw, Transcript::proof_data);
<<<<<<< HEAD
            serialize_to_buffer<Commitment>(avmMini_pc, Transcript::proof_data);
            serialize_to_buffer<Commitment>(avmMini_internal_return_ptr, Transcript::proof_data);
            serialize_to_buffer<Commitment>(avmMini_sel_internal_call, Transcript::proof_data);
            serialize_to_buffer<Commitment>(avmMini_sel_internal_return, Transcript::proof_data);
            serialize_to_buffer<Commitment>(avmMini_sel_halt, Transcript::proof_data);
=======
            serialize_to_buffer<Commitment>(memTrace_m_in_tag, Transcript::proof_data);
            serialize_to_buffer<Commitment>(memTrace_m_tag_err, Transcript::proof_data);
            serialize_to_buffer<Commitment>(memTrace_m_one_min_inv, Transcript::proof_data);
>>>>>>> 739fe90a
            serialize_to_buffer<Commitment>(avmMini_sel_op_add, Transcript::proof_data);
            serialize_to_buffer<Commitment>(avmMini_sel_op_sub, Transcript::proof_data);
            serialize_to_buffer<Commitment>(avmMini_sel_op_mul, Transcript::proof_data);
            serialize_to_buffer<Commitment>(avmMini_sel_op_div, Transcript::proof_data);
            serialize_to_buffer<Commitment>(avmMini_in_tag, Transcript::proof_data);
            serialize_to_buffer<Commitment>(avmMini_op_err, Transcript::proof_data);
            serialize_to_buffer<Commitment>(avmMini_tag_err, Transcript::proof_data);
            serialize_to_buffer<Commitment>(avmMini_inv, Transcript::proof_data);
            serialize_to_buffer<Commitment>(avmMini_ia, Transcript::proof_data);
            serialize_to_buffer<Commitment>(avmMini_ib, Transcript::proof_data);
            serialize_to_buffer<Commitment>(avmMini_ic, Transcript::proof_data);
            serialize_to_buffer<Commitment>(avmMini_mem_op_a, Transcript::proof_data);
            serialize_to_buffer<Commitment>(avmMini_mem_op_b, Transcript::proof_data);
            serialize_to_buffer<Commitment>(avmMini_mem_op_c, Transcript::proof_data);
            serialize_to_buffer<Commitment>(avmMini_rwa, Transcript::proof_data);
            serialize_to_buffer<Commitment>(avmMini_rwb, Transcript::proof_data);
            serialize_to_buffer<Commitment>(avmMini_rwc, Transcript::proof_data);
            serialize_to_buffer<Commitment>(avmMini_mem_idx_a, Transcript::proof_data);
            serialize_to_buffer<Commitment>(avmMini_mem_idx_b, Transcript::proof_data);
            serialize_to_buffer<Commitment>(avmMini_mem_idx_c, Transcript::proof_data);
            serialize_to_buffer<Commitment>(avmMini_last, Transcript::proof_data);

            for (size_t i = 0; i < log_n; ++i) {
                serialize_to_buffer(sumcheck_univariates[i], Transcript::proof_data);
            }
            serialize_to_buffer(sumcheck_evaluations, Transcript::proof_data);
            for (size_t i = 0; i < log_n; ++i) {
                serialize_to_buffer(zm_cq_comms[i], proof_data);
            }
            serialize_to_buffer(zm_cq_comm, proof_data);
            serialize_to_buffer(zm_pi_comm, proof_data);

            // sanity check to make sure we generate the same length of proof as before.
            ASSERT(proof_data.size() == old_proof_length);
        }
    };
};

} // namespace flavor

namespace sumcheck {}
} // namespace proof_system::honk<|MERGE_RESOLUTION|>--- conflicted
+++ resolved
@@ -36,21 +36,13 @@
     using VerifierCommitmentKey = pcs::VerifierCommitmentKey<Curve>;
 
     static constexpr size_t NUM_PRECOMPUTED_ENTITIES = 2;
-<<<<<<< HEAD
-    static constexpr size_t NUM_WITNESS_ENTITIES = 30;
+    static constexpr size_t NUM_WITNESS_ENTITIES = 37;
     static constexpr size_t NUM_WIRES = NUM_WITNESS_ENTITIES + NUM_PRECOMPUTED_ENTITIES;
     // We have two copies of the witness entities, so we subtract the number of fixed ones (they have no shift), one for
     // the unshifted and one for the shifted
-    static constexpr size_t NUM_ALL_ENTITIES = 37;
-=======
-    static constexpr size_t NUM_WITNESS_ENTITIES = 32;
-    static constexpr size_t NUM_WIRES = NUM_WITNESS_ENTITIES + NUM_PRECOMPUTED_ENTITIES;
-    // We have two copies of the witness entities, so we subtract the number of fixed ones (they have no shift), one for
-    // the unshifted and one for the shifted
-    static constexpr size_t NUM_ALL_ENTITIES = 38;
->>>>>>> 739fe90a
-
-    using Relations = std::tuple<AvmMini_vm::avm_mini<FF>, AvmMini_vm::mem_trace<FF>>;
+    static constexpr size_t NUM_ALL_ENTITIES = 45;
+
+    using Relations = std::tuple<AvmMini_vm::mem_trace<FF>, AvmMini_vm::avm_mini<FF>>;
 
     static constexpr size_t MAX_PARTIAL_RELATION_LENGTH = compute_max_partial_relation_length<Relations>();
 
@@ -92,17 +84,14 @@
                               memTrace_m_lastAccess,
                               memTrace_m_last,
                               memTrace_m_rw,
-<<<<<<< HEAD
+                              memTrace_m_in_tag,
+                              memTrace_m_tag_err,
+                              memTrace_m_one_min_inv,
                               avmMini_pc,
                               avmMini_internal_return_ptr,
                               avmMini_sel_internal_call,
                               avmMini_sel_internal_return,
                               avmMini_sel_halt,
-=======
-                              memTrace_m_in_tag,
-                              memTrace_m_tag_err,
-                              memTrace_m_one_min_inv,
->>>>>>> 739fe90a
                               avmMini_sel_op_add,
                               avmMini_sel_op_sub,
                               avmMini_sel_op_mul,
@@ -130,16 +119,6 @@
             return { memTrace_m_clk,
                      memTrace_m_sub_clk,
                      memTrace_m_addr,
-<<<<<<< HEAD
-                     memTrace_m_val,
-                     memTrace_m_lastAccess,
-                     memTrace_m_rw,
-                     avmMini_pc,
-                     avmMini_internal_return_ptr,
-                     avmMini_sel_internal_call,
-                     avmMini_sel_internal_return,
-                     avmMini_sel_halt,
-=======
                      memTrace_m_tag,
                      memTrace_m_val,
                      memTrace_m_lastAccess,
@@ -148,18 +127,18 @@
                      memTrace_m_in_tag,
                      memTrace_m_tag_err,
                      memTrace_m_one_min_inv,
->>>>>>> 739fe90a
+                     avmMini_pc,
+                     avmMini_internal_return_ptr,
+                     avmMini_sel_internal_call,
+                     avmMini_sel_internal_return,
+                     avmMini_sel_halt,
                      avmMini_sel_op_add,
                      avmMini_sel_op_sub,
                      avmMini_sel_op_mul,
                      avmMini_sel_op_div,
-<<<<<<< HEAD
-                     avmMini_op_err,
-=======
                      avmMini_in_tag,
                      avmMini_op_err,
                      avmMini_tag_err,
->>>>>>> 739fe90a
                      avmMini_inv,
                      avmMini_ia,
                      avmMini_ib,
@@ -191,17 +170,14 @@
                               memTrace_m_lastAccess,
                               memTrace_m_last,
                               memTrace_m_rw,
-<<<<<<< HEAD
+                              memTrace_m_in_tag,
+                              memTrace_m_tag_err,
+                              memTrace_m_one_min_inv,
                               avmMini_pc,
                               avmMini_internal_return_ptr,
                               avmMini_sel_internal_call,
                               avmMini_sel_internal_return,
                               avmMini_sel_halt,
-=======
-                              memTrace_m_in_tag,
-                              memTrace_m_tag_err,
-                              memTrace_m_one_min_inv,
->>>>>>> 739fe90a
                               avmMini_sel_op_add,
                               avmMini_sel_op_sub,
                               avmMini_sel_op_mul,
@@ -223,16 +199,12 @@
                               avmMini_mem_idx_b,
                               avmMini_mem_idx_c,
                               avmMini_last,
-<<<<<<< HEAD
-                              avmMini_internal_return_ptr_shift,
-                              avmMini_pc_shift,
-                              memTrace_m_rw_shift,
-=======
                               memTrace_m_val_shift,
->>>>>>> 739fe90a
+                              memTrace_m_tag_shift,
                               memTrace_m_addr_shift,
                               memTrace_m_rw_shift,
-                              memTrace_m_tag_shift)
+                              avmMini_internal_return_ptr_shift,
+                              avmMini_pc_shift)
 
         RefVector<DataType> get_wires()
         {
@@ -246,17 +218,14 @@
                      memTrace_m_lastAccess,
                      memTrace_m_last,
                      memTrace_m_rw,
-<<<<<<< HEAD
+                     memTrace_m_in_tag,
+                     memTrace_m_tag_err,
+                     memTrace_m_one_min_inv,
                      avmMini_pc,
                      avmMini_internal_return_ptr,
                      avmMini_sel_internal_call,
                      avmMini_sel_internal_return,
                      avmMini_sel_halt,
-=======
-                     memTrace_m_in_tag,
-                     memTrace_m_tag_err,
-                     memTrace_m_one_min_inv,
->>>>>>> 739fe90a
                      avmMini_sel_op_add,
                      avmMini_sel_op_sub,
                      avmMini_sel_op_mul,
@@ -278,16 +247,12 @@
                      avmMini_mem_idx_b,
                      avmMini_mem_idx_c,
                      avmMini_last,
-<<<<<<< HEAD
-                     avmMini_internal_return_ptr_shift,
-                     avmMini_pc_shift,
-                     memTrace_m_rw_shift,
-=======
                      memTrace_m_val_shift,
->>>>>>> 739fe90a
+                     memTrace_m_tag_shift,
                      memTrace_m_addr_shift,
                      memTrace_m_rw_shift,
-                     memTrace_m_tag_shift };
+                     avmMini_internal_return_ptr_shift,
+                     avmMini_pc_shift };
         };
         RefVector<DataType> get_unshifted()
         {
@@ -301,17 +266,14 @@
                      memTrace_m_lastAccess,
                      memTrace_m_last,
                      memTrace_m_rw,
-<<<<<<< HEAD
+                     memTrace_m_in_tag,
+                     memTrace_m_tag_err,
+                     memTrace_m_one_min_inv,
                      avmMini_pc,
                      avmMini_internal_return_ptr,
                      avmMini_sel_internal_call,
                      avmMini_sel_internal_return,
                      avmMini_sel_halt,
-=======
-                     memTrace_m_in_tag,
-                     memTrace_m_tag_err,
-                     memTrace_m_one_min_inv,
->>>>>>> 739fe90a
                      avmMini_sel_op_add,
                      avmMini_sel_op_sub,
                      avmMini_sel_op_mul,
@@ -336,23 +298,17 @@
         };
         RefVector<DataType> get_to_be_shifted()
         {
-<<<<<<< HEAD
-            return { avmMini_internal_return_ptr, avmMini_pc, memTrace_m_rw, memTrace_m_addr, memTrace_m_val };
+            return { memTrace_m_val, memTrace_m_tag, memTrace_m_addr, memTrace_m_rw, avmMini_internal_return_ptr,
+                     avmMini_pc };
         };
         RefVector<DataType> get_shifted()
         {
-            return { avmMini_internal_return_ptr_shift,
-                     avmMini_pc_shift,
+            return { memTrace_m_val_shift,
+                     memTrace_m_tag_shift,
+                     memTrace_m_addr_shift,
                      memTrace_m_rw_shift,
-                     memTrace_m_addr_shift,
-                     memTrace_m_val_shift };
-=======
-            return { memTrace_m_val, memTrace_m_addr, memTrace_m_rw, memTrace_m_tag };
-        };
-        RefVector<DataType> get_shifted()
-        {
-            return { memTrace_m_val_shift, memTrace_m_addr_shift, memTrace_m_rw_shift, memTrace_m_tag_shift };
->>>>>>> 739fe90a
+                     avmMini_internal_return_ptr_shift,
+                     avmMini_pc_shift };
         };
     };
 
@@ -365,11 +321,8 @@
 
         RefVector<DataType> get_to_be_shifted()
         {
-<<<<<<< HEAD
-            return { avmMini_internal_return_ptr, avmMini_pc, memTrace_m_rw, memTrace_m_addr, memTrace_m_val };
-=======
-            return { memTrace_m_val, memTrace_m_addr, memTrace_m_rw, memTrace_m_tag };
->>>>>>> 739fe90a
+            return { memTrace_m_val, memTrace_m_tag, memTrace_m_addr, memTrace_m_rw, avmMini_internal_return_ptr,
+                     avmMini_pc };
         };
 
         // The plookup wires that store plookup read data.
@@ -456,17 +409,14 @@
             Base::memTrace_m_lastAccess = "MEMTRACE_M_LASTACCESS";
             Base::memTrace_m_last = "MEMTRACE_M_LAST";
             Base::memTrace_m_rw = "MEMTRACE_M_RW";
-<<<<<<< HEAD
+            Base::memTrace_m_in_tag = "MEMTRACE_M_IN_TAG";
+            Base::memTrace_m_tag_err = "MEMTRACE_M_TAG_ERR";
+            Base::memTrace_m_one_min_inv = "MEMTRACE_M_ONE_MIN_INV";
             Base::avmMini_pc = "AVMMINI_PC";
             Base::avmMini_internal_return_ptr = "AVMMINI_INTERNAL_RETURN_PTR";
             Base::avmMini_sel_internal_call = "AVMMINI_SEL_INTERNAL_CALL";
             Base::avmMini_sel_internal_return = "AVMMINI_SEL_INTERNAL_RETURN";
             Base::avmMini_sel_halt = "AVMMINI_SEL_HALT";
-=======
-            Base::memTrace_m_in_tag = "MEMTRACE_M_IN_TAG";
-            Base::memTrace_m_tag_err = "MEMTRACE_M_TAG_ERR";
-            Base::memTrace_m_one_min_inv = "MEMTRACE_M_ONE_MIN_INV";
->>>>>>> 739fe90a
             Base::avmMini_sel_op_add = "AVMMINI_SEL_OP_ADD";
             Base::avmMini_sel_op_sub = "AVMMINI_SEL_OP_SUB";
             Base::avmMini_sel_op_mul = "AVMMINI_SEL_OP_MUL";
@@ -515,17 +465,14 @@
         Commitment memTrace_m_lastAccess;
         Commitment memTrace_m_last;
         Commitment memTrace_m_rw;
-<<<<<<< HEAD
+        Commitment memTrace_m_in_tag;
+        Commitment memTrace_m_tag_err;
+        Commitment memTrace_m_one_min_inv;
         Commitment avmMini_pc;
         Commitment avmMini_internal_return_ptr;
         Commitment avmMini_sel_internal_call;
         Commitment avmMini_sel_internal_return;
         Commitment avmMini_sel_halt;
-=======
-        Commitment memTrace_m_in_tag;
-        Commitment memTrace_m_tag_err;
-        Commitment memTrace_m_one_min_inv;
->>>>>>> 739fe90a
         Commitment avmMini_sel_op_add;
         Commitment avmMini_sel_op_sub;
         Commitment avmMini_sel_op_mul;
@@ -574,17 +521,14 @@
             memTrace_m_lastAccess = deserialize_from_buffer<Commitment>(Transcript::proof_data, num_bytes_read);
             memTrace_m_last = deserialize_from_buffer<Commitment>(Transcript::proof_data, num_bytes_read);
             memTrace_m_rw = deserialize_from_buffer<Commitment>(Transcript::proof_data, num_bytes_read);
-<<<<<<< HEAD
+            memTrace_m_in_tag = deserialize_from_buffer<Commitment>(Transcript::proof_data, num_bytes_read);
+            memTrace_m_tag_err = deserialize_from_buffer<Commitment>(Transcript::proof_data, num_bytes_read);
+            memTrace_m_one_min_inv = deserialize_from_buffer<Commitment>(Transcript::proof_data, num_bytes_read);
             avmMini_pc = deserialize_from_buffer<Commitment>(Transcript::proof_data, num_bytes_read);
             avmMini_internal_return_ptr = deserialize_from_buffer<Commitment>(Transcript::proof_data, num_bytes_read);
             avmMini_sel_internal_call = deserialize_from_buffer<Commitment>(Transcript::proof_data, num_bytes_read);
             avmMini_sel_internal_return = deserialize_from_buffer<Commitment>(Transcript::proof_data, num_bytes_read);
             avmMini_sel_halt = deserialize_from_buffer<Commitment>(Transcript::proof_data, num_bytes_read);
-=======
-            memTrace_m_in_tag = deserialize_from_buffer<Commitment>(Transcript::proof_data, num_bytes_read);
-            memTrace_m_tag_err = deserialize_from_buffer<Commitment>(Transcript::proof_data, num_bytes_read);
-            memTrace_m_one_min_inv = deserialize_from_buffer<Commitment>(Transcript::proof_data, num_bytes_read);
->>>>>>> 739fe90a
             avmMini_sel_op_add = deserialize_from_buffer<Commitment>(Transcript::proof_data, num_bytes_read);
             avmMini_sel_op_sub = deserialize_from_buffer<Commitment>(Transcript::proof_data, num_bytes_read);
             avmMini_sel_op_mul = deserialize_from_buffer<Commitment>(Transcript::proof_data, num_bytes_read);
@@ -637,17 +581,14 @@
             serialize_to_buffer<Commitment>(memTrace_m_lastAccess, Transcript::proof_data);
             serialize_to_buffer<Commitment>(memTrace_m_last, Transcript::proof_data);
             serialize_to_buffer<Commitment>(memTrace_m_rw, Transcript::proof_data);
-<<<<<<< HEAD
+            serialize_to_buffer<Commitment>(memTrace_m_in_tag, Transcript::proof_data);
+            serialize_to_buffer<Commitment>(memTrace_m_tag_err, Transcript::proof_data);
+            serialize_to_buffer<Commitment>(memTrace_m_one_min_inv, Transcript::proof_data);
             serialize_to_buffer<Commitment>(avmMini_pc, Transcript::proof_data);
             serialize_to_buffer<Commitment>(avmMini_internal_return_ptr, Transcript::proof_data);
             serialize_to_buffer<Commitment>(avmMini_sel_internal_call, Transcript::proof_data);
             serialize_to_buffer<Commitment>(avmMini_sel_internal_return, Transcript::proof_data);
             serialize_to_buffer<Commitment>(avmMini_sel_halt, Transcript::proof_data);
-=======
-            serialize_to_buffer<Commitment>(memTrace_m_in_tag, Transcript::proof_data);
-            serialize_to_buffer<Commitment>(memTrace_m_tag_err, Transcript::proof_data);
-            serialize_to_buffer<Commitment>(memTrace_m_one_min_inv, Transcript::proof_data);
->>>>>>> 739fe90a
             serialize_to_buffer<Commitment>(avmMini_sel_op_add, Transcript::proof_data);
             serialize_to_buffer<Commitment>(avmMini_sel_op_sub, Transcript::proof_data);
             serialize_to_buffer<Commitment>(avmMini_sel_op_mul, Transcript::proof_data);
