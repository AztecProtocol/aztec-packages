--- conflicted
+++ resolved
@@ -104,12 +104,6 @@
 
         RefVector<DataType> get_wires()
         {
-<<<<<<< HEAD
-            return { memTrace_m_clk,   memTrace_m_sub_clk, memTrace_m_addr,   memTrace_m_val,    memTrace_m_lastAccess,
-                     memTrace_m_rw,    avmMini_subop,      avmMini_ia,        avmMini_ib,        avmMini_ic,
-                     avmMini_mem_op_a, avmMini_mem_op_b,   avmMini_mem_op_c,  avmMini_rwa,       avmMini_rwb,
-                     avmMini_rwc,      avmMini_mem_idx_a,  avmMini_mem_idx_b, avmMini_mem_idx_c, avmMini_last };
-=======
             return {
                 memTrace_m_clk,   memTrace_m_sub_clk, memTrace_m_addr,    memTrace_m_val,     memTrace_m_lastAccess,
                 memTrace_m_rw,    avmMini_sel_op_add, avmMini_sel_op_sub, avmMini_sel_op_mul, avmMini_sel_op_div,
@@ -117,7 +111,6 @@
                 avmMini_mem_op_a, avmMini_mem_op_b,   avmMini_mem_op_c,   avmMini_rwa,        avmMini_rwb,
                 avmMini_rwc,      avmMini_mem_idx_a,  avmMini_mem_idx_b,  avmMini_mem_idx_c,  avmMini_last
             };
->>>>>>> 17ba7150
         };
         RefVector<DataType> get_sorted_polynomials() { return {}; };
     };
@@ -152,15 +145,9 @@
                               avmMini_mem_idx_b,
                               avmMini_mem_idx_c,
                               avmMini_last,
-<<<<<<< HEAD
+                              memTrace_m_rw_shift,
                               memTrace_m_addr_shift,
-                              memTrace_m_val_shift,
-                              memTrace_m_rw_shift)
-=======
-                              memTrace_m_rw_shift,
-                              memTrace_m_val_shift,
-                              memTrace_m_addr_shift)
->>>>>>> 17ba7150
+                              memTrace_m_val_shift)
 
         RefVector<DataType> get_wires()
         {
@@ -172,16 +159,12 @@
                      memTrace_m_val,
                      memTrace_m_lastAccess,
                      memTrace_m_rw,
-<<<<<<< HEAD
-                     avmMini_subop,
-=======
                      avmMini_sel_op_add,
                      avmMini_sel_op_sub,
                      avmMini_sel_op_mul,
                      avmMini_sel_op_div,
                      avmMini_op_err,
                      avmMini_inv,
->>>>>>> 17ba7150
                      avmMini_ia,
                      avmMini_ib,
                      avmMini_ic,
@@ -195,15 +178,9 @@
                      avmMini_mem_idx_b,
                      avmMini_mem_idx_c,
                      avmMini_last,
-<<<<<<< HEAD
+                     memTrace_m_rw_shift,
                      memTrace_m_addr_shift,
-                     memTrace_m_val_shift,
-                     memTrace_m_rw_shift };
-=======
-                     memTrace_m_rw_shift,
-                     memTrace_m_val_shift,
-                     memTrace_m_addr_shift };
->>>>>>> 17ba7150
+                     memTrace_m_val_shift };
         };
         RefVector<DataType> get_unshifted()
         {
@@ -215,16 +192,12 @@
                      memTrace_m_val,
                      memTrace_m_lastAccess,
                      memTrace_m_rw,
-<<<<<<< HEAD
-                     avmMini_subop,
-=======
                      avmMini_sel_op_add,
                      avmMini_sel_op_sub,
                      avmMini_sel_op_mul,
                      avmMini_sel_op_div,
                      avmMini_op_err,
                      avmMini_inv,
->>>>>>> 17ba7150
                      avmMini_ia,
                      avmMini_ib,
                      avmMini_ic,
@@ -239,17 +212,10 @@
                      avmMini_mem_idx_c,
                      avmMini_last };
         };
-<<<<<<< HEAD
-        RefVector<DataType> get_to_be_shifted() { return { memTrace_m_addr, memTrace_m_val, memTrace_m_rw }; };
+        RefVector<DataType> get_to_be_shifted() { return { memTrace_m_rw, memTrace_m_addr, memTrace_m_val }; };
         RefVector<DataType> get_shifted()
         {
-            return { memTrace_m_addr_shift, memTrace_m_val_shift, memTrace_m_rw_shift };
-=======
-        RefVector<DataType> get_to_be_shifted() { return { memTrace_m_rw, memTrace_m_val, memTrace_m_addr }; };
-        RefVector<DataType> get_shifted()
-        {
-            return { memTrace_m_rw_shift, memTrace_m_val_shift, memTrace_m_addr_shift };
->>>>>>> 17ba7150
+            return { memTrace_m_rw_shift, memTrace_m_addr_shift, memTrace_m_val_shift };
         };
     };
 
@@ -330,16 +296,12 @@
             Base::memTrace_m_val = "MEMTRACE_M_VAL";
             Base::memTrace_m_lastAccess = "MEMTRACE_M_LASTACCESS";
             Base::memTrace_m_rw = "MEMTRACE_M_RW";
-<<<<<<< HEAD
-            Base::avmMini_subop = "AVMMINI_SUBOP";
-=======
             Base::avmMini_sel_op_add = "AVMMINI_SEL_OP_ADD";
             Base::avmMini_sel_op_sub = "AVMMINI_SEL_OP_SUB";
             Base::avmMini_sel_op_mul = "AVMMINI_SEL_OP_MUL";
             Base::avmMini_sel_op_div = "AVMMINI_SEL_OP_DIV";
             Base::avmMini_op_err = "AVMMINI_OP_ERR";
             Base::avmMini_inv = "AVMMINI_INV";
->>>>>>> 17ba7150
             Base::avmMini_ia = "AVMMINI_IA";
             Base::avmMini_ib = "AVMMINI_IB";
             Base::avmMini_ic = "AVMMINI_IC";
