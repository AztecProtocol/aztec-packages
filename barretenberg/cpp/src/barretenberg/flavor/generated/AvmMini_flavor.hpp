--- conflicted
+++ resolved
@@ -43,7 +43,7 @@
     // the unshifted and one for the shifted
     static constexpr size_t NUM_ALL_ENTITIES = 80;
 
-    using Relations = std::tuple<AvmMini_vm::alu_chip<FF>, AvmMini_vm::avm_mini<FF>, AvmMini_vm::mem_trace<FF>>;
+    using Relations = std::tuple<AvmMini_vm::avm_mini<FF>, AvmMini_vm::alu_chip<FF>, AvmMini_vm::mem_trace<FF>>;
 
     static constexpr size_t MAX_PARTIAL_RELATION_LENGTH = compute_max_partial_relation_length<Relations>();
 
@@ -281,29 +281,20 @@
                               avmMini_mem_idx_b,
                               avmMini_mem_idx_c,
                               avmMini_last,
-<<<<<<< HEAD
+                              avmMini_pc_shift,
+                              avmMini_internal_return_ptr_shift,
+                              aluChip_alu_u16_r7_shift,
+                              aluChip_alu_u16_r3_shift,
                               aluChip_alu_u16_r6_shift,
+                              aluChip_alu_u16_r4_shift,
+                              aluChip_alu_u16_r1_shift,
+                              aluChip_alu_u16_r0_shift,
                               aluChip_alu_u16_r2_shift,
-                              aluChip_alu_u16_r3_shift,
-                              aluChip_alu_u16_r4_shift,
-                              aluChip_alu_u16_r0_shift,
-                              aluChip_alu_u16_r1_shift,
                               aluChip_alu_u16_r5_shift,
-                              aluChip_alu_u16_r7_shift,
-                              avmMini_internal_return_ptr_shift,
-                              avmMini_pc_shift,
                               memTrace_m_val_shift,
-                              memTrace_m_tag_shift,
                               memTrace_m_addr_shift,
-                              memTrace_m_rw_shift)
-=======
                               memTrace_m_rw_shift,
-                              memTrace_m_tag_shift,
-                              memTrace_m_addr_shift,
-                              memTrace_m_val_shift,
-                              avmMini_internal_return_ptr_shift,
-                              avmMini_pc_shift)
->>>>>>> 93cbea1e
+                              memTrace_m_tag_shift)
 
         RefVector<DataType> get_wires()
         {
@@ -373,29 +364,20 @@
                      avmMini_mem_idx_b,
                      avmMini_mem_idx_c,
                      avmMini_last,
-<<<<<<< HEAD
+                     avmMini_pc_shift,
+                     avmMini_internal_return_ptr_shift,
+                     aluChip_alu_u16_r7_shift,
+                     aluChip_alu_u16_r3_shift,
                      aluChip_alu_u16_r6_shift,
+                     aluChip_alu_u16_r4_shift,
+                     aluChip_alu_u16_r1_shift,
+                     aluChip_alu_u16_r0_shift,
                      aluChip_alu_u16_r2_shift,
-                     aluChip_alu_u16_r3_shift,
-                     aluChip_alu_u16_r4_shift,
-                     aluChip_alu_u16_r0_shift,
-                     aluChip_alu_u16_r1_shift,
                      aluChip_alu_u16_r5_shift,
-                     aluChip_alu_u16_r7_shift,
-                     avmMini_internal_return_ptr_shift,
-                     avmMini_pc_shift,
                      memTrace_m_val_shift,
-                     memTrace_m_tag_shift,
                      memTrace_m_addr_shift,
-                     memTrace_m_rw_shift };
-=======
                      memTrace_m_rw_shift,
-                     memTrace_m_tag_shift,
-                     memTrace_m_addr_shift,
-                     memTrace_m_val_shift,
-                     avmMini_internal_return_ptr_shift,
-                     avmMini_pc_shift };
->>>>>>> 93cbea1e
+                     memTrace_m_tag_shift };
         };
         RefVector<DataType> get_unshifted()
         {
@@ -468,33 +450,23 @@
         };
         RefVector<DataType> get_to_be_shifted()
         {
-<<<<<<< HEAD
-            return { aluChip_alu_u16_r6, aluChip_alu_u16_r2, aluChip_alu_u16_r3,
-                     aluChip_alu_u16_r4, aluChip_alu_u16_r0, aluChip_alu_u16_r1,
-                     aluChip_alu_u16_r5, aluChip_alu_u16_r7, avmMini_internal_return_ptr,
-                     avmMini_pc,         memTrace_m_val,     memTrace_m_tag,
-                     memTrace_m_addr,    memTrace_m_rw };
+            return { avmMini_pc,         avmMini_internal_return_ptr,
+                     aluChip_alu_u16_r7, aluChip_alu_u16_r3,
+                     aluChip_alu_u16_r6, aluChip_alu_u16_r4,
+                     aluChip_alu_u16_r1, aluChip_alu_u16_r0,
+                     aluChip_alu_u16_r2, aluChip_alu_u16_r5,
+                     memTrace_m_val,     memTrace_m_addr,
+                     memTrace_m_rw,      memTrace_m_tag };
         };
         RefVector<DataType> get_shifted()
         {
-            return { aluChip_alu_u16_r6_shift, aluChip_alu_u16_r2_shift, aluChip_alu_u16_r3_shift,
-                     aluChip_alu_u16_r4_shift, aluChip_alu_u16_r0_shift, aluChip_alu_u16_r1_shift,
-                     aluChip_alu_u16_r5_shift, aluChip_alu_u16_r7_shift, avmMini_internal_return_ptr_shift,
-                     avmMini_pc_shift,         memTrace_m_val_shift,     memTrace_m_tag_shift,
-                     memTrace_m_addr_shift,    memTrace_m_rw_shift };
-=======
-            return { memTrace_m_rw, memTrace_m_tag, memTrace_m_addr, memTrace_m_val, avmMini_internal_return_ptr,
-                     avmMini_pc };
-        };
-        RefVector<DataType> get_shifted()
-        {
-            return { memTrace_m_rw_shift,
-                     memTrace_m_tag_shift,
-                     memTrace_m_addr_shift,
-                     memTrace_m_val_shift,
-                     avmMini_internal_return_ptr_shift,
-                     avmMini_pc_shift };
->>>>>>> 93cbea1e
+            return { avmMini_pc_shift,         avmMini_internal_return_ptr_shift,
+                     aluChip_alu_u16_r7_shift, aluChip_alu_u16_r3_shift,
+                     aluChip_alu_u16_r6_shift, aluChip_alu_u16_r4_shift,
+                     aluChip_alu_u16_r1_shift, aluChip_alu_u16_r0_shift,
+                     aluChip_alu_u16_r2_shift, aluChip_alu_u16_r5_shift,
+                     memTrace_m_val_shift,     memTrace_m_addr_shift,
+                     memTrace_m_rw_shift,      memTrace_m_tag_shift };
         };
     };
 
@@ -507,16 +479,13 @@
 
         RefVector<DataType> get_to_be_shifted()
         {
-<<<<<<< HEAD
-            return { aluChip_alu_u16_r6, aluChip_alu_u16_r2, aluChip_alu_u16_r3,
-                     aluChip_alu_u16_r4, aluChip_alu_u16_r0, aluChip_alu_u16_r1,
-                     aluChip_alu_u16_r5, aluChip_alu_u16_r7, avmMini_internal_return_ptr,
-                     avmMini_pc,         memTrace_m_val,     memTrace_m_tag,
-                     memTrace_m_addr,    memTrace_m_rw };
-=======
-            return { memTrace_m_rw, memTrace_m_tag, memTrace_m_addr, memTrace_m_val, avmMini_internal_return_ptr,
-                     avmMini_pc };
->>>>>>> 93cbea1e
+            return { avmMini_pc,         avmMini_internal_return_ptr,
+                     aluChip_alu_u16_r7, aluChip_alu_u16_r3,
+                     aluChip_alu_u16_r6, aluChip_alu_u16_r4,
+                     aluChip_alu_u16_r1, aluChip_alu_u16_r0,
+                     aluChip_alu_u16_r2, aluChip_alu_u16_r5,
+                     memTrace_m_val,     memTrace_m_addr,
+                     memTrace_m_rw,      memTrace_m_tag };
         };
 
         // The plookup wires that store plookup read data.
