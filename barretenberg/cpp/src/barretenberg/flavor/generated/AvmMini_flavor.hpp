--- conflicted
+++ resolved
@@ -730,7 +730,6 @@
             circuit_size = deserialize_from_buffer<uint32_t>(proof_data, num_frs_read);
             size_t log_n = numeric::get_msb(circuit_size);
 
-<<<<<<< HEAD
             memTrace_m_clk = deserialize_from_buffer<Commitment>(Transcript::proof_data, num_frs_read);
             memTrace_m_sub_clk = deserialize_from_buffer<Commitment>(Transcript::proof_data, num_frs_read);
             memTrace_m_addr = deserialize_from_buffer<Commitment>(Transcript::proof_data, num_frs_read);
@@ -742,6 +741,32 @@
             memTrace_m_in_tag = deserialize_from_buffer<Commitment>(Transcript::proof_data, num_frs_read);
             memTrace_m_tag_err = deserialize_from_buffer<Commitment>(Transcript::proof_data, num_frs_read);
             memTrace_m_one_min_inv = deserialize_from_buffer<Commitment>(Transcript::proof_data, num_frs_read);
+            aluChip_alu_clk = deserialize_from_buffer<Commitment>(Transcript::proof_data, num_frs_read);
+            aluChip_alu_ia = deserialize_from_buffer<Commitment>(Transcript::proof_data, num_frs_read);
+            aluChip_alu_ib = deserialize_from_buffer<Commitment>(Transcript::proof_data, num_frs_read);
+            aluChip_alu_ic = deserialize_from_buffer<Commitment>(Transcript::proof_data, num_frs_read);
+            aluChip_alu_op_add = deserialize_from_buffer<Commitment>(Transcript::proof_data, num_frs_read);
+            aluChip_alu_op_sub = deserialize_from_buffer<Commitment>(Transcript::proof_data, num_frs_read);
+            aluChip_alu_op_mul = deserialize_from_buffer<Commitment>(Transcript::proof_data, num_frs_read);
+            aluChip_alu_op_div = deserialize_from_buffer<Commitment>(Transcript::proof_data, num_frs_read);
+            aluChip_alu_ff_tag = deserialize_from_buffer<Commitment>(Transcript::proof_data, num_frs_read);
+            aluChip_alu_u8_tag = deserialize_from_buffer<Commitment>(Transcript::proof_data, num_frs_read);
+            aluChip_alu_u16_tag = deserialize_from_buffer<Commitment>(Transcript::proof_data, num_frs_read);
+            aluChip_alu_u32_tag = deserialize_from_buffer<Commitment>(Transcript::proof_data, num_frs_read);
+            aluChip_alu_u64_tag = deserialize_from_buffer<Commitment>(Transcript::proof_data, num_frs_read);
+            aluChip_alu_u128_tag = deserialize_from_buffer<Commitment>(Transcript::proof_data, num_frs_read);
+            aluChip_alu_u8_r0 = deserialize_from_buffer<Commitment>(Transcript::proof_data, num_frs_read);
+            aluChip_alu_u8_r1 = deserialize_from_buffer<Commitment>(Transcript::proof_data, num_frs_read);
+            aluChip_alu_u16_r0 = deserialize_from_buffer<Commitment>(Transcript::proof_data, num_frs_read);
+            aluChip_alu_u16_r1 = deserialize_from_buffer<Commitment>(Transcript::proof_data, num_frs_read);
+            aluChip_alu_u16_r2 = deserialize_from_buffer<Commitment>(Transcript::proof_data, num_frs_read);
+            aluChip_alu_u16_r3 = deserialize_from_buffer<Commitment>(Transcript::proof_data, num_frs_read);
+            aluChip_alu_u16_r4 = deserialize_from_buffer<Commitment>(Transcript::proof_data, num_frs_read);
+            aluChip_alu_u16_r5 = deserialize_from_buffer<Commitment>(Transcript::proof_data, num_frs_read);
+            aluChip_alu_u16_r6 = deserialize_from_buffer<Commitment>(Transcript::proof_data, num_frs_read);
+            aluChip_alu_u16_r7 = deserialize_from_buffer<Commitment>(Transcript::proof_data, num_frs_read);
+            aluChip_alu_u64_r0 = deserialize_from_buffer<Commitment>(Transcript::proof_data, num_frs_read);
+            aluChip_alu_cf = deserialize_from_buffer<Commitment>(Transcript::proof_data, num_frs_read);
             avmMini_pc = deserialize_from_buffer<Commitment>(Transcript::proof_data, num_frs_read);
             avmMini_internal_return_ptr = deserialize_from_buffer<Commitment>(Transcript::proof_data, num_frs_read);
             avmMini_sel_internal_call = deserialize_from_buffer<Commitment>(Transcript::proof_data, num_frs_read);
@@ -769,72 +794,6 @@
             avmMini_mem_idx_b = deserialize_from_buffer<Commitment>(Transcript::proof_data, num_frs_read);
             avmMini_mem_idx_c = deserialize_from_buffer<Commitment>(Transcript::proof_data, num_frs_read);
             avmMini_last = deserialize_from_buffer<Commitment>(Transcript::proof_data, num_frs_read);
-=======
-            memTrace_m_clk = deserialize_from_buffer<Commitment>(Transcript::proof_data, num_bytes_read);
-            memTrace_m_sub_clk = deserialize_from_buffer<Commitment>(Transcript::proof_data, num_bytes_read);
-            memTrace_m_addr = deserialize_from_buffer<Commitment>(Transcript::proof_data, num_bytes_read);
-            memTrace_m_tag = deserialize_from_buffer<Commitment>(Transcript::proof_data, num_bytes_read);
-            memTrace_m_val = deserialize_from_buffer<Commitment>(Transcript::proof_data, num_bytes_read);
-            memTrace_m_lastAccess = deserialize_from_buffer<Commitment>(Transcript::proof_data, num_bytes_read);
-            memTrace_m_last = deserialize_from_buffer<Commitment>(Transcript::proof_data, num_bytes_read);
-            memTrace_m_rw = deserialize_from_buffer<Commitment>(Transcript::proof_data, num_bytes_read);
-            memTrace_m_in_tag = deserialize_from_buffer<Commitment>(Transcript::proof_data, num_bytes_read);
-            memTrace_m_tag_err = deserialize_from_buffer<Commitment>(Transcript::proof_data, num_bytes_read);
-            memTrace_m_one_min_inv = deserialize_from_buffer<Commitment>(Transcript::proof_data, num_bytes_read);
-            aluChip_alu_clk = deserialize_from_buffer<Commitment>(Transcript::proof_data, num_bytes_read);
-            aluChip_alu_ia = deserialize_from_buffer<Commitment>(Transcript::proof_data, num_bytes_read);
-            aluChip_alu_ib = deserialize_from_buffer<Commitment>(Transcript::proof_data, num_bytes_read);
-            aluChip_alu_ic = deserialize_from_buffer<Commitment>(Transcript::proof_data, num_bytes_read);
-            aluChip_alu_op_add = deserialize_from_buffer<Commitment>(Transcript::proof_data, num_bytes_read);
-            aluChip_alu_op_sub = deserialize_from_buffer<Commitment>(Transcript::proof_data, num_bytes_read);
-            aluChip_alu_op_mul = deserialize_from_buffer<Commitment>(Transcript::proof_data, num_bytes_read);
-            aluChip_alu_op_div = deserialize_from_buffer<Commitment>(Transcript::proof_data, num_bytes_read);
-            aluChip_alu_ff_tag = deserialize_from_buffer<Commitment>(Transcript::proof_data, num_bytes_read);
-            aluChip_alu_u8_tag = deserialize_from_buffer<Commitment>(Transcript::proof_data, num_bytes_read);
-            aluChip_alu_u16_tag = deserialize_from_buffer<Commitment>(Transcript::proof_data, num_bytes_read);
-            aluChip_alu_u32_tag = deserialize_from_buffer<Commitment>(Transcript::proof_data, num_bytes_read);
-            aluChip_alu_u64_tag = deserialize_from_buffer<Commitment>(Transcript::proof_data, num_bytes_read);
-            aluChip_alu_u128_tag = deserialize_from_buffer<Commitment>(Transcript::proof_data, num_bytes_read);
-            aluChip_alu_u8_r0 = deserialize_from_buffer<Commitment>(Transcript::proof_data, num_bytes_read);
-            aluChip_alu_u8_r1 = deserialize_from_buffer<Commitment>(Transcript::proof_data, num_bytes_read);
-            aluChip_alu_u16_r0 = deserialize_from_buffer<Commitment>(Transcript::proof_data, num_bytes_read);
-            aluChip_alu_u16_r1 = deserialize_from_buffer<Commitment>(Transcript::proof_data, num_bytes_read);
-            aluChip_alu_u16_r2 = deserialize_from_buffer<Commitment>(Transcript::proof_data, num_bytes_read);
-            aluChip_alu_u16_r3 = deserialize_from_buffer<Commitment>(Transcript::proof_data, num_bytes_read);
-            aluChip_alu_u16_r4 = deserialize_from_buffer<Commitment>(Transcript::proof_data, num_bytes_read);
-            aluChip_alu_u16_r5 = deserialize_from_buffer<Commitment>(Transcript::proof_data, num_bytes_read);
-            aluChip_alu_u16_r6 = deserialize_from_buffer<Commitment>(Transcript::proof_data, num_bytes_read);
-            aluChip_alu_u16_r7 = deserialize_from_buffer<Commitment>(Transcript::proof_data, num_bytes_read);
-            aluChip_alu_u64_r0 = deserialize_from_buffer<Commitment>(Transcript::proof_data, num_bytes_read);
-            aluChip_alu_cf = deserialize_from_buffer<Commitment>(Transcript::proof_data, num_bytes_read);
-            avmMini_pc = deserialize_from_buffer<Commitment>(Transcript::proof_data, num_bytes_read);
-            avmMini_internal_return_ptr = deserialize_from_buffer<Commitment>(Transcript::proof_data, num_bytes_read);
-            avmMini_sel_internal_call = deserialize_from_buffer<Commitment>(Transcript::proof_data, num_bytes_read);
-            avmMini_sel_internal_return = deserialize_from_buffer<Commitment>(Transcript::proof_data, num_bytes_read);
-            avmMini_sel_jump = deserialize_from_buffer<Commitment>(Transcript::proof_data, num_bytes_read);
-            avmMini_sel_halt = deserialize_from_buffer<Commitment>(Transcript::proof_data, num_bytes_read);
-            avmMini_sel_op_add = deserialize_from_buffer<Commitment>(Transcript::proof_data, num_bytes_read);
-            avmMini_sel_op_sub = deserialize_from_buffer<Commitment>(Transcript::proof_data, num_bytes_read);
-            avmMini_sel_op_mul = deserialize_from_buffer<Commitment>(Transcript::proof_data, num_bytes_read);
-            avmMini_sel_op_div = deserialize_from_buffer<Commitment>(Transcript::proof_data, num_bytes_read);
-            avmMini_in_tag = deserialize_from_buffer<Commitment>(Transcript::proof_data, num_bytes_read);
-            avmMini_op_err = deserialize_from_buffer<Commitment>(Transcript::proof_data, num_bytes_read);
-            avmMini_tag_err = deserialize_from_buffer<Commitment>(Transcript::proof_data, num_bytes_read);
-            avmMini_inv = deserialize_from_buffer<Commitment>(Transcript::proof_data, num_bytes_read);
-            avmMini_ia = deserialize_from_buffer<Commitment>(Transcript::proof_data, num_bytes_read);
-            avmMini_ib = deserialize_from_buffer<Commitment>(Transcript::proof_data, num_bytes_read);
-            avmMini_ic = deserialize_from_buffer<Commitment>(Transcript::proof_data, num_bytes_read);
-            avmMini_mem_op_a = deserialize_from_buffer<Commitment>(Transcript::proof_data, num_bytes_read);
-            avmMini_mem_op_b = deserialize_from_buffer<Commitment>(Transcript::proof_data, num_bytes_read);
-            avmMini_mem_op_c = deserialize_from_buffer<Commitment>(Transcript::proof_data, num_bytes_read);
-            avmMini_rwa = deserialize_from_buffer<Commitment>(Transcript::proof_data, num_bytes_read);
-            avmMini_rwb = deserialize_from_buffer<Commitment>(Transcript::proof_data, num_bytes_read);
-            avmMini_rwc = deserialize_from_buffer<Commitment>(Transcript::proof_data, num_bytes_read);
-            avmMini_mem_idx_a = deserialize_from_buffer<Commitment>(Transcript::proof_data, num_bytes_read);
-            avmMini_mem_idx_b = deserialize_from_buffer<Commitment>(Transcript::proof_data, num_bytes_read);
-            avmMini_mem_idx_c = deserialize_from_buffer<Commitment>(Transcript::proof_data, num_bytes_read);
-            avmMini_last = deserialize_from_buffer<Commitment>(Transcript::proof_data, num_bytes_read);
->>>>>>> 5de0a8e8
 
             for (size_t i = 0; i < log_n; ++i) {
                 sumcheck_univariates.emplace_back(
