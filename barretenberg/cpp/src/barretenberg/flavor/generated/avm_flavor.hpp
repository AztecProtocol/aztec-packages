

#pragma once
#include "../relation_definitions.hpp"
#include "barretenberg/commitment_schemes/kzg/kzg.hpp"
#include "barretenberg/ecc/curves/bn254/g1.hpp"
#include "barretenberg/polynomials/barycentric.hpp"
#include "barretenberg/polynomials/univariate.hpp"

#include "barretenberg/relations/generic_permutation/generic_permutation_relation.hpp"

#include "barretenberg/flavor/flavor.hpp"
#include "barretenberg/flavor/flavor_macros.hpp"
#include "barretenberg/polynomials/evaluation_domain.hpp"
#include "barretenberg/polynomials/polynomial.hpp"
#include "barretenberg/relations/generated/avm/avm_alu.hpp"
#include "barretenberg/relations/generated/avm/avm_main.hpp"
#include "barretenberg/relations/generated/avm/avm_mem.hpp"
#include "barretenberg/transcript/transcript.hpp"

namespace bb {

class AvmFlavor {
  public:
    using Curve = curve::BN254;
    using G1 = Curve::Group;
    using PCS = KZG<Curve>;

    using FF = G1::subgroup_field;
    using Polynomial = bb::Polynomial<FF>;
    using PolynomialHandle = std::span<FF>;
    using GroupElement = G1::element;
    using Commitment = G1::affine_element;
    using CommitmentHandle = G1::affine_element;
    using CommitmentKey = bb::CommitmentKey<Curve>;
    using VerifierCommitmentKey = bb::VerifierCommitmentKey<Curve>;
    using RelationSeparator = FF;

    static constexpr size_t NUM_PRECOMPUTED_ENTITIES = 2;
<<<<<<< HEAD
    static constexpr size_t NUM_WITNESS_ENTITIES = 68;
    static constexpr size_t NUM_WIRES = NUM_WITNESS_ENTITIES + NUM_PRECOMPUTED_ENTITIES;
    // We have two copies of the witness entities, so we subtract the number of fixed ones (they have no shift), one for
    // the unshifted and one for the shifted
    static constexpr size_t NUM_ALL_ENTITIES = 84;

    using Relations = std::tuple<Avm_vm::avm_alu<FF>, Avm_vm::avm_mem<FF>, Avm_vm::avm_main<FF>>;
=======
    static constexpr size_t NUM_WITNESS_ENTITIES = 69;
    static constexpr size_t NUM_WIRES = NUM_WITNESS_ENTITIES + NUM_PRECOMPUTED_ENTITIES;
    // We have two copies of the witness entities, so we subtract the number of fixed ones (they have no shift), one for
    // the unshifted and one for the shifted
    static constexpr size_t NUM_ALL_ENTITIES = 85;

    using Relations = std::tuple<Avm_vm::avm_mem<FF>, Avm_vm::avm_main<FF>, Avm_vm::avm_alu<FF>>;
>>>>>>> f5592b82

    static constexpr size_t MAX_PARTIAL_RELATION_LENGTH = compute_max_partial_relation_length<Relations>();

    // BATCHED_RELATION_PARTIAL_LENGTH = algebraic degree of sumcheck relation *after* multiplying by the `pow_zeta`
    // random polynomial e.g. For \sum(x) [A(x) * B(x) + C(x)] * PowZeta(X), relation length = 2 and random relation
    // length = 3
    static constexpr size_t BATCHED_RELATION_PARTIAL_LENGTH = MAX_PARTIAL_RELATION_LENGTH + 1;
    static constexpr size_t NUM_RELATIONS = std::tuple_size<Relations>::value;

    template <size_t NUM_INSTANCES>
    using ProtogalaxyTupleOfTuplesOfUnivariates =
        decltype(create_protogalaxy_tuple_of_tuples_of_univariates<Relations, NUM_INSTANCES>());
    using SumcheckTupleOfTuplesOfUnivariates = decltype(create_sumcheck_tuple_of_tuples_of_univariates<Relations>());
    using TupleOfArraysOfValues = decltype(create_tuple_of_arrays_of_values<Relations>());

    static constexpr bool has_zero_row = true;

  private:
    template <typename DataType_> class PrecomputedEntities : public PrecomputedEntitiesBase {
      public:
        using DataType = DataType_;

        DEFINE_FLAVOR_MEMBERS(DataType, avm_main_clk, avm_main_first)

        RefVector<DataType> get_selectors() { return { avm_main_clk, avm_main_first }; };
        RefVector<DataType> get_sigma_polynomials() { return {}; };
        RefVector<DataType> get_id_polynomials() { return {}; };
        RefVector<DataType> get_table_polynomials() { return {}; };
    };

    template <typename DataType> class WitnessEntities {
      public:
        DEFINE_FLAVOR_MEMBERS(DataType,
                              avm_mem_m_clk,
                              avm_mem_m_sub_clk,
                              avm_mem_m_addr,
                              avm_mem_m_tag,
                              avm_mem_m_val,
                              avm_mem_m_lastAccess,
                              avm_mem_m_last,
                              avm_mem_m_rw,
                              avm_mem_m_in_tag,
                              avm_mem_m_tag_err,
                              avm_mem_m_one_min_inv,
                              avm_alu_alu_clk,
                              avm_alu_alu_ia,
                              avm_alu_alu_ib,
                              avm_alu_alu_ic,
                              avm_alu_alu_op_add,
                              avm_alu_alu_op_sub,
                              avm_alu_alu_op_mul,
                              avm_alu_alu_op_div,
                              avm_alu_alu_op_not,
                              avm_alu_alu_op_eq,
                              avm_alu_alu_ff_tag,
                              avm_alu_alu_u8_tag,
                              avm_alu_alu_u16_tag,
                              avm_alu_alu_u32_tag,
                              avm_alu_alu_u64_tag,
                              avm_alu_alu_u128_tag,
                              avm_alu_alu_u8_r0,
                              avm_alu_alu_u8_r1,
                              avm_alu_alu_u16_r0,
                              avm_alu_alu_u16_r1,
                              avm_alu_alu_u16_r2,
                              avm_alu_alu_u16_r3,
                              avm_alu_alu_u16_r4,
                              avm_alu_alu_u16_r5,
                              avm_alu_alu_u16_r6,
                              avm_alu_alu_u16_r7,
                              avm_alu_alu_u64_r0,
                              avm_alu_alu_cf,
                              avm_alu_alu_op_eq_diff_inv,
                              avm_main_pc,
                              avm_main_internal_return_ptr,
                              avm_main_sel_internal_call,
                              avm_main_sel_internal_return,
                              avm_main_sel_jump,
                              avm_main_sel_halt,
                              avm_main_sel_op_add,
                              avm_main_sel_op_sub,
                              avm_main_sel_op_mul,
                              avm_main_sel_op_div,
                              avm_main_sel_op_not,
                              avm_main_sel_op_eq,
                              avm_main_in_tag,
                              avm_main_op_err,
                              avm_main_tag_err,
                              avm_main_inv,
                              avm_main_ia,
                              avm_main_ib,
                              avm_main_ic,
                              avm_main_mem_op_a,
                              avm_main_mem_op_b,
                              avm_main_mem_op_c,
                              avm_main_rwa,
                              avm_main_rwb,
                              avm_main_rwc,
                              avm_main_mem_idx_a,
                              avm_main_mem_idx_b,
                              avm_main_mem_idx_c,
                              avm_main_last,
                              equiv_tag_err,
                              equiv_tag_err_counts)

        RefVector<DataType> get_wires()
        {
            return { avm_mem_m_clk,
                     avm_mem_m_sub_clk,
                     avm_mem_m_addr,
                     avm_mem_m_tag,
                     avm_mem_m_val,
                     avm_mem_m_lastAccess,
                     avm_mem_m_last,
                     avm_mem_m_rw,
                     avm_mem_m_in_tag,
                     avm_mem_m_tag_err,
                     avm_mem_m_one_min_inv,
                     avm_alu_alu_clk,
                     avm_alu_alu_ia,
                     avm_alu_alu_ib,
                     avm_alu_alu_ic,
                     avm_alu_alu_op_add,
                     avm_alu_alu_op_sub,
                     avm_alu_alu_op_mul,
                     avm_alu_alu_op_div,
                     avm_alu_alu_op_not,
                     avm_alu_alu_op_eq,
                     avm_alu_alu_ff_tag,
                     avm_alu_alu_u8_tag,
                     avm_alu_alu_u16_tag,
                     avm_alu_alu_u32_tag,
                     avm_alu_alu_u64_tag,
                     avm_alu_alu_u128_tag,
                     avm_alu_alu_u8_r0,
                     avm_alu_alu_u8_r1,
                     avm_alu_alu_u16_r0,
                     avm_alu_alu_u16_r1,
                     avm_alu_alu_u16_r2,
                     avm_alu_alu_u16_r3,
                     avm_alu_alu_u16_r4,
                     avm_alu_alu_u16_r5,
                     avm_alu_alu_u16_r6,
                     avm_alu_alu_u16_r7,
                     avm_alu_alu_u64_r0,
                     avm_alu_alu_cf,
                     avm_alu_alu_op_eq_diff_inv,
                     avm_main_pc,
                     avm_main_internal_return_ptr,
                     avm_main_sel_internal_call,
                     avm_main_sel_internal_return,
                     avm_main_sel_jump,
                     avm_main_sel_halt,
                     avm_main_sel_op_add,
                     avm_main_sel_op_sub,
                     avm_main_sel_op_mul,
                     avm_main_sel_op_div,
                     avm_main_sel_op_not,
                     avm_main_sel_op_eq,
                     avm_main_in_tag,
                     avm_main_op_err,
                     avm_main_tag_err,
                     avm_main_inv,
                     avm_main_ia,
                     avm_main_ib,
                     avm_main_ic,
                     avm_main_mem_op_a,
                     avm_main_mem_op_b,
                     avm_main_mem_op_c,
                     avm_main_rwa,
                     avm_main_rwb,
                     avm_main_rwc,
                     avm_main_mem_idx_a,
                     avm_main_mem_idx_b,
                     avm_main_mem_idx_c,
                     avm_main_last,
                     equiv_tag_err,
                     equiv_tag_err_counts };
        };
        RefVector<DataType> get_sorted_polynomials() { return {}; };
    };

    template <typename DataType> class AllEntities {
      public:
        DEFINE_FLAVOR_MEMBERS(DataType,
                              avm_main_clk,
                              avm_main_first,
                              avm_mem_m_clk,
                              avm_mem_m_sub_clk,
                              avm_mem_m_addr,
                              avm_mem_m_tag,
                              avm_mem_m_val,
                              avm_mem_m_lastAccess,
                              avm_mem_m_last,
                              avm_mem_m_rw,
                              avm_mem_m_in_tag,
                              avm_mem_m_tag_err,
                              avm_mem_m_one_min_inv,
                              avm_alu_alu_clk,
                              avm_alu_alu_ia,
                              avm_alu_alu_ib,
                              avm_alu_alu_ic,
                              avm_alu_alu_op_add,
                              avm_alu_alu_op_sub,
                              avm_alu_alu_op_mul,
                              avm_alu_alu_op_div,
                              avm_alu_alu_op_not,
                              avm_alu_alu_op_eq,
                              avm_alu_alu_ff_tag,
                              avm_alu_alu_u8_tag,
                              avm_alu_alu_u16_tag,
                              avm_alu_alu_u32_tag,
                              avm_alu_alu_u64_tag,
                              avm_alu_alu_u128_tag,
                              avm_alu_alu_u8_r0,
                              avm_alu_alu_u8_r1,
                              avm_alu_alu_u16_r0,
                              avm_alu_alu_u16_r1,
                              avm_alu_alu_u16_r2,
                              avm_alu_alu_u16_r3,
                              avm_alu_alu_u16_r4,
                              avm_alu_alu_u16_r5,
                              avm_alu_alu_u16_r6,
                              avm_alu_alu_u16_r7,
                              avm_alu_alu_u64_r0,
                              avm_alu_alu_cf,
                              avm_alu_alu_op_eq_diff_inv,
                              avm_main_pc,
                              avm_main_internal_return_ptr,
                              avm_main_sel_internal_call,
                              avm_main_sel_internal_return,
                              avm_main_sel_jump,
                              avm_main_sel_halt,
                              avm_main_sel_op_add,
                              avm_main_sel_op_sub,
                              avm_main_sel_op_mul,
                              avm_main_sel_op_div,
                              avm_main_sel_op_not,
                              avm_main_sel_op_eq,
                              avm_main_in_tag,
                              avm_main_op_err,
                              avm_main_tag_err,
                              avm_main_inv,
                              avm_main_ia,
                              avm_main_ib,
                              avm_main_ic,
                              avm_main_mem_op_a,
                              avm_main_mem_op_b,
                              avm_main_mem_op_c,
                              avm_main_rwa,
                              avm_main_rwb,
                              avm_main_rwc,
                              avm_main_mem_idx_a,
                              avm_main_mem_idx_b,
                              avm_main_mem_idx_c,
                              avm_main_last,
<<<<<<< HEAD
                              equiv_tag_err,
                              equiv_tag_err_counts,
                              avm_alu_alu_u16_r7_shift,
                              avm_alu_alu_u16_r0_shift,
                              avm_alu_alu_u16_r6_shift,
                              avm_alu_alu_u16_r3_shift,
                              avm_alu_alu_u16_r2_shift,
                              avm_alu_alu_u16_r4_shift,
                              avm_alu_alu_u16_r5_shift,
                              avm_alu_alu_u16_r1_shift,
                              avm_mem_m_tag_shift,
                              avm_mem_m_val_shift,
                              avm_mem_m_rw_shift,
                              avm_mem_m_addr_shift,
                              avm_main_internal_return_ptr_shift,
                              avm_main_pc_shift)
=======
                              avm_mem_m_rw_shift,
                              avm_mem_m_tag_shift,
                              avm_mem_m_val_shift,
                              avm_mem_m_addr_shift,
                              avm_main_internal_return_ptr_shift,
                              avm_main_pc_shift,
                              avm_alu_alu_u16_r6_shift,
                              avm_alu_alu_u16_r0_shift,
                              avm_alu_alu_u16_r2_shift,
                              avm_alu_alu_u16_r7_shift,
                              avm_alu_alu_u16_r3_shift,
                              avm_alu_alu_u16_r1_shift,
                              avm_alu_alu_u16_r5_shift,
                              avm_alu_alu_u16_r4_shift)
>>>>>>> f5592b82

        RefVector<DataType> get_wires()
        {
            return { avm_main_clk,
                     avm_main_first,
                     avm_mem_m_clk,
                     avm_mem_m_sub_clk,
                     avm_mem_m_addr,
                     avm_mem_m_tag,
                     avm_mem_m_val,
                     avm_mem_m_lastAccess,
                     avm_mem_m_last,
                     avm_mem_m_rw,
                     avm_mem_m_in_tag,
                     avm_mem_m_tag_err,
                     avm_mem_m_one_min_inv,
                     avm_alu_alu_clk,
                     avm_alu_alu_ia,
                     avm_alu_alu_ib,
                     avm_alu_alu_ic,
                     avm_alu_alu_op_add,
                     avm_alu_alu_op_sub,
                     avm_alu_alu_op_mul,
                     avm_alu_alu_op_div,
                     avm_alu_alu_op_not,
                     avm_alu_alu_op_eq,
                     avm_alu_alu_ff_tag,
                     avm_alu_alu_u8_tag,
                     avm_alu_alu_u16_tag,
                     avm_alu_alu_u32_tag,
                     avm_alu_alu_u64_tag,
                     avm_alu_alu_u128_tag,
                     avm_alu_alu_u8_r0,
                     avm_alu_alu_u8_r1,
                     avm_alu_alu_u16_r0,
                     avm_alu_alu_u16_r1,
                     avm_alu_alu_u16_r2,
                     avm_alu_alu_u16_r3,
                     avm_alu_alu_u16_r4,
                     avm_alu_alu_u16_r5,
                     avm_alu_alu_u16_r6,
                     avm_alu_alu_u16_r7,
                     avm_alu_alu_u64_r0,
                     avm_alu_alu_cf,
                     avm_alu_alu_op_eq_diff_inv,
                     avm_main_pc,
                     avm_main_internal_return_ptr,
                     avm_main_sel_internal_call,
                     avm_main_sel_internal_return,
                     avm_main_sel_jump,
                     avm_main_sel_halt,
                     avm_main_sel_op_add,
                     avm_main_sel_op_sub,
                     avm_main_sel_op_mul,
                     avm_main_sel_op_div,
                     avm_main_sel_op_not,
                     avm_main_sel_op_eq,
                     avm_main_in_tag,
                     avm_main_op_err,
                     avm_main_tag_err,
                     avm_main_inv,
                     avm_main_ia,
                     avm_main_ib,
                     avm_main_ic,
                     avm_main_mem_op_a,
                     avm_main_mem_op_b,
                     avm_main_mem_op_c,
                     avm_main_rwa,
                     avm_main_rwb,
                     avm_main_rwc,
                     avm_main_mem_idx_a,
                     avm_main_mem_idx_b,
                     avm_main_mem_idx_c,
                     avm_main_last,
<<<<<<< HEAD
                     equiv_tag_err,
                     equiv_tag_err_counts,
                     avm_alu_alu_u16_r7_shift,
                     avm_alu_alu_u16_r0_shift,
                     avm_alu_alu_u16_r6_shift,
                     avm_alu_alu_u16_r3_shift,
                     avm_alu_alu_u16_r2_shift,
                     avm_alu_alu_u16_r4_shift,
                     avm_alu_alu_u16_r5_shift,
                     avm_alu_alu_u16_r1_shift,
                     avm_mem_m_tag_shift,
                     avm_mem_m_val_shift,
                     avm_mem_m_rw_shift,
                     avm_mem_m_addr_shift,
                     avm_main_internal_return_ptr_shift,
                     avm_main_pc_shift };
=======
                     avm_mem_m_rw_shift,
                     avm_mem_m_tag_shift,
                     avm_mem_m_val_shift,
                     avm_mem_m_addr_shift,
                     avm_main_internal_return_ptr_shift,
                     avm_main_pc_shift,
                     avm_alu_alu_u16_r6_shift,
                     avm_alu_alu_u16_r0_shift,
                     avm_alu_alu_u16_r2_shift,
                     avm_alu_alu_u16_r7_shift,
                     avm_alu_alu_u16_r3_shift,
                     avm_alu_alu_u16_r1_shift,
                     avm_alu_alu_u16_r5_shift,
                     avm_alu_alu_u16_r4_shift };
>>>>>>> f5592b82
        };
        RefVector<DataType> get_unshifted()
        {
            return { avm_main_clk,
                     avm_main_first,
                     avm_mem_m_clk,
                     avm_mem_m_sub_clk,
                     avm_mem_m_addr,
                     avm_mem_m_tag,
                     avm_mem_m_val,
                     avm_mem_m_lastAccess,
                     avm_mem_m_last,
                     avm_mem_m_rw,
                     avm_mem_m_in_tag,
                     avm_mem_m_tag_err,
                     avm_mem_m_one_min_inv,
                     avm_alu_alu_clk,
                     avm_alu_alu_ia,
                     avm_alu_alu_ib,
                     avm_alu_alu_ic,
                     avm_alu_alu_op_add,
                     avm_alu_alu_op_sub,
                     avm_alu_alu_op_mul,
                     avm_alu_alu_op_div,
                     avm_alu_alu_op_not,
                     avm_alu_alu_op_eq,
                     avm_alu_alu_ff_tag,
                     avm_alu_alu_u8_tag,
                     avm_alu_alu_u16_tag,
                     avm_alu_alu_u32_tag,
                     avm_alu_alu_u64_tag,
                     avm_alu_alu_u128_tag,
                     avm_alu_alu_u8_r0,
                     avm_alu_alu_u8_r1,
                     avm_alu_alu_u16_r0,
                     avm_alu_alu_u16_r1,
                     avm_alu_alu_u16_r2,
                     avm_alu_alu_u16_r3,
                     avm_alu_alu_u16_r4,
                     avm_alu_alu_u16_r5,
                     avm_alu_alu_u16_r6,
                     avm_alu_alu_u16_r7,
                     avm_alu_alu_u64_r0,
                     avm_alu_alu_cf,
                     avm_alu_alu_op_eq_diff_inv,
                     avm_main_pc,
                     avm_main_internal_return_ptr,
                     avm_main_sel_internal_call,
                     avm_main_sel_internal_return,
                     avm_main_sel_jump,
                     avm_main_sel_halt,
                     avm_main_sel_op_add,
                     avm_main_sel_op_sub,
                     avm_main_sel_op_mul,
                     avm_main_sel_op_div,
                     avm_main_sel_op_not,
                     avm_main_sel_op_eq,
                     avm_main_in_tag,
                     avm_main_op_err,
                     avm_main_tag_err,
                     avm_main_inv,
                     avm_main_ia,
                     avm_main_ib,
                     avm_main_ic,
                     avm_main_mem_op_a,
                     avm_main_mem_op_b,
                     avm_main_mem_op_c,
                     avm_main_rwa,
                     avm_main_rwb,
                     avm_main_rwc,
                     avm_main_mem_idx_a,
                     avm_main_mem_idx_b,
                     avm_main_mem_idx_c,
                     avm_main_last,
                     equiv_tag_err,
                     equiv_tag_err_counts };
        };
        RefVector<DataType> get_to_be_shifted()
        {
<<<<<<< HEAD
            return { avm_alu_alu_u16_r7,
                     avm_alu_alu_u16_r0,
                     avm_alu_alu_u16_r6,
                     avm_alu_alu_u16_r3,
                     avm_alu_alu_u16_r2,
                     avm_alu_alu_u16_r4,
                     avm_alu_alu_u16_r5,
                     avm_alu_alu_u16_r1,
                     avm_mem_m_tag,
                     avm_mem_m_val,
                     avm_mem_m_rw,
                     avm_mem_m_addr,
                     avm_main_internal_return_ptr,
                     avm_main_pc };
        };
        RefVector<DataType> get_shifted()
        {
            return { avm_alu_alu_u16_r7_shift,
                     avm_alu_alu_u16_r0_shift,
                     avm_alu_alu_u16_r6_shift,
                     avm_alu_alu_u16_r3_shift,
                     avm_alu_alu_u16_r2_shift,
                     avm_alu_alu_u16_r4_shift,
                     avm_alu_alu_u16_r5_shift,
                     avm_alu_alu_u16_r1_shift,
                     avm_mem_m_tag_shift,
                     avm_mem_m_val_shift,
                     avm_mem_m_rw_shift,
                     avm_mem_m_addr_shift,
                     avm_main_internal_return_ptr_shift,
                     avm_main_pc_shift };
=======
            return { avm_mem_m_rw,
                     avm_mem_m_tag,
                     avm_mem_m_val,
                     avm_mem_m_addr,
                     avm_main_internal_return_ptr,
                     avm_main_pc,
                     avm_alu_alu_u16_r6,
                     avm_alu_alu_u16_r0,
                     avm_alu_alu_u16_r2,
                     avm_alu_alu_u16_r7,
                     avm_alu_alu_u16_r3,
                     avm_alu_alu_u16_r1,
                     avm_alu_alu_u16_r5,
                     avm_alu_alu_u16_r4 };
        };
        RefVector<DataType> get_shifted()
        {
            return { avm_mem_m_rw_shift,
                     avm_mem_m_tag_shift,
                     avm_mem_m_val_shift,
                     avm_mem_m_addr_shift,
                     avm_main_internal_return_ptr_shift,
                     avm_main_pc_shift,
                     avm_alu_alu_u16_r6_shift,
                     avm_alu_alu_u16_r0_shift,
                     avm_alu_alu_u16_r2_shift,
                     avm_alu_alu_u16_r7_shift,
                     avm_alu_alu_u16_r3_shift,
                     avm_alu_alu_u16_r1_shift,
                     avm_alu_alu_u16_r5_shift,
                     avm_alu_alu_u16_r4_shift };
>>>>>>> f5592b82
        };
    };

  public:
    class ProvingKey : public ProvingKey_<PrecomputedEntities<Polynomial>, WitnessEntities<Polynomial>> {
      public:
        // Expose constructors on the base class
        using Base = ProvingKey_<PrecomputedEntities<Polynomial>, WitnessEntities<Polynomial>>;
        using Base::Base;

        RefVector<DataType> get_to_be_shifted()
        {
<<<<<<< HEAD
            return { avm_alu_alu_u16_r7,
                     avm_alu_alu_u16_r0,
                     avm_alu_alu_u16_r6,
                     avm_alu_alu_u16_r3,
                     avm_alu_alu_u16_r2,
                     avm_alu_alu_u16_r4,
                     avm_alu_alu_u16_r5,
                     avm_alu_alu_u16_r1,
                     avm_mem_m_tag,
                     avm_mem_m_val,
                     avm_mem_m_rw,
                     avm_mem_m_addr,
                     avm_main_internal_return_ptr,
                     avm_main_pc };
=======
            return { avm_mem_m_rw,
                     avm_mem_m_tag,
                     avm_mem_m_val,
                     avm_mem_m_addr,
                     avm_main_internal_return_ptr,
                     avm_main_pc,
                     avm_alu_alu_u16_r6,
                     avm_alu_alu_u16_r0,
                     avm_alu_alu_u16_r2,
                     avm_alu_alu_u16_r7,
                     avm_alu_alu_u16_r3,
                     avm_alu_alu_u16_r1,
                     avm_alu_alu_u16_r5,
                     avm_alu_alu_u16_r4 };
>>>>>>> f5592b82
        };

        // The plookup wires that store plookup read data.
        std::array<PolynomialHandle, 0> get_table_column_wires() { return {}; };
    };

    using VerificationKey = VerificationKey_<PrecomputedEntities<Commitment>>;

    using FoldedPolynomials = AllEntities<std::vector<FF>>;

    class AllValues : public AllEntities<FF> {
      public:
        using Base = AllEntities<FF>;
        using Base::Base;
    };

    /**
     * @brief A container for the prover polynomials handles.
     */
    class ProverPolynomials : public AllEntities<Polynomial> {
      public:
        // Define all operations as default, except move construction/assignment
        ProverPolynomials() = default;
        ProverPolynomials& operator=(const ProverPolynomials&) = delete;
        ProverPolynomials(const ProverPolynomials& o) = delete;
        ProverPolynomials(ProverPolynomials&& o) noexcept = default;
        ProverPolynomials& operator=(ProverPolynomials&& o) noexcept = default;
        ~ProverPolynomials() = default;
        [[nodiscard]] size_t get_polynomial_size() const { return avm_mem_m_clk.size(); }
        /**
         * @brief Returns the evaluations of all prover polynomials at one point on the boolean hypercube, which
         * represents one row in the execution trace.
         */
        [[nodiscard]] AllValues get_row(size_t row_idx) const
        {
            AllValues result;
            for (auto [result_field, polynomial] : zip_view(result.get_all(), this->get_all())) {
                result_field = polynomial[row_idx];
            }
            return result;
        }
    };

    using RowPolynomials = AllEntities<FF>;

    class PartiallyEvaluatedMultivariates : public AllEntities<Polynomial> {
      public:
        PartiallyEvaluatedMultivariates() = default;
        PartiallyEvaluatedMultivariates(const size_t circuit_size)
        {
            // Storage is only needed after the first partial evaluation, hence polynomials of size (n / 2)
            for (auto& poly : get_all()) {
                poly = Polynomial(circuit_size / 2);
            }
        }
    };

    /**
     * @brief A container for univariates used during Protogalaxy folding and sumcheck.
     * @details During folding and sumcheck, the prover evaluates the relations on these univariates.
     */
    template <size_t LENGTH> using ProverUnivariates = AllEntities<bb::Univariate<FF, LENGTH>>;

    /**
     * @brief A container for univariates produced during the hot loop in sumcheck.
     */
    using ExtendedEdges = ProverUnivariates<MAX_PARTIAL_RELATION_LENGTH>;

    class CommitmentLabels : public AllEntities<std::string> {
      private:
        using Base = AllEntities<std::string>;

      public:
        CommitmentLabels()
            : AllEntities<std::string>()
        {
            Base::avm_main_clk = "AVM_MAIN_CLK";
            Base::avm_main_first = "AVM_MAIN_FIRST";
            Base::avm_mem_m_clk = "AVM_MEM_M_CLK";
            Base::avm_mem_m_sub_clk = "AVM_MEM_M_SUB_CLK";
            Base::avm_mem_m_addr = "AVM_MEM_M_ADDR";
            Base::avm_mem_m_tag = "AVM_MEM_M_TAG";
            Base::avm_mem_m_val = "AVM_MEM_M_VAL";
            Base::avm_mem_m_lastAccess = "AVM_MEM_M_LASTACCESS";
            Base::avm_mem_m_last = "AVM_MEM_M_LAST";
            Base::avm_mem_m_rw = "AVM_MEM_M_RW";
            Base::avm_mem_m_in_tag = "AVM_MEM_M_IN_TAG";
            Base::avm_mem_m_tag_err = "AVM_MEM_M_TAG_ERR";
            Base::avm_mem_m_one_min_inv = "AVM_MEM_M_ONE_MIN_INV";
            Base::avm_alu_alu_clk = "AVM_ALU_ALU_CLK";
            Base::avm_alu_alu_ia = "AVM_ALU_ALU_IA";
            Base::avm_alu_alu_ib = "AVM_ALU_ALU_IB";
            Base::avm_alu_alu_ic = "AVM_ALU_ALU_IC";
            Base::avm_alu_alu_op_add = "AVM_ALU_ALU_OP_ADD";
            Base::avm_alu_alu_op_sub = "AVM_ALU_ALU_OP_SUB";
            Base::avm_alu_alu_op_mul = "AVM_ALU_ALU_OP_MUL";
            Base::avm_alu_alu_op_div = "AVM_ALU_ALU_OP_DIV";
            Base::avm_alu_alu_op_not = "AVM_ALU_ALU_OP_NOT";
            Base::avm_alu_alu_op_eq = "AVM_ALU_ALU_OP_EQ";
            Base::avm_alu_alu_ff_tag = "AVM_ALU_ALU_FF_TAG";
            Base::avm_alu_alu_u8_tag = "AVM_ALU_ALU_U8_TAG";
            Base::avm_alu_alu_u16_tag = "AVM_ALU_ALU_U16_TAG";
            Base::avm_alu_alu_u32_tag = "AVM_ALU_ALU_U32_TAG";
            Base::avm_alu_alu_u64_tag = "AVM_ALU_ALU_U64_TAG";
            Base::avm_alu_alu_u128_tag = "AVM_ALU_ALU_U128_TAG";
            Base::avm_alu_alu_u8_r0 = "AVM_ALU_ALU_U8_R0";
            Base::avm_alu_alu_u8_r1 = "AVM_ALU_ALU_U8_R1";
            Base::avm_alu_alu_u16_r0 = "AVM_ALU_ALU_U16_R0";
            Base::avm_alu_alu_u16_r1 = "AVM_ALU_ALU_U16_R1";
            Base::avm_alu_alu_u16_r2 = "AVM_ALU_ALU_U16_R2";
            Base::avm_alu_alu_u16_r3 = "AVM_ALU_ALU_U16_R3";
            Base::avm_alu_alu_u16_r4 = "AVM_ALU_ALU_U16_R4";
            Base::avm_alu_alu_u16_r5 = "AVM_ALU_ALU_U16_R5";
            Base::avm_alu_alu_u16_r6 = "AVM_ALU_ALU_U16_R6";
            Base::avm_alu_alu_u16_r7 = "AVM_ALU_ALU_U16_R7";
            Base::avm_alu_alu_u64_r0 = "AVM_ALU_ALU_U64_R0";
            Base::avm_alu_alu_cf = "AVM_ALU_ALU_CF";
            Base::avm_alu_alu_op_eq_diff_inv = "AVM_ALU_ALU_OP_EQ_DIFF_INV";
            Base::avm_main_pc = "AVM_MAIN_PC";
            Base::avm_main_internal_return_ptr = "AVM_MAIN_INTERNAL_RETURN_PTR";
            Base::avm_main_sel_internal_call = "AVM_MAIN_SEL_INTERNAL_CALL";
            Base::avm_main_sel_internal_return = "AVM_MAIN_SEL_INTERNAL_RETURN";
            Base::avm_main_sel_jump = "AVM_MAIN_SEL_JUMP";
            Base::avm_main_sel_halt = "AVM_MAIN_SEL_HALT";
            Base::avm_main_sel_op_add = "AVM_MAIN_SEL_OP_ADD";
            Base::avm_main_sel_op_sub = "AVM_MAIN_SEL_OP_SUB";
            Base::avm_main_sel_op_mul = "AVM_MAIN_SEL_OP_MUL";
            Base::avm_main_sel_op_div = "AVM_MAIN_SEL_OP_DIV";
            Base::avm_main_sel_op_not = "AVM_MAIN_SEL_OP_NOT";
            Base::avm_main_sel_op_eq = "AVM_MAIN_SEL_OP_EQ";
            Base::avm_main_in_tag = "AVM_MAIN_IN_TAG";
            Base::avm_main_op_err = "AVM_MAIN_OP_ERR";
            Base::avm_main_tag_err = "AVM_MAIN_TAG_ERR";
            Base::avm_main_inv = "AVM_MAIN_INV";
            Base::avm_main_ia = "AVM_MAIN_IA";
            Base::avm_main_ib = "AVM_MAIN_IB";
            Base::avm_main_ic = "AVM_MAIN_IC";
            Base::avm_main_mem_op_a = "AVM_MAIN_MEM_OP_A";
            Base::avm_main_mem_op_b = "AVM_MAIN_MEM_OP_B";
            Base::avm_main_mem_op_c = "AVM_MAIN_MEM_OP_C";
            Base::avm_main_rwa = "AVM_MAIN_RWA";
            Base::avm_main_rwb = "AVM_MAIN_RWB";
            Base::avm_main_rwc = "AVM_MAIN_RWC";
            Base::avm_main_mem_idx_a = "AVM_MAIN_MEM_IDX_A";
            Base::avm_main_mem_idx_b = "AVM_MAIN_MEM_IDX_B";
            Base::avm_main_mem_idx_c = "AVM_MAIN_MEM_IDX_C";
            Base::avm_main_last = "AVM_MAIN_LAST";
            Base::equiv_tag_err = "EQUIV_TAG_ERR";
            Base::equiv_tag_err_counts = "EQUIV_TAG_ERR_COUNTS";
        };
    };

    class VerifierCommitments : public AllEntities<Commitment> {
      private:
        using Base = AllEntities<Commitment>;

      public:
        VerifierCommitments(const std::shared_ptr<VerificationKey>& verification_key)
        {
            avm_main_clk = verification_key->avm_main_clk;
            avm_main_first = verification_key->avm_main_first;
        }
    };

    class Transcript : public NativeTranscript {
      public:
        uint32_t circuit_size;

        Commitment avm_mem_m_clk;
        Commitment avm_mem_m_sub_clk;
        Commitment avm_mem_m_addr;
        Commitment avm_mem_m_tag;
        Commitment avm_mem_m_val;
        Commitment avm_mem_m_lastAccess;
        Commitment avm_mem_m_last;
        Commitment avm_mem_m_rw;
        Commitment avm_mem_m_in_tag;
        Commitment avm_mem_m_tag_err;
        Commitment avm_mem_m_one_min_inv;
        Commitment avm_alu_alu_clk;
        Commitment avm_alu_alu_ia;
        Commitment avm_alu_alu_ib;
        Commitment avm_alu_alu_ic;
        Commitment avm_alu_alu_op_add;
        Commitment avm_alu_alu_op_sub;
        Commitment avm_alu_alu_op_mul;
        Commitment avm_alu_alu_op_div;
        Commitment avm_alu_alu_op_not;
        Commitment avm_alu_alu_op_eq;
        Commitment avm_alu_alu_ff_tag;
        Commitment avm_alu_alu_u8_tag;
        Commitment avm_alu_alu_u16_tag;
        Commitment avm_alu_alu_u32_tag;
        Commitment avm_alu_alu_u64_tag;
        Commitment avm_alu_alu_u128_tag;
        Commitment avm_alu_alu_u8_r0;
        Commitment avm_alu_alu_u8_r1;
        Commitment avm_alu_alu_u16_r0;
        Commitment avm_alu_alu_u16_r1;
        Commitment avm_alu_alu_u16_r2;
        Commitment avm_alu_alu_u16_r3;
        Commitment avm_alu_alu_u16_r4;
        Commitment avm_alu_alu_u16_r5;
        Commitment avm_alu_alu_u16_r6;
        Commitment avm_alu_alu_u16_r7;
        Commitment avm_alu_alu_u64_r0;
        Commitment avm_alu_alu_cf;
        Commitment avm_alu_alu_op_eq_diff_inv;
        Commitment avm_main_pc;
        Commitment avm_main_internal_return_ptr;
        Commitment avm_main_sel_internal_call;
        Commitment avm_main_sel_internal_return;
        Commitment avm_main_sel_jump;
        Commitment avm_main_sel_halt;
        Commitment avm_main_sel_op_add;
        Commitment avm_main_sel_op_sub;
        Commitment avm_main_sel_op_mul;
        Commitment avm_main_sel_op_div;
        Commitment avm_main_sel_op_not;
        Commitment avm_main_sel_op_eq;
        Commitment avm_main_in_tag;
        Commitment avm_main_op_err;
        Commitment avm_main_tag_err;
        Commitment avm_main_inv;
        Commitment avm_main_ia;
        Commitment avm_main_ib;
        Commitment avm_main_ic;
        Commitment avm_main_mem_op_a;
        Commitment avm_main_mem_op_b;
        Commitment avm_main_mem_op_c;
        Commitment avm_main_rwa;
        Commitment avm_main_rwb;
        Commitment avm_main_rwc;
        Commitment avm_main_mem_idx_a;
        Commitment avm_main_mem_idx_b;
        Commitment avm_main_mem_idx_c;
        Commitment avm_main_last;
        Commitment equiv_tag_err;
        Commitment equiv_tag_err_counts;

        std::vector<bb::Univariate<FF, BATCHED_RELATION_PARTIAL_LENGTH>> sumcheck_univariates;
        std::array<FF, NUM_ALL_ENTITIES> sumcheck_evaluations;
        std::vector<Commitment> zm_cq_comms;
        Commitment zm_cq_comm;
        Commitment zm_pi_comm;

        Transcript() = default;

        Transcript(const std::vector<FF>& proof)
            : NativeTranscript(proof)
        {}

        void deserialize_full_transcript()
        {
            size_t num_frs_read = 0;
            circuit_size = deserialize_from_buffer<uint32_t>(proof_data, num_frs_read);
            size_t log_n = numeric::get_msb(circuit_size);

            avm_mem_m_clk = deserialize_from_buffer<Commitment>(Transcript::proof_data, num_frs_read);
            avm_mem_m_sub_clk = deserialize_from_buffer<Commitment>(Transcript::proof_data, num_frs_read);
            avm_mem_m_addr = deserialize_from_buffer<Commitment>(Transcript::proof_data, num_frs_read);
            avm_mem_m_tag = deserialize_from_buffer<Commitment>(Transcript::proof_data, num_frs_read);
            avm_mem_m_val = deserialize_from_buffer<Commitment>(Transcript::proof_data, num_frs_read);
            avm_mem_m_lastAccess = deserialize_from_buffer<Commitment>(Transcript::proof_data, num_frs_read);
            avm_mem_m_last = deserialize_from_buffer<Commitment>(Transcript::proof_data, num_frs_read);
            avm_mem_m_rw = deserialize_from_buffer<Commitment>(Transcript::proof_data, num_frs_read);
            avm_mem_m_in_tag = deserialize_from_buffer<Commitment>(Transcript::proof_data, num_frs_read);
            avm_mem_m_tag_err = deserialize_from_buffer<Commitment>(Transcript::proof_data, num_frs_read);
            avm_mem_m_one_min_inv = deserialize_from_buffer<Commitment>(Transcript::proof_data, num_frs_read);
            avm_alu_alu_clk = deserialize_from_buffer<Commitment>(Transcript::proof_data, num_frs_read);
            avm_alu_alu_ia = deserialize_from_buffer<Commitment>(Transcript::proof_data, num_frs_read);
            avm_alu_alu_ib = deserialize_from_buffer<Commitment>(Transcript::proof_data, num_frs_read);
            avm_alu_alu_ic = deserialize_from_buffer<Commitment>(Transcript::proof_data, num_frs_read);
            avm_alu_alu_op_add = deserialize_from_buffer<Commitment>(Transcript::proof_data, num_frs_read);
            avm_alu_alu_op_sub = deserialize_from_buffer<Commitment>(Transcript::proof_data, num_frs_read);
            avm_alu_alu_op_mul = deserialize_from_buffer<Commitment>(Transcript::proof_data, num_frs_read);
            avm_alu_alu_op_div = deserialize_from_buffer<Commitment>(Transcript::proof_data, num_frs_read);
            avm_alu_alu_op_not = deserialize_from_buffer<Commitment>(Transcript::proof_data, num_frs_read);
            avm_alu_alu_op_eq = deserialize_from_buffer<Commitment>(Transcript::proof_data, num_frs_read);
            avm_alu_alu_ff_tag = deserialize_from_buffer<Commitment>(Transcript::proof_data, num_frs_read);
            avm_alu_alu_u8_tag = deserialize_from_buffer<Commitment>(Transcript::proof_data, num_frs_read);
            avm_alu_alu_u16_tag = deserialize_from_buffer<Commitment>(Transcript::proof_data, num_frs_read);
            avm_alu_alu_u32_tag = deserialize_from_buffer<Commitment>(Transcript::proof_data, num_frs_read);
            avm_alu_alu_u64_tag = deserialize_from_buffer<Commitment>(Transcript::proof_data, num_frs_read);
            avm_alu_alu_u128_tag = deserialize_from_buffer<Commitment>(Transcript::proof_data, num_frs_read);
            avm_alu_alu_u8_r0 = deserialize_from_buffer<Commitment>(Transcript::proof_data, num_frs_read);
            avm_alu_alu_u8_r1 = deserialize_from_buffer<Commitment>(Transcript::proof_data, num_frs_read);
            avm_alu_alu_u16_r0 = deserialize_from_buffer<Commitment>(Transcript::proof_data, num_frs_read);
            avm_alu_alu_u16_r1 = deserialize_from_buffer<Commitment>(Transcript::proof_data, num_frs_read);
            avm_alu_alu_u16_r2 = deserialize_from_buffer<Commitment>(Transcript::proof_data, num_frs_read);
            avm_alu_alu_u16_r3 = deserialize_from_buffer<Commitment>(Transcript::proof_data, num_frs_read);
            avm_alu_alu_u16_r4 = deserialize_from_buffer<Commitment>(Transcript::proof_data, num_frs_read);
            avm_alu_alu_u16_r5 = deserialize_from_buffer<Commitment>(Transcript::proof_data, num_frs_read);
            avm_alu_alu_u16_r6 = deserialize_from_buffer<Commitment>(Transcript::proof_data, num_frs_read);
            avm_alu_alu_u16_r7 = deserialize_from_buffer<Commitment>(Transcript::proof_data, num_frs_read);
            avm_alu_alu_u64_r0 = deserialize_from_buffer<Commitment>(Transcript::proof_data, num_frs_read);
            avm_alu_alu_cf = deserialize_from_buffer<Commitment>(Transcript::proof_data, num_frs_read);
            avm_alu_alu_op_eq_diff_inv = deserialize_from_buffer<Commitment>(Transcript::proof_data, num_frs_read);
            avm_main_pc = deserialize_from_buffer<Commitment>(Transcript::proof_data, num_frs_read);
            avm_main_internal_return_ptr = deserialize_from_buffer<Commitment>(Transcript::proof_data, num_frs_read);
            avm_main_sel_internal_call = deserialize_from_buffer<Commitment>(Transcript::proof_data, num_frs_read);
            avm_main_sel_internal_return = deserialize_from_buffer<Commitment>(Transcript::proof_data, num_frs_read);
            avm_main_sel_jump = deserialize_from_buffer<Commitment>(Transcript::proof_data, num_frs_read);
            avm_main_sel_halt = deserialize_from_buffer<Commitment>(Transcript::proof_data, num_frs_read);
            avm_main_sel_op_add = deserialize_from_buffer<Commitment>(Transcript::proof_data, num_frs_read);
            avm_main_sel_op_sub = deserialize_from_buffer<Commitment>(Transcript::proof_data, num_frs_read);
            avm_main_sel_op_mul = deserialize_from_buffer<Commitment>(Transcript::proof_data, num_frs_read);
            avm_main_sel_op_div = deserialize_from_buffer<Commitment>(Transcript::proof_data, num_frs_read);
            avm_main_sel_op_not = deserialize_from_buffer<Commitment>(Transcript::proof_data, num_frs_read);
            avm_main_sel_op_eq = deserialize_from_buffer<Commitment>(Transcript::proof_data, num_frs_read);
            avm_main_in_tag = deserialize_from_buffer<Commitment>(Transcript::proof_data, num_frs_read);
            avm_main_op_err = deserialize_from_buffer<Commitment>(Transcript::proof_data, num_frs_read);
            avm_main_tag_err = deserialize_from_buffer<Commitment>(Transcript::proof_data, num_frs_read);
            avm_main_inv = deserialize_from_buffer<Commitment>(Transcript::proof_data, num_frs_read);
            avm_main_ia = deserialize_from_buffer<Commitment>(Transcript::proof_data, num_frs_read);
            avm_main_ib = deserialize_from_buffer<Commitment>(Transcript::proof_data, num_frs_read);
            avm_main_ic = deserialize_from_buffer<Commitment>(Transcript::proof_data, num_frs_read);
            avm_main_mem_op_a = deserialize_from_buffer<Commitment>(Transcript::proof_data, num_frs_read);
            avm_main_mem_op_b = deserialize_from_buffer<Commitment>(Transcript::proof_data, num_frs_read);
            avm_main_mem_op_c = deserialize_from_buffer<Commitment>(Transcript::proof_data, num_frs_read);
            avm_main_rwa = deserialize_from_buffer<Commitment>(Transcript::proof_data, num_frs_read);
            avm_main_rwb = deserialize_from_buffer<Commitment>(Transcript::proof_data, num_frs_read);
            avm_main_rwc = deserialize_from_buffer<Commitment>(Transcript::proof_data, num_frs_read);
            avm_main_mem_idx_a = deserialize_from_buffer<Commitment>(Transcript::proof_data, num_frs_read);
            avm_main_mem_idx_b = deserialize_from_buffer<Commitment>(Transcript::proof_data, num_frs_read);
            avm_main_mem_idx_c = deserialize_from_buffer<Commitment>(Transcript::proof_data, num_frs_read);
            avm_main_last = deserialize_from_buffer<Commitment>(Transcript::proof_data, num_frs_read);
            equiv_tag_err = deserialize_from_buffer<Commitment>(Transcript::proof_data, num_frs_read);
            equiv_tag_err_counts = deserialize_from_buffer<Commitment>(Transcript::proof_data, num_frs_read);

            for (size_t i = 0; i < log_n; ++i) {
                sumcheck_univariates.emplace_back(
                    deserialize_from_buffer<bb::Univariate<FF, BATCHED_RELATION_PARTIAL_LENGTH>>(Transcript::proof_data,
                                                                                                 num_frs_read));
            }
            sumcheck_evaluations =
                deserialize_from_buffer<std::array<FF, NUM_ALL_ENTITIES>>(Transcript::proof_data, num_frs_read);
            for (size_t i = 0; i < log_n; ++i) {
                zm_cq_comms.push_back(deserialize_from_buffer<Commitment>(proof_data, num_frs_read));
            }
            zm_cq_comm = deserialize_from_buffer<Commitment>(proof_data, num_frs_read);
            zm_pi_comm = deserialize_from_buffer<Commitment>(proof_data, num_frs_read);
        }

        void serialize_full_transcript()
        {
            size_t old_proof_length = proof_data.size();
            Transcript::proof_data.clear();
            size_t log_n = numeric::get_msb(circuit_size);

            serialize_to_buffer(circuit_size, Transcript::proof_data);

            serialize_to_buffer<Commitment>(avm_mem_m_clk, Transcript::proof_data);
            serialize_to_buffer<Commitment>(avm_mem_m_sub_clk, Transcript::proof_data);
            serialize_to_buffer<Commitment>(avm_mem_m_addr, Transcript::proof_data);
            serialize_to_buffer<Commitment>(avm_mem_m_tag, Transcript::proof_data);
            serialize_to_buffer<Commitment>(avm_mem_m_val, Transcript::proof_data);
            serialize_to_buffer<Commitment>(avm_mem_m_lastAccess, Transcript::proof_data);
            serialize_to_buffer<Commitment>(avm_mem_m_last, Transcript::proof_data);
            serialize_to_buffer<Commitment>(avm_mem_m_rw, Transcript::proof_data);
            serialize_to_buffer<Commitment>(avm_mem_m_in_tag, Transcript::proof_data);
            serialize_to_buffer<Commitment>(avm_mem_m_tag_err, Transcript::proof_data);
            serialize_to_buffer<Commitment>(avm_mem_m_one_min_inv, Transcript::proof_data);
            serialize_to_buffer<Commitment>(avm_alu_alu_clk, Transcript::proof_data);
            serialize_to_buffer<Commitment>(avm_alu_alu_ia, Transcript::proof_data);
            serialize_to_buffer<Commitment>(avm_alu_alu_ib, Transcript::proof_data);
            serialize_to_buffer<Commitment>(avm_alu_alu_ic, Transcript::proof_data);
            serialize_to_buffer<Commitment>(avm_alu_alu_op_add, Transcript::proof_data);
            serialize_to_buffer<Commitment>(avm_alu_alu_op_sub, Transcript::proof_data);
            serialize_to_buffer<Commitment>(avm_alu_alu_op_mul, Transcript::proof_data);
            serialize_to_buffer<Commitment>(avm_alu_alu_op_div, Transcript::proof_data);
            serialize_to_buffer<Commitment>(avm_alu_alu_op_not, Transcript::proof_data);
            serialize_to_buffer<Commitment>(avm_alu_alu_op_eq, Transcript::proof_data);
            serialize_to_buffer<Commitment>(avm_alu_alu_ff_tag, Transcript::proof_data);
            serialize_to_buffer<Commitment>(avm_alu_alu_u8_tag, Transcript::proof_data);
            serialize_to_buffer<Commitment>(avm_alu_alu_u16_tag, Transcript::proof_data);
            serialize_to_buffer<Commitment>(avm_alu_alu_u32_tag, Transcript::proof_data);
            serialize_to_buffer<Commitment>(avm_alu_alu_u64_tag, Transcript::proof_data);
            serialize_to_buffer<Commitment>(avm_alu_alu_u128_tag, Transcript::proof_data);
            serialize_to_buffer<Commitment>(avm_alu_alu_u8_r0, Transcript::proof_data);
            serialize_to_buffer<Commitment>(avm_alu_alu_u8_r1, Transcript::proof_data);
            serialize_to_buffer<Commitment>(avm_alu_alu_u16_r0, Transcript::proof_data);
            serialize_to_buffer<Commitment>(avm_alu_alu_u16_r1, Transcript::proof_data);
            serialize_to_buffer<Commitment>(avm_alu_alu_u16_r2, Transcript::proof_data);
            serialize_to_buffer<Commitment>(avm_alu_alu_u16_r3, Transcript::proof_data);
            serialize_to_buffer<Commitment>(avm_alu_alu_u16_r4, Transcript::proof_data);
            serialize_to_buffer<Commitment>(avm_alu_alu_u16_r5, Transcript::proof_data);
            serialize_to_buffer<Commitment>(avm_alu_alu_u16_r6, Transcript::proof_data);
            serialize_to_buffer<Commitment>(avm_alu_alu_u16_r7, Transcript::proof_data);
            serialize_to_buffer<Commitment>(avm_alu_alu_u64_r0, Transcript::proof_data);
            serialize_to_buffer<Commitment>(avm_alu_alu_cf, Transcript::proof_data);
            serialize_to_buffer<Commitment>(avm_alu_alu_op_eq_diff_inv, Transcript::proof_data);
            serialize_to_buffer<Commitment>(avm_main_pc, Transcript::proof_data);
            serialize_to_buffer<Commitment>(avm_main_internal_return_ptr, Transcript::proof_data);
            serialize_to_buffer<Commitment>(avm_main_sel_internal_call, Transcript::proof_data);
            serialize_to_buffer<Commitment>(avm_main_sel_internal_return, Transcript::proof_data);
            serialize_to_buffer<Commitment>(avm_main_sel_jump, Transcript::proof_data);
            serialize_to_buffer<Commitment>(avm_main_sel_halt, Transcript::proof_data);
            serialize_to_buffer<Commitment>(avm_main_sel_op_add, Transcript::proof_data);
            serialize_to_buffer<Commitment>(avm_main_sel_op_sub, Transcript::proof_data);
            serialize_to_buffer<Commitment>(avm_main_sel_op_mul, Transcript::proof_data);
            serialize_to_buffer<Commitment>(avm_main_sel_op_div, Transcript::proof_data);
            serialize_to_buffer<Commitment>(avm_main_sel_op_not, Transcript::proof_data);
            serialize_to_buffer<Commitment>(avm_main_sel_op_eq, Transcript::proof_data);
            serialize_to_buffer<Commitment>(avm_main_in_tag, Transcript::proof_data);
            serialize_to_buffer<Commitment>(avm_main_op_err, Transcript::proof_data);
            serialize_to_buffer<Commitment>(avm_main_tag_err, Transcript::proof_data);
            serialize_to_buffer<Commitment>(avm_main_inv, Transcript::proof_data);
            serialize_to_buffer<Commitment>(avm_main_ia, Transcript::proof_data);
            serialize_to_buffer<Commitment>(avm_main_ib, Transcript::proof_data);
            serialize_to_buffer<Commitment>(avm_main_ic, Transcript::proof_data);
            serialize_to_buffer<Commitment>(avm_main_mem_op_a, Transcript::proof_data);
            serialize_to_buffer<Commitment>(avm_main_mem_op_b, Transcript::proof_data);
            serialize_to_buffer<Commitment>(avm_main_mem_op_c, Transcript::proof_data);
            serialize_to_buffer<Commitment>(avm_main_rwa, Transcript::proof_data);
            serialize_to_buffer<Commitment>(avm_main_rwb, Transcript::proof_data);
            serialize_to_buffer<Commitment>(avm_main_rwc, Transcript::proof_data);
            serialize_to_buffer<Commitment>(avm_main_mem_idx_a, Transcript::proof_data);
            serialize_to_buffer<Commitment>(avm_main_mem_idx_b, Transcript::proof_data);
            serialize_to_buffer<Commitment>(avm_main_mem_idx_c, Transcript::proof_data);
            serialize_to_buffer<Commitment>(avm_main_last, Transcript::proof_data);
            serialize_to_buffer<Commitment>(equiv_tag_err, Transcript::proof_data);
            serialize_to_buffer<Commitment>(equiv_tag_err_counts, Transcript::proof_data);

            for (size_t i = 0; i < log_n; ++i) {
                serialize_to_buffer(sumcheck_univariates[i], Transcript::proof_data);
            }
            serialize_to_buffer(sumcheck_evaluations, Transcript::proof_data);
            for (size_t i = 0; i < log_n; ++i) {
                serialize_to_buffer(zm_cq_comms[i], proof_data);
            }
            serialize_to_buffer(zm_cq_comm, proof_data);
            serialize_to_buffer(zm_pi_comm, proof_data);

            // sanity check to make sure we generate the same length of proof as before.
            ASSERT(proof_data.size() == old_proof_length);
        }
    };
};

} // namespace bb<|MERGE_RESOLUTION|>--- conflicted
+++ resolved
@@ -37,23 +37,13 @@
     using RelationSeparator = FF;
 
     static constexpr size_t NUM_PRECOMPUTED_ENTITIES = 2;
-<<<<<<< HEAD
-    static constexpr size_t NUM_WITNESS_ENTITIES = 68;
+    static constexpr size_t NUM_WITNESS_ENTITIES = 71;
     static constexpr size_t NUM_WIRES = NUM_WITNESS_ENTITIES + NUM_PRECOMPUTED_ENTITIES;
     // We have two copies of the witness entities, so we subtract the number of fixed ones (they have no shift), one for
     // the unshifted and one for the shifted
-    static constexpr size_t NUM_ALL_ENTITIES = 84;
-
-    using Relations = std::tuple<Avm_vm::avm_alu<FF>, Avm_vm::avm_mem<FF>, Avm_vm::avm_main<FF>>;
-=======
-    static constexpr size_t NUM_WITNESS_ENTITIES = 69;
-    static constexpr size_t NUM_WIRES = NUM_WITNESS_ENTITIES + NUM_PRECOMPUTED_ENTITIES;
-    // We have two copies of the witness entities, so we subtract the number of fixed ones (they have no shift), one for
-    // the unshifted and one for the shifted
-    static constexpr size_t NUM_ALL_ENTITIES = 85;
-
-    using Relations = std::tuple<Avm_vm::avm_mem<FF>, Avm_vm::avm_main<FF>, Avm_vm::avm_alu<FF>>;
->>>>>>> f5592b82
+    static constexpr size_t NUM_ALL_ENTITIES = 87;
+
+    using Relations = std::tuple<Avm_vm::avm_mem<FF>, Avm_vm::avm_alu<FF>, Avm_vm::avm_main<FF>>;
 
     static constexpr size_t MAX_PARTIAL_RELATION_LENGTH = compute_max_partial_relation_length<Relations>();
 
@@ -310,39 +300,22 @@
                               avm_main_mem_idx_b,
                               avm_main_mem_idx_c,
                               avm_main_last,
-<<<<<<< HEAD
                               equiv_tag_err,
                               equiv_tag_err_counts,
-                              avm_alu_alu_u16_r7_shift,
-                              avm_alu_alu_u16_r0_shift,
-                              avm_alu_alu_u16_r6_shift,
-                              avm_alu_alu_u16_r3_shift,
-                              avm_alu_alu_u16_r2_shift,
-                              avm_alu_alu_u16_r4_shift,
-                              avm_alu_alu_u16_r5_shift,
-                              avm_alu_alu_u16_r1_shift,
-                              avm_mem_m_tag_shift,
-                              avm_mem_m_val_shift,
                               avm_mem_m_rw_shift,
                               avm_mem_m_addr_shift,
-                              avm_main_internal_return_ptr_shift,
-                              avm_main_pc_shift)
-=======
-                              avm_mem_m_rw_shift,
+                              avm_mem_m_val_shift,
                               avm_mem_m_tag_shift,
-                              avm_mem_m_val_shift,
-                              avm_mem_m_addr_shift,
-                              avm_main_internal_return_ptr_shift,
-                              avm_main_pc_shift,
-                              avm_alu_alu_u16_r6_shift,
-                              avm_alu_alu_u16_r0_shift,
                               avm_alu_alu_u16_r2_shift,
-                              avm_alu_alu_u16_r7_shift,
-                              avm_alu_alu_u16_r3_shift,
                               avm_alu_alu_u16_r1_shift,
                               avm_alu_alu_u16_r5_shift,
-                              avm_alu_alu_u16_r4_shift)
->>>>>>> f5592b82
+                              avm_alu_alu_u16_r0_shift,
+                              avm_alu_alu_u16_r7_shift,
+                              avm_alu_alu_u16_r6_shift,
+                              avm_alu_alu_u16_r4_shift,
+                              avm_alu_alu_u16_r3_shift,
+                              avm_main_pc_shift,
+                              avm_main_internal_return_ptr_shift)
 
         RefVector<DataType> get_wires()
         {
@@ -417,39 +390,22 @@
                      avm_main_mem_idx_b,
                      avm_main_mem_idx_c,
                      avm_main_last,
-<<<<<<< HEAD
                      equiv_tag_err,
                      equiv_tag_err_counts,
-                     avm_alu_alu_u16_r7_shift,
-                     avm_alu_alu_u16_r0_shift,
-                     avm_alu_alu_u16_r6_shift,
-                     avm_alu_alu_u16_r3_shift,
-                     avm_alu_alu_u16_r2_shift,
-                     avm_alu_alu_u16_r4_shift,
-                     avm_alu_alu_u16_r5_shift,
-                     avm_alu_alu_u16_r1_shift,
-                     avm_mem_m_tag_shift,
-                     avm_mem_m_val_shift,
                      avm_mem_m_rw_shift,
                      avm_mem_m_addr_shift,
-                     avm_main_internal_return_ptr_shift,
-                     avm_main_pc_shift };
-=======
-                     avm_mem_m_rw_shift,
+                     avm_mem_m_val_shift,
                      avm_mem_m_tag_shift,
-                     avm_mem_m_val_shift,
-                     avm_mem_m_addr_shift,
-                     avm_main_internal_return_ptr_shift,
-                     avm_main_pc_shift,
-                     avm_alu_alu_u16_r6_shift,
-                     avm_alu_alu_u16_r0_shift,
                      avm_alu_alu_u16_r2_shift,
-                     avm_alu_alu_u16_r7_shift,
-                     avm_alu_alu_u16_r3_shift,
                      avm_alu_alu_u16_r1_shift,
                      avm_alu_alu_u16_r5_shift,
-                     avm_alu_alu_u16_r4_shift };
->>>>>>> f5592b82
+                     avm_alu_alu_u16_r0_shift,
+                     avm_alu_alu_u16_r7_shift,
+                     avm_alu_alu_u16_r6_shift,
+                     avm_alu_alu_u16_r4_shift,
+                     avm_alu_alu_u16_r3_shift,
+                     avm_main_pc_shift,
+                     avm_main_internal_return_ptr_shift };
         };
         RefVector<DataType> get_unshifted()
         {
@@ -529,71 +485,23 @@
         };
         RefVector<DataType> get_to_be_shifted()
         {
-<<<<<<< HEAD
-            return { avm_alu_alu_u16_r7,
-                     avm_alu_alu_u16_r0,
-                     avm_alu_alu_u16_r6,
-                     avm_alu_alu_u16_r3,
-                     avm_alu_alu_u16_r2,
-                     avm_alu_alu_u16_r4,
-                     avm_alu_alu_u16_r5,
-                     avm_alu_alu_u16_r1,
-                     avm_mem_m_tag,
-                     avm_mem_m_val,
-                     avm_mem_m_rw,
-                     avm_mem_m_addr,
-                     avm_main_internal_return_ptr,
-                     avm_main_pc };
+            return { avm_mem_m_rw,       avm_mem_m_addr,
+                     avm_mem_m_val,      avm_mem_m_tag,
+                     avm_alu_alu_u16_r2, avm_alu_alu_u16_r1,
+                     avm_alu_alu_u16_r5, avm_alu_alu_u16_r0,
+                     avm_alu_alu_u16_r7, avm_alu_alu_u16_r6,
+                     avm_alu_alu_u16_r4, avm_alu_alu_u16_r3,
+                     avm_main_pc,        avm_main_internal_return_ptr };
         };
         RefVector<DataType> get_shifted()
         {
-            return { avm_alu_alu_u16_r7_shift,
-                     avm_alu_alu_u16_r0_shift,
-                     avm_alu_alu_u16_r6_shift,
-                     avm_alu_alu_u16_r3_shift,
-                     avm_alu_alu_u16_r2_shift,
-                     avm_alu_alu_u16_r4_shift,
-                     avm_alu_alu_u16_r5_shift,
-                     avm_alu_alu_u16_r1_shift,
-                     avm_mem_m_tag_shift,
-                     avm_mem_m_val_shift,
-                     avm_mem_m_rw_shift,
-                     avm_mem_m_addr_shift,
-                     avm_main_internal_return_ptr_shift,
-                     avm_main_pc_shift };
-=======
-            return { avm_mem_m_rw,
-                     avm_mem_m_tag,
-                     avm_mem_m_val,
-                     avm_mem_m_addr,
-                     avm_main_internal_return_ptr,
-                     avm_main_pc,
-                     avm_alu_alu_u16_r6,
-                     avm_alu_alu_u16_r0,
-                     avm_alu_alu_u16_r2,
-                     avm_alu_alu_u16_r7,
-                     avm_alu_alu_u16_r3,
-                     avm_alu_alu_u16_r1,
-                     avm_alu_alu_u16_r5,
-                     avm_alu_alu_u16_r4 };
-        };
-        RefVector<DataType> get_shifted()
-        {
-            return { avm_mem_m_rw_shift,
-                     avm_mem_m_tag_shift,
-                     avm_mem_m_val_shift,
-                     avm_mem_m_addr_shift,
-                     avm_main_internal_return_ptr_shift,
-                     avm_main_pc_shift,
-                     avm_alu_alu_u16_r6_shift,
-                     avm_alu_alu_u16_r0_shift,
-                     avm_alu_alu_u16_r2_shift,
-                     avm_alu_alu_u16_r7_shift,
-                     avm_alu_alu_u16_r3_shift,
-                     avm_alu_alu_u16_r1_shift,
-                     avm_alu_alu_u16_r5_shift,
-                     avm_alu_alu_u16_r4_shift };
->>>>>>> f5592b82
+            return { avm_mem_m_rw_shift,       avm_mem_m_addr_shift,
+                     avm_mem_m_val_shift,      avm_mem_m_tag_shift,
+                     avm_alu_alu_u16_r2_shift, avm_alu_alu_u16_r1_shift,
+                     avm_alu_alu_u16_r5_shift, avm_alu_alu_u16_r0_shift,
+                     avm_alu_alu_u16_r7_shift, avm_alu_alu_u16_r6_shift,
+                     avm_alu_alu_u16_r4_shift, avm_alu_alu_u16_r3_shift,
+                     avm_main_pc_shift,        avm_main_internal_return_ptr_shift };
         };
     };
 
@@ -606,37 +514,13 @@
 
         RefVector<DataType> get_to_be_shifted()
         {
-<<<<<<< HEAD
-            return { avm_alu_alu_u16_r7,
-                     avm_alu_alu_u16_r0,
-                     avm_alu_alu_u16_r6,
-                     avm_alu_alu_u16_r3,
-                     avm_alu_alu_u16_r2,
-                     avm_alu_alu_u16_r4,
-                     avm_alu_alu_u16_r5,
-                     avm_alu_alu_u16_r1,
-                     avm_mem_m_tag,
-                     avm_mem_m_val,
-                     avm_mem_m_rw,
-                     avm_mem_m_addr,
-                     avm_main_internal_return_ptr,
-                     avm_main_pc };
-=======
-            return { avm_mem_m_rw,
-                     avm_mem_m_tag,
-                     avm_mem_m_val,
-                     avm_mem_m_addr,
-                     avm_main_internal_return_ptr,
-                     avm_main_pc,
-                     avm_alu_alu_u16_r6,
-                     avm_alu_alu_u16_r0,
-                     avm_alu_alu_u16_r2,
-                     avm_alu_alu_u16_r7,
-                     avm_alu_alu_u16_r3,
-                     avm_alu_alu_u16_r1,
-                     avm_alu_alu_u16_r5,
-                     avm_alu_alu_u16_r4 };
->>>>>>> f5592b82
+            return { avm_mem_m_rw,       avm_mem_m_addr,
+                     avm_mem_m_val,      avm_mem_m_tag,
+                     avm_alu_alu_u16_r2, avm_alu_alu_u16_r1,
+                     avm_alu_alu_u16_r5, avm_alu_alu_u16_r0,
+                     avm_alu_alu_u16_r7, avm_alu_alu_u16_r6,
+                     avm_alu_alu_u16_r4, avm_alu_alu_u16_r3,
+                     avm_main_pc,        avm_main_internal_return_ptr };
         };
 
         // The plookup wires that store plookup read data.
