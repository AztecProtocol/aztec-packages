--- conflicted
+++ resolved
@@ -131,11 +131,6 @@
             this->log_circuit_size = FF::from_witness(builder, numeric::get_msb(native_key->circuit_size));
             this->num_public_inputs = FF::from_witness(builder, native_key->num_public_inputs);
             this->pub_inputs_offset = FF::from_witness(builder, native_key->pub_inputs_offset);
-<<<<<<< HEAD
-            this->databus_propagation_data = native_key->databus_propagation_data;
-=======
-            this->pairing_inputs_public_input_key = native_key->pairing_inputs_public_input_key;
->>>>>>> 6ba01519
 
             // Generate stdlib commitments (biggroup) from the native counterparts
             for (auto [commitment, native_commitment] : zip_view(this->get_all(), native_key->get_all())) {
@@ -161,18 +156,6 @@
             this->num_public_inputs = deserialize_from_frs<FF>(builder, elements, num_frs_read);
             this->pub_inputs_offset = deserialize_from_frs<FF>(builder, elements, num_frs_read);
 
-<<<<<<< HEAD
-            this->databus_propagation_data.app_return_data_commitment_pub_input_key.start_idx =
-                uint32_t(deserialize_from_frs<FF>(builder, elements, num_frs_read).get_value());
-            this->databus_propagation_data.kernel_return_data_commitment_pub_input_key.start_idx =
-                uint32_t(deserialize_from_frs<FF>(builder, elements, num_frs_read).get_value());
-            this->databus_propagation_data.is_kernel =
-                bool(deserialize_from_frs<FF>(builder, elements, num_frs_read).get_value());
-=======
-            this->pairing_inputs_public_input_key.start_idx =
-                uint32_t(deserialize_from_frs<FF>(builder, elements, num_frs_read).get_value());
->>>>>>> 6ba01519
-
             for (Commitment& commitment : this->get_all()) {
                 commitment = deserialize_from_frs<Commitment>(builder, elements, num_frs_read);
             }
@@ -199,30 +182,9 @@
 
             std::vector<FF> elements;
 
-            CircuitBuilder* builder = this->circuit_size.context;
             serialize_to_field_buffer(this->circuit_size, elements);
             serialize_to_field_buffer(this->num_public_inputs, elements);
             serialize_to_field_buffer(this->pub_inputs_offset, elements);
-
-<<<<<<< HEAD
-            FF app_return_data_commitment_start_idx(
-                this->databus_propagation_data.app_return_data_commitment_pub_input_key.start_idx);
-            app_return_data_commitment_start_idx.convert_constant_to_fixed_witness(builder);
-            serialize_to_field_buffer(app_return_data_commitment_start_idx, elements);
-
-            FF kernel_return_data_commitment_start_idx(
-                this->databus_propagation_data.kernel_return_data_commitment_pub_input_key.start_idx);
-            kernel_return_data_commitment_start_idx.convert_constant_to_fixed_witness(builder);
-            serialize_to_field_buffer(kernel_return_data_commitment_start_idx, elements);
-
-            FF databus_is_kernel_start_idx(this->databus_propagation_data.is_kernel);
-            databus_is_kernel_start_idx.convert_constant_to_fixed_witness(builder);
-            serialize_to_field_buffer(databus_is_kernel_start_idx, elements);
-=======
-            FF pairing_points_start_idx(this->pairing_inputs_public_input_key.start_idx);
-            pairing_points_start_idx.convert_constant_to_fixed_witness(builder);
-            serialize_to_field_buffer(pairing_points_start_idx, elements);
->>>>>>> 6ba01519
 
             for (const Commitment& commitment : this->get_all()) {
                 serialize_to_field_buffer(commitment, elements);
@@ -247,28 +209,7 @@
                                                       this->num_public_inputs);
             transcript.add_to_independent_hash_buffer(domain_separator + "vk_pub_inputs_offset",
                                                       this->pub_inputs_offset);
-<<<<<<< HEAD
-            FF app_return_data_commitment_start_idx(
-                this->databus_propagation_data.app_return_data_commitment_pub_input_key.start_idx);
-            app_return_data_commitment_start_idx.convert_constant_to_fixed_witness(builder);
-            transcript.add_to_independent_hash_buffer(domain_separator + "vk_app_return_data_commitment_start_idx",
-                                                      app_return_data_commitment_start_idx);
-            FF kernel_return_data_commitment_start_idx(
-                this->databus_propagation_data.kernel_return_data_commitment_pub_input_key.start_idx);
-            kernel_return_data_commitment_start_idx.convert_constant_to_fixed_witness(builder);
-            transcript.add_to_independent_hash_buffer(domain_separator + "vk_kernel_return_data_commitment_start_idx",
-                                                      kernel_return_data_commitment_start_idx);
-            FF databus_is_kernel(this->databus_propagation_data.is_kernel);
-            databus_is_kernel.convert_constant_to_fixed_witness(builder);
-            transcript.add_to_independent_hash_buffer(domain_separator + "vk_is_kernel", databus_is_kernel);
-=======
-            FF pairing_points_start_idx(this->pairing_inputs_public_input_key.start_idx);
-            CircuitBuilder* builder = this->circuit_size.context;
-            pairing_points_start_idx.convert_constant_to_fixed_witness(builder);
-            transcript.add_to_independent_hash_buffer(domain_separator + "vk_pairing_points_start_idx",
-                                                      pairing_points_start_idx);
-
->>>>>>> 6ba01519
+
             for (const Commitment& commitment : this->get_all()) {
                 transcript.add_to_independent_hash_buffer(domain_separator + "vk_commitment", commitment);
             }
