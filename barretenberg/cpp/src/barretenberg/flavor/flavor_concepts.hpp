#pragma once

// Establish concepts for testing flavor attributes
#include "barretenberg/honk/types/circuit_type.hpp"
#include "barretenberg/stdlib/primitives/circuit_builders/circuit_builders_fwd.hpp"
#include <string>
namespace bb {
/**
 * @brief Test whether a type T lies in a list of types ...U.
 *
 * @tparam T The type being tested
 * @tparam U A parameter pack of types being checked against T.
 */
// clang-format off

#ifdef STARKNET_GARAGA_FLAVORS
template <typename T>
concept IsUltraHonk = IsAnyOf<T, UltraFlavor, UltraKeccakFlavor, UltraStarknetFlavor, UltraKeccakZKFlavor, UltraStarknetZKFlavor, UltraZKFlavor, UltraRollupFlavor>;
#else
template <typename T>
concept IsUltraHonk = IsAnyOf<T, UltraFlavor, UltraKeccakFlavor, UltraKeccakZKFlavor, UltraZKFlavor, UltraRollupFlavor>;
#endif
template <typename T>
concept IsUltraOrMegaHonk = IsUltraHonk<T> || IsAnyOf<T, MegaFlavor, MegaZKFlavor>;

template <typename T>
concept IsMegaFlavor = IsAnyOf<T, MegaFlavor, MegaZKFlavor,
                                    MegaRecursiveFlavor_<UltraCircuitBuilder>,
                                    MegaRecursiveFlavor_<MegaCircuitBuilder>,
                                    MegaZKRecursiveFlavor_<MegaCircuitBuilder>,
                                    MegaZKRecursiveFlavor_<UltraCircuitBuilder>>;

template <typename T>
concept HasDataBus = IsMegaFlavor<T>;

// Whether the Flavor has randomness at the end of its trace to randomise commitments and evaluations of its polynomials
// hence requiring an adjustment to the round univariates via the RowDisablingPolynomial.
// This is not the case for Translator, where randomness resides in different parts of the trace and the locations will
// be reflected via Translator relations.
template <typename T> concept UseRowDisablingPolynomial = !IsAnyOf<T,TranslatorFlavor, TranslatorRecursiveFlavor>;

template <typename T>
concept HasIPAAccumulator = IsAnyOf<T, UltraRollupFlavor, UltraRollupRecursiveFlavor_<UltraCircuitBuilder>>;

template <typename T>
concept IsRecursiveFlavor = IsAnyOf<T, UltraRecursiveFlavor_<UltraCircuitBuilder>,
                                       UltraRecursiveFlavor_<MegaCircuitBuilder>,
                                       UltraZKRecursiveFlavor_<UltraCircuitBuilder>,
                                       UltraZKRecursiveFlavor_<MegaCircuitBuilder>,
                                       UltraRollupRecursiveFlavor_<UltraCircuitBuilder>,
                                       MegaRecursiveFlavor_<UltraCircuitBuilder>,
                                       MegaRecursiveFlavor_<MegaCircuitBuilder>,
                                       MegaZKRecursiveFlavor_<MegaCircuitBuilder>,
                                       MegaZKRecursiveFlavor_<UltraCircuitBuilder>,
                                       TranslatorRecursiveFlavor,
                                       ECCVMRecursiveFlavor,
                                       AvmRecursiveFlavor,
                                       avm2::AvmRecursiveFlavor>;

<<<<<<< HEAD
// This concept is relevant for the Sumcheck Prover, where the logic differs between BN254 and Grumpkin
template <typename T> concept IsGrumpkinFlavor = IsAnyOf<T, ECCVMFlavor, ECCVMRecursiveFlavor_<UltraCircuitBuilder>>;
=======
// These concepts are relevant for Sumcheck, where the logic is different for BN254 and Grumpkin Flavors
template <typename T> concept IsGrumpkinFlavor = IsAnyOf<T, ECCVMFlavor, ECCVMRecursiveFlavor>;
template <typename T> concept IsECCVMRecursiveFlavor = IsAnyOf<T, ECCVMRecursiveFlavor>;

#ifdef STARKNET_GARAGA_FLAVORS
template <typename T> concept IsFoldingFlavor = IsAnyOf<T, UltraFlavor,
                                                           // Note(md): must be here to use oink prover
                                                           UltraKeccakFlavor,
                                                           UltraStarknetFlavor,
                                                           UltraKeccakZKFlavor,
                                                           UltraStarknetZKFlavor,
                                                           UltraRollupFlavor,
                                                           UltraZKFlavor,
                                                           MegaFlavor,
                                                           MegaZKFlavor,
                                                           UltraRecursiveFlavor_<UltraCircuitBuilder>,
                                                           UltraRecursiveFlavor_<MegaCircuitBuilder>,
                                                           UltraRollupRecursiveFlavor_<UltraCircuitBuilder>,
                                                           MegaRecursiveFlavor_<UltraCircuitBuilder>,
                                                           MegaRecursiveFlavor_<MegaCircuitBuilder>,
                                                            MegaZKRecursiveFlavor_<MegaCircuitBuilder>,
                                                            MegaZKRecursiveFlavor_<UltraCircuitBuilder>>;
#else
// TODO(https://github.com/AztecProtocol/barretenberg/issues/1426): Rename this.
template <typename T> concept IsFoldingFlavor = IsAnyOf<T, UltraFlavor,
                                                           // Note(md): must be here to use oink prover
                                                           UltraKeccakFlavor,
                                                           UltraKeccakZKFlavor,
                                                           UltraRollupFlavor,
                                                           UltraZKFlavor,
                                                           MegaFlavor,
                                                           MegaZKFlavor,
                                                           UltraRecursiveFlavor_<UltraCircuitBuilder>,
                                                           UltraRecursiveFlavor_<MegaCircuitBuilder>,
                                                           UltraZKRecursiveFlavor_<UltraCircuitBuilder>,
                                                           UltraZKRecursiveFlavor_<MegaCircuitBuilder>,
                                                           UltraRollupRecursiveFlavor_<UltraCircuitBuilder>,
                                                           MegaRecursiveFlavor_<UltraCircuitBuilder>,
                                                           MegaRecursiveFlavor_<MegaCircuitBuilder>,
                                                           MegaZKRecursiveFlavor_<MegaCircuitBuilder>,
                                                           MegaZKRecursiveFlavor_<UltraCircuitBuilder>>;
#endif

>>>>>>> 966b9501
template <typename Container, typename Element>
inline std::string flavor_get_label(Container&& container, const Element& element) {
    for (auto [label, data] : zip_view(container.get_labels(), container.get_all())) {
        if (&data == &element) {
            return label;
        }
    }
    return "(unknown label)";
}

// clang-format on
} // namespace bb<|MERGE_RESOLUTION|>--- conflicted
+++ resolved
@@ -57,54 +57,8 @@
                                        AvmRecursiveFlavor,
                                        avm2::AvmRecursiveFlavor>;
 
-<<<<<<< HEAD
 // This concept is relevant for the Sumcheck Prover, where the logic differs between BN254 and Grumpkin
-template <typename T> concept IsGrumpkinFlavor = IsAnyOf<T, ECCVMFlavor, ECCVMRecursiveFlavor_<UltraCircuitBuilder>>;
-=======
-// These concepts are relevant for Sumcheck, where the logic is different for BN254 and Grumpkin Flavors
 template <typename T> concept IsGrumpkinFlavor = IsAnyOf<T, ECCVMFlavor, ECCVMRecursiveFlavor>;
-template <typename T> concept IsECCVMRecursiveFlavor = IsAnyOf<T, ECCVMRecursiveFlavor>;
-
-#ifdef STARKNET_GARAGA_FLAVORS
-template <typename T> concept IsFoldingFlavor = IsAnyOf<T, UltraFlavor,
-                                                           // Note(md): must be here to use oink prover
-                                                           UltraKeccakFlavor,
-                                                           UltraStarknetFlavor,
-                                                           UltraKeccakZKFlavor,
-                                                           UltraStarknetZKFlavor,
-                                                           UltraRollupFlavor,
-                                                           UltraZKFlavor,
-                                                           MegaFlavor,
-                                                           MegaZKFlavor,
-                                                           UltraRecursiveFlavor_<UltraCircuitBuilder>,
-                                                           UltraRecursiveFlavor_<MegaCircuitBuilder>,
-                                                           UltraRollupRecursiveFlavor_<UltraCircuitBuilder>,
-                                                           MegaRecursiveFlavor_<UltraCircuitBuilder>,
-                                                           MegaRecursiveFlavor_<MegaCircuitBuilder>,
-                                                            MegaZKRecursiveFlavor_<MegaCircuitBuilder>,
-                                                            MegaZKRecursiveFlavor_<UltraCircuitBuilder>>;
-#else
-// TODO(https://github.com/AztecProtocol/barretenberg/issues/1426): Rename this.
-template <typename T> concept IsFoldingFlavor = IsAnyOf<T, UltraFlavor,
-                                                           // Note(md): must be here to use oink prover
-                                                           UltraKeccakFlavor,
-                                                           UltraKeccakZKFlavor,
-                                                           UltraRollupFlavor,
-                                                           UltraZKFlavor,
-                                                           MegaFlavor,
-                                                           MegaZKFlavor,
-                                                           UltraRecursiveFlavor_<UltraCircuitBuilder>,
-                                                           UltraRecursiveFlavor_<MegaCircuitBuilder>,
-                                                           UltraZKRecursiveFlavor_<UltraCircuitBuilder>,
-                                                           UltraZKRecursiveFlavor_<MegaCircuitBuilder>,
-                                                           UltraRollupRecursiveFlavor_<UltraCircuitBuilder>,
-                                                           MegaRecursiveFlavor_<UltraCircuitBuilder>,
-                                                           MegaRecursiveFlavor_<MegaCircuitBuilder>,
-                                                           MegaZKRecursiveFlavor_<MegaCircuitBuilder>,
-                                                           MegaZKRecursiveFlavor_<UltraCircuitBuilder>>;
-#endif
-
->>>>>>> 966b9501
 template <typename Container, typename Element>
 inline std::string flavor_get_label(Container&& container, const Element& element) {
     for (auto [label, data] : zip_view(container.get_labels(), container.get_all())) {
