#pragma once
#include "barretenberg/commitment_schemes/commitment_key.hpp"
#include "barretenberg/commitment_schemes/kzg/kzg.hpp"
#include "barretenberg/common/ref_vector.hpp"
#include "barretenberg/ecc/curves/bn254/bn254.hpp"
#include "barretenberg/flavor/flavor.hpp"
#include "barretenberg/flavor/flavor_macros.hpp"
#include "barretenberg/polynomials/univariate.hpp"
#include "barretenberg/proof_system/arithmetization/arithmetization.hpp"
#include "barretenberg/proof_system/circuit_builder/goblin_translator_circuit_builder.hpp"
#include "barretenberg/relations/relation_parameters.hpp"
#include "barretenberg/relations/translator_vm/translator_decomposition_relation.hpp"
#include "barretenberg/relations/translator_vm/translator_extra_relations.hpp"
#include "barretenberg/relations/translator_vm/translator_gen_perm_sort_relation.hpp"
#include "barretenberg/relations/translator_vm/translator_non_native_field_relation.hpp"
#include "barretenberg/relations/translator_vm/translator_permutation_relation.hpp"
#include "relation_definitions_fwd.hpp"

namespace proof_system::honk::flavor {

class GoblinTranslator {

  public:
    static constexpr size_t mini_circuit_size = 2048;
    using CircuitBuilder = GoblinTranslatorCircuitBuilder;
    using Curve = curve::BN254;
    using PCS = pcs::kzg::KZG<Curve>;
    using GroupElement = Curve::Element;
    using Commitment = Curve::AffineElement;
    using CommitmentHandle = Curve::AffineElement;
    using CommitmentKey = pcs::CommitmentKey<Curve>;
    using VerifierCommitmentKey = pcs::VerifierCommitmentKey<Curve>;
    using FF = Curve::ScalarField;
    using BF = Curve::BaseField;
    using Polynomial = barretenberg::Polynomial<FF>;
    using PolynomialHandle = std::span<FF>;

    // The size of the circuit which is filled with non-zero values for most polynomials. Most relations (everything
    // except for Permutation and GenPermSort) can be evaluated just on the first chunk
    // It is also the only parameter that can be changed without updating relations or structures in the flavor
    static constexpr size_t MINI_CIRCUIT_SIZE = mini_circuit_size;

    // None of this parameters can be changed

    // How many mini_circuit_size polynomials are concatenated in one concatenated_*
    static constexpr size_t CONCATENATION_INDEX = 16;

    // The number of concatenated_* wires
    static constexpr size_t NUM_CONCATENATED_WIRES = 4;

    // Actual circuit size
    static constexpr size_t FULL_CIRCUIT_SIZE = MINI_CIRCUIT_SIZE * CONCATENATION_INDEX;

    // Number of wires
    static constexpr size_t NUM_WIRES = CircuitBuilder::NUM_WIRES;

    // The step in the GenPermSort relation
    static constexpr size_t SORT_STEP = 3;

    // The bitness of the range constraint
    static constexpr size_t MICRO_LIMB_BITS = CircuitBuilder::MICRO_LIMB_BITS;

    // The limbs of the modulus we are emulating in the goblin translator. 4 binary 68-bit limbs and the prime one
    static constexpr auto NEGATIVE_MODULUS_LIMBS = CircuitBuilder::NEGATIVE_MODULUS_LIMBS;

    // Number of bits in a binary limb
    // This is not a configurable value. Relations are sepcifically designed for it to be 68
    static constexpr size_t NUM_LIMB_BITS = CircuitBuilder::NUM_LIMB_BITS;

    // The number of multivariate polynomials on which a sumcheck prover sumcheck operates (including shifts). We
    // often need containers of this size to hold related data, so we choose a name more agnostic than
    // `NUM_POLYNOMIALS`. Note: this number does not include the individual sorted list polynomials.
    static constexpr size_t NUM_ALL_ENTITIES = 184;
    // The number of polynomials precomputed to describe a circuit and to aid a prover in constructing a satisfying
    // assignment of witnesses. We again choose a neutral name.
    static constexpr size_t NUM_PRECOMPUTED_ENTITIES = 7;
    // The total number of witness entities not including shifts.
    static constexpr size_t NUM_WITNESS_ENTITIES = 91;

    using GrandProductRelations = std::tuple<GoblinTranslatorPermutationRelation<FF>>;
    // define the tuple of Relations that comprise the Sumcheck relation
    using Relations = std::tuple<GoblinTranslatorPermutationRelation<FF>,
                                 GoblinTranslatorGenPermSortRelation<FF>,
                                 GoblinTranslatorOpcodeConstraintRelation<FF>,
                                 GoblinTranslatorAccumulatorTransferRelation<FF>,
                                 GoblinTranslatorDecompositionRelation<FF>,
                                 GoblinTranslatorNonNativeFieldRelation<FF>>;

    static constexpr size_t MAX_PARTIAL_RELATION_LENGTH = compute_max_partial_relation_length<Relations>();
    static constexpr size_t MAX_TOTAL_RELATION_LENGTH = compute_max_total_relation_length<Relations>();

    // BATCHED_RELATION_PARTIAL_LENGTH = algebraic degree of sumcheck relation *after* multiplying by the `pow_zeta`
    // random polynomial e.g. For \sum(x) [A(x) * B(x) + C(x)] * PowZeta(X), relation length = 2 and random relation
    // length = 3
    static constexpr size_t BATCHED_RELATION_PARTIAL_LENGTH = MAX_PARTIAL_RELATION_LENGTH + 1;
    static constexpr size_t BATCHED_RELATION_TOTAL_LENGTH = MAX_TOTAL_RELATION_LENGTH + 1;
    static constexpr size_t NUM_RELATIONS = std::tuple_size_v<Relations>;

    // define the containers for storing the contributions from each relation in Sumcheck
    using SumcheckTupleOfTuplesOfUnivariates =
        std::tuple<typename GoblinTranslatorPermutationRelation<FF>::SumcheckTupleOfUnivariatesOverSubrelations,
                   typename GoblinTranslatorGenPermSortRelation<FF>::SumcheckTupleOfUnivariatesOverSubrelations,
                   typename GoblinTranslatorOpcodeConstraintRelation<FF>::SumcheckTupleOfUnivariatesOverSubrelations,
                   typename GoblinTranslatorAccumulatorTransferRelation<FF>::SumcheckTupleOfUnivariatesOverSubrelations,
                   typename GoblinTranslatorDecompositionRelation<FF>::SumcheckTupleOfUnivariatesOverSubrelations,
                   typename GoblinTranslatorNonNativeFieldRelation<FF>::SumcheckTupleOfUnivariatesOverSubrelations>;
    using TupleOfArraysOfValues = decltype(create_tuple_of_arrays_of_values<Relations>());

  private:
    /**
     * @brief A base class labelling precomputed entities and (ordered) subsets of interest.
     * @details Used to build the proving key and verification key.
     */
    template <typename DataType_> class PrecomputedEntities : public PrecomputedEntitiesBase {
      public:
        using DataType = DataType_;
        DEFINE_FLAVOR_MEMBERS(DataType,
                              lagrange_first, // column 0
                              lagrange_last,  // column 1
                              // TODO(#758): Check if one of these can be replaced by shifts
                              lagrange_odd_in_minicircuit,                // column 2
                              lagrange_even_in_minicircuit,               // column 3
                              lagrange_second,                            // column 4
                              lagrange_second_to_last_in_minicircuit,     // column 5
                              ordered_extra_range_constraints_numerator); // column 6
        RefVector<DataType> get_selectors() { return {}; };
        RefVector<DataType> get_sigma_polynomials() { return {}; };
        RefVector<DataType> get_id_polynomials() { return {}; };
    };

    template <typename DataType> class ConcatenatedRangeConstraints {
      public:
        DEFINE_FLAVOR_MEMBERS(DataType,
                              concatenated_range_constraints_0, // column 0
                              concatenated_range_constraints_1, // column 1
                              concatenated_range_constraints_2, // column 2
                              concatenated_range_constraints_3) // column 3
    };
    // TODO(https://github.com/AztecProtocol/barretenberg/issues/790) dedupe with shifted?
    template <typename DataType> class WireToBeShiftedEntities {
      public:
        DEFINE_FLAVOR_MEMBERS(DataType,
                              x_lo_y_hi,                                    // column 0
                              x_hi_z_1,                                     // column 1
                              y_lo_z_2,                                     // column 2
                              p_x_low_limbs,                                // column 3
                              p_x_low_limbs_range_constraint_0,             // column 4
                              p_x_low_limbs_range_constraint_1,             // column 5
                              p_x_low_limbs_range_constraint_2,             // column 6
                              p_x_low_limbs_range_constraint_3,             // column 7
                              p_x_low_limbs_range_constraint_4,             // column 8
                              p_x_low_limbs_range_constraint_tail,          // column 9
                              p_x_high_limbs,                               // column 10
                              p_x_high_limbs_range_constraint_0,            // column 11
                              p_x_high_limbs_range_constraint_1,            // column 12
                              p_x_high_limbs_range_constraint_2,            // column 13
                              p_x_high_limbs_range_constraint_3,            // column 14
                              p_x_high_limbs_range_constraint_4,            // column 15
                              p_x_high_limbs_range_constraint_tail,         // column 16
                              p_y_low_limbs,                                // column 17
                              p_y_low_limbs_range_constraint_0,             // column 18
                              p_y_low_limbs_range_constraint_1,             // column 19
                              p_y_low_limbs_range_constraint_2,             // column 20
                              p_y_low_limbs_range_constraint_3,             // column 21
                              p_y_low_limbs_range_constraint_4,             // column 22
                              p_y_low_limbs_range_constraint_tail,          // column 23
                              p_y_high_limbs,                               // column 24
                              p_y_high_limbs_range_constraint_0,            // column 25
                              p_y_high_limbs_range_constraint_1,            // column 26
                              p_y_high_limbs_range_constraint_2,            // column 27
                              p_y_high_limbs_range_constraint_3,            // column 28
                              p_y_high_limbs_range_constraint_4,            // column 29
                              p_y_high_limbs_range_constraint_tail,         // column 30
                              z_low_limbs,                                  // column 31
                              z_low_limbs_range_constraint_0,               // column 32
                              z_low_limbs_range_constraint_1,               // column 33
                              z_low_limbs_range_constraint_2,               // column 34
                              z_low_limbs_range_constraint_3,               // column 35
                              z_low_limbs_range_constraint_4,               // column 36
                              z_low_limbs_range_constraint_tail,            // column 37
                              z_high_limbs,                                 // column 38
                              z_high_limbs_range_constraint_0,              // column 39
                              z_high_limbs_range_constraint_1,              // column 40
                              z_high_limbs_range_constraint_2,              // column 41
                              z_high_limbs_range_constraint_3,              // column 42
                              z_high_limbs_range_constraint_4,              // column 43
                              z_high_limbs_range_constraint_tail,           // column 44
                              accumulators_binary_limbs_0,                  // column 45
                              accumulators_binary_limbs_1,                  // column 46
                              accumulators_binary_limbs_2,                  // column 47
                              accumulators_binary_limbs_3,                  // column 48
                              accumulator_low_limbs_range_constraint_0,     // column 49
                              accumulator_low_limbs_range_constraint_1,     // column 50
                              accumulator_low_limbs_range_constraint_2,     // column 51
                              accumulator_low_limbs_range_constraint_3,     // column 52
                              accumulator_low_limbs_range_constraint_4,     // column 53
                              accumulator_low_limbs_range_constraint_tail,  // column 54
                              accumulator_high_limbs_range_constraint_0,    // column 55
                              accumulator_high_limbs_range_constraint_1,    // column 56
                              accumulator_high_limbs_range_constraint_2,    // column 57
                              accumulator_high_limbs_range_constraint_3,    // column 58
                              accumulator_high_limbs_range_constraint_4,    // column 59
                              accumulator_high_limbs_range_constraint_tail, // column 60
                              quotient_low_binary_limbs,                    // column 61
                              quotient_high_binary_limbs,                   // column 62
                              quotient_low_limbs_range_constraint_0,        // column 63
                              quotient_low_limbs_range_constraint_1,        // column 64
                              quotient_low_limbs_range_constraint_2,        // column 65
                              quotient_low_limbs_range_constraint_3,        // column 66
                              quotient_low_limbs_range_constraint_4,        // column 67
                              quotient_low_limbs_range_constraint_tail,     // column 68
                              quotient_high_limbs_range_constraint_0,       // column 69
                              quotient_high_limbs_range_constraint_1,       // column 70
                              quotient_high_limbs_range_constraint_2,       // column 71
                              quotient_high_limbs_range_constraint_3,       // column 72
                              quotient_high_limbs_range_constraint_4,       // column 73
                              quotient_high_limbs_range_constraint_tail,    // column 74
                              relation_wide_limbs,                          // column 75
                              relation_wide_limbs_range_constraint_0,       // column 76
                              relation_wide_limbs_range_constraint_1,       // column 77
                              relation_wide_limbs_range_constraint_2,       // column 78
                              relation_wide_limbs_range_constraint_3,       // column 79
                              ordered_range_constraints_0,                  // column 80
                              ordered_range_constraints_1,                  // column 81
                              ordered_range_constraints_2,                  // column 82
                              ordered_range_constraints_3,                  // column 83
                              ordered_range_constraints_4);                 // column 84
    };
    template <typename DataType> class WireNonshiftedEntities {
      public:
        DEFINE_FLAVOR_MEMBERS(DataType,
                              op // column 0
        );
    };
    template <typename DataType> class DerivedWitnessEntities {
      public:
        DEFINE_FLAVOR_MEMBERS(DataType,
                              z_perm); // column 0
    };
    /**
     * @brief Container for all witness polynomials used/constructed by the prover.
     */
    template <typename DataType>
    class WitnessEntities : public WireNonshiftedEntities<DataType>,
                            public WireToBeShiftedEntities<DataType>,
                            public DerivedWitnessEntities<DataType>,
                            public ConcatenatedRangeConstraints<DataType> {
      public:
        DEFINE_COMPOUND_GET_ALL(WireNonshiftedEntities<DataType>::get_all(),
                                WireToBeShiftedEntities<DataType>::get_all(),
                                DerivedWitnessEntities<DataType>::get_all(),
                                ConcatenatedRangeConstraints<DataType>::get_all())

        RefVector<DataType> get_wires()
        {
            return { this->op,
                     this->x_lo_y_hi,
                     this->x_hi_z_1,
                     this->y_lo_z_2,
                     this->p_x_low_limbs,
                     this->p_x_low_limbs_range_constraint_0,
                     this->p_x_low_limbs_range_constraint_1,
                     this->p_x_low_limbs_range_constraint_2,
                     this->p_x_low_limbs_range_constraint_3,
                     this->p_x_low_limbs_range_constraint_4,
                     this->p_x_low_limbs_range_constraint_tail,
                     this->p_x_high_limbs,
                     this->p_x_high_limbs_range_constraint_0,
                     this->p_x_high_limbs_range_constraint_1,
                     this->p_x_high_limbs_range_constraint_2,
                     this->p_x_high_limbs_range_constraint_3,
                     this->p_x_high_limbs_range_constraint_4,
                     this->p_x_high_limbs_range_constraint_tail,
                     this->p_y_low_limbs,
                     this->p_y_low_limbs_range_constraint_0,
                     this->p_y_low_limbs_range_constraint_1,
                     this->p_y_low_limbs_range_constraint_2,
                     this->p_y_low_limbs_range_constraint_3,
                     this->p_y_low_limbs_range_constraint_4,
                     this->p_y_low_limbs_range_constraint_tail,
                     this->p_y_high_limbs,
                     this->p_y_high_limbs_range_constraint_0,
                     this->p_y_high_limbs_range_constraint_1,
                     this->p_y_high_limbs_range_constraint_2,
                     this->p_y_high_limbs_range_constraint_3,
                     this->p_y_high_limbs_range_constraint_4,
                     this->p_y_high_limbs_range_constraint_tail,
                     this->z_low_limbs,
                     this->z_low_limbs_range_constraint_0,
                     this->z_low_limbs_range_constraint_1,
                     this->z_low_limbs_range_constraint_2,
                     this->z_low_limbs_range_constraint_3,
                     this->z_low_limbs_range_constraint_4,
                     this->z_low_limbs_range_constraint_tail,
                     this->z_high_limbs,
                     this->z_high_limbs_range_constraint_0,
                     this->z_high_limbs_range_constraint_1,
                     this->z_high_limbs_range_constraint_2,
                     this->z_high_limbs_range_constraint_3,
                     this->z_high_limbs_range_constraint_4,
                     this->z_high_limbs_range_constraint_tail,
                     this->accumulators_binary_limbs_0,
                     this->accumulators_binary_limbs_1,
                     this->accumulators_binary_limbs_2,
                     this->accumulators_binary_limbs_3,
                     this->accumulator_low_limbs_range_constraint_0,
                     this->accumulator_low_limbs_range_constraint_1,
                     this->accumulator_low_limbs_range_constraint_2,
                     this->accumulator_low_limbs_range_constraint_3,
                     this->accumulator_low_limbs_range_constraint_4,
                     this->accumulator_low_limbs_range_constraint_tail,
                     this->accumulator_high_limbs_range_constraint_0,
                     this->accumulator_high_limbs_range_constraint_1,
                     this->accumulator_high_limbs_range_constraint_2,
                     this->accumulator_high_limbs_range_constraint_3,
                     this->accumulator_high_limbs_range_constraint_4,
                     this->accumulator_high_limbs_range_constraint_tail,
                     this->quotient_low_binary_limbs,
                     this->quotient_high_binary_limbs,
                     this->quotient_low_limbs_range_constraint_0,
                     this->quotient_low_limbs_range_constraint_1,
                     this->quotient_low_limbs_range_constraint_2,
                     this->quotient_low_limbs_range_constraint_3,
                     this->quotient_low_limbs_range_constraint_4,
                     this->quotient_low_limbs_range_constraint_tail,
                     this->quotient_high_limbs_range_constraint_0,
                     this->quotient_high_limbs_range_constraint_1,
                     this->quotient_high_limbs_range_constraint_2,
                     this->quotient_high_limbs_range_constraint_3,
                     this->quotient_high_limbs_range_constraint_4,
                     this->quotient_high_limbs_range_constraint_tail,
                     this->relation_wide_limbs,
                     this->relation_wide_limbs_range_constraint_0,
                     this->relation_wide_limbs_range_constraint_1,
                     this->relation_wide_limbs_range_constraint_2,
                     this->relation_wide_limbs_range_constraint_3,
                     this->ordered_range_constraints_0,
                     this->ordered_range_constraints_1,
                     this->ordered_range_constraints_2,
                     this->ordered_range_constraints_3,
                     this->ordered_range_constraints_4 };
        };

        // everything but ConcatenatedRangeConstraints
        RefVector<DataType> get_unshifted_wires()
        {
            return concatenate(WireNonshiftedEntities<DataType>::get_all(),
                               WireToBeShiftedEntities<DataType>::get_all(),
                               DerivedWitnessEntities<DataType>::get_all());
        };
        RefVector<DataType> get_to_be_shifted()
        {
            return concatenate(WireToBeShiftedEntities<DataType>::get_all(),
                               DerivedWitnessEntities<DataType>::get_all());
        };

        /**
         * @brief Get the polynomials that need to be constructed from other polynomials by concatenation
         *
         * @return RefVector<DataType>
         */
        auto get_concatenated_constraints() { return ConcatenatedRangeConstraints<DataType>::get_all(); }

        /**
         * @brief Get the polynomials that are concatenated for the permutation relation
         *
         * @return std::vector<RefVector<DataType>>
         */
        std::vector<RefVector<DataType>> get_concatenation_groups()
        {
            return {
                {
                    this->p_x_low_limbs_range_constraint_0,
                    this->p_x_low_limbs_range_constraint_1,
                    this->p_x_low_limbs_range_constraint_2,
                    this->p_x_low_limbs_range_constraint_3,
                    this->p_x_low_limbs_range_constraint_4,
                    this->p_x_low_limbs_range_constraint_tail,
                    this->p_x_high_limbs_range_constraint_0,
                    this->p_x_high_limbs_range_constraint_1,
                    this->p_x_high_limbs_range_constraint_2,
                    this->p_x_high_limbs_range_constraint_3,
                    this->p_x_high_limbs_range_constraint_4,
                    this->p_x_high_limbs_range_constraint_tail,
                    this->p_y_low_limbs_range_constraint_0,
                    this->p_y_low_limbs_range_constraint_1,
                    this->p_y_low_limbs_range_constraint_2,
                    this->p_y_low_limbs_range_constraint_3,
                },
                {
                    this->p_y_low_limbs_range_constraint_4,
                    this->p_y_low_limbs_range_constraint_tail,
                    this->p_y_high_limbs_range_constraint_0,
                    this->p_y_high_limbs_range_constraint_1,
                    this->p_y_high_limbs_range_constraint_2,
                    this->p_y_high_limbs_range_constraint_3,
                    this->p_y_high_limbs_range_constraint_4,
                    this->p_y_high_limbs_range_constraint_tail,
                    this->z_low_limbs_range_constraint_0,
                    this->z_low_limbs_range_constraint_1,
                    this->z_low_limbs_range_constraint_2,
                    this->z_low_limbs_range_constraint_3,
                    this->z_low_limbs_range_constraint_4,
                    this->z_low_limbs_range_constraint_tail,
                    this->z_high_limbs_range_constraint_0,
                    this->z_high_limbs_range_constraint_1,
                },
                {
                    this->z_high_limbs_range_constraint_2,
                    this->z_high_limbs_range_constraint_3,
                    this->z_high_limbs_range_constraint_4,
                    this->z_high_limbs_range_constraint_tail,
                    this->accumulator_low_limbs_range_constraint_0,
                    this->accumulator_low_limbs_range_constraint_1,
                    this->accumulator_low_limbs_range_constraint_2,
                    this->accumulator_low_limbs_range_constraint_3,
                    this->accumulator_low_limbs_range_constraint_4,
                    this->accumulator_low_limbs_range_constraint_tail,
                    this->accumulator_high_limbs_range_constraint_0,
                    this->accumulator_high_limbs_range_constraint_1,
                    this->accumulator_high_limbs_range_constraint_2,
                    this->accumulator_high_limbs_range_constraint_3,
                    this->accumulator_high_limbs_range_constraint_4,
                    this->accumulator_high_limbs_range_constraint_tail,
                },
                {
                    this->quotient_low_limbs_range_constraint_0,
                    this->quotient_low_limbs_range_constraint_1,
                    this->quotient_low_limbs_range_constraint_2,
                    this->quotient_low_limbs_range_constraint_3,
                    this->quotient_low_limbs_range_constraint_4,
                    this->quotient_low_limbs_range_constraint_tail,
                    this->quotient_high_limbs_range_constraint_0,
                    this->quotient_high_limbs_range_constraint_1,
                    this->quotient_high_limbs_range_constraint_2,
                    this->quotient_high_limbs_range_constraint_3,
                    this->quotient_high_limbs_range_constraint_4,
                    this->quotient_high_limbs_range_constraint_tail,
                    this->relation_wide_limbs_range_constraint_0,
                    this->relation_wide_limbs_range_constraint_1,
                    this->relation_wide_limbs_range_constraint_2,
                    this->relation_wide_limbs_range_constraint_3,
                },
            };
        };
    };

    /**
     * @brief Represents polynomials shifted by 1 or their evaluations, defined relative to WireToBeShiftedEntities.
     */
    template <typename DataType> class ShiftedEntities {
      public:
        DEFINE_FLAVOR_MEMBERS(DataType,
                              x_lo_y_hi_shift,                                    // column 0
                              x_hi_z_1_shift,                                     // column 1
                              y_lo_z_2_shift,                                     // column 2
                              p_x_low_limbs_shift,                                // column 3
                              p_x_low_limbs_range_constraint_0_shift,             // column 4
                              p_x_low_limbs_range_constraint_1_shift,             // column 5
                              p_x_low_limbs_range_constraint_2_shift,             // column 6
                              p_x_low_limbs_range_constraint_3_shift,             // column 7
                              p_x_low_limbs_range_constraint_4_shift,             // column 8
                              p_x_low_limbs_range_constraint_tail_shift,          // column 9
                              p_x_high_limbs_shift,                               // column 10
                              p_x_high_limbs_range_constraint_0_shift,            // column 11
                              p_x_high_limbs_range_constraint_1_shift,            // column 12
                              p_x_high_limbs_range_constraint_2_shift,            // column 13
                              p_x_high_limbs_range_constraint_3_shift,            // column 14
                              p_x_high_limbs_range_constraint_4_shift,            // column 15
                              p_x_high_limbs_range_constraint_tail_shift,         // column 16
                              p_y_low_limbs_shift,                                // column 17
                              p_y_low_limbs_range_constraint_0_shift,             // column 18
                              p_y_low_limbs_range_constraint_1_shift,             // column 19
                              p_y_low_limbs_range_constraint_2_shift,             // column 20
                              p_y_low_limbs_range_constraint_3_shift,             // column 21
                              p_y_low_limbs_range_constraint_4_shift,             // column 22
                              p_y_low_limbs_range_constraint_tail_shift,          // column 23
                              p_y_high_limbs_shift,                               // column 24
                              p_y_high_limbs_range_constraint_0_shift,            // column 25
                              p_y_high_limbs_range_constraint_1_shift,            // column 26
                              p_y_high_limbs_range_constraint_2_shift,            // column 27
                              p_y_high_limbs_range_constraint_3_shift,            // column 28
                              p_y_high_limbs_range_constraint_4_shift,            // column 29
                              p_y_high_limbs_range_constraint_tail_shift,         // column 30
                              z_low_limbs_shift,                                  // column 31
                              z_low_limbs_range_constraint_0_shift,               // column 32
                              z_low_limbs_range_constraint_1_shift,               // column 33
                              z_low_limbs_range_constraint_2_shift,               // column 34
                              z_low_limbs_range_constraint_3_shift,               // column 35
                              z_low_limbs_range_constraint_4_shift,               // column 36
                              z_low_limbs_range_constraint_tail_shift,            // column 37
                              z_high_limbs_shift,                                 // column 38
                              z_high_limbs_range_constraint_0_shift,              // column 39
                              z_high_limbs_range_constraint_1_shift,              // column 40
                              z_high_limbs_range_constraint_2_shift,              // column 41
                              z_high_limbs_range_constraint_3_shift,              // column 42
                              z_high_limbs_range_constraint_4_shift,              // column 43
                              z_high_limbs_range_constraint_tail_shift,           // column 44
                              accumulators_binary_limbs_0_shift,                  // column 45
                              accumulators_binary_limbs_1_shift,                  // column 46
                              accumulators_binary_limbs_2_shift,                  // column 47
                              accumulators_binary_limbs_3_shift,                  // column 48
                              accumulator_low_limbs_range_constraint_0_shift,     // column 49
                              accumulator_low_limbs_range_constraint_1_shift,     // column 50
                              accumulator_low_limbs_range_constraint_2_shift,     // column 51
                              accumulator_low_limbs_range_constraint_3_shift,     // column 52
                              accumulator_low_limbs_range_constraint_4_shift,     // column 53
                              accumulator_low_limbs_range_constraint_tail_shift,  // column 54
                              accumulator_high_limbs_range_constraint_0_shift,    // column 55
                              accumulator_high_limbs_range_constraint_1_shift,    // column 56
                              accumulator_high_limbs_range_constraint_2_shift,    // column 57
                              accumulator_high_limbs_range_constraint_3_shift,    // column 58
                              accumulator_high_limbs_range_constraint_4_shift,    // column 59
                              accumulator_high_limbs_range_constraint_tail_shift, // column 60
                              quotient_low_binary_limbs_shift,                    // column 61
                              quotient_high_binary_limbs_shift,                   // column 62
                              quotient_low_limbs_range_constraint_0_shift,        // column 63
                              quotient_low_limbs_range_constraint_1_shift,        // column 64
                              quotient_low_limbs_range_constraint_2_shift,        // column 65
                              quotient_low_limbs_range_constraint_3_shift,        // column 66
                              quotient_low_limbs_range_constraint_4_shift,        // column 67
                              quotient_low_limbs_range_constraint_tail_shift,     // column 68
                              quotient_high_limbs_range_constraint_0_shift,       // column 69
                              quotient_high_limbs_range_constraint_1_shift,       // column 70
                              quotient_high_limbs_range_constraint_2_shift,       // column 71
                              quotient_high_limbs_range_constraint_3_shift,       // column 72
                              quotient_high_limbs_range_constraint_4_shift,       // column 73
                              quotient_high_limbs_range_constraint_tail_shift,    // column 74
                              relation_wide_limbs_shift,                          // column 75
                              relation_wide_limbs_range_constraint_0_shift,       // column 76
                              relation_wide_limbs_range_constraint_1_shift,       // column 77
                              relation_wide_limbs_range_constraint_2_shift,       // column 78
                              relation_wide_limbs_range_constraint_3_shift,       // column 79
                              ordered_range_constraints_0_shift,                  // column 80
                              ordered_range_constraints_1_shift,                  // column 81
                              ordered_range_constraints_2_shift,                  // column 82
                              ordered_range_constraints_3_shift,                  // column 83
                              ordered_range_constraints_4_shift,                  // column 84
                              z_perm_shift)                                       // column 85
    };
    /**
     * @brief A base class labelling all entities (for instance, all of the polynomials used by the prover during
     * sumcheck) in this Honk variant along with particular subsets of interest
     * @details Used to build containers for: the prover's polynomial during sumcheck; the sumcheck's folded
     * polynomials; the univariates consturcted during during sumcheck; the evaluations produced by sumcheck.
     *
     * Symbolically we have: AllEntities = PrecomputedEntities + WitnessEntities + ShiftedEntities.
     */
    template <typename DataType>
    class AllEntities : public PrecomputedEntities<DataType>,
                        public WitnessEntities<DataType>,
                        public ShiftedEntities<DataType> {
      public:
        // Initialize members
        AllEntities()
            : PrecomputedEntities<DataType>{}
            , WitnessEntities<DataType>{}
            , ShiftedEntities<DataType>{}
        {}
        RefVector<DataType> get_wires()
        {
            return { this->op,
                     this->x_lo_y_hi,
                     this->x_hi_z_1,
                     this->y_lo_z_2,
                     this->p_x_low_limbs,
                     this->p_x_low_limbs_range_constraint_0,
                     this->p_x_low_limbs_range_constraint_1,
                     this->p_x_low_limbs_range_constraint_2,
                     this->p_x_low_limbs_range_constraint_3,
                     this->p_x_low_limbs_range_constraint_4,
                     this->p_x_low_limbs_range_constraint_tail,
                     this->p_x_high_limbs,
                     this->p_x_high_limbs_range_constraint_0,
                     this->p_x_high_limbs_range_constraint_1,
                     this->p_x_high_limbs_range_constraint_2,
                     this->p_x_high_limbs_range_constraint_3,
                     this->p_x_high_limbs_range_constraint_4,
                     this->p_x_high_limbs_range_constraint_tail,
                     this->p_y_low_limbs,
                     this->p_y_low_limbs_range_constraint_0,
                     this->p_y_low_limbs_range_constraint_1,
                     this->p_y_low_limbs_range_constraint_2,
                     this->p_y_low_limbs_range_constraint_3,
                     this->p_y_low_limbs_range_constraint_4,
                     this->p_y_low_limbs_range_constraint_tail,
                     this->p_y_high_limbs,
                     this->p_y_high_limbs_range_constraint_0,
                     this->p_y_high_limbs_range_constraint_1,
                     this->p_y_high_limbs_range_constraint_2,
                     this->p_y_high_limbs_range_constraint_3,
                     this->p_y_high_limbs_range_constraint_4,
                     this->p_y_high_limbs_range_constraint_tail,
                     this->z_low_limbs,
                     this->z_low_limbs_range_constraint_0,
                     this->z_low_limbs_range_constraint_1,
                     this->z_low_limbs_range_constraint_2,
                     this->z_low_limbs_range_constraint_3,
                     this->z_low_limbs_range_constraint_4,
                     this->z_low_limbs_range_constraint_tail,
                     this->z_high_limbs,
                     this->z_high_limbs_range_constraint_0,
                     this->z_high_limbs_range_constraint_1,
                     this->z_high_limbs_range_constraint_2,
                     this->z_high_limbs_range_constraint_3,
                     this->z_high_limbs_range_constraint_4,
                     this->z_high_limbs_range_constraint_tail,
                     this->accumulators_binary_limbs_0,
                     this->accumulators_binary_limbs_1,
                     this->accumulators_binary_limbs_2,
                     this->accumulators_binary_limbs_3,
                     this->accumulator_low_limbs_range_constraint_0,
                     this->accumulator_low_limbs_range_constraint_1,
                     this->accumulator_low_limbs_range_constraint_2,
                     this->accumulator_low_limbs_range_constraint_3,
                     this->accumulator_low_limbs_range_constraint_4,
                     this->accumulator_low_limbs_range_constraint_tail,
                     this->accumulator_high_limbs_range_constraint_0,
                     this->accumulator_high_limbs_range_constraint_1,
                     this->accumulator_high_limbs_range_constraint_2,
                     this->accumulator_high_limbs_range_constraint_3,
                     this->accumulator_high_limbs_range_constraint_4,
                     this->accumulator_high_limbs_range_constraint_tail,
                     this->quotient_low_binary_limbs,
                     this->quotient_high_binary_limbs,
                     this->quotient_low_limbs_range_constraint_0,
                     this->quotient_low_limbs_range_constraint_1,
                     this->quotient_low_limbs_range_constraint_2,
                     this->quotient_low_limbs_range_constraint_3,
                     this->quotient_low_limbs_range_constraint_4,
                     this->quotient_low_limbs_range_constraint_tail,
                     this->quotient_high_limbs_range_constraint_0,
                     this->quotient_high_limbs_range_constraint_1,
                     this->quotient_high_limbs_range_constraint_2,
                     this->quotient_high_limbs_range_constraint_3,
                     this->quotient_high_limbs_range_constraint_4,
                     this->quotient_high_limbs_range_constraint_tail,
                     this->relation_wide_limbs,
                     this->relation_wide_limbs_range_constraint_0,
                     this->relation_wide_limbs_range_constraint_1,
                     this->relation_wide_limbs_range_constraint_2,
                     this->relation_wide_limbs_range_constraint_3,
                     this->ordered_range_constraints_0,
                     this->ordered_range_constraints_1,
                     this->ordered_range_constraints_2,
                     this->ordered_range_constraints_3,
                     this->ordered_range_constraints_4 };
        }

        DEFINE_COMPOUND_GET_ALL(PrecomputedEntities<DataType>::get_all(),
                                WitnessEntities<DataType>::get_all(),
                                ShiftedEntities<DataType>::get_all())
        /**
         * @brief Get the polynomials that are concatenated for the permutation relation
         *
         * @return std::vector<RefVector<DataType>>
         */
        std::vector<RefVector<DataType>> get_concatenation_groups()
        {
            return {
                {
                    this->p_x_low_limbs_range_constraint_0,
                    this->p_x_low_limbs_range_constraint_1,
                    this->p_x_low_limbs_range_constraint_2,
                    this->p_x_low_limbs_range_constraint_3,
                    this->p_x_low_limbs_range_constraint_4,
                    this->p_x_low_limbs_range_constraint_tail,
                    this->p_x_high_limbs_range_constraint_0,
                    this->p_x_high_limbs_range_constraint_1,
                    this->p_x_high_limbs_range_constraint_2,
                    this->p_x_high_limbs_range_constraint_3,
                    this->p_x_high_limbs_range_constraint_4,
                    this->p_x_high_limbs_range_constraint_tail,
                    this->p_y_low_limbs_range_constraint_0,
                    this->p_y_low_limbs_range_constraint_1,
                    this->p_y_low_limbs_range_constraint_2,
                    this->p_y_low_limbs_range_constraint_3,
                },
                {
                    this->p_y_low_limbs_range_constraint_4,
                    this->p_y_low_limbs_range_constraint_tail,
                    this->p_y_high_limbs_range_constraint_0,
                    this->p_y_high_limbs_range_constraint_1,
                    this->p_y_high_limbs_range_constraint_2,
                    this->p_y_high_limbs_range_constraint_3,
                    this->p_y_high_limbs_range_constraint_4,
                    this->p_y_high_limbs_range_constraint_tail,
                    this->z_low_limbs_range_constraint_0,
                    this->z_low_limbs_range_constraint_1,
                    this->z_low_limbs_range_constraint_2,
                    this->z_low_limbs_range_constraint_3,
                    this->z_low_limbs_range_constraint_4,
                    this->z_low_limbs_range_constraint_tail,
                    this->z_high_limbs_range_constraint_0,
                    this->z_high_limbs_range_constraint_1,
                },
                {
                    this->z_high_limbs_range_constraint_2,
                    this->z_high_limbs_range_constraint_3,
                    this->z_high_limbs_range_constraint_4,
                    this->z_high_limbs_range_constraint_tail,
                    this->accumulator_low_limbs_range_constraint_0,
                    this->accumulator_low_limbs_range_constraint_1,
                    this->accumulator_low_limbs_range_constraint_2,
                    this->accumulator_low_limbs_range_constraint_3,
                    this->accumulator_low_limbs_range_constraint_4,
                    this->accumulator_low_limbs_range_constraint_tail,
                    this->accumulator_high_limbs_range_constraint_0,
                    this->accumulator_high_limbs_range_constraint_1,
                    this->accumulator_high_limbs_range_constraint_2,
                    this->accumulator_high_limbs_range_constraint_3,
                    this->accumulator_high_limbs_range_constraint_4,
                    this->accumulator_high_limbs_range_constraint_tail,
                },
                {
                    this->quotient_low_limbs_range_constraint_0,
                    this->quotient_low_limbs_range_constraint_1,
                    this->quotient_low_limbs_range_constraint_2,
                    this->quotient_low_limbs_range_constraint_3,
                    this->quotient_low_limbs_range_constraint_4,
                    this->quotient_low_limbs_range_constraint_tail,
                    this->quotient_high_limbs_range_constraint_0,
                    this->quotient_high_limbs_range_constraint_1,
                    this->quotient_high_limbs_range_constraint_2,
                    this->quotient_high_limbs_range_constraint_3,
                    this->quotient_high_limbs_range_constraint_4,
                    this->quotient_high_limbs_range_constraint_tail,
                    this->relation_wide_limbs_range_constraint_0,
                    this->relation_wide_limbs_range_constraint_1,
                    this->relation_wide_limbs_range_constraint_2,
                    this->relation_wide_limbs_range_constraint_3,
                },
            };
        }
        /**
         * @brief Get the polynomials that need to be constructed from other polynomials by concatenation
         *
         * @return RefVector<DataType>
         */
        RefVector<DataType> get_concatenated_constraints()
        {
            return ConcatenatedRangeConstraints<DataType>::get_all();
        };
        /**
         * @brief Get the polynomials from the grand product denominator
         *
         * @return RefVector<DataType>
         */
        RefVector<DataType> get_ordered_constraints()
        {
            return { this->ordered_range_constraints_0,
                     this->ordered_range_constraints_1,
                     this->ordered_range_constraints_2,
                     this->ordered_range_constraints_3,
                     this->ordered_range_constraints_4 };
        };

        // Gemini-specific getters.
        RefVector<DataType> get_unshifted()
        {
            return {
                this->x_lo_y_hi,
                this->x_hi_z_1,
                this->y_lo_z_2,
                this->p_x_low_limbs,
                this->p_x_low_limbs_range_constraint_0,
                this->p_x_low_limbs_range_constraint_1,
                this->p_x_low_limbs_range_constraint_2,
                this->p_x_low_limbs_range_constraint_3,
                this->p_x_low_limbs_range_constraint_4,
                this->p_x_low_limbs_range_constraint_tail,
                this->p_x_high_limbs,
                this->p_x_high_limbs_range_constraint_0,
                this->p_x_high_limbs_range_constraint_1,
                this->p_x_high_limbs_range_constraint_2,
                this->p_x_high_limbs_range_constraint_3,
                this->p_x_high_limbs_range_constraint_4,
                this->p_x_high_limbs_range_constraint_tail,
                this->p_y_low_limbs,
                this->p_y_low_limbs_range_constraint_0,
                this->p_y_low_limbs_range_constraint_1,
                this->p_y_low_limbs_range_constraint_2,
                this->p_y_low_limbs_range_constraint_3,
                this->p_y_low_limbs_range_constraint_4,
                this->p_y_low_limbs_range_constraint_tail,
                this->p_y_high_limbs,
                this->p_y_high_limbs_range_constraint_0,
                this->p_y_high_limbs_range_constraint_1,
                this->p_y_high_limbs_range_constraint_2,
                this->p_y_high_limbs_range_constraint_3,
                this->p_y_high_limbs_range_constraint_4,
                this->p_y_high_limbs_range_constraint_tail,
                this->z_low_limbs,
                this->z_low_limbs_range_constraint_0,
                this->z_low_limbs_range_constraint_1,
                this->z_low_limbs_range_constraint_2,
                this->z_low_limbs_range_constraint_3,
                this->z_low_limbs_range_constraint_4,
                this->z_low_limbs_range_constraint_tail,
                this->z_high_limbs,
                this->z_high_limbs_range_constraint_0,
                this->z_high_limbs_range_constraint_1,
                this->z_high_limbs_range_constraint_2,
                this->z_high_limbs_range_constraint_3,
                this->z_high_limbs_range_constraint_4,
                this->z_high_limbs_range_constraint_tail,
                this->accumulators_binary_limbs_0,
                this->accumulators_binary_limbs_1,
                this->accumulators_binary_limbs_2,
                this->accumulators_binary_limbs_3,
                this->accumulator_low_limbs_range_constraint_0,
                this->accumulator_low_limbs_range_constraint_1,
                this->accumulator_low_limbs_range_constraint_2,
                this->accumulator_low_limbs_range_constraint_3,
                this->accumulator_low_limbs_range_constraint_4,
                this->accumulator_low_limbs_range_constraint_tail,
                this->accumulator_high_limbs_range_constraint_0,
                this->accumulator_high_limbs_range_constraint_1,
                this->accumulator_high_limbs_range_constraint_2,
                this->accumulator_high_limbs_range_constraint_3,
                this->accumulator_high_limbs_range_constraint_4,
                this->accumulator_high_limbs_range_constraint_tail,
                this->quotient_low_binary_limbs,
                this->quotient_high_binary_limbs,
                this->quotient_low_limbs_range_constraint_0,
                this->quotient_low_limbs_range_constraint_1,
                this->quotient_low_limbs_range_constraint_2,
                this->quotient_low_limbs_range_constraint_3,
                this->quotient_low_limbs_range_constraint_4,
                this->quotient_low_limbs_range_constraint_tail,
                this->quotient_high_limbs_range_constraint_0,
                this->quotient_high_limbs_range_constraint_1,
                this->quotient_high_limbs_range_constraint_2,
                this->quotient_high_limbs_range_constraint_3,
                this->quotient_high_limbs_range_constraint_4,
                this->quotient_high_limbs_range_constraint_tail,
                this->relation_wide_limbs,
                this->relation_wide_limbs_range_constraint_0,
                this->relation_wide_limbs_range_constraint_1,
                this->relation_wide_limbs_range_constraint_2,
                this->relation_wide_limbs_range_constraint_3,
                this->ordered_range_constraints_0,
                this->ordered_range_constraints_1,
                this->ordered_range_constraints_2,
                this->ordered_range_constraints_3,
                this->ordered_range_constraints_4,

                this->z_perm,
            };
        }
        // get_to_be_shifted is inherited
        RefVector<DataType> get_shifted()
        {
            return { this->x_lo_y_hi_shift,
                     this->x_hi_z_1_shift,
                     this->y_lo_z_2_shift,
                     this->p_x_low_limbs_shift,
                     this->p_x_low_limbs_range_constraint_0_shift,
                     this->p_x_low_limbs_range_constraint_1_shift,
                     this->p_x_low_limbs_range_constraint_2_shift,
                     this->p_x_low_limbs_range_constraint_3_shift,
                     this->p_x_low_limbs_range_constraint_4_shift,
                     this->p_x_low_limbs_range_constraint_tail_shift,
                     this->p_x_high_limbs_shift,
                     this->p_x_high_limbs_range_constraint_0_shift,
                     this->p_x_high_limbs_range_constraint_1_shift,
                     this->p_x_high_limbs_range_constraint_2_shift,
                     this->p_x_high_limbs_range_constraint_3_shift,
                     this->p_x_high_limbs_range_constraint_4_shift,
                     this->p_x_high_limbs_range_constraint_tail_shift,
                     this->p_y_low_limbs_shift,
                     this->p_y_low_limbs_range_constraint_0_shift,
                     this->p_y_low_limbs_range_constraint_1_shift,
                     this->p_y_low_limbs_range_constraint_2_shift,
                     this->p_y_low_limbs_range_constraint_3_shift,
                     this->p_y_low_limbs_range_constraint_4_shift,
                     this->p_y_low_limbs_range_constraint_tail_shift,
                     this->p_y_high_limbs_shift,
                     this->p_y_high_limbs_range_constraint_0_shift,
                     this->p_y_high_limbs_range_constraint_1_shift,
                     this->p_y_high_limbs_range_constraint_2_shift,
                     this->p_y_high_limbs_range_constraint_3_shift,
                     this->p_y_high_limbs_range_constraint_4_shift,
                     this->p_y_high_limbs_range_constraint_tail_shift,
                     this->z_low_limbs_shift,
                     this->z_low_limbs_range_constraint_0_shift,
                     this->z_low_limbs_range_constraint_1_shift,
                     this->z_low_limbs_range_constraint_2_shift,
                     this->z_low_limbs_range_constraint_3_shift,
                     this->z_low_limbs_range_constraint_4_shift,
                     this->z_low_limbs_range_constraint_tail_shift,
                     this->z_high_limbs_shift,
                     this->z_high_limbs_range_constraint_0_shift,
                     this->z_high_limbs_range_constraint_1_shift,
                     this->z_high_limbs_range_constraint_2_shift,
                     this->z_high_limbs_range_constraint_3_shift,
                     this->z_high_limbs_range_constraint_4_shift,
                     this->z_high_limbs_range_constraint_tail_shift,
                     this->accumulators_binary_limbs_0_shift,
                     this->accumulators_binary_limbs_1_shift,
                     this->accumulators_binary_limbs_2_shift,
                     this->accumulators_binary_limbs_3_shift,
                     this->accumulator_low_limbs_range_constraint_0_shift,
                     this->accumulator_low_limbs_range_constraint_1_shift,
                     this->accumulator_low_limbs_range_constraint_2_shift,
                     this->accumulator_low_limbs_range_constraint_3_shift,
                     this->accumulator_low_limbs_range_constraint_4_shift,
                     this->accumulator_low_limbs_range_constraint_tail_shift,
                     this->accumulator_high_limbs_range_constraint_0_shift,
                     this->accumulator_high_limbs_range_constraint_1_shift,
                     this->accumulator_high_limbs_range_constraint_2_shift,
                     this->accumulator_high_limbs_range_constraint_3_shift,
                     this->accumulator_high_limbs_range_constraint_4_shift,
                     this->accumulator_high_limbs_range_constraint_tail_shift,
                     this->quotient_low_binary_limbs_shift,
                     this->quotient_high_binary_limbs_shift,
                     this->quotient_low_limbs_range_constraint_0_shift,
                     this->quotient_low_limbs_range_constraint_1_shift,
                     this->quotient_low_limbs_range_constraint_2_shift,
                     this->quotient_low_limbs_range_constraint_3_shift,
                     this->quotient_low_limbs_range_constraint_4_shift,
                     this->quotient_low_limbs_range_constraint_tail_shift,
                     this->quotient_high_limbs_range_constraint_0_shift,
                     this->quotient_high_limbs_range_constraint_1_shift,
                     this->quotient_high_limbs_range_constraint_2_shift,
                     this->quotient_high_limbs_range_constraint_3_shift,
                     this->quotient_high_limbs_range_constraint_4_shift,
                     this->quotient_high_limbs_range_constraint_tail_shift,
                     this->relation_wide_limbs_shift,
                     this->relation_wide_limbs_range_constraint_0_shift,
                     this->relation_wide_limbs_range_constraint_1_shift,
                     this->relation_wide_limbs_range_constraint_2_shift,
                     this->relation_wide_limbs_range_constraint_3_shift,
                     this->ordered_range_constraints_0_shift,
                     this->ordered_range_constraints_1_shift,
                     this->ordered_range_constraints_2_shift,
                     this->ordered_range_constraints_3_shift,
                     this->ordered_range_constraints_4_shift,

                     this->z_perm_shift };
        };

        /**
         * @brief Polynomials/commitments, that can be constructed only after the r challenge has been received from
         * gemini
         *
         * @return RefVector<DataType>
         */
        RefVector<DataType> get_special() { return get_concatenated_constraints(); }

        RefVector<DataType> get_unshifted_then_shifted_then_special()
        {
            RefVector<DataType> result{ this->get_unshifted() };
            RefVector<DataType> shifted{ get_shifted() };
            RefVector<DataType> special{ get_special() };
            result.insert(result.end(), shifted.begin(), shifted.end());
            result.insert(result.end(), special.begin(), special.end());
            return result;
        }

        friend std::ostream& operator<<(std::ostream& os, const AllEntities& a)
        {
            os << "{ ";
            std::ios_base::fmtflags f(os.flags());
            for (size_t i = 0; i < NUM_ALL_ENTITIES - 1; i++) {
                os << "e[" << std::setw(2) << i << "] = " << (a._data[i]) << ",\n";
            }
            os << "e[" << std::setw(2) << (NUM_ALL_ENTITIES - 1) << "] = " << std::get<NUM_ALL_ENTITIES - 1>(a._data)
               << " }";

            os.flags(f);
            return os;
        }
    };

  public:
    /**
     * @brief The proving key is responsible for storing the polynomials used by the prover.
     * @note TODO(Cody): Maybe multiple inheritance is the right thing here. In that case, nothing should eve
     * inherit from ProvingKey.
     */
    class ProvingKey : public ProvingKey_<PrecomputedEntities<Polynomial>, WitnessEntities<Polynomial>> {
      public:
        BF batching_challenge_v = { 0 };
        BF evaluation_input_x = { 0 };
        ProvingKey() = default;

        // Expose constructors on the base class
        using Base = ProvingKey_<PrecomputedEntities<Polynomial>, WitnessEntities<Polynomial>>;
        using Base::Base;

        ProvingKey(const size_t circuit_size)
            : ProvingKey_<PrecomputedEntities<Polynomial>, WitnessEntities<Polynomial>>(circuit_size, 0)

            , batching_challenge_v(0)
            , evaluation_input_x(0)
        {}
    };

    /**
     * @brief The verification key is responsible for storing the the commitments to the precomputed (non-witnessk)
     * polynomials used by the verifier.
     *
     * @note Note the discrepancy with what sort of data is stored here vs in the proving key. We may want to
     * resolve that, and split out separate PrecomputedPolynomials/Commitments data for clarity but also for
     * portability of our circuits.
     */
    using VerificationKey = VerificationKey_<PrecomputedEntities<Commitment>>;

    /**
     * @brief A field element for each entity of the flavor.  These entities represent the prover polynomials
     * evaluated at one point.
     */
    class AllValues : public AllEntities<FF> {
      public:
        using Base = AllEntities<FF>;
        using Base::Base;
    };
    /**
     * @brief A container for the prover polynomials handles; only stores spans.
     */
    class ProverPolynomials : public AllEntities<PolynomialHandle> {
      public:
        [[nodiscard]] size_t get_polynomial_size() const { return this->op.size(); }
        /**
         * @brief Returns the evaluations of all prover polynomials at one point on the boolean hypercube, which
         * represents one row in the execution trace.
         */
        [[nodiscard]] AllValues get_row(size_t row_idx) const
        {
            AllValues result;
            for (auto [result_field, polynomial] : zip_view(result.get_all(), this->get_all())) {
                result_field = polynomial[row_idx];
            }
            return result;
        }
    };

    /**
     * @brief A container for easier mapping of polynomials
     */
    using ProverPolynomialIds = AllEntities<size_t>;

    /**
     * @brief An owning container of polynomials.
     * @warning When this was introduced it broke some of our design principles.
     *   - Execution trace builders don't handle "polynomials" because the interpretation of the execution trace
     * columns as polynomials is a detail of the proving system, and trace builders are (sometimes in practice,
     * always in principle) reusable for different proving protocols (e.g., Plonk and Honk).
     *   - Polynomial storage is handled by key classes. Polynomials aren't moved, but are accessed elsewhere by
     * std::spans.
     *
     *  We will consider revising this data model: TODO(https://github.com/AztecProtocol/barretenberg/issues/743)
     */
    class AllPolynomials : public AllEntities<Polynomial> {
      public:
        [[nodiscard]] AllValues get_row(const size_t row_idx) const
        {
            AllValues result;
            for (auto [result_field, polynomial] : zip_view(result.get_all(), this->get_all())) {
                result_field = polynomial[row_idx];
            }
            return result;
        }
    };
    /**
     * @brief A container for polynomials produced after the first round of sumcheck.
     * @todo TODO(#394) Use polynomial classes for guaranteed memory alignment.
     */
    using RowPolynomials = AllEntities<FF>;

    /**
     * @brief A container for storing the partially evaluated multivariates produced by sumcheck.
     */
    class PartiallyEvaluatedMultivariates : public AllEntities<Polynomial> {

      public:
        PartiallyEvaluatedMultivariates() = default;
        PartiallyEvaluatedMultivariates(const size_t circuit_size)
        {
            // Storage is only needed after the first partial evaluation, hence polynomials of size (n / 2)
            for (auto& poly : this->get_all()) {
                poly = Polynomial(circuit_size / 2);
            }
        }
    };

    /**
     * @brief A container for univariates used during sumcheck.
     */
    template <size_t LENGTH> using ProverUnivariates = AllEntities<barretenberg::Univariate<FF, LENGTH>>;

    /**
     * @brief A container for univariates produced during the hot loop in sumcheck.
     */
    using ExtendedEdges = ProverUnivariates<MAX_PARTIAL_RELATION_LENGTH>;

    /**
     * @brief A container for commitment labels.
     * @note It's debatable whether this should inherit from AllEntities. since most entries are not strictly
     * needed. It has, however, been useful during debugging to have these labels available.
     *
     */
    class CommitmentLabels : public AllEntities<std::string> {
      public:
        CommitmentLabels()
        {
            this->op = "OP";
            this->x_lo_y_hi = "X_LO_Y_HI";
            this->x_hi_z_1 = "X_HI_Z_1";
            this->y_lo_z_2 = "Y_LO_Z_2";
            this->p_x_low_limbs = "P_X_LOW_LIMBS";
            this->p_x_low_limbs_range_constraint_0 = "P_X_LOW_LIMBS_RANGE_CONSTRAINT_0";
            this->p_x_low_limbs_range_constraint_1 = "P_X_LOW_LIMBS_RANGE_CONSTRAINT_1";
            this->p_x_low_limbs_range_constraint_2 = "P_X_LOW_LIMBS_RANGE_CONSTRAINT_2";
            this->p_x_low_limbs_range_constraint_3 = "P_X_LOW_LIMBS_RANGE_CONSTRAINT_3";
            this->p_x_low_limbs_range_constraint_4 = "P_X_LOW_LIMBS_RANGE_CONSTRAINT_4";
            this->p_x_low_limbs_range_constraint_tail = "P_X_LOW_LIMBS_RANGE_CONSTRAINT_TAIL";
            this->p_x_high_limbs = "P_X_HIGH_LIMBS";
            this->p_x_high_limbs_range_constraint_0 = "P_X_HIGH_LIMBS_RANGE_CONSTRAINT_0";
            this->p_x_high_limbs_range_constraint_1 = "P_X_HIGH_LIMBS_RANGE_CONSTRAINT_1";
            this->p_x_high_limbs_range_constraint_2 = "P_X_HIGH_LIMBS_RANGE_CONSTRAINT_2";
            this->p_x_high_limbs_range_constraint_3 = "P_X_HIGH_LIMBS_RANGE_CONSTRAINT_3";
            this->p_x_high_limbs_range_constraint_4 = "P_X_HIGH_LIMBS_RANGE_CONSTRAINT_4";
            this->p_x_high_limbs_range_constraint_tail = "P_X_HIGH_LIMBS_RANGE_CONSTRAINT_TAIL";
            this->p_y_low_limbs = "P_Y_LOW_LIMBS";
            this->p_y_low_limbs_range_constraint_0 = "P_Y_LOW_LIMBS_RANGE_CONSTRAINT_0";
            this->p_y_low_limbs_range_constraint_1 = "P_Y_LOW_LIMBS_RANGE_CONSTRAINT_1";
            this->p_y_low_limbs_range_constraint_2 = "P_Y_LOW_LIMBS_RANGE_CONSTRAINT_2";
            this->p_y_low_limbs_range_constraint_3 = "P_Y_LOW_LIMBS_RANGE_CONSTRAINT_3";
            this->p_y_low_limbs_range_constraint_4 = "P_Y_LOW_LIMBS_RANGE_CONSTRAINT_4";
            this->p_y_low_limbs_range_constraint_tail = "P_Y_LOW_LIMBS_RANGE_CONSTRAINT_TAIL";
            this->p_y_high_limbs = "P_Y_HIGH_LIMBS";
            this->p_y_high_limbs_range_constraint_0 = "P_Y_HIGH_LIMBS_RANGE_CONSTRAINT_0";
            this->p_y_high_limbs_range_constraint_1 = "P_Y_HIGH_LIMBS_RANGE_CONSTRAINT_1";
            this->p_y_high_limbs_range_constraint_2 = "P_Y_HIGH_LIMBS_RANGE_CONSTRAINT_2";
            this->p_y_high_limbs_range_constraint_3 = "P_Y_HIGH_LIMBS_RANGE_CONSTRAINT_3";
            this->p_y_high_limbs_range_constraint_4 = "P_Y_HIGH_LIMBS_RANGE_CONSTRAINT_4";
            this->p_y_high_limbs_range_constraint_tail = "P_Y_HIGH_LIMBS_RANGE_CONSTRAINT_TAIL";
            this->z_low_limbs = "Z_LOw_LIMBS";
            this->z_low_limbs_range_constraint_0 = "Z_LOW_LIMBS_RANGE_CONSTRAINT_0";
            this->z_low_limbs_range_constraint_1 = "Z_LOW_LIMBS_RANGE_CONSTRAINT_1";
            this->z_low_limbs_range_constraint_2 = "Z_LOW_LIMBS_RANGE_CONSTRAINT_2";
            this->z_low_limbs_range_constraint_3 = "Z_LOW_LIMBS_RANGE_CONSTRAINT_3";
            this->z_low_limbs_range_constraint_4 = "Z_LOW_LIMBS_RANGE_CONSTRAINT_4";
            this->z_low_limbs_range_constraint_tail = "Z_LOW_LIMBS_RANGE_CONSTRAINT_TAIL";
            this->z_high_limbs = "Z_HIGH_LIMBS";
            this->z_high_limbs_range_constraint_0 = "Z_HIGH_LIMBS_RANGE_CONSTRAINT_0";
            this->z_high_limbs_range_constraint_1 = "Z_HIGH_LIMBS_RANGE_CONSTRAINT_1";
            this->z_high_limbs_range_constraint_2 = "Z_HIGH_LIMBS_RANGE_CONSTRAINT_2";
            this->z_high_limbs_range_constraint_3 = "Z_HIGH_LIMBS_RANGE_CONSTRAINT_3";
            this->z_high_limbs_range_constraint_4 = "Z_HIGH_LIMBS_RANGE_CONSTRAINT_4";
            this->z_high_limbs_range_constraint_tail = "Z_HIGH_LIMBS_RANGE_CONSTRAINT_TAIL";
            this->accumulators_binary_limbs_0 = "ACCUMULATORS_BINARY_LIMBS_0";
            this->accumulators_binary_limbs_1 = "ACCUMULATORS_BINARY_LIMBS_1";
            this->accumulators_binary_limbs_2 = "ACCUMULATORS_BINARY_LIMBS_2";
            this->accumulators_binary_limbs_3 = "ACCUMULATORS_BINARY_LIMBS_3";
            this->accumulator_low_limbs_range_constraint_0 = "ACCUMULATOR_LOW_LIMBS_RANGE_CONSTRAINT_0";
            this->accumulator_low_limbs_range_constraint_1 = "ACCUMULATOR_LOW_LIMBS_RANGE_CONSTRAINT_1";
            this->accumulator_low_limbs_range_constraint_2 = "ACCUMULATOR_LOW_LIMBS_RANGE_CONSTRAINT_2";
            this->accumulator_low_limbs_range_constraint_3 = "ACCUMULATOR_LOW_LIMBS_RANGE_CONSTRAINT_3";
            this->accumulator_low_limbs_range_constraint_4 = "ACCUMULATOR_LOW_LIMBS_RANGE_CONSTRAINT_4";
            this->accumulator_low_limbs_range_constraint_tail = "ACCUMULATOR_LOW_LIMBS_RANGE_CONSTRAINT_TAIL";
            this->accumulator_high_limbs_range_constraint_0 = "ACCUMULATOR_HIGH_LIMBS_RANGE_CONSTRAINT_0";
            this->accumulator_high_limbs_range_constraint_1 = "ACCUMULATOR_HIGH_LIMBS_RANGE_CONSTRAINT_1";
            this->accumulator_high_limbs_range_constraint_2 = "ACCUMULATOR_HIGH_LIMBS_RANGE_CONSTRAINT_2";
            this->accumulator_high_limbs_range_constraint_3 = "ACCUMULATOR_HIGH_LIMBS_RANGE_CONSTRAINT_3";
            this->accumulator_high_limbs_range_constraint_4 = "ACCUMULATOR_HIGH_LIMBS_RANGE_CONSTRAINT_4";
            this->accumulator_high_limbs_range_constraint_tail = "ACCUMULATOR_HIGH_LIMBS_RANGE_CONSTRAINT_TAIL";
            this->quotient_low_binary_limbs = "QUOTIENT_LOW_BINARY_LIMBS";
            this->quotient_high_binary_limbs = "QUOTIENT_HIGH_BINARY_LIMBS";
            this->quotient_low_limbs_range_constraint_0 = "QUOTIENT_LOW_LIMBS_RANGE_CONSTRAINT_0";
            this->quotient_low_limbs_range_constraint_1 = "QUOTIENT_LOW_LIMBS_RANGE_CONSTRAINT_1";
            this->quotient_low_limbs_range_constraint_2 = "QUOTIENT_LOW_LIMBS_RANGE_CONSTRAINT_2";
            this->quotient_low_limbs_range_constraint_3 = "QUOTIENT_LOW_LIMBS_RANGE_CONSTRAINT_3";
            this->quotient_low_limbs_range_constraint_4 = "QUOTIENT_LOW_LIMBS_RANGE_CONSTRAINT_4";
            this->quotient_low_limbs_range_constraint_tail = "QUOTIENT_LOW_LIMBS_RANGE_CONSTRAINT_TAIL";
            this->quotient_high_limbs_range_constraint_0 = "QUOTIENT_HIGH_LIMBS_RANGE_CONSTRAINT_0";
            this->quotient_high_limbs_range_constraint_1 = "QUOTIENT_HIGH_LIMBS_RANGE_CONSTRAINT_1";
            this->quotient_high_limbs_range_constraint_2 = "QUOTIENT_HIGH_LIMBS_RANGE_CONSTRAINT_2";
            this->quotient_high_limbs_range_constraint_3 = "QUOTIENT_HIGH_LIMBS_RANGE_CONSTRAINT_3";
            this->quotient_high_limbs_range_constraint_4 = "QUOTIENT_HIGH_LIMBS_RANGE_CONSTRAINT_4";
            this->quotient_high_limbs_range_constraint_tail = "QUOTIENT_HIGH_LIMBS_RANGE_CONSTRAINT_TAIL";
            this->relation_wide_limbs = "RELATION_WIDE_LIMBS";
            this->relation_wide_limbs_range_constraint_0 = "RELATION_WIDE_LIMBS_RANGE_CONSTRAINT_0";
            this->relation_wide_limbs_range_constraint_1 = "RELATION_WIDE_LIMBS_RANGE_CONSTRAINT_1";
            this->relation_wide_limbs_range_constraint_2 = "RELATION_WIDE_LIMBS_RANGE_CONSTRAINT_2";
            this->relation_wide_limbs_range_constraint_3 = "RELATION_WIDE_LIMBS_RANGE_CONSTRAINT_2";
            this->concatenated_range_constraints_0 = "CONCATENATED_RANGE_CONSTRAINTS_0";
            this->concatenated_range_constraints_1 = "CONCATENATED_RANGE_CONSTRAINTS_1";
            this->concatenated_range_constraints_2 = "CONCATENATED_RANGE_CONSTRAINTS_2";
            this->concatenated_range_constraints_3 = "CONCATENATED_RANGE_CONSTRAINTS_3";
            this->z_perm = "Z_PERM";
            // "__" are only used for debugging
            this->lagrange_first = "__LAGRANGE_FIRST";
            this->lagrange_last = "__LAGRANGE_LAST";
            this->lagrange_odd_in_minicircuit = "__LAGRANGE_ODD_IN_MINICIRCUIT";
            this->lagrange_even_in_minicircuit = "__LAGRANGE_EVEN_IN_MINICIRCUIT";
            this->lagrange_second = "__LAGRANGE_SECOND";
            this->lagrange_second_to_last_in_minicircuit = "__LAGRANGE_SECOND_TO_LAST_IN_MINICIRCUIT";
            this->ordered_extra_range_constraints_numerator = "__ORDERED_EXTRA_RANGE_CONSTRAINTS_NUMERATOR";
        };
    };

    class VerifierCommitments : public AllEntities<Commitment> {
      public:
<<<<<<< HEAD
        VerifierCommitments([[maybe_unused]] std::shared_ptr<VerificationKey> verification_key,
                            [[maybe_unused]] const std::shared_ptr<BaseTranscript> transcript)
=======
        VerifierCommitments(const std::shared_ptr<VerificationKey>& verification_key)
>>>>>>> 8259636c
        {
            this->lagrange_first = verification_key->lagrange_first;
            this->lagrange_last = verification_key->lagrange_last;
            this->lagrange_odd_in_minicircuit = verification_key->lagrange_odd_in_minicircuit;
            this->lagrange_even_in_minicircuit = verification_key->lagrange_even_in_minicircuit;
            this->lagrange_second = verification_key->lagrange_second;
            this->lagrange_second_to_last_in_minicircuit = verification_key->lagrange_second_to_last_in_minicircuit;
            this->ordered_extra_range_constraints_numerator =
                verification_key->ordered_extra_range_constraints_numerator;
        }
    };

    using Transcript = BaseTranscript;
};
} // namespace proof_system::honk::flavor

namespace proof_system {

extern template class GoblinTranslatorPermutationRelationImpl<barretenberg::fr>;
extern template class GoblinTranslatorGenPermSortRelationImpl<barretenberg::fr>;
extern template class GoblinTranslatorOpcodeConstraintRelationImpl<barretenberg::fr>;
extern template class GoblinTranslatorAccumulatorTransferRelationImpl<barretenberg::fr>;
extern template class GoblinTranslatorDecompositionRelationImpl<barretenberg::fr>;
extern template class GoblinTranslatorNonNativeFieldRelationImpl<barretenberg::fr>;

DECLARE_SUMCHECK_RELATION_CLASS(GoblinTranslatorPermutationRelationImpl, honk::flavor::GoblinTranslator);
DECLARE_SUMCHECK_RELATION_CLASS(GoblinTranslatorGenPermSortRelationImpl, honk::flavor::GoblinTranslator);
DECLARE_SUMCHECK_RELATION_CLASS(GoblinTranslatorOpcodeConstraintRelationImpl, honk::flavor::GoblinTranslator);
DECLARE_SUMCHECK_RELATION_CLASS(GoblinTranslatorAccumulatorTransferRelationImpl, honk::flavor::GoblinTranslator);
DECLARE_SUMCHECK_RELATION_CLASS(GoblinTranslatorDecompositionRelationImpl, honk::flavor::GoblinTranslator);
DECLARE_SUMCHECK_RELATION_CLASS(GoblinTranslatorNonNativeFieldRelationImpl, honk::flavor::GoblinTranslator);

} // namespace proof_system<|MERGE_RESOLUTION|>--- conflicted
+++ resolved
@@ -1204,12 +1204,7 @@
 
     class VerifierCommitments : public AllEntities<Commitment> {
       public:
-<<<<<<< HEAD
-        VerifierCommitments([[maybe_unused]] std::shared_ptr<VerificationKey> verification_key,
-                            [[maybe_unused]] const std::shared_ptr<BaseTranscript> transcript)
-=======
         VerifierCommitments(const std::shared_ptr<VerificationKey>& verification_key)
->>>>>>> 8259636c
         {
             this->lagrange_first = verification_key->lagrange_first;
             this->lagrange_last = verification_key->lagrange_last;
