--- conflicted
+++ resolved
@@ -445,13 +445,6 @@
             this->log_circuit_size = numeric::get_msb(this->circuit_size);
             this->num_public_inputs = metadata.num_public_inputs;
             this->pub_inputs_offset = metadata.pub_inputs_offset;
-<<<<<<< HEAD
-
-            // Databus commitment propagation data
-            this->databus_propagation_data = metadata.databus_propagation_data;
-=======
-            this->pairing_inputs_public_input_key = metadata.pairing_inputs_public_input_key;
->>>>>>> 6ba01519
         }
 
         VerificationKey(const PrecomputedData& precomputed)
@@ -509,19 +502,7 @@
                                                       this->num_public_inputs);
             transcript.add_to_independent_hash_buffer(domain_separator + "vk_pub_inputs_offset",
                                                       this->pub_inputs_offset);
-<<<<<<< HEAD
-            transcript.add_to_independent_hash_buffer(
-                domain_separator + "vk_app_return_data_commitment_start_idx",
-                this->databus_propagation_data.app_return_data_commitment_pub_input_key.start_idx);
-            transcript.add_to_independent_hash_buffer(
-                domain_separator + "vk_kernel_return_data_commitment_start_idx",
-                this->databus_propagation_data.kernel_return_data_commitment_pub_input_key.start_idx);
-            transcript.add_to_independent_hash_buffer(domain_separator + "vk_is_kernel",
-                                                      this->databus_propagation_data.is_kernel);
-=======
-            transcript.add_to_independent_hash_buffer(domain_separator + "vk_pairing_points_start_idx",
-                                                      this->pairing_inputs_public_input_key.start_idx);
->>>>>>> 6ba01519
+
             for (const Commitment& commitment : this->get_all()) {
                 transcript.add_to_independent_hash_buffer(domain_separator + "vk_commitment", commitment);
             }
@@ -535,11 +516,6 @@
                        log_circuit_size,
                        num_public_inputs,
                        pub_inputs_offset,
-<<<<<<< HEAD
-                       databus_propagation_data,
-=======
-                       pairing_inputs_public_input_key,
->>>>>>> 6ba01519
                        q_m,
                        q_c,
                        q_l,
