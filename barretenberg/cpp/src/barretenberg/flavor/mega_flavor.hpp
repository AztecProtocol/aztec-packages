--- conflicted
+++ resolved
@@ -429,12 +429,7 @@
         // Serialized Verification Key length in fields
         static constexpr size_t VERIFICATION_KEY_LENGTH =
             /* 1. Metadata (circuit_size, num_public_inputs, pub_inputs_offset) */ (3 * num_frs_fr) +
-<<<<<<< HEAD
-            /* 2. Pairing point PI start index */ (1 * num_frs_fr) +
-            /* 3. NUM_PRECOMPUTED_ENTITIES commitments */ (NUM_PRECOMPUTED_ENTITIES * num_frs_comm);
-=======
             /* 2. NUM_PRECOMPUTED_ENTITIES commitments */ (NUM_PRECOMPUTED_ENTITIES * num_frs_comm);
->>>>>>> 7c5a8958
 
         VerificationKey() = default;
         VerificationKey(const size_t circuit_size, const size_t num_public_inputs)
@@ -449,10 +444,6 @@
             this->log_circuit_size = numeric::get_msb(this->circuit_size);
             this->num_public_inputs = metadata.num_public_inputs;
             this->pub_inputs_offset = metadata.pub_inputs_offset;
-<<<<<<< HEAD
-            this->pairing_inputs_public_input_key = metadata.pairing_inputs_public_input_key;
-=======
->>>>>>> 7c5a8958
         }
 
         VerificationKey(const PrecomputedData& precomputed)
@@ -465,74 +456,12 @@
             }
         }
 
-<<<<<<< HEAD
-        /**
-         * @brief Serialize verification key to field elements
-         */
-        std::vector<FF> to_field_elements() const override
-        {
-            using namespace bb::field_conversion;
-
-            auto serialize_to_field_buffer = [](const auto& input, std::vector<FF>& buffer) {
-                std::vector<FF> input_fields = convert_to_bn254_frs(input);
-                buffer.insert(buffer.end(), input_fields.begin(), input_fields.end());
-            };
-
-            std::vector<FF> elements;
-
-            serialize_to_field_buffer(this->circuit_size, elements);
-            serialize_to_field_buffer(this->num_public_inputs, elements);
-            serialize_to_field_buffer(this->pub_inputs_offset, elements);
-            serialize_to_field_buffer(this->pairing_inputs_public_input_key.start_idx, elements);
-
-            for (const Commitment& commitment : this->get_all()) {
-                serialize_to_field_buffer(commitment, elements);
-            }
-
-            BB_ASSERT_EQ(elements.size(),
-                         VERIFICATION_KEY_LENGTH,
-                         "Verification key length did not match expected length from formula.");
-
-            return elements;
-        }
-
-        /**
-         * @brief Adds the verification key hash to the transcript and returns the hash.
-         * @details Needed to make sure the Origin Tag system works. See the base class function for
-         * more details.
-         *
-         * @param domain_separator
-         * @param transcript
-         * @returns The hash of the verification key
-         */
-        fr add_hash_to_transcript(const std::string& domain_separator, Transcript& transcript) const override
-        {
-            transcript.add_to_independent_hash_buffer(domain_separator + "vk_circuit_size", this->circuit_size);
-            transcript.add_to_independent_hash_buffer(domain_separator + "vk_num_public_inputs",
-                                                      this->num_public_inputs);
-            transcript.add_to_independent_hash_buffer(domain_separator + "vk_pub_inputs_offset",
-                                                      this->pub_inputs_offset);
-            transcript.add_to_independent_hash_buffer(domain_separator + "vk_pairing_points_start_idx",
-                                                      this->pairing_inputs_public_input_key.start_idx);
-            for (const Commitment& commitment : this->get_all()) {
-                transcript.add_to_independent_hash_buffer(domain_separator + "vk_commitment", commitment);
-            }
-
-            return transcript.hash_independent_buffer(domain_separator + "vk_hash");
-        }
-
-=======
->>>>>>> 7c5a8958
         // Don't statically check for object completeness.
         using MSGPACK_NO_STATIC_CHECK = std::true_type;
         MSGPACK_FIELDS(circuit_size,
                        log_circuit_size,
                        num_public_inputs,
                        pub_inputs_offset,
-<<<<<<< HEAD
-                       pairing_inputs_public_input_key,
-=======
->>>>>>> 7c5a8958
                        q_m,
                        q_c,
                        q_l,
@@ -587,12 +516,7 @@
             }
         }
     };
-
-    /**
-     * @brief A container for univariates used during Protogalaxy folding and sumcheck.
-     * @details During folding and sumcheck, the prover evaluates the relations on these univariates.
-     */
-    template <size_t LENGTH> using ProverUnivariates = AllEntities<bb::Univariate<FF, LENGTH>>;
+    * / template <size_t LENGTH> using ProverUnivariates = AllEntities<bb::Univariate<FF, LENGTH>>;
 
     /**
      * @brief A container for univariates used during Protogalaxy folding and sumcheck with some of the computation
