--- conflicted
+++ resolved
@@ -59,20 +59,16 @@
     using VerifierCommitmentKey = pcs::VerifierCommitmentKey<Curve>;
 
     static constexpr size_t NUM_WIRES = flavor::GoblinUltra::NUM_WIRES;
-<<<<<<< HEAD
-    static constexpr size_t NUM_ALL_ENTITIES = flavor::GoblinUltra::NUM_ALL_ENTITIES;
-=======
     // The number of multivariate polynomials on which a sumcheck prover sumcheck operates (including shifts). We often
     // need containers of this size to hold related data, so we choose a name more agnostic than `NUM_POLYNOMIALS`.
     // Note: this number does not include the individual sorted list polynomials.
-    static constexpr size_t NUM_ALL_ENTITIES = 53;
+    static constexpr size_t NUM_ALL_ENTITIES = flavor::GoblinUltra::NUM_ALL_ENTITIES;
     // The number of polynomials precomputed to describe a circuit and to aid a prover in constructing a satisfying
     // assignment of witnesses. We again choose a neutral name.
-    static constexpr size_t NUM_PRECOMPUTED_ENTITIES = 28;
+    static constexpr size_t NUM_PRECOMPUTED_ENTITIES = flavor::GoblinUltra::NUM_PRECOMPUTED_ENTITIES;
     // The total number of witness entities not including shifts.
-    static constexpr size_t NUM_WITNESS_ENTITIES = 14;
+    static constexpr size_t NUM_WITNESS_ENTITIES = flavor::GoblinUltra::NUM_WITNESS_ENTITIES;
 
->>>>>>> 640aabc4
     // define the tuple of Relations that comprise the Sumcheck relation
     // Reuse the Relations from GoblinUltra
     using Relations = GoblinUltra::Relations_<FF>;
@@ -89,222 +85,17 @@
     using SumcheckTupleOfTuplesOfUnivariates = decltype(create_sumcheck_tuple_of_tuples_of_univariates<Relations>());
     using TupleOfArraysOfValues = decltype(create_tuple_of_arrays_of_values<Relations>());
 
-  private:
-<<<<<<< HEAD
-    template <typename DataType> using PrecomputedEntities = GoblinUltra::PrecomputedEntities<DataType>;
-    template <typename DataType> using WitnessEntities = GoblinUltra::WitnessEntities<DataType>;
-    template <typename DataType> using AllEntities = GoblinUltra::AllEntities<DataType>;
-=======
-    template <typename DataType>
+  public:
     /**
-     * @brief A base class labelling precomputed entities and (ordered) subsets of interest.
-     * @details Used to build the proving key and verification key.
+     * @brief A field element for each entity of the flavor. These entities represent the prover polynomials evaluated
+     * at one point.
      */
-    class PrecomputedEntities : public PrecomputedEntitiesBase {
+    class AllValues : public GoblinUltra::AllEntities<FF> {
       public:
-        DEFINE_FLAVOR_MEMBERS(DataType,
-                              q_m,             // column 0
-                              q_c,             // column 1
-                              q_l,             // column 2
-                              q_r,             // column 3
-                              q_o,             // column 4
-                              q_4,             // column 5
-                              q_arith,         // column 6
-                              q_sort,          // column 7
-                              q_elliptic,      // column 8
-                              q_aux,           // column 9
-                              q_lookup,        // column 10
-                              q_busread,       // column 11
-                              sigma_1,         // column 12
-                              sigma_2,         // column 13
-                              sigma_3,         // column 14
-                              sigma_4,         // column 15
-                              id_1,            // column 16
-                              id_2,            // column 17
-                              id_3,            // column 18
-                              id_4,            // column 19
-                              table_1,         // column 20
-                              table_2,         // column 21
-                              table_3,         // column 22
-                              table_4,         // column 23
-                              lagrange_first,  // column 24
-                              lagrange_last,   // column 25
-                              lagrange_ecc_op, // column 26 // indicator poly for ecc op gates
-                              databus_id       // column 27 // id polynomial, i.e. id_i = i
-        )
-
-        static constexpr CircuitType CIRCUIT_TYPE = CircuitBuilder::CIRCUIT_TYPE;
-
-        RefVector<DataType> get_selectors()
-        {
-            return { q_m, q_c, q_l, q_r, q_o, q_4, q_arith, q_sort, q_elliptic, q_aux, q_lookup, q_busread };
-        };
-        RefVector<DataType> get_sigma_polynomials() { return { sigma_1, sigma_2, sigma_3, sigma_4 }; };
-        RefVector<DataType> get_id_polynomials() { return { id_1, id_2, id_3, id_4 }; };
-
-        RefVector<DataType> get_table_polynomials() { return { table_1, table_2, table_3, table_4 }; };
+        using Base = GoblinUltra::AllEntities<FF>;
+        using Base::Base;
+        AllValues(std::array<FF, NUM_ALL_ENTITIES> _data_in) { this->_data = _data_in; }
     };
-
-    /**
-     * @brief Container for all witness polynomials used/constructed by the prover.
-     * @details Shifts are not included here since they do not occupy their own memory.
-     */
-    template <typename DataType> class WitnessEntities {
-      public:
-        DEFINE_FLAVOR_MEMBERS(DataType,
-                              w_l,                  // column 0
-                              w_r,                  // column 1
-                              w_o,                  // column 2
-                              w_4,                  // column 3
-                              sorted_accum,         // column 4
-                              z_perm,               // column 5
-                              z_lookup,             // column 6
-                              ecc_op_wire_1,        // column 7
-                              ecc_op_wire_2,        // column 8
-                              ecc_op_wire_3,        // column 9
-                              ecc_op_wire_4,        // column 10
-                              calldata,             // column 11
-                              calldata_read_counts, // column 12
-                              lookup_inverses       // column 13
-        )
-
-        RefVector<DataType> get_wires() { return { w_l, w_r, w_o, w_4 }; };
-        RefVector<DataType> get_ecc_op_wires()
-        {
-            return { ecc_op_wire_1, ecc_op_wire_2, ecc_op_wire_3, ecc_op_wire_4 };
-        };
-    };
-
-    /**
-     * @brief A base class labelling all entities (for instance, all of the polynomials used by the prover during
-     * sumcheck) in this Honk variant along with particular subsets of interest
-     * @details Used to build containers for: the prover's polynomial during sumcheck; the sumcheck's folded
-     * polynomials; the univariates consturcted during during sumcheck; the evaluations produced by sumcheck.
-     *
-     * Symbolically we have: AllEntities = PrecomputedEntities + WitnessEntities + "ShiftedEntities". It could be
-     * implemented as such, but we have this now.
-     */
-    template <typename DataType> class AllEntities {
-      public:
-        DEFINE_FLAVOR_MEMBERS(DataType,
-                              q_c,                  // column 0
-                              q_l,                  // column 1
-                              q_r,                  // column 2
-                              q_o,                  // column 3
-                              q_4,                  // column 4
-                              q_m,                  // column 5
-                              q_arith,              // column 6
-                              q_sort,               // column 7
-                              q_elliptic,           // column 8
-                              q_aux,                // column 9
-                              q_lookup,             // column 10
-                              q_busread,            // column 11
-                              sigma_1,              // column 12
-                              sigma_2,              // column 13
-                              sigma_3,              // column 14
-                              sigma_4,              // column 15
-                              id_1,                 // column 16
-                              id_2,                 // column 17
-                              id_3,                 // column 18
-                              id_4,                 // column 19
-                              table_1,              // column 20
-                              table_2,              // column 21
-                              table_3,              // column 22
-                              table_4,              // column 23
-                              lagrange_first,       // column 24
-                              lagrange_last,        // column 25
-                              lagrange_ecc_op,      // column 26
-                              databus_id,           // column 27
-                              w_l,                  // column 28
-                              w_r,                  // column 29
-                              w_o,                  // column 30
-                              w_4,                  // column 31
-                              sorted_accum,         // column 32
-                              z_perm,               // column 33
-                              z_lookup,             // column 34
-                              ecc_op_wire_1,        // column 35
-                              ecc_op_wire_2,        // column 36
-                              ecc_op_wire_3,        // column 37
-                              ecc_op_wire_4,        // column 38
-                              calldata,             // column 39
-                              calldata_read_counts, // column 40
-                              lookup_inverses,      // column 41
-                              table_1_shift,        // column 42
-                              table_2_shift,        // column 43
-                              table_3_shift,        // column 44
-                              table_4_shift,        // column 45
-                              w_l_shift,            // column 46
-                              w_r_shift,            // column 47
-                              w_o_shift,            // column 48
-                              w_4_shift,            // column 49
-                              sorted_accum_shift,   // column 50
-                              z_perm_shift,         // column 51
-                              z_lookup_shift);      // column 52
-
-        RefVector<DataType> get_wires() { return { w_l, w_r, w_o, w_4 }; };
-        RefVector<DataType> get_ecc_op_wires()
-        {
-            return { ecc_op_wire_1, ecc_op_wire_2, ecc_op_wire_3, ecc_op_wire_4 };
-        };
-        // Gemini-specific getters.
-        RefVector<DataType> get_unshifted()
-        {
-            return { q_c,
-                     q_l,
-                     q_r,
-                     q_o,
-                     q_4,
-                     q_m,
-                     q_arith,
-                     q_sort,
-                     q_elliptic,
-                     q_aux,
-                     q_lookup,
-                     q_busread,
-                     sigma_1,
-                     sigma_2,
-                     sigma_3,
-                     sigma_4,
-                     id_1,
-                     id_2,
-                     id_3,
-                     id_4,
-                     table_1,
-                     table_2,
-                     table_3,
-                     table_4,
-                     lagrange_first,
-                     lagrange_last,
-                     lagrange_ecc_op,
-                     databus_id,
-                     w_l,
-                     w_r,
-                     w_o,
-                     w_4,
-                     sorted_accum,
-                     z_perm,
-                     z_lookup,
-                     ecc_op_wire_1,
-                     ecc_op_wire_2,
-                     ecc_op_wire_3,
-                     ecc_op_wire_4,
-                     calldata,
-                     calldata_read_counts,
-                     lookup_inverses };
-        };
-        RefVector<DataType> get_to_be_shifted()
-        {
-            return { table_1, table_2, table_3, table_4, w_l, w_r, w_o, w_4, sorted_accum, z_perm, z_lookup };
-        };
-        RefVector<DataType> get_shifted()
-        {
-            return { table_1_shift, table_2_shift, table_3_shift,      table_4_shift, w_l_shift,     w_r_shift,
-                     w_o_shift,     w_4_shift,     sorted_accum_shift, z_perm_shift,  z_lookup_shift };
-        };
-    };
->>>>>>> 640aabc4
-
-  public:
     /**
      * @brief The verification key is responsible for storing the the commitments to the precomputed (non-witnessk)
      * polynomials used by the verifier.
@@ -314,7 +105,7 @@
      * circuits.
      * This differs from GoblinUltra in how we construct the commitments.
      */
-    class VerificationKey : public VerificationKey_<PrecomputedEntities<Commitment>> {
+    class VerificationKey : public VerificationKey_<GoblinUltra::PrecomputedEntities<Commitment>> {
       public:
         /**
          * @brief Construct a new Verification Key with stdlib types from a provided native verification
@@ -324,7 +115,8 @@
          * @param native_key Native verification key from which to extract the precomputed commitments
          */
         VerificationKey(CircuitBuilder* builder, const auto& native_key)
-            : VerificationKey_<PrecomputedEntities<Commitment>>(native_key->circuit_size, native_key->num_public_inputs)
+            : VerificationKey_<GoblinUltra::PrecomputedEntities<Commitment>>(native_key->circuit_size,
+                                                                             native_key->num_public_inputs)
         {
             this->q_m = Commitment::from_witness(builder, native_key->q_m);
             this->q_l = Commitment::from_witness(builder, native_key->q_l);
@@ -357,243 +149,11 @@
         };
     };
 
-<<<<<<< HEAD
     using CommitmentLabels = GoblinUltra::CommitmentLabels;
     // Reuse the VerifierCommitments from GoblinUltra
-    using VerifierCommitments = GoblinUltra::VerifierCommitments_<FF>;
+    using VerifierCommitments = GoblinUltra::VerifierCommitments_<Commitment, VerificationKey>;
     // Reuse the transcript from GoblinUltra
-    using Transcript = GoblinUltra::Transcript_<FF>;
-=======
-    /**
-     * @brief A field element for each entity of the flavor. These entities represent the prover polynomials evaluated
-     * at one point.
-     */
-    class AllValues : public AllEntities<FF> {
-      public:
-        using Base = AllEntities<FF>;
-        using Base::Base;
-        AllValues(std::array<FF, NUM_ALL_ENTITIES> _data_in) { this->_data = _data_in; }
-    };
-
-    /**
-     * @brief A container for commitment labels.
-     * @note It's debatable whether this should inherit from AllEntities. since most entries are not strictly needed. It
-     * has, however, been useful during debugging to have these labels available.
-     *
-     */
-    class CommitmentLabels : public AllEntities<std::string> {
-      public:
-        CommitmentLabels()
-        {
-            this->w_l = "W_L";
-            this->w_r = "W_R";
-            this->w_o = "W_O";
-            this->w_4 = "W_4";
-            this->z_perm = "Z_PERM";
-            this->z_lookup = "Z_LOOKUP";
-            this->sorted_accum = "SORTED_ACCUM";
-            this->ecc_op_wire_1 = "ECC_OP_WIRE_1";
-            this->ecc_op_wire_2 = "ECC_OP_WIRE_2";
-            this->ecc_op_wire_3 = "ECC_OP_WIRE_3";
-            this->ecc_op_wire_4 = "ECC_OP_WIRE_4";
-            this->calldata = "CALLDATA";
-            this->calldata_read_counts = "CALLDATA_READ_COUNTS";
-            this->lookup_inverses = "LOOKUP_INVERSES";
-
-            // The ones beginning with "__" are only used for debugging
-            this->q_c = "__Q_C";
-            this->q_l = "__Q_L";
-            this->q_r = "__Q_R";
-            this->q_o = "__Q_O";
-            this->q_4 = "__Q_4";
-            this->q_m = "__Q_M";
-            this->q_arith = "__Q_ARITH";
-            this->q_sort = "__Q_SORT";
-            this->q_elliptic = "__Q_ELLIPTIC";
-            this->q_aux = "__Q_AUX";
-            this->q_lookup = "__Q_LOOKUP";
-            this->q_busread = "__Q_BUSREAD";
-            this->sigma_1 = "__SIGMA_1";
-            this->sigma_2 = "__SIGMA_2";
-            this->sigma_3 = "__SIGMA_3";
-            this->sigma_4 = "__SIGMA_4";
-            this->id_1 = "__ID_1";
-            this->id_2 = "__ID_2";
-            this->id_3 = "__ID_3";
-            this->id_4 = "__ID_4";
-            this->table_1 = "__TABLE_1";
-            this->table_2 = "__TABLE_2";
-            this->table_3 = "__TABLE_3";
-            this->table_4 = "__TABLE_4";
-            this->lagrange_first = "__LAGRANGE_FIRST";
-            this->lagrange_last = "__LAGRANGE_LAST";
-            this->lagrange_ecc_op = "__Q_ECC_OP_QUEUE";
-        };
-    };
-
-    class VerifierCommitments : public AllEntities<Commitment> {
-      public:
-        VerifierCommitments(std::shared_ptr<VerificationKey> verification_key)
-        {
-            this->q_m = verification_key->q_m;
-            this->q_l = verification_key->q_l;
-            this->q_r = verification_key->q_r;
-            this->q_o = verification_key->q_o;
-            this->q_4 = verification_key->q_4;
-            this->q_c = verification_key->q_c;
-            this->q_arith = verification_key->q_arith;
-            this->q_sort = verification_key->q_sort;
-            this->q_elliptic = verification_key->q_elliptic;
-            this->q_aux = verification_key->q_aux;
-            this->q_lookup = verification_key->q_lookup;
-            this->q_busread = verification_key->q_busread;
-            this->sigma_1 = verification_key->sigma_1;
-            this->sigma_2 = verification_key->sigma_2;
-            this->sigma_3 = verification_key->sigma_3;
-            this->sigma_4 = verification_key->sigma_4;
-            this->id_1 = verification_key->id_1;
-            this->id_2 = verification_key->id_2;
-            this->id_3 = verification_key->id_3;
-            this->id_4 = verification_key->id_4;
-            this->table_1 = verification_key->table_1;
-            this->table_2 = verification_key->table_2;
-            this->table_3 = verification_key->table_3;
-            this->table_4 = verification_key->table_4;
-            this->lagrange_first = verification_key->lagrange_first;
-            this->lagrange_last = verification_key->lagrange_last;
-            this->lagrange_ecc_op = verification_key->lagrange_ecc_op;
-            this->databus_id = verification_key->databus_id;
-        }
-    };
-
-    /**
-     * @brief Derived class that defines proof structure for GoblinUltraRecursive proofs, as well as supporting
-     * functions.
-     *
-     */
-    class Transcript : public BaseTranscript {
-      public:
-        uint32_t circuit_size;
-        uint32_t public_input_size;
-        uint32_t pub_inputs_offset;
-        std::vector<FF> public_inputs;
-        Commitment w_l_comm;
-        Commitment w_r_comm;
-        Commitment w_o_comm;
-        Commitment ecc_op_wire_1_comm;
-        Commitment ecc_op_wire_2_comm;
-        Commitment ecc_op_wire_3_comm;
-        Commitment ecc_op_wire_4_comm;
-        Commitment calldata_comm;
-        Commitment calldata_read_counts_comm;
-        Commitment lookup_inverses_comm;
-        Commitment sorted_accum_comm;
-        Commitment w_4_comm;
-        Commitment z_perm_comm;
-        Commitment z_lookup_comm;
-        std::vector<barretenberg::Univariate<FF, BATCHED_RELATION_PARTIAL_LENGTH>> sumcheck_univariates;
-        std::array<FF, NUM_ALL_ENTITIES> sumcheck_evaluations;
-        std::vector<Commitment> zm_cq_comms;
-        Commitment zm_cq_comm;
-        Commitment zm_pi_comm;
-
-        Transcript() = default;
-
-        Transcript(const std::vector<uint8_t>& proof)
-            : BaseTranscript(proof)
-        {}
-        /**
-         * @brief Takes a FULL GoblinUltraRecursive proof and deserializes it into the public member
-         * variables that compose the structure. Must be called in order to access the structure of the
-         * proof.
-         *
-         */
-        void deserialize_full_transcript()
-        {
-            // take current proof and put them into the struct
-            size_t num_bytes_read = 0;
-            circuit_size = deserialize_from_buffer<uint32_t>(BaseTranscript::proof_data, num_bytes_read);
-            size_t log_n = numeric::get_msb(circuit_size);
-
-            public_input_size = deserialize_from_buffer<uint32_t>(BaseTranscript::proof_data, num_bytes_read);
-            pub_inputs_offset = deserialize_from_buffer<uint32_t>(BaseTranscript::proof_data, num_bytes_read);
-            for (size_t i = 0; i < public_input_size; ++i) {
-                public_inputs.push_back(deserialize_from_buffer<FF>(BaseTranscript::proof_data, num_bytes_read));
-            }
-            w_l_comm = deserialize_from_buffer<Commitment>(BaseTranscript::proof_data, num_bytes_read);
-            w_r_comm = deserialize_from_buffer<Commitment>(BaseTranscript::proof_data, num_bytes_read);
-            w_o_comm = deserialize_from_buffer<Commitment>(BaseTranscript::proof_data, num_bytes_read);
-            ecc_op_wire_1_comm = deserialize_from_buffer<Commitment>(BaseTranscript::proof_data, num_bytes_read);
-            ecc_op_wire_2_comm = deserialize_from_buffer<Commitment>(BaseTranscript::proof_data, num_bytes_read);
-            ecc_op_wire_3_comm = deserialize_from_buffer<Commitment>(BaseTranscript::proof_data, num_bytes_read);
-            ecc_op_wire_4_comm = deserialize_from_buffer<Commitment>(BaseTranscript::proof_data, num_bytes_read);
-            calldata_comm = deserialize_from_buffer<Commitment>(BaseTranscript::proof_data, num_bytes_read);
-            calldata_read_counts_comm = deserialize_from_buffer<Commitment>(BaseTranscript::proof_data, num_bytes_read);
-            lookup_inverses_comm = deserialize_from_buffer<Commitment>(BaseTranscript::proof_data, num_bytes_read);
-            sorted_accum_comm = deserialize_from_buffer<Commitment>(BaseTranscript::proof_data, num_bytes_read);
-            w_4_comm = deserialize_from_buffer<Commitment>(BaseTranscript::proof_data, num_bytes_read);
-            z_perm_comm = deserialize_from_buffer<Commitment>(BaseTranscript::proof_data, num_bytes_read);
-            z_lookup_comm = deserialize_from_buffer<Commitment>(BaseTranscript::proof_data, num_bytes_read);
-            for (size_t i = 0; i < log_n; ++i) {
-                sumcheck_univariates.push_back(
-                    deserialize_from_buffer<barretenberg::Univariate<FF, BATCHED_RELATION_PARTIAL_LENGTH>>(
-                        BaseTranscript::proof_data, num_bytes_read));
-            }
-            sumcheck_evaluations =
-                deserialize_from_buffer<std::array<FF, NUM_ALL_ENTITIES>>(BaseTranscript::proof_data, num_bytes_read);
-            for (size_t i = 0; i < log_n; ++i) {
-                zm_cq_comms.push_back(deserialize_from_buffer<Commitment>(BaseTranscript::proof_data, num_bytes_read));
-            }
-            zm_cq_comm = deserialize_from_buffer<Commitment>(BaseTranscript::proof_data, num_bytes_read);
-            zm_pi_comm = deserialize_from_buffer<Commitment>(BaseTranscript::proof_data, num_bytes_read);
-        }
-
-        /**
-         * @brief Serializes the structure variables into a FULL GoblinUltraRecursive proof. Should be
-         * called only if deserialize_full_transcript() was called and some transcript variable was
-         * modified.
-         *
-         */
-        void serialize_full_transcript()
-        {
-            size_t old_proof_length = BaseTranscript::proof_data.size();
-            BaseTranscript::proof_data.clear();
-            size_t log_n = numeric::get_msb(circuit_size);
-            serialize_to_buffer(circuit_size, BaseTranscript::proof_data);
-            serialize_to_buffer(public_input_size, BaseTranscript::proof_data);
-            serialize_to_buffer(pub_inputs_offset, BaseTranscript::proof_data);
-            for (size_t i = 0; i < public_input_size; ++i) {
-                serialize_to_buffer(public_inputs[i], BaseTranscript::proof_data);
-            }
-            serialize_to_buffer(w_l_comm, BaseTranscript::proof_data);
-            serialize_to_buffer(w_r_comm, BaseTranscript::proof_data);
-            serialize_to_buffer(w_o_comm, BaseTranscript::proof_data);
-            serialize_to_buffer(ecc_op_wire_1_comm, BaseTranscript::proof_data);
-            serialize_to_buffer(ecc_op_wire_2_comm, BaseTranscript::proof_data);
-            serialize_to_buffer(ecc_op_wire_3_comm, BaseTranscript::proof_data);
-            serialize_to_buffer(ecc_op_wire_4_comm, BaseTranscript::proof_data);
-            serialize_to_buffer(calldata_comm, BaseTranscript::proof_data);
-            serialize_to_buffer(calldata_read_counts_comm, BaseTranscript::proof_data);
-            serialize_to_buffer(lookup_inverses_comm, BaseTranscript::proof_data);
-            serialize_to_buffer(sorted_accum_comm, BaseTranscript::proof_data);
-            serialize_to_buffer(w_4_comm, BaseTranscript::proof_data);
-            serialize_to_buffer(z_perm_comm, BaseTranscript::proof_data);
-            serialize_to_buffer(z_lookup_comm, BaseTranscript::proof_data);
-            for (size_t i = 0; i < log_n; ++i) {
-                serialize_to_buffer(sumcheck_univariates[i], BaseTranscript::proof_data);
-            }
-            serialize_to_buffer(sumcheck_evaluations, BaseTranscript::proof_data);
-            for (size_t i = 0; i < log_n; ++i) {
-                serialize_to_buffer(zm_cq_comms[i], BaseTranscript::proof_data);
-            }
-            serialize_to_buffer(zm_cq_comm, BaseTranscript::proof_data);
-            serialize_to_buffer(zm_pi_comm, BaseTranscript::proof_data);
-
-            // sanity check to make sure we generate the same length of proof as before.
-            ASSERT(BaseTranscript::proof_data.size() == old_proof_length);
-        }
-    };
->>>>>>> 640aabc4
+    using Transcript = GoblinUltra::Transcript_<Commitment>;
 };
 
 } // namespace proof_system::honk::flavor