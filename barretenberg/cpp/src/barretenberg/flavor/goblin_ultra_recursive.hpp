--- conflicted
+++ resolved
@@ -149,116 +149,11 @@
         };
     };
 
-<<<<<<< HEAD
-    /**
-     * @brief A field element for each entity of the flavor. These entities represent the prover polynomials evaluated
-     * at one point.
-     */
-    class AllValues : public AllEntities<FF> {
-      public:
-        using Base = AllEntities<FF>;
-        using Base::Base;
-        AllValues(std::array<FF, NUM_ALL_ENTITIES> _data_in) { this->_data = _data_in; }
-    };
-
-    /**
-     * @brief A container for commitment labels.
-     * @note It's debatable whether this should inherit from AllEntities. since most entries are not strictly needed. It
-     * has, however, been useful during debugging to have these labels available.
-     *
-     */
-    class CommitmentLabels : public AllEntities<std::string> {
-      public:
-        CommitmentLabels()
-        {
-            this->w_l = "W_L";
-            this->w_r = "W_R";
-            this->w_o = "W_O";
-            this->w_4 = "W_4";
-            this->z_perm = "Z_PERM";
-            this->z_lookup = "Z_LOOKUP";
-            this->sorted_accum = "SORTED_ACCUM";
-            this->ecc_op_wire_1 = "ECC_OP_WIRE_1";
-            this->ecc_op_wire_2 = "ECC_OP_WIRE_2";
-            this->ecc_op_wire_3 = "ECC_OP_WIRE_3";
-            this->ecc_op_wire_4 = "ECC_OP_WIRE_4";
-            this->calldata = "CALLDATA";
-            this->calldata_read_counts = "CALLDATA_READ_COUNTS";
-            this->lookup_inverses = "LOOKUP_INVERSES";
-
-            // The ones beginning with "__" are only used for debugging
-            this->q_c = "__Q_C";
-            this->q_l = "__Q_L";
-            this->q_r = "__Q_R";
-            this->q_o = "__Q_O";
-            this->q_4 = "__Q_4";
-            this->q_m = "__Q_M";
-            this->q_arith = "__Q_ARITH";
-            this->q_sort = "__Q_SORT";
-            this->q_elliptic = "__Q_ELLIPTIC";
-            this->q_aux = "__Q_AUX";
-            this->q_lookup = "__Q_LOOKUP";
-            this->q_busread = "__Q_BUSREAD";
-            this->sigma_1 = "__SIGMA_1";
-            this->sigma_2 = "__SIGMA_2";
-            this->sigma_3 = "__SIGMA_3";
-            this->sigma_4 = "__SIGMA_4";
-            this->id_1 = "__ID_1";
-            this->id_2 = "__ID_2";
-            this->id_3 = "__ID_3";
-            this->id_4 = "__ID_4";
-            this->table_1 = "__TABLE_1";
-            this->table_2 = "__TABLE_2";
-            this->table_3 = "__TABLE_3";
-            this->table_4 = "__TABLE_4";
-            this->lagrange_first = "__LAGRANGE_FIRST";
-            this->lagrange_last = "__LAGRANGE_LAST";
-            this->lagrange_ecc_op = "__Q_ECC_OP_QUEUE";
-        };
-    };
-
-    class VerifierCommitments : public AllEntities<Commitment> {
-      public:
-        VerifierCommitments(std::shared_ptr<VerificationKey> verification_key)
-        {
-            this->q_m = verification_key->q_m;
-            this->q_l = verification_key->q_l;
-            this->q_r = verification_key->q_r;
-            this->q_o = verification_key->q_o;
-            this->q_4 = verification_key->q_4;
-            this->q_c = verification_key->q_c;
-            this->q_arith = verification_key->q_arith;
-            this->q_sort = verification_key->q_sort;
-            this->q_elliptic = verification_key->q_elliptic;
-            this->q_aux = verification_key->q_aux;
-            this->q_lookup = verification_key->q_lookup;
-            this->q_busread = verification_key->q_busread;
-            this->sigma_1 = verification_key->sigma_1;
-            this->sigma_2 = verification_key->sigma_2;
-            this->sigma_3 = verification_key->sigma_3;
-            this->sigma_4 = verification_key->sigma_4;
-            this->id_1 = verification_key->id_1;
-            this->id_2 = verification_key->id_2;
-            this->id_3 = verification_key->id_3;
-            this->id_4 = verification_key->id_4;
-            this->table_1 = verification_key->table_1;
-            this->table_2 = verification_key->table_2;
-            this->table_3 = verification_key->table_3;
-            this->table_4 = verification_key->table_4;
-            this->lagrange_first = verification_key->lagrange_first;
-            this->lagrange_last = verification_key->lagrange_last;
-            this->lagrange_ecc_op = verification_key->lagrange_ecc_op;
-            this->databus_id = verification_key->databus_id;
-        }
-    };
-    using Transcript = proof_system::plonk::stdlib::recursion::honk::Transcript<CircuitBuilder>;
-=======
     using CommitmentLabels = GoblinUltra::CommitmentLabels;
     // Reuse the VerifierCommitments from GoblinUltra
     using VerifierCommitments = GoblinUltra::VerifierCommitments_<Commitment, VerificationKey>;
     // Reuse the transcript from GoblinUltra
     using Transcript = GoblinUltra::Transcript_<Commitment>;
->>>>>>> 8259636c
 };
 
 } // namespace proof_system::honk::flavor