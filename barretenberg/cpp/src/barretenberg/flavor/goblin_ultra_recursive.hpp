#pragma once
#include "barretenberg/commitment_schemes/commitment_key.hpp"
#include "barretenberg/commitment_schemes/kzg/kzg.hpp"
#include "barretenberg/ecc/curves/bn254/g1.hpp"
#include "barretenberg/flavor/flavor.hpp"
#include "barretenberg/flavor/flavor_macros.hpp"
#include "barretenberg/flavor/goblin_ultra.hpp"
#include "barretenberg/polynomials/barycentric.hpp"
#include "barretenberg/polynomials/evaluation_domain.hpp"
#include "barretenberg/polynomials/polynomial.hpp"
#include "barretenberg/polynomials/univariate.hpp"
#include "barretenberg/proof_system/circuit_builder/goblin_ultra_circuit_builder.hpp"
#include "barretenberg/srs/factories/crs_factory.hpp"
#include <array>
#include <concepts>
#include <span>
#include <string>
#include <type_traits>
#include <vector>

#include "barretenberg/stdlib/primitives/curves/bn254.hpp"
#include "barretenberg/stdlib/primitives/field/field.hpp"
#include "barretenberg/stdlib/recursion/honk/transcript/transcript.hpp"

namespace proof_system::honk::flavor {

/**
 * @brief The recursive counterpart to the "native" Goblin Ultra flavor.
 * @details This flavor can be used to instantiate a recursive Ultra Honk verifier for a proof created using the
 * GoblinUltra flavor. It is similar in structure to its native counterpart with two main differences: 1) the
 * curve types are stdlib types (e.g. field_t instead of field) and 2) it does not specify any Prover related types
 * (e.g. Polynomial, ExtendedEdges, etc.) since we do not emulate prover computation in circuits, i.e. it only makes
 * sense to instantiate a Verifier with this flavor.
 *
 * @note Unlike conventional flavors, "recursive" flavors are templated by a builder (much like native vs stdlib types).
 * This is because the flavor itself determines the details of the underlying verifier algorithm (i.e. the set of
 * relations), while the Builder determines the arithmetization of that algorithm into a circuit.
 *
 * @tparam BuilderType Determines the arithmetization of the verifier circuit defined based on this flavor.
 */
template <typename BuilderType> class GoblinUltraRecursive_ {
  public:
    using CircuitBuilder = BuilderType; // Determines arithmetization of circuit instantiated with this flavor
    using Curve = plonk::stdlib::bn254<CircuitBuilder>;
    using GroupElement = typename Curve::Element;
    using Commitment = typename Curve::Element;
    using CommitmentHandle = typename Curve::Element;
    using FF = typename Curve::ScalarField;
    using NativeVerificationKey = flavor::GoblinUltra::VerificationKey;

    // Note(luke): Eventually this may not be needed at all
    using VerifierCommitmentKey = pcs::VerifierCommitmentKey<Curve>;

    static constexpr size_t NUM_WIRES = flavor::GoblinUltra::NUM_WIRES;
    // The number of multivariate polynomials on which a sumcheck prover sumcheck operates (including shifts). We often
    // need containers of this size to hold related data, so we choose a name more agnostic than `NUM_POLYNOMIALS`.
    // Note: this number does not include the individual sorted list polynomials.
    static constexpr size_t NUM_ALL_ENTITIES = flavor::GoblinUltra::NUM_ALL_ENTITIES;
    // The number of polynomials precomputed to describe a circuit and to aid a prover in constructing a satisfying
    // assignment of witnesses. We again choose a neutral name.
    static constexpr size_t NUM_PRECOMPUTED_ENTITIES = flavor::GoblinUltra::NUM_PRECOMPUTED_ENTITIES;
    // The total number of witness entities not including shifts.
    static constexpr size_t NUM_WITNESS_ENTITIES = flavor::GoblinUltra::NUM_WITNESS_ENTITIES;

    // define the tuple of Relations that comprise the Sumcheck relation
    // Reuse the Relations from GoblinUltra
    using Relations = GoblinUltra::Relations_<FF>;

    static constexpr size_t MAX_PARTIAL_RELATION_LENGTH = compute_max_partial_relation_length<Relations>();

    // BATCHED_RELATION_PARTIAL_LENGTH = algebraic degree of sumcheck relation *after* multiplying by the `pow_zeta`
    // random polynomial e.g. For \sum(x) [A(x) * B(x) + C(x)] * PowZeta(X), relation length = 2 and random relation
    // length = 3
    static constexpr size_t BATCHED_RELATION_PARTIAL_LENGTH = MAX_PARTIAL_RELATION_LENGTH + 1;
    static constexpr size_t NUM_RELATIONS = std::tuple_size<Relations>::value;

    // define the container for storing the univariate contribution from each relation in Sumcheck
    using SumcheckTupleOfTuplesOfUnivariates = decltype(create_sumcheck_tuple_of_tuples_of_univariates<Relations>());
    using TupleOfArraysOfValues = decltype(create_tuple_of_arrays_of_values<Relations>());

  public:
    /**
     * @brief A field element for each entity of the flavor. These entities represent the prover polynomials evaluated
     * at one point.
     */
    class AllValues : public GoblinUltra::AllEntities<FF> {
      public:
        using Base = GoblinUltra::AllEntities<FF>;
        using Base::Base;
        AllValues(std::array<FF, NUM_ALL_ENTITIES> _data_in) { this->_data = _data_in; }
    };
    /**
     * @brief The verification key is responsible for storing the the commitments to the precomputed (non-witnessk)
     * polynomials used by the verifier.
     *
     * @note Note the discrepancy with what sort of data is stored here vs in the proving key. We may want to resolve
     * that, and split out separate PrecomputedPolynomials/Commitments data for clarity but also for portability of our
     * circuits.
     * This differs from GoblinUltra in how we construct the commitments.
     */
    class VerificationKey : public VerificationKey_<GoblinUltra::PrecomputedEntities<Commitment>> {
      public:
        /**
         * @brief Construct a new Verification Key with stdlib types from a provided native verification
         * key
         *
         * @param builder
         * @param native_key Native verification key from which to extract the precomputed commitments
         */
<<<<<<< HEAD
        VerificationKey(CircuitBuilder* builder, const std::shared_ptr<NativeVerificationKey>& native_key)
=======
        VerificationKey(CircuitBuilder* builder, std::shared_ptr<NativeVerificationKey> native_key)
>>>>>>> dbb4a120
            : VerificationKey_<GoblinUltra::PrecomputedEntities<Commitment>>(native_key->circuit_size,
                                                                             native_key->num_public_inputs)
        {
            this->q_m = Commitment::from_witness(builder, native_key->q_m);
            this->q_l = Commitment::from_witness(builder, native_key->q_l);
            this->q_r = Commitment::from_witness(builder, native_key->q_r);
            this->q_o = Commitment::from_witness(builder, native_key->q_o);
            this->q_4 = Commitment::from_witness(builder, native_key->q_4);
            this->q_c = Commitment::from_witness(builder, native_key->q_c);
            this->q_arith = Commitment::from_witness(builder, native_key->q_arith);
            this->q_sort = Commitment::from_witness(builder, native_key->q_sort);
            this->q_elliptic = Commitment::from_witness(builder, native_key->q_elliptic);
            this->q_aux = Commitment::from_witness(builder, native_key->q_aux);
            this->q_lookup = Commitment::from_witness(builder, native_key->q_lookup);
            this->q_busread = Commitment::from_witness(builder, native_key->q_busread);
            this->q_poseidon2_external = Commitment::from_witness(builder, native_key->q_poseidon2_external);
            this->q_poseidon2_internal = Commitment::from_witness(builder, native_key->q_poseidon2_internal);
            this->sigma_1 = Commitment::from_witness(builder, native_key->sigma_1);
            this->sigma_2 = Commitment::from_witness(builder, native_key->sigma_2);
            this->sigma_3 = Commitment::from_witness(builder, native_key->sigma_3);
            this->sigma_4 = Commitment::from_witness(builder, native_key->sigma_4);
            this->id_1 = Commitment::from_witness(builder, native_key->id_1);
            this->id_2 = Commitment::from_witness(builder, native_key->id_2);
            this->id_3 = Commitment::from_witness(builder, native_key->id_3);
            this->id_4 = Commitment::from_witness(builder, native_key->id_4);
            this->table_1 = Commitment::from_witness(builder, native_key->table_1);
            this->table_2 = Commitment::from_witness(builder, native_key->table_2);
            this->table_3 = Commitment::from_witness(builder, native_key->table_3);
            this->table_4 = Commitment::from_witness(builder, native_key->table_4);
            this->lagrange_first = Commitment::from_witness(builder, native_key->lagrange_first);
            this->lagrange_last = Commitment::from_witness(builder, native_key->lagrange_last);
            this->lagrange_ecc_op = Commitment::from_witness(builder, native_key->lagrange_ecc_op);
            this->databus_id = Commitment::from_witness(builder, native_key->databus_id);
        };
    };

    using CommitmentLabels = GoblinUltra::CommitmentLabels;
    // Reuse the VerifierCommitments from GoblinUltra
    using VerifierCommitments = GoblinUltra::VerifierCommitments_<Commitment, VerificationKey>;
    // Reuse the transcript from GoblinUltra
    using Transcript = proof_system::plonk::stdlib::recursion::honk::Transcript<CircuitBuilder>;
};

} // namespace proof_system::honk::flavor<|MERGE_RESOLUTION|>--- conflicted
+++ resolved
@@ -107,11 +107,7 @@
          * @param builder
          * @param native_key Native verification key from which to extract the precomputed commitments
          */
-<<<<<<< HEAD
         VerificationKey(CircuitBuilder* builder, const std::shared_ptr<NativeVerificationKey>& native_key)
-=======
-        VerificationKey(CircuitBuilder* builder, std::shared_ptr<NativeVerificationKey> native_key)
->>>>>>> dbb4a120
             : VerificationKey_<GoblinUltra::PrecomputedEntities<Commitment>>(native_key->circuit_size,
                                                                              native_key->num_public_inputs)
         {
