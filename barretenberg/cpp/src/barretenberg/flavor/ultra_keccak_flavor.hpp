// === AUDIT STATUS ===
// internal:    { status: not started, auditors: [], date: YYYY-MM-DD }
// external_1:  { status: not started, auditors: [], date: YYYY-MM-DD }
// external_2:  { status: not started, auditors: [], date: YYYY-MM-DD }
// =====================

// TODO: the only change should be making honk generic over the transcript
#pragma once
#include "barretenberg/commitment_schemes/kzg/kzg.hpp"
#include "barretenberg/ecc/curves/bn254/g1.hpp"
#include "barretenberg/ecc/fields/field_conversion.hpp"
#include "barretenberg/flavor/flavor.hpp"
#include "barretenberg/flavor/flavor_macros.hpp"
#include "barretenberg/flavor/ultra_flavor.hpp"
#include "barretenberg/honk/library/grand_product_delta.hpp"
#include "barretenberg/honk/library/grand_product_library.hpp"
#include "barretenberg/polynomials/barycentric.hpp"
#include "barretenberg/polynomials/evaluation_domain.hpp"
#include "barretenberg/polynomials/univariate.hpp"
#include "barretenberg/relations/delta_range_constraint_relation.hpp"
#include "barretenberg/relations/elliptic_relation.hpp"
#include "barretenberg/relations/logderiv_lookup_relation.hpp"
#include "barretenberg/relations/permutation_relation.hpp"
#include "barretenberg/relations/poseidon2_external_relation.hpp"
#include "barretenberg/relations/poseidon2_internal_relation.hpp"
#include "barretenberg/relations/relation_parameters.hpp"
#include "barretenberg/relations/ultra_arithmetic_relation.hpp"
#include "barretenberg/stdlib_circuit_builders/ultra_circuit_builder.hpp"
#include "barretenberg/transcript/transcript.hpp"

namespace bb {

class UltraKeccakFlavor : public bb::UltraFlavor {
  public:
    using Transcript = UltraKeccakFlavor::Transcript_<KeccakTranscriptParams>;

    static constexpr bool USE_PADDING = false;

    // Override as proof length is different
    static constexpr size_t num_elements_comm = bb::field_conversion::calc_num_uint256_ts<Commitment>();
    static constexpr size_t num_elements_fr = bb::field_conversion::calc_num_uint256_ts<FF>();

    // Proof length formula methods
    static constexpr size_t OINK_PROOF_LENGTH_WITHOUT_PUB_INPUTS =
        /* 1. NUM_WITNESS_ENTITIES commitments */ (NUM_WITNESS_ENTITIES * num_elements_comm);

    static constexpr size_t DECIDER_PROOF_LENGTH(size_t virtual_log_n = VIRTUAL_LOG_N)
    {
        return /* 2. virtual_log_n sumcheck univariates */
            (virtual_log_n * BATCHED_RELATION_PARTIAL_LENGTH * num_elements_fr) +
            /* 3. NUM_ALL_ENTITIES sumcheck evaluations */ (NUM_ALL_ENTITIES * num_elements_fr) +
            /* 4. virtual_log_n - 1 Gemini Fold commitments */ ((virtual_log_n - 1) * num_elements_comm) +
            /* 5. virtual_log_n Gemini a evaluations */ (virtual_log_n * num_elements_fr) +
            /* 6. Shplonk Q commitment */ (num_elements_comm) +
            /* 7. KZG W commitment */ (num_elements_comm);
    }

    static constexpr size_t PROOF_LENGTH_WITHOUT_PUB_INPUTS(size_t virtual_log_n = VIRTUAL_LOG_N)
    {
        return OINK_PROOF_LENGTH_WITHOUT_PUB_INPUTS + DECIDER_PROOF_LENGTH(virtual_log_n);
    }

    /**
     * @brief The verification key is responsible for storing the commitments to the precomputed (non-witnessk)
     * polynomials used by the verifier.
     *
     * @note Note the discrepancy with what sort of data is stored here vs in the proving key. We may want to resolve
     * that, and split out separate PrecomputedPolynomials/Commitments data for clarity but also for portability of our
     * circuits.
     */
    // TODO(https://github.com/AztecProtocol/barretenberg/issues/1094): Add aggregation to the verifier contract so the
    // VerificationKey from UltraFlavor can be used
    class VerificationKey : public NativeVerificationKey_<PrecomputedEntities<Commitment>, Transcript> {
      public:
<<<<<<< HEAD
=======
        static constexpr size_t VERIFICATION_KEY_LENGTH =
            /* 1. Metadata (log_circuit_size, num_public_inputs, pub_inputs_offset) */ (3 * num_elements_fr) +
            /* 2. NUM_PRECOMPUTED_ENTITIES commitments */ (NUM_PRECOMPUTED_ENTITIES * num_elements_comm);

>>>>>>> b3c2f510
        VerificationKey() = default;
        VerificationKey(const size_t circuit_size, const size_t num_public_inputs)
            : NativeVerificationKey_(circuit_size, num_public_inputs)
        {}

        VerificationKey(const PrecomputedData& precomputed)
        {
            this->log_circuit_size = numeric::get_msb(precomputed.metadata.dyadic_size);
            this->num_public_inputs = precomputed.metadata.num_public_inputs;
            this->pub_inputs_offset = precomputed.metadata.pub_inputs_offset;

            CommitmentKey commitment_key{ precomputed.metadata.dyadic_size };
            for (auto [polynomial, commitment] : zip_view(precomputed.polynomials, this->get_all())) {
                commitment = commitment_key.commit(polynomial);
            }
        }

<<<<<<< HEAD
        /**
         * @brief Adds the verification key witnesses directly to the transcript.
         * @details Needed to make sure the Origin Tag system works. See the base class function for
         * more details.
         *
         * @param domain_separator
         * @param transcript
         *
         * @returns The hash of the verification key
         */
        fr add_hash_to_transcript(const std::string& domain_separator, Transcript& transcript) const override
        {
            // TODO(https://github.com/AztecProtocol/barretenberg/issues/1427): We need to update this function to look
            // like UltraFlavor's add_hash_to_transcript. Alternatively, the VerificationKey class will go away when we
            // add pairing point aggregation to the solidity verifier.
            uint64_t circuit_size = 1 << this->log_circuit_size;
            transcript.add_to_hash_buffer(domain_separator + "vk_log_circuit_size", circuit_size);
            transcript.add_to_hash_buffer(domain_separator + "vk_num_public_inputs", this->num_public_inputs);
            transcript.add_to_hash_buffer(domain_separator + "vk_pub_inputs_offset", this->pub_inputs_offset);
            return 0;
        }
=======
        // Don't statically check for object completeness.
        using MSGPACK_NO_STATIC_CHECK = std::true_type;

        // For serialising and deserializing data
        MSGPACK_FIELDS(log_circuit_size,
                       num_public_inputs,
                       pub_inputs_offset,
                       q_m,
                       q_c,
                       q_l,
                       q_r,
                       q_o,
                       q_4,
                       q_lookup,
                       q_arith,
                       q_delta_range,
                       q_elliptic,
                       q_memory,
                       q_nnf,
                       q_poseidon2_external,
                       q_poseidon2_internal,
                       sigma_1,
                       sigma_2,
                       sigma_3,
                       sigma_4,
                       id_1,
                       id_2,
                       id_3,
                       id_4,
                       table_1,
                       table_2,
                       table_3,
                       table_4,
                       lagrange_first,
                       lagrange_last);
>>>>>>> b3c2f510
    };

    // Specialize for Ultra (general case used in UltraRecursive).
    using VerifierCommitments = VerifierCommitments_<Commitment, VerificationKey>;
};

} // namespace bb<|MERGE_RESOLUTION|>--- conflicted
+++ resolved
@@ -72,13 +72,9 @@
     // VerificationKey from UltraFlavor can be used
     class VerificationKey : public NativeVerificationKey_<PrecomputedEntities<Commitment>, Transcript> {
       public:
-<<<<<<< HEAD
-=======
         static constexpr size_t VERIFICATION_KEY_LENGTH =
             /* 1. Metadata (log_circuit_size, num_public_inputs, pub_inputs_offset) */ (3 * num_elements_fr) +
             /* 2. NUM_PRECOMPUTED_ENTITIES commitments */ (NUM_PRECOMPUTED_ENTITIES * num_elements_comm);
-
->>>>>>> b3c2f510
         VerificationKey() = default;
         VerificationKey(const size_t circuit_size, const size_t num_public_inputs)
             : NativeVerificationKey_(circuit_size, num_public_inputs)
@@ -96,7 +92,6 @@
             }
         }
 
-<<<<<<< HEAD
         /**
          * @brief Adds the verification key witnesses directly to the transcript.
          * @details Needed to make sure the Origin Tag system works. See the base class function for
@@ -118,7 +113,7 @@
             transcript.add_to_hash_buffer(domain_separator + "vk_pub_inputs_offset", this->pub_inputs_offset);
             return 0;
         }
-=======
+
         // Don't statically check for object completeness.
         using MSGPACK_NO_STATIC_CHECK = std::true_type;
 
@@ -154,7 +149,6 @@
                        table_4,
                        lagrange_first,
                        lagrange_last);
->>>>>>> b3c2f510
     };
 
     // Specialize for Ultra (general case used in UltraRecursive).
