#pragma once
#include "barretenberg/commitment_schemes/kzg/kzg.hpp"
#include "barretenberg/common/ref_vector.hpp"
#include "barretenberg/flavor/flavor.hpp"
#include "barretenberg/flavor/flavor_macros.hpp"
#include "barretenberg/honk/proof_system/types/proof.hpp"
#include "barretenberg/polynomials/univariate.hpp"
#include "barretenberg/proof_system/circuit_builder/goblin_ultra_circuit_builder.hpp"
#include "barretenberg/relations/auxiliary_relation.hpp"
#include "barretenberg/relations/databus_lookup_relation.hpp"
#include "barretenberg/relations/ecc_op_queue_relation.hpp"
#include "barretenberg/relations/elliptic_relation.hpp"
#include "barretenberg/relations/gen_perm_sort_relation.hpp"
#include "barretenberg/relations/lookup_relation.hpp"
#include "barretenberg/relations/permutation_relation.hpp"
#include "barretenberg/relations/poseidon2_external_relation.hpp"
#include "barretenberg/relations/poseidon2_internal_relation.hpp"
#include "barretenberg/relations/relation_parameters.hpp"
#include "barretenberg/relations/ultra_arithmetic_relation.hpp"
#include "barretenberg/transcript/transcript.hpp"
#include "relation_definitions.hpp"

namespace bb {

class GoblinUltraFlavor {
  public:
    using CircuitBuilder = GoblinUltraCircuitBuilder;
    using Curve = curve::BN254;
    using FF = Curve::ScalarField;
    using GroupElement = Curve::Element;
    using Commitment = Curve::AffineElement;
    using CommitmentHandle = Curve::AffineElement;
    using PCS = KZG<Curve>;
    using Polynomial = bb::Polynomial<FF>;
    using PolynomialHandle = std::span<FF>;
    using CommitmentKey = bb::CommitmentKey<Curve>;
    using VerifierCommitmentKey = bb::VerifierCommitmentKey<Curve>;

    static constexpr size_t NUM_WIRES = CircuitBuilder::NUM_WIRES;
    // The number of multivariate polynomials on which a sumcheck prover sumcheck operates (including shifts). We often
    // need containers of this size to hold related data, so we choose a name more agnostic than `NUM_POLYNOMIALS`.
    // Note: this number does not include the individual sorted list polynomials.
    static constexpr size_t NUM_ALL_ENTITIES = 55;
    // The number of polynomials precomputed to describe a circuit and to aid a prover in constructing a satisfying
    // assignment of witnesses. We again choose a neutral name.
    static constexpr size_t NUM_PRECOMPUTED_ENTITIES = 30;
    // The total number of witness entities not including shifts.
    static constexpr size_t NUM_WITNESS_ENTITIES = 14;

    using GrandProductRelations = std::tuple<bb::UltraPermutationRelation<FF>, bb::LookupRelation<FF>>;

    // define the tuple of Relations that comprise the Sumcheck relation
    // Note: made generic for use in GoblinUltraRecursive.
    template <typename FF>
    using Relations_ = std::tuple<bb::UltraArithmeticRelation<FF>,
                                  bb::UltraPermutationRelation<FF>,
                                  bb::LookupRelation<FF>,
                                  bb::GenPermSortRelation<FF>,
                                  bb::EllipticRelation<FF>,
                                  bb::AuxiliaryRelation<FF>,
                                  bb::EccOpQueueRelation<FF>,
                                  bb::DatabusLookupRelation<FF>,
                                  bb::Poseidon2ExternalRelation<FF>,
                                  bb::Poseidon2InternalRelation<FF>>;
    using Relations = Relations_<FF>;

    using LogDerivLookupRelation = bb::DatabusLookupRelation<FF>;

    static constexpr size_t MAX_PARTIAL_RELATION_LENGTH = compute_max_partial_relation_length<Relations>();
    static constexpr size_t MAX_TOTAL_RELATION_LENGTH = compute_max_total_relation_length<Relations>();

    // BATCHED_RELATION_PARTIAL_LENGTH = algebraic degree of sumcheck relation *after* multiplying by the `pow_zeta`
    // random polynomial e.g. For \sum(x) [A(x) * B(x) + C(x)] * PowZeta(X), relation length = 2 and random relation
    // length = 3
    static constexpr size_t BATCHED_RELATION_PARTIAL_LENGTH = MAX_PARTIAL_RELATION_LENGTH + 1;
    static constexpr size_t BATCHED_RELATION_TOTAL_LENGTH = MAX_TOTAL_RELATION_LENGTH + 1;
    static constexpr size_t NUM_RELATIONS = std::tuple_size_v<Relations>;

    // For instances of this flavour, used in folding, we need a unique sumcheck batching challenges for each
    // subrelation. This
    // is because using powers of alpha would increase the degree of Protogalaxy polynomial $G$ (the combiner) to much.
    static constexpr size_t NUM_SUBRELATIONS = compute_number_of_subrelations<Relations>();
    using RelationSeparator = std::array<FF, NUM_SUBRELATIONS - 1>;

    template <size_t NUM_INSTANCES>
    using ProtogalaxyTupleOfTuplesOfUnivariates =
        decltype(create_protogalaxy_tuple_of_tuples_of_univariates<Relations, NUM_INSTANCES>());
    using SumcheckTupleOfTuplesOfUnivariates = decltype(create_sumcheck_tuple_of_tuples_of_univariates<Relations>());
    using TupleOfArraysOfValues = decltype(create_tuple_of_arrays_of_values<Relations>());

    // Whether or not the first row of the execution trace is reserved for 0s to enable shifts
    static constexpr bool has_zero_row = true;
    /**
     * @brief A base class labelling precomputed entities and (ordered) subsets of interest.
     * @details Used to build the proving key and verification key.
     */
    template <typename DataType_> class PrecomputedEntities : public PrecomputedEntitiesBase {
      public:
        using DataType = DataType_;
        DEFINE_FLAVOR_MEMBERS(DataType,
                              q_m,                  // column 0
                              q_c,                  // column 1
                              q_l,                  // column 2
                              q_r,                  // column 3
                              q_o,                  // column 4
                              q_4,                  // column 5
                              q_arith,              // column 6
                              q_sort,               // column 7
                              q_elliptic,           // column 8
                              q_aux,                // column 9
                              q_lookup,             // column 10
                              q_busread,            // column 11
                              q_poseidon2_external, // column 12
                              q_poseidon2_internal, // column 13
                              sigma_1,              // column 14
                              sigma_2,              // column 15
                              sigma_3,              // column 16
                              sigma_4,              // column 17
                              id_1,                 // column 18
                              id_2,                 // column 19
                              id_3,                 // column 20
                              id_4,                 // column 21
                              table_1,              // column 22
                              table_2,              // column 23
                              table_3,              // column 24
                              table_4,              // column 25
                              lagrange_first,       // column 26
                              lagrange_last,        // column 27
                              lagrange_ecc_op,      // column 28 // indicator poly for ecc op gates
                              databus_id            // column 29 // id polynomial, i.e. id_i = i
        )

        static constexpr CircuitType CIRCUIT_TYPE = CircuitBuilder::CIRCUIT_TYPE;

        RefVector<DataType> get_selectors()
        {
            return { q_m,
                     q_c,
                     q_l,
                     q_r,
                     q_o,
                     q_4,
                     q_arith,
                     q_sort,
                     q_elliptic,
                     q_aux,
                     q_lookup,
                     q_busread,
                     q_poseidon2_external,
                     q_poseidon2_internal };
        };
        RefVector<DataType> get_sigma_polynomials() { return { sigma_1, sigma_2, sigma_3, sigma_4 }; };
        RefVector<DataType> get_id_polynomials() { return { id_1, id_2, id_3, id_4 }; };
        RefVector<DataType> get_table_polynomials() { return { table_1, table_2, table_3, table_4 }; };
    };

    // GoblinUltra needs to expose more public classes than most flavors due to GoblinUltraRecursive reuse, but these
    // are internal:
  public:
    // WireEntities for basic witness entities
    template <typename DataType> class WireEntities {
      public:
        DEFINE_FLAVOR_MEMBERS(DataType,
                              w_l,  // column 0
                              w_r,  // column 1
                              w_o,  // column 2
                              w_4); // column 3
    };

    // DerivedEntities for derived witness entities
    template <typename DataType> class DerivedEntities {
      public:
        DEFINE_FLAVOR_MEMBERS(DataType,
                              sorted_accum,         // column 4
                              z_perm,               // column 5
                              z_lookup,             // column 6
                              ecc_op_wire_1,        // column 7
                              ecc_op_wire_2,        // column 8
                              ecc_op_wire_3,        // column 9
                              ecc_op_wire_4,        // column 10
                              calldata,             // column 11
                              calldata_read_counts, // column 12
                              lookup_inverses);     // column 13
    };

    /**
     * @brief Container for all witness polynomials used/constructed by the prover.
     * @details Shifts are not included here since they do not occupy their own memory.
     * Combines WireEntities + DerivedEntities.
     */
    template <typename DataType>
    class WitnessEntities : public WireEntities<DataType>, public DerivedEntities<DataType> {
      public:
        DEFINE_COMPOUND_GET_ALL(WireEntities<DataType>, DerivedEntities<DataType>)

        RefVector<DataType> get_wires() { return WireEntities<DataType>::get_all(); };
        RefVector<DataType> get_ecc_op_wires()
        {
            return { this->ecc_op_wire_1, this->ecc_op_wire_2, this->ecc_op_wire_3, this->ecc_op_wire_4 };
        }
    };

    template <typename DataType> class ShiftedEntities {
      public:
        DEFINE_FLAVOR_MEMBERS(DataType,
                              table_1_shift,      // column 0
                              table_2_shift,      // column 1
                              table_3_shift,      // column 2
                              table_4_shift,      // column 3
                              w_l_shift,          // column 4
                              w_r_shift,          // column 5
                              w_o_shift,          // column 6
                              w_4_shift,          // column 7
                              sorted_accum_shift, // column 8
                              z_perm_shift,       // column 9
                              z_lookup_shift      // column 10
        )
    };

  public:
    /**
     * @brief A base class labelling all entities (for instance, all of the polynomials used by the prover during
     * sumcheck) in this Honk variant along with particular subsets of interest
     * @details Used to build containers for: the prover's polynomial during sumcheck; the sumcheck's folded
     * polynomials; the univariates consturcted during during sumcheck; the evaluations produced by sumcheck.
     *
     * Symbolically we have: AllEntities = PrecomputedEntities + WitnessEntities + "ShiftedEntities". It could be
     * implemented as such, but we have this now.
     */
    template <typename DataType>
    class AllEntities : public PrecomputedEntities<DataType>,
                        public WitnessEntities<DataType>,
                        public ShiftedEntities<DataType> {
      public:
        DEFINE_COMPOUND_GET_ALL(PrecomputedEntities<DataType>, WitnessEntities<DataType>, ShiftedEntities<DataType>)

        RefVector<DataType> get_wires() { return { this->w_l, this->w_r, this->w_o, this->w_4 }; };
        RefVector<DataType> get_ecc_op_wires()
        {
            return { this->ecc_op_wire_1, this->ecc_op_wire_2, this->ecc_op_wire_3, this->ecc_op_wire_4 };
        };
        // Gemini-specific getters.
        RefVector<DataType> get_unshifted()
        {
            return concatenate(PrecomputedEntities<DataType>::get_all(), WitnessEntities<DataType>::get_all());
        };

        RefVector<DataType> get_witness() { return WitnessEntities<DataType>::get_all(); };
        RefVector<DataType> get_to_be_shifted()
        {
            return { this->table_1, this->table_2, this->table_3,      this->table_4, this->w_l,     this->w_r,
                     this->w_o,     this->w_4,     this->sorted_accum, this->z_perm,  this->z_lookup };
        };
        RefVector<DataType> get_precomputed() { return PrecomputedEntities<DataType>::get_all(); }
        RefVector<DataType> get_shifted() { return ShiftedEntities<DataType>::get_all(); };
    };

    /**
     * @brief The proving key is responsible for storing the polynomials used by the prover.
     * @note TODO(Cody): Maybe multiple inheritance is the right thing here. In that case, nothing should eve inherit
     * from ProvingKey.
     */
    class ProvingKey : public ProvingKey_<PrecomputedEntities<Polynomial>, WitnessEntities<Polynomial>> {
      public:
        // Expose constructors on the base class
        using Base = ProvingKey_<PrecomputedEntities<Polynomial>, WitnessEntities<Polynomial>>;
        using Base::Base;

        std::vector<uint32_t> memory_read_records;
        std::vector<uint32_t> memory_write_records;

        size_t num_ecc_op_gates; // needed to determine public input offset

        RefVector<DataType> get_to_be_shifted()
        {
            return { this->table_1, this->table_2, this->table_3,      this->table_4, this->w_l,     this->w_r,
                     this->w_o,     this->w_4,     this->sorted_accum, this->z_perm,  this->z_lookup };
        };
        // The plookup wires that store plookup read data.
        std::array<PolynomialHandle, 3> get_table_column_wires() { return { w_l, w_r, w_o }; };
    };

    /**
     * @brief The verification key is responsible for storing the the commitments to the precomputed (non-witnessk)
     * polynomials used by the verifier.
     *
     * @note Note the discrepancy with what sort of data is stored here vs in the proving key. We may want to resolve
     * that, and split out separate PrecomputedPolynomials/Commitments data for clarity but also for portability of our
     * circuits.
     */
    using VerificationKey = VerificationKey_<PrecomputedEntities<Commitment>>;

    /**
     * @brief A container for storing the partially evaluated multivariates produced by sumcheck.
     */
    class PartiallyEvaluatedMultivariates : public AllEntities<Polynomial> {

      public:
        PartiallyEvaluatedMultivariates() = default;
        PartiallyEvaluatedMultivariates(const size_t circuit_size)
        {
            // Storage is only needed after the first partial evaluation, hence polynomials of size (n / 2)
            for (auto& poly : this->get_all()) {
                poly = Polynomial(circuit_size / 2);
            }
        }
    };

    /**
     * @brief A container for univariates used during Protogalaxy folding and sumcheck.
     * @details During folding and sumcheck, the prover evaluates the relations on these univariates.
     */
    template <size_t LENGTH> using ProverUnivariates = AllEntities<bb::Univariate<FF, LENGTH>>;

    /**
     * @brief A container for univariates produced during the hot loop in sumcheck.
     */
    using ExtendedEdges = ProverUnivariates<MAX_PARTIAL_RELATION_LENGTH>;

    /**
     * @brief A field element for each entity of the flavor. These entities represent the prover polynomials evaluated
     * at one point.
     */
    class AllValues : public AllEntities<FF> {
      public:
        using Base = AllEntities<FF>;
        using Base::Base;
    };

    /**
     * @brief A container for the prover polynomials handles.
     */
    class ProverPolynomials : public AllEntities<Polynomial> {
      public:
        // Define all operations as default, except move construction/assignment
        ProverPolynomials() = default;
        ProverPolynomials& operator=(const ProverPolynomials&) = delete;
        ProverPolynomials(const ProverPolynomials& o) = delete;
        ProverPolynomials(ProverPolynomials&& o) noexcept = default;
        ProverPolynomials& operator=(ProverPolynomials&& o) noexcept = default;
        ~ProverPolynomials() = default;
        [[nodiscard]] size_t get_polynomial_size() const { return q_c.size(); }
        [[nodiscard]] AllValues get_row(size_t row_idx) const
        {
            AllValues result;
            for (auto [result_field, polynomial] : zip_view(result.get_all(), this->get_all())) {
                result_field = polynomial[row_idx];
            }
            return result;
        }
    };

    /**
     * @brief A container for the witness commitments.
     */
    using WitnessCommitments = WitnessEntities<Commitment>;

    /**
     * @brief A container for commitment labels.
     * @note It's debatable whether this should inherit from AllEntities. since most entries are not strictly needed. It
     * has, however, been useful during debugging to have these labels available.
     *
     */
    class CommitmentLabels : public AllEntities<std::string> {
      public:
        CommitmentLabels()
        {
            w_l = "W_L";
            w_r = "W_R";
            w_o = "W_O";
            w_4 = "W_4";
            z_perm = "Z_PERM";
            z_lookup = "Z_LOOKUP";
            sorted_accum = "SORTED_ACCUM";
            ecc_op_wire_1 = "ECC_OP_WIRE_1";
            ecc_op_wire_2 = "ECC_OP_WIRE_2";
            ecc_op_wire_3 = "ECC_OP_WIRE_3";
            ecc_op_wire_4 = "ECC_OP_WIRE_4";
            calldata = "CALLDATA";
            calldata_read_counts = "CALLDATA_READ_COUNTS";
            lookup_inverses = "LOOKUP_INVERSES";

            q_c = "Q_C";
            q_l = "Q_L";
            q_r = "Q_R";
            q_o = "Q_O";
            q_4 = "Q_4";
            q_m = "Q_M";
            q_arith = "Q_ARITH";
            q_sort = "Q_SORT";
            q_elliptic = "Q_ELLIPTIC";
            q_aux = "Q_AUX";
            q_lookup = "Q_LOOKUP";
            q_busread = "Q_BUSREAD";
            q_poseidon2_external = "Q_POSEIDON2_EXTERNAL";
            q_poseidon2_internal = "Q_POSEIDON2_INTERNAL";
            sigma_1 = "SIGMA_1";
            sigma_2 = "SIGMA_2";
            sigma_3 = "SIGMA_3";
            sigma_4 = "SIGMA_4";
            id_1 = "ID_1";
            id_2 = "ID_2";
            id_3 = "ID_3";
            id_4 = "ID_4";
            table_1 = "TABLE_1";
            table_2 = "TABLE_2";
            table_3 = "TABLE_3";
            table_4 = "TABLE_4";
            lagrange_first = "LAGRANGE_FIRST";
            lagrange_last = "LAGRANGE_LAST";
            lagrange_ecc_op = "Q_ECC_OP_QUEUE";
        };
    };

    /**
     * Note: Made generic for use in GoblinUltraRecursive.
     **/
    template <typename Commitment, typename VerificationKey>
    class VerifierCommitments_ : public AllEntities<Commitment> {
      public:
        VerifierCommitments_(const std::shared_ptr<VerificationKey>& verification_key,
                             const std::optional<WitnessEntities<Commitment>>& witness_commitments = std::nullopt)
        {
            this->q_m = verification_key->q_m;
            this->q_l = verification_key->q_l;
            this->q_r = verification_key->q_r;
            this->q_o = verification_key->q_o;
            this->q_4 = verification_key->q_4;
            this->q_c = verification_key->q_c;
            this->q_arith = verification_key->q_arith;
            this->q_sort = verification_key->q_sort;
            this->q_elliptic = verification_key->q_elliptic;
            this->q_aux = verification_key->q_aux;
            this->q_lookup = verification_key->q_lookup;
            this->q_busread = verification_key->q_busread;
            this->q_poseidon2_external = verification_key->q_poseidon2_external;
            this->q_poseidon2_internal = verification_key->q_poseidon2_internal;
            this->sigma_1 = verification_key->sigma_1;
            this->sigma_2 = verification_key->sigma_2;
            this->sigma_3 = verification_key->sigma_3;
            this->sigma_4 = verification_key->sigma_4;
            this->id_1 = verification_key->id_1;
            this->id_2 = verification_key->id_2;
            this->id_3 = verification_key->id_3;
            this->id_4 = verification_key->id_4;
            this->table_1 = verification_key->table_1;
            this->table_2 = verification_key->table_2;
            this->table_3 = verification_key->table_3;
            this->table_4 = verification_key->table_4;
            this->lagrange_first = verification_key->lagrange_first;
            this->lagrange_last = verification_key->lagrange_last;
            this->lagrange_ecc_op = verification_key->lagrange_ecc_op;
            this->databus_id = verification_key->databus_id;

            if (witness_commitments.has_value()) {
                auto commitments = witness_commitments.value();
                this->w_l = commitments.w_l;
                this->w_r = commitments.w_r;
                this->w_o = commitments.w_o;
                this->w_4 = commitments.w_4;
                this->sorted_accum = commitments.sorted_accum;
                this->z_perm = commitments.z_perm;
                this->z_lookup = commitments.z_lookup;
                this->ecc_op_wire_1 = commitments.ecc_op_wire_1;
                this->ecc_op_wire_2 = commitments.ecc_op_wire_2;
                this->ecc_op_wire_3 = commitments.ecc_op_wire_3;
                this->ecc_op_wire_4 = commitments.ecc_op_wire_4;
                this->calldata = commitments.calldata;
                this->calldata_read_counts = commitments.calldata_read_counts;
                this->lookup_inverses = commitments.lookup_inverses;
            }
        }
    };
    // Specialize for GoblinUltra (general case used in GoblinUltraRecursive).
    using VerifierCommitments = VerifierCommitments_<Commitment, VerificationKey>;

    /**
     * @brief Derived class that defines proof structure for GoblinUltra proofs, as well as supporting functions.
     * Note: Made generic for use in GoblinUltraRecursive.
     */
    class Transcript : public BaseTranscript {
      public:
        uint32_t circuit_size;
        uint32_t public_input_size;
        uint32_t pub_inputs_offset;
        std::vector<FF> public_inputs;
        Commitment w_l_comm;
        Commitment w_r_comm;
        Commitment w_o_comm;
        Commitment ecc_op_wire_1_comm;
        Commitment ecc_op_wire_2_comm;
        Commitment ecc_op_wire_3_comm;
        Commitment ecc_op_wire_4_comm;
        Commitment calldata_comm;
        Commitment calldata_read_counts_comm;
        Commitment lookup_inverses_comm;
        Commitment sorted_accum_comm;
        Commitment w_4_comm;
        Commitment z_perm_comm;
        Commitment z_lookup_comm;
        std::vector<bb::Univariate<FF, BATCHED_RELATION_PARTIAL_LENGTH>> sumcheck_univariates;
        std::array<FF, NUM_ALL_ENTITIES> sumcheck_evaluations;
        std::vector<Commitment> zm_cq_comms;
        Commitment zm_cq_comm;
        Commitment zm_pi_comm;

        Transcript() = default;

<<<<<<< HEAD
        Transcript(const honk::proof& proof)
=======
        Transcript_(const HonkProof& proof)
>>>>>>> 1501afde
            : BaseTranscript(proof)
        {}

        static std::shared_ptr<Transcript> prover_init_empty()
        {
            auto transcript = std::make_shared<Transcript>();
            constexpr uint32_t init{ 42 }; // arbitrary
            transcript->send_to_verifier("Init", init);
            return transcript;
        };

        static std::shared_ptr<Transcript> verifier_init_empty(const std::shared_ptr<Transcript>& transcript)
        {
            auto verifier_transcript = std::make_shared<Transcript>(transcript->proof_data);
            [[maybe_unused]] auto _ = verifier_transcript->template receive_from_prover<uint32_t>("Init");
            return verifier_transcript;
        };

        void deserialize_full_transcript()
        {
            // take current proof and put them into the struct
            size_t num_frs_read = 0;
            circuit_size = deserialize_from_buffer<uint32_t>(proof_data, num_frs_read);
            size_t log_n = numeric::get_msb(circuit_size);

            public_input_size = deserialize_from_buffer<uint32_t>(proof_data, num_frs_read);
            pub_inputs_offset = deserialize_from_buffer<uint32_t>(proof_data, num_frs_read);
            for (size_t i = 0; i < public_input_size; ++i) {
                public_inputs.push_back(deserialize_from_buffer<FF>(proof_data, num_frs_read));
            }
            w_l_comm = deserialize_from_buffer<Commitment>(proof_data, num_frs_read);
            w_r_comm = deserialize_from_buffer<Commitment>(proof_data, num_frs_read);
            w_o_comm = deserialize_from_buffer<Commitment>(proof_data, num_frs_read);
            ecc_op_wire_1_comm = deserialize_from_buffer<Commitment>(proof_data, num_frs_read);
            ecc_op_wire_2_comm = deserialize_from_buffer<Commitment>(proof_data, num_frs_read);
            ecc_op_wire_3_comm = deserialize_from_buffer<Commitment>(proof_data, num_frs_read);
            ecc_op_wire_4_comm = deserialize_from_buffer<Commitment>(proof_data, num_frs_read);
            calldata_comm = deserialize_from_buffer<Commitment>(proof_data, num_frs_read);
            calldata_read_counts_comm = deserialize_from_buffer<Commitment>(proof_data, num_frs_read);
            lookup_inverses_comm = deserialize_from_buffer<Commitment>(proof_data, num_frs_read);
            sorted_accum_comm = deserialize_from_buffer<Commitment>(proof_data, num_frs_read);
            w_4_comm = deserialize_from_buffer<Commitment>(proof_data, num_frs_read);
            z_perm_comm = deserialize_from_buffer<Commitment>(proof_data, num_frs_read);
            z_lookup_comm = deserialize_from_buffer<Commitment>(proof_data, num_frs_read);
            for (size_t i = 0; i < log_n; ++i) {
                sumcheck_univariates.push_back(
                    deserialize_from_buffer<bb::Univariate<FF, BATCHED_RELATION_PARTIAL_LENGTH>>(proof_data,
                                                                                                 num_frs_read));
            }
            sumcheck_evaluations = deserialize_from_buffer<std::array<FF, NUM_ALL_ENTITIES>>(proof_data, num_frs_read);
            for (size_t i = 0; i < log_n; ++i) {
                zm_cq_comms.push_back(deserialize_from_buffer<Commitment>(proof_data, num_frs_read));
            }
            zm_cq_comm = deserialize_from_buffer<Commitment>(proof_data, num_frs_read);
            zm_pi_comm = deserialize_from_buffer<Commitment>(proof_data, num_frs_read);
        }

        void serialize_full_transcript()
        {
            size_t old_proof_length = proof_data.size();
            proof_data.clear();
            size_t log_n = numeric::get_msb(circuit_size);
            serialize_to_buffer(circuit_size, proof_data);
            serialize_to_buffer(public_input_size, proof_data);
            serialize_to_buffer(pub_inputs_offset, proof_data);
            for (size_t i = 0; i < public_input_size; ++i) {
                serialize_to_buffer(public_inputs[i], proof_data);
            }
            serialize_to_buffer(w_l_comm, proof_data);
            serialize_to_buffer(w_r_comm, proof_data);
            serialize_to_buffer(w_o_comm, proof_data);
            serialize_to_buffer(ecc_op_wire_1_comm, proof_data);
            serialize_to_buffer(ecc_op_wire_2_comm, proof_data);
            serialize_to_buffer(ecc_op_wire_3_comm, proof_data);
            serialize_to_buffer(ecc_op_wire_4_comm, proof_data);
            serialize_to_buffer(calldata_comm, proof_data);
            serialize_to_buffer(calldata_read_counts_comm, proof_data);
            serialize_to_buffer(lookup_inverses_comm, proof_data);
            serialize_to_buffer(sorted_accum_comm, proof_data);
            serialize_to_buffer(w_4_comm, proof_data);
            serialize_to_buffer(z_perm_comm, proof_data);
            serialize_to_buffer(z_lookup_comm, proof_data);
            for (size_t i = 0; i < log_n; ++i) {
                serialize_to_buffer(sumcheck_univariates[i], proof_data);
            }
            serialize_to_buffer(sumcheck_evaluations, proof_data);
            for (size_t i = 0; i < log_n; ++i) {
                serialize_to_buffer(zm_cq_comms[i], proof_data);
            }
            serialize_to_buffer(zm_cq_comm, proof_data);
            serialize_to_buffer(zm_pi_comm, proof_data);

            ASSERT(proof_data.size() == old_proof_length);
        }
    };
};

} // namespace bb<|MERGE_RESOLUTION|>--- conflicted
+++ resolved
@@ -506,11 +506,7 @@
 
         Transcript() = default;
 
-<<<<<<< HEAD
-        Transcript(const honk::proof& proof)
-=======
-        Transcript_(const HonkProof& proof)
->>>>>>> 1501afde
+        Transcript(const HonkProof& proof)
             : BaseTranscript(proof)
         {}
 
