#pragma once
#include "barretenberg/commitment_schemes/kzg/kzg.hpp"
#include "barretenberg/common/ref_vector.hpp"
#include "barretenberg/flavor/flavor.hpp"
#include "barretenberg/flavor/flavor_macros.hpp"
#include "barretenberg/polynomials/univariate.hpp"
#include "barretenberg/proof_system/circuit_builder/goblin_ultra_circuit_builder.hpp"
#include "barretenberg/relations/auxiliary_relation.hpp"
#include "barretenberg/relations/databus_lookup_relation.hpp"
#include "barretenberg/relations/ecc_op_queue_relation.hpp"
#include "barretenberg/relations/elliptic_relation.hpp"
#include "barretenberg/relations/gen_perm_sort_relation.hpp"
#include "barretenberg/relations/lookup_relation.hpp"
#include "barretenberg/relations/permutation_relation.hpp"
#include "barretenberg/relations/relation_parameters.hpp"
#include "barretenberg/relations/ultra_arithmetic_relation.hpp"
#include "barretenberg/transcript/transcript.hpp"
#include "relation_definitions_fwd.hpp"

namespace proof_system::honk::flavor {

class GoblinUltra {
  public:
    using CircuitBuilder = GoblinUltraCircuitBuilder;
    using Curve = curve::BN254;
    using FF = Curve::ScalarField;
    using GroupElement = Curve::Element;
    using Commitment = Curve::AffineElement;
    using CommitmentHandle = Curve::AffineElement;
    using PCS = pcs::kzg::KZG<Curve>;
    using Polynomial = barretenberg::Polynomial<FF>;
    using PolynomialHandle = std::span<FF>;
    using CommitmentKey = pcs::CommitmentKey<Curve>;
    using VerifierCommitmentKey = pcs::VerifierCommitmentKey<Curve>;

    static constexpr size_t NUM_WIRES = CircuitBuilder::NUM_WIRES;
    // The number of multivariate polynomials on which a sumcheck prover sumcheck operates (including shifts). We often
    // need containers of this size to hold related data, so we choose a name more agnostic than `NUM_POLYNOMIALS`.
    // Note: this number does not include the individual sorted list polynomials.
    static constexpr size_t NUM_ALL_ENTITIES = 53;
    // The number of polynomials precomputed to describe a circuit and to aid a prover in constructing a satisfying
    // assignment of witnesses. We again choose a neutral name.
    static constexpr size_t NUM_PRECOMPUTED_ENTITIES = 28;
    // The total number of witness entities not including shifts.
    static constexpr size_t NUM_WITNESS_ENTITIES = 14;

    using GrandProductRelations =
        std::tuple<proof_system::UltraPermutationRelation<FF>, proof_system::LookupRelation<FF>>;

    // define the tuple of Relations that comprise the Sumcheck relation
    // Note: made generic for use in GoblinUltraRecursive.
    template <typename FF>
    using Relations_ = std::tuple<proof_system::UltraArithmeticRelation<FF>,
                                  proof_system::UltraPermutationRelation<FF>,
                                  proof_system::LookupRelation<FF>,
                                  proof_system::GenPermSortRelation<FF>,
                                  proof_system::EllipticRelation<FF>,
                                  proof_system::AuxiliaryRelation<FF>,
                                  proof_system::EccOpQueueRelation<FF>,
                                  proof_system::DatabusLookupRelation<FF>>;
    using Relations = Relations_<FF>;

    using LogDerivLookupRelation = proof_system::DatabusLookupRelation<FF>;

    static constexpr size_t MAX_PARTIAL_RELATION_LENGTH = compute_max_partial_relation_length<Relations>();
    static constexpr size_t MAX_TOTAL_RELATION_LENGTH = compute_max_total_relation_length<Relations>();
    static constexpr size_t NUMBER_OF_SUBRELATIONS = compute_number_of_subrelations<Relations>();

    // BATCHED_RELATION_PARTIAL_LENGTH = algebraic degree of sumcheck relation *after* multiplying by the `pow_zeta`
    // random polynomial e.g. For \sum(x) [A(x) * B(x) + C(x)] * PowZeta(X), relation length = 2 and random relation
    // length = 3
    static constexpr size_t BATCHED_RELATION_PARTIAL_LENGTH = MAX_PARTIAL_RELATION_LENGTH + 1;
    static constexpr size_t BATCHED_RELATION_TOTAL_LENGTH = MAX_TOTAL_RELATION_LENGTH + 1;
    static constexpr size_t NUM_RELATIONS = std::tuple_size_v<Relations>;

    template <size_t NUM_INSTANCES>
    using ProtogalaxyTupleOfTuplesOfUnivariates =
        decltype(create_protogalaxy_tuple_of_tuples_of_univariates<Relations, NUM_INSTANCES>());
    using SumcheckTupleOfTuplesOfUnivariates = decltype(create_sumcheck_tuple_of_tuples_of_univariates<Relations>());
    using TupleOfArraysOfValues = decltype(create_tuple_of_arrays_of_values<Relations>());

    // Whether or not the first row of the execution trace is reserved for 0s to enable shifts
    static constexpr bool has_zero_row = true;

    /**
     * @brief A base class labelling precomputed entities and (ordered) subsets of interest.
     * @details Used to build the proving key and verification key.
     */
    template <typename DataType_> class PrecomputedEntities : public PrecomputedEntitiesBase {
      public:
        using DataType = DataType_;
        DEFINE_FLAVOR_MEMBERS(DataType,
                              q_m,             // column 0
                              q_c,             // column 1
                              q_l,             // column 2
                              q_r,             // column 3
                              q_o,             // column 4
                              q_4,             // column 5
                              q_arith,         // column 6
                              q_sort,          // column 7
                              q_elliptic,      // column 8
                              q_aux,           // column 9
                              q_lookup,        // column 10
                              q_busread,       // column 11
                              sigma_1,         // column 12
                              sigma_2,         // column 13
                              sigma_3,         // column 14
                              sigma_4,         // column 15
                              id_1,            // column 16
                              id_2,            // column 17
                              id_3,            // column 18
                              id_4,            // column 19
                              table_1,         // column 20
                              table_2,         // column 21
                              table_3,         // column 22
                              table_4,         // column 23
                              lagrange_first,  // column 24
                              lagrange_last,   // column 25
                              lagrange_ecc_op, // column 26 // indicator poly for ecc op gates
                              databus_id)      // column 27 // id polynomial, i.e. id_i = i

        static constexpr CircuitType CIRCUIT_TYPE = CircuitBuilder::CIRCUIT_TYPE;

        RefVector<DataType> get_selectors()
        {
            return { q_m, q_c, q_l, q_r, q_o, q_4, q_arith, q_sort, q_elliptic, q_aux, q_lookup, q_busread };
        };
        RefVector<DataType> get_sigma_polynomials() { return { sigma_1, sigma_2, sigma_3, sigma_4 }; };
        RefVector<DataType> get_id_polynomials() { return { id_1, id_2, id_3, id_4 }; };
        RefVector<DataType> get_table_polynomials() { return { table_1, table_2, table_3, table_4 }; };
    };

    // GoblinUltra needs to expose more public classes than most flavors due to GoblinUltraRecursive reuse, but these
    // are internal:
  private:
    // WireEntities for basic witness entities
    template <typename DataType> class WireEntities {
      public:
        DEFINE_FLAVOR_MEMBERS(DataType,
                              w_l,  // column 0
                              w_r,  // column 1
                              w_o,  // column 2
                              w_4); // column 3
    };

    // DerivedEntities for derived witness entities
    template <typename DataType> class DerivedEntities {
      public:
        DEFINE_FLAVOR_MEMBERS(DataType,
                              sorted_accum,         // column 4
                              z_perm,               // column 5
                              z_lookup,             // column 6
                              ecc_op_wire_1,        // column 7
                              ecc_op_wire_2,        // column 8
                              ecc_op_wire_3,        // column 9
                              ecc_op_wire_4,        // column 10
                              calldata,             // column 11
                              calldata_read_counts, // column 12
                              lookup_inverses);     // column 13
    };

    /**
     * @brief Container for all witness polynomials used/constructed by the prover.
     * @details Shifts are not included here since they do not occupy their own memory.
     * Combines WireEntities + DerivedEntities.
     */
    template <typename DataType>
    class WitnessEntities : public WireEntities<DataType>, public DerivedEntities<DataType> {
      public:
        DEFINE_COMPOUND_GET_ALL(WireEntities<DataType>::get_all(), DerivedEntities<DataType>::get_all())

        RefVector<DataType> get_wires() { return WireEntities<DataType>::get_all(); };
        RefVector<DataType> get_ecc_op_wires()
        {
            return { this->ecc_op_wire_1, this->ecc_op_wire_2, this->ecc_op_wire_3, this->ecc_op_wire_4 };
        }
        // The sorted concatenations of table and witness data needed for plookup.
        RefVector<DataType> get_sorted_polynomials()
        {
            return { this->sorted_1, this->sorted_2, this->sorted_3, this->sorted_4 };
        };
    };

    template <typename DataType> class ShiftedEntities {
      public:
        DEFINE_FLAVOR_MEMBERS(DataType,
                              table_1_shift,      // column 0
                              table_2_shift,      // column 1
                              table_3_shift,      // column 2
                              table_4_shift,      // column 3
                              w_l_shift,          // column 4
                              w_r_shift,          // column 5
                              w_o_shift,          // column 6
                              w_4_shift,          // column 7
                              sorted_accum_shift, // column 8
                              z_perm_shift,       // column 9
                              z_lookup_shift      // column 10
        )
    };

  public:
    /**
     * @brief A base class labelling all entities (for instance, all of the polynomials used by the prover during
     * sumcheck) in this Honk variant along with particular subsets of interest
     * @details Used to build containers for: the prover's polynomial during sumcheck; the sumcheck's folded
     * polynomials; the univariates consturcted during during sumcheck; the evaluations produced by sumcheck.
     *
     * Symbolically we have: AllEntities = PrecomputedEntities + WitnessEntities + "ShiftedEntities". It could be
     * implemented as such, but we have this now.
     */
    template <typename DataType>
    class AllEntities : public PrecomputedEntities<DataType>,
                        public WitnessEntities<DataType>,
                        public ShiftedEntities<DataType> {
      public:
        DEFINE_COMPOUND_GET_ALL(PrecomputedEntities<DataType>::get_all(),
                                WitnessEntities<DataType>::get_all(),
                                ShiftedEntities<DataType>::get_all())

        RefVector<DataType> get_wires() { return { this->w_l, this->w_r, this->w_o, this->w_4 }; };
        RefVector<DataType> get_ecc_op_wires()
        {
            return { this->ecc_op_wire_1, this->ecc_op_wire_2, this->ecc_op_wire_3, this->ecc_op_wire_4 };
        };
        // Gemini-specific getters.
        RefVector<DataType> get_unshifted()
        {
            return { this->q_c,
                     this->q_l,
                     this->q_r,
                     this->q_o,
                     this->q_4,
                     this->q_m,
                     this->q_arith,
                     this->q_sort,
                     this->q_elliptic,
                     this->q_aux,
                     this->q_lookup,
                     this->q_busread,
                     this->sigma_1,
                     this->sigma_2,
                     this->sigma_3,
                     this->sigma_4,
                     this->id_1,
                     this->id_2,
                     this->id_3,
                     this->id_4,
                     this->table_1,
                     this->table_2,
                     this->table_3,
                     this->table_4,
                     this->lagrange_first,
                     this->lagrange_last,
                     this->lagrange_ecc_op,
                     this->databus_id,
                     this->w_l,
                     this->w_r,
                     this->w_o,
                     this->w_4,
                     this->sorted_accum,
                     this->z_perm,
                     this->z_lookup,
                     this->ecc_op_wire_1,
                     this->ecc_op_wire_2,
                     this->ecc_op_wire_3,
                     this->ecc_op_wire_4,
                     this->calldata,
                     this->calldata_read_counts,
                     this->lookup_inverses };
        };
        RefVector<DataType> get_to_be_shifted()
        {
            return { this->table_1, this->table_2, this->table_3,      this->table_4, this->w_l,     this->w_r,
                     this->w_o,     this->w_4,     this->sorted_accum, this->z_perm,  this->z_lookup };
        };
        RefVector<DataType> get_shifted() { return ShiftedEntities<DataType>::get_all(); };
    };

    /**
     * @brief The proving key is responsible for storing the polynomials used by the prover.
     * @note TODO(Cody): Maybe multiple inheritance is the right thing here. In that case, nothing should eve inherit
     * from ProvingKey.
     */
    class ProvingKey : public ProvingKey_<PrecomputedEntities<Polynomial>, WitnessEntities<Polynomial>> {
      public:
        // Expose constructors on the base class
        using Base = ProvingKey_<PrecomputedEntities<Polynomial>, WitnessEntities<Polynomial>>;
        using Base::Base;

        std::vector<uint32_t> memory_read_records;
        std::vector<uint32_t> memory_write_records;

        size_t num_ecc_op_gates; // needed to determine public input offset

        // The plookup wires that store plookup read data.
        std::array<PolynomialHandle, 3> get_table_column_wires() { return { w_l, w_r, w_o }; };
    };

    /**
     * @brief The verification key is responsible for storing the the commitments to the precomputed (non-witnessk)
     * polynomials used by the verifier.
     *
     * @note Note the discrepancy with what sort of data is stored here vs in the proving key. We may want to resolve
     * that, and split out separate PrecomputedPolynomials/Commitments data for clarity but also for portability of our
     * circuits.
     */
    using VerificationKey = VerificationKey_<PrecomputedEntities<Commitment>>;

    /**
     * @brief A container for storing the partially evaluated multivariates produced by sumcheck.
     */
    class PartiallyEvaluatedMultivariates : public AllEntities<Polynomial> {

      public:
        PartiallyEvaluatedMultivariates() = default;
        PartiallyEvaluatedMultivariates(const size_t circuit_size)
        {
            // Storage is only needed after the first partial evaluation, hence polynomials of size (n / 2)
            for (auto& poly : this->get_all()) {
                poly = Polynomial(circuit_size / 2);
            }
        }
    };

    /**
     * @brief A container for univariates used during Protogalaxy folding and sumcheck.
     * @details During folding and sumcheck, the prover evaluates the relations on these univariates.
     */
    template <size_t LENGTH> using ProverUnivariates = AllEntities<barretenberg::Univariate<FF, LENGTH>>;

    /**
     * @brief A container for univariates produced during the hot loop in sumcheck.
     */
    using ExtendedEdges = ProverUnivariates<MAX_PARTIAL_RELATION_LENGTH>;

    /**
     * @brief A field element for each entity of the flavor. These entities represent the prover polynomials evaluated
     * at one point.
     */
    class AllValues : public AllEntities<FF> {
      public:
        using Base = AllEntities<FF>;
        using Base::Base;
    };

    /**
     * @brief A container for the prover polynomials handles; only stores spans.
     */
    class ProverPolynomials : public AllEntities<PolynomialHandle> {
      public:
        [[nodiscard]] size_t get_polynomial_size() const { return q_c.size(); }
        [[nodiscard]] AllValues get_row(size_t row_idx) const
        {
            AllValues result;
            for (auto [result_field, polynomial] : zip_view(result.get_all(), this->get_all())) {
                result_field = polynomial[row_idx];
            }
            return result;
        }
    };

    /**
     * @brief A container for the witness commitments.
     */
    using WitnessCommitments = WitnessEntities<Commitment>;

    /**
     * @brief A container for commitment labels.
     * @note It's debatable whether this should inherit from AllEntities. since most entries are not strictly needed. It
     * has, however, been useful during debugging to have these labels available.
     *
     */
    class CommitmentLabels : public AllEntities<std::string> {
      public:
        CommitmentLabels()
        {
            w_l = "W_L";
            w_r = "W_R";
            w_o = "W_O";
            w_4 = "W_4";
            z_perm = "Z_PERM";
            z_lookup = "Z_LOOKUP";
            sorted_accum = "SORTED_ACCUM";
            ecc_op_wire_1 = "ECC_OP_WIRE_1";
            ecc_op_wire_2 = "ECC_OP_WIRE_2";
            ecc_op_wire_3 = "ECC_OP_WIRE_3";
            ecc_op_wire_4 = "ECC_OP_WIRE_4";
            calldata = "CALLDATA";
            calldata_read_counts = "CALLDATA_READ_COUNTS";
            lookup_inverses = "LOOKUP_INVERSES";

            // The ones beginning with "__" are only used for debugging
            q_c = "__Q_C";
            q_l = "__Q_L";
            q_r = "__Q_R";
            q_o = "__Q_O";
            q_4 = "__Q_4";
            q_m = "__Q_M";
            q_arith = "__Q_ARITH";
            q_sort = "__Q_SORT";
            q_elliptic = "__Q_ELLIPTIC";
            q_aux = "__Q_AUX";
            q_lookup = "__Q_LOOKUP";
            q_busread = "__Q_BUSREAD";
            sigma_1 = "__SIGMA_1";
            sigma_2 = "__SIGMA_2";
            sigma_3 = "__SIGMA_3";
            sigma_4 = "__SIGMA_4";
            id_1 = "__ID_1";
            id_2 = "__ID_2";
            id_3 = "__ID_3";
            id_4 = "__ID_4";
            table_1 = "__TABLE_1";
            table_2 = "__TABLE_2";
            table_3 = "__TABLE_3";
            table_4 = "__TABLE_4";
            lagrange_first = "__LAGRANGE_FIRST";
            lagrange_last = "__LAGRANGE_LAST";
            lagrange_ecc_op = "__Q_ECC_OP_QUEUE";
        };
    };

    /**
     * Note: Made generic for use in GoblinUltraRecursive.
     **/
    template <typename Commitment, typename VerificationKey>
    class VerifierCommitments_ : public AllEntities<Commitment> {
      public:
<<<<<<< HEAD
        VerifierCommitments(std::shared_ptr<VerificationKey> verification_key,
                            [[maybe_unused]] const std::shared_ptr<BaseTranscript> transcript)
=======
        VerifierCommitments_(const std::shared_ptr<VerificationKey>& verification_key)
>>>>>>> 8259636c
        {
            this->q_m = verification_key->q_m;
            this->q_l = verification_key->q_l;
            this->q_r = verification_key->q_r;
            this->q_o = verification_key->q_o;
            this->q_4 = verification_key->q_4;
            this->q_c = verification_key->q_c;
            this->q_arith = verification_key->q_arith;
            this->q_sort = verification_key->q_sort;
            this->q_elliptic = verification_key->q_elliptic;
            this->q_aux = verification_key->q_aux;
            this->q_lookup = verification_key->q_lookup;
            this->q_busread = verification_key->q_busread;
            this->sigma_1 = verification_key->sigma_1;
            this->sigma_2 = verification_key->sigma_2;
            this->sigma_3 = verification_key->sigma_3;
            this->sigma_4 = verification_key->sigma_4;
            this->id_1 = verification_key->id_1;
            this->id_2 = verification_key->id_2;
            this->id_3 = verification_key->id_3;
            this->id_4 = verification_key->id_4;
            this->table_1 = verification_key->table_1;
            this->table_2 = verification_key->table_2;
            this->table_3 = verification_key->table_3;
            this->table_4 = verification_key->table_4;
            this->lagrange_first = verification_key->lagrange_first;
            this->lagrange_last = verification_key->lagrange_last;
            this->lagrange_ecc_op = verification_key->lagrange_ecc_op;
            this->databus_id = verification_key->databus_id;
        }
    };
    // Specialize for GoblinUltra (general case used in GoblinUltraRecursive).
    using VerifierCommitments = VerifierCommitments_<Commitment, VerificationKey>;
    class FoldingParameters {
      public:
        std::vector<FF> gate_separation_challenges;
        FF target_sum;
    };

    /**
     * @brief Derived class that defines proof structure for GoblinUltra proofs, as well as supporting functions.
     * Note: Made generic for use in GoblinUltraRecursive.
     */
    template <typename Commitment> class Transcript_ : public BaseTranscript {
      public:
        uint32_t circuit_size;
        uint32_t public_input_size;
        uint32_t pub_inputs_offset;
        std::vector<FF> public_inputs;
        Commitment w_l_comm;
        Commitment w_r_comm;
        Commitment w_o_comm;
        Commitment ecc_op_wire_1_comm;
        Commitment ecc_op_wire_2_comm;
        Commitment ecc_op_wire_3_comm;
        Commitment ecc_op_wire_4_comm;
        Commitment calldata_comm;
        Commitment calldata_read_counts_comm;
        Commitment lookup_inverses_comm;
        Commitment sorted_accum_comm;
        Commitment w_4_comm;
        Commitment z_perm_comm;
        Commitment z_lookup_comm;
        std::vector<barretenberg::Univariate<FF, BATCHED_RELATION_PARTIAL_LENGTH>> sumcheck_univariates;
        std::array<FF, NUM_ALL_ENTITIES> sumcheck_evaluations;
        std::vector<Commitment> zm_cq_comms;
        Commitment zm_cq_comm;
        Commitment zm_pi_comm;

        Transcript_() = default;

        Transcript_(const std::vector<uint8_t>& proof)
            : BaseTranscript(proof)
        {}

        void deserialize_full_transcript()
        {
            // take current proof and put them into the struct
            size_t num_bytes_read = 0;
            circuit_size = deserialize_from_buffer<uint32_t>(proof_data, num_bytes_read);
            size_t log_n = numeric::get_msb(circuit_size);

            public_input_size = deserialize_from_buffer<uint32_t>(proof_data, num_bytes_read);
            pub_inputs_offset = deserialize_from_buffer<uint32_t>(proof_data, num_bytes_read);
            for (size_t i = 0; i < public_input_size; ++i) {
                public_inputs.push_back(deserialize_from_buffer<FF>(proof_data, num_bytes_read));
            }
            w_l_comm = deserialize_from_buffer<Commitment>(proof_data, num_bytes_read);
            w_r_comm = deserialize_from_buffer<Commitment>(proof_data, num_bytes_read);
            w_o_comm = deserialize_from_buffer<Commitment>(proof_data, num_bytes_read);
            ecc_op_wire_1_comm = deserialize_from_buffer<Commitment>(proof_data, num_bytes_read);
            ecc_op_wire_2_comm = deserialize_from_buffer<Commitment>(proof_data, num_bytes_read);
            ecc_op_wire_3_comm = deserialize_from_buffer<Commitment>(proof_data, num_bytes_read);
            ecc_op_wire_4_comm = deserialize_from_buffer<Commitment>(proof_data, num_bytes_read);
            calldata_comm = deserialize_from_buffer<Commitment>(proof_data, num_bytes_read);
            calldata_read_counts_comm = deserialize_from_buffer<Commitment>(proof_data, num_bytes_read);
            lookup_inverses_comm = deserialize_from_buffer<Commitment>(proof_data, num_bytes_read);
            sorted_accum_comm = deserialize_from_buffer<Commitment>(proof_data, num_bytes_read);
            w_4_comm = deserialize_from_buffer<Commitment>(proof_data, num_bytes_read);
            z_perm_comm = deserialize_from_buffer<Commitment>(proof_data, num_bytes_read);
            z_lookup_comm = deserialize_from_buffer<Commitment>(proof_data, num_bytes_read);
            for (size_t i = 0; i < log_n; ++i) {
                sumcheck_univariates.push_back(
                    deserialize_from_buffer<barretenberg::Univariate<FF, BATCHED_RELATION_PARTIAL_LENGTH>>(
                        proof_data, num_bytes_read));
            }
            sumcheck_evaluations =
                deserialize_from_buffer<std::array<FF, NUM_ALL_ENTITIES>>(proof_data, num_bytes_read);
            for (size_t i = 0; i < log_n; ++i) {
                zm_cq_comms.push_back(deserialize_from_buffer<Commitment>(proof_data, num_bytes_read));
            }
            zm_cq_comm = deserialize_from_buffer<Commitment>(proof_data, num_bytes_read);
            zm_pi_comm = deserialize_from_buffer<Commitment>(proof_data, num_bytes_read);
        }

        void serialize_full_transcript()
        {
            size_t old_proof_length = proof_data.size();
            proof_data.clear();
            size_t log_n = numeric::get_msb(circuit_size);
            serialize_to_buffer(circuit_size, proof_data);
            serialize_to_buffer(public_input_size, proof_data);
            serialize_to_buffer(pub_inputs_offset, proof_data);
            for (size_t i = 0; i < public_input_size; ++i) {
                serialize_to_buffer(public_inputs[i], proof_data);
            }
            serialize_to_buffer(w_l_comm, proof_data);
            serialize_to_buffer(w_r_comm, proof_data);
            serialize_to_buffer(w_o_comm, proof_data);
            serialize_to_buffer(ecc_op_wire_1_comm, proof_data);
            serialize_to_buffer(ecc_op_wire_2_comm, proof_data);
            serialize_to_buffer(ecc_op_wire_3_comm, proof_data);
            serialize_to_buffer(ecc_op_wire_4_comm, proof_data);
            serialize_to_buffer(calldata_comm, proof_data);
            serialize_to_buffer(calldata_read_counts_comm, proof_data);
            serialize_to_buffer(lookup_inverses_comm, proof_data);
            serialize_to_buffer(sorted_accum_comm, proof_data);
            serialize_to_buffer(w_4_comm, proof_data);
            serialize_to_buffer(z_perm_comm, proof_data);
            serialize_to_buffer(z_lookup_comm, proof_data);
            for (size_t i = 0; i < log_n; ++i) {
                serialize_to_buffer(sumcheck_univariates[i], proof_data);
            }
            serialize_to_buffer(sumcheck_evaluations, proof_data);
            for (size_t i = 0; i < log_n; ++i) {
                serialize_to_buffer(zm_cq_comms[i], proof_data);
            }
            serialize_to_buffer(zm_cq_comm, proof_data);
            serialize_to_buffer(zm_pi_comm, proof_data);

            ASSERT(proof_data.size() == old_proof_length);
        }
    };
    // Specialize for GoblinUltra (general case used in GoblinUltraRecursive).
    using Transcript = Transcript_<Commitment>;
};

} // namespace proof_system::honk::flavor<|MERGE_RESOLUTION|>--- conflicted
+++ resolved
@@ -426,12 +426,7 @@
     template <typename Commitment, typename VerificationKey>
     class VerifierCommitments_ : public AllEntities<Commitment> {
       public:
-<<<<<<< HEAD
-        VerifierCommitments(std::shared_ptr<VerificationKey> verification_key,
-                            [[maybe_unused]] const std::shared_ptr<BaseTranscript> transcript)
-=======
         VerifierCommitments_(const std::shared_ptr<VerificationKey>& verification_key)
->>>>>>> 8259636c
         {
             this->q_m = verification_key->q_m;
             this->q_l = verification_key->q_l;
