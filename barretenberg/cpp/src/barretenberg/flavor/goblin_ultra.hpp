--- conflicted
+++ resolved
@@ -450,9 +450,6 @@
      */
     class ProverPolynomials : public AllEntities<Polynomial> {
       public:
-<<<<<<< HEAD
-        // Define all operations as default, except copy construction/assignment
-=======
         ProverPolynomials(ProvingKey& proving_key)
         {
             for (auto [prover_poly, key_poly] : zip_view(this->get_unshifted(), proving_key.get_all())) {
@@ -475,8 +472,7 @@
                 prover_poly = key_poly.shifted();
             }
         }
-        // Define all operations as default, except move construction/assignment
->>>>>>> e4a4141c
+        // Define all operations as default, except copy construction/assignment
         ProverPolynomials() = default;
         ProverPolynomials& operator=(const ProverPolynomials&) = delete;
         ProverPolynomials(const ProverPolynomials& o) = delete;
