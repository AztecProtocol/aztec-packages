--- conflicted
+++ resolved
@@ -50,18 +50,6 @@
         std::tuple<proof_system::UltraPermutationRelation<FF>, proof_system::LookupRelation<FF>>;
 
     // define the tuple of Relations that comprise the Sumcheck relation
-<<<<<<< HEAD
-    using Relations = std::tuple<proof_system::UltraArithmeticRelation<FF>,
-                                 proof_system::UltraPermutationRelation<FF>,
-                                 proof_system::LookupRelation<FF>,
-                                 proof_system::GenPermSortRelation<FF>,
-                                 proof_system::EllipticRelation<FF>,
-                                 proof_system::AuxiliaryRelation<FF>,
-                                 proof_system::EccOpQueueRelation<FF>,
-                                 proof_system::DatabusLookupRelation<FF>,
-                                 proof_system::Poseidon2ExternalRelation<FF>,
-                                 proof_system::Poseidon2InternalRelation<FF>>;
-=======
     // Note: made generic for use in GoblinUltraRecursive.
     template <typename FF>
     using Relations_ = std::tuple<proof_system::UltraArithmeticRelation<FF>,
@@ -71,9 +59,11 @@
                                   proof_system::EllipticRelation<FF>,
                                   proof_system::AuxiliaryRelation<FF>,
                                   proof_system::EccOpQueueRelation<FF>,
-                                  proof_system::DatabusLookupRelation<FF>>;
+                                  proof_system::DatabusLookupRelation<FF>,
+                                  proof_system::Poseidon2ExternalRelation<FF>,
+                                  proof_system::Poseidon2InternalRelation<FF>>;
+    > ;
     using Relations = Relations_<FF>;
->>>>>>> ebdeea3f
 
     using LogDerivLookupRelation = proof_system::DatabusLookupRelation<FF>;
 
@@ -244,69 +234,9 @@
                         public WitnessEntities<DataType>,
                         public ShiftedEntities<DataType> {
       public:
-<<<<<<< HEAD
-        DEFINE_FLAVOR_MEMBERS(DataType,
-                              q_c,                  // column 0
-                              q_l,                  // column 1
-                              q_r,                  // column 2
-                              q_o,                  // column 3
-                              q_4,                  // column 4
-                              q_m,                  // column 5
-                              q_arith,              // column 6
-                              q_sort,               // column 7
-                              q_elliptic,           // column 8
-                              q_aux,                // column 9
-                              q_lookup,             // column 10
-                              q_busread,            // column 11
-                              q_poseidon2_external, // column 12
-                              q_poseidon2_internal, // column 13
-                              sigma_1,              // column 14
-                              sigma_2,              // column 15
-                              sigma_3,              // column 16
-                              sigma_4,              // column 17
-                              id_1,                 // column 18
-                              id_2,                 // column 19
-                              id_3,                 // column 20
-                              id_4,                 // column 21
-                              table_1,              // column 22
-                              table_2,              // column 23
-                              table_3,              // column 24
-                              table_4,              // column 25
-                              lagrange_first,       // column 26
-                              lagrange_last,        // column 27
-                              lagrange_ecc_op,      // column 28
-                              databus_id,           // column 29
-                              w_l,                  // column 30
-                              w_r,                  // column 31
-                              w_o,                  // column 32
-                              w_4,                  // column 33
-                              sorted_accum,         // column 34
-                              z_perm,               // column 35
-                              z_lookup,             // column 36
-                              ecc_op_wire_1,        // column 37
-                              ecc_op_wire_2,        // column 38
-                              ecc_op_wire_3,        // column 39
-                              ecc_op_wire_4,        // column 40
-                              calldata,             // column 41
-                              calldata_read_counts, // column 42
-                              lookup_inverses,      // column 43
-                              table_1_shift,        // column 44
-                              table_2_shift,        // column 45
-                              table_3_shift,        // column 46
-                              table_4_shift,        // column 47
-                              w_l_shift,            // column 48
-                              w_r_shift,            // column 49
-                              w_o_shift,            // column 50
-                              w_4_shift,            // column 51
-                              sorted_accum_shift,   // column 52
-                              z_perm_shift,         // column 53
-                              z_lookup_shift        // column 54
-        );
-=======
         DEFINE_COMPOUND_GET_ALL(PrecomputedEntities<DataType>::get_all(),
                                 WitnessEntities<DataType>::get_all(),
                                 ShiftedEntities<DataType>::get_all())
->>>>>>> ebdeea3f
 
         RefVector<DataType> get_wires() { return { this->w_l, this->w_r, this->w_o, this->w_4 }; };
         RefVector<DataType> get_ecc_op_wires()
@@ -316,52 +246,6 @@
         // Gemini-specific getters.
         RefVector<DataType> get_unshifted()
         {
-<<<<<<< HEAD
-            return { q_c,
-                     q_l,
-                     q_r,
-                     q_o,
-                     q_4,
-                     q_m,
-                     q_arith,
-                     q_sort,
-                     q_elliptic,
-                     q_aux,
-                     q_lookup,
-                     q_busread,
-                     q_poseidon2_external,
-                     q_poseidon2_internal,
-                     sigma_1,
-                     sigma_2,
-                     sigma_3,
-                     sigma_4,
-                     id_1,
-                     id_2,
-                     id_3,
-                     id_4,
-                     table_1,
-                     table_2,
-                     table_3,
-                     table_4,
-                     lagrange_first,
-                     lagrange_last,
-                     lagrange_ecc_op,
-                     databus_id,
-                     w_l,
-                     w_r,
-                     w_o,
-                     w_4,
-                     sorted_accum,
-                     z_perm,
-                     z_lookup,
-                     ecc_op_wire_1,
-                     ecc_op_wire_2,
-                     ecc_op_wire_3,
-                     ecc_op_wire_4,
-                     calldata,
-                     calldata_read_counts,
-                     lookup_inverses };
-=======
             return { this->q_c,
                      this->q_l,
                      this->q_r,
@@ -374,6 +258,8 @@
                      this->q_aux,
                      this->q_lookup,
                      this->q_busread,
+                     this->q_poseidon2_external,
+                     this->q_poseidon2_internal,
                      this->sigma_1,
                      this->sigma_2,
                      this->sigma_3,
@@ -404,7 +290,6 @@
                      this->calldata,
                      this->calldata_read_counts,
                      this->lookup_inverses };
->>>>>>> ebdeea3f
         };
         RefVector<DataType> get_to_be_shifted()
         {
@@ -568,39 +453,6 @@
       public:
         VerifierCommitments_(const std::shared_ptr<VerificationKey>& verification_key)
         {
-<<<<<<< HEAD
-            static_cast<void>(transcript);
-            q_m = verification_key->q_m;
-            q_l = verification_key->q_l;
-            q_r = verification_key->q_r;
-            q_o = verification_key->q_o;
-            q_4 = verification_key->q_4;
-            q_c = verification_key->q_c;
-            q_arith = verification_key->q_arith;
-            q_sort = verification_key->q_sort;
-            q_elliptic = verification_key->q_elliptic;
-            q_aux = verification_key->q_aux;
-            q_lookup = verification_key->q_lookup;
-            q_busread = verification_key->q_busread;
-            q_poseidon2_external = verification_key->q_poseidon2_external;
-            q_poseidon2_internal = verification_key->q_poseidon2_internal;
-            sigma_1 = verification_key->sigma_1;
-            sigma_2 = verification_key->sigma_2;
-            sigma_3 = verification_key->sigma_3;
-            sigma_4 = verification_key->sigma_4;
-            id_1 = verification_key->id_1;
-            id_2 = verification_key->id_2;
-            id_3 = verification_key->id_3;
-            id_4 = verification_key->id_4;
-            table_1 = verification_key->table_1;
-            table_2 = verification_key->table_2;
-            table_3 = verification_key->table_3;
-            table_4 = verification_key->table_4;
-            lagrange_first = verification_key->lagrange_first;
-            lagrange_last = verification_key->lagrange_last;
-            lagrange_ecc_op = verification_key->lagrange_ecc_op;
-            databus_id = verification_key->databus_id;
-=======
             this->q_m = verification_key->q_m;
             this->q_l = verification_key->q_l;
             this->q_r = verification_key->q_r;
@@ -613,6 +465,8 @@
             this->q_aux = verification_key->q_aux;
             this->q_lookup = verification_key->q_lookup;
             this->q_busread = verification_key->q_busread;
+            this->q_poseidon2_external = verification_key->q_poseidon2_external;
+            this->q_poseidon2_internal = verification_key->q_poseidon2_internal;
             this->sigma_1 = verification_key->sigma_1;
             this->sigma_2 = verification_key->sigma_2;
             this->sigma_3 = verification_key->sigma_3;
@@ -629,7 +483,6 @@
             this->lagrange_last = verification_key->lagrange_last;
             this->lagrange_ecc_op = verification_key->lagrange_ecc_op;
             this->databus_id = verification_key->databus_id;
->>>>>>> ebdeea3f
         }
     };
     // Specialize for GoblinUltra (general case used in GoblinUltraRecursive).
