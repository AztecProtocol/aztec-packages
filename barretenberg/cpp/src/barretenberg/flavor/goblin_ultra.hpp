#pragma once
#include "barretenberg/commitment_schemes/kzg/kzg.hpp"
#include "barretenberg/common/ref_vector.hpp"
#include "barretenberg/flavor/flavor.hpp"
#include "barretenberg/flavor/flavor_macros.hpp"
#include "barretenberg/honk/proof_system/types/proof.hpp"
#include "barretenberg/polynomials/univariate.hpp"
#include "barretenberg/proof_system/circuit_builder/goblin_ultra_circuit_builder.hpp"
#include "barretenberg/proof_system/library/grand_product_delta.hpp"
#include "barretenberg/proof_system/library/grand_product_library.hpp"
#include "barretenberg/relations/auxiliary_relation.hpp"
#include "barretenberg/relations/databus_lookup_relation.hpp"
#include "barretenberg/relations/delta_range_constraint_relation.hpp"
#include "barretenberg/relations/ecc_op_queue_relation.hpp"
#include "barretenberg/relations/elliptic_relation.hpp"
#include "barretenberg/relations/lookup_relation.hpp"
#include "barretenberg/relations/permutation_relation.hpp"
#include "barretenberg/relations/poseidon2_external_relation.hpp"
#include "barretenberg/relations/poseidon2_internal_relation.hpp"
#include "barretenberg/relations/relation_parameters.hpp"
#include "barretenberg/relations/ultra_arithmetic_relation.hpp"
#include "barretenberg/transcript/transcript.hpp"
#include "relation_definitions.hpp"

namespace bb {

class GoblinUltraFlavor {
  public:
    using CircuitBuilder = GoblinUltraCircuitBuilder;
    using Curve = curve::BN254;
    using FF = Curve::ScalarField;
    using GroupElement = Curve::Element;
    using Commitment = Curve::AffineElement;
    using PCS = KZG<Curve>;
    using Polynomial = bb::Polynomial<FF>;
    using CommitmentKey = bb::CommitmentKey<Curve>;
    using VerifierCommitmentKey = bb::VerifierCommitmentKey<Curve>;

    static constexpr size_t NUM_WIRES = CircuitBuilder::NUM_WIRES;
    // The number of multivariate polynomials on which a sumcheck prover sumcheck operates (including shifts). We often
    // need containers of this size to hold related data, so we choose a name more agnostic than `NUM_POLYNOMIALS`.
    // Note: this number does not include the individual sorted list polynomials.
    static constexpr size_t NUM_ALL_ENTITIES = 55;
    // The number of polynomials precomputed to describe a circuit and to aid a prover in constructing a satisfying
    // assignment of witnesses. We again choose a neutral name.
    static constexpr size_t NUM_PRECOMPUTED_ENTITIES = 30;
    // The total number of witness entities not including shifts.
    static constexpr size_t NUM_WITNESS_ENTITIES = 14;

    using GrandProductRelations = std::tuple<bb::UltraPermutationRelation<FF>, bb::LookupRelation<FF>>;

    // define the tuple of Relations that comprise the Sumcheck relation
    // Note: made generic for use in GoblinUltraRecursive.
    template <typename FF>
    using Relations_ = std::tuple<bb::UltraArithmeticRelation<FF>,
                                  bb::UltraPermutationRelation<FF>,
                                  bb::LookupRelation<FF>,
                                  bb::DeltaRangeConstraintRelation<FF>,
                                  bb::EllipticRelation<FF>,
                                  bb::AuxiliaryRelation<FF>,
                                  bb::EccOpQueueRelation<FF>,
                                  bb::DatabusLookupRelation<FF>,
                                  bb::Poseidon2ExternalRelation<FF>,
                                  bb::Poseidon2InternalRelation<FF>>;
    using Relations = Relations_<FF>;

    using LogDerivLookupRelation = bb::DatabusLookupRelation<FF>;

    static constexpr size_t MAX_PARTIAL_RELATION_LENGTH = compute_max_partial_relation_length<Relations>();
    static constexpr size_t MAX_TOTAL_RELATION_LENGTH = compute_max_total_relation_length<Relations>();

    // BATCHED_RELATION_PARTIAL_LENGTH = algebraic degree of sumcheck relation *after* multiplying by the `pow_zeta`
    // random polynomial e.g. For \sum(x) [A(x) * B(x) + C(x)] * PowZeta(X), relation length = 2 and random relation
    // length = 3
    static constexpr size_t BATCHED_RELATION_PARTIAL_LENGTH = MAX_PARTIAL_RELATION_LENGTH + 1;
    static constexpr size_t BATCHED_RELATION_TOTAL_LENGTH = MAX_TOTAL_RELATION_LENGTH + 1;
    static constexpr size_t NUM_RELATIONS = std::tuple_size_v<Relations>;

    // For instances of this flavour, used in folding, we need a unique sumcheck batching challenges for each
    // subrelation. This
    // is because using powers of alpha would increase the degree of Protogalaxy polynomial $G$ (the combiner) to much.
    static constexpr size_t NUM_SUBRELATIONS = compute_number_of_subrelations<Relations>();
    using RelationSeparator = std::array<FF, NUM_SUBRELATIONS - 1>;

    template <size_t NUM_INSTANCES>
    using ProtogalaxyTupleOfTuplesOfUnivariates =
        decltype(create_protogalaxy_tuple_of_tuples_of_univariates<Relations, NUM_INSTANCES>());
    using SumcheckTupleOfTuplesOfUnivariates = decltype(create_sumcheck_tuple_of_tuples_of_univariates<Relations>());
    using TupleOfArraysOfValues = decltype(create_tuple_of_arrays_of_values<Relations>());

    // Whether or not the first row of the execution trace is reserved for 0s to enable shifts
    static constexpr bool has_zero_row = true;
    /**
     * @brief A base class labelling precomputed entities and (ordered) subsets of interest.
     * @details Used to build the proving key and verification key.
     */
    template <typename DataType_> class PrecomputedEntities : public PrecomputedEntitiesBase {
      public:
        using DataType = DataType_;
        DEFINE_FLAVOR_MEMBERS(DataType,
                              q_m,                  // column 0
                              q_c,                  // column 1
                              q_l,                  // column 2
                              q_r,                  // column 3
                              q_o,                  // column 4
                              q_4,                  // column 5
                              q_arith,              // column 6
                              q_delta_range,        // column 7
                              q_elliptic,           // column 8
                              q_aux,                // column 9
                              q_lookup,             // column 10
                              q_busread,            // column 11
                              q_poseidon2_external, // column 12
                              q_poseidon2_internal, // column 13
                              sigma_1,              // column 14
                              sigma_2,              // column 15
                              sigma_3,              // column 16
                              sigma_4,              // column 17
                              id_1,                 // column 18
                              id_2,                 // column 19
                              id_3,                 // column 20
                              id_4,                 // column 21
                              table_1,              // column 22
                              table_2,              // column 23
                              table_3,              // column 24
                              table_4,              // column 25
                              lagrange_first,       // column 26
                              lagrange_last,        // column 27
                              lagrange_ecc_op,      // column 28 // indicator poly for ecc op gates
                              databus_id            // column 29 // id polynomial, i.e. id_i = i
        )

        static constexpr CircuitType CIRCUIT_TYPE = CircuitBuilder::CIRCUIT_TYPE;

        auto get_selectors()
        {
            return RefArray{ q_m,
                             q_c,
                             q_l,
                             q_r,
                             q_o,
                             q_4,
                             q_arith,
                             q_delta_range,
                             q_elliptic,
                             q_aux,
                             q_lookup,
                             q_busread,
                             q_poseidon2_external,
                             q_poseidon2_internal };
        };
        auto get_sigma_polynomials() { return RefArray{ sigma_1, sigma_2, sigma_3, sigma_4 }; };
        auto get_id_polynomials() { return RefArray{ id_1, id_2, id_3, id_4 }; };
        auto get_table_polynomials() { return RefArray{ table_1, table_2, table_3, table_4 }; };
    };

    // GoblinUltra needs to expose more public classes than most flavors due to GoblinUltraRecursive reuse, but these
    // are internal:
  public:
    // WireEntities for basic witness entities
    template <typename DataType> class WireEntities {
      public:
        DEFINE_FLAVOR_MEMBERS(DataType,
                              w_l,  // column 0
                              w_r,  // column 1
                              w_o,  // column 2
                              w_4); // column 3
    };

    // DerivedEntities for derived witness entities
    template <typename DataType> class DerivedEntities {
      public:
        DEFINE_FLAVOR_MEMBERS(DataType,
                              sorted_accum,         // column 4
                              z_perm,               // column 5
                              z_lookup,             // column 6
                              ecc_op_wire_1,        // column 7
                              ecc_op_wire_2,        // column 8
                              ecc_op_wire_3,        // column 9
                              ecc_op_wire_4,        // column 10
                              calldata,             // column 11
                              calldata_read_counts, // column 12
                              lookup_inverses);     // column 13
    };

    /**
     * @brief Container for all witness polynomials used/constructed by the prover.
     * @details Shifts are not included here since they do not occupy their own memory.
     * Combines WireEntities + DerivedEntities.
     */
    template <typename DataType>
    class WitnessEntities : public WireEntities<DataType>, public DerivedEntities<DataType> {
      public:
        DEFINE_COMPOUND_GET_ALL(WireEntities<DataType>, DerivedEntities<DataType>)

        auto get_wires() { return WireEntities<DataType>::get_all(); };
        auto get_ecc_op_wires()
        {
            return RefArray{ this->ecc_op_wire_1, this->ecc_op_wire_2, this->ecc_op_wire_3, this->ecc_op_wire_4 };
        }
    };

    template <typename DataType> class ShiftedEntities {
      public:
        DEFINE_FLAVOR_MEMBERS(DataType,
                              table_1_shift,      // column 0
                              table_2_shift,      // column 1
                              table_3_shift,      // column 2
                              table_4_shift,      // column 3
                              w_l_shift,          // column 4
                              w_r_shift,          // column 5
                              w_o_shift,          // column 6
                              w_4_shift,          // column 7
                              sorted_accum_shift, // column 8
                              z_perm_shift,       // column 9
                              z_lookup_shift      // column 10
        )
    };

  public:
    /**
     * @brief A base class labelling all entities (for instance, all of the polynomials used by the prover during
     * sumcheck) in this Honk variant along with particular subsets of interest
     * @details Used to build containers for: the prover's polynomial during sumcheck; the sumcheck's folded
     * polynomials; the univariates consturcted during during sumcheck; the evaluations produced by sumcheck.
     *
     * Symbolically we have: AllEntities = PrecomputedEntities + WitnessEntities + "ShiftedEntities". It could be
     * implemented as such, but we have this now.
     */
    template <typename DataType>
    class AllEntities : public PrecomputedEntities<DataType>,
                        public WitnessEntities<DataType>,
                        public ShiftedEntities<DataType> {
      public:
        DEFINE_COMPOUND_GET_ALL(PrecomputedEntities<DataType>, WitnessEntities<DataType>, ShiftedEntities<DataType>)

        auto get_wires() { return RefArray{ this->w_l, this->w_r, this->w_o, this->w_4 }; };
        auto get_ecc_op_wires()
        {
            return RefArray{ this->ecc_op_wire_1, this->ecc_op_wire_2, this->ecc_op_wire_3, this->ecc_op_wire_4 };
        };
        // Gemini-specific getters.
        auto get_unshifted()
        {
            return concatenate(PrecomputedEntities<DataType>::get_all(), WitnessEntities<DataType>::get_all());
        };

        auto get_witness() { return WitnessEntities<DataType>::get_all(); };
        auto get_to_be_shifted()
        {
            return RefArray{ this->table_1, this->table_2, this->table_3,      this->table_4, this->w_l,     this->w_r,
                             this->w_o,     this->w_4,     this->sorted_accum, this->z_perm,  this->z_lookup };
        };
        auto get_precomputed() { return PrecomputedEntities<DataType>::get_all(); }
        auto get_shifted() { return ShiftedEntities<DataType>::get_all(); };
    };

    /**
     * @brief The proving key is responsible for storing the polynomials used by the prover.
     * @note TODO(Cody): Maybe multiple inheritance is the right thing here. In that case, nothing should eve inherit
     * from ProvingKey.
     */
    class ProvingKey : public ProvingKey_<PrecomputedEntities<Polynomial>, WitnessEntities<Polynomial>, CommitmentKey> {
      public:
        // Expose constructors on the base class
        using Base = ProvingKey_<PrecomputedEntities<Polynomial>, WitnessEntities<Polynomial>, CommitmentKey>;
        using Base::Base;

        std::vector<uint32_t> memory_read_records;
        std::vector<uint32_t> memory_write_records;
        std::array<Polynomial, 4> sorted_polynomials;

        auto get_to_be_shifted()
        {
            return RefArray{ this->table_1, this->table_2, this->table_3,      this->table_4, this->w_l,     this->w_r,
                             this->w_o,     this->w_4,     this->sorted_accum, this->z_perm,  this->z_lookup };
        };
        // The plookup wires that store plookup read data.
        auto get_table_column_wires() { return RefArray{ w_l, w_r, w_o }; };

        /**
         * @brief Construct sorted list accumulator polynomial 's'.
         *
         * @details Compute s = s_1 + η*s_2 + η²*s_3 + η³*s_4 (via Horner) where s_i are the
         * sorted concatenated witness/table polynomials
         *
         * @param key proving key
         * @param sorted_list_polynomials sorted concatenated witness/table polynomials
         * @param eta random challenge
         * @return Polynomial
         */
        void compute_sorted_list_accumulator(const FF& eta)
        {
            const size_t circuit_size = this->circuit_size;

            auto sorted_list_accumulator = Polynomial{ circuit_size };

            // Construct s via Horner, i.e. s = s_1 + η(s_2 + η(s_3 + η*s_4))
            for (size_t i = 0; i < circuit_size; ++i) {
                FF T0 = this->sorted_polynomials[3][i];
                T0 *= eta;
                T0 += this->sorted_polynomials[2][i];
                T0 *= eta;
                T0 += this->sorted_polynomials[1][i];
                T0 *= eta;
                T0 += this->sorted_polynomials[0][i];
                sorted_list_accumulator[i] = T0;
            }
            this->sorted_accum = sorted_list_accumulator.share();
        }

        void compute_sorted_accumulator_polynomials(const FF& eta)
        {
            // Compute sorted witness-table accumulator
            this->compute_sorted_list_accumulator(eta);

            // Finalize fourth wire polynomial by adding lookup memory records
            add_plookup_memory_records_to_wire_4(eta);
        }

        /**
         * @brief Add plookup memory records to the fourth wire polynomial
         *
         * @details This operation must be performed after the first three wires have been committed to, hence the
         * dependence on the `eta` challenge.
         *
         * @tparam Flavor
         * @param eta challenge produced after commitment to first three wire polynomials
         */
        void add_plookup_memory_records_to_wire_4(const FF& eta)
        {
            // The plookup memory record values are computed at the indicated indices as
            // w4 = w3 * eta^3 + w2 * eta^2 + w1 * eta + read_write_flag;
            // (See plookup_auxiliary_widget.hpp for details)
            auto wires = this->get_wires();

            // Compute read record values
            for (const auto& gate_idx : this->memory_read_records) {
                wires[3][gate_idx] += wires[2][gate_idx];
                wires[3][gate_idx] *= eta;
                wires[3][gate_idx] += wires[1][gate_idx];
                wires[3][gate_idx] *= eta;
                wires[3][gate_idx] += wires[0][gate_idx];
                wires[3][gate_idx] *= eta;
            }

            // Compute write record values
            for (const auto& gate_idx : this->memory_write_records) {
                wires[3][gate_idx] += wires[2][gate_idx];
                wires[3][gate_idx] *= eta;
                wires[3][gate_idx] += wires[1][gate_idx];
                wires[3][gate_idx] *= eta;
                wires[3][gate_idx] += wires[0][gate_idx];
                wires[3][gate_idx] *= eta;
                wires[3][gate_idx] += 1;
            }
        }

        /**
         * @brief Compute the inverse polynomial used in the log derivative lookup argument
         *
         * @tparam Flavor
         * @param beta
         * @param gamma
         */
        void compute_logderivative_inverse(const RelationParameters<FF>& relation_parameters)
        {
            auto prover_polynomials = ProverPolynomials(*this);
            // Compute permutation and lookup grand product polynomials
            bb::compute_logderivative_inverse<GoblinUltraFlavor, typename GoblinUltraFlavor::LogDerivLookupRelation>(
                prover_polynomials, relation_parameters, this->circuit_size);
            this->lookup_inverses = prover_polynomials.lookup_inverses;
        }

        /**
         * @brief Computes public_input_delta, lookup_grand_product_delta, the z_perm and z_lookup polynomials
         *
         * @param relation_parameters
         */
        void compute_grand_product_polynomials(RelationParameters<FF>& relation_parameters)
        {
            auto public_input_delta = compute_public_input_delta<GoblinUltraFlavor>(this->public_inputs,
                                                                                    relation_parameters.beta,
                                                                                    relation_parameters.gamma,
                                                                                    this->circuit_size,
                                                                                    this->pub_inputs_offset);
            relation_parameters.public_input_delta = public_input_delta;
            auto lookup_grand_product_delta = compute_lookup_grand_product_delta(
                relation_parameters.beta, relation_parameters.gamma, this->circuit_size);
            relation_parameters.lookup_grand_product_delta = lookup_grand_product_delta;

            // Compute permutation and lookup grand product polynomials
            auto prover_polynomials = ProverPolynomials(*this);
            compute_grand_products<GoblinUltraFlavor>(*this, prover_polynomials, relation_parameters);
            this->z_perm = prover_polynomials.z_perm;
            this->z_lookup = prover_polynomials.z_lookup;
        }
    };

    /**
     * @brief The verification key is responsible for storing the the commitments to the precomputed (non-witnessk)
     * polynomials used by the verifier.
     *
     * @note Note the discrepancy with what sort of data is stored here vs in the proving key. We may want to resolve
     * that, and split out separate PrecomputedPolynomials/Commitments data for clarity but also for portability of our
     * circuits.
     * @todo TODO(https://github.com/AztecProtocol/barretenberg/issues/876)
     */
    // using VerificationKey = VerificationKey_<PrecomputedEntities<Commitment>, VerifierCommitmentKey>;
    class VerificationKey : public VerificationKey_<PrecomputedEntities<Commitment>, VerifierCommitmentKey> {
      public:
        VerificationKey() = default;
        VerificationKey(const size_t circuit_size, const size_t num_public_inputs)
            : VerificationKey_(circuit_size, num_public_inputs)
        {}

        VerificationKey(ProvingKey& proving_key)
        {
            this->pcs_verification_key = std::make_shared<VerifierCommitmentKey>();
            this->circuit_size = proving_key.circuit_size;
            this->log_circuit_size = numeric::get_msb(this->circuit_size);
            this->num_public_inputs = proving_key.num_public_inputs;
            this->pub_inputs_offset = proving_key.pub_inputs_offset;

            for (auto [polynomial, commitment] : zip_view(proving_key.get_precomputed_polynomials(), this->get_all())) {
                commitment = proving_key.commitment_key->commit(polynomial);
            }
        }
    };
    /**
     * @brief A container for storing the partially evaluated multivariates produced by sumcheck.
     */
    class PartiallyEvaluatedMultivariates : public AllEntities<Polynomial> {

      public:
        PartiallyEvaluatedMultivariates() = default;
        PartiallyEvaluatedMultivariates(const size_t circuit_size)
        {
            // Storage is only needed after the first partial evaluation, hence polynomials of size (n / 2)
            for (auto& poly : this->get_all()) {
                poly = Polynomial(circuit_size / 2);
            }
        }
    };

    /**
     * @brief A container for univariates used during Protogalaxy folding and sumcheck.
     * @details During folding and sumcheck, the prover evaluates the relations on these univariates.
     */
    template <size_t LENGTH> using ProverUnivariates = AllEntities<bb::Univariate<FF, LENGTH>>;

    /**
     * @brief A container for univariates produced during the hot loop in sumcheck.
     */
    using ExtendedEdges = ProverUnivariates<MAX_PARTIAL_RELATION_LENGTH>;

    /**
     * @brief A field element for each entity of the flavor. These entities represent the prover polynomials evaluated
     * at one point.
     */
    class AllValues : public AllEntities<FF> {
      public:
        using Base = AllEntities<FF>;
        using Base::Base;
    };

    /**
     * @brief A container for the prover polynomials handles.
     */
    class ProverPolynomials : public AllEntities<Polynomial> {
      public:
        // TODO(https://github.com/AztecProtocol/barretenberg/issues/925), proving_key could be const ref
        ProverPolynomials(ProvingKey& proving_key)
        {
            for (auto [prover_poly, key_poly] : zip_view(this->get_unshifted(), proving_key.get_all())) {
                ASSERT(flavor_get_label(*this, prover_poly) == flavor_get_label(proving_key, key_poly));
                prover_poly = key_poly.share();
            }
            for (auto [prover_poly, key_poly] : zip_view(this->get_shifted(), proving_key.get_to_be_shifted())) {
                ASSERT(flavor_get_label(*this, prover_poly) == (flavor_get_label(proving_key, key_poly) + "_shift"));
                prover_poly = key_poly.shifted();
            }
        }
<<<<<<< HEAD
        // Define all operations as default, except move construction/assignment
=======
        ProverPolynomials(std::shared_ptr<ProvingKey>& proving_key)
        {
            for (auto [prover_poly, key_poly] : zip_view(this->get_unshifted(), proving_key->get_all())) {
                ASSERT(flavor_get_label(*this, prover_poly) == flavor_get_label(*proving_key, key_poly));
                prover_poly = key_poly.share();
            }
            for (auto [prover_poly, key_poly] : zip_view(this->get_shifted(), proving_key->get_to_be_shifted())) {
                ASSERT(flavor_get_label(*this, prover_poly) == (flavor_get_label(*proving_key, key_poly) + "_shift"));
                prover_poly = key_poly.shifted();
            }
        }
        // Define all operations as default, except copy construction/assignment
>>>>>>> 2136a66c
        ProverPolynomials() = default;
        ProverPolynomials& operator=(const ProverPolynomials&) = delete;
        ProverPolynomials(const ProverPolynomials& o) = delete;
        ProverPolynomials(ProverPolynomials&& o) noexcept = default;
        ProverPolynomials& operator=(ProverPolynomials&& o) noexcept = default;
        ~ProverPolynomials() = default;
        [[nodiscard]] size_t get_polynomial_size() const { return q_c.size(); }
        [[nodiscard]] AllValues get_row(size_t row_idx) const
        {
            AllValues result;
            for (auto [result_field, polynomial] : zip_view(result.get_all(), this->get_all())) {
                result_field = polynomial[row_idx];
            }
            return result;
        }
    };

    /**
     * @brief A container for the witness commitments.
     */
    using WitnessCommitments = WitnessEntities<Commitment>;

    /**
     * @brief A container for commitment labels.
     * @note It's debatable whether this should inherit from AllEntities. since most entries are not strictly needed. It
     * has, however, been useful during debugging to have these labels available.
     *
     */
    class CommitmentLabels : public AllEntities<std::string> {
      public:
        CommitmentLabels()
        {
            w_l = "W_L";
            w_r = "W_R";
            w_o = "W_O";
            w_4 = "W_4";
            z_perm = "Z_PERM";
            z_lookup = "Z_LOOKUP";
            sorted_accum = "SORTED_ACCUM";
            ecc_op_wire_1 = "ECC_OP_WIRE_1";
            ecc_op_wire_2 = "ECC_OP_WIRE_2";
            ecc_op_wire_3 = "ECC_OP_WIRE_3";
            ecc_op_wire_4 = "ECC_OP_WIRE_4";
            calldata = "CALLDATA";
            calldata_read_counts = "CALLDATA_READ_COUNTS";
            lookup_inverses = "LOOKUP_INVERSES";

            q_c = "Q_C";
            q_l = "Q_L";
            q_r = "Q_R";
            q_o = "Q_O";
            q_4 = "Q_4";
            q_m = "Q_M";
            q_arith = "Q_ARITH";
            q_delta_range = "Q_SORT";
            q_elliptic = "Q_ELLIPTIC";
            q_aux = "Q_AUX";
            q_lookup = "Q_LOOKUP";
            q_busread = "Q_BUSREAD";
            q_poseidon2_external = "Q_POSEIDON2_EXTERNAL";
            q_poseidon2_internal = "Q_POSEIDON2_INTERNAL";
            sigma_1 = "SIGMA_1";
            sigma_2 = "SIGMA_2";
            sigma_3 = "SIGMA_3";
            sigma_4 = "SIGMA_4";
            id_1 = "ID_1";
            id_2 = "ID_2";
            id_3 = "ID_3";
            id_4 = "ID_4";
            table_1 = "TABLE_1";
            table_2 = "TABLE_2";
            table_3 = "TABLE_3";
            table_4 = "TABLE_4";
            lagrange_first = "LAGRANGE_FIRST";
            lagrange_last = "LAGRANGE_LAST";
            lagrange_ecc_op = "Q_ECC_OP_QUEUE";
        };
    };

    /**
     * Note: Made generic for use in GoblinUltraRecursive.
     **/
    template <typename Commitment, typename VerificationKey>
    class VerifierCommitments_ : public AllEntities<Commitment> {
      public:
        VerifierCommitments_(const std::shared_ptr<VerificationKey>& verification_key,
                             const std::optional<WitnessEntities<Commitment>>& witness_commitments = std::nullopt)
        {
            this->q_m = verification_key->q_m;
            this->q_l = verification_key->q_l;
            this->q_r = verification_key->q_r;
            this->q_o = verification_key->q_o;
            this->q_4 = verification_key->q_4;
            this->q_c = verification_key->q_c;
            this->q_arith = verification_key->q_arith;
            this->q_delta_range = verification_key->q_delta_range;
            this->q_elliptic = verification_key->q_elliptic;
            this->q_aux = verification_key->q_aux;
            this->q_lookup = verification_key->q_lookup;
            this->q_busread = verification_key->q_busread;
            this->q_poseidon2_external = verification_key->q_poseidon2_external;
            this->q_poseidon2_internal = verification_key->q_poseidon2_internal;
            this->sigma_1 = verification_key->sigma_1;
            this->sigma_2 = verification_key->sigma_2;
            this->sigma_3 = verification_key->sigma_3;
            this->sigma_4 = verification_key->sigma_4;
            this->id_1 = verification_key->id_1;
            this->id_2 = verification_key->id_2;
            this->id_3 = verification_key->id_3;
            this->id_4 = verification_key->id_4;
            this->table_1 = verification_key->table_1;
            this->table_2 = verification_key->table_2;
            this->table_3 = verification_key->table_3;
            this->table_4 = verification_key->table_4;
            this->lagrange_first = verification_key->lagrange_first;
            this->lagrange_last = verification_key->lagrange_last;
            this->lagrange_ecc_op = verification_key->lagrange_ecc_op;
            this->databus_id = verification_key->databus_id;

            if (witness_commitments.has_value()) {
                auto commitments = witness_commitments.value();
                this->w_l = commitments.w_l;
                this->w_r = commitments.w_r;
                this->w_o = commitments.w_o;
                this->w_4 = commitments.w_4;
                this->sorted_accum = commitments.sorted_accum;
                this->z_perm = commitments.z_perm;
                this->z_lookup = commitments.z_lookup;
                this->ecc_op_wire_1 = commitments.ecc_op_wire_1;
                this->ecc_op_wire_2 = commitments.ecc_op_wire_2;
                this->ecc_op_wire_3 = commitments.ecc_op_wire_3;
                this->ecc_op_wire_4 = commitments.ecc_op_wire_4;
                this->calldata = commitments.calldata;
                this->calldata_read_counts = commitments.calldata_read_counts;
                this->lookup_inverses = commitments.lookup_inverses;
            }
        }
    };
    // Specialize for GoblinUltra (general case used in GoblinUltraRecursive).
    using VerifierCommitments = VerifierCommitments_<Commitment, VerificationKey>;

    /**
     * @brief Derived class that defines proof structure for GoblinUltra proofs, as well as supporting functions.
     * Note: Made generic for use in GoblinUltraRecursive.
     * TODO(https://github.com/AztecProtocol/barretenberg/issues/877): Remove this Commitment template parameter
     */
    template <typename Commitment> class Transcript_ : public NativeTranscript {
      public:
        uint32_t circuit_size;
        uint32_t public_input_size;
        uint32_t pub_inputs_offset;
        std::vector<FF> public_inputs;
        Commitment w_l_comm;
        Commitment w_r_comm;
        Commitment w_o_comm;
        Commitment ecc_op_wire_1_comm;
        Commitment ecc_op_wire_2_comm;
        Commitment ecc_op_wire_3_comm;
        Commitment ecc_op_wire_4_comm;
        Commitment calldata_comm;
        Commitment calldata_read_counts_comm;
        Commitment lookup_inverses_comm;
        Commitment sorted_accum_comm;
        Commitment w_4_comm;
        Commitment z_perm_comm;
        Commitment z_lookup_comm;
        std::vector<bb::Univariate<FF, BATCHED_RELATION_PARTIAL_LENGTH>> sumcheck_univariates;
        std::array<FF, NUM_ALL_ENTITIES> sumcheck_evaluations;
        std::vector<Commitment> zm_cq_comms;
        Commitment zm_cq_comm;
        Commitment kzg_w_comm;

        Transcript_() = default;

        Transcript_(const HonkProof& proof)
            : NativeTranscript(proof)
        {}

        static std::shared_ptr<Transcript_> prover_init_empty()
        {
            auto transcript = std::make_shared<Transcript_>();
            constexpr uint32_t init{ 42 }; // arbitrary
            transcript->send_to_verifier("Init", init);
            return transcript;
        };

        static std::shared_ptr<Transcript_> verifier_init_empty(const std::shared_ptr<Transcript_>& transcript)
        {
            auto verifier_transcript = std::make_shared<Transcript_>(transcript->proof_data);
            [[maybe_unused]] auto _ = verifier_transcript->template receive_from_prover<uint32_t>("Init");
            return verifier_transcript;
        };

        void deserialize_full_transcript()
        {
            // take current proof and put them into the struct
            size_t num_frs_read = 0;
            circuit_size = deserialize_from_buffer<uint32_t>(proof_data, num_frs_read);
            size_t log_n = numeric::get_msb(circuit_size);

            public_input_size = deserialize_from_buffer<uint32_t>(proof_data, num_frs_read);
            pub_inputs_offset = deserialize_from_buffer<uint32_t>(proof_data, num_frs_read);
            for (size_t i = 0; i < public_input_size; ++i) {
                public_inputs.push_back(deserialize_from_buffer<FF>(proof_data, num_frs_read));
            }
            w_l_comm = deserialize_from_buffer<Commitment>(proof_data, num_frs_read);
            w_r_comm = deserialize_from_buffer<Commitment>(proof_data, num_frs_read);
            w_o_comm = deserialize_from_buffer<Commitment>(proof_data, num_frs_read);
            ecc_op_wire_1_comm = deserialize_from_buffer<Commitment>(proof_data, num_frs_read);
            ecc_op_wire_2_comm = deserialize_from_buffer<Commitment>(proof_data, num_frs_read);
            ecc_op_wire_3_comm = deserialize_from_buffer<Commitment>(proof_data, num_frs_read);
            ecc_op_wire_4_comm = deserialize_from_buffer<Commitment>(proof_data, num_frs_read);
            calldata_comm = deserialize_from_buffer<Commitment>(proof_data, num_frs_read);
            calldata_read_counts_comm = deserialize_from_buffer<Commitment>(proof_data, num_frs_read);
            lookup_inverses_comm = deserialize_from_buffer<Commitment>(proof_data, num_frs_read);
            sorted_accum_comm = deserialize_from_buffer<Commitment>(proof_data, num_frs_read);
            w_4_comm = deserialize_from_buffer<Commitment>(proof_data, num_frs_read);
            z_perm_comm = deserialize_from_buffer<Commitment>(proof_data, num_frs_read);
            z_lookup_comm = deserialize_from_buffer<Commitment>(proof_data, num_frs_read);
            for (size_t i = 0; i < log_n; ++i) {
                sumcheck_univariates.push_back(
                    deserialize_from_buffer<bb::Univariate<FF, BATCHED_RELATION_PARTIAL_LENGTH>>(proof_data,
                                                                                                 num_frs_read));
            }
            sumcheck_evaluations = deserialize_from_buffer<std::array<FF, NUM_ALL_ENTITIES>>(proof_data, num_frs_read);
            for (size_t i = 0; i < log_n; ++i) {
                zm_cq_comms.push_back(deserialize_from_buffer<Commitment>(proof_data, num_frs_read));
            }
            zm_cq_comm = deserialize_from_buffer<Commitment>(proof_data, num_frs_read);
            kzg_w_comm = deserialize_from_buffer<Commitment>(proof_data, num_frs_read);
        }

        void serialize_full_transcript()
        {
            size_t old_proof_length = proof_data.size();
            proof_data.clear();
            size_t log_n = numeric::get_msb(circuit_size);
            serialize_to_buffer(circuit_size, proof_data);
            serialize_to_buffer(public_input_size, proof_data);
            serialize_to_buffer(pub_inputs_offset, proof_data);
            for (size_t i = 0; i < public_input_size; ++i) {
                serialize_to_buffer(public_inputs[i], proof_data);
            }
            serialize_to_buffer(w_l_comm, proof_data);
            serialize_to_buffer(w_r_comm, proof_data);
            serialize_to_buffer(w_o_comm, proof_data);
            serialize_to_buffer(ecc_op_wire_1_comm, proof_data);
            serialize_to_buffer(ecc_op_wire_2_comm, proof_data);
            serialize_to_buffer(ecc_op_wire_3_comm, proof_data);
            serialize_to_buffer(ecc_op_wire_4_comm, proof_data);
            serialize_to_buffer(calldata_comm, proof_data);
            serialize_to_buffer(calldata_read_counts_comm, proof_data);
            serialize_to_buffer(lookup_inverses_comm, proof_data);
            serialize_to_buffer(sorted_accum_comm, proof_data);
            serialize_to_buffer(w_4_comm, proof_data);
            serialize_to_buffer(z_perm_comm, proof_data);
            serialize_to_buffer(z_lookup_comm, proof_data);
            for (size_t i = 0; i < log_n; ++i) {
                serialize_to_buffer(sumcheck_univariates[i], proof_data);
            }
            serialize_to_buffer(sumcheck_evaluations, proof_data);
            for (size_t i = 0; i < log_n; ++i) {
                serialize_to_buffer(zm_cq_comms[i], proof_data);
            }
            serialize_to_buffer(zm_cq_comm, proof_data);
            serialize_to_buffer(kzg_w_comm, proof_data);

            ASSERT(proof_data.size() == old_proof_length);
        }
    };
    // Specialize for GoblinUltra (general case used in GoblinUltraRecursive).
    using Transcript = Transcript_<Commitment>;
};

} // namespace bb<|MERGE_RESOLUTION|>--- conflicted
+++ resolved
@@ -481,22 +481,7 @@
                 prover_poly = key_poly.shifted();
             }
         }
-<<<<<<< HEAD
-        // Define all operations as default, except move construction/assignment
-=======
-        ProverPolynomials(std::shared_ptr<ProvingKey>& proving_key)
-        {
-            for (auto [prover_poly, key_poly] : zip_view(this->get_unshifted(), proving_key->get_all())) {
-                ASSERT(flavor_get_label(*this, prover_poly) == flavor_get_label(*proving_key, key_poly));
-                prover_poly = key_poly.share();
-            }
-            for (auto [prover_poly, key_poly] : zip_view(this->get_shifted(), proving_key->get_to_be_shifted())) {
-                ASSERT(flavor_get_label(*this, prover_poly) == (flavor_get_label(*proving_key, key_poly) + "_shift"));
-                prover_poly = key_poly.shifted();
-            }
-        }
         // Define all operations as default, except copy construction/assignment
->>>>>>> 2136a66c
         ProverPolynomials() = default;
         ProverPolynomials& operator=(const ProverPolynomials&) = delete;
         ProverPolynomials(const ProverPolynomials& o) = delete;
