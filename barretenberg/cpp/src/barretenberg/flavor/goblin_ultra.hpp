--- conflicted
+++ resolved
@@ -82,7 +82,6 @@
     // Whether or not the first row of the execution trace is reserved for 0s to enable shifts
     static constexpr bool has_zero_row = true;
 
-  private:
     /**
      * @brief A base class labelling precomputed entities and (ordered) subsets of interest.
      * @details Used to build the proving key and verification key.
@@ -131,6 +130,9 @@
         RefVector<DataType> get_table_polynomials() { return { table_1, table_2, table_3, table_4 }; };
     };
 
+    // GoblinUltra needs to expose more public classes than most flavors due to GoblinUltraRecursive reuse, but these
+    // are internal:
+  private:
     // WireEntities for basic witness entities
     template <typename DataType> class WireEntities {
       public:
@@ -145,21 +147,16 @@
     template <typename DataType> class DerivedEntities {
       public:
         DEFINE_FLAVOR_MEMBERS(DataType,
-<<<<<<< HEAD
-                              sorted_1,             // column 4
-                              sorted_2,             // column 5
-                              sorted_3,             // column 6
-                              sorted_4,             // column 7
-                              sorted_accum,         // column 8
-                              z_perm,               // column 9
-                              z_lookup,             // column 10
-                              ecc_op_wire_1,        // column 11
-                              ecc_op_wire_2,        // column 12
-                              ecc_op_wire_3,        // column 13
-                              ecc_op_wire_4,        // column 14
-                              calldata,             // column 15
-                              calldata_read_counts, // column 16
-                              lookup_inverses);     // column 17
+                              sorted_accum,         // column 4
+                              z_perm,               // column 5
+                              z_lookup,             // column 6
+                              ecc_op_wire_1,        // column 7
+                              ecc_op_wire_2,        // column 8
+                              ecc_op_wire_3,        // column 9
+                              ecc_op_wire_4,        // column 10
+                              calldata,             // column 11
+                              calldata_read_counts, // column 12
+                              lookup_inverses);     // column 13
     };
 
     /**
@@ -199,30 +196,9 @@
                               z_perm_shift,       // column 9
                               z_lookup_shift      // column 10
         )
-=======
-                              w_l,                  // column 0
-                              w_r,                  // column 1
-                              w_o,                  // column 2
-                              w_4,                  // column 3
-                              sorted_accum,         // column 4
-                              z_perm,               // column 5
-                              z_lookup,             // column 6
-                              ecc_op_wire_1,        // column 7
-                              ecc_op_wire_2,        // column 8
-                              ecc_op_wire_3,        // column 9
-                              ecc_op_wire_4,        // column 10
-                              calldata,             // column 11
-                              calldata_read_counts, // column 12
-                              lookup_inverses       // column 13
-        )
-        RefVector<DataType> get_wires() { return { w_l, w_r, w_o, w_4 }; };
-        RefVector<DataType> get_ecc_op_wires()
-        {
-            return { ecc_op_wire_1, ecc_op_wire_2, ecc_op_wire_3, ecc_op_wire_4 };
-        };
->>>>>>> 640aabc4
-    };
-
+    };
+
+  public:
     /**
      * @brief A base class labelling all entities (for instance, all of the polynomials used by the prover during
      * sumcheck) in this Honk variant along with particular subsets of interest
@@ -300,7 +276,6 @@
         RefVector<DataType> get_shifted() { return ShiftedEntities<DataType>::get_all(); };
     };
 
-  public:
     /**
      * @brief The proving key is responsible for storing the polynomials used by the prover.
      * @note TODO(Cody): Maybe multiple inheritance is the right thing here. In that case, nothing should eve inherit
@@ -448,17 +423,11 @@
     /**
      * Note: Made generic for use in GoblinUltraRecursive.
      **/
-    template <typename Commitment> class VerifierCommitments_ : public AllEntities<Commitment> {
-      public:
-<<<<<<< HEAD
-        VerifierCommitments_(const std::shared_ptr<VerificationKey>& verification_key,
-                             [[maybe_unused]] const BaseTranscript<FF>& transcript)
-=======
-        VerifierCommitments(std::shared_ptr<VerificationKey> verification_key,
-                            [[maybe_unused]] const BaseTranscript& transcript)
->>>>>>> 640aabc4
-        {
-            static_cast<void>(transcript);
+    template <typename Commitment, typename VerificationKey>
+    class VerifierCommitments_ : public AllEntities<Commitment> {
+      public:
+        VerifierCommitments_(const std::shared_ptr<VerificationKey>& verification_key)
+        {
             this->q_m = verification_key->q_m;
             this->q_l = verification_key->q_l;
             this->q_r = verification_key->q_r;
@@ -490,7 +459,7 @@
         }
     };
     // Specialize for GoblinUltra (general case used in GoblinUltraRecursive).
-    using VerifierCommitments = VerifierCommitments_<FF>;
+    using VerifierCommitments = VerifierCommitments_<Commitment, VerificationKey>;
     class FoldingParameters {
       public:
         std::vector<FF> gate_separation_challenges;
@@ -501,11 +470,7 @@
      * @brief Derived class that defines proof structure for GoblinUltra proofs, as well as supporting functions.
      * Note: Made generic for use in GoblinUltraRecursive.
      */
-<<<<<<< HEAD
-    template <typename FF> class Transcript_ : public BaseTranscript<FF> {
-=======
-    class Transcript : public BaseTranscript {
->>>>>>> 640aabc4
+    template <typename Commitment> class Transcript_ : public BaseTranscript {
       public:
         uint32_t circuit_size;
         uint32_t public_input_size;
@@ -533,95 +498,90 @@
 
         Transcript_() = default;
 
-<<<<<<< HEAD
         Transcript_(const std::vector<uint8_t>& proof)
-            : BaseTranscript<FF>(proof)
-=======
-        Transcript(const std::vector<uint8_t>& proof)
             : BaseTranscript(proof)
->>>>>>> 640aabc4
         {}
 
         void deserialize_full_transcript() override
         {
             // take current proof and put them into the struct
             size_t num_bytes_read = 0;
-            circuit_size = deserialize_from_buffer<uint32_t>(this->proof_data, num_bytes_read);
+            circuit_size = deserialize_from_buffer<uint32_t>(proof_data, num_bytes_read);
             size_t log_n = numeric::get_msb(circuit_size);
 
-            public_input_size = deserialize_from_buffer<uint32_t>(this->proof_data, num_bytes_read);
-            pub_inputs_offset = deserialize_from_buffer<uint32_t>(this->proof_data, num_bytes_read);
+            public_input_size = deserialize_from_buffer<uint32_t>(proof_data, num_bytes_read);
+            pub_inputs_offset = deserialize_from_buffer<uint32_t>(proof_data, num_bytes_read);
             for (size_t i = 0; i < public_input_size; ++i) {
-                public_inputs.push_back(deserialize_from_buffer<FF>(this->proof_data, num_bytes_read));
-            }
-            w_l_comm = deserialize_from_buffer<Commitment>(this->proof_data, num_bytes_read);
-            w_r_comm = deserialize_from_buffer<Commitment>(this->proof_data, num_bytes_read);
-            w_o_comm = deserialize_from_buffer<Commitment>(this->proof_data, num_bytes_read);
-            ecc_op_wire_1_comm = deserialize_from_buffer<Commitment>(this->proof_data, num_bytes_read);
-            ecc_op_wire_2_comm = deserialize_from_buffer<Commitment>(this->proof_data, num_bytes_read);
-            ecc_op_wire_3_comm = deserialize_from_buffer<Commitment>(this->proof_data, num_bytes_read);
-            ecc_op_wire_4_comm = deserialize_from_buffer<Commitment>(this->proof_data, num_bytes_read);
-            calldata_comm = deserialize_from_buffer<Commitment>(this->proof_data, num_bytes_read);
-            calldata_read_counts_comm = deserialize_from_buffer<Commitment>(this->proof_data, num_bytes_read);
-            lookup_inverses_comm = deserialize_from_buffer<Commitment>(this->proof_data, num_bytes_read);
-            sorted_accum_comm = deserialize_from_buffer<Commitment>(this->proof_data, num_bytes_read);
-            w_4_comm = deserialize_from_buffer<Commitment>(this->proof_data, num_bytes_read);
-            z_perm_comm = deserialize_from_buffer<Commitment>(this->proof_data, num_bytes_read);
-            z_lookup_comm = deserialize_from_buffer<Commitment>(this->proof_data, num_bytes_read);
+                public_inputs.push_back(deserialize_from_buffer<FF>(proof_data, num_bytes_read));
+            }
+            w_l_comm = deserialize_from_buffer<Commitment>(proof_data, num_bytes_read);
+            w_r_comm = deserialize_from_buffer<Commitment>(proof_data, num_bytes_read);
+            w_o_comm = deserialize_from_buffer<Commitment>(proof_data, num_bytes_read);
+            ecc_op_wire_1_comm = deserialize_from_buffer<Commitment>(proof_data, num_bytes_read);
+            ecc_op_wire_2_comm = deserialize_from_buffer<Commitment>(proof_data, num_bytes_read);
+            ecc_op_wire_3_comm = deserialize_from_buffer<Commitment>(proof_data, num_bytes_read);
+            ecc_op_wire_4_comm = deserialize_from_buffer<Commitment>(proof_data, num_bytes_read);
+            calldata_comm = deserialize_from_buffer<Commitment>(proof_data, num_bytes_read);
+            calldata_read_counts_comm = deserialize_from_buffer<Commitment>(proof_data, num_bytes_read);
+            lookup_inverses_comm = deserialize_from_buffer<Commitment>(proof_data, num_bytes_read);
+            sorted_accum_comm = deserialize_from_buffer<Commitment>(proof_data, num_bytes_read);
+            w_4_comm = deserialize_from_buffer<Commitment>(proof_data, num_bytes_read);
+            z_perm_comm = deserialize_from_buffer<Commitment>(proof_data, num_bytes_read);
+            z_lookup_comm = deserialize_from_buffer<Commitment>(proof_data, num_bytes_read);
             for (size_t i = 0; i < log_n; ++i) {
                 sumcheck_univariates.push_back(
                     deserialize_from_buffer<barretenberg::Univariate<FF, BATCHED_RELATION_PARTIAL_LENGTH>>(
-                        this->proof_data, num_bytes_read));
+                        proof_data, num_bytes_read));
             }
             sumcheck_evaluations =
-                deserialize_from_buffer<std::array<FF, NUM_ALL_ENTITIES>>(this->proof_data, num_bytes_read);
+                deserialize_from_buffer<std::array<FF, NUM_ALL_ENTITIES>>(proof_data, num_bytes_read);
             for (size_t i = 0; i < log_n; ++i) {
-                zm_cq_comms.push_back(deserialize_from_buffer<Commitment>(this->proof_data, num_bytes_read));
-            }
-            zm_cq_comm = deserialize_from_buffer<Commitment>(this->proof_data, num_bytes_read);
-            zm_pi_comm = deserialize_from_buffer<Commitment>(this->proof_data, num_bytes_read);
+                zm_cq_comms.push_back(deserialize_from_buffer<Commitment>(proof_data, num_bytes_read));
+            }
+            zm_cq_comm = deserialize_from_buffer<Commitment>(proof_data, num_bytes_read);
+            zm_pi_comm = deserialize_from_buffer<Commitment>(proof_data, num_bytes_read);
         }
 
         void serialize_full_transcript() override
         {
-            size_t old_proof_length = this->proof_data.size();
-            this->proof_data.clear();
+            size_t old_proof_length = proof_data.size();
+            proof_data.clear();
             size_t log_n = numeric::get_msb(circuit_size);
-            serialize_to_buffer(circuit_size, this->proof_data);
-            serialize_to_buffer(public_input_size, this->proof_data);
-            serialize_to_buffer(pub_inputs_offset, this->proof_data);
+            serialize_to_buffer(circuit_size, proof_data);
+            serialize_to_buffer(public_input_size, proof_data);
+            serialize_to_buffer(pub_inputs_offset, proof_data);
             for (size_t i = 0; i < public_input_size; ++i) {
-                serialize_to_buffer(public_inputs[i], this->proof_data);
-            }
-            serialize_to_buffer(w_l_comm, this->proof_data);
-            serialize_to_buffer(w_r_comm, this->proof_data);
-            serialize_to_buffer(w_o_comm, this->proof_data);
-            serialize_to_buffer(ecc_op_wire_1_comm, this->proof_data);
-            serialize_to_buffer(ecc_op_wire_2_comm, this->proof_data);
-            serialize_to_buffer(ecc_op_wire_3_comm, this->proof_data);
-            serialize_to_buffer(ecc_op_wire_4_comm, this->proof_data);
-            serialize_to_buffer(calldata_comm, this->proof_data);
-            serialize_to_buffer(calldata_read_counts_comm, this->proof_data);
-            serialize_to_buffer(lookup_inverses_comm, this->proof_data);
-            serialize_to_buffer(sorted_accum_comm, this->proof_data);
-            serialize_to_buffer(w_4_comm, this->proof_data);
-            serialize_to_buffer(z_perm_comm, this->proof_data);
-            serialize_to_buffer(z_lookup_comm, this->proof_data);
+                serialize_to_buffer(public_inputs[i], proof_data);
+            }
+            serialize_to_buffer(w_l_comm, proof_data);
+            serialize_to_buffer(w_r_comm, proof_data);
+            serialize_to_buffer(w_o_comm, proof_data);
+            serialize_to_buffer(ecc_op_wire_1_comm, proof_data);
+            serialize_to_buffer(ecc_op_wire_2_comm, proof_data);
+            serialize_to_buffer(ecc_op_wire_3_comm, proof_data);
+            serialize_to_buffer(ecc_op_wire_4_comm, proof_data);
+            serialize_to_buffer(calldata_comm, proof_data);
+            serialize_to_buffer(calldata_read_counts_comm, proof_data);
+            serialize_to_buffer(lookup_inverses_comm, proof_data);
+            serialize_to_buffer(sorted_accum_comm, proof_data);
+            serialize_to_buffer(w_4_comm, proof_data);
+            serialize_to_buffer(z_perm_comm, proof_data);
+            serialize_to_buffer(z_lookup_comm, proof_data);
             for (size_t i = 0; i < log_n; ++i) {
-                serialize_to_buffer(sumcheck_univariates[i], this->proof_data);
-            }
-            serialize_to_buffer(sumcheck_evaluations, this->proof_data);
+                serialize_to_buffer(sumcheck_univariates[i], proof_data);
+            }
+            serialize_to_buffer(sumcheck_evaluations, proof_data);
             for (size_t i = 0; i < log_n; ++i) {
-                serialize_to_buffer(zm_cq_comms[i], this->proof_data);
-            }
-            serialize_to_buffer(zm_cq_comm, this->proof_data);
-            serialize_to_buffer(zm_pi_comm, this->proof_data);
-
-            ASSERT(this->proof_data.size() == old_proof_length);
+                serialize_to_buffer(zm_cq_comms[i], proof_data);
+            }
+            serialize_to_buffer(zm_cq_comm, proof_data);
+            serialize_to_buffer(zm_pi_comm, proof_data);
+
+            ASSERT(proof_data.size() == old_proof_length);
         }
     };
     // Specialize for GoblinUltra (general case used in GoblinUltraRecursive).
-    using Transcript = Transcript_<FF>;
+    using Transcript = Transcript_<Commitment>;
 };
 
 } // namespace proof_system::honk::flavor