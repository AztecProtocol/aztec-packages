--- conflicted
+++ resolved
@@ -90,101 +90,39 @@
      */
     template <typename DataType_> class PrecomputedEntities : public PrecomputedEntitiesBase {
       public:
-<<<<<<< HEAD
-        DataType q_m;                  // column 0
-        DataType q_c;                  // column 1
-        DataType q_l;                  // column 2
-        DataType q_r;                  // column 3
-        DataType q_o;                  // column 4
-        DataType q_4;                  // column 5
-        DataType q_arith;              // column 6
-        DataType q_sort;               // column 7
-        DataType q_elliptic;           // column 8
-        DataType q_aux;                // column 9
-        DataType q_lookup;             // column 10
-        DataType q_busread;            // column 11
-        DataType q_poseidon2_external; // column 12
-        DataType q_poseidon2_internal; // column 13
-        DataType sigma_1;              // column 14
-        DataType sigma_2;              // column 15
-        DataType sigma_3;              // column 16
-        DataType sigma_4;              // column 17
-        DataType id_1;                 // column 18
-        DataType id_2;                 // column 19
-        DataType id_3;                 // column 20
-        DataType id_4;                 // column 21
-        DataType table_1;              // column 22
-        DataType table_2;              // column 23
-        DataType table_3;              // column 24
-        DataType table_4;              // column 25
-        DataType lagrange_first;       // column 26
-        DataType lagrange_last;        // column 27
-        DataType lagrange_ecc_op;      // column 28 // indicator poly for ecc op gates
-        DataType databus_id;           // column 29 // id polynomial, i.e. id_i = i
-
-        DEFINE_POINTER_VIEW(NUM_PRECOMPUTED_ENTITIES,
-                            &q_m,
-                            &q_c,
-                            &q_l,
-                            &q_r,
-                            &q_o,
-                            &q_4,
-                            &q_arith,
-                            &q_sort,
-                            &q_elliptic,
-                            &q_aux,
-                            &q_lookup,
-                            &q_busread,
-                            &q_poseidon2_external,
-                            &q_poseidon2_internal,
-                            &sigma_1,
-                            &sigma_2,
-                            &sigma_3,
-                            &sigma_4,
-                            &id_1,
-                            &id_2,
-                            &id_3,
-                            &id_4,
-                            &table_1,
-                            &table_2,
-                            &table_3,
-                            &table_4,
-                            &lagrange_first,
-                            &lagrange_last,
-                            &lagrange_ecc_op,
-                            &databus_id)
-=======
         using DataType = DataType_;
         DEFINE_FLAVOR_MEMBERS(DataType,
-                              q_m,             // column 0
-                              q_c,             // column 1
-                              q_l,             // column 2
-                              q_r,             // column 3
-                              q_o,             // column 4
-                              q_4,             // column 5
-                              q_arith,         // column 6
-                              q_sort,          // column 7
-                              q_elliptic,      // column 8
-                              q_aux,           // column 9
-                              q_lookup,        // column 10
-                              q_busread,       // column 11
-                              sigma_1,         // column 12
-                              sigma_2,         // column 13
-                              sigma_3,         // column 14
-                              sigma_4,         // column 15
-                              id_1,            // column 16
-                              id_2,            // column 17
-                              id_3,            // column 18
-                              id_4,            // column 19
-                              table_1,         // column 20
-                              table_2,         // column 21
-                              table_3,         // column 22
-                              table_4,         // column 23
-                              lagrange_first,  // column 24
-                              lagrange_last,   // column 25
-                              lagrange_ecc_op, // column 26 // indicator poly for ecc op gates
-                              databus_id)      // column 27 // id polynomial, i.e. id_i = i
->>>>>>> 14b97369
+                              q_m,                  // column 0
+                              q_c,                  // column 1
+                              q_l,                  // column 2
+                              q_r,                  // column 3
+                              q_o,                  // column 4
+                              q_4,                  // column 5
+                              q_arith,              // column 6
+                              q_sort,               // column 7
+                              q_elliptic,           // column 8
+                              q_aux,                // column 9
+                              q_lookup,             // column 10
+                              q_busread,            // column 11
+                              q_poseidon2_external, // column 12
+                              q_poseidon2_internal, // column 13
+                              sigma_1,              // column 14
+                              sigma_2,              // column 15
+                              sigma_3,              // column 16
+                              sigma_4,              // column 17
+                              id_1,                 // column 18
+                              id_2,                 // column 19
+                              id_3,                 // column 20
+                              id_4,                 // column 21
+                              table_1,              // column 22
+                              table_2,              // column 23
+                              table_3,              // column 24
+                              table_4,              // column 25
+                              lagrange_first,       // column 26
+                              lagrange_last,        // column 27
+                              lagrange_ecc_op,      // column 28 // indicator poly for ecc op gates
+                              databus_id            // column 29 // id polynomial, i.e. id_i = i
+        )
 
         static constexpr CircuitType CIRCUIT_TYPE = CircuitBuilder::CIRCUIT_TYPE;
 
@@ -250,123 +188,6 @@
      */
     template <typename DataType> class AllEntities {
       public:
-<<<<<<< HEAD
-        DataType q_c;                  // column 0
-        DataType q_l;                  // column 1
-        DataType q_r;                  // column 2
-        DataType q_o;                  // column 3
-        DataType q_4;                  // column 4
-        DataType q_m;                  // column 5
-        DataType q_arith;              // column 6
-        DataType q_sort;               // column 7
-        DataType q_elliptic;           // column 8
-        DataType q_aux;                // column 9
-        DataType q_lookup;             // column 10
-        DataType q_busread;            // column 11
-        DataType q_poseidon2_external; // column 12
-        DataType q_poseidon2_internal; // column 13
-        DataType sigma_1;              // column 14
-        DataType sigma_2;              // column 15
-        DataType sigma_3;              // column 16
-        DataType sigma_4;              // column 17
-        DataType id_1;                 // column 18
-        DataType id_2;                 // column 19
-        DataType id_3;                 // column 20
-        DataType id_4;                 // column 21
-        DataType table_1;              // column 22
-        DataType table_2;              // column 23
-        DataType table_3;              // column 24
-        DataType table_4;              // column 25
-        DataType lagrange_first;       // column 26
-        DataType lagrange_last;        // column 27
-        DataType lagrange_ecc_op;      // column 28
-        DataType databus_id;           // column 29
-        DataType w_l;                  // column 30
-        DataType w_r;                  // column 31
-        DataType w_o;                  // column 32
-        DataType w_4;                  // column 33
-        DataType sorted_accum;         // column 34
-        DataType z_perm;               // column 35
-        DataType z_lookup;             // column 36
-        DataType ecc_op_wire_1;        // column 37
-        DataType ecc_op_wire_2;        // column 38
-        DataType ecc_op_wire_3;        // column 39
-        DataType ecc_op_wire_4;        // column 40
-        DataType calldata;             // column 41
-        DataType calldata_read_counts; // column 42
-        DataType lookup_inverses;      // column 43
-        DataType table_1_shift;        // column 44
-        DataType table_2_shift;        // column 45
-        DataType table_3_shift;        // column 46
-        DataType table_4_shift;        // column 47
-        DataType w_l_shift;            // column 48
-        DataType w_r_shift;            // column 49
-        DataType w_o_shift;            // column 50
-        DataType w_4_shift;            // column 51
-        DataType sorted_accum_shift;   // column 52
-        DataType z_perm_shift;         // column 53
-        DataType z_lookup_shift;       // column 54
-        // defines a method pointer_view that returns the following, with const and non-const variants
-        DEFINE_POINTER_VIEW(NUM_ALL_ENTITIES,
-                            &q_c,
-                            &q_l,
-                            &q_r,
-                            &q_o,
-                            &q_4,
-                            &q_m,
-                            &q_arith,
-                            &q_sort,
-                            &q_elliptic,
-                            &q_aux,
-                            &q_lookup,
-                            &q_busread,
-                            &q_poseidon2_external,
-                            &q_poseidon2_internal,
-                            &sigma_1,
-                            &sigma_2,
-                            &sigma_3,
-                            &sigma_4,
-                            &id_1,
-                            &id_2,
-                            &id_3,
-                            &id_4,
-                            &table_1,
-                            &table_2,
-                            &table_3,
-                            &table_4,
-                            &lagrange_first,
-                            &lagrange_last,
-                            &lagrange_ecc_op,
-                            &databus_id,
-                            &w_l,
-                            &w_r,
-                            &w_o,
-                            &w_4,
-                            &sorted_accum,
-                            &z_perm,
-                            &z_lookup,
-                            &ecc_op_wire_1,
-                            &ecc_op_wire_2,
-                            &ecc_op_wire_3,
-                            &ecc_op_wire_4,
-                            &calldata,
-                            &calldata_read_counts,
-                            &lookup_inverses,
-                            &table_1_shift,
-                            &table_2_shift,
-                            &table_3_shift,
-                            &table_4_shift,
-                            &w_l_shift,
-                            &w_r_shift,
-                            &w_o_shift,
-                            &w_4_shift,
-                            &sorted_accum_shift,
-                            &z_perm_shift,
-                            &z_lookup_shift);
-
-        std::vector<HandleType> get_wires() override { return { w_l, w_r, w_o, w_4 }; };
-        std::vector<HandleType> get_ecc_op_wires()
-=======
         DEFINE_FLAVOR_MEMBERS(DataType,
                               q_c,                  // column 0
                               q_l,                  // column 1
@@ -380,52 +201,53 @@
                               q_aux,                // column 9
                               q_lookup,             // column 10
                               q_busread,            // column 11
-                              sigma_1,              // column 12
-                              sigma_2,              // column 13
-                              sigma_3,              // column 14
-                              sigma_4,              // column 15
-                              id_1,                 // column 16
-                              id_2,                 // column 17
-                              id_3,                 // column 18
-                              id_4,                 // column 19
-                              table_1,              // column 20
-                              table_2,              // column 21
-                              table_3,              // column 22
-                              table_4,              // column 23
-                              lagrange_first,       // column 24
-                              lagrange_last,        // column 25
-                              lagrange_ecc_op,      // column 26
-                              databus_id,           // column 27
-                              w_l,                  // column 28
-                              w_r,                  // column 29
-                              w_o,                  // column 30
-                              w_4,                  // column 31
-                              sorted_accum,         // column 32
-                              z_perm,               // column 33
-                              z_lookup,             // column 34
-                              ecc_op_wire_1,        // column 35
-                              ecc_op_wire_2,        // column 36
-                              ecc_op_wire_3,        // column 37
-                              ecc_op_wire_4,        // column 38
-                              calldata,             // column 39
-                              calldata_read_counts, // column 40
-                              lookup_inverses,      // column 41
-                              table_1_shift,        // column 42
-                              table_2_shift,        // column 43
-                              table_3_shift,        // column 44
-                              table_4_shift,        // column 45
-                              w_l_shift,            // column 46
-                              w_r_shift,            // column 47
-                              w_o_shift,            // column 48
-                              w_4_shift,            // column 49
-                              sorted_accum_shift,   // column 50
-                              z_perm_shift,         // column 51
-                              z_lookup_shift        // column 52
-        )
+                              q_poseidon2_external, // column 12
+                              q_poseidon2_internal, // column 13
+                              sigma_1,              // column 14
+                              sigma_2,              // column 15
+                              sigma_3,              // column 16
+                              sigma_4,              // column 17
+                              id_1,                 // column 18
+                              id_2,                 // column 19
+                              id_3,                 // column 20
+                              id_4,                 // column 21
+                              table_1,              // column 22
+                              table_2,              // column 23
+                              table_3,              // column 24
+                              table_4,              // column 25
+                              lagrange_first,       // column 26
+                              lagrange_last,        // column 27
+                              lagrange_ecc_op,      // column 28
+                              databus_id,           // column 29
+                              w_l,                  // column 30
+                              w_r,                  // column 31
+                              w_o,                  // column 32
+                              w_4,                  // column 33
+                              sorted_accum,         // column 34
+                              z_perm,               // column 35
+                              z_lookup,             // column 36
+                              ecc_op_wire_1,        // column 37
+                              ecc_op_wire_2,        // column 38
+                              ecc_op_wire_3,        // column 39
+                              ecc_op_wire_4,        // column 40
+                              calldata,             // column 41
+                              calldata_read_counts, // column 42
+                              lookup_inverses,      // column 43
+                              table_1_shift,        // column 44
+                              table_2_shift,        // column 45
+                              table_3_shift,        // column 46
+                              table_4_shift,        // column 47
+                              w_l_shift,            // column 48
+                              w_r_shift,            // column 49
+                              w_o_shift,            // column 50
+                              w_4_shift,            // column 51
+                              sorted_accum_shift,   // column 52
+                              z_perm_shift,         // column 53
+                              z_lookup_shift        // column 54
+        );
 
         RefVector<DataType> get_wires() { return { w_l, w_r, w_o, w_4 }; };
         RefVector<DataType> get_ecc_op_wires()
->>>>>>> 14b97369
         {
             return { ecc_op_wire_1, ecc_op_wire_2, ecc_op_wire_3, ecc_op_wire_4 };
         };
