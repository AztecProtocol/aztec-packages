--- conflicted
+++ resolved
@@ -389,19 +389,11 @@
 template <typename T>
 concept HasDataBus = IsMegaFlavor<T>;
 
-<<<<<<< HEAD
-// // Whether the Flavor has randomness at the end of its trace to randomise commitments and evaluations of its polynomials
-// // hence requiring an adjustment to the round univariates.
-// // This is not the case for Translator, where randomness resides in different parts of the trace and the locations will
-// // be reflected via Translator relations.
-template <typename T> concept DisablesLastRows = !IsAnyOf<T,TranslatorFlavor, TranslatorRecursiveFlavor_<UltraCircuitBuilder>, TranslatorRecursiveFlavor_<MegaCircuitBuilder>>;
-=======
 // Whether the Flavor has randomness at the end of its trace to randomise commitments and evaluations of its polynomials
 // hence requiring an adjustment to the round univariates via the RowDisablingPolynomial.
 // This is not the case for Translator, where randomness resides in different parts of the trace and the locations will
 // be reflected via Translator relations.
 template <typename T> concept UseRowDisablingPolynomial = !IsAnyOf<T,TranslatorFlavor, TranslatorRecursiveFlavor_<UltraCircuitBuilder>, TranslatorRecursiveFlavor_<MegaCircuitBuilder>>;
->>>>>>> 42d59842
 
 template <typename T>
 concept HasIPAAccumulator = IsAnyOf<T, UltraRollupFlavor, UltraRollupRecursiveFlavor_<UltraCircuitBuilder>>;
