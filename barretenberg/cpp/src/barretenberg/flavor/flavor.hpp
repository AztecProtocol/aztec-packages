/**
 * @file flavor.hpp
 * @brief Base class templates for structures that contain data parameterized by the fundamental polynomials of a Honk
 * variant (a "flavor").
 *
 * @details #Motivation
 * We choose the framework set out in these classes for several reasons.
 *
 * For one, it allows for a large amount of the information of a Honk flavor to be read at a glance in a single file.
 *
 * The primary motivation, however, is to reduce the sort loose of coupling that is a significant source of complexity
 * in the original plonk code. There, we find many similarly-named entities defined in many different places (to name
 * some: selector_properties; FooSelectors; PolynomialIndex; the labels given to the polynomial store; the commitment
 * label; inconsistent terminology and notation around these), and it can be difficult to discover or remember the
 * relationships between these. We aim for a more uniform treatment, to enfore identical and informative naming, and to
 * prevent the developer having to think very much about the ordering of protocol entities in disparate places.
 *
 * Another motivation is iterate on the polynomial manifest of plonk, which is nice in its compactness, but which feels
 * needlessly manual and low-level. In the past, this contained even more boolean parameters, making it quite hard to
 * parse. A typical construction is to loop over the polynomial manifest by extracting a globally-defined
 * "FOO_MANIFEST_SIZE" (the use of "manifest" here is distinct from the manifests in the transcript) to loop
 * over a C-style array, and then manually parsing the various tags of different types in the manifest entries. We
 * greatly enrich this structure by using basic C++ OOP functionality. Rather than recording the polynomial source in an
 * enum, we group polynomial handles using getter functions in our new class. We get code that is more compact,
 * more legible, and which is safer because it admits ranged `for` loops.
 *
 * Another motivation is proper and clear specification of Honk variants. The flavors are meant to be explicit and
 * easily comparable. In plonk, the various settings template parameters and objects like the CircuitType enum became
 * overloaded in time, and continue to be a point of accumulation for tech debt. We aim to remedy some of this by
 * putting proving system information in the flavor, and circuit construction information in the arithmetization (or
 * larger circuit constructor class).
 *
 * @details #Data model
 * All of the flavor classes derive from a single Entities_ template, which simply wraps a std::array (we would
 * inherit, but this is unsafe as std::array has a non-virtual destructor). The developer should think of every flavor
 * class as being:
 *  - A std::array<DataType, N> instance called _data.
 *  - An informative name for each entry of _data that is fixed at compile time.
 *  - Some classic metadata like we'd see in plonk (e.g., a circuit size, a reference string, an evaluation domain).
 *  - A collection of getters that record subsets of the array that are of interest in the Honk variant.
 *
 * Each getter returns a container of HandleType's, where a HandleType is a value type that is inexpensive to create and
 * that lets one view and mutate a DataType instance. The primary example here is that std::span is the handle type
 * chosen for barrtenberg::Polynomial.
 *
 * @details #Some Notes
 *
 * @note It would be ideal to codify more structure in these base class template and to have it imposed on the actual
 * flavors, but our inheritance model is complicated as it is, and we saw no reasonable way to fix this.
 *
 * @note One asymmetry to note is in the use of the term "key". It is worthwhile to distinguish between prover/verifier
 * circuit data, and "keys" that consist of such data augmented with witness data (whether, raw, blinded, or polynomial
 * commitments). Currently the proving key contains witness data, while the verification key does not.
 * TODO(Cody): It would be nice to resolve this but it's not essential.
 *
 * @note The VerifierCommitments classes are not 'tight' in the sense that that the underlying array contains(a few)
 * empty slots. This is a conscious choice to limit complexity. Note that there is very little memory cost here since
 * the DataType size in that case is small.
 *
 * @todo TODO(#395): Getters should return arrays?
 * @todo TODO(#396): Access specifiers?
 * @todo TODO(#397): Use more handle types?
 * @todo TODO(#398): Selectors should come from arithmetization.
 */

#pragma once
#include "barretenberg/common/ref_vector.hpp"
#include "barretenberg/common/std_array.hpp"
#include "barretenberg/common/std_vector.hpp"
#include "barretenberg/common/zip_view.hpp"
#include "barretenberg/constants.hpp"
#include "barretenberg/crypto/sha256/sha256.hpp"
#include "barretenberg/ecc/fields/field_conversion.hpp"
#include "barretenberg/plonk_honk_shared/types/aggregation_object_type.hpp"
#include "barretenberg/plonk_honk_shared/types/circuit_type.hpp"
#include "barretenberg/polynomials/barycentric.hpp"
#include "barretenberg/polynomials/evaluation_domain.hpp"
#include "barretenberg/polynomials/univariate.hpp"
#include "barretenberg/srs/global_crs.hpp"

#include <array>
#include <concepts>
#include <cstddef>
#include <numeric>
#include <utility>
#include <vector>

namespace bb {

/**
 * @brief Base class template containing circuit-specifying data.
 *
 */
class PrecomputedEntitiesBase {
  public:
    uint64_t circuit_size;
    uint64_t log_circuit_size;
    uint64_t num_public_inputs;
    CircuitType circuit_type; // TODO(#392)
};

/**
 * @brief Base proving key class.
 *
 * @tparam PrecomputedEntities An instance of PrecomputedEntities_ with polynomial data type and span handle type.
 * @tparam FF The scalar field on which we will encode our polynomial data. When instantiating, this may be extractable
 * from the other template paramter.
 */
template <typename FF, typename CommitmentKey_> class ProvingKey_ {
  public:
    size_t circuit_size;
    bool contains_recursive_proof;
    AggregationObjectPubInputIndices recursive_proof_public_input_indices;
    bb::EvaluationDomain<FF> evaluation_domain;
    std::shared_ptr<CommitmentKey_> commitment_key;
    size_t num_public_inputs;
    size_t log_circuit_size;

    // Offset off the public inputs from the start of the execution trace
    size_t pub_inputs_offset = 0;

    // The number of public inputs has to be the same for all instances because they are
    // folded element by element.
    std::vector<FF> public_inputs;

    ProvingKey_() = default;
    ProvingKey_(const size_t circuit_size, const size_t num_public_inputs)
    {
        this->commitment_key = std::make_shared<CommitmentKey_>(circuit_size + 1);
        this->evaluation_domain = bb::EvaluationDomain<FF>(circuit_size, circuit_size);
        this->circuit_size = circuit_size;
        this->log_circuit_size = numeric::get_msb(circuit_size);
        this->num_public_inputs = num_public_inputs;
    };
};
template <typename PrecomputedPolynomials, typename WitnessPolynomials, typename CommitmentKey_>
class ProvingKeyAvm_ : public PrecomputedPolynomials, public WitnessPolynomials {
  public:
    using Polynomial = typename PrecomputedPolynomials::DataType;
    using FF = typename Polynomial::FF;

    size_t circuit_size;
    bool contains_recursive_proof;
    AggregationObjectPubInputIndices recursive_proof_public_input_indices;
    bb::EvaluationDomain<FF> evaluation_domain;
    std::shared_ptr<CommitmentKey_> commitment_key;

    // Offset off the public inputs from the start of the execution trace
    size_t pub_inputs_offset = 0;

    // The number of public inputs has to be the same for all instances because they are
    // folded element by element.
    std::vector<FF> public_inputs;

    std::vector<std::string> get_labels() const
    {
        return concatenate(PrecomputedPolynomials::get_labels(), WitnessPolynomials::get_labels());
    }
    // This order matters! must match get_unshifted in entity classes
    auto get_all() { return concatenate(get_precomputed_polynomials(), get_witness_polynomials()); }
    auto get_witness_polynomials() { return WitnessPolynomials::get_all(); }
    auto get_precomputed_polynomials() { return PrecomputedPolynomials::get_all(); }
    auto get_selectors() { return PrecomputedPolynomials::get_selectors(); }
    ProvingKeyAvm_() = default;
    ProvingKeyAvm_(const size_t circuit_size, const size_t num_public_inputs)
    {
        this->commitment_key = std::make_shared<CommitmentKey_>(circuit_size + 1);
        this->evaluation_domain = bb::EvaluationDomain<FF>(circuit_size, circuit_size);
        this->circuit_size = circuit_size;
        this->log_circuit_size = numeric::get_msb(circuit_size);
        this->num_public_inputs = num_public_inputs;
        // Allocate memory for precomputed polynomials
        for (auto& poly : PrecomputedPolynomials::get_all()) {
            poly = Polynomial(circuit_size);
        }
        // Allocate memory for witness polynomials
        for (auto& poly : WitnessPolynomials::get_all()) {
            poly = Polynomial(circuit_size);
        }
    };
};

/**
 * @brief Base verification key class.
 *
 * @tparam PrecomputedEntities An instance of PrecomputedEntities_ with affine_element data type and handle type.
 * @tparam VerifierCommitmentKey The PCS verification key
 */
template <typename PrecomputedCommitments, typename VerifierCommitmentKey>
class VerificationKey_ : public PrecomputedCommitments {
  public:
    using FF = typename VerifierCommitmentKey::Curve::ScalarField;
    using Commitment = typename VerifierCommitmentKey::Commitment;
    std::shared_ptr<VerifierCommitmentKey> pcs_verification_key;
    bool contains_recursive_proof = false;
    AggregationObjectPubInputIndices recursive_proof_public_input_indices = {};
    uint64_t pub_inputs_offset = 0;

    VerificationKey_() = default;
    VerificationKey_(const size_t circuit_size, const size_t num_public_inputs)
    {
        this->circuit_size = circuit_size;
        this->log_circuit_size = numeric::get_msb(circuit_size);
        this->num_public_inputs = num_public_inputs;
    };

    /**
     * @brief Serialize verification key to field elements
     *
     * @return std::vector<FF>
     */
    std::vector<FF> to_field_elements()
    {
        std::vector<FF> elements;
        std::vector<FF> circuit_size_elements = bb::field_conversion::convert_to_bn254_frs(this->circuit_size);
        elements.insert(elements.end(), circuit_size_elements.begin(), circuit_size_elements.end());
        // do the same for the rest of the fields
        std::vector<FF> num_public_inputs_elements =
            bb::field_conversion::convert_to_bn254_frs(this->num_public_inputs);
        elements.insert(elements.end(), num_public_inputs_elements.begin(), num_public_inputs_elements.end());
        std::vector<FF> pub_inputs_offset_elements =
            bb::field_conversion::convert_to_bn254_frs(this->pub_inputs_offset);
        elements.insert(elements.end(), pub_inputs_offset_elements.begin(), pub_inputs_offset_elements.end());

        std::vector<FF> contains_recursive_proof_elements =
            bb::field_conversion::convert_to_bn254_frs(this->contains_recursive_proof);
        elements.insert(
            elements.end(), contains_recursive_proof_elements.begin(), contains_recursive_proof_elements.end());

        std::vector<FF> recursive_proof_public_input_indices_elements =
            bb::field_conversion::convert_to_bn254_frs(this->recursive_proof_public_input_indices);
        elements.insert(elements.end(),
                        recursive_proof_public_input_indices_elements.begin(),
                        recursive_proof_public_input_indices_elements.end());

        for (Commitment& comm : this->get_all()) {
            std::vector<FF> comm_elements = bb::field_conversion::convert_to_bn254_frs(comm);
            elements.insert(elements.end(), comm_elements.begin(), comm_elements.end());
        }
        return elements;
    }

    uint256_t hash()
    {
        std::vector<FF> field_elements = to_field_elements();
        std::vector<uint8_t> to_hash(field_elements.size() * sizeof(FF));

        const auto convert_and_insert = [&to_hash](auto& vector) {
            std::vector<uint8_t> buffer = to_buffer(vector);
            to_hash.insert(to_hash.end(), buffer.begin(), buffer.end());
        };

        convert_and_insert(field_elements);

        return from_buffer<uint256_t>(crypto::sha256(to_hash));
    }
};

// Because of how Gemini is written, it is important to put the polynomials out in this order.
auto get_unshifted_then_shifted(const auto& all_entities)
{
    return concatenate(all_entities.get_unshifted(), all_entities.get_shifted());
};

/**
 * @brief Utility function to find max PARTIAL_RELATION_LENGTH tuples of Relations.
 * @details The "partial length" of a relation is 1 + the degree of the relation, where any challenges used in the
 * relation are as constants, not as variables..
 */
template <typename Tuple, bool ZK = false> constexpr size_t compute_max_partial_relation_length()
{
    constexpr auto seq = std::make_index_sequence<std::tuple_size_v<Tuple>>();
    return []<std::size_t... Is>(std::index_sequence<Is...>) {
        if constexpr (ZK) {
            return std::max({ std::tuple_element_t<Is, Tuple>::ZK_RELATION_LENGTH... });
        } else {
            return std::max({ std::tuple_element_t<Is, Tuple>::RELATION_LENGTH... });
        }
    }(seq);
}

/**
 * @brief Utility function to find max TOTAL_RELATION_LENGTH among tuples of Relations.
 * @details The "total length" of a relation is 1 + the degree of the relation, where any challenges used in the
 * relation are regarded as variables.
 */
template <typename Tuple, bool ZK = false> constexpr size_t compute_max_total_relation_length()
{
    constexpr auto seq = std::make_index_sequence<std::tuple_size_v<Tuple>>();
    return []<std::size_t... Is>(std::index_sequence<Is...>) {
        if constexpr (ZK) {
            return std::max({ std::tuple_element_t<Is, Tuple>::ZK_TOTAL_RELATION_LENGTH... });
        } else {
            return std::max({ std::tuple_element_t<Is, Tuple>::TOTAL_RELATION_LENGTH... });
        }
    }(seq);
}

/**
 * @brief Utility function to find the number of subrelations.
 */
template <typename Tuple> constexpr size_t compute_number_of_subrelations()
{
    constexpr auto seq = std::make_index_sequence<std::tuple_size_v<Tuple>>();
    return []<std::size_t... I>(std::index_sequence<I...>) {
        return (0 + ... + std::tuple_element_t<I, Tuple>::SUBRELATION_PARTIAL_LENGTHS.size());
    }(seq);
}

/**
 * @brief Utility function to construct a container for the subrelation accumulators of Protogalaxy folding.
 * @details The size of the outer tuple is equal to the number of relations. Each relation contributes an inner tuple of
 * univariates whose size is equal to the number of subrelations of the relation. The length of a univariate in an inner
 * tuple is determined by the corresponding subrelation length and the number of instances to be folded.
 * @tparam optimised Enable optimised version with skipping some of the computation
 */
template <typename Tuple, size_t NUM_INSTANCES, bool optimised = false>
constexpr auto create_protogalaxy_tuple_of_tuples_of_univariates()
{
    constexpr auto seq = std::make_index_sequence<std::tuple_size_v<Tuple>>();
    return []<size_t... I>(std::index_sequence<I...>) {
        if constexpr (optimised) {
            return std::make_tuple(
                typename std::tuple_element_t<I, Tuple>::
                    template OptimisedProtogalaxyTupleOfUnivariatesOverSubrelations<NUM_INSTANCES>{}...);
        } else {
            return std::make_tuple(
                typename std::tuple_element_t<I, Tuple>::template ProtogalaxyTupleOfUnivariatesOverSubrelations<
                    NUM_INSTANCES>{}...);
        }
    }(seq);
}

/**
 * @brief Utility function to construct a container for the subrelation accumulators of sumcheck proving.
 * @details The size of the outer tuple is equal to the number of relations. Each relation contributes an inner tuple of
 * univariates whose size is equal to the number of subrelations of the relation. The length of a univariate in an inner
 * tuple is determined by the corresponding subrelation length.
 */
template <typename Tuple, bool ZK = false> constexpr auto create_sumcheck_tuple_of_tuples_of_univariates()
{
    constexpr auto seq = std::make_index_sequence<std::tuple_size_v<Tuple>>();
    return []<size_t... I>(std::index_sequence<I...>) {
        if constexpr (ZK) {
            return std::make_tuple(
                typename std::tuple_element_t<I, Tuple>::ZKSumcheckTupleOfUnivariatesOverSubrelations{}...);
        } else {
            return std::make_tuple(
                typename std::tuple_element_t<I, Tuple>::SumcheckTupleOfUnivariatesOverSubrelations{}...);
        }
    }(seq);
}

/**
 * @brief Construct tuple of arrays
 * @details Container for storing value of each identity in each relation. Each Relation contributes an array of
 * length num-identities.
 */
template <typename Tuple> constexpr auto create_tuple_of_arrays_of_values()
{
    constexpr auto seq = std::make_index_sequence<std::tuple_size_v<Tuple>>();
    return []<size_t... I>(std::index_sequence<I...>) {
        return std::make_tuple(typename std::tuple_element_t<I, Tuple>::SumcheckArrayOfValuesOverSubrelations{}...);
    }(seq);
}

} // namespace bb

// Forward declare honk flavors
namespace bb {
class UltraFlavor;
class UltraFlavorWithZK;
class ECCVMFlavor;
class UltraKeccakFlavor;
class MegaFlavor;
class TranslatorFlavor;
template <typename BuilderType> class UltraRecursiveFlavor_;
template <typename BuilderType> class MegaRecursiveFlavor_;
template <typename BuilderType> class TranslatorRecursiveFlavor_;
template <typename BuilderType> class ECCVMRecursiveFlavor_;
} // namespace bb

// Forward declare plonk flavors
namespace bb::plonk::flavor {
class Standard;
class Ultra;
} // namespace bb::plonk::flavor

// Establish concepts for testing flavor attributes
namespace bb {
/**
 * @brief Test whether a type T lies in a list of types ...U.
 *
 * @tparam T The type being tested
 * @tparam U A parameter pack of types being checked against T.
 */
// clang-format off

template <typename T>
concept IsPlonkFlavor = IsAnyOf<T, plonk::flavor::Standard, plonk::flavor::Ultra>;

template <typename T>
concept IsUltraPlonkFlavor = IsAnyOf<T, plonk::flavor::Ultra, UltraKeccakFlavor>;

<<<<<<< HEAD
template <typename T>
concept IsUltraPlonkOrHonk = IsAnyOf<T, plonk::flavor::Ultra, UltraFlavor, UltraKeccakFlavor, MegaFlavor>;

template <typename T>
concept IsHonkFlavor = IsAnyOf<T, UltraFlavor, UltraKeccakFlavor, MegaFlavor>;

template <typename T>
concept IsUltraFlavor = IsAnyOf<T, UltraFlavor, UltraKeccakFlavor, MegaFlavor>;
=======
template <typename T> 
concept IsUltraPlonkOrHonk = IsAnyOf<T, plonk::flavor::Ultra, UltraFlavor, UltraKeccakFlavor, UltraFlavorWithZK, MegaFlavor>;

template <typename T> 
concept IsHonkFlavor = IsAnyOf<T, UltraFlavor, UltraKeccakFlavor, UltraFlavorWithZK, MegaFlavor>;

template <typename T> 
concept IsUltraFlavor = IsAnyOf<T, UltraFlavor, UltraKeccakFlavor, UltraFlavorWithZK, MegaFlavor>;
>>>>>>> d5e48aa6

template <typename T>
concept IsGoblinFlavor = IsAnyOf<T, MegaFlavor,
                                    MegaRecursiveFlavor_<UltraCircuitBuilder>,
                                    MegaRecursiveFlavor_<MegaCircuitBuilder>, MegaRecursiveFlavor_<CircuitSimulatorBN254>>;

template <typename T>
concept IsRecursiveFlavor = IsAnyOf<T, UltraRecursiveFlavor_<UltraCircuitBuilder>,
                                       UltraRecursiveFlavor_<MegaCircuitBuilder>,
                                       UltraRecursiveFlavor_<CircuitSimulatorBN254>,
                                       MegaRecursiveFlavor_<UltraCircuitBuilder>,
                                       MegaRecursiveFlavor_<MegaCircuitBuilder>,
MegaRecursiveFlavor_<CircuitSimulatorBN254>,
TranslatorRecursiveFlavor_<UltraCircuitBuilder>,
TranslatorRecursiveFlavor_<MegaCircuitBuilder>,
TranslatorRecursiveFlavor_<CircuitSimulatorBN254>,
ECCVMRecursiveFlavor_<UltraCircuitBuilder>>;

template <typename T> concept IsECCVMRecursiveFlavor = IsAnyOf<T, ECCVMRecursiveFlavor_<UltraCircuitBuilder>>;


template <typename T> concept IsGrumpkinFlavor = IsAnyOf<T, ECCVMFlavor>;

template <typename T> concept IsFoldingFlavor = IsAnyOf<T, UltraFlavor,
                                                           // Note(md): must be here to use oink prover
                                                           UltraKeccakFlavor,
<<<<<<< HEAD
                                                           MegaFlavor,
                                                           UltraRecursiveFlavor_<UltraCircuitBuilder>,
                                                           UltraRecursiveFlavor_<MegaCircuitBuilder>,
=======
                                                           UltraFlavorWithZK,
                                                           MegaFlavor, 
                                                           UltraRecursiveFlavor_<UltraCircuitBuilder>, 
                                                           UltraRecursiveFlavor_<MegaCircuitBuilder>, 
>>>>>>> d5e48aa6
                                                           UltraRecursiveFlavor_<CircuitSimulatorBN254>,
                                                           MegaRecursiveFlavor_<UltraCircuitBuilder>,
                                                           MegaRecursiveFlavor_<MegaCircuitBuilder>, MegaRecursiveFlavor_<CircuitSimulatorBN254>>;

template <typename Container, typename Element>
inline std::string flavor_get_label(Container&& container, const Element& element) {
    for (auto [label, data] : zip_view(container.get_labels(), container.get_all())) {
        if (&data == &element) {
            return label;
        }
    }
    return "(unknown label)";
}

// clang-format on
} // namespace bb<|MERGE_RESOLUTION|>--- conflicted
+++ resolved
@@ -402,16 +402,6 @@
 template <typename T>
 concept IsUltraPlonkFlavor = IsAnyOf<T, plonk::flavor::Ultra, UltraKeccakFlavor>;
 
-<<<<<<< HEAD
-template <typename T>
-concept IsUltraPlonkOrHonk = IsAnyOf<T, plonk::flavor::Ultra, UltraFlavor, UltraKeccakFlavor, MegaFlavor>;
-
-template <typename T>
-concept IsHonkFlavor = IsAnyOf<T, UltraFlavor, UltraKeccakFlavor, MegaFlavor>;
-
-template <typename T>
-concept IsUltraFlavor = IsAnyOf<T, UltraFlavor, UltraKeccakFlavor, MegaFlavor>;
-=======
 template <typename T> 
 concept IsUltraPlonkOrHonk = IsAnyOf<T, plonk::flavor::Ultra, UltraFlavor, UltraKeccakFlavor, UltraFlavorWithZK, MegaFlavor>;
 
@@ -420,7 +410,6 @@
 
 template <typename T> 
 concept IsUltraFlavor = IsAnyOf<T, UltraFlavor, UltraKeccakFlavor, UltraFlavorWithZK, MegaFlavor>;
->>>>>>> d5e48aa6
 
 template <typename T>
 concept IsGoblinFlavor = IsAnyOf<T, MegaFlavor,
@@ -447,16 +436,10 @@
 template <typename T> concept IsFoldingFlavor = IsAnyOf<T, UltraFlavor,
                                                            // Note(md): must be here to use oink prover
                                                            UltraKeccakFlavor,
-<<<<<<< HEAD
-                                                           MegaFlavor,
-                                                           UltraRecursiveFlavor_<UltraCircuitBuilder>,
-                                                           UltraRecursiveFlavor_<MegaCircuitBuilder>,
-=======
                                                            UltraFlavorWithZK,
                                                            MegaFlavor, 
                                                            UltraRecursiveFlavor_<UltraCircuitBuilder>, 
                                                            UltraRecursiveFlavor_<MegaCircuitBuilder>, 
->>>>>>> d5e48aa6
                                                            UltraRecursiveFlavor_<CircuitSimulatorBN254>,
                                                            MegaRecursiveFlavor_<UltraCircuitBuilder>,
                                                            MegaRecursiveFlavor_<MegaCircuitBuilder>, MegaRecursiveFlavor_<CircuitSimulatorBN254>>;
