--- conflicted
+++ resolved
@@ -112,16 +112,10 @@
         return concatenate(PrecomputedPolynomials::get_labels(), WitnessPolynomials::get_labels());
     }
     // This order matters! must match get_unshifted in entity classes
-<<<<<<< HEAD
-    RefVector<Polynomial> get_all() { return concatenate(get_precomputed_polynomials(), get_witness_polynomials()); }
-    RefVector<Polynomial> get_witness_polynomials() { return WitnessPolynomials::get_all(); }
-    RefVector<Polynomial> get_precomputed_polynomials() { return PrecomputedPolynomials::get_all(); }
-    RefVector<Polynomial> get_selectors() { return PrecomputedPolynomials::get_selectors(); }
-=======
     auto get_all() { return concatenate(get_precomputed_polynomials(), get_witness_polynomials()); }
     auto get_witness_polynomials() { return WitnessPolynomials::get_all(); }
     auto get_precomputed_polynomials() { return PrecomputedPolynomials::get_all(); }
->>>>>>> 19d2bbea
+    auto get_selectors() { return PrecomputedPolynomials::get_selectors(); }
     ProvingKey_() = default;
     ProvingKey_(const size_t circuit_size, const size_t num_public_inputs)
     {
