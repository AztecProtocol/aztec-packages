--- conflicted
+++ resolved
@@ -328,7 +328,6 @@
     }
 }
 
-<<<<<<< HEAD
 /**
  * @brief Takes a Tuple of objects in the Relation class and recursively computes the maximum among partial
  * subrelation lengths incremented by corresponding subrelation witness degrees over all
@@ -349,8 +348,6 @@
     }
 }
 
-=======
->>>>>>> 3afe9f81
 /**
  * @brief Utility function to construct a container for the subrelation accumulators of Protogalaxy folding.
  * @details The size of the outer tuple is equal to the number of relations. Each relation contributes an inner tuple of
@@ -372,6 +369,12 @@
     return std::make_tuple(typename std::tuple_element_t<I, Tuple>::SumcheckTupleOfUnivariatesOverSubrelations{}...);
 }
 
+template <typename Tuple, size_t... I>
+static constexpr auto _create_zk_sumcheck_tuple_of_tuples_of_univariates_internal(
+    [[maybe_unused]] std::index_sequence<I...>)
+{
+    return std::make_tuple(typename std::tuple_element_t<I, Tuple>::ZKSumcheckTupleOfUnivariatesOverSubrelations{}...);
+}
 /**
  * @brief Utility function to construct a container for the subrelation accumulators of sumcheck proving.
  * @details The size of the outer tuple is equal to the number of relations. Each relation contributes an inner tuple of
@@ -384,38 +387,27 @@
         std::make_index_sequence<std::tuple_size_v<Tuple>>());
 }
 
-template <typename Tuple, size_t... I>
-static constexpr auto _create_tuple_of_arrays_of_values_internal([[maybe_unused]] std::index_sequence<I...>)
-{
-    return std::make_tuple(typename std::tuple_element_t<I, Tuple>::SumcheckArrayOfValuesOverSubrelations{}...);
-}
-
-/**
-<<<<<<< HEAD
+/**
  * @brief Recursive utility function to construct a container for the subrelation accumulators of ZK Sumcheck prover.
  * @details The size of the outer tuple is equal to the number of relations. Each relation contributes an inner tuple of
  * univariates whose size is equal to the number of subrelations of the relation. The length of a univariate in an inner
  * tuple is determined by the corresponding zk subrelation length, i.e. by the subrelation partial length corrected by
  * the corresponding witness degree.
  */
-template <typename Tuple, std::size_t Index = 0>
-static constexpr auto create_zk_sumcheck_tuple_of_tuples_of_univariates()
-{
-    if constexpr (Index >= std::tuple_size<Tuple>::value) {
-        return std::tuple<>{}; // Return empty when reach end of the tuple
-    } else {
-        using UnivariateTuple =
-            typename std::tuple_element_t<Index, Tuple>::ZKSumcheckTupleOfUnivariatesOverSubrelations;
-        return std::tuple_cat(std::tuple<UnivariateTuple>{},
-                              create_zk_sumcheck_tuple_of_tuples_of_univariates<Tuple, Index + 1>());
-    }
-}
-
-/**
- * @brief Recursive utility function to construct tuple of arrays
-=======
+template <typename Tuple> static constexpr auto create_zk_sumcheck_tuple_of_tuples_of_univariates()
+{
+    return _create_zk_sumcheck_tuple_of_tuples_of_univariates_internal<Tuple>(
+        std::make_index_sequence<std::tuple_size_v<Tuple>>());
+}
+
+template <typename Tuple, size_t... I>
+static constexpr auto _create_tuple_of_arrays_of_values_internal([[maybe_unused]] std::index_sequence<I...>)
+{
+    return std::make_tuple(typename std::tuple_element_t<I, Tuple>::SumcheckArrayOfValuesOverSubrelations{}...);
+}
+
+/**
  * @brief Construct tuple of arrays
->>>>>>> 3afe9f81
  * @details Container for storing value of each identity in each relation. Each Relation contributes an array of
  * length num-identities.
  */
