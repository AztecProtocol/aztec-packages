--- conflicted
+++ resolved
@@ -307,29 +307,6 @@
     }(seq);
 }
 
-<<<<<<< HEAD
-/**
- * @brief Takes a Tuple of objects in the Relation class and recursively computes the maximum among partial
- * subrelation lengths incremented by corresponding subrelation witness degrees over all
- * subrelations of given relations. This method is required to compute the size of
- * Round Univariates in ZK Sumcheck.
- * @tparam Tuple
- * @tparam Index
- * @return constexpr size_t
- */
-template <typename Tuple, std::size_t Index = 0> static constexpr size_t compute_max_total_zk_relation_length()
-{
-    if constexpr (Index >= std::tuple_size<Tuple>::value) {
-        return 0; // Return 0 when reach end of the tuple
-    } else {
-        constexpr size_t current_zk_length = std::tuple_element<Index, Tuple>::type::ZK_TOTAL_RELATION_LENGTH;
-        constexpr size_t next_zk_length = compute_max_total_zk_relation_length<Tuple, Index + 1>();
-        return (current_zk_length > next_zk_length) ? current_zk_length : next_zk_length;
-    }
-}
-
-=======
->>>>>>> 3c4ac657
 /**
  * @brief Utility function to construct a container for the subrelation accumulators of Protogalaxy folding.
  * @details The size of the outer tuple is equal to the number of relations. Each relation contributes an inner tuple of
@@ -375,31 +352,7 @@
 }
 
 /**
-<<<<<<< HEAD
- * @brief Recursive utility function to construct a container for the subrelation accumulators of ZK Sumcheck prover.
- * @details The size of the outer tuple is equal to the number of relations. Each relation contributes an inner tuple of
- * univariates whose size is equal to the number of subrelations of the relation. The length of a univariate in an inner
- * tuple is determined by the corresponding zk subrelation length, i.e. by the subrelation partial length corrected by
- * the corresponding witness degree.
- */
-template <typename Tuple, std::size_t Index = 0>
-static constexpr auto create_zk_sumcheck_tuple_of_tuples_of_univariates()
-{
-    if constexpr (Index >= std::tuple_size<Tuple>::value) {
-        return std::tuple<>{}; // Return empty when reach end of the tuple
-    } else {
-        using UnivariateTuple =
-            typename std::tuple_element_t<Index, Tuple>::ZKSumcheckTupleOfUnivariatesOverSubrelations;
-        return std::tuple_cat(std::tuple<UnivariateTuple>{},
-                              create_zk_sumcheck_tuple_of_tuples_of_univariates<Tuple, Index + 1>());
-    }
-}
-
-/**
- * @brief Recursive utility function to construct tuple of arrays
-=======
  * @brief Construct tuple of arrays
->>>>>>> 3c4ac657
  * @details Container for storing value of each identity in each relation. Each Relation contributes an array of
  * length num-identities.
  */
