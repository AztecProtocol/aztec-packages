/**
 * @file flavor.hpp
 * @brief Base class templates for structures that contain data parameterized by the fundamental polynomials of a Honk
 * variant (a "flavor").
 *
 * @details #Motivation
 * We choose the framework set out in these classes for several reasons.
 *
 * For one, it allows for a large amount of the information of a Honk flavor to be read at a glance in a single file.
 *
 * The primary motivation, however, is to reduce the sort loose of coupling that is a significant source of complexity
 * in the original plonk code. There, we find many similarly-named entities defined in many different places (to name
 * some: selector_properties; FooSelectors; PolynomialIndex; the labels given to the polynomial store; the commitment
 * label; inconsistent terminology and notation around these), and it can be difficult to discover or remember the
 * relationships between these. We aim for a more uniform treatment, to enfore identical and informative naming, and to
 * prevent the developer having to think very much about the ordering of protocol entities in disparate places.
 *
 * Another motivation is iterate on the polynomial manifest of plonk, which is nice in its compactness, but which feels
 * needlessly manual and low-level. In the past, this contained even more boolean parameters, making it quite hard to
 * parse. A typical construction is to loop over the polynomial manifest by extracting a globally-defined
 * "FOO_MANIFEST_SIZE" (the use of "manifest" here is distinct from the manifests in the transcript) to loop
 * over a C-style array, and then manually parsing the various tags of different types in the manifest entries. We
 * greatly enrich this structure by using basic C++ OOP functionality. Rather than recording the polynomial source in an
 * enum, we group polynomial handles using getter functions in our new class. We get code that is more compact,
 * more legible, and which is safer because it admits ranged `for` loops.
 *
 * Another motivation is proper and clear specification of Honk variants. The flavors are meant to be explicit and
 * easily comparable. In plonk, the various settings template parameters and objects like the CircuitType enum became
 * overloaded in time, and continue to be a point of accumulation for tech debt. We aim to remedy some of this by
 * putting proving system information in the flavor, and circuit construction information in the arithmetization (or
 * larger circuit constructor class).
 *
 * @details #Data model
 * All of the flavor classes derive from a single Entities_ template, which simply wraps a std::array (we would
 * inherit, but this is unsafe as std::array has a non-virtual destructor). The developer should think of every flavor
 * class as being:
 *  - A std::array<DataType, N> instance called _data.
 *  - An informative name for each entry of _data that is fixed at compile time.
 *  - Some classic metadata like we'd see in plonk (e.g., a circuit size, a reference string, an evaluation domain).
 *  - A collection of getters that record subsets of the array that are of interest in the Honk variant.
 *
 * Each getter returns a container of HandleType's, where a HandleType is a value type that is inexpensive to create and
 * that lets one view and mutate a DataType instance. The primary example here is that std::span is the handle type
 * chosen for barrtenberg::Polynomial.
 *
 * @details #Some Notes
 *
 * @note It would be ideal to codify more structure in these base class template and to have it imposed on the actual
 * flavors, but our inheritance model is complicated as it is, and we saw no reasonable way to fix this.
 *
 * @note One asymmetry to note is in the use of the term "key". It is worthwhile to distinguish betwen prover/verifier
 * circuit data, and "keys" that consist of such data augmented with witness data (whether, raw, blinded, or polynomial
 * commitments). Currently the proving key contains witness data, while the verification key does not.
 * TODO(Cody): It would be nice to resolve this but it's not essential.
 *
 * @note The VerifierCommitments classes are not 'tight' in the sense that that the underlying array contains(a few)
 * empty slots. This is a conscious choice to limit complexity. Note that there is very little memory cost here since
 * the DataType size in that case is small.
 *
 * @todo TODO(#395): Getters should return arrays?
 * @todo TODO(#396): Access specifiers?
 * @todo TODO(#397): Use more handle types?
 * @todo TODO(#398): Selectors should come from arithmetization.
 */

#pragma once
#include "barretenberg/common/ref_vector.hpp"
#include "barretenberg/common/std_array.hpp"
#include "barretenberg/common/std_vector.hpp"
#include "barretenberg/common/zip_view.hpp"
<<<<<<< HEAD
#include "barretenberg/plonk_honk_shared/types/aggregation_object_type.hpp"
=======
#include "barretenberg/constants.hpp"
#include "barretenberg/crypto/sha256/sha256.hpp"
#include "barretenberg/ecc/fields/field_conversion.hpp"
>>>>>>> ffedf39d
#include "barretenberg/plonk_honk_shared/types/circuit_type.hpp"
#include "barretenberg/polynomials/barycentric.hpp"
#include "barretenberg/polynomials/evaluation_domain.hpp"
#include "barretenberg/polynomials/univariate.hpp"
#include <array>
#include <barretenberg/srs/global_crs.hpp>
#include <concepts>
#include <vector>

namespace bb {

/**
 * @brief Base class template containing circuit-specifying data.
 *
 */
class PrecomputedEntitiesBase {
  public:
    uint64_t circuit_size;
    uint64_t log_circuit_size;
    uint64_t num_public_inputs;
    CircuitType circuit_type; // TODO(#392)
};

/**
 * @brief Base proving key class.
 *
 * @tparam PrecomputedEntities An instance of PrecomputedEntities_ with polynomial data type and span handle type.
 * @tparam FF The scalar field on which we will encode our polynomial data. When instantiating, this may be extractable
 * from the other template paramter.
 */
template <typename FF, typename CommitmentKey_> class ProvingKey_ {
  public:
    size_t circuit_size;
    bool contains_recursive_proof;
    AggregationObjectPubInputIndices recursive_proof_public_input_indices;
    bb::EvaluationDomain<FF> evaluation_domain;
    std::shared_ptr<CommitmentKey_> commitment_key;
    size_t num_public_inputs;
    size_t log_circuit_size;

    // Offset off the public inputs from the start of the execution trace
    size_t pub_inputs_offset = 0;

    // The number of public inputs has to be the same for all instances because they are
    // folded element by element.
    std::vector<FF> public_inputs;

    ProvingKey_() = default;
    ProvingKey_(const size_t circuit_size, const size_t num_public_inputs)
    {
        this->commitment_key = std::make_shared<CommitmentKey_>(circuit_size + 1);
        this->evaluation_domain = bb::EvaluationDomain<FF>(circuit_size, circuit_size);
        this->circuit_size = circuit_size;
        this->log_circuit_size = numeric::get_msb(circuit_size);
        this->num_public_inputs = num_public_inputs;
    };
};
template <typename PrecomputedPolynomials, typename WitnessPolynomials, typename CommitmentKey_>
class ProvingKeyAvm_ : public PrecomputedPolynomials, public WitnessPolynomials {
  public:
    using Polynomial = typename PrecomputedPolynomials::DataType;
    using FF = typename Polynomial::FF;

    size_t circuit_size;
    bool contains_recursive_proof;
    AggregationObjectPubInputIndices recursive_proof_public_input_indices;
    bb::EvaluationDomain<FF> evaluation_domain;
    std::shared_ptr<CommitmentKey_> commitment_key;

    // Offset off the public inputs from the start of the execution trace
    size_t pub_inputs_offset = 0;

    // The number of public inputs has to be the same for all instances because they are
    // folded element by element.
    std::vector<FF> public_inputs;

    std::vector<std::string> get_labels() const
    {
        return concatenate(PrecomputedPolynomials::get_labels(), WitnessPolynomials::get_labels());
    }
    // This order matters! must match get_unshifted in entity classes
    auto get_all() { return concatenate(get_precomputed_polynomials(), get_witness_polynomials()); }
    auto get_witness_polynomials() { return WitnessPolynomials::get_all(); }
    auto get_precomputed_polynomials() { return PrecomputedPolynomials::get_all(); }
    auto get_selectors() { return PrecomputedPolynomials::get_selectors(); }
    ProvingKeyAvm_() = default;
    ProvingKeyAvm_(const size_t circuit_size, const size_t num_public_inputs)
    {
        this->commitment_key = std::make_shared<CommitmentKey_>(circuit_size + 1);
        this->evaluation_domain = bb::EvaluationDomain<FF>(circuit_size, circuit_size);
        this->circuit_size = circuit_size;
        this->log_circuit_size = numeric::get_msb(circuit_size);
        this->num_public_inputs = num_public_inputs;
        // Allocate memory for precomputed polynomials
        for (auto& poly : PrecomputedPolynomials::get_all()) {
            poly = Polynomial(circuit_size);
        }
        // Allocate memory for witness polynomials
        for (auto& poly : WitnessPolynomials::get_all()) {
            poly = Polynomial(circuit_size);
        }
    };
};

/**
 * @brief Base verification key class.
 *
 * @tparam PrecomputedEntities An instance of PrecomputedEntities_ with affine_element data type and handle type.
 * @tparam VerifierCommitmentKey The PCS verification key
 */
template <typename PrecomputedCommitments, typename VerifierCommitmentKey>
class VerificationKey_ : public PrecomputedCommitments {
  public:
    using FF = typename VerifierCommitmentKey::Curve::ScalarField;
    using Commitment = typename VerifierCommitmentKey::Commitment;
    std::shared_ptr<VerifierCommitmentKey> pcs_verification_key;
    bool contains_recursive_proof = false;
    AggregationObjectPubInputIndices recursive_proof_public_input_indices = {};
    uint64_t pub_inputs_offset = 0;

    VerificationKey_() = default;
    VerificationKey_(const size_t circuit_size, const size_t num_public_inputs)
    {
        this->circuit_size = circuit_size;
        this->log_circuit_size = numeric::get_msb(circuit_size);
        this->num_public_inputs = num_public_inputs;
    };

    /**
     * @brief Serialize verification key to field elements
     *
     * @return std::vector<FF>
     */
    std::vector<FF> to_field_elements()
    {
        std::vector<FF> elements;
        std::vector<FF> circuit_size_elements = bb::field_conversion::convert_to_bn254_frs(this->circuit_size);
        elements.insert(elements.end(), circuit_size_elements.begin(), circuit_size_elements.end());
        // do the same for the rest of the fields
        std::vector<FF> num_public_inputs_elements =
            bb::field_conversion::convert_to_bn254_frs(this->num_public_inputs);
        elements.insert(elements.end(), num_public_inputs_elements.begin(), num_public_inputs_elements.end());
        std::vector<FF> pub_inputs_offset_elements =
            bb::field_conversion::convert_to_bn254_frs(this->pub_inputs_offset);
        elements.insert(elements.end(), pub_inputs_offset_elements.begin(), pub_inputs_offset_elements.end());

        for (Commitment& comm : this->get_all()) {
            std::vector<FF> comm_elements = bb::field_conversion::convert_to_bn254_frs(comm);
            elements.insert(elements.end(), comm_elements.begin(), comm_elements.end());
        }
        return elements;
    }

    uint256_t hash()
    {
        std::vector<FF> field_elements = to_field_elements();
        std::vector<uint8_t> to_hash(field_elements.size() * sizeof(FF));

        const auto convert_and_insert = [&to_hash](auto& vector) {
            std::vector<uint8_t> buffer = to_buffer(vector);
            to_hash.insert(to_hash.end(), buffer.begin(), buffer.end());
        };

        convert_and_insert(field_elements);

        return from_buffer<uint256_t>(crypto::sha256(to_hash));
    }
};

// Because of how Gemini is written, is importat to put the polynomials out in this order.
auto get_unshifted_then_shifted(const auto& all_entities)
{
    return concatenate(all_entities.get_unshifted(), all_entities.get_shifted());
};

/**
 * @brief Recursive utility function to find max PARTIAL_RELATION_LENGTH tuples of Relations.
 * @details The "partial length" of a relation is 1 + the degree of the relation, where any challenges used in the
 * relation are as constants, not as variables..
 *
 */
template <typename Tuple, std::size_t Index = 0> static constexpr size_t compute_max_partial_relation_length()
{
    if constexpr (Index >= std::tuple_size<Tuple>::value) {
        return 0; // Return 0 when reach end of the tuple
    } else {
        constexpr size_t current_length = std::tuple_element<Index, Tuple>::type::RELATION_LENGTH;
        constexpr size_t next_length = compute_max_partial_relation_length<Tuple, Index + 1>();
        return (current_length > next_length) ? current_length : next_length;
    }
}

/**
 * @brief Recursive utility function to find max TOTAL_RELATION_LENGTH among tuples of Relations.
 * @details The "total length" of a relation is 1 + the degree of the relation, where any challenges used in the
 * relation are regarded as variables.
 *
 */
template <typename Tuple, std::size_t Index = 0> static constexpr size_t compute_max_total_relation_length()
{
    if constexpr (Index >= std::tuple_size<Tuple>::value) {
        return 0; // Return 0 when reach end of the tuple
    } else {
        constexpr size_t current_length = std::tuple_element<Index, Tuple>::type::TOTAL_RELATION_LENGTH;
        constexpr size_t next_length = compute_max_total_relation_length<Tuple, Index + 1>();
        return (current_length > next_length) ? current_length : next_length;
    }
}

/**
 * @brief Recursive utility function to find the number of subrelations.
 *
 */
template <typename Tuple, std::size_t Index = 0> static constexpr size_t compute_number_of_subrelations()
{
    if constexpr (Index >= std::tuple_size<Tuple>::value) {
        return 0;
    } else {
        constexpr size_t subrelations_in_relation =
            std::tuple_element_t<Index, Tuple>::SUBRELATION_PARTIAL_LENGTHS.size();
        return subrelations_in_relation + compute_number_of_subrelations<Tuple, Index + 1>();
    }
}
/**
 * @brief Recursive utility function to construct a container for the subrelation accumulators of Protogalaxy folding.
 * @details The size of the outer tuple is equal to the number of relations. Each relation contributes an inner tuple of
 * univariates whose size is equal to the number of subrelations of the relation. The length of a univariate in an inner
 * tuple is determined by the corresponding subrelation length and the number of instances to be folded.
 * @tparam optimised Enable optimised version with skipping some of the computation
 */
template <typename Tuple, size_t NUM_INSTANCES, bool optimised = false, size_t Index = 0>
static constexpr auto create_protogalaxy_tuple_of_tuples_of_univariates()
{
    if constexpr (Index >= std::tuple_size<Tuple>::value) {
        return std::tuple<>{}; // Return empty when reach end of the tuple
    } else {
        using UnivariateTuple =
            std::conditional_t<optimised,
                               typename std::tuple_element_t<Index, Tuple>::
                                   template OptimisedProtogalaxyTupleOfUnivariatesOverSubrelations<NUM_INSTANCES>,
                               typename std::tuple_element_t<Index, Tuple>::
                                   template ProtogalaxyTupleOfUnivariatesOverSubrelations<NUM_INSTANCES>>;
        return std::tuple_cat(
            std::tuple<UnivariateTuple>{},
            create_protogalaxy_tuple_of_tuples_of_univariates<Tuple, NUM_INSTANCES, optimised, Index + 1>());
    }
}

/**
 * @brief Recursive utility function to construct a container for the subrelation accumulators of sumcheck proving.
 * @details The size of the outer tuple is equal to the number of relations. Each relation contributes an inner tuple of
 * univariates whose size is equal to the number of subrelations of the relation. The length of a univariate in an inner
 * tuple is determined by the corresponding subrelation length.
 */
template <typename Tuple, std::size_t Index = 0> static constexpr auto create_sumcheck_tuple_of_tuples_of_univariates()
{
    if constexpr (Index >= std::tuple_size<Tuple>::value) {
        return std::tuple<>{}; // Return empty when reach end of the tuple
    } else {
        using UnivariateTuple = typename std::tuple_element_t<Index, Tuple>::SumcheckTupleOfUnivariatesOverSubrelations;
        return std::tuple_cat(std::tuple<UnivariateTuple>{},
                              create_sumcheck_tuple_of_tuples_of_univariates<Tuple, Index + 1>());
    }
}

/**
 * @brief Recursive utility function to construct tuple of arrays
 * @details Container for storing value of each identity in each relation. Each Relation contributes an array of
 * length num-identities.
 */
template <typename Tuple, std::size_t Index = 0> static constexpr auto create_tuple_of_arrays_of_values()
{
    if constexpr (Index >= std::tuple_size<Tuple>::value) {
        return std::tuple<>{}; // Return empty when reach end of the tuple
    } else {
        using Values = typename std::tuple_element_t<Index, Tuple>::SumcheckArrayOfValuesOverSubrelations;
        return std::tuple_cat(std::tuple<Values>{}, create_tuple_of_arrays_of_values<Tuple, Index + 1>());
    }
}

} // namespace bb

// Forward declare honk flavors
namespace bb {
class UltraFlavor;
class ECCVMFlavor;
class UltraKeccakFlavor;
class MegaFlavor;
class TranslatorFlavor;
template <typename BuilderType> class UltraRecursiveFlavor_;
template <typename BuilderType> class MegaRecursiveFlavor_;
template <typename BuilderType> class TranslatorRecursiveFlavor_;
template <typename BuilderType> class ECCVMRecursiveFlavor_;
} // namespace bb

// Forward declare plonk flavors
namespace bb::plonk::flavor {
class Standard;
class Ultra;
} // namespace bb::plonk::flavor

// Establish concepts for testing flavor attributes
namespace bb {
/**
 * @brief Test whether a type T lies in a list of types ...U.
 *
 * @tparam T The type being tested
 * @tparam U A parameter pack of types being checked against T.
 */
// clang-format off

template <typename T>
concept IsPlonkFlavor = IsAnyOf<T, plonk::flavor::Standard, plonk::flavor::Ultra>;

template <typename T>
concept IsUltraPlonkFlavor = IsAnyOf<T, plonk::flavor::Ultra, UltraKeccakFlavor>;

template <typename T> 
concept IsUltraPlonkOrHonk = IsAnyOf<T, plonk::flavor::Ultra, UltraFlavor, UltraKeccakFlavor, MegaFlavor>;

template <typename T> 
concept IsHonkFlavor = IsAnyOf<T, UltraFlavor, UltraKeccakFlavor, MegaFlavor>;

template <typename T> 
concept IsUltraFlavor = IsAnyOf<T, UltraFlavor, UltraKeccakFlavor, MegaFlavor>;

template <typename T> 
concept IsGoblinFlavor = IsAnyOf<T, MegaFlavor,
                                    MegaRecursiveFlavor_<UltraCircuitBuilder>,
                                    MegaRecursiveFlavor_<MegaCircuitBuilder>, MegaRecursiveFlavor_<CircuitSimulatorBN254>>;

template <typename T> 
concept IsRecursiveFlavor = IsAnyOf<T, UltraRecursiveFlavor_<UltraCircuitBuilder>, 
                                       UltraRecursiveFlavor_<MegaCircuitBuilder>, 
                                       UltraRecursiveFlavor_<CircuitSimulatorBN254>,
                                       MegaRecursiveFlavor_<UltraCircuitBuilder>,
                                       MegaRecursiveFlavor_<MegaCircuitBuilder>,
MegaRecursiveFlavor_<CircuitSimulatorBN254>, 
TranslatorRecursiveFlavor_<UltraCircuitBuilder>, 
TranslatorRecursiveFlavor_<MegaCircuitBuilder>, 
TranslatorRecursiveFlavor_<CircuitSimulatorBN254>,
ECCVMRecursiveFlavor_<UltraCircuitBuilder>>;

template <typename T> concept IsECCVMRecursiveFlavor = IsAnyOf<T, ECCVMRecursiveFlavor_<UltraCircuitBuilder>>;


template <typename T> concept IsGrumpkinFlavor = IsAnyOf<T, ECCVMFlavor>;

template <typename T> concept IsFoldingFlavor = IsAnyOf<T, UltraFlavor, 
                                                           // Note(md): must be here to use oink prover
                                                           UltraKeccakFlavor,
                                                           MegaFlavor, 
                                                           UltraRecursiveFlavor_<UltraCircuitBuilder>, 
                                                           UltraRecursiveFlavor_<MegaCircuitBuilder>, 
                                                           UltraRecursiveFlavor_<CircuitSimulatorBN254>,
                                                           MegaRecursiveFlavor_<UltraCircuitBuilder>, 
                                                           MegaRecursiveFlavor_<MegaCircuitBuilder>, MegaRecursiveFlavor_<CircuitSimulatorBN254>>;

template <typename Container, typename Element>
inline std::string flavor_get_label(Container&& container, const Element& element) {
    for (auto [label, data] : zip_view(container.get_labels(), container.get_all())) {
        if (&data == &element) {
            return label;
        }
    }
    return "(unknown label)";
}

// clang-format on
} // namespace bb<|MERGE_RESOLUTION|>--- conflicted
+++ resolved
@@ -68,13 +68,10 @@
 #include "barretenberg/common/std_array.hpp"
 #include "barretenberg/common/std_vector.hpp"
 #include "barretenberg/common/zip_view.hpp"
-<<<<<<< HEAD
-#include "barretenberg/plonk_honk_shared/types/aggregation_object_type.hpp"
-=======
 #include "barretenberg/constants.hpp"
 #include "barretenberg/crypto/sha256/sha256.hpp"
 #include "barretenberg/ecc/fields/field_conversion.hpp"
->>>>>>> ffedf39d
+#include "barretenberg/plonk_honk_shared/types/aggregation_object_type.hpp"
 #include "barretenberg/plonk_honk_shared/types/circuit_type.hpp"
 #include "barretenberg/polynomials/barycentric.hpp"
 #include "barretenberg/polynomials/evaluation_domain.hpp"
@@ -221,6 +218,17 @@
             bb::field_conversion::convert_to_bn254_frs(this->pub_inputs_offset);
         elements.insert(elements.end(), pub_inputs_offset_elements.begin(), pub_inputs_offset_elements.end());
 
+        std::vector<FF> contains_recursive_proof_elements =
+            bb::field_conversion::convert_to_bn254_frs(this->contains_recursive_proof);
+        elements.insert(
+            elements.end(), contains_recursive_proof_elements.begin(), contains_recursive_proof_elements.end());
+
+        std::vector<FF> recursive_proof_public_input_indices_elements =
+            bb::field_conversion::convert_to_bn254_frs(this->recursive_proof_public_input_indices);
+        elements.insert(elements.end(),
+                        recursive_proof_public_input_indices_elements.begin(),
+                        recursive_proof_public_input_indices_elements.end());
+
         for (Commitment& comm : this->get_all()) {
             std::vector<FF> comm_elements = bb::field_conversion::convert_to_bn254_frs(comm);
             elements.insert(elements.end(), comm_elements.begin(), comm_elements.end());
