/**
 * @file flavor.hpp
 * @brief Base class templates for structures that contain data parameterized by the fundamental polynomials of a Honk
 * variant (a "flavor").
 *
 * @details #Motivation
 * We choose the framework set out in these classes for several reasons.
 *
 * For one, it allows for a large amount of the information of a Honk flavor to be read at a glance in a single file.
 *
 * The primary motivation, however, is to reduce the sort loose of coupling that is a significant source of complexity
 * in the original plonk code. There, we find many similarly-named entities defined in many different places (to name
 * some: selector_properties; FooSelectors; PolynomialIndex; the labels given to the polynomial store; the commitment
 * label; inconsistent terminology and notation around these), and it can be difficult to discover or remember the
 * relationships between these. We aim for a more uniform treatment, to enfore identical and informative naming, and to
 * prevent the developer having to think very much about the ordering of protocol entities in disparate places.
 *
 * Another motivation is iterate on the polynomial manifest of plonk, which is nice in its compactness, but which feels
 * needlessly manual and low-level. In the past, this contained even more boolean parameters, making it quite hard to
 * parse. A typical construction is to loop over the polynomial manifest by extracting a globally-defined
 * "FOO_MANIFEST_SIZE" (the use of "manifest" here is distinct from the manifests in the transcript) to loop
 * over a C-style array, and then manually parsing the various tags of different types in the manifest entries. We
 * greatly enrich this structure by using basic C++ OOP functionality. Rather than recording the polynomial source in an
 * enum, we group polynomial handles using getter functions in our new class. We get code that is more compact,
 * more legible, and which is safer because it admits ranged `for` loops.
 *
 * Another motivation is proper and clear specification of Honk variants. The flavors are meant to be explicit and
 * easily comparable. In plonk, the various settings template parameters and objects like the CircuitType enum became
 * overloaded in time, and continue to be a point of accumulation for tech debt. We aim to remedy some of this by
 * putting proving system information in the flavor, and circuit construction information in the arithmetization (or
 * larger circuit constructor class).
 *
 * @details #Data model
 * All of the flavor classes derive from a single Entities_ template, which simply wraps a std::array (we would
 * inherit, but this is unsafe as std::array has a non-virtual destructor). The developer should think of every flavor
 * class as being:
 *  - A std::array<DataType, N> instance called _data.
 *  - An informative name for each entry of _data that is fixed at compile time.
 *  - Some classic metadata like we'd see in plonk (e.g., a circuit size, a reference string, an evaluation domain).
 *  - A collection of getters that record subsets of the array that are of interest in the Honk variant.
 *
 * Each getter returns a container of HandleType's, where a HandleType is a value type that is inexpensive to create and
 * that lets one view and mutate a DataType instance. The primary example here is that std::span is the handle type
 * chosen for barrtenberg::Polynomial.
 *
 * @details #Some Notes
 *
 * @note It would be ideal to codify more structure in these base class template and to have it imposed on the actual
 * flavors, but our inheritance model is complicated as it is, and we saw no reasonable way to fix this.
 *
 * @note One asymmetry to note is in the use of the term "key". It is worthwhile to distinguish betwen prover/verifier
 * circuit data, and "keys" that consist of such data augmented with witness data (whether, raw, blinded, or polynomial
 * commitments). Currently the proving key contains witness data, while the verification key does not.
 * TODO(Cody): It would be nice to resolve this but it's not essential.
 *
 * @note The VerifierCommitments classes are not 'tight' in the sense that that the underlying array contains(a few)
 * empty slots. This is a conscious choice to limit complexity. Note that there is very little memory cost here since
 * the DataType size in that case is small.
 *
 * @todo TODO(#395): Getters should return arrays?
 * @todo TODO(#396): Access specifiers?
 * @todo TODO(#397): Use more handle types?
 * @todo TODO(#398): Selectors should come from arithmetization.
 */

#pragma once
#include "barretenberg/common/ref_vector.hpp"
#include "barretenberg/common/std_array.hpp"
#include "barretenberg/common/std_vector.hpp"
#include "barretenberg/common/zip_view.hpp"
#include "barretenberg/constants.hpp"
#include "barretenberg/crypto/sha256/sha256.hpp"
#include "barretenberg/ecc/fields/field_conversion.hpp"
#include "barretenberg/plonk_honk_shared/types/circuit_type.hpp"
#include "barretenberg/polynomials/barycentric.hpp"
#include "barretenberg/polynomials/evaluation_domain.hpp"
#include "barretenberg/polynomials/univariate.hpp"
#include <array>
#include <barretenberg/srs/global_crs.hpp>
#include <concepts>
#include <vector>

namespace bb {

/**
 * @brief Base class template containing circuit-specifying data.
 *
 */
class PrecomputedEntitiesBase {
  public:
    uint64_t circuit_size;
    uint64_t log_circuit_size;
    uint64_t num_public_inputs;
    CircuitType circuit_type; // TODO(#392)
};

/**
 * @brief Base proving key class.
 *
 * @tparam PrecomputedEntities An instance of PrecomputedEntities_ with polynomial data type and span handle type.
 * @tparam FF The scalar field on which we will encode our polynomial data. When instantiating, this may be extractable
 * from the other template paramter.
 */
template <typename FF, typename CommitmentKey_> class ProvingKey_ {
  public:
    size_t circuit_size;
    bool contains_recursive_proof;
    std::vector<uint32_t> recursive_proof_public_input_indices;
    bb::EvaluationDomain<FF> evaluation_domain;
    std::shared_ptr<CommitmentKey_> commitment_key;
    size_t num_public_inputs;
    size_t log_circuit_size;

    // Offset off the public inputs from the start of the execution trace
    size_t pub_inputs_offset = 0;

    // The number of public inputs has to be the same for all instances because they are
    // folded element by element.
    std::vector<FF> public_inputs;

    ProvingKey_() = default;
    ProvingKey_(const size_t circuit_size, const size_t num_public_inputs)
    {
        this->commitment_key = std::make_shared<CommitmentKey_>(circuit_size + 1);
        this->evaluation_domain = bb::EvaluationDomain<FF>(circuit_size, circuit_size);
        this->circuit_size = circuit_size;
        this->log_circuit_size = numeric::get_msb(circuit_size);
        this->num_public_inputs = num_public_inputs;
    };
};
template <typename PrecomputedPolynomials, typename WitnessPolynomials, typename CommitmentKey_>
class ProvingKeyAvm_ : public PrecomputedPolynomials, public WitnessPolynomials {
  public:
    using Polynomial = typename PrecomputedPolynomials::DataType;
    using FF = typename Polynomial::FF;

    size_t circuit_size;
    bool contains_recursive_proof;
    std::vector<uint32_t> recursive_proof_public_input_indices;
    bb::EvaluationDomain<FF> evaluation_domain;
    std::shared_ptr<CommitmentKey_> commitment_key;

    // Offset off the public inputs from the start of the execution trace
    size_t pub_inputs_offset = 0;

    // The number of public inputs has to be the same for all instances because they are
    // folded element by element.
    std::vector<FF> public_inputs;

    std::vector<std::string> get_labels() const
    {
        return concatenate(PrecomputedPolynomials::get_labels(), WitnessPolynomials::get_labels());
    }
    // This order matters! must match get_unshifted in entity classes
    auto get_all() { return concatenate(get_precomputed_polynomials(), get_witness_polynomials()); }
    auto get_witness_polynomials() { return WitnessPolynomials::get_all(); }
    auto get_precomputed_polynomials() { return PrecomputedPolynomials::get_all(); }
    auto get_selectors() { return PrecomputedPolynomials::get_selectors(); }
    ProvingKeyAvm_() = default;
    ProvingKeyAvm_(const size_t circuit_size, const size_t num_public_inputs)
    {
        this->commitment_key = std::make_shared<CommitmentKey_>(circuit_size + 1);
        this->evaluation_domain = bb::EvaluationDomain<FF>(circuit_size, circuit_size);
        this->circuit_size = circuit_size;
        this->log_circuit_size = numeric::get_msb(circuit_size);
        this->num_public_inputs = num_public_inputs;
        // Allocate memory for precomputed polynomials
        for (auto& poly : PrecomputedPolynomials::get_all()) {
            poly = Polynomial(circuit_size);
        }
        // Allocate memory for witness polynomials
        for (auto& poly : WitnessPolynomials::get_all()) {
            poly = Polynomial(circuit_size);
        }
    };
};

/**
 * @brief Base verification key class.
 *
 * @tparam PrecomputedEntities An instance of PrecomputedEntities_ with affine_element data type and handle type.
 * @tparam VerifierCommitmentKey The PCS verification key
 */
template <typename PrecomputedCommitments, typename VerifierCommitmentKey>
class VerificationKey_ : public PrecomputedCommitments {
  public:
    using FF = typename VerifierCommitmentKey::Curve::ScalarField;
    using Commitment = typename VerifierCommitmentKey::Commitment;
    std::shared_ptr<VerifierCommitmentKey> pcs_verification_key;
    uint64_t pub_inputs_offset = 0;

    VerificationKey_() = default;
    VerificationKey_(const size_t circuit_size, const size_t num_public_inputs)
    {
        this->circuit_size = circuit_size;
        this->log_circuit_size = numeric::get_msb(circuit_size);
        this->num_public_inputs = num_public_inputs;
    };

    /**
     * @brief Serialize verification key to field elements
     *
     * @return std::vector<FF>
     */
    std::vector<FF> to_field_elements()
    {
        std::vector<FF> elements;
        std::vector<FF> circuit_size_elements = bb::field_conversion::convert_to_bn254_frs(this->circuit_size);
        elements.insert(elements.end(), circuit_size_elements.begin(), circuit_size_elements.end());
        // do the same for the rest of the fields
        std::vector<FF> num_public_inputs_elements =
            bb::field_conversion::convert_to_bn254_frs(this->num_public_inputs);
        elements.insert(elements.end(), num_public_inputs_elements.begin(), num_public_inputs_elements.end());
        std::vector<FF> pub_inputs_offset_elements =
            bb::field_conversion::convert_to_bn254_frs(this->pub_inputs_offset);
        elements.insert(elements.end(), pub_inputs_offset_elements.begin(), pub_inputs_offset_elements.end());

        for (Commitment& comm : this->get_all()) {
            std::vector<FF> comm_elements = bb::field_conversion::convert_to_bn254_frs(comm);
            elements.insert(elements.end(), comm_elements.begin(), comm_elements.end());
        }
        return elements;
    }

    uint256_t hash()
    {
        std::vector<FF> field_elements = to_field_elements();
        std::vector<uint8_t> to_hash(field_elements.size() * sizeof(FF));

        const auto convert_and_insert = [&to_hash](auto& vector) {
            std::vector<uint8_t> buffer = to_buffer(vector);
            to_hash.insert(to_hash.end(), buffer.begin(), buffer.end());
        };

        convert_and_insert(field_elements);

        return from_buffer<uint256_t>(crypto::sha256(to_hash));
    }
};

// Because of how Gemini is written, is importat to put the polynomials out in this order.
auto get_unshifted_then_shifted(const auto& all_entities)
{
    return concatenate(all_entities.get_unshifted(), all_entities.get_shifted());
};

/**
 * @brief Recursive utility function to find max PARTIAL_RELATION_LENGTH tuples of Relations.
 * @details The "partial length" of a relation is 1 + the degree of the relation, where any challenges used in the
 * relation are as constants, not as variables..
 *
 */
template <typename Tuple, std::size_t Index = 0> static constexpr size_t compute_max_partial_relation_length()
{
    if constexpr (Index >= std::tuple_size<Tuple>::value) {
        return 0; // Return 0 when reach end of the tuple
    } else {
        constexpr size_t current_length = std::tuple_element<Index, Tuple>::type::RELATION_LENGTH;
        constexpr size_t next_length = compute_max_partial_relation_length<Tuple, Index + 1>();
        return (current_length > next_length) ? current_length : next_length;
    }
}

/**
 * @brief Recursive utility function to find max TOTAL_RELATION_LENGTH among tuples of Relations.
 * @details The "total length" of a relation is 1 + the degree of the relation, where any challenges used in the
 * relation are regarded as variables.
 *
 */
template <typename Tuple, std::size_t Index = 0> static constexpr size_t compute_max_total_relation_length()
{
    if constexpr (Index >= std::tuple_size<Tuple>::value) {
        return 0; // Return 0 when reach end of the tuple
    } else {
        constexpr size_t current_length = std::tuple_element<Index, Tuple>::type::TOTAL_RELATION_LENGTH;
        constexpr size_t next_length = compute_max_total_relation_length<Tuple, Index + 1>();
        return (current_length > next_length) ? current_length : next_length;
    }
}

/**
 * @brief Recursive utility function to find the number of subrelations.
 *
 */
template <typename Tuple, std::size_t Index = 0> static constexpr size_t compute_number_of_subrelations()
{
    if constexpr (Index >= std::tuple_size<Tuple>::value) {
        return 0;
    } else {
        constexpr size_t subrelations_in_relation =
            std::tuple_element_t<Index, Tuple>::SUBRELATION_PARTIAL_LENGTHS.size();
        return subrelations_in_relation + compute_number_of_subrelations<Tuple, Index + 1>();
    }
}
/**
 * @brief Recursive utility function to construct a container for the subrelation accumulators of Protogalaxy folding.
 * @details The size of the outer tuple is equal to the number of relations. Each relation contributes an inner tuple of
 * univariates whose size is equal to the number of subrelations of the relation. The length of a univariate in an inner
 * tuple is determined by the corresponding subrelation length and the number of instances to be folded.
 * @tparam optimised Enable optimised version with skipping some of the computation
 */
template <typename Tuple, size_t NUM_INSTANCES, bool optimised = false, size_t Index = 0>
static constexpr auto create_protogalaxy_tuple_of_tuples_of_univariates()
{
    if constexpr (Index >= std::tuple_size<Tuple>::value) {
        return std::tuple<>{}; // Return empty when reach end of the tuple
    } else {
        using UnivariateTuple =
            std::conditional_t<optimised,
                               typename std::tuple_element_t<Index, Tuple>::
                                   template OptimisedProtogalaxyTupleOfUnivariatesOverSubrelations<NUM_INSTANCES>,
                               typename std::tuple_element_t<Index, Tuple>::
                                   template ProtogalaxyTupleOfUnivariatesOverSubrelations<NUM_INSTANCES>>;
        return std::tuple_cat(
            std::tuple<UnivariateTuple>{},
            create_protogalaxy_tuple_of_tuples_of_univariates<Tuple, NUM_INSTANCES, optimised, Index + 1>());
    }
}

/**
 * @brief Recursive utility function to construct a container for the subrelation accumulators of sumcheck proving.
 * @details The size of the outer tuple is equal to the number of relations. Each relation contributes an inner tuple of
 * univariates whose size is equal to the number of subrelations of the relation. The length of a univariate in an inner
 * tuple is determined by the corresponding subrelation length.
 */
template <typename Tuple, std::size_t Index = 0> static constexpr auto create_sumcheck_tuple_of_tuples_of_univariates()
{
    if constexpr (Index >= std::tuple_size<Tuple>::value) {
        return std::tuple<>{}; // Return empty when reach end of the tuple
    } else {
        using UnivariateTuple = typename std::tuple_element_t<Index, Tuple>::SumcheckTupleOfUnivariatesOverSubrelations;
        return std::tuple_cat(std::tuple<UnivariateTuple>{},
                              create_sumcheck_tuple_of_tuples_of_univariates<Tuple, Index + 1>());
    }
}

/**
 * @brief Recursive utility function to construct tuple of arrays
 * @details Container for storing value of each identity in each relation. Each Relation contributes an array of
 * length num-identities.
 */
template <typename Tuple, std::size_t Index = 0> static constexpr auto create_tuple_of_arrays_of_values()
{
    if constexpr (Index >= std::tuple_size<Tuple>::value) {
        return std::tuple<>{}; // Return empty when reach end of the tuple
    } else {
        using Values = typename std::tuple_element_t<Index, Tuple>::SumcheckArrayOfValuesOverSubrelations;
        return std::tuple_cat(std::tuple<Values>{}, create_tuple_of_arrays_of_values<Tuple, Index + 1>());
    }
}

} // namespace bb

// Forward declare honk flavors
namespace bb {
class UltraFlavor;
class ECCVMFlavor;
<<<<<<< HEAD
class GoblinUltraFlavor;

// TODO(md): research this forward declaration pattern
// - howing of file existence is enough
class UltraKeccakFlavor;

=======
class MegaFlavor;
class TranslatorFlavor;
>>>>>>> 9a6c2ce6
template <typename BuilderType> class UltraRecursiveFlavor_;
template <typename BuilderType> class MegaRecursiveFlavor_;
template <typename BuilderType> class TranslatorRecursiveFlavor_;
template <typename BuilderType> class ECCVMRecursiveFlavor_;
} // namespace bb

// Forward declare plonk flavors
namespace bb::plonk::flavor {
class Standard;
class Ultra;
} // namespace bb::plonk::flavor

// Establish concepts for testing flavor attributes
namespace bb {
/**
 * @brief Test whether a type T lies in a list of types ...U.
 *
 * @tparam T The type being tested
 * @tparam U A parameter pack of types being checked against T.
 */
// clang-format off

template <typename T>
concept IsPlonkFlavor = IsAnyOf<T, plonk::flavor::Standard, plonk::flavor::Ultra>;

template <typename T>
concept IsUltraPlonkFlavor = IsAnyOf<T, plonk::flavor::Ultra, UltraKeccakFlavor>;

template <typename T> 
<<<<<<< HEAD
concept IsUltraPlonkOrHonk = IsAnyOf<T, plonk::flavor::Ultra, UltraFlavor, UltraKeccakFlavor, GoblinUltraFlavor>;

template <typename T> 
concept IsHonkFlavor = IsAnyOf<T, UltraFlavor, UltraKeccakFlavor, GoblinUltraFlavor>;

template <typename T> 
concept IsUltraFlavor = IsAnyOf<T, UltraFlavor, UltraKeccakFlavor, GoblinUltraFlavor>;
=======
concept IsUltraPlonkOrHonk = IsAnyOf<T, plonk::flavor::Ultra, UltraFlavor, MegaFlavor>;

template <typename T> 
concept IsHonkFlavor = IsAnyOf<T, UltraFlavor, MegaFlavor>;

template <typename T> 
concept IsUltraFlavor = IsAnyOf<T, UltraFlavor, MegaFlavor>;

>>>>>>> 9a6c2ce6
template <typename T> 
concept IsGoblinFlavor = IsAnyOf<T, MegaFlavor,
                                    MegaRecursiveFlavor_<UltraCircuitBuilder>,
                                    MegaRecursiveFlavor_<MegaCircuitBuilder>, MegaRecursiveFlavor_<CircuitSimulatorBN254>>;

template <typename T> 
concept IsRecursiveFlavor = IsAnyOf<T, UltraRecursiveFlavor_<UltraCircuitBuilder>, 
                                       UltraRecursiveFlavor_<MegaCircuitBuilder>, 
                                       UltraRecursiveFlavor_<CircuitSimulatorBN254>,
                                       MegaRecursiveFlavor_<UltraCircuitBuilder>,
                                       MegaRecursiveFlavor_<MegaCircuitBuilder>,
MegaRecursiveFlavor_<CircuitSimulatorBN254>, 
TranslatorRecursiveFlavor_<UltraCircuitBuilder>, 
TranslatorRecursiveFlavor_<MegaCircuitBuilder>, 
TranslatorRecursiveFlavor_<CircuitSimulatorBN254>,
ECCVMRecursiveFlavor_<UltraCircuitBuilder>>;

template <typename T> concept IsECCVMRecursiveFlavor = IsAnyOf<T, ECCVMRecursiveFlavor_<UltraCircuitBuilder>>;


template <typename T> concept IsGrumpkinFlavor = IsAnyOf<T, ECCVMFlavor>;

<<<<<<< HEAD
template <typename T> concept IsFoldingFlavor = IsAnyOf<T, UltraFlavor,
                                                           UltraKeccakFlavor, 
                                                           GoblinUltraFlavor, 
=======
template <typename T> concept IsFoldingFlavor = IsAnyOf<T, UltraFlavor, 
                                                           MegaFlavor, 
>>>>>>> 9a6c2ce6
                                                           UltraRecursiveFlavor_<UltraCircuitBuilder>, 
                                                           UltraRecursiveFlavor_<MegaCircuitBuilder>, 
                                                           UltraRecursiveFlavor_<CircuitSimulatorBN254>,
                                                           MegaRecursiveFlavor_<UltraCircuitBuilder>, 
                                                           MegaRecursiveFlavor_<MegaCircuitBuilder>, MegaRecursiveFlavor_<CircuitSimulatorBN254>>;

template <typename Container, typename Element>
inline std::string flavor_get_label(Container&& container, const Element& element) {
    for (auto [label, data] : zip_view(container.get_labels(), container.get_all())) {
        if (&data == &element) {
            return label;
        }
    }
    return "(unknown label)";
}

// clang-format on
} // namespace bb<|MERGE_RESOLUTION|>--- conflicted
+++ resolved
@@ -355,17 +355,9 @@
 namespace bb {
 class UltraFlavor;
 class ECCVMFlavor;
-<<<<<<< HEAD
-class GoblinUltraFlavor;
-
-// TODO(md): research this forward declaration pattern
-// - howing of file existence is enough
 class UltraKeccakFlavor;
-
-=======
 class MegaFlavor;
 class TranslatorFlavor;
->>>>>>> 9a6c2ce6
 template <typename BuilderType> class UltraRecursiveFlavor_;
 template <typename BuilderType> class MegaRecursiveFlavor_;
 template <typename BuilderType> class TranslatorRecursiveFlavor_;
@@ -395,24 +387,14 @@
 concept IsUltraPlonkFlavor = IsAnyOf<T, plonk::flavor::Ultra, UltraKeccakFlavor>;
 
 template <typename T> 
-<<<<<<< HEAD
-concept IsUltraPlonkOrHonk = IsAnyOf<T, plonk::flavor::Ultra, UltraFlavor, UltraKeccakFlavor, GoblinUltraFlavor>;
+concept IsUltraPlonkOrHonk = IsAnyOf<T, plonk::flavor::Ultra, UltraFlavor, UltraKeccakFlavor, MegaFlavor>;
 
 template <typename T> 
-concept IsHonkFlavor = IsAnyOf<T, UltraFlavor, UltraKeccakFlavor, GoblinUltraFlavor>;
+concept IsHonkFlavor = IsAnyOf<T, UltraFlavor, UltraKeccakFlavor, MegaFlavor>;
 
 template <typename T> 
-concept IsUltraFlavor = IsAnyOf<T, UltraFlavor, UltraKeccakFlavor, GoblinUltraFlavor>;
-=======
-concept IsUltraPlonkOrHonk = IsAnyOf<T, plonk::flavor::Ultra, UltraFlavor, MegaFlavor>;
-
-template <typename T> 
-concept IsHonkFlavor = IsAnyOf<T, UltraFlavor, MegaFlavor>;
-
-template <typename T> 
-concept IsUltraFlavor = IsAnyOf<T, UltraFlavor, MegaFlavor>;
-
->>>>>>> 9a6c2ce6
+concept IsUltraFlavor = IsAnyOf<T, UltraFlavor, UltraKeccakFlavor, MegaFlavor>;
+
 template <typename T> 
 concept IsGoblinFlavor = IsAnyOf<T, MegaFlavor,
                                     MegaRecursiveFlavor_<UltraCircuitBuilder>,
@@ -435,14 +417,10 @@
 
 template <typename T> concept IsGrumpkinFlavor = IsAnyOf<T, ECCVMFlavor>;
 
-<<<<<<< HEAD
-template <typename T> concept IsFoldingFlavor = IsAnyOf<T, UltraFlavor,
-                                                           UltraKeccakFlavor, 
-                                                           GoblinUltraFlavor, 
-=======
 template <typename T> concept IsFoldingFlavor = IsAnyOf<T, UltraFlavor, 
+                                                           // Note(md): must be here to use oink prover
+                                                           UltraKeccakFlavor,
                                                            MegaFlavor, 
->>>>>>> 9a6c2ce6
                                                            UltraRecursiveFlavor_<UltraCircuitBuilder>, 
                                                            UltraRecursiveFlavor_<MegaCircuitBuilder>, 
                                                            UltraRecursiveFlavor_<CircuitSimulatorBN254>,
