--- conflicted
+++ resolved
@@ -778,14 +778,9 @@
             z_perm_comm =
                 BaseTranscript::template deserialize_from_buffer<Commitment>(BaseTranscript::proof_data, num_frs_read);
             for (size_t i = 0; i < log_n; ++i) {
-                sumcheck_univariates.emplace_back(BaseTranscript::template deserialize_from_buffer<
-<<<<<<< HEAD
-                                                  barretenberg::Univariate<FF, BATCHED_RELATION_PARTIAL_LENGTH>>(
-                    BaseTranscript::proof_data, num_frs_read));
-=======
-                                                  bb::Univariate<FF, BATCHED_RELATION_PARTIAL_LENGTH>>(
-                    BaseTranscript::proof_data, num_bytes_read));
->>>>>>> b77afb14
+                sumcheck_univariates.emplace_back(
+                    BaseTranscript::template deserialize_from_buffer<
+                        bb::Univariate<FF, BATCHED_RELATION_PARTIAL_LENGTH>>(BaseTranscript::proof_data, num_frs_read));
             }
             sumcheck_evaluations = BaseTranscript::template deserialize_from_buffer<std::array<FF, NUM_ALL_ENTITIES>>(
                 BaseTranscript::proof_data, num_frs_read);
