#pragma once
#include "barretenberg/commitment_schemes/commitment_key.hpp"
#include "barretenberg/commitment_schemes/ipa/ipa.hpp"
#include "barretenberg/commitment_schemes/kzg/kzg.hpp"
#include "barretenberg/common/std_array.hpp"
#include "barretenberg/ecc/curves/bn254/bn254.hpp"
#include "barretenberg/ecc/curves/grumpkin/grumpkin.hpp"
#include "barretenberg/flavor/flavor.hpp"
#include "barretenberg/flavor/flavor_macros.hpp"
#include "barretenberg/polynomials/univariate.hpp"
#include "barretenberg/relations/ecc_vm/ecc_lookup_relation.hpp"
#include "barretenberg/relations/ecc_vm/ecc_msm_relation.hpp"
#include "barretenberg/relations/ecc_vm/ecc_point_table_relation.hpp"
#include "barretenberg/relations/ecc_vm/ecc_set_relation.hpp"
#include "barretenberg/relations/ecc_vm/ecc_transcript_relation.hpp"
#include "barretenberg/relations/ecc_vm/ecc_wnaf_relation.hpp"
#include "barretenberg/relations/relation_parameters.hpp"
#include "barretenberg/relations/relation_types.hpp"
#include "relation_definitions.hpp"
#include <array>
#include <concepts>
#include <span>
#include <string>
#include <type_traits>
#include <vector>

// NOLINTBEGIN(cppcoreguidelines-avoid-const-or-ref-data-members)

namespace bb {

template <typename CycleGroup_T, typename Curve_T, typename PCS_T> class ECCVMBase {
  public:
    // forward template params into the ECCVMBase namespace
    using CycleGroup = CycleGroup_T;
    using Curve = Curve_T;
    using G1 = typename Curve::Group;
    using PCS = PCS_T;

    using FF = typename G1::subgroup_field;
    using Polynomial = bb::Polynomial<FF>;
    using PolynomialHandle = std::span<FF>;
    using GroupElement = typename G1::element;
    using Commitment = typename G1::affine_element;
    using CommitmentHandle = typename G1::affine_element;
    using CommitmentKey = bb::CommitmentKey<Curve>;
    using VerifierCommitmentKey = bb::VerifierCommitmentKey<Curve>;
    using RelationSeparator = FF;

    static constexpr size_t NUM_WIRES = 74;

    // The number of multivariate polynomials on which a sumcheck prover sumcheck operates (including shifts). We often
    // need containers of this size to hold related data, so we choose a name more agnostic than `NUM_POLYNOMIALS`.
    // Note: this number does not include the individual sorted list polynomials.
    static constexpr size_t NUM_ALL_ENTITIES = 105;
    // The number of polynomials precomputed to describe a circuit and to aid a prover in constructing a satisfying
    // assignment of witnesses. We again choose a neutral name.
    static constexpr size_t NUM_PRECOMPUTED_ENTITIES = 3;
    // The total number of witness entities not including shifts.
    static constexpr size_t NUM_WITNESS_ENTITIES = 76;

    using GrandProductRelations = std::tuple<ECCVMSetRelation<FF>>;
    // define the tuple of Relations that comprise the Sumcheck relation
    using Relations = std::tuple<ECCVMTranscriptRelation<FF>,
                                 ECCVMPointTableRelation<FF>,
                                 ECCVMWnafRelation<FF>,
                                 ECCVMMSMRelation<FF>,
                                 ECCVMSetRelation<FF>,
                                 ECCVMLookupRelation<FF>>;

    using LookupRelation = ECCVMLookupRelation<FF>;
    static constexpr size_t MAX_PARTIAL_RELATION_LENGTH = compute_max_partial_relation_length<Relations>();

    // BATCHED_RELATION_PARTIAL_LENGTH = algebraic degree of sumcheck relation *after* multiplying by the `pow_zeta`
    // random polynomial e.g. For \sum(x) [A(x) * B(x) + C(x)] * PowZeta(X), relation length = 2 and random relation
    // length = 3
    static constexpr size_t BATCHED_RELATION_PARTIAL_LENGTH = MAX_PARTIAL_RELATION_LENGTH + 1;
    static constexpr size_t NUM_RELATIONS = std::tuple_size<Relations>::value;

    // Instantiate the BarycentricData needed to extend each Relation Univariate

    // define the containers for storing the contributions from each relation in Sumcheck
    using SumcheckTupleOfTuplesOfUnivariates = decltype(create_sumcheck_tuple_of_tuples_of_univariates<Relations>());
    using TupleOfArraysOfValues = decltype(create_tuple_of_arrays_of_values<Relations>());

  private:
    /**
     * @brief A base class labelling precomputed entities and (ordered) subsets of interest.
     * @details Used to build the proving key and verification key.
     */
    template <typename DataType_> class PrecomputedEntities : public PrecomputedEntitiesBase {
      public:
        using DataType = DataType_;
        DEFINE_FLAVOR_MEMBERS(DataType,
                              lagrange_first,  // column 0
                              lagrange_second, // column 1
                              lagrange_last);  // column 2

        DataType get_selectors() { return get_all(); };
        RefVector<DataType> get_sigma_polynomials() { return {}; };
        RefVector<DataType> get_id_polynomials() { return {}; };
        RefVector<DataType> get_table_polynomials() { return {}; };
    };

    /**
     * @brief Container for all derived witness polynomials used/constructed by the prover.
     * @details Shifts are not included here since they do not occupy their own memory.
     */
    template <typename DataType> struct DerivedWitnessEntities {
        DEFINE_FLAVOR_MEMBERS(DataType,
                              z_perm,           // column 0
                              lookup_inverses); // column 1
    };

    /**
     * @brief Container for all witness polynomials used/constructed by the prover.
     * @details Shifts are not included here since they do not occupy their own memory.
     */
    template <typename DataType> class WireEntities {
      public:
        DEFINE_FLAVOR_MEMBERS(DataType,
                              transcript_add,               // column 0
                              transcript_mul,               // column 1
                              transcript_eq,                // column 2
                              transcript_collision_check,   // column 3
                              transcript_msm_transition,    // column 4
                              transcript_pc,                // column 5
                              transcript_msm_count,         // column 6
                              transcript_Px,                // column 7
                              transcript_Py,                // column 8
                              transcript_z1,                // column 9
                              transcript_z2,                // column 10
                              transcript_z1zero,            // column 11
                              transcript_z2zero,            // column 12
                              transcript_op,                // column 13
                              transcript_accumulator_x,     // column 14
                              transcript_accumulator_y,     // column 15
                              transcript_msm_x,             // column 16
                              transcript_msm_y,             // column 17
                              precompute_pc,                // column 18
                              precompute_point_transition,  // column 19
                              precompute_round,             // column 20
                              precompute_scalar_sum,        // column 21
                              precompute_s1hi,              // column 22
                              precompute_s1lo,              // column 23
                              precompute_s2hi,              // column 24
                              precompute_s2lo,              // column 25
                              precompute_s3hi,              // column 26
                              precompute_s3lo,              // column 27
                              precompute_s4hi,              // column 28
                              precompute_s4lo,              // column 29
                              precompute_skew,              // column 30
                              precompute_dx,                // column 31
                              precompute_dy,                // column 32
                              precompute_tx,                // column 33
                              precompute_ty,                // column 34
                              msm_transition,               // column 35
                              msm_add,                      // column 36
                              msm_double,                   // column 37
                              msm_skew,                     // column 38
                              msm_accumulator_x,            // column 39
                              msm_accumulator_y,            // column 40
                              msm_pc,                       // column 41
                              msm_size_of_msm,              // column 42
                              msm_count,                    // column 43
                              msm_round,                    // column 44
                              msm_add1,                     // column 45
                              msm_add2,                     // column 46
                              msm_add3,                     // column 47
                              msm_add4,                     // column 48
                              msm_x1,                       // column 49
                              msm_y1,                       // column 50
                              msm_x2,                       // column 51
                              msm_y2,                       // column 52
                              msm_x3,                       // column 53
                              msm_y3,                       // column 54
                              msm_x4,                       // column 55
                              msm_y4,                       // column 56
                              msm_collision_x1,             // column 57
                              msm_collision_x2,             // column 58
                              msm_collision_x3,             // column 59
                              msm_collision_x4,             // column 60
                              msm_lambda1,                  // column 61
                              msm_lambda2,                  // column 62
                              msm_lambda3,                  // column 63
                              msm_lambda4,                  // column 64
                              msm_slice1,                   // column 65
                              msm_slice2,                   // column 66
                              msm_slice3,                   // column 67
                              msm_slice4,                   // column 68
                              transcript_accumulator_empty, // column 69
                              transcript_reset_accumulator, // column 70
                              precompute_select,            // column 71
                              lookup_read_counts_0,         // column 72
                              lookup_read_counts_1);        // column 73
    };

    /**
     * @brief Container for all witness polynomials used/constructed by the prover.
     * @details Shifts are not included here since they do not occupy their own memory.
     */
    template <typename DataType>
    class WitnessEntities : public WireEntities<DataType>, public DerivedWitnessEntities<DataType> {
      public:
        DEFINE_COMPOUND_GET_ALL(WireEntities<DataType>, DerivedWitnessEntities<DataType>)
        RefVector<DataType> get_wires() { return WireEntities<DataType>::get_all(); };
        // The sorted concatenations of table and witness data needed for plookup.
        RefVector<DataType> get_sorted_polynomials() { return {}; };
    };

    /**
     * @brief Represents polynomials shifted by 1 or their evaluations, defined relative to WitnessEntities.
     */
    template <typename DataType> class ShiftedEntities {
      public:
        DEFINE_FLAVOR_MEMBERS(DataType,
                              transcript_mul_shift,               // column 0
                              transcript_msm_count_shift,         // column 1
                              transcript_accumulator_x_shift,     // column 2
                              transcript_accumulator_y_shift,     // column 3
                              precompute_scalar_sum_shift,        // column 4
                              precompute_s1hi_shift,              // column 5
                              precompute_dx_shift,                // column 6
                              precompute_dy_shift,                // column 7
                              precompute_tx_shift,                // column 8
                              precompute_ty_shift,                // column 9
                              msm_transition_shift,               // column 10
                              msm_add_shift,                      // column 11
                              msm_double_shift,                   // column 12
                              msm_skew_shift,                     // column 13
                              msm_accumulator_x_shift,            // column 14
                              msm_accumulator_y_shift,            // column 15
                              msm_count_shift,                    // column 16
                              msm_round_shift,                    // column 17
                              msm_add1_shift,                     // column 18
                              msm_pc_shift,                       // column 19
                              precompute_pc_shift,                // column 20
                              transcript_pc_shift,                // column 21
                              precompute_round_shift,             // column 22
                              transcript_accumulator_empty_shift, // column 23
                              precompute_select_shift,            // column 24
                              z_perm_shift);                      // column 25
    };

    template <typename DataType, typename PrecomputedAndWitnessEntitiesSuperset>
    static RefVector<DataType> get_to_be_shifted(PrecomputedAndWitnessEntitiesSuperset& entities)
    {
        // NOTE: must match order of ShiftedEntities above!
        return { entities.transcript_mul,
                 entities.transcript_msm_count,
                 entities.transcript_accumulator_x,
                 entities.transcript_accumulator_y,
                 entities.precompute_scalar_sum,
                 entities.precompute_s1hi,
                 entities.precompute_dx,
                 entities.precompute_dy,
                 entities.precompute_tx,
                 entities.precompute_ty,
                 entities.msm_transition,
                 entities.msm_add,
                 entities.msm_double,
                 entities.msm_skew,
                 entities.msm_accumulator_x,
                 entities.msm_accumulator_y,
                 entities.msm_count,
                 entities.msm_round,
                 entities.msm_add1,
                 entities.msm_pc,
                 entities.precompute_pc,
                 entities.transcript_pc,
                 entities.precompute_round,
                 entities.transcript_accumulator_empty,
                 entities.precompute_select,
                 entities.z_perm };
    }
    /**
     * @brief A base class labelling all entities (for instance, all of the polynomials used by the prover during
     * sumcheck) in this Honk variant along with particular subsets of interest
     * @details Used to build containers for: the prover's polynomial during sumcheck; the sumcheck's folded
     * polynomials; the univariates consturcted during during sumcheck; the evaluations produced by sumcheck.
     *
     * Symbolically we have: AllEntities = PrecomputedEntities + WitnessEntities + ShiftedEntities.
     * TODO(https://github.com/AztecProtocol/barretenberg/issues/788): Move to normal composition once comfortable
     * updating usage sites.
     */
    template <typename DataType>
    class AllEntities : public PrecomputedEntities<DataType>,
                        public WitnessEntities<DataType>,
                        public ShiftedEntities<DataType> {
      public:
        // Initialize members
        AllEntities()
            : PrecomputedEntities<DataType>{}
            , WitnessEntities<DataType>{}
            , ShiftedEntities<DataType>{}
        {}
        // get_wires is inherited

        DEFINE_COMPOUND_GET_ALL(PrecomputedEntities<DataType>, WitnessEntities<DataType>, ShiftedEntities<DataType>)
        // Gemini-specific getters.
        RefVector<DataType> get_unshifted()
        {
            return concatenate(PrecomputedEntities<DataType>::get_all(), WitnessEntities<DataType>::get_all());
        };

        RefVector<DataType> get_to_be_shifted() { return ECCVMBase::get_to_be_shifted<DataType>(*this); }
        RefVector<DataType> get_shifted() { return ShiftedEntities<DataType>::get_all(); };
    };

  public:
    /**
     * @brief The proving key is responsible for storing the polynomials used by the prover.
     * @note TODO(Cody): Maybe multiple inheritance is the right thing here. In that case, nothing should eve
     * inherit from ProvingKey.
     */
    class ProvingKey : public ProvingKey_<PrecomputedEntities<Polynomial>, WitnessEntities<Polynomial>> {
      public:
        // Expose constructors on the base class
        using Base = ProvingKey_<PrecomputedEntities<Polynomial>, WitnessEntities<Polynomial>>;
        using Base::Base;

        RefVector<Polynomial> get_to_be_shifted() { return ECCVMBase::get_to_be_shifted<Polynomial>(*this); }
        // The plookup wires that store plookup read data.
        std::array<PolynomialHandle, 3> get_table_column_wires() { return {}; };
    };

    /**
     * @brief The verification key is responsible for storing the the commitments to the precomputed (non-witnessk)
     * polynomials used by the verifier.
     *
     * @note Note the discrepancy with what sort of data is stored here vs in the proving key. We may want to
     * resolve that, and split out separate PrecomputedPolynomials/Commitments data for clarity but also for
     * portability of our circuits.
     */
    using VerificationKey = VerificationKey_<PrecomputedEntities<Commitment>>;

    /**
     * @brief A container for polynomials produced after the first round of sumcheck.
     * @todo TODO(#394) Use polynomial classes for guaranteed memory alignment.
     */
    using FoldedPolynomials = AllEntities<std::vector<FF>>;

    /**
     * @brief A field element for each entity of the flavor.  These entities represent the prover polynomials
     * evaluated at one point.
     */
    class AllValues : public AllEntities<FF> {
      public:
        using Base = AllEntities<FF>;
        using Base::Base;
        AllValues(std::array<FF, NUM_ALL_ENTITIES> _data_in) { this->_data = _data_in; }
    };

    /**
     * @brief A container for polynomials produced after the first round of sumcheck.
     * @todo TODO(#394) Use polynomial classes for guaranteed memory alignment.
     */
    using RowPolynomials = AllEntities<FF>;

    /**
     * @brief A container for storing the partially evaluated multivariates produced by sumcheck.
     */
    class PartiallyEvaluatedMultivariates : public AllEntities<Polynomial> {

      public:
        PartiallyEvaluatedMultivariates() = default;
        PartiallyEvaluatedMultivariates(const size_t circuit_size)
        {
            // Storage is only needed after the first partial evaluation, hence polynomials of size (n / 2)
            for (auto& poly : this->get_all()) {
                poly = Polynomial(circuit_size / 2);
            }
        }
    };

    /**
     * @brief A container for univariates used during sumcheck.
     */
    template <size_t LENGTH> using ProverUnivariates = AllEntities<bb::Univariate<FF, LENGTH>>;

    /**
     * @brief A container for univariates produced during the hot loop in sumcheck.
     */
    using ExtendedEdges = ProverUnivariates<MAX_PARTIAL_RELATION_LENGTH>;

    /**
     * @brief A container for the prover polynomials.
     */
    class ProverPolynomials : public AllEntities<Polynomial> {
      public:
        // Define all operations as default, except move construction/assignment
        ProverPolynomials() = default;
        ProverPolynomials& operator=(const ProverPolynomials&) = delete;
        ProverPolynomials(const ProverPolynomials& o) = delete;
        ProverPolynomials(ProverPolynomials&& o) noexcept = default;
        ProverPolynomials& operator=(ProverPolynomials&& o) noexcept = default;
        ~ProverPolynomials() = default;
        [[nodiscard]] size_t get_polynomial_size() const { return this->lagrange_first.size(); }
        /**
         * @brief Returns the evaluations of all prover polynomials at one point on the boolean hypercube, which
         * represents one row in the execution trace.
         */
        AllValues get_row(const size_t row_idx)
        {
            AllValues result;
            for (auto [result_field, polynomial] : zip_view(result.get_all(), this->get_all())) {
                result_field = polynomial[row_idx];
            }
            return result;
        }
    };

    /**
     * @brief A container for commitment labels.
     * @note It's debatable whether this should inherit from AllEntities. since most entries are not strictly
     * needed. It has, however, been useful during debugging to have these labels available.
     *
     */
    class CommitmentLabels : public AllEntities<std::string> {
      private:
        using Base = AllEntities<std::string>;

      public:
        CommitmentLabels()
            : AllEntities<std::string>()
        {
            Base::transcript_add = "TRANSCRIPT_ADD";
            Base::transcript_mul = "TRANSCRIPT_MUL";
            Base::transcript_eq = "TRANSCRIPT_EQ";
            Base::transcript_collision_check = "TRANSCRIPT_COLLISION_CHECK";
            Base::transcript_msm_transition = "TRANSCRIPT_MSM_TRANSITION";
            Base::transcript_pc = "TRANSCRIPT_PC";
            Base::transcript_msm_count = "TRANSCRIPT_MSM_COUNT";
            Base::transcript_Px = "TRANSCRIPT_PX";
            Base::transcript_Py = "TRANSCRIPT_PY";
            Base::transcript_z1 = "TRANSCRIPT_Z1";
            Base::transcript_z2 = "TRANSCRIPT_Z2";
            Base::transcript_z1zero = "TRANSCRIPT_Z1ZERO";
            Base::transcript_z2zero = "TRANSCRIPT_Z2ZERO";
            Base::transcript_op = "TRANSCRIPT_OP";
            Base::transcript_accumulator_x = "TRANSCRIPT_ACCUMULATOR_X";
            Base::transcript_accumulator_y = "TRANSCRIPT_ACCUMULATOR_Y";
            Base::transcript_msm_x = "TRANSCRIPT_MSM_X";
            Base::transcript_msm_y = "TRANSCRIPT_MSM_Y";
            Base::precompute_pc = "PRECOMPUTE_PC";
            Base::precompute_point_transition = "PRECOMPUTE_POINT_TRANSITION";
            Base::precompute_round = "PRECOMPUTE_ROUND";
            Base::precompute_scalar_sum = "PRECOMPUTE_SCALAR_SUM";
            Base::precompute_s1hi = "PRECOMPUTE_S1HI";
            Base::precompute_s1lo = "PRECOMPUTE_S1LO";
            Base::precompute_s2hi = "PRECOMPUTE_S2HI";
            Base::precompute_s2lo = "PRECOMPUTE_S2LO";
            Base::precompute_s3hi = "PRECOMPUTE_S3HI";
            Base::precompute_s3lo = "PRECOMPUTE_S3LO";
            Base::precompute_s4hi = "PRECOMPUTE_S4HI";
            Base::precompute_s4lo = "PRECOMPUTE_S4LO";
            Base::precompute_skew = "PRECOMPUTE_SKEW";
            Base::precompute_dx = "PRECOMPUTE_DX";
            Base::precompute_dy = "PRECOMPUTE_DY";
            Base::precompute_tx = "PRECOMPUTE_TX";
            Base::precompute_ty = "PRECOMPUTE_TY";
            Base::msm_transition = "MSM_TRANSITION";
            Base::msm_add = "MSM_ADD";
            Base::msm_double = "MSM_DOUBLE";
            Base::msm_skew = "MSM_SKEW";
            Base::msm_accumulator_x = "MSM_ACCUMULATOR_X";
            Base::msm_accumulator_y = "MSM_ACCUMULATOR_Y";
            Base::msm_pc = "MSM_PC";
            Base::msm_size_of_msm = "MSM_SIZE_OF_MSM";
            Base::msm_count = "MSM_COUNT";
            Base::msm_round = "MSM_ROUND";
            Base::msm_add1 = "MSM_ADD1";
            Base::msm_add2 = "MSM_ADD2";
            Base::msm_add3 = "MSM_ADD3";
            Base::msm_add4 = "MSM_ADD4";
            Base::msm_x1 = "MSM_X1";
            Base::msm_y1 = "MSM_Y1";
            Base::msm_x2 = "MSM_X2";
            Base::msm_y2 = "MSM_Y2";
            Base::msm_x3 = "MSM_X3";
            Base::msm_y3 = "MSM_Y3";
            Base::msm_x4 = "MSM_X4";
            Base::msm_y4 = "MSM_Y4";
            Base::msm_collision_x1 = "MSM_COLLISION_X1";
            Base::msm_collision_x2 = "MSM_COLLISION_X2";
            Base::msm_collision_x3 = "MSM_COLLISION_X3";
            Base::msm_collision_x4 = "MSM_COLLISION_X4";
            Base::msm_lambda1 = "MSM_LAMBDA1";
            Base::msm_lambda2 = "MSM_LAMBDA2";
            Base::msm_lambda3 = "MSM_LAMBDA3";
            Base::msm_lambda4 = "MSM_LAMBDA4";
            Base::msm_slice1 = "MSM_SLICE1";
            Base::msm_slice2 = "MSM_SLICE2";
            Base::msm_slice3 = "MSM_SLICE3";
            Base::msm_slice4 = "MSM_SLICE4";
            Base::transcript_accumulator_empty = "TRANSCRIPT_ACCUMULATOR_EMPTY";
            Base::transcript_reset_accumulator = "TRANSCRIPT_RESET_ACCUMULATOR";
            Base::precompute_select = "PRECOMPUTE_SELECT";
            Base::lookup_read_counts_0 = "LOOKUP_READ_COUNTS_0";
            Base::lookup_read_counts_1 = "LOOKUP_READ_COUNTS_1";
            Base::z_perm = "Z_PERM";
            Base::lookup_inverses = "LOOKUP_INVERSES";
            // The ones beginning with "__" are only used for debugging
            Base::lagrange_first = "__LAGRANGE_FIRST";
            Base::lagrange_second = "__LAGRANGE_SECOND";
            Base::lagrange_last = "__LAGRANGE_LAST";
        };
    };

    class VerifierCommitments : public AllEntities<Commitment> {
      public:
        VerifierCommitments(const std::shared_ptr<VerificationKey>& verification_key)
        {
            this->lagrange_first = verification_key->lagrange_first;
            this->lagrange_second = verification_key->lagrange_second;
            this->lagrange_last = verification_key->lagrange_last;
        }
    };

    /**
     * @brief Derived class that defines proof structure for ECCVM proofs, as well as supporting functions.
     *
     */
    class Transcript : public NativeTranscript {
      public:
        uint32_t circuit_size;
        Commitment transcript_add_comm;
        Commitment transcript_mul_comm;
        Commitment transcript_eq_comm;
        Commitment transcript_collision_check_comm;
        Commitment transcript_msm_transition_comm;
        Commitment transcript_pc_comm;
        Commitment transcript_msm_count_comm;
        Commitment transcript_Px_comm;
        Commitment transcript_Py_comm;
        Commitment transcript_z1_comm;
        Commitment transcript_z2_comm;
        Commitment transcript_z1zero_comm;
        Commitment transcript_z2zero_comm;
        Commitment transcript_op_comm;
        Commitment transcript_accumulator_x_comm;
        Commitment transcript_accumulator_y_comm;
        Commitment transcript_msm_x_comm;
        Commitment transcript_msm_y_comm;
        Commitment precompute_pc_comm;
        Commitment precompute_point_transition_comm;
        Commitment precompute_round_comm;
        Commitment precompute_scalar_sum_comm;
        Commitment precompute_s1hi_comm;
        Commitment precompute_s1lo_comm;
        Commitment precompute_s2hi_comm;
        Commitment precompute_s2lo_comm;
        Commitment precompute_s3hi_comm;
        Commitment precompute_s3lo_comm;
        Commitment precompute_s4hi_comm;
        Commitment precompute_s4lo_comm;
        Commitment precompute_skew_comm;
        Commitment precompute_dx_comm;
        Commitment precompute_dy_comm;
        Commitment precompute_tx_comm;
        Commitment precompute_ty_comm;
        Commitment msm_transition_comm;
        Commitment msm_add_comm;
        Commitment msm_double_comm;
        Commitment msm_skew_comm;
        Commitment msm_accumulator_x_comm;
        Commitment msm_accumulator_y_comm;
        Commitment msm_pc_comm;
        Commitment msm_size_of_msm_comm;
        Commitment msm_count_comm;
        Commitment msm_round_comm;
        Commitment msm_add1_comm;
        Commitment msm_add2_comm;
        Commitment msm_add3_comm;
        Commitment msm_add4_comm;
        Commitment msm_x1_comm;
        Commitment msm_y1_comm;
        Commitment msm_x2_comm;
        Commitment msm_y2_comm;
        Commitment msm_x3_comm;
        Commitment msm_y3_comm;
        Commitment msm_x4_comm;
        Commitment msm_y4_comm;
        Commitment msm_collision_x1_comm;
        Commitment msm_collision_x2_comm;
        Commitment msm_collision_x3_comm;
        Commitment msm_collision_x4_comm;
        Commitment msm_lambda1_comm;
        Commitment msm_lambda2_comm;
        Commitment msm_lambda3_comm;
        Commitment msm_lambda4_comm;
        Commitment msm_slice1_comm;
        Commitment msm_slice2_comm;
        Commitment msm_slice3_comm;
        Commitment msm_slice4_comm;
        Commitment transcript_accumulator_empty_comm;
        Commitment transcript_reset_accumulator_comm;
        Commitment precompute_select_comm;
        Commitment lookup_read_counts_0_comm;
        Commitment lookup_read_counts_1_comm;
        Commitment z_perm_comm;
        Commitment lookup_inverses_comm;
        std::vector<bb::Univariate<FF, BATCHED_RELATION_PARTIAL_LENGTH>> sumcheck_univariates;
        std::array<FF, NUM_ALL_ENTITIES> sumcheck_evaluations;
        std::vector<Commitment> gemini_univariate_comms;
        std::vector<FF> gemini_a_evals;
        Commitment shplonk_q_comm;
        Commitment kzg_w_comm;
        // the rest are only for Grumpkin
        uint32_t ipa_poly_degree;
        std::vector<Commitment> ipa_l_comms;
        std::vector<Commitment> ipa_r_comms;
        FF ipa_a_0_eval;

        Transcript() = default;

        Transcript(const HonkProof& proof)
<<<<<<< HEAD
            : BaseTranscript(proof)
=======
            : NativeTranscript(proof)
>>>>>>> 4f372703
        {}

        void deserialize_full_transcript()
        {
            // take current proof and put them into the struct
            size_t num_frs_read = 0;
            circuit_size = NativeTranscript::template deserialize_from_buffer<uint32_t>(NativeTranscript::proof_data,
                                                                                        num_frs_read);
            size_t log_n = numeric::get_msb(circuit_size);
            transcript_add_comm = NativeTranscript::template deserialize_from_buffer<Commitment>(
                NativeTranscript::proof_data, num_frs_read);
            transcript_mul_comm = NativeTranscript::template deserialize_from_buffer<Commitment>(
                NativeTranscript::proof_data, num_frs_read);
            transcript_eq_comm = NativeTranscript::template deserialize_from_buffer<Commitment>(
                NativeTranscript::proof_data, num_frs_read);
            transcript_collision_check_comm = NativeTranscript::template deserialize_from_buffer<Commitment>(
                NativeTranscript::proof_data, num_frs_read);
            transcript_msm_transition_comm = NativeTranscript::template deserialize_from_buffer<Commitment>(
                NativeTranscript::proof_data, num_frs_read);
            transcript_pc_comm = NativeTranscript::template deserialize_from_buffer<Commitment>(
                NativeTranscript::proof_data, num_frs_read);
            transcript_msm_count_comm = NativeTranscript::template deserialize_from_buffer<Commitment>(
                NativeTranscript::proof_data, num_frs_read);
            transcript_Px_comm = NativeTranscript::template deserialize_from_buffer<Commitment>(
                NativeTranscript::proof_data, num_frs_read);
            transcript_Py_comm = NativeTranscript::template deserialize_from_buffer<Commitment>(
                NativeTranscript::proof_data, num_frs_read);
            transcript_z1_comm = NativeTranscript::template deserialize_from_buffer<Commitment>(
                NativeTranscript::proof_data, num_frs_read);
            transcript_z2_comm = NativeTranscript::template deserialize_from_buffer<Commitment>(
                NativeTranscript::proof_data, num_frs_read);
            transcript_z1zero_comm = NativeTranscript::template deserialize_from_buffer<Commitment>(
                NativeTranscript::proof_data, num_frs_read);
            transcript_z2zero_comm = NativeTranscript::template deserialize_from_buffer<Commitment>(
                NativeTranscript::proof_data, num_frs_read);
            transcript_op_comm = NativeTranscript::template deserialize_from_buffer<Commitment>(
                NativeTranscript::proof_data, num_frs_read);
            transcript_accumulator_x_comm = NativeTranscript::template deserialize_from_buffer<Commitment>(
                NativeTranscript::proof_data, num_frs_read);
            transcript_accumulator_y_comm = NativeTranscript::template deserialize_from_buffer<Commitment>(
                NativeTranscript::proof_data, num_frs_read);
            transcript_msm_x_comm = NativeTranscript::template deserialize_from_buffer<Commitment>(
                NativeTranscript::proof_data, num_frs_read);
            transcript_msm_y_comm = NativeTranscript::template deserialize_from_buffer<Commitment>(
                NativeTranscript::proof_data, num_frs_read);
            precompute_pc_comm = NativeTranscript::template deserialize_from_buffer<Commitment>(
                NativeTranscript::proof_data, num_frs_read);
            precompute_point_transition_comm = NativeTranscript::template deserialize_from_buffer<Commitment>(
                NativeTranscript::proof_data, num_frs_read);
            precompute_round_comm = NativeTranscript::template deserialize_from_buffer<Commitment>(
                NativeTranscript::proof_data, num_frs_read);
            precompute_scalar_sum_comm = NativeTranscript::template deserialize_from_buffer<Commitment>(
                NativeTranscript::proof_data, num_frs_read);
            precompute_s1hi_comm = NativeTranscript::template deserialize_from_buffer<Commitment>(
                NativeTranscript::proof_data, num_frs_read);
            precompute_s1lo_comm = NativeTranscript::template deserialize_from_buffer<Commitment>(
                NativeTranscript::proof_data, num_frs_read);
            precompute_s2hi_comm = NativeTranscript::template deserialize_from_buffer<Commitment>(
                NativeTranscript::proof_data, num_frs_read);
            precompute_s2lo_comm = NativeTranscript::template deserialize_from_buffer<Commitment>(
                NativeTranscript::proof_data, num_frs_read);
            precompute_s3hi_comm = NativeTranscript::template deserialize_from_buffer<Commitment>(
                NativeTranscript::proof_data, num_frs_read);
            precompute_s3lo_comm = NativeTranscript::template deserialize_from_buffer<Commitment>(
                NativeTranscript::proof_data, num_frs_read);
            precompute_s4hi_comm = NativeTranscript::template deserialize_from_buffer<Commitment>(
                NativeTranscript::proof_data, num_frs_read);
            precompute_s4lo_comm = NativeTranscript::template deserialize_from_buffer<Commitment>(
                NativeTranscript::proof_data, num_frs_read);
            precompute_skew_comm = NativeTranscript::template deserialize_from_buffer<Commitment>(
                NativeTranscript::proof_data, num_frs_read);
            precompute_dx_comm = NativeTranscript::template deserialize_from_buffer<Commitment>(
                NativeTranscript::proof_data, num_frs_read);
            precompute_dy_comm = NativeTranscript::template deserialize_from_buffer<Commitment>(
                NativeTranscript::proof_data, num_frs_read);
            precompute_tx_comm = NativeTranscript::template deserialize_from_buffer<Commitment>(
                NativeTranscript::proof_data, num_frs_read);
            precompute_ty_comm = NativeTranscript::template deserialize_from_buffer<Commitment>(
                NativeTranscript::proof_data, num_frs_read);
            msm_transition_comm = NativeTranscript::template deserialize_from_buffer<Commitment>(
                NativeTranscript::proof_data, num_frs_read);
            msm_add_comm = NativeTranscript::template deserialize_from_buffer<Commitment>(NativeTranscript::proof_data,
                                                                                          num_frs_read);
            msm_double_comm = NativeTranscript::template deserialize_from_buffer<Commitment>(
                NativeTranscript::proof_data, num_frs_read);
            msm_skew_comm = NativeTranscript::template deserialize_from_buffer<Commitment>(NativeTranscript::proof_data,
                                                                                           num_frs_read);
            msm_accumulator_x_comm = NativeTranscript::template deserialize_from_buffer<Commitment>(
                NativeTranscript::proof_data, num_frs_read);
            msm_accumulator_y_comm = NativeTranscript::template deserialize_from_buffer<Commitment>(
                NativeTranscript::proof_data, num_frs_read);
            msm_pc_comm = NativeTranscript::template deserialize_from_buffer<Commitment>(NativeTranscript::proof_data,
                                                                                         num_frs_read);
            msm_size_of_msm_comm = NativeTranscript::template deserialize_from_buffer<Commitment>(
                NativeTranscript::proof_data, num_frs_read);
            msm_count_comm = NativeTranscript::template deserialize_from_buffer<Commitment>(
                NativeTranscript::proof_data, num_frs_read);
            msm_round_comm = NativeTranscript::template deserialize_from_buffer<Commitment>(
                NativeTranscript::proof_data, num_frs_read);
            msm_add1_comm = NativeTranscript::template deserialize_from_buffer<Commitment>(NativeTranscript::proof_data,
                                                                                           num_frs_read);
            msm_add2_comm = NativeTranscript::template deserialize_from_buffer<Commitment>(NativeTranscript::proof_data,
                                                                                           num_frs_read);
            msm_add3_comm = NativeTranscript::template deserialize_from_buffer<Commitment>(NativeTranscript::proof_data,
                                                                                           num_frs_read);
            msm_add4_comm = NativeTranscript::template deserialize_from_buffer<Commitment>(NativeTranscript::proof_data,
                                                                                           num_frs_read);
            msm_x1_comm = NativeTranscript::template deserialize_from_buffer<Commitment>(NativeTranscript::proof_data,
                                                                                         num_frs_read);
            msm_y1_comm = NativeTranscript::template deserialize_from_buffer<Commitment>(NativeTranscript::proof_data,
                                                                                         num_frs_read);
            msm_x2_comm = NativeTranscript::template deserialize_from_buffer<Commitment>(NativeTranscript::proof_data,
                                                                                         num_frs_read);
            msm_y2_comm = NativeTranscript::template deserialize_from_buffer<Commitment>(NativeTranscript::proof_data,
                                                                                         num_frs_read);
            msm_x3_comm = NativeTranscript::template deserialize_from_buffer<Commitment>(NativeTranscript::proof_data,
                                                                                         num_frs_read);
            msm_y3_comm = NativeTranscript::template deserialize_from_buffer<Commitment>(NativeTranscript::proof_data,
                                                                                         num_frs_read);
            msm_x4_comm = NativeTranscript::template deserialize_from_buffer<Commitment>(NativeTranscript::proof_data,
                                                                                         num_frs_read);
            msm_y4_comm = NativeTranscript::template deserialize_from_buffer<Commitment>(NativeTranscript::proof_data,
                                                                                         num_frs_read);
            msm_collision_x1_comm = NativeTranscript::template deserialize_from_buffer<Commitment>(
                NativeTranscript::proof_data, num_frs_read);
            msm_collision_x2_comm = NativeTranscript::template deserialize_from_buffer<Commitment>(
                NativeTranscript::proof_data, num_frs_read);
            msm_collision_x3_comm = NativeTranscript::template deserialize_from_buffer<Commitment>(
                NativeTranscript::proof_data, num_frs_read);
            msm_collision_x4_comm = NativeTranscript::template deserialize_from_buffer<Commitment>(
                NativeTranscript::proof_data, num_frs_read);
            msm_lambda1_comm = NativeTranscript::template deserialize_from_buffer<Commitment>(
                NativeTranscript::proof_data, num_frs_read);
            msm_lambda2_comm = NativeTranscript::template deserialize_from_buffer<Commitment>(
                NativeTranscript::proof_data, num_frs_read);
            msm_lambda3_comm = NativeTranscript::template deserialize_from_buffer<Commitment>(
                NativeTranscript::proof_data, num_frs_read);
            msm_lambda4_comm = NativeTranscript::template deserialize_from_buffer<Commitment>(
                NativeTranscript::proof_data, num_frs_read);
            msm_slice1_comm = NativeTranscript::template deserialize_from_buffer<Commitment>(
                NativeTranscript::proof_data, num_frs_read);
            msm_slice2_comm = NativeTranscript::template deserialize_from_buffer<Commitment>(
                NativeTranscript::proof_data, num_frs_read);
            msm_slice3_comm = NativeTranscript::template deserialize_from_buffer<Commitment>(
                NativeTranscript::proof_data, num_frs_read);
            msm_slice4_comm = NativeTranscript::template deserialize_from_buffer<Commitment>(
                NativeTranscript::proof_data, num_frs_read);
            transcript_accumulator_empty_comm = NativeTranscript::template deserialize_from_buffer<Commitment>(
                NativeTranscript::proof_data, num_frs_read);
            transcript_reset_accumulator_comm = NativeTranscript::template deserialize_from_buffer<Commitment>(
                NativeTranscript::proof_data, num_frs_read);
            precompute_select_comm = NativeTranscript::template deserialize_from_buffer<Commitment>(
                NativeTranscript::proof_data, num_frs_read);
            lookup_read_counts_0_comm = NativeTranscript::template deserialize_from_buffer<Commitment>(
                NativeTranscript::proof_data, num_frs_read);
            lookup_read_counts_1_comm = NativeTranscript::template deserialize_from_buffer<Commitment>(
                NativeTranscript::proof_data, num_frs_read);
            lookup_inverses_comm = NativeTranscript::template deserialize_from_buffer<Commitment>(
                NativeTranscript::proof_data, num_frs_read);
            z_perm_comm = NativeTranscript::template deserialize_from_buffer<Commitment>(NativeTranscript::proof_data,
                                                                                         num_frs_read);
            for (size_t i = 0; i < log_n; ++i) {
                sumcheck_univariates.emplace_back(NativeTranscript::template deserialize_from_buffer<
                                                  bb::Univariate<FF, BATCHED_RELATION_PARTIAL_LENGTH>>(
                    NativeTranscript::proof_data, num_frs_read));
            }
            sumcheck_evaluations = NativeTranscript::template deserialize_from_buffer<std::array<FF, NUM_ALL_ENTITIES>>(
                NativeTranscript::proof_data, num_frs_read);
            for (size_t i = 0; i < log_n - 1; ++i) {
                gemini_univariate_comms.emplace_back(NativeTranscript::template deserialize_from_buffer<Commitment>(
                    NativeTranscript::proof_data, num_frs_read));
            }
            for (size_t i = 0; i < log_n; ++i) {
                gemini_a_evals.emplace_back(
                    NativeTranscript::template deserialize_from_buffer<FF>(NativeTranscript::proof_data, num_frs_read));
            }
<<<<<<< HEAD
            shplonk_q_comm =
                BaseTranscript::template deserialize_from_buffer<Commitment>(BaseTranscript::proof_data, num_frs_read);
            if (std::is_same<PCS, KZG<curve::BN254>>::value) {
                kzg_w_comm = BaseTranscript::template deserialize_from_buffer<Commitment>(BaseTranscript::proof_data,
                                                                                          num_frs_read);
            } else if (std::is_same<PCS, IPA<curve::Grumpkin>>::value) {
                ipa_poly_degree = BaseTranscript::template deserialize_from_buffer<uint64_t>(BaseTranscript::proof_data,
                                                                                             num_frs_read);
=======
            shplonk_q_comm = NativeTranscript::template deserialize_from_buffer<Commitment>(
                NativeTranscript::proof_data, num_frs_read);
            if (std::is_same<PCS, KZG<curve::BN254>>::value) {
                kzg_w_comm = NativeTranscript::template deserialize_from_buffer<Commitment>(
                    NativeTranscript::proof_data, num_frs_read);
            } else if (std::is_same<PCS, IPA<curve::Grumpkin>>::value) {
                ipa_poly_degree = NativeTranscript::template deserialize_from_buffer<uint32_t>(
                    NativeTranscript::proof_data, num_frs_read);
>>>>>>> 4f372703
                auto log_poly_degree = static_cast<size_t>(numeric::get_msb(ipa_poly_degree));
                for (size_t i = 0; i < log_poly_degree; ++i) {
                    ipa_l_comms.emplace_back(NativeTranscript::template deserialize_from_buffer<Commitment>(
                        NativeTranscript::proof_data, num_frs_read));
                    ipa_r_comms.emplace_back(NativeTranscript::template deserialize_from_buffer<Commitment>(
                        NativeTranscript::proof_data, num_frs_read));
                }
                ipa_a_0_eval =
                    NativeTranscript::template deserialize_from_buffer<FF>(NativeTranscript::proof_data, num_frs_read);
            } else {
                throw_or_abort("Unsupported PCS");
            }
        }

        void serialize_full_transcript()
        {
            size_t old_proof_length = NativeTranscript::proof_data.size();
            NativeTranscript::proof_data.clear();
            size_t log_n = numeric::get_msb(circuit_size);

            NativeTranscript::template serialize_to_buffer(circuit_size, NativeTranscript::proof_data);
            NativeTranscript::template serialize_to_buffer(transcript_add_comm, NativeTranscript::proof_data);
            NativeTranscript::template serialize_to_buffer(transcript_mul_comm, NativeTranscript::proof_data);
            NativeTranscript::template serialize_to_buffer(transcript_eq_comm, NativeTranscript::proof_data);
            NativeTranscript::template serialize_to_buffer(transcript_collision_check_comm,
                                                           NativeTranscript::proof_data);
            NativeTranscript::template serialize_to_buffer(transcript_msm_transition_comm,
                                                           NativeTranscript::proof_data);
            NativeTranscript::template serialize_to_buffer(transcript_pc_comm, NativeTranscript::proof_data);
            NativeTranscript::template serialize_to_buffer(transcript_msm_count_comm, NativeTranscript::proof_data);
            NativeTranscript::template serialize_to_buffer(transcript_Px_comm, NativeTranscript::proof_data);
            NativeTranscript::template serialize_to_buffer(transcript_Py_comm, NativeTranscript::proof_data);
            NativeTranscript::template serialize_to_buffer(transcript_z1_comm, NativeTranscript::proof_data);
            NativeTranscript::template serialize_to_buffer(transcript_z2_comm, NativeTranscript::proof_data);
            NativeTranscript::template serialize_to_buffer(transcript_z1zero_comm, NativeTranscript::proof_data);
            NativeTranscript::template serialize_to_buffer(transcript_z2zero_comm, NativeTranscript::proof_data);
            NativeTranscript::template serialize_to_buffer(transcript_op_comm, NativeTranscript::proof_data);
            NativeTranscript::template serialize_to_buffer(transcript_accumulator_x_comm, NativeTranscript::proof_data);
            NativeTranscript::template serialize_to_buffer(transcript_accumulator_y_comm, NativeTranscript::proof_data);
            NativeTranscript::template serialize_to_buffer(transcript_msm_x_comm, NativeTranscript::proof_data);
            NativeTranscript::template serialize_to_buffer(transcript_msm_y_comm, NativeTranscript::proof_data);
            NativeTranscript::template serialize_to_buffer(precompute_pc_comm, NativeTranscript::proof_data);
            NativeTranscript::template serialize_to_buffer(precompute_point_transition_comm,
                                                           NativeTranscript::proof_data);
            NativeTranscript::template serialize_to_buffer(precompute_round_comm, NativeTranscript::proof_data);
            NativeTranscript::template serialize_to_buffer(precompute_scalar_sum_comm, NativeTranscript::proof_data);
            NativeTranscript::template serialize_to_buffer(precompute_s1hi_comm, NativeTranscript::proof_data);
            NativeTranscript::template serialize_to_buffer(precompute_s1lo_comm, NativeTranscript::proof_data);
            NativeTranscript::template serialize_to_buffer(precompute_s2hi_comm, NativeTranscript::proof_data);
            NativeTranscript::template serialize_to_buffer(precompute_s2lo_comm, NativeTranscript::proof_data);
            NativeTranscript::template serialize_to_buffer(precompute_s3hi_comm, NativeTranscript::proof_data);
            NativeTranscript::template serialize_to_buffer(precompute_s3lo_comm, NativeTranscript::proof_data);
            NativeTranscript::template serialize_to_buffer(precompute_s4hi_comm, NativeTranscript::proof_data);
            NativeTranscript::template serialize_to_buffer(precompute_s4lo_comm, NativeTranscript::proof_data);
            NativeTranscript::template serialize_to_buffer(precompute_skew_comm, NativeTranscript::proof_data);
            NativeTranscript::template serialize_to_buffer(precompute_dx_comm, NativeTranscript::proof_data);
            NativeTranscript::template serialize_to_buffer(precompute_dy_comm, NativeTranscript::proof_data);
            NativeTranscript::template serialize_to_buffer(precompute_tx_comm, NativeTranscript::proof_data);
            NativeTranscript::template serialize_to_buffer(precompute_ty_comm, NativeTranscript::proof_data);
            NativeTranscript::template serialize_to_buffer(msm_transition_comm, NativeTranscript::proof_data);
            NativeTranscript::template serialize_to_buffer(msm_add_comm, NativeTranscript::proof_data);
            NativeTranscript::template serialize_to_buffer(msm_double_comm, NativeTranscript::proof_data);
            NativeTranscript::template serialize_to_buffer(msm_skew_comm, NativeTranscript::proof_data);
            NativeTranscript::template serialize_to_buffer(msm_accumulator_x_comm, NativeTranscript::proof_data);
            NativeTranscript::template serialize_to_buffer(msm_accumulator_y_comm, NativeTranscript::proof_data);
            NativeTranscript::template serialize_to_buffer(msm_pc_comm, NativeTranscript::proof_data);
            NativeTranscript::template serialize_to_buffer(msm_size_of_msm_comm, NativeTranscript::proof_data);
            NativeTranscript::template serialize_to_buffer(msm_count_comm, NativeTranscript::proof_data);
            NativeTranscript::template serialize_to_buffer(msm_round_comm, NativeTranscript::proof_data);
            NativeTranscript::template serialize_to_buffer(msm_add1_comm, NativeTranscript::proof_data);
            NativeTranscript::template serialize_to_buffer(msm_add2_comm, NativeTranscript::proof_data);
            NativeTranscript::template serialize_to_buffer(msm_add3_comm, NativeTranscript::proof_data);
            NativeTranscript::template serialize_to_buffer(msm_add4_comm, NativeTranscript::proof_data);
            NativeTranscript::template serialize_to_buffer(msm_x1_comm, NativeTranscript::proof_data);
            NativeTranscript::template serialize_to_buffer(msm_y1_comm, NativeTranscript::proof_data);
            NativeTranscript::template serialize_to_buffer(msm_x2_comm, NativeTranscript::proof_data);
            NativeTranscript::template serialize_to_buffer(msm_y2_comm, NativeTranscript::proof_data);
            NativeTranscript::template serialize_to_buffer(msm_x3_comm, NativeTranscript::proof_data);
            NativeTranscript::template serialize_to_buffer(msm_y3_comm, NativeTranscript::proof_data);
            NativeTranscript::template serialize_to_buffer(msm_x4_comm, NativeTranscript::proof_data);
            NativeTranscript::template serialize_to_buffer(msm_y4_comm, NativeTranscript::proof_data);
            NativeTranscript::template serialize_to_buffer(msm_collision_x1_comm, NativeTranscript::proof_data);
            NativeTranscript::template serialize_to_buffer(msm_collision_x2_comm, NativeTranscript::proof_data);
            NativeTranscript::template serialize_to_buffer(msm_collision_x3_comm, NativeTranscript::proof_data);
            NativeTranscript::template serialize_to_buffer(msm_collision_x4_comm, NativeTranscript::proof_data);
            NativeTranscript::template serialize_to_buffer(msm_lambda1_comm, NativeTranscript::proof_data);
            NativeTranscript::template serialize_to_buffer(msm_lambda2_comm, NativeTranscript::proof_data);
            NativeTranscript::template serialize_to_buffer(msm_lambda3_comm, NativeTranscript::proof_data);
            NativeTranscript::template serialize_to_buffer(msm_lambda4_comm, NativeTranscript::proof_data);
            NativeTranscript::template serialize_to_buffer(msm_slice1_comm, NativeTranscript::proof_data);
            NativeTranscript::template serialize_to_buffer(msm_slice2_comm, NativeTranscript::proof_data);
            NativeTranscript::template serialize_to_buffer(msm_slice3_comm, NativeTranscript::proof_data);
            NativeTranscript::template serialize_to_buffer(msm_slice4_comm, NativeTranscript::proof_data);
            NativeTranscript::template serialize_to_buffer(transcript_accumulator_empty_comm,
                                                           NativeTranscript::proof_data);
            NativeTranscript::template serialize_to_buffer(transcript_reset_accumulator_comm,
                                                           NativeTranscript::proof_data);
            NativeTranscript::template serialize_to_buffer(precompute_select_comm, NativeTranscript::proof_data);
            NativeTranscript::template serialize_to_buffer(lookup_read_counts_0_comm, NativeTranscript::proof_data);
            NativeTranscript::template serialize_to_buffer(lookup_read_counts_1_comm, NativeTranscript::proof_data);
            NativeTranscript::template serialize_to_buffer(lookup_inverses_comm, NativeTranscript::proof_data);
            NativeTranscript::template serialize_to_buffer(z_perm_comm, NativeTranscript::proof_data);
            for (size_t i = 0; i < log_n; ++i) {
                NativeTranscript::template serialize_to_buffer(sumcheck_univariates[i], NativeTranscript::proof_data);
            }
            NativeTranscript::template serialize_to_buffer(sumcheck_evaluations, NativeTranscript::proof_data);
            for (size_t i = 0; i < log_n - 1; ++i) {
                NativeTranscript::template serialize_to_buffer(gemini_univariate_comms[i],
                                                               NativeTranscript::proof_data);
            }
            for (size_t i = 0; i < log_n; ++i) {
                NativeTranscript::template serialize_to_buffer(gemini_a_evals[i], NativeTranscript::proof_data);
            }
<<<<<<< HEAD
            BaseTranscript::template serialize_to_buffer(shplonk_q_comm, BaseTranscript::proof_data);
            if (std::is_same<PCS, KZG<curve::BN254>>::value) {
                BaseTranscript::template serialize_to_buffer(kzg_w_comm, BaseTranscript::proof_data);
            } else if (std::is_same<PCS, IPA<curve::Grumpkin>>::value) {
                BaseTranscript::template serialize_to_buffer(ipa_poly_degree, BaseTranscript::proof_data);
=======
            NativeTranscript::template serialize_to_buffer(shplonk_q_comm, NativeTranscript::proof_data);
            if (std::is_same<PCS, KZG<curve::BN254>>::value) {
                NativeTranscript::template serialize_to_buffer(kzg_w_comm, NativeTranscript::proof_data);
            } else if (std::is_same<PCS, IPA<curve::Grumpkin>>::value) {
                NativeTranscript::template serialize_to_buffer(ipa_poly_degree, NativeTranscript::proof_data);
>>>>>>> 4f372703
                auto log_poly_degree = static_cast<size_t>(numeric::get_msb(ipa_poly_degree));
                for (size_t i = 0; i < log_poly_degree; ++i) {
                    NativeTranscript::template serialize_to_buffer(ipa_l_comms[i], NativeTranscript::proof_data);
                    NativeTranscript::template serialize_to_buffer(ipa_r_comms[i], NativeTranscript::proof_data);
                }

                NativeTranscript::template serialize_to_buffer(ipa_a_0_eval, NativeTranscript::proof_data);
            }
            ASSERT(NativeTranscript::proof_data.size() == old_proof_length);
        }
    };
};

class ECCVMFlavor : public ECCVMBase<bb::g1, curve::Grumpkin, IPA<curve::Grumpkin>> {};

// NOLINTEND(cppcoreguidelines-avoid-const-or-ref-data-members)

} // namespace bb<|MERGE_RESOLUTION|>--- conflicted
+++ resolved
@@ -614,11 +614,7 @@
         Transcript() = default;
 
         Transcript(const HonkProof& proof)
-<<<<<<< HEAD
-            : BaseTranscript(proof)
-=======
             : NativeTranscript(proof)
->>>>>>> 4f372703
         {}
 
         void deserialize_full_transcript()
@@ -795,16 +791,6 @@
                 gemini_a_evals.emplace_back(
                     NativeTranscript::template deserialize_from_buffer<FF>(NativeTranscript::proof_data, num_frs_read));
             }
-<<<<<<< HEAD
-            shplonk_q_comm =
-                BaseTranscript::template deserialize_from_buffer<Commitment>(BaseTranscript::proof_data, num_frs_read);
-            if (std::is_same<PCS, KZG<curve::BN254>>::value) {
-                kzg_w_comm = BaseTranscript::template deserialize_from_buffer<Commitment>(BaseTranscript::proof_data,
-                                                                                          num_frs_read);
-            } else if (std::is_same<PCS, IPA<curve::Grumpkin>>::value) {
-                ipa_poly_degree = BaseTranscript::template deserialize_from_buffer<uint64_t>(BaseTranscript::proof_data,
-                                                                                             num_frs_read);
-=======
             shplonk_q_comm = NativeTranscript::template deserialize_from_buffer<Commitment>(
                 NativeTranscript::proof_data, num_frs_read);
             if (std::is_same<PCS, KZG<curve::BN254>>::value) {
@@ -813,7 +799,6 @@
             } else if (std::is_same<PCS, IPA<curve::Grumpkin>>::value) {
                 ipa_poly_degree = NativeTranscript::template deserialize_from_buffer<uint32_t>(
                     NativeTranscript::proof_data, num_frs_read);
->>>>>>> 4f372703
                 auto log_poly_degree = static_cast<size_t>(numeric::get_msb(ipa_poly_degree));
                 for (size_t i = 0; i < log_poly_degree; ++i) {
                     ipa_l_comms.emplace_back(NativeTranscript::template deserialize_from_buffer<Commitment>(
@@ -927,19 +912,11 @@
             for (size_t i = 0; i < log_n; ++i) {
                 NativeTranscript::template serialize_to_buffer(gemini_a_evals[i], NativeTranscript::proof_data);
             }
-<<<<<<< HEAD
-            BaseTranscript::template serialize_to_buffer(shplonk_q_comm, BaseTranscript::proof_data);
-            if (std::is_same<PCS, KZG<curve::BN254>>::value) {
-                BaseTranscript::template serialize_to_buffer(kzg_w_comm, BaseTranscript::proof_data);
-            } else if (std::is_same<PCS, IPA<curve::Grumpkin>>::value) {
-                BaseTranscript::template serialize_to_buffer(ipa_poly_degree, BaseTranscript::proof_data);
-=======
             NativeTranscript::template serialize_to_buffer(shplonk_q_comm, NativeTranscript::proof_data);
             if (std::is_same<PCS, KZG<curve::BN254>>::value) {
                 NativeTranscript::template serialize_to_buffer(kzg_w_comm, NativeTranscript::proof_data);
             } else if (std::is_same<PCS, IPA<curve::Grumpkin>>::value) {
                 NativeTranscript::template serialize_to_buffer(ipa_poly_degree, NativeTranscript::proof_data);
->>>>>>> 4f372703
                 auto log_poly_degree = static_cast<size_t>(numeric::get_msb(ipa_poly_degree));
                 for (size_t i = 0; i < log_poly_degree; ++i) {
                     NativeTranscript::template serialize_to_buffer(ipa_l_comms[i], NativeTranscript::proof_data);
