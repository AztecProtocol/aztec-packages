--- conflicted
+++ resolved
@@ -520,12 +520,7 @@
 
     class VerifierCommitments : public AllEntities<Commitment> {
       public:
-<<<<<<< HEAD
-        VerifierCommitments(const std::shared_ptr<VerificationKey>& verification_key,
-                            [[maybe_unused]] const std::shared_ptr<BaseTranscript> transcript)
-=======
         VerifierCommitments(const std::shared_ptr<VerificationKey>& verification_key)
->>>>>>> 8259636c
         {
             this->lagrange_first = verification_key->lagrange_first;
             this->lagrange_second = verification_key->lagrange_second;
