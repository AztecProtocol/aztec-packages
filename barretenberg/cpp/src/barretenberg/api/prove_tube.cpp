--- conflicted
+++ resolved
@@ -3,6 +3,7 @@
 #include "barretenberg/common/map.hpp"
 #include "barretenberg/honk/proof_system/types/proof.hpp"
 #include "barretenberg/stdlib/client_ivc_verifier/client_ivc_recursive_verifier.hpp"
+#include "barretenberg/stdlib/special_public_inputs/special_public_inputs.hpp"
 
 namespace bb {
 /**
@@ -17,6 +18,8 @@
 
     using Builder = UltraCircuitBuilder;
     using StdlibProof = ClientIVCRecursiveVerifier::StdlibProof;
+    using HidingKernelIO = stdlib::recursion::honk::HidingKernelIO<Builder>;
+    using RollupIO = stdlib::recursion::honk::RollupIO;
 
     std::string proof_path = output_path + "/proof";
 
@@ -32,14 +35,9 @@
     ClientIVCRecursiveVerifier::Output client_ivc_rec_verifier_output = verifier.verify(stdlib_proof);
 
     // The public inputs in the proof are propagated to the base rollup by making them public inputs of this circuit.
-<<<<<<< HEAD
-    // Exclude the pairing points which are handled separately.
-    auto num_inner_public_inputs = vk.mega->num_public_inputs - bb::DefaultIO::PUBLIC_INPUTS_SIZE;
-=======
     // Exclude the public inputs of the Hiding Kernel: the pairing points are handled separately, the ecc op tables are
     // not needed after this point
-    auto num_inner_public_inputs = vk.mega->num_public_inputs - HidingKernelIO<Builder>::PUBLIC_INPUTS_SIZE;
->>>>>>> 6dbbca61
+    auto num_inner_public_inputs = vk.mega->num_public_inputs - HidingKernelIO::PUBLIC_INPUTS_SIZE;
     for (size_t i = 0; i < num_inner_public_inputs; i++) {
         stdlib_proof.mega_proof[i].set_public();
     }
@@ -102,11 +100,7 @@
 
     // Break up the tube proof into the honk portion and the ipa portion
     const size_t HONK_PROOF_LENGTH_WITHOUT_INNER_PUB_INPUTS =
-<<<<<<< HEAD
-        UltraRollupFlavor::PROOF_LENGTH_WITHOUT_PUB_INPUTS + bb::RollupIO::PUBLIC_INPUTS_SIZE;
-=======
         UltraRollupFlavor::PROOF_LENGTH_WITHOUT_PUB_INPUTS + RollupIO::PUBLIC_INPUTS_SIZE;
->>>>>>> 6dbbca61
     // The extra calculation is for the IPA proof length.
     BB_ASSERT_EQ(tube_proof.size(),
                  HONK_PROOF_LENGTH_WITHOUT_INNER_PUB_INPUTS + num_inner_public_inputs,
