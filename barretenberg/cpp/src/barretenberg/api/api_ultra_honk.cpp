--- conflicted
+++ resolved
@@ -60,14 +60,8 @@
                                                                    const std::filesystem::path& witness_path)
 {
     auto proving_key = _compute_proving_key<Flavor>(bytecode_path.string(), witness_path.string());
-<<<<<<< HEAD
-    return { PublicInputsVector{},
-             HonkProof{},
-             std::make_shared<typename Flavor::VerificationKey>(proving_key->polynomials, proving_key->metadata) };
-=======
-    auto vk = std::make_shared<typename Flavor::VerificationKey>(proving_key->proving_key);
+    auto vk = std::make_shared<typename Flavor::VerificationKey>(proving_key->polynomials, proving_key->metadata);
     return { PublicInputsVector{}, HonkProof{}, vk, vk->hash() };
->>>>>>> 7c9bf785
 }
 
 template <typename Flavor>
