#include "api_ultra_honk.hpp"

#include "barretenberg/api/acir_format_getters.hpp"
#include "barretenberg/api/file_io.hpp"
#include "barretenberg/api/gate_count.hpp"
#include "barretenberg/api/write_prover_output.hpp"
#include "barretenberg/common/map.hpp"
#include "barretenberg/common/throw_or_abort.hpp"
#include "barretenberg/dsl/acir_format/proof_surgeon.hpp"
#include "barretenberg/dsl/acir_proofs/honk_contract.hpp"
#include "barretenberg/dsl/acir_proofs/honk_zk_contract.hpp"
#include "barretenberg/honk/proof_system/types/proof.hpp"
#include "barretenberg/special_public_inputs/special_public_inputs.hpp"
#include "barretenberg/srs/global_crs.hpp"

namespace bb {

template <typename Flavor, typename Circuit = typename Flavor::CircuitBuilder>
Circuit _compute_circuit(const std::string& bytecode_path, const std::string& witness_path)
{
    uint32_t honk_recursion = 0;

    // TODO(https://github.com/AztecProtocol/barretenberg/issues/1326): Get rid of honk_recursion and just use
    // ipa_accumulation.
    // bool ipa_accumulation = false;
    if constexpr (IsAnyOf<Flavor, UltraFlavor, UltraZKFlavor, UltraKeccakFlavor, UltraKeccakZKFlavor>) {
        honk_recursion = 1;
    } else if constexpr (IsAnyOf<Flavor, UltraRollupFlavor>) {
        honk_recursion = 2;
        // ipa_accumulation = true;
    }
#ifdef STARKNET_GARAGA_FLAVORS
    if constexpr (IsAnyOf<Flavor, UltraStarknetFlavor, UltraStarknetZKFlavor>) {
        honk_recursion = 1;
    }
#endif

    const acir_format::ProgramMetadata metadata{
        .honk_recursion = honk_recursion,
    };
    acir_format::AcirProgram program{ get_constraint_system(bytecode_path) };

    if (!witness_path.empty()) {
        program.witness = get_witness(witness_path);
    }
    return acir_format::create_circuit<Circuit>(program, metadata);
}

template <typename Flavor>
std::shared_ptr<DeciderProvingKey_<Flavor>> _compute_proving_key(const std::string& bytecode_path,
                                                                 const std::string& witness_path)
{
    typename Flavor::CircuitBuilder builder = _compute_circuit<Flavor>(bytecode_path, witness_path);
    auto decider_proving_key = std::make_shared<DeciderProvingKey_<Flavor>>(builder);
    return decider_proving_key;
}

template <typename Flavor>
PubInputsProofAndKey<Flavor> _compute_vk(const std::filesystem::path& bytecode_path,
                                         const std::filesystem::path& witness_path)
{
    using Proof = typename Flavor::Transcript::Proof;

    auto proving_key = _compute_proving_key<Flavor>(bytecode_path.string(), witness_path.string());
    auto vk = std::make_shared<typename Flavor::VerificationKey>(proving_key->get_precomputed());
    return { PublicInputsVector{}, Proof{}, vk, vk->hash() };
}

template <typename Flavor>
PubInputsProofAndKey<Flavor> _prove(const bool compute_vk,
                                    const std::filesystem::path& bytecode_path,
                                    const std::filesystem::path& witness_path,
                                    const std::filesystem::path& vk_path)
{
    using Proof = typename Flavor::Transcript::Proof;

    auto proving_key = _compute_proving_key<Flavor>(bytecode_path.string(), witness_path.string());
    std::shared_ptr<typename Flavor::VerificationKey> vk;
    if (compute_vk) {
        info("WARNING: computing verification key while proving. Pass in a precomputed vk for better performance.");
        vk = std::make_shared<typename Flavor::VerificationKey>(proving_key->get_precomputed());
    } else {
        vk = std::make_shared<typename Flavor::VerificationKey>(
            from_buffer<typename Flavor::VerificationKey>(read_file(vk_path)));
    }

    UltraProver_<Flavor> prover{ proving_key, vk };

    Proof concat_pi_and_proof = prover.construct_proof();
    // Compute number of inner public inputs. Perform loose checks that the public inputs contain enough data.
    auto num_inner_public_inputs = [&]() {
        size_t num_public_inputs = prover.proving_key->num_public_inputs();
        if constexpr (HasIPAAccumulator<Flavor>) {
            BB_ASSERT_GTE(num_public_inputs,
                          RollupIO::PUBLIC_INPUTS_SIZE,
                          "Public inputs should contain a pairing point accumulator and an IPA claim.");
            return num_public_inputs - RollupIO::PUBLIC_INPUTS_SIZE;
        } else {
            BB_ASSERT_GTE(num_public_inputs,
                          DefaultIO::PUBLIC_INPUTS_SIZE,
                          "Public inputs should contain a pairing point accumulator.");
            return num_public_inputs - DefaultIO::PUBLIC_INPUTS_SIZE;
        }
    }();

    // We split the inner public inputs, which are stored at the front of the proof, from the rest of the proof. Now,
    // the "proof" refers to everything except the inner public inputs.
    PublicInputsAndProof<Proof> public_inputs_and_proof{
        PublicInputsVector(concat_pi_and_proof.begin(),
                           concat_pi_and_proof.begin() + static_cast<std::ptrdiff_t>(num_inner_public_inputs)),
        Proof(concat_pi_and_proof.begin() + static_cast<std::ptrdiff_t>(num_inner_public_inputs),
              concat_pi_and_proof.end())
    };
    return { public_inputs_and_proof.public_inputs, public_inputs_and_proof.proof, vk, vk->hash() };
}

template <typename Flavor>
bool _verify(const std::filesystem::path& public_inputs_path,
             const std::filesystem::path& proof_path,
             const std::filesystem::path& vk_path)
{
    using VerificationKey = typename Flavor::VerificationKey;
    using Verifier = UltraVerifier_<Flavor>;
    using Transcript = typename Flavor::Transcript;
    using DataType = typename Transcript::DataType;
    using Proof = typename Transcript::Proof;

    auto vk = std::make_shared<VerificationKey>(from_buffer<VerificationKey>(read_file(vk_path)));
    auto public_inputs = many_from_buffer<DataType>(read_file(public_inputs_path));
    auto proof = many_from_buffer<DataType>(read_file(proof_path));
    // concatenate public inputs and proof
    std::vector<DataType> complete_proof = public_inputs;
    complete_proof.insert(complete_proof.end(), proof.begin(), proof.end());

    VerifierCommitmentKey<curve::Grumpkin> ipa_verification_key;
    if constexpr (HasIPAAccumulator<Flavor>) {
        ipa_verification_key = VerifierCommitmentKey<curve::Grumpkin>(1 << CONST_ECCVM_LOG_N);
    }

    Verifier verifier{ vk, ipa_verification_key };

    bool verified = false;
    if constexpr (HasIPAAccumulator<Flavor>) {
<<<<<<< HEAD
        const size_t HONK_PROOF_LENGTH = Flavor::PROOF_LENGTH_WITHOUT_PUB_INPUTS - IPA_PROOF_LENGTH;
=======
        const size_t HONK_PROOF_LENGTH = Flavor::PROOF_LENGTH_WITHOUT_PUB_INPUTS() - IPA_PROOF_LENGTH;
>>>>>>> 62f85194
        const size_t num_public_inputs = static_cast<size_t>(vk->num_public_inputs);
        // The extra calculation is for the IPA proof length.
        BB_ASSERT_EQ(complete_proof.size(),
                     HONK_PROOF_LENGTH + IPA_PROOF_LENGTH + num_public_inputs,
                     "Honk proof has incorrect length while verifying.");
        const std::ptrdiff_t honk_proof_with_pub_inputs_length =
            static_cast<std::ptrdiff_t>(HONK_PROOF_LENGTH + num_public_inputs);
        auto ipa_proof = Proof(complete_proof.begin() + honk_proof_with_pub_inputs_length, complete_proof.end());
        auto tube_honk_proof =
            Proof(complete_proof.begin(), complete_proof.begin() + honk_proof_with_pub_inputs_length);
        verified = verifier.template verify_proof<RollupIO>(complete_proof, ipa_proof).result;
    } else {
        verified = verifier.template verify_proof<DefaultIO>(complete_proof).result;
    }

    if (verified) {
        info("Proof verified successfully");
    } else {
        info("Proof verification failed");
    }

    return verified;
}

bool UltraHonkAPI::check([[maybe_unused]] const Flags& flags,
                         [[maybe_unused]] const std::filesystem::path& bytecode_path,
                         [[maybe_unused]] const std::filesystem::path& witness_path)
{
    throw_or_abort("API function check_witness not implemented");
    return false;
}

void UltraHonkAPI::prove(const Flags& flags,
                         const std::filesystem::path& bytecode_path,
                         const std::filesystem::path& witness_path,
                         const std::filesystem::path& vk_path,
                         const std::filesystem::path& output_dir)
{
    const auto _write = [&](auto&& _prove_output) {
        write(_prove_output, flags.output_format, flags.write_vk ? "proof_and_vk" : "proof", output_dir);
    };
    // if the ipa accumulation flag is set we are using the UltraRollupFlavor
    if (flags.ipa_accumulation) {
        _write(_prove<UltraRollupFlavor>(flags.write_vk, bytecode_path, witness_path, vk_path));
    } else if (flags.oracle_hash_type == "poseidon2" && !flags.disable_zk) {
        // if we are not disabling ZK and the oracle hash type is poseidon2, we are using the UltraZKFlavor
        _write(_prove<UltraZKFlavor>(flags.write_vk, bytecode_path, witness_path, vk_path));
    } else if (flags.oracle_hash_type == "poseidon2" && flags.disable_zk) {
        // if we are disabling ZK and the oracle hash type is poseidon2, we are using the UltraFlavor
        _write(_prove<UltraFlavor>(flags.write_vk, bytecode_path, witness_path, vk_path));
    } else if (flags.oracle_hash_type == "keccak" && !flags.disable_zk) {
        // if we are not disabling ZK and the oracle hash type is keccak, we are using the UltraKeccakZKFlavor
        _write(_prove<UltraKeccakZKFlavor>(flags.write_vk, bytecode_path, witness_path, vk_path));
    } else if (flags.oracle_hash_type == "keccak" && flags.disable_zk) {
        _write(_prove<UltraKeccakFlavor>(flags.write_vk, bytecode_path, witness_path, vk_path));
#ifdef STARKNET_GARAGA_FLAVORS
    } else if (flags.oracle_hash_type == "starknet" && flags.disable_zk) {
        _write(_prove<UltraStarknetFlavor>(flags.write_vk, bytecode_path, witness_path, vk_path));
    } else if (flags.oracle_hash_type == "starknet" && !flags.disable_zk) {
        _write(_prove<UltraStarknetZKFlavor>(flags.write_vk, bytecode_path, witness_path, vk_path));
#endif
    } else {
        throw_or_abort("Invalid proving options specified in _prove");
    }
}

bool UltraHonkAPI::verify(const Flags& flags,
                          const std::filesystem::path& public_inputs_path,
                          const std::filesystem::path& proof_path,
                          const std::filesystem::path& vk_path)
{
    const bool ipa_accumulation = flags.ipa_accumulation;
    // if the ipa accumulation flag is set we are using the UltraRollupFlavor
    if (ipa_accumulation) {
        return _verify<UltraRollupFlavor>(public_inputs_path, proof_path, vk_path);
    } else if (flags.oracle_hash_type == "poseidon2" && !flags.disable_zk) {
        return _verify<UltraZKFlavor>(public_inputs_path, proof_path, vk_path);
    } else if (flags.oracle_hash_type == "poseidon2" && flags.disable_zk) {
        return _verify<UltraFlavor>(public_inputs_path, proof_path, vk_path);
    } else if (flags.oracle_hash_type == "keccak" && !flags.disable_zk) {
        return _verify<UltraKeccakZKFlavor>(public_inputs_path, proof_path, vk_path);
    } else if (flags.oracle_hash_type == "keccak" && flags.disable_zk) {
        return _verify<UltraKeccakFlavor>(public_inputs_path, proof_path, vk_path);
#ifdef STARKNET_GARAGA_FLAVORS
    } else if (flags.oracle_hash_type == "starknet" && !flags.disable_zk) {
        return _verify<UltraStarknetZKFlavor>(ipa_accumulation, public_inputs_path, proof_path, vk_path);
    } else if (flags.oracle_hash_type == "starknet" && flags.disable_zk) {
        return _verify<UltraStarknetFlavor>(ipa_accumulation, public_inputs_path, proof_path, vk_path);
#endif
    } else {
        throw_or_abort("invalid proof type in _verify");
    }
}

bool UltraHonkAPI::prove_and_verify([[maybe_unused]] const Flags& flags,
                                    [[maybe_unused]] const std::filesystem::path& bytecode_path,
                                    [[maybe_unused]] const std::filesystem::path& witness_path)
{
    throw_or_abort("API function prove_and_verify not implemented");
    return false;
}

void UltraHonkAPI::write_vk(const Flags& flags,
                            const std::filesystem::path& bytecode_path,
                            const std::filesystem::path& output_path)
{
    const auto _write = [&](auto&& _prove_output) { write(_prove_output, flags.output_format, "vk", output_path); };

    if (flags.ipa_accumulation) {
        _write(_compute_vk<UltraRollupFlavor>(bytecode_path, ""));
    } else if (flags.oracle_hash_type == "poseidon2" && !flags.disable_zk) {
        _write(_compute_vk<UltraZKFlavor>(bytecode_path, ""));
    } else if (flags.oracle_hash_type == "poseidon2" && flags.disable_zk) {
        _write(_compute_vk<UltraFlavor>(bytecode_path, ""));
    } else if (flags.oracle_hash_type == "keccak" && !flags.disable_zk) {
        _write(_compute_vk<UltraKeccakZKFlavor>(bytecode_path, ""));
    } else if (flags.oracle_hash_type == "keccak" && flags.disable_zk) {
        _write(_compute_vk<UltraKeccakFlavor>(bytecode_path, ""));
#ifdef STARKNET_GARAGA_FLAVORS
    } else if (flags.oracle_hash_type == "starknet" && !flags.disable_zk) {
        _write(_compute_vk<UltraStarknetZKFlavor>(bytecode_path, ""));
    } else if (flags.oracle_hash_type == "starknet" && flags.disable_zk) {
        _write(_compute_vk<UltraStarknetFlavor>(bytecode_path, ""));
#endif
    } else {
        throw_or_abort("invalid proof type in _write_vk");
    }
}

void UltraHonkAPI::gates([[maybe_unused]] const Flags& flags,
                         [[maybe_unused]] const std::filesystem::path& bytecode_path)
{
    gate_count(bytecode_path, /*useless=*/false, flags.honk_recursion, flags.include_gates_per_opcode);
}

void UltraHonkAPI::write_solidity_verifier(const Flags& flags,
                                           const std::filesystem::path& output_path,
                                           const std::filesystem::path& vk_path)
{
    using VK = UltraKeccakFlavor::VerificationKey;
    auto vk = std::make_shared<VK>(from_buffer<VK>(read_file(vk_path)));
    std::string contract = flags.disable_zk ? get_honk_solidity_verifier(vk) : get_honk_zk_solidity_verifier(vk);

    if (output_path == "-") {
        std::cout << contract;
    } else {
        write_file(output_path, { contract.begin(), contract.end() });
        if (flags.disable_zk) {
            info("Honk solidity verifier saved to ", output_path);
        } else {
            info("ZK Honk solidity verifier saved to ", output_path);
        }
    }
}

template <typename Flavor>
void write_recursion_inputs_ultra_honk(const std::string& bytecode_path,
                                       const std::string& witness_path,
                                       const std::string& output_path)
{
    using Prover = UltraProver_<Flavor>;
    using VerificationKey = typename Flavor::VerificationKey;
    using FF = typename Flavor::FF;

    std::shared_ptr<DeciderProvingKey_<Flavor>> proving_key = _compute_proving_key<Flavor>(bytecode_path, witness_path);
    auto verification_key = std::make_shared<VerificationKey>(proving_key->get_precomputed());
    Prover prover{ proving_key, verification_key };
    std::vector<FF> proof = prover.construct_proof();

    bool ipa_accumulation = false;
    if constexpr (IsAnyOf<Flavor, UltraRollupFlavor>) {
        ipa_accumulation = true;
    }
    const std::string toml_content =
        acir_format::ProofSurgeon::construct_recursion_inputs_toml_data(proof, verification_key, ipa_accumulation);

    const std::string toml_path = output_path + "/Prover.toml";
    write_file(toml_path, { toml_content.begin(), toml_content.end() });
}

template void write_recursion_inputs_ultra_honk<UltraFlavor>(const std::string& bytecode_path,
                                                             const std::string& witness_path,
                                                             const std::string& output_path);

template void write_recursion_inputs_ultra_honk<UltraRollupFlavor>(const std::string& bytecode_path,
                                                                   const std::string& witness_path,
                                                                   const std::string& output_path);
} // namespace bb<|MERGE_RESOLUTION|>--- conflicted
+++ resolved
@@ -141,11 +141,7 @@
 
     bool verified = false;
     if constexpr (HasIPAAccumulator<Flavor>) {
-<<<<<<< HEAD
-        const size_t HONK_PROOF_LENGTH = Flavor::PROOF_LENGTH_WITHOUT_PUB_INPUTS - IPA_PROOF_LENGTH;
-=======
         const size_t HONK_PROOF_LENGTH = Flavor::PROOF_LENGTH_WITHOUT_PUB_INPUTS() - IPA_PROOF_LENGTH;
->>>>>>> 62f85194
         const size_t num_public_inputs = static_cast<size_t>(vk->num_public_inputs);
         // The extra calculation is for the IPA proof length.
         BB_ASSERT_EQ(complete_proof.size(),
