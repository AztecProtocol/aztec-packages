#include "api_ultra_honk.hpp"

#include "barretenberg/api/file_io.hpp"
#include "barretenberg/api/get_bytecode.hpp"
#include "barretenberg/bbapi/bbapi_ultra_honk.hpp"
#include "barretenberg/common/map.hpp"
#include "barretenberg/common/throw_or_abort.hpp"
#include "barretenberg/dsl/acir_format/acir_to_constraint_buf.hpp"
#include "barretenberg/dsl/acir_format/proof_surgeon.hpp"
#include "barretenberg/dsl/acir_proofs/honk_contract.hpp"
#include "barretenberg/dsl/acir_proofs/honk_zk_contract.hpp"
#include "barretenberg/honk/proof_system/types/proof.hpp"
#include "barretenberg/numeric/uint256/uint256.hpp"
#include "barretenberg/special_public_inputs/special_public_inputs.hpp"
#include "barretenberg/srs/global_crs.hpp"
#include <iomanip>
#include <optional>
#include <sstream>

namespace bb {

namespace {
<<<<<<< HEAD

void write_vk_outputs(const bbapi::CircuitComputeVk::Response& vk_response, const std::filesystem::path& output_dir)
{
    write_file(output_dir / "vk", vk_response.bytes);
    info("VK saved to ", output_dir / "vk");
    write_file(output_dir / "vk_hash", vk_response.hash);
    info("VK Hash saved to ", output_dir / "vk_hash");
}

void write_proof_outputs(const bbapi::CircuitProve::Response& prove_response, const std::filesystem::path& output_dir)
{
    auto public_inputs_buf = to_buffer(prove_response.public_inputs);
    auto proof_buf = to_buffer(prove_response.proof);

    write_file(output_dir / "public_inputs", public_inputs_buf);
    write_file(output_dir / "proof", proof_buf);
    info("Public inputs saved to ", output_dir / "public_inputs");
    info("Proof saved to ", output_dir / "proof");
}

} // anonymous namespace
=======

void write_vk_outputs(const bbapi::CircuitComputeVk::Response& vk_response,
                      const std::string& output_format,
                      const std::filesystem::path& output_dir)
{
    if (output_format == "bytes" || output_format == "bytes_and_fields") {
        write_file(output_dir / "vk", vk_response.bytes);
        info("VK saved to ", output_dir / "vk");
        write_file(output_dir / "vk_hash", vk_response.hash);
        info("VK Hash saved to ", output_dir / "vk_hash");
    }

    if (output_format == "fields" || output_format == "bytes_and_fields") {
        // Use the fields directly from vk_response
        std::string vk_json = field_elements_to_json(vk_response.fields);
        write_file(output_dir / "vk_fields.json", { vk_json.begin(), vk_json.end() });
        info("VK fields saved to ", output_dir / "vk_fields.json");

        // For vk_hash fields - convert the bytes to fr and then to JSON
        auto vk_hash_fr = from_buffer<fr>(vk_response.hash);
        std::string vk_hash_json = format("\"", vk_hash_fr, "\"");
        write_file(output_dir / "vk_hash_fields.json", { vk_hash_json.begin(), vk_hash_json.end() });
        info("VK Hash fields saved to ", output_dir / "vk_hash_fields.json");
    }
}

void write_proof_outputs(const bbapi::CircuitProve::Response& prove_response,
                         const std::string& output_format,
                         const std::filesystem::path& output_dir)
{
    if (output_format == "bytes" || output_format == "bytes_and_fields") {
        auto public_inputs_buf = to_buffer(prove_response.public_inputs);
        auto proof_buf = to_buffer(prove_response.proof);

        write_file(output_dir / "public_inputs", public_inputs_buf);
        write_file(output_dir / "proof", proof_buf);
        info("Public inputs saved to ", output_dir / "public_inputs");
        info("Proof saved to ", output_dir / "proof");
    }

    if (output_format == "fields" || output_format == "bytes_and_fields") {
        std::string public_inputs_json = field_elements_to_json(prove_response.public_inputs);
        std::string proof_json = field_elements_to_json(prove_response.proof);

        write_file(output_dir / "public_inputs_fields.json", { public_inputs_json.begin(), public_inputs_json.end() });
        write_file(output_dir / "proof_fields.json", { proof_json.begin(), proof_json.end() });
        info("Public inputs fields saved to ", output_dir / "public_inputs_fields.json");
        info("Proof fields saved to ", output_dir / "proof_fields.json");
    }
}
} // namespace
>>>>>>> b3c2f510

bool UltraHonkAPI::check([[maybe_unused]] const Flags& flags,
                         [[maybe_unused]] const std::filesystem::path& bytecode_path,
                         [[maybe_unused]] const std::filesystem::path& witness_path)
{
    throw_or_abort("API function check_witness not implemented");
    return false;
}

void UltraHonkAPI::prove(const Flags& flags,
                         const std::filesystem::path& bytecode_path,
                         const std::filesystem::path& witness_path,
                         const std::filesystem::path& vk_path,
                         const std::filesystem::path& output_dir)
{
    // Validate output directory
    if (output_dir == "-") {
        throw_or_abort("Stdout output is not supported. Please specify an output directory.");
    }

    // Convert flags to ProofSystemSettings
    bbapi::ProofSystemSettings settings{ .ipa_accumulation = flags.ipa_accumulation,
                                         .oracle_hash_type = flags.oracle_hash_type,
                                         .disable_zk = flags.disable_zk };
<<<<<<< HEAD

    // Read input files
    auto bytecode = get_bytecode(bytecode_path);
    auto witness = get_bytecode(witness_path);

    // Handle VK
    std::vector<uint8_t> vk_bytes;

    if (flags.write_vk) {
        info("WARNING: computing verification key while proving due to write_vk. Precompute the VK and don't pass "
             "--write_vk for better performance.");
        auto vk_response =
            bbapi::CircuitComputeVk{ .circuit = { .name = "circuit", .bytecode = bytecode }, .settings = settings }
                .execute();

        // Write VK outputs separately
        write_vk_outputs(vk_response, output_dir);
        vk_bytes = std::move(vk_response.bytes);
    } else {
        vk_bytes = read_file(vk_path);
=======
    // Handle VK
    std::vector<uint8_t> vk_bytes;
    if (!vk_path.empty() && !flags.write_vk) {
        vk_bytes = read_file(vk_path);
    }

    // Prove
    auto response = bbapi::CircuitProve{ .circuit = { .name = "circuit",
                                                      .bytecode = get_bytecode(bytecode_path),
                                                      .verification_key = std::move(vk_bytes) },
                                         .witness = get_bytecode(witness_path),
                                         .settings = std::move(settings) }
                        .execute();

    // Write proof outputs (not VK - that's handled above)
    write_proof_outputs(response, flags.output_format, output_dir);
    if (flags.write_vk) {
        write_vk_outputs(response.vk, flags.output_format, output_dir);
>>>>>>> b3c2f510
    }

    // Prove
    auto prove_response = bbapi::CircuitProve{ .circuit = { .name = "circuit",
                                                            .bytecode = std::move(bytecode),
                                                            .verification_key = std::move(vk_bytes) },
                                               .witness = std::move(witness),
                                               .settings = std::move(settings) }
                              .execute();

    // Write proof outputs (not VK - that's handled above)
    write_proof_outputs(prove_response, output_dir);
}

bool UltraHonkAPI::verify(const Flags& flags,
                          const std::filesystem::path& public_inputs_path,
                          const std::filesystem::path& proof_path,
                          const std::filesystem::path& vk_path)
{
    // Read input files
<<<<<<< HEAD
    auto public_inputs = many_from_buffer<bb::fr>(read_file(public_inputs_path));
    auto proof = many_from_buffer<bb::fr>(read_file(proof_path));
=======
    auto public_inputs = many_from_buffer<uint256_t>(read_file(public_inputs_path));
    auto proof = many_from_buffer<uint256_t>(read_file(proof_path));
>>>>>>> b3c2f510
    auto vk_bytes = read_file(vk_path);

    // Convert flags to ProofSystemSettings
    bbapi::ProofSystemSettings settings{ .ipa_accumulation = flags.ipa_accumulation,
                                         .oracle_hash_type = flags.oracle_hash_type,
                                         .disable_zk = flags.disable_zk };

    // Execute verify command
    auto response = bbapi::CircuitVerify{ .verification_key = std::move(vk_bytes),
                                          .public_inputs = std::move(public_inputs),
                                          .proof = std::move(proof),
                                          .settings = settings }
                        .execute();

    return response.verified;
}

bool UltraHonkAPI::prove_and_verify([[maybe_unused]] const Flags& flags,
                                    [[maybe_unused]] const std::filesystem::path& bytecode_path,
                                    [[maybe_unused]] const std::filesystem::path& witness_path)
{
    throw_or_abort("API function prove_and_verify not implemented");
    return false;
}

void UltraHonkAPI::write_vk(const Flags& flags,
                            const std::filesystem::path& bytecode_path,
                            const std::filesystem::path& output_dir)
{
    // Validate output directory
    if (output_dir == "-") {
        throw_or_abort("Stdout output is not supported. Please specify an output directory.");
    }

    // Read bytecode
    auto bytecode = get_bytecode(bytecode_path);

    // Convert flags to ProofSystemSettings
    bbapi::ProofSystemSettings settings{ .ipa_accumulation = flags.ipa_accumulation,
                                         .oracle_hash_type = flags.oracle_hash_type,
                                         .disable_zk = flags.disable_zk };

<<<<<<< HEAD
=======
    // Execute compute VK command
>>>>>>> b3c2f510
    auto response = bbapi::CircuitComputeVk{ .circuit = { .name = "circuit", .bytecode = std::move(bytecode) },
                                             .settings = settings }
                        .execute();

<<<<<<< HEAD
    write_vk_outputs(response, output_dir);
=======
    // Write VK outputs using the helper function
    write_vk_outputs(response, flags.output_format, output_dir);
>>>>>>> b3c2f510
}

void UltraHonkAPI::gates([[maybe_unused]] const Flags& flags,
                         [[maybe_unused]] const std::filesystem::path& bytecode_path)
{
    // Get the bytecode directly
    auto bytecode = get_bytecode(bytecode_path);

    // All circuit reports will be built into the string below
    std::string functions_string = "{\"functions\": [\n  ";

    // For now, treat the entire bytecode as a single circuit
    // TODO(https://github.com/AztecProtocol/barretenberg/issues/1074): Handle multi-circuit programs properly
    // Convert flags to ProofSystemSettings
    bbapi::ProofSystemSettings settings{ .ipa_accumulation = flags.ipa_accumulation,
                                         .oracle_hash_type = flags.oracle_hash_type,
                                         .disable_zk = flags.disable_zk };

<<<<<<< HEAD
    // Execute CircuitGates command
    auto response = bbapi::CircuitGates{ .circuit = { .name = "circuit", .bytecode = bytecode, .verification_key = {} },
=======
    // Execute CircuitStats command
    auto response = bbapi::CircuitStats{ .circuit = { .name = "circuit", .bytecode = bytecode, .verification_key = {} },
>>>>>>> b3c2f510
                                         .include_gates_per_opcode = flags.include_gates_per_opcode,
                                         .settings = settings }
                        .execute();

    vinfo("Calculated circuit size in gate_count: ", response.num_gates);

    // Build individual circuit report to match original gate_count output
    std::string gates_per_opcode_str;
    if (flags.include_gates_per_opcode) {
        size_t i = 0;
        for (size_t count : response.gates_per_opcode) {
            if (i != 0) {
                gates_per_opcode_str += ",";
            }
            gates_per_opcode_str += std::to_string(count);
            i++;
        }
    }

<<<<<<< HEAD
    // For now, we'll use the CircuitGates response which includes circuit statistics
=======
    // For now, we'll use the CircuitStats response which includes circuit statistics
>>>>>>> b3c2f510
    // The num_acir_opcodes is not directly available from bytecode alone
    auto result_string = format(
        "{\n        \"acir_opcodes\": ",
        response.num_acir_opcodes,
        ",\n        \"circuit_size\": ",
        response.num_gates,
        (flags.include_gates_per_opcode ? format(",\n        \"gates_per_opcode\": [", gates_per_opcode_str, "]") : ""),
        "\n  }");

    functions_string = format(functions_string, result_string);
    std::cout << format(functions_string, "\n]}");
}

void UltraHonkAPI::write_solidity_verifier(const Flags& flags,
                                           const std::filesystem::path& output_path,
                                           const std::filesystem::path& vk_path)
{
    // Read VK file
    auto vk_bytes = read_file(vk_path);

    // Convert flags to ProofSystemSettings
    bbapi::ProofSystemSettings settings{ .ipa_accumulation = flags.ipa_accumulation,
                                         .oracle_hash_type = flags.oracle_hash_type,
                                         .disable_zk = flags.disable_zk };
<<<<<<< HEAD

    // Execute solidity verifier command
    auto response = bbapi::CircuitWriteSolidityVerifier{ .verification_key = vk_bytes, .settings = settings }.execute();

=======

    // Execute solidity verifier command
    auto response = bbapi::CircuitWriteSolidityVerifier{ .verification_key = vk_bytes, .settings = settings }.execute();

>>>>>>> b3c2f510
    // Write output
    if (output_path == "-") {
        std::cout << response.solidity_code;
    } else {
        write_file(output_path, { response.solidity_code.begin(), response.solidity_code.end() });
        if (flags.disable_zk) {
            info("Honk solidity verifier saved to ", output_path);
        } else {
            info("ZK Honk solidity verifier saved to ", output_path);
        }
    }
}
<<<<<<< HEAD

=======
>>>>>>> b3c2f510
} // namespace bb<|MERGE_RESOLUTION|>--- conflicted
+++ resolved
@@ -20,7 +20,6 @@
 namespace bb {
 
 namespace {
-<<<<<<< HEAD
 
 void write_vk_outputs(const bbapi::CircuitComputeVk::Response& vk_response, const std::filesystem::path& output_dir)
 {
@@ -42,59 +41,6 @@
 }
 
 } // anonymous namespace
-=======
-
-void write_vk_outputs(const bbapi::CircuitComputeVk::Response& vk_response,
-                      const std::string& output_format,
-                      const std::filesystem::path& output_dir)
-{
-    if (output_format == "bytes" || output_format == "bytes_and_fields") {
-        write_file(output_dir / "vk", vk_response.bytes);
-        info("VK saved to ", output_dir / "vk");
-        write_file(output_dir / "vk_hash", vk_response.hash);
-        info("VK Hash saved to ", output_dir / "vk_hash");
-    }
-
-    if (output_format == "fields" || output_format == "bytes_and_fields") {
-        // Use the fields directly from vk_response
-        std::string vk_json = field_elements_to_json(vk_response.fields);
-        write_file(output_dir / "vk_fields.json", { vk_json.begin(), vk_json.end() });
-        info("VK fields saved to ", output_dir / "vk_fields.json");
-
-        // For vk_hash fields - convert the bytes to fr and then to JSON
-        auto vk_hash_fr = from_buffer<fr>(vk_response.hash);
-        std::string vk_hash_json = format("\"", vk_hash_fr, "\"");
-        write_file(output_dir / "vk_hash_fields.json", { vk_hash_json.begin(), vk_hash_json.end() });
-        info("VK Hash fields saved to ", output_dir / "vk_hash_fields.json");
-    }
-}
-
-void write_proof_outputs(const bbapi::CircuitProve::Response& prove_response,
-                         const std::string& output_format,
-                         const std::filesystem::path& output_dir)
-{
-    if (output_format == "bytes" || output_format == "bytes_and_fields") {
-        auto public_inputs_buf = to_buffer(prove_response.public_inputs);
-        auto proof_buf = to_buffer(prove_response.proof);
-
-        write_file(output_dir / "public_inputs", public_inputs_buf);
-        write_file(output_dir / "proof", proof_buf);
-        info("Public inputs saved to ", output_dir / "public_inputs");
-        info("Proof saved to ", output_dir / "proof");
-    }
-
-    if (output_format == "fields" || output_format == "bytes_and_fields") {
-        std::string public_inputs_json = field_elements_to_json(prove_response.public_inputs);
-        std::string proof_json = field_elements_to_json(prove_response.proof);
-
-        write_file(output_dir / "public_inputs_fields.json", { public_inputs_json.begin(), public_inputs_json.end() });
-        write_file(output_dir / "proof_fields.json", { proof_json.begin(), proof_json.end() });
-        info("Public inputs fields saved to ", output_dir / "public_inputs_fields.json");
-        info("Proof fields saved to ", output_dir / "proof_fields.json");
-    }
-}
-} // namespace
->>>>>>> b3c2f510
 
 bool UltraHonkAPI::check([[maybe_unused]] const Flags& flags,
                          [[maybe_unused]] const std::filesystem::path& bytecode_path,
@@ -119,7 +65,6 @@
     bbapi::ProofSystemSettings settings{ .ipa_accumulation = flags.ipa_accumulation,
                                          .oracle_hash_type = flags.oracle_hash_type,
                                          .disable_zk = flags.disable_zk };
-<<<<<<< HEAD
 
     // Read input files
     auto bytecode = get_bytecode(bytecode_path);
@@ -140,26 +85,6 @@
         vk_bytes = std::move(vk_response.bytes);
     } else {
         vk_bytes = read_file(vk_path);
-=======
-    // Handle VK
-    std::vector<uint8_t> vk_bytes;
-    if (!vk_path.empty() && !flags.write_vk) {
-        vk_bytes = read_file(vk_path);
-    }
-
-    // Prove
-    auto response = bbapi::CircuitProve{ .circuit = { .name = "circuit",
-                                                      .bytecode = get_bytecode(bytecode_path),
-                                                      .verification_key = std::move(vk_bytes) },
-                                         .witness = get_bytecode(witness_path),
-                                         .settings = std::move(settings) }
-                        .execute();
-
-    // Write proof outputs (not VK - that's handled above)
-    write_proof_outputs(response, flags.output_format, output_dir);
-    if (flags.write_vk) {
-        write_vk_outputs(response.vk, flags.output_format, output_dir);
->>>>>>> b3c2f510
     }
 
     // Prove
@@ -180,13 +105,8 @@
                           const std::filesystem::path& vk_path)
 {
     // Read input files
-<<<<<<< HEAD
-    auto public_inputs = many_from_buffer<bb::fr>(read_file(public_inputs_path));
-    auto proof = many_from_buffer<bb::fr>(read_file(proof_path));
-=======
     auto public_inputs = many_from_buffer<uint256_t>(read_file(public_inputs_path));
     auto proof = many_from_buffer<uint256_t>(read_file(proof_path));
->>>>>>> b3c2f510
     auto vk_bytes = read_file(vk_path);
 
     // Convert flags to ProofSystemSettings
@@ -229,20 +149,11 @@
                                          .oracle_hash_type = flags.oracle_hash_type,
                                          .disable_zk = flags.disable_zk };
 
-<<<<<<< HEAD
-=======
-    // Execute compute VK command
->>>>>>> b3c2f510
     auto response = bbapi::CircuitComputeVk{ .circuit = { .name = "circuit", .bytecode = std::move(bytecode) },
                                              .settings = settings }
                         .execute();
 
-<<<<<<< HEAD
     write_vk_outputs(response, output_dir);
-=======
-    // Write VK outputs using the helper function
-    write_vk_outputs(response, flags.output_format, output_dir);
->>>>>>> b3c2f510
 }
 
 void UltraHonkAPI::gates([[maybe_unused]] const Flags& flags,
@@ -261,13 +172,8 @@
                                          .oracle_hash_type = flags.oracle_hash_type,
                                          .disable_zk = flags.disable_zk };
 
-<<<<<<< HEAD
-    // Execute CircuitGates command
-    auto response = bbapi::CircuitGates{ .circuit = { .name = "circuit", .bytecode = bytecode, .verification_key = {} },
-=======
     // Execute CircuitStats command
     auto response = bbapi::CircuitStats{ .circuit = { .name = "circuit", .bytecode = bytecode, .verification_key = {} },
->>>>>>> b3c2f510
                                          .include_gates_per_opcode = flags.include_gates_per_opcode,
                                          .settings = settings }
                         .execute();
@@ -287,11 +193,7 @@
         }
     }
 
-<<<<<<< HEAD
-    // For now, we'll use the CircuitGates response which includes circuit statistics
-=======
     // For now, we'll use the CircuitStats response which includes circuit statistics
->>>>>>> b3c2f510
     // The num_acir_opcodes is not directly available from bytecode alone
     auto result_string = format(
         "{\n        \"acir_opcodes\": ",
@@ -316,17 +218,10 @@
     bbapi::ProofSystemSettings settings{ .ipa_accumulation = flags.ipa_accumulation,
                                          .oracle_hash_type = flags.oracle_hash_type,
                                          .disable_zk = flags.disable_zk };
-<<<<<<< HEAD
 
     // Execute solidity verifier command
     auto response = bbapi::CircuitWriteSolidityVerifier{ .verification_key = vk_bytes, .settings = settings }.execute();
 
-=======
-
-    // Execute solidity verifier command
-    auto response = bbapi::CircuitWriteSolidityVerifier{ .verification_key = vk_bytes, .settings = settings }.execute();
-
->>>>>>> b3c2f510
     // Write output
     if (output_path == "-") {
         std::cout << response.solidity_code;
@@ -339,8 +234,4 @@
         }
     }
 }
-<<<<<<< HEAD
-
-=======
->>>>>>> b3c2f510
 } // namespace bb