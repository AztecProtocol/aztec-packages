--- conflicted
+++ resolved
@@ -231,17 +231,6 @@
                                            const std::filesystem::path& output_path,
                                            const std::filesystem::path& vk_path)
 {
-<<<<<<< HEAD
-    using VK = UltraKeccakFlavor::VerificationKey;
-    auto vk = std::make_shared<VK>(from_buffer<VK>(read_file(vk_path)));
-    std::string contract;
-    if (flags.disable_zk) {
-        contract = flags.optimized_solidity_verifier ? get_optimized_honk_solidity_verifier(vk)
-                                                     : get_honk_solidity_verifier(vk);
-    } else {
-        contract = get_honk_zk_solidity_verifier(vk);
-    }
-=======
     // Read VK file
     auto vk_bytes = read_file(vk_path);
 
@@ -251,8 +240,8 @@
                                          .disable_zk = flags.disable_zk };
 
     // Execute solidity verifier command
-    auto response = bbapi::CircuitWriteSolidityVerifier{ .verification_key = vk_bytes, .settings = settings }.execute();
->>>>>>> 9089619d
+    auto response = bbapi::CircuitWriteSolidityVerifier{ .verification_key = vk_bytes, .settings = settings }.execute(
+        flags.optimized_solidity_verifier);
 
     // Write output
     if (output_path == "-") {
