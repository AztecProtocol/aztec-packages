--- conflicted
+++ resolved
@@ -86,8 +86,7 @@
 
     UltraProver_<Flavor> prover{ proving_key, vk };
 
-<<<<<<< HEAD
-    HonkProof concat_pi_and_proof = prover.construct_proof();
+    Proof concat_pi_and_proof = prover.construct_proof();
     // Compute number of inner public inputs. Perform loose checks that the public inputs contain enough data.
     auto num_inner_public_inputs = [&]() {
         size_t num_public_inputs = prover.proving_key->num_public_inputs();
@@ -104,19 +103,6 @@
         }
     }();
 
-=======
-    Proof concat_pi_and_proof = prover.construct_proof();
-    size_t num_inner_public_inputs = prover.proving_key->num_public_inputs();
-    // Loose check that the public inputs contain a pairing point accumulator, doesn't catch everything.
-    BB_ASSERT_GTE(prover.proving_key->num_public_inputs(),
-                  PAIRING_POINTS_SIZE,
-                  "Public inputs should contain a pairing point accumulator.");
-    num_inner_public_inputs -= PAIRING_POINTS_SIZE;
-    if constexpr (HasIPAAccumulator<Flavor>) {
-        BB_ASSERT_GTE(num_inner_public_inputs, IPA_CLAIM_SIZE, "Public inputs should contain an IPA claim.");
-        num_inner_public_inputs -= IPA_CLAIM_SIZE;
-    }
->>>>>>> 5a63a553
     // We split the inner public inputs, which are stored at the front of the proof, from the rest of the proof. Now,
     // the "proof" refers to everything except the inner public inputs.
     PublicInputsAndProof<Proof> public_inputs_and_proof{
