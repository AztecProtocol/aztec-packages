#include "api_ultra_honk.hpp"

#include "barretenberg/api/acir_format_getters.hpp"
#include "barretenberg/api/file_io.hpp"
#include "barretenberg/api/gate_count.hpp"
#include "barretenberg/api/write_prover_output.hpp"
#include "barretenberg/common/map.hpp"
#include "barretenberg/common/throw_or_abort.hpp"
#include "barretenberg/dsl/acir_format/proof_surgeon.hpp"
#include "barretenberg/dsl/acir_proofs/honk_contract.hpp"
#include "barretenberg/dsl/acir_proofs/honk_zk_contract.hpp"
#include "barretenberg/honk/proof_system/types/proof.hpp"
#include "barretenberg/honk/types/aggregation_object_type.hpp"
#include "barretenberg/srs/global_crs.hpp"

namespace bb {

template <typename Flavor, typename Circuit = typename Flavor::CircuitBuilder>
Circuit _compute_circuit(const std::string& bytecode_path, const std::string& witness_path)
{
    uint32_t honk_recursion = 0;
<<<<<<< HEAD
    if constexpr (IsAnyOf<Flavor, UltraFlavor, UltraKeccakFlavor, UltraKeccakZKFlavor, UltraZKFlavor>) {
=======

    // TODO(https://github.com/AztecProtocol/barretenberg/issues/1326): Get rid of honk_recursion and just use
    // ipa_accumulation.
    // bool ipa_accumulation = false;
    if constexpr (IsAnyOf<Flavor, UltraFlavor, UltraKeccakFlavor, UltraKeccakZKFlavor>) {
>>>>>>> ee3655e0
        honk_recursion = 1;
    } else if constexpr (IsAnyOf<Flavor, UltraRollupFlavor>) {
        honk_recursion = 2;
        // ipa_accumulation = true;
    }
#ifdef STARKNET_GARAGA_FLAVORS
    if constexpr (IsAnyOf<Flavor, UltraStarknetFlavor, UltraStarknetZKFlavor>) {
        honk_recursion = 1;
    }
#endif

    const acir_format::ProgramMetadata metadata{
        .honk_recursion = honk_recursion,
    };
    acir_format::AcirProgram program{ get_constraint_system(bytecode_path) };

    if (!witness_path.empty()) {
        program.witness = get_witness(witness_path);
    }
    return acir_format::create_circuit<Circuit>(program, metadata);
}

template <typename Flavor>
std::shared_ptr<DeciderProvingKey_<Flavor>> _compute_proving_key(const std::string& bytecode_path,
                                                                 const std::string& witness_path)
{
    typename Flavor::CircuitBuilder builder = _compute_circuit<Flavor>(bytecode_path, witness_path);
    auto decider_proving_key = std::make_shared<DeciderProvingKey_<Flavor>>(builder);
    return decider_proving_key;
}

template <typename Flavor>
PubInputsProofAndKey<typename Flavor::VerificationKey> _compute_vk(const std::filesystem::path& bytecode_path,
                                                                   const std::filesystem::path& witness_path)
{
    auto proving_key = _compute_proving_key<Flavor>(bytecode_path.string(), witness_path.string());
    return { PublicInputsVector{},
             HonkProof{},
             std::make_shared<typename Flavor::VerificationKey>(proving_key->proving_key) };
}

template <typename Flavor>
PubInputsProofAndKey<typename Flavor::VerificationKey> _prove(const bool compute_vk,
                                                              const std::filesystem::path& bytecode_path,
                                                              const std::filesystem::path& witness_path,
                                                              const std::filesystem::path& vk_path)
{
    auto proving_key = _compute_proving_key<Flavor>(bytecode_path.string(), witness_path.string());
    std::shared_ptr<typename Flavor::VerificationKey> vk;
    if (compute_vk) {
        info("WARNING: computing verification key while proving. Pass in a precomputed vk for better performance.");
        vk = std::make_shared<typename Flavor::VerificationKey>(proving_key->proving_key);
    } else {
        vk = std::make_shared<typename Flavor::VerificationKey>(
            from_buffer<typename Flavor::VerificationKey>(read_file(vk_path)));
    }

    UltraProver_<Flavor> prover{ proving_key, vk };

    HonkProof concat_pi_and_proof = prover.construct_proof();
    size_t num_inner_public_inputs = prover.proving_key->proving_key.num_public_inputs;
    // Loose check that the public inputs contain a pairing point accumulator, doesn't catch everything.
    BB_ASSERT_GTE(prover.proving_key->proving_key.num_public_inputs,
                  PAIRING_POINTS_SIZE,
                  "Public inputs should contain a pairing point accumulator.");
    num_inner_public_inputs -= PAIRING_POINTS_SIZE;
    if constexpr (HasIPAAccumulator<Flavor>) {
        BB_ASSERT_GTE(num_inner_public_inputs, IPA_CLAIM_SIZE, "Public inputs should contain an IPA claim.");
        num_inner_public_inputs -= IPA_CLAIM_SIZE;
    }
    // We split the inner public inputs, which are stored at the front of the proof, from the rest of the proof. Now,
    // the "proof" refers to everything except the inner public inputs.
    PublicInputsAndProof public_inputs_and_proof{
        PublicInputsVector(concat_pi_and_proof.begin(),
                           concat_pi_and_proof.begin() + static_cast<std::ptrdiff_t>(num_inner_public_inputs)),
        HonkProof(concat_pi_and_proof.begin() + static_cast<std::ptrdiff_t>(num_inner_public_inputs),
                  concat_pi_and_proof.end())
    };
    return { public_inputs_and_proof.public_inputs, public_inputs_and_proof.proof, vk };
}

template <typename Flavor>
bool _verify(const bool ipa_accumulation,
             const std::filesystem::path& public_inputs_path,
             const std::filesystem::path& proof_path,
             const std::filesystem::path& vk_path)
{
    using VerificationKey = typename Flavor::VerificationKey;
    using Verifier = UltraVerifier_<Flavor>;

    auto vk = std::make_shared<VerificationKey>(from_buffer<VerificationKey>(read_file(vk_path)));
    auto public_inputs = many_from_buffer<bb::fr>(read_file(public_inputs_path));
    auto proof = many_from_buffer<bb::fr>(read_file(proof_path));
    // concatenate public inputs and proof
    std::vector<fr> complete_proof = public_inputs;
    complete_proof.insert(complete_proof.end(), proof.begin(), proof.end());

    std::shared_ptr<VerifierCommitmentKey<curve::Grumpkin>> ipa_verification_key;
    if (ipa_accumulation) {
        ipa_verification_key = std::make_shared<VerifierCommitmentKey<curve::Grumpkin>>(1 << CONST_ECCVM_LOG_N);
    }

    Verifier verifier{ vk, ipa_verification_key };

    bool verified;
    if (ipa_accumulation) {
        const size_t HONK_PROOF_LENGTH = Flavor::PROOF_LENGTH_WITHOUT_PUB_INPUTS - IPA_PROOF_LENGTH;
        const size_t num_public_inputs = static_cast<size_t>(vk->num_public_inputs);
        // The extra calculation is for the IPA proof length.
        BB_ASSERT_EQ(complete_proof.size(),
                     HONK_PROOF_LENGTH + IPA_PROOF_LENGTH + num_public_inputs,
                     "Honk proof has incorrect length while verifying.");
        const std::ptrdiff_t honk_proof_with_pub_inputs_length =
            static_cast<std::ptrdiff_t>(HONK_PROOF_LENGTH + num_public_inputs);
        auto ipa_proof = HonkProof(complete_proof.begin() + honk_proof_with_pub_inputs_length, complete_proof.end());
        auto tube_honk_proof =
            HonkProof(complete_proof.begin(), complete_proof.begin() + honk_proof_with_pub_inputs_length);
        verified = verifier.verify_proof(complete_proof, ipa_proof);
    } else {
        verified = verifier.verify_proof(complete_proof);
    }

    if (verified) {
        info("Proof verified successfully");
    } else {
        info("Proof verification failed");
    }

    return verified;
}

bool UltraHonkAPI::check([[maybe_unused]] const Flags& flags,
                         [[maybe_unused]] const std::filesystem::path& bytecode_path,
                         [[maybe_unused]] const std::filesystem::path& witness_path)
{
    throw_or_abort("API function check_witness not implemented");
    return false;
}

void UltraHonkAPI::prove(const Flags& flags,
                         const std::filesystem::path& bytecode_path,
                         const std::filesystem::path& witness_path,
                         const std::filesystem::path& vk_path,
                         const std::filesystem::path& output_dir)
{
    const auto _write = [&](auto&& _prove_output) {
        write(_prove_output, flags.output_format, flags.write_vk ? "proof_and_vk" : "proof", output_dir);
    };
    // if the ipa accumulation flag is set we are using the UltraRollupFlavor
    if (flags.ipa_accumulation) {
<<<<<<< HEAD
        _write(_prove<UltraRollupFlavor>(flags.write_vk, bytecode_path, witness_path));
    } else if (flags.oracle_hash_type == "poseidon2" && !flags.disable_zk) {
        // if we are not disabling ZK and the oracle hash type is poseidon2, we are using the UltraZKFlavor
        _write(_prove<UltraZKFlavor>(flags.write_vk, bytecode_path, witness_path));
    } else if (flags.oracle_hash_type == "poseidon2" && flags.disable_zk) {
        // if we are disabling ZK and the oracle hash type is poseidon2, we are using the UltraFlavor
        _write(_prove<UltraFlavor>(flags.write_vk, bytecode_path, witness_path));
    } else if (flags.oracle_hash_type == "keccak" && !flags.disable_zk) {
        // if we are not disabling ZK and the oracle hash type is keccak, we are using the UltraKeccakZKFlavor
        _write(_prove<UltraKeccakZKFlavor>(flags.write_vk, bytecode_path, witness_path));
    } else if (flags.oracle_hash_type == "keccak" && flags.disable_zk) {
        _write(_prove<UltraKeccakFlavor>(flags.write_vk, bytecode_path, witness_path));
#ifdef STARKNET_GARAGA_FLAVORS
    } else if (flags.oracle_hash_type == "starknet" && flags.disable_zk) {
        _write(_prove<UltraStarknetFlavor>(flags.write_vk, bytecode_path, witness_path));
    } else if (flags.oracle_hash_type == "starknet" && !flags.disable_zk) {
        _write(_prove<UltraStarknetZKFlavor>(flags.write_vk, bytecode_path, witness_path));
=======
        _write(_prove<UltraRollupFlavor>(flags.write_vk, bytecode_path, witness_path, vk_path));
    } else if (flags.oracle_hash_type == "poseidon2") {
        _write(_prove<UltraFlavor>(flags.write_vk, bytecode_path, witness_path, vk_path));
    } else if (flags.oracle_hash_type == "keccak" && !flags.zk) {
        _write(_prove<UltraKeccakFlavor>(flags.write_vk, bytecode_path, witness_path, vk_path));
    } else if (flags.oracle_hash_type == "keccak" && flags.zk) {
        _write(_prove<UltraKeccakZKFlavor>(flags.write_vk, bytecode_path, witness_path, vk_path));
#ifdef STARKNET_GARAGA_FLAVORS
    } else if (flags.oracle_hash_type == "starknet" && !flags.zk) {
        _write(_prove<UltraStarknetFlavor>(flags.write_vk, bytecode_path, witness_path, vk_path));
    } else if (flags.oracle_hash_type == "starknet" && flags.zk) {
        _write(_prove<UltraStarknetZKFlavor>(flags.write_vk, bytecode_path, witness_path, vk_path));
>>>>>>> ee3655e0
#endif
    } else {
        throw_or_abort("Invalid proving options specified in _prove");
    }
}

bool UltraHonkAPI::verify(const Flags& flags,
                          const std::filesystem::path& public_inputs_path,
                          const std::filesystem::path& proof_path,
                          const std::filesystem::path& vk_path)
{
    const bool ipa_accumulation = flags.ipa_accumulation;
    // if the ipa accumulation flag is set we are using the UltraRollupFlavor
    if (ipa_accumulation) {
        return _verify<UltraRollupFlavor>(ipa_accumulation, public_inputs_path, proof_path, vk_path);
    }
    // if we have disabled zk:
    // if the hash type is poseidon 2 we are using UltraFlavor
    if (flags.oracle_hash_type == "poseidon2" && flags.disable_zk) {
        return _verify<UltraFlavor>(ipa_accumulation, public_inputs_path, proof_path, vk_path);
    } else if (flags.oracle_hash_type == "keccak" && flags.disable_zk) {
        // if the hash type is keccak we are using UltraKeccakFlavor
        return _verify<UltraKeccakFlavor>(ipa_accumulation, public_inputs_path, proof_path, vk_path);
    } else if (flags.oracle_hash_type == "poseidon2" && !flags.disable_zk) {
        return _verify<UltraZKFlavor>(ipa_accumulation, public_inputs_path, proof_path, vk_path);
    } else if (flags.oracle_hash_type == "keccak" && !flags.disable_zk) {
        return _verify<UltraKeccakZKFlavor>(ipa_accumulation, public_inputs_path, proof_path, vk_path);
    }
#ifdef STARKNET_GARAGA_FLAVORS
    else if (flags.oracle_hash_type == "starknet" && flags.disable_zk) {
        return _verify<UltraStarknetFlavor>(ipa_accumulation, public_inputs_path, proof_path, vk_path);
    } else if (flags.oracle_hash_type == "starknet" && !flags.disable_zk) {
        else if (flags.oracle_hash_type == "starknet" && !flags.disable_zk)
        {
            return _verify<UltraStarknetZKFlavor>(ipa_accumulation, public_inputs_path, proof_path, vk_path);
        }
#endif
        else
        {
            throw_or_abort("invalid proof type in _verify");
        }
    }

    bool UltraHonkAPI::prove_and_verify([[maybe_unused]] const Flags& flags,
                                        [[maybe_unused]] const std::filesystem::path& bytecode_path,
                                        [[maybe_unused]] const std::filesystem::path& witness_path)
    {
        throw_or_abort("API function prove_and_verify not implemented");
        return false;
    }

    void UltraHonkAPI::write_vk(
        const Flags& flags, const std::filesystem::path& bytecode_path, const std::filesystem::path& output_path)
    {
        const auto _write = [&](auto&& _prove_output) { write(_prove_output, flags.output_format, "vk", output_path); };

        if (flags.ipa_accumulation) {
            _write(_compute_vk<UltraRollupFlavor>(bytecode_path, ""));
        } else if (flags.oracle_hash_type == "poseidon2" && flags.disable_zk) {
            _write(_compute_vk<UltraFlavor>(bytecode_path, ""));
        } else if (flags.oracle_hash_type == "poseidon2" && !flags.disable_zk) {
            _write(_compute_vk<UltraZKFlavor>(bytecode_path, ""));
        } else if (flags.oracle_hash_type == "keccak" && flags.disable_zk) {
            _write(_compute_vk<UltraKeccakFlavor>(bytecode_path, ""));
        } else if (flags.oracle_hash_type == "keccak" && !flags.disable_zk) {
            _write(_compute_vk<UltraKeccakZKFlavor>(bytecode_path, ""));
        }
#ifdef STARKNET_GARAGA_FLAVORS
        else if (flags.oracle_hash_type == "starknet" && flags.disable_zk) {
            _write(_compute_vk<UltraStarknetFlavor>(bytecode_path, ""));
        } else if (flags.oracle_hash_type == "starknet" && !flags.disable_zk) {
            _write(_compute_vk<UltraStarknetZKFlavor>(bytecode_path, ""));
        }
    }
#endif
    else
    {
        throw_or_abort("invalid proof type in _write_vk");
    }
}

void UltraHonkAPI::gates([[maybe_unused]] const Flags& flags,
                         [[maybe_unused]] const std::filesystem::path& bytecode_path)
{
    gate_count(bytecode_path, /*useless=*/false, flags.honk_recursion, flags.include_gates_per_opcode);
}

void UltraHonkAPI::write_solidity_verifier(const Flags& flags,
                                           const std::filesystem::path& output_path,
                                           const std::filesystem::path& vk_path)
{
    using VK = UltraKeccakFlavor::VerificationKey;
    auto vk = std::make_shared<VK>(from_buffer<VK>(read_file(vk_path)));
    std::string contract = flags.disable_zk ? get_honk_solidity_verifier(vk) : get_honk_zk_solidity_verifier(vk);

    if (output_path == "-") {
        std::cout << contract;
    } else {
        write_file(output_path, { contract.begin(), contract.end() });
        info("Solidity verifier saved to ", output_path);
    }
}

template <typename Flavor>
void write_recursion_inputs_ultra_honk(const std::string& bytecode_path,
                                       const std::string& witness_path,
                                       const std::string& output_path)
{
    using Prover = UltraProver_<Flavor>;
    using VerificationKey = typename Flavor::VerificationKey;
    using FF = typename Flavor::FF;

    std::shared_ptr<DeciderProvingKey_<Flavor>> proving_key = _compute_proving_key<Flavor>(bytecode_path, witness_path);
    auto verification_key = std::make_shared<VerificationKey>(proving_key->proving_key);
    Prover prover{ proving_key, verification_key };
    std::vector<FF> proof = prover.construct_proof();

    bool ipa_accumulation = false;
<<<<<<< HEAD
    if constexpr (IsAnyOf<Flavor, UltraFlavor, UltraZKFlavor>) {
        honk_recursion = 1;
    } else if constexpr (IsAnyOf<Flavor, UltraRollupFlavor>) {
        honk_recursion = 2;
=======
    if constexpr (IsAnyOf<Flavor, UltraRollupFlavor>) {
>>>>>>> ee3655e0
        ipa_accumulation = true;
    }
    const std::string toml_content =
        acir_format::ProofSurgeon::construct_recursion_inputs_toml_data(proof, verification_key, ipa_accumulation);

    const std::string toml_path = output_path + "/Prover.toml";
    write_file(toml_path, { toml_content.begin(), toml_content.end() });
}

template void write_recursion_inputs_ultra_honk<UltraFlavor>(const std::string& bytecode_path,
                                                             const std::string& witness_path,
                                                             const std::string& output_path);

template void write_recursion_inputs_ultra_honk<UltraRollupFlavor>(const std::string& bytecode_path,
                                                                   const std::string& witness_path,
                                                                   const std::string& output_path);
} // namespace bb<|MERGE_RESOLUTION|>--- conflicted
+++ resolved
@@ -19,15 +19,11 @@
 Circuit _compute_circuit(const std::string& bytecode_path, const std::string& witness_path)
 {
     uint32_t honk_recursion = 0;
-<<<<<<< HEAD
-    if constexpr (IsAnyOf<Flavor, UltraFlavor, UltraKeccakFlavor, UltraKeccakZKFlavor, UltraZKFlavor>) {
-=======
 
     // TODO(https://github.com/AztecProtocol/barretenberg/issues/1326): Get rid of honk_recursion and just use
     // ipa_accumulation.
     // bool ipa_accumulation = false;
-    if constexpr (IsAnyOf<Flavor, UltraFlavor, UltraKeccakFlavor, UltraKeccakZKFlavor>) {
->>>>>>> ee3655e0
+    if constexpr (IsAnyOf<Flavor, UltraFlavor, UltraZKFlavor, UltraKeccakFlavor, UltraKeccakZKFlavor>) {
         honk_recursion = 1;
     } else if constexpr (IsAnyOf<Flavor, UltraRollupFlavor>) {
         honk_recursion = 2;
@@ -178,38 +174,23 @@
     };
     // if the ipa accumulation flag is set we are using the UltraRollupFlavor
     if (flags.ipa_accumulation) {
-<<<<<<< HEAD
-        _write(_prove<UltraRollupFlavor>(flags.write_vk, bytecode_path, witness_path));
+        _write(_prove<UltraRollupFlavor>(flags.write_vk, bytecode_path, witness_path, vk_path));
     } else if (flags.oracle_hash_type == "poseidon2" && !flags.disable_zk) {
         // if we are not disabling ZK and the oracle hash type is poseidon2, we are using the UltraZKFlavor
-        _write(_prove<UltraZKFlavor>(flags.write_vk, bytecode_path, witness_path));
+        _write(_prove<UltraZKFlavor>(flags.write_vk, bytecode_path, witness_path, vk_path));
     } else if (flags.oracle_hash_type == "poseidon2" && flags.disable_zk) {
         // if we are disabling ZK and the oracle hash type is poseidon2, we are using the UltraFlavor
-        _write(_prove<UltraFlavor>(flags.write_vk, bytecode_path, witness_path));
+        _write(_prove<UltraFlavor>(flags.write_vk, bytecode_path, witness_path, vk_path));
     } else if (flags.oracle_hash_type == "keccak" && !flags.disable_zk) {
         // if we are not disabling ZK and the oracle hash type is keccak, we are using the UltraKeccakZKFlavor
-        _write(_prove<UltraKeccakZKFlavor>(flags.write_vk, bytecode_path, witness_path));
+        _write(_prove<UltraKeccakZKFlavor>(flags.write_vk, bytecode_path, witness_path, vk_path));
     } else if (flags.oracle_hash_type == "keccak" && flags.disable_zk) {
-        _write(_prove<UltraKeccakFlavor>(flags.write_vk, bytecode_path, witness_path));
+        _write(_prove<UltraKeccakFlavor>(flags.write_vk, bytecode_path, witness_path, vk_path));
 #ifdef STARKNET_GARAGA_FLAVORS
     } else if (flags.oracle_hash_type == "starknet" && flags.disable_zk) {
-        _write(_prove<UltraStarknetFlavor>(flags.write_vk, bytecode_path, witness_path));
+        _write(_prove<UltraStarknetFlavor>(flags.write_vk, bytecode_path, witness_path, vk_path));
     } else if (flags.oracle_hash_type == "starknet" && !flags.disable_zk) {
-        _write(_prove<UltraStarknetZKFlavor>(flags.write_vk, bytecode_path, witness_path));
-=======
-        _write(_prove<UltraRollupFlavor>(flags.write_vk, bytecode_path, witness_path, vk_path));
-    } else if (flags.oracle_hash_type == "poseidon2") {
-        _write(_prove<UltraFlavor>(flags.write_vk, bytecode_path, witness_path, vk_path));
-    } else if (flags.oracle_hash_type == "keccak" && !flags.zk) {
-        _write(_prove<UltraKeccakFlavor>(flags.write_vk, bytecode_path, witness_path, vk_path));
-    } else if (flags.oracle_hash_type == "keccak" && flags.zk) {
-        _write(_prove<UltraKeccakZKFlavor>(flags.write_vk, bytecode_path, witness_path, vk_path));
-#ifdef STARKNET_GARAGA_FLAVORS
-    } else if (flags.oracle_hash_type == "starknet" && !flags.zk) {
-        _write(_prove<UltraStarknetFlavor>(flags.write_vk, bytecode_path, witness_path, vk_path));
-    } else if (flags.oracle_hash_type == "starknet" && flags.zk) {
         _write(_prove<UltraStarknetZKFlavor>(flags.write_vk, bytecode_path, witness_path, vk_path));
->>>>>>> ee3655e0
 #endif
     } else {
         throw_or_abort("Invalid proving options specified in _prove");
@@ -328,14 +309,7 @@
     std::vector<FF> proof = prover.construct_proof();
 
     bool ipa_accumulation = false;
-<<<<<<< HEAD
-    if constexpr (IsAnyOf<Flavor, UltraFlavor, UltraZKFlavor>) {
-        honk_recursion = 1;
-    } else if constexpr (IsAnyOf<Flavor, UltraRollupFlavor>) {
-        honk_recursion = 2;
-=======
     if constexpr (IsAnyOf<Flavor, UltraRollupFlavor>) {
->>>>>>> ee3655e0
         ipa_accumulation = true;
     }
     const std::string toml_content =
