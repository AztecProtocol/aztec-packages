--- conflicted
+++ resolved
@@ -177,19 +177,13 @@
     } else if (flags.oracle_hash_type == "poseidon2") {
         _write(_prove<UltraFlavor>(flags.write_vk, bytecode_path, witness_path));
     } else if (flags.oracle_hash_type == "keccak" && !flags.zk) {
-<<<<<<< HEAD
-        _write(_prove<UltraKeccakFlavor>(flags.write_vk, init, bytecode_path, witness_path));
+        _write(_prove<UltraKeccakFlavor>(flags.write_vk, bytecode_path, witness_path));
     } else if (flags.oracle_hash_type == "starknet" && !flags.zk) {
-        _write(_prove<UltraStarknetFlavor>(flags.write_vk, init, bytecode_path, witness_path));
-    } else if (flags.oracle_hash_type == "keccak" && flags.zk) {
-        _write(_prove<UltraKeccakZKFlavor>(flags.write_vk, init, bytecode_path, witness_path));
-    } else if (flags.oracle_hash_type == "starknet" && flags.zk) {
-        _write(_prove<UltraStarknetZKFlavor>(flags.write_vk, init, bytecode_path, witness_path));
-=======
-        _write(_prove<UltraKeccakFlavor>(flags.write_vk, bytecode_path, witness_path));
+        _write(_prove<UltraStarknetFlavor>(flags.write_vk, bytecode_path, witness_path));
     } else if (flags.oracle_hash_type == "keccak" && flags.zk) {
         _write(_prove<UltraKeccakZKFlavor>(flags.write_vk, bytecode_path, witness_path));
->>>>>>> 73d6cf73
+    } else if (flags.oracle_hash_type == "starknet" && flags.zk) {
+        _write(_prove<UltraStarknetZKFlavor>(flags.write_vk, bytecode_path, witness_path));
     } else {
         throw_or_abort("Invalid proving options specified in _prove");
     }
@@ -244,19 +238,13 @@
     } else if (flags.oracle_hash_type == "poseidon2") {
         _write(_compute_vk<UltraFlavor>(bytecode_path, ""));
     } else if (flags.oracle_hash_type == "keccak" && !flags.zk) {
-<<<<<<< HEAD
-        _write(_compute_vk<UltraKeccakFlavor>(init, bytecode_path, ""));
+        _write(_compute_vk<UltraKeccakFlavor>(bytecode_path, ""));
     } else if (flags.oracle_hash_type == "starknet" && !flags.zk) {
-        _write(_compute_vk<UltraStarknetFlavor>(init, bytecode_path, ""));
-    } else if (flags.oracle_hash_type == "keccak" && flags.zk) {
-        _write(_compute_vk<UltraKeccakZKFlavor>(init, bytecode_path, ""));
-    } else if (flags.oracle_hash_type == "starknet" && flags.zk) {
-        _write(_compute_vk<UltraStarknetZKFlavor>(init, bytecode_path, ""));
-=======
-        _write(_compute_vk<UltraKeccakFlavor>(bytecode_path, ""));
+        _write(_compute_vk<UltraStarknetFlavor>(bytecode_path, ""));
     } else if (flags.oracle_hash_type == "keccak" && flags.zk) {
         _write(_compute_vk<UltraKeccakZKFlavor>(bytecode_path, ""));
->>>>>>> 73d6cf73
+    } else if (flags.oracle_hash_type == "starknet" && flags.zk) {
+        _write(_compute_vk<UltraStarknetZKFlavor>(bytecode_path, ""));
     } else {
         throw_or_abort("Invalid proving options specified in _prove");
     }
