--- conflicted
+++ resolved
@@ -43,7 +43,6 @@
     }
 }
 
-<<<<<<< HEAD
 void write_civc_vk(size_t num_public_inputs_in_final_circuit, const std::filesystem::path& output_dir)
 {
     // Since we need to specify the number of public inputs but ClientIvcComputeIvcVk derives it from bytecode,
@@ -65,18 +64,6 @@
 void write_civc_vk(const std::string& bytecode_path, const std::filesystem::path& output_dir)
 {
     auto bytecode = get_bytecode(bytecode_path);
-
-=======
-std::vector<uint8_t> write_civc_vk(const std::string& output_format,
-                                   std::vector<uint8_t> bytecode,
-                                   const std::filesystem::path& output_dir)
-{
-    if (output_format != "bytes") {
-        throw_or_abort("Unsupported output format for ClientIVC vk: " + output_format);
-    }
-    // compute the hiding kernel's vk
-    info("ClientIVC: computing IVC vk for hiding kernel circuit");
->>>>>>> b3c2f510
     auto response = bbapi::ClientIvcComputeIvcVk{
         .circuit{ .name = "standalone_circuit", .bytecode = std::move(bytecode) }
     }.execute({ .trace_settings = {} });
@@ -87,7 +74,6 @@
     } else {
         write_file(output_dir / "vk", civc_vk_bytes);
     }
-    return civc_vk_bytes;
 }
 
 } // anonymous namespace
@@ -133,13 +119,7 @@
 
     if (flags.write_vk) {
         vinfo("writing ClientIVC vk in directory ", output_dir);
-<<<<<<< HEAD
         write_civc_vk(loaded_circuit_public_inputs_size, output_dir);
-=======
-        // we get the bytecode of the hiding circuit (the last step of the execution)
-        auto vk_buf = write_civc_vk("bytes", raw_steps[raw_steps.size() - 1].bytecode, output_dir);
-        auto vk = from_buffer<ClientIVC::VerificationKey>(vk_buf);
->>>>>>> b3c2f510
     }
 }
 
@@ -215,12 +195,7 @@
 {
 
     if (flags.verifier_type == "ivc") {
-<<<<<<< HEAD
         write_civc_vk(bytecode_path, output_path);
-=======
-        auto bytecode = get_bytecode(bytecode_path);
-        write_civc_vk(flags.output_format, bytecode, output_path);
->>>>>>> b3c2f510
     } else if (flags.verifier_type == "standalone") {
         write_standalone_vk(bytecode_path, output_path);
     } else {
