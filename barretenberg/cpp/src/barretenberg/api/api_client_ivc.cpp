#include "api_client_ivc.hpp"
#include "barretenberg/api/bbapi.hpp"
#include "barretenberg/api/file_io.hpp"
#include "barretenberg/api/get_bytecode.hpp"
#include "barretenberg/api/log.hpp"
#include "barretenberg/api/write_prover_output.hpp"
#include "barretenberg/client_ivc/client_ivc.hpp"
#include "barretenberg/client_ivc/mock_circuit_producer.hpp"
#include "barretenberg/client_ivc/private_execution_steps.hpp"
#include "barretenberg/common/map.hpp"
#include "barretenberg/common/throw_or_abort.hpp"
#include "barretenberg/common/try_catch_shim.hpp"
#include "barretenberg/dsl/acir_format/acir_to_constraint_buf.hpp"
#include "barretenberg/dsl/acir_format/ivc_recursion_constraint.hpp"
#include "barretenberg/serialize/msgpack.hpp"
#include "barretenberg/serialize/msgpack_check_eq.hpp"
#include <algorithm>
#include <sstream>
#include <stdexcept>

namespace bb {
namespace { // anonymous namespace

/**
 * @brief Compute and write to file a MegaHonk VK for a circuit to be accumulated in the IVC
 * @note This method differes from write_vk_honk<MegaFlavor> in that it handles kernel circuits which require special
 * treatment (i.e. construction of mock IVC state to correctly complete the kernel logic).
 *
 * @param bytecode_path
 * @param witness_path
 */
void write_standalone_vk(const std::string& output_format,
                         const std::filesystem::path& bytecode_path,
                         const std::filesystem::path& output_path)
{
    auto bytecode = get_bytecode(bytecode_path);
    auto response = bbapi::ClientIvcComputeStandaloneVk{
        .circuit = { .name = "standalone_circuit", .bytecode = std::move(bytecode) }
    }.execute();

    bool wrote_file = false;
    bool is_stdout = output_path == "-";
    auto write_fn = [&](const std::filesystem::path& path, const auto& data) {
        if (is_stdout) {
            write_bytes_to_stdout(data);
        } else {
            write_file(path, data);
        }
    };
    if (output_format == "bytes_and_fields" && is_stdout) {
        throw_or_abort("Cannot write to stdout in bytes_and_fields format.");
    }
    if (output_format == "bytes" || output_format == "bytes_and_fields") {
        write_fn(output_path / "vk", response.bytes);
        wrote_file = true;
    }
    if (output_format == "fields" || output_format == "bytes_and_fields") {
        std::string json = field_elements_to_json(response.fields);
        write_fn(output_path / "vk_fields.json", std::vector<uint8_t>(json.begin(), json.end()));
        wrote_file = true;
    }
    if (!wrote_file) {
        throw_or_abort("Unsupported output format for standalone vk: " + output_format);
    }
}

void write_civc_vk(const std::string& output_format,
                   size_t num_public_inputs_in_final_circuit,
                   const std::filesystem::path& output_dir)
{
    if (output_format != "bytes") {
        throw_or_abort("Unsupported output format for ClientIVC vk: " + output_format);
    }
<<<<<<< HEAD
    ClientIVC ivc{ /*num_circuits=*/2, { AZTEC_TRACE_STRUCTURE } };
    ClientIVCMockCircuitProducer circuit_producer;

    // Initialize the IVC with an arbitrary circuit
    // We segfault if we only call accumulate once
    static constexpr size_t SMALL_ARBITRARY_LOG_CIRCUIT_SIZE{ 5 };
    MegaCircuitBuilder circuit_0 = circuit_producer.create_next_circuit(ivc, SMALL_ARBITRARY_LOG_CIRCUIT_SIZE);
    ivc.accumulate(circuit_0);

    // Create another circuit and accumulate
    MegaCircuitBuilder circuit_1 =
        circuit_producer.create_next_circuit(ivc, SMALL_ARBITRARY_LOG_CIRCUIT_SIZE, num_public_inputs_in_final_circuit);
    ivc.accumulate(circuit_1);
=======
>>>>>>> 921cd034

    // Since we need to specify the number of public inputs but ClientIvcComputeIvcVk derives it from bytecode,
    // we need to create a mock circuit with the correct number of public inputs
    // For now, we'll use the compute_civc_vk function directly as it was designed for this purpose
    bbapi::BBApiRequest request;
    auto vk = bbapi::compute_civc_vk(request, num_public_inputs_in_final_circuit);
    const auto buf = to_buffer(vk);

    const bool output_to_stdout = output_dir == "-";

    if (output_to_stdout) {
        write_bytes_to_stdout(buf);
    } else {
        write_file(output_dir / "vk", buf);
    }
}

void write_civc_vk(const std::string& output_data_type,
                   const std::string& bytecode_path,
                   const std::filesystem::path& output_dir)
{
    if (output_data_type != "bytes") {
        throw_or_abort("Unsupported output format for ClientIVC vk: " + output_data_type);
    }

    auto bytecode = get_bytecode(bytecode_path);

    auto response = bbapi::ClientIvcComputeIvcVk{
        .circuit = { .name = "final_circuit", .bytecode = std::move(bytecode) }
    }.execute();

    const bool output_to_stdout = output_dir == "-";
    if (output_to_stdout) {
        write_bytes_to_stdout(response.bytes);
    } else {
        write_file(output_dir / "vk", response.bytes);
    }
}
} // anonymous namespace

void ClientIVCAPI::prove(const Flags& flags,
                         const std::filesystem::path& input_path,
                         const std::filesystem::path& output_dir)
{

    bbapi::BBApiRequest request;
    std::vector<PrivateExecutionStepRaw> raw_steps = PrivateExecutionStepRaw::load_and_decompress(input_path);

    bbapi::ClientIvcStart{ .num_circuits = raw_steps.size() }.execute(request);

    size_t loaded_circuit_public_inputs_size = 0;
    for (const auto& step : raw_steps) {
        bbapi::ClientIvcLoad{
            .circuit = { .name = step.function_name, .bytecode = step.bytecode, .verification_key = step.vk }
        }.execute(request);

        // NOLINTNEXTLINE(bugprone-unchecked-optional-access): we know the optional has been set here.
        loaded_circuit_public_inputs_size = request.loaded_circuit_constraints->public_inputs.size();
        info("ClientIVC: accumulating " + step.function_name);
        bbapi::ClientIvcAccumulate{ .witness = step.witness }.execute(request);
    }

    auto proof = bbapi::ClientIvcProve{}.execute(request).proof;

    // We'd like to use the `write` function that UltraHonkAPI uses, but there are missing functions for creating
    // std::string representations of vks that don't feel worth implementing
    const bool output_to_stdout = output_dir == "-";

    const auto write_proof = [&]() {
        const auto buf = to_buffer(proof);
        if (output_to_stdout) {
            vinfo("writing ClientIVC proof to stdout");
            write_bytes_to_stdout(buf);
        } else {
            vinfo("writing ClientIVC proof in directory ", output_dir);
            proof.to_file_msgpack(output_dir / "proof");
        }
    };

    write_proof();

    if (flags.write_vk) {
        vinfo("writing ClientIVC vk in directory ", output_dir);
        write_civc_vk("bytes", loaded_circuit_public_inputs_size, output_dir);
    }
}

bool ClientIVCAPI::verify([[maybe_unused]] const Flags& flags,
                          [[maybe_unused]] const std::filesystem::path& public_inputs_path,
                          const std::filesystem::path& proof_path,
                          const std::filesystem::path& vk_path)
{
    const auto proof = ClientIVC::Proof::from_file_msgpack(proof_path);
    const auto vk = from_buffer<ClientIVC::VerificationKey>(read_file(vk_path));

    const bool verified = ClientIVC::verify(proof, vk);
    return verified;
}

bool ClientIVCAPI::prove_and_verify(const std::filesystem::path& input_path)
{

    PrivateExecutionSteps steps;
    steps.parse(PrivateExecutionStepRaw::load_and_decompress(input_path));

    std::shared_ptr<ClientIVC> ivc = steps.accumulate();
    const bool verified = ivc->prove_and_verify();
    return verified;
}

void ClientIVCAPI::gates(const Flags& flags, const std::filesystem::path& bytecode_path)
{
    gate_count_for_ivc(bytecode_path, flags.include_gates_per_opcode);
}

void ClientIVCAPI::write_solidity_verifier([[maybe_unused]] const Flags& flags,
                                           [[maybe_unused]] const std::filesystem::path& output_path,
                                           [[maybe_unused]] const std::filesystem::path& vk_path)
{
    throw_or_abort("API function contract not implemented");
}

bool ClientIVCAPI::check_precomputed_vks(const std::filesystem::path& input_path)
{
    bbapi::BBApiRequest request;
    std::vector<PrivateExecutionStepRaw> raw_steps = PrivateExecutionStepRaw::load_and_decompress(input_path);

    for (const auto& step : raw_steps) {
        if (step.vk.empty()) {
            info("FAIL: Expected precomputed vk for function ", step.function_name);
            return false;
        }
        auto response = bbapi::ClientIvcCheckPrecomputedVk{ .circuit = { .name = step.function_name,
                                                                         .bytecode = step.bytecode,
                                                                         .verification_key = step.vk },
                                                            .function_name = step.function_name }
                            .execute();

        if (!response.valid) {
            return false;
        }
    }
    return true;
}

void ClientIVCAPI::write_vk(const Flags& flags,
                            const std::filesystem::path& bytecode_path,
                            const std::filesystem::path& output_path)
{

    if (flags.verifier_type == "ivc") {
        write_civc_vk(flags.output_format, bytecode_path, output_path);
    } else if (flags.verifier_type == "standalone") {
        write_standalone_vk(flags.output_format, bytecode_path, output_path);
    } else {
        const std::string msg = std::string("Can't write vk for verifier type ") + flags.verifier_type;
        throw_or_abort(msg);
    }
}

bool ClientIVCAPI::check([[maybe_unused]] const Flags& flags,
                         [[maybe_unused]] const std::filesystem::path& bytecode_path,
                         [[maybe_unused]] const std::filesystem::path& witness_path)
{
    throw_or_abort("API function check_witness not implemented");
    return false;
}

void gate_count_for_ivc(const std::string& bytecode_path, bool include_gates_per_opcode)
{
    // All circuit reports will be built into the std::string below
    std::string functions_string = "{\"functions\": [\n  ";
    // TODO(https://github.com/AztecProtocol/barretenberg/issues/1181): Use enum for honk_recursion.
    auto constraint_systems = get_constraint_systems(bytecode_path);

    TraceSettings trace_settings{ AZTEC_TRACE_STRUCTURE };

    size_t i = 0;
    for (const auto& constraint_system : constraint_systems) {
        acir_format::AcirProgram program{ constraint_system };
        const auto& ivc_constraints = constraint_system.ivc_recursion_constraints;
        acir_format::ProgramMetadata metadata{ .ivc = ivc_constraints.empty() ? nullptr
                                                                              : create_mock_ivc_from_constraints(
                                                                                    ivc_constraints, trace_settings),
                                               .collect_gates_per_opcode = include_gates_per_opcode };

        auto builder = acir_format::create_circuit<MegaCircuitBuilder>(program, metadata);
        builder.finalize_circuit(/*ensure_nonzero=*/true);
        size_t circuit_size = builder.num_gates;

        // Print the details of the gate types within the structured execution trace
        builder.blocks.set_fixed_block_sizes(trace_settings);
        builder.blocks.summarize();

        // Build individual circuit report
        std::string gates_per_opcode_str;
        for (size_t j = 0; j < program.constraints.gates_per_opcode.size(); j++) {
            gates_per_opcode_str += std::to_string(program.constraints.gates_per_opcode[j]);
            if (j != program.constraints.gates_per_opcode.size() - 1) {
                gates_per_opcode_str += ",";
            }
        }

        auto result_string = format(
            "{\n        \"acir_opcodes\": ",
            program.constraints.num_acir_opcodes,
            ",\n        \"circuit_size\": ",
            circuit_size,
            (include_gates_per_opcode ? format(",\n        \"gates_per_opcode\": [", gates_per_opcode_str, "]") : ""),
            "\n  }");

        // Attach a comma if there are more circuit reports to generate
        if (i != (constraint_systems.size() - 1)) {
            result_string = format(result_string, ",");
        }

        functions_string = format(functions_string, result_string);

        i++;
    }
    std::cout << format(functions_string, "\n]}");
}

void write_arbitrary_valid_client_ivc_proof_and_vk_to_file(const std::filesystem::path& output_dir)
{

    const size_t NUM_CIRCUITS = 2;
    ClientIVC ivc{ NUM_CIRCUITS, { AZTEC_TRACE_STRUCTURE } };

    // Construct and accumulate a series of mocked private function execution circuits
    PrivateFunctionExecutionMockCircuitProducer circuit_producer;
    for (size_t idx = 0; idx < NUM_CIRCUITS; ++idx) {
        auto circuit = circuit_producer.create_next_circuit(ivc);
        ivc.accumulate(circuit);
    }

    ClientIVC::Proof proof = ivc.prove();

    // Write the proof and verification keys into the working directory in 'binary' format
    vinfo("writing ClientIVC proof and vk...");
    proof.to_file_msgpack(output_dir / "proof");

    write_file(output_dir / "vk", to_buffer(ivc.get_vk()));
}

} // namespace bb<|MERGE_RESOLUTION|>--- conflicted
+++ resolved
@@ -71,22 +71,6 @@
     if (output_format != "bytes") {
         throw_or_abort("Unsupported output format for ClientIVC vk: " + output_format);
     }
-<<<<<<< HEAD
-    ClientIVC ivc{ /*num_circuits=*/2, { AZTEC_TRACE_STRUCTURE } };
-    ClientIVCMockCircuitProducer circuit_producer;
-
-    // Initialize the IVC with an arbitrary circuit
-    // We segfault if we only call accumulate once
-    static constexpr size_t SMALL_ARBITRARY_LOG_CIRCUIT_SIZE{ 5 };
-    MegaCircuitBuilder circuit_0 = circuit_producer.create_next_circuit(ivc, SMALL_ARBITRARY_LOG_CIRCUIT_SIZE);
-    ivc.accumulate(circuit_0);
-
-    // Create another circuit and accumulate
-    MegaCircuitBuilder circuit_1 =
-        circuit_producer.create_next_circuit(ivc, SMALL_ARBITRARY_LOG_CIRCUIT_SIZE, num_public_inputs_in_final_circuit);
-    ivc.accumulate(circuit_1);
-=======
->>>>>>> 921cd034
 
     // Since we need to specify the number of public inputs but ClientIvcComputeIvcVk derives it from bytecode,
     // we need to create a mock circuit with the correct number of public inputs
