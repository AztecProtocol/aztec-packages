#include "api_client_ivc.hpp"
#include "barretenberg/api/file_io.hpp"
#include "barretenberg/api/init_srs.hpp"
#include "barretenberg/api/log.hpp"
#include "barretenberg/api/write_prover_output.hpp"
#include "barretenberg/client_ivc/mock_circuit_producer.hpp"
#include "barretenberg/client_ivc/private_execution_steps.hpp"
#include "barretenberg/common/map.hpp"
#include "barretenberg/common/throw_or_abort.hpp"
#include "barretenberg/common/try_catch_shim.hpp"
#include "barretenberg/dsl/acir_format/acir_to_constraint_buf.hpp"
#include "barretenberg/dsl/acir_format/ivc_recursion_constraint.hpp"
#include "barretenberg/serialize/msgpack.hpp"
#include <stdexcept>

namespace bb {

acir_format::WitnessVector witness_map_to_witness_vector(std::map<std::string, std::string> const& witness_map)
{
    acir_format::WitnessVector wv;
    size_t index = 0;
    for (auto& e : witness_map) {
        uint64_t value = stoull(e.first);
        // ACIR uses a sparse format for WitnessMap where unused witness indices may be left unassigned.
        // To ensure that witnesses sit at the correct indices in the `WitnessVector`, we fill any indices
        // which do not exist within the `WitnessMap` with the dummy value of zero.
        while (index < value) {
            wv.push_back(fr(0));
            index++;
        }
        wv.push_back(fr(uint256_t(e.second)));
        index++;
    }
    return wv;
}

/**
 * @brief Compute and write to file a MegaHonk VK for a circuit to be accumulated in the IVC
 * @note This method differes from write_vk_honk<MegaFlavor> in that it handles kernel circuits which require special
 * treatment (i.e. construction of mock IVC state to correctly complete the kernel logic).
 *
 * @param bytecode_path
 * @param witness_path
 */
void write_standalone_vk(const std::string& output_data_type,
                         const std::string& bytecode_path,
                         const std::string& output_path)
{
    using Builder = ClientIVC::ClientCircuit;
    using Prover = ClientIVC::MegaProver;
    using DeciderProvingKey = ClientIVC::DeciderProvingKey;
    using VerificationKey = ClientIVC::MegaVerificationKey;
    using Program = acir_format::AcirProgram;
    using ProgramMetadata = acir_format::ProgramMetadata;
    using AggregationObject = stdlib::recursion::aggregation_state<Builder>;

    // TODO(https://github.com/AztecProtocol/barretenberg/issues/1163) set these dynamically
    init_bn254_crs(1 << CONST_PG_LOG_N);
    init_grumpkin_crs(1 << CONST_ECCVM_LOG_N);

    Program program{ get_constraint_system(bytecode_path), /*witness=*/{} };
    auto& ivc_constraints = program.constraints.ivc_recursion_constraints;

    TraceSettings trace_settings{ AZTEC_TRACE_STRUCTURE };

    const ProgramMetadata metadata{ .ivc = ivc_constraints.empty()
                                               ? nullptr
                                               : create_mock_ivc_from_constraints(ivc_constraints, trace_settings) };
    Builder builder = acir_format::create_circuit<Builder>(program, metadata);

    // Add public inputs corresponding to pairing point accumulator
    AggregationObject::add_default_pairing_points_to_public_inputs(builder);

    // Construct the verification key via the prover-constructed proving key with the proper trace settings
    auto proving_key = std::make_shared<DeciderProvingKey>(builder, trace_settings);
    Prover prover{ proving_key };
    init_bn254_crs(prover.proving_key->proving_key.circuit_size);
    PubInputsProofAndKey<VerificationKey> to_write{
        PublicInputsVector{}, HonkProof{}, std::make_shared<VerificationKey>(prover.proving_key->proving_key)
    };

    write(to_write, output_data_type, "vk", output_path);
}

size_t get_num_public_inputs_in_final_circuit(const std::filesystem::path& input_path)
{
    using namespace acir_format;
<<<<<<< HEAD

    const std::string bincode = unpack_from_file<std::vector<std::string>>(bytecode_path).back();
    const std::vector<uint8_t> bincode_buf = decompress(bincode.data(), bincode.size());
    const AcirFormat constraints = circuit_buf_to_acir_format(bincode_buf);
=======
    auto steps = PrivateExecutionStepRaw::load_and_decompress(input_path);
    const PrivateExecutionStepRaw& last_step = steps.back();
    std::vector<uint8_t> bytecode_buf(last_step.bytecode.begin(), last_step.bytecode.end());
    const AcirFormat constraints = circuit_buf_to_acir_format(bytecode_buf, /*honk_recursion=*/0);
>>>>>>> 66a61bad
    return constraints.public_inputs.size();
}

void write_vk_for_ivc(const std::string& input_path, const std::filesystem::path& output_dir)
{
    init_bn254_crs(1 << CONST_PG_LOG_N);
    init_grumpkin_crs(1 << CONST_ECCVM_LOG_N);

    const size_t num_public_inputs_in_final_circuit = get_num_public_inputs_in_final_circuit(input_path);
    info("num_public_inputs_in_final_circuit: ", num_public_inputs_in_final_circuit);
    // MAGIC_NUMBER is bb::PAIRING_POINT_ACCUMULATOR_SIZE or bb::PROPAGATED_DATABUS_COMMITMENTS_SIZE
    static constexpr size_t MAGIC_NUMBER = 16;

    ClientIVC ivc{ { AZTEC_TRACE_STRUCTURE } };
    ClientIVCMockCircuitProducer circuit_producer;

    // Initialize the IVC with an arbitrary circuit
    // We segfault if we only call accumulate once
    static constexpr size_t SMALL_ARBITRARY_LOG_CIRCUIT_SIZE{ 5 };
    MegaCircuitBuilder circuit_0 = circuit_producer.create_next_circuit(ivc, SMALL_ARBITRARY_LOG_CIRCUIT_SIZE);
    ivc.accumulate(circuit_0);

    // Create another circuit and accumulate
    MegaCircuitBuilder circuit_1 = circuit_producer.create_next_circuit(
        ivc, SMALL_ARBITRARY_LOG_CIRCUIT_SIZE, num_public_inputs_in_final_circuit + MAGIC_NUMBER);
    ivc.accumulate(circuit_1);

    // Construct the hiding circuit and its VK (stored internally in the IVC)
    ivc.construct_hiding_circuit_key();

    const bool output_to_stdout = output_dir == "-";
    const auto buf = to_buffer(ivc.get_vk());

    if (output_to_stdout) {
        write_bytes_to_stdout(buf);
    } else {
        write_file(output_dir / "vk", buf);
    }
}

<<<<<<< HEAD
std::vector<acir_format::AcirProgram> _build_folding_stack(const std::string& input_type,
                                                           const std::filesystem::path& bytecode_path,
                                                           const std::filesystem::path& witness_path)
{
    using namespace acir_format;

    std::vector<AcirProgram> folding_stack;

    // TODO(https://github.com/AztecProtocol/barretenberg/issues/1162): Efficiently unify ACIR stack parsing
    // really a single circuit IS a compiletime stack but we want the input type distinction since it is meaningful
    // for vk writing (maybe this is not ideal?)
    if (input_type == "single_circuit" || input_type == "compiletime_stack") {
        auto program_stack = acir_format::get_acir_program_stack(bytecode_path, witness_path);
        // Accumulate the entire program stack into the IVC
        while (!program_stack.empty()) {
            auto stack_item = program_stack.back();
            folding_stack.push_back(AcirProgram{ stack_item.constraints, stack_item.witness });
            program_stack.pop_back();
        }
    }

    if (input_type == "runtime_stack") {
        std::vector<std::string> gzipped_bincodes = unpack_from_file<std::vector<std::string>>(bytecode_path);
        std::vector<std::string> witness_data = unpack_from_file<std::vector<std::string>>(witness_path);
        for (auto [bincode, wit] : zip_view(gzipped_bincodes, witness_data)) {
            // TODO(#7371) there is a lot of copying going on in bincode, we should make sure this writes as a
            // buffer in the future
            std::vector<uint8_t> constraint_buf = decompress(bincode.data(), bincode.size()); // NOLINT
            std::vector<uint8_t> witness_buf = decompress(wit.data(), wit.size());            // NOLINT

            AcirFormat constraints = circuit_buf_to_acir_format(constraint_buf);
            WitnessVector witness = witness_buf_to_witness_data(witness_buf);

            folding_stack.push_back(AcirProgram{ constraints, witness });
        }
    }

    return folding_stack;
}

std::shared_ptr<ClientIVC> _accumulate(std::vector<acir_format::AcirProgram>& folding_stack)
{
    using Builder = MegaCircuitBuilder;
    using Program = acir_format::AcirProgram;
    using namespace acir_format;

    TraceSettings trace_settings{ AZTEC_TRACE_STRUCTURE };
    auto ivc = std::make_shared<ClientIVC>(trace_settings);

    const ProgramMetadata metadata{ ivc };

    // Accumulate the entire program stack into the IVC
    for (Program& program : folding_stack) {
        // Construct a bberg circuit from the acir representation then accumulate it into the IVC
        Builder circuit = acir_format::create_circuit<Builder>(program, metadata);

        // Do one step of ivc accumulator or, if there is only one circuit in the stack, prove that circuit. In this
        // case, no work is added to the Goblin opqueue, but VM proofs for trivials inputs are produced.
        ivc->accumulate(circuit);
    }

    return ivc;
}

=======
>>>>>>> 66a61bad
void ClientIVCAPI::prove(const Flags& flags,
                         const std::filesystem::path& input_path,
                         const std::filesystem::path& output_dir)
{
    // TODO(https://github.com/AztecProtocol/barretenberg/issues/1163) set these dynamically
    init_bn254_crs(1 << CONST_PG_LOG_N);
    init_grumpkin_crs(1 << CONST_ECCVM_LOG_N);

    PrivateExecutionSteps steps;
    steps.parse(PrivateExecutionStepRaw::load_and_decompress(input_path));

    std::shared_ptr<ClientIVC> ivc = steps.accumulate();
    ClientIVC::Proof proof = ivc->prove();

    // We verify this proof. Another bb call to verify has the overhead of loading the SRS,
    // and it is mysterious if this transaction fails later in the lifecycle.
    // The files are still written in case they are needed to investigate this failure.
    if (!ivc->verify(proof)) {
        THROW std::runtime_error("Failed to verify the private (ClientIVC) transaction proof!");
    }

    // We'd like to use the `write` function that UltraHonkAPI uses, but there are missing functions for creating
    // std::string representations of vks that don't feel worth implementing
    const bool output_to_stdout = output_dir == "-";

    const auto write_proof = [&]() {
        const auto buf = to_buffer(proof);
        if (output_to_stdout) {
            vinfo("writing ClientIVC proof to stdout");
            write_bytes_to_stdout(buf);
        } else {
            vinfo("writing ClientIVC proof in directory ", output_dir);
            proof.to_file_msgpack(output_dir / "proof");
        }
    };

    write_proof();

    if (flags.write_vk) {
        vinfo("writing ClientIVC vk in directory ", output_dir);
        write_vk_for_ivc(input_path, output_dir);
    }
}

bool ClientIVCAPI::verify([[maybe_unused]] const Flags& flags,
                          [[maybe_unused]] const std::filesystem::path& public_inputs_path,
                          const std::filesystem::path& proof_path,
                          const std::filesystem::path& vk_path)
{
    // TODO(https://github.com/AztecProtocol/barretenberg/issues/1163): Set these dynamically
    init_bn254_crs(1);
    init_grumpkin_crs(1 << CONST_ECCVM_LOG_N);

    const auto proof = ClientIVC::Proof::from_file_msgpack(proof_path);
    const auto vk = from_buffer<ClientIVC::VerificationKey>(read_file(vk_path));

    const bool verified = ClientIVC::verify(proof, vk);
    return verified;
}

bool ClientIVCAPI::prove_and_verify(const std::filesystem::path& input_path)
{
    // TODO(https://github.com/AztecProtocol/barretenberg/issues/1163) set these dynamically
    init_bn254_crs(1 << CONST_PG_LOG_N);
    init_grumpkin_crs(1 << CONST_ECCVM_LOG_N);

    PrivateExecutionSteps steps;
    steps.parse(PrivateExecutionStepRaw::load_and_decompress(input_path));

    std::shared_ptr<ClientIVC> ivc = steps.accumulate();
    const bool verified = ivc->prove_and_verify();
    return verified;
}

void ClientIVCAPI::gates([[maybe_unused]] const Flags& flags,
                         [[maybe_unused]] const std::filesystem::path& bytecode_path)
{
    gate_count_for_ivc(bytecode_path, flags.include_gates_per_opcode);
}

void ClientIVCAPI::write_solidity_verifier([[maybe_unused]] const Flags& flags,
                                           [[maybe_unused]] const std::filesystem::path& output_path,
                                           [[maybe_unused]] const std::filesystem::path& vk_path)
{
    throw_or_abort("API function contract not implemented");
}

void ClientIVCAPI::write_ivc_vk(const std::filesystem::path& input_path, const std::filesystem::path& output_path)
{
    write_vk_for_ivc(input_path, output_path);
}

void ClientIVCAPI::write_vk(const Flags& flags,
                            const std::filesystem::path& bytecode_path,
                            const std::filesystem::path& output_path)
{
    if (flags.verifier_type == "standalone") {
        write_standalone_vk(flags.output_format, bytecode_path, output_path);
    } else {
        const std::string msg = std::string("Can't write vk for verifier type ") + flags.verifier_type;
        throw_or_abort(msg);
    }
}

bool ClientIVCAPI::check([[maybe_unused]] const Flags& flags,
                         [[maybe_unused]] const std::filesystem::path& bytecode_path,
                         [[maybe_unused]] const std::filesystem::path& witness_path)
{
    throw_or_abort("API function check_witness not implemented");
    return false;
}

void gate_count_for_ivc(const std::string& bytecode_path, bool include_gates_per_opcode)
{
    // All circuit reports will be built into the std::string below
    std::string functions_string = "{\"functions\": [\n  ";
    // TODO(https://github.com/AztecProtocol/barretenberg/issues/1181): Use enum for honk_recursion.
    auto constraint_systems = get_constraint_systems(bytecode_path);

    // Initialize an SRS to make the ClientIVC constructor happy
    init_bn254_crs(1 << CONST_PG_LOG_N);
    init_grumpkin_crs(1 << CONST_ECCVM_LOG_N);
    TraceSettings trace_settings{ AZTEC_TRACE_STRUCTURE };

    size_t i = 0;
    for (const auto& constraint_system : constraint_systems) {
        acir_format::AcirProgram program{ constraint_system };
        const auto& ivc_constraints = constraint_system.ivc_recursion_constraints;
        acir_format::ProgramMetadata metadata{ .ivc = ivc_constraints.empty() ? nullptr
                                                                              : create_mock_ivc_from_constraints(
                                                                                    ivc_constraints, trace_settings),
                                               .collect_gates_per_opcode = include_gates_per_opcode };

        auto builder = acir_format::create_circuit<MegaCircuitBuilder>(program, metadata);
        builder.finalize_circuit(/*ensure_nonzero=*/true);
        size_t circuit_size = builder.num_gates;

        // Print the details of the gate types within the structured execution trace
        builder.blocks.set_fixed_block_sizes(trace_settings);
        builder.blocks.summarize();

        // Build individual circuit report
        std::string gates_per_opcode_str;
        for (size_t j = 0; j < program.constraints.gates_per_opcode.size(); j++) {
            gates_per_opcode_str += std::to_string(program.constraints.gates_per_opcode[j]);
            if (j != program.constraints.gates_per_opcode.size() - 1) {
                gates_per_opcode_str += ",";
            }
        }

        auto result_string = format(
            "{\n        \"acir_opcodes\": ",
            program.constraints.num_acir_opcodes,
            ",\n        \"circuit_size\": ",
            circuit_size,
            (include_gates_per_opcode ? format(",\n        \"gates_per_opcode\": [", gates_per_opcode_str, "]") : ""),
            "\n  }");

        // Attach a comma if there are more circuit reports to generate
        if (i != (constraint_systems.size() - 1)) {
            result_string = format(result_string, ",");
        }

        functions_string = format(functions_string, result_string);

        i++;
    }
    std::cout << format(functions_string, "\n]}");
}

void write_arbitrary_valid_client_ivc_proof_and_vk_to_file(const std::filesystem::path& output_dir)
{
    // TODO(https://github.com/AztecProtocol/barretenberg/issues/1163) set these dynamically
    init_bn254_crs(1 << CONST_PG_LOG_N);
    init_grumpkin_crs(1 << CONST_ECCVM_LOG_N);

    ClientIVC ivc{ { CLIENT_IVC_BENCH_STRUCTURE } };

    // Construct and accumulate a series of mocked private function execution circuits
    PrivateFunctionExecutionMockCircuitProducer circuit_producer;
    size_t NUM_CIRCUITS = 2;
    for (size_t idx = 0; idx < NUM_CIRCUITS; ++idx) {
        auto circuit = circuit_producer.create_next_circuit(ivc);
        ivc.accumulate(circuit);
    }

    ClientIVC::Proof proof = ivc.prove();

    // Write the proof and verification keys into the working directory in 'binary' format
    vinfo("writing ClientIVC proof and vk...");
    proof.to_file_msgpack(output_dir / "proof");

    write_file(output_dir / "vk", to_buffer(ivc.get_vk()));
}

} // namespace bb<|MERGE_RESOLUTION|>--- conflicted
+++ resolved
@@ -85,17 +85,10 @@
 size_t get_num_public_inputs_in_final_circuit(const std::filesystem::path& input_path)
 {
     using namespace acir_format;
-<<<<<<< HEAD
-
-    const std::string bincode = unpack_from_file<std::vector<std::string>>(bytecode_path).back();
-    const std::vector<uint8_t> bincode_buf = decompress(bincode.data(), bincode.size());
-    const AcirFormat constraints = circuit_buf_to_acir_format(bincode_buf);
-=======
     auto steps = PrivateExecutionStepRaw::load_and_decompress(input_path);
     const PrivateExecutionStepRaw& last_step = steps.back();
     std::vector<uint8_t> bytecode_buf(last_step.bytecode.begin(), last_step.bytecode.end());
-    const AcirFormat constraints = circuit_buf_to_acir_format(bytecode_buf, /*honk_recursion=*/0);
->>>>>>> 66a61bad
+    const AcirFormat constraints = circuit_buf_to_acir_format(bytecode_buf);
     return constraints.public_inputs.size();
 }
 
@@ -136,73 +129,6 @@
     }
 }
 
-<<<<<<< HEAD
-std::vector<acir_format::AcirProgram> _build_folding_stack(const std::string& input_type,
-                                                           const std::filesystem::path& bytecode_path,
-                                                           const std::filesystem::path& witness_path)
-{
-    using namespace acir_format;
-
-    std::vector<AcirProgram> folding_stack;
-
-    // TODO(https://github.com/AztecProtocol/barretenberg/issues/1162): Efficiently unify ACIR stack parsing
-    // really a single circuit IS a compiletime stack but we want the input type distinction since it is meaningful
-    // for vk writing (maybe this is not ideal?)
-    if (input_type == "single_circuit" || input_type == "compiletime_stack") {
-        auto program_stack = acir_format::get_acir_program_stack(bytecode_path, witness_path);
-        // Accumulate the entire program stack into the IVC
-        while (!program_stack.empty()) {
-            auto stack_item = program_stack.back();
-            folding_stack.push_back(AcirProgram{ stack_item.constraints, stack_item.witness });
-            program_stack.pop_back();
-        }
-    }
-
-    if (input_type == "runtime_stack") {
-        std::vector<std::string> gzipped_bincodes = unpack_from_file<std::vector<std::string>>(bytecode_path);
-        std::vector<std::string> witness_data = unpack_from_file<std::vector<std::string>>(witness_path);
-        for (auto [bincode, wit] : zip_view(gzipped_bincodes, witness_data)) {
-            // TODO(#7371) there is a lot of copying going on in bincode, we should make sure this writes as a
-            // buffer in the future
-            std::vector<uint8_t> constraint_buf = decompress(bincode.data(), bincode.size()); // NOLINT
-            std::vector<uint8_t> witness_buf = decompress(wit.data(), wit.size());            // NOLINT
-
-            AcirFormat constraints = circuit_buf_to_acir_format(constraint_buf);
-            WitnessVector witness = witness_buf_to_witness_data(witness_buf);
-
-            folding_stack.push_back(AcirProgram{ constraints, witness });
-        }
-    }
-
-    return folding_stack;
-}
-
-std::shared_ptr<ClientIVC> _accumulate(std::vector<acir_format::AcirProgram>& folding_stack)
-{
-    using Builder = MegaCircuitBuilder;
-    using Program = acir_format::AcirProgram;
-    using namespace acir_format;
-
-    TraceSettings trace_settings{ AZTEC_TRACE_STRUCTURE };
-    auto ivc = std::make_shared<ClientIVC>(trace_settings);
-
-    const ProgramMetadata metadata{ ivc };
-
-    // Accumulate the entire program stack into the IVC
-    for (Program& program : folding_stack) {
-        // Construct a bberg circuit from the acir representation then accumulate it into the IVC
-        Builder circuit = acir_format::create_circuit<Builder>(program, metadata);
-
-        // Do one step of ivc accumulator or, if there is only one circuit in the stack, prove that circuit. In this
-        // case, no work is added to the Goblin opqueue, but VM proofs for trivials inputs are produced.
-        ivc->accumulate(circuit);
-    }
-
-    return ivc;
-}
-
-=======
->>>>>>> 66a61bad
 void ClientIVCAPI::prove(const Flags& flags,
                          const std::filesystem::path& input_path,
                          const std::filesystem::path& output_dir)
