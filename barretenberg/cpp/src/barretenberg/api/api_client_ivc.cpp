#include "api_client_ivc.hpp"
#include "barretenberg/api/file_io.hpp"
#include "barretenberg/api/get_bytecode.hpp"
#include "barretenberg/api/log.hpp"
#include "barretenberg/api/write_prover_output.hpp"
#include "barretenberg/bbapi/bbapi.hpp"
#include "barretenberg/client_ivc/client_ivc.hpp"
#include "barretenberg/client_ivc/mock_circuit_producer.hpp"
#include "barretenberg/client_ivc/private_execution_steps.hpp"
#include "barretenberg/common/map.hpp"
#include "barretenberg/common/throw_or_abort.hpp"
#include "barretenberg/common/try_catch_shim.hpp"
#include "barretenberg/dsl/acir_format/acir_to_constraint_buf.hpp"
#include "barretenberg/dsl/acir_format/ivc_recursion_constraint.hpp"
#include "barretenberg/serialize/msgpack.hpp"
#include "barretenberg/serialize/msgpack_check_eq.hpp"
#include <algorithm>
#include <sstream>
#include <stdexcept>

namespace bb {
namespace { // anonymous namespace

/**
 * @brief Compute and write to file a MegaHonk VK for a circuit to be accumulated in the IVC
 * @note This method differes from write_vk_honk<MegaFlavor> in that it handles kernel circuits which require special
 * treatment (i.e. construction of mock IVC state to correctly complete the kernel logic).
 *
 * @param bytecode_path
 * @param witness_path
 */
void write_standalone_vk(const std::string& output_format,
                         const std::filesystem::path& bytecode_path,
                         const std::filesystem::path& output_path)
{
    auto bytecode = get_bytecode(bytecode_path);
    auto response = bbapi::ClientIvcComputeStandaloneVk{
        .circuit = { .name = "standalone_circuit", .bytecode = std::move(bytecode) }
    }.execute();

    bool wrote_file = false;
    bool is_stdout = output_path == "-";
    auto write_fn = [&](const std::filesystem::path& path, const auto& data) {
        if (is_stdout) {
            write_bytes_to_stdout(data);
        } else {
            write_file(path, data);
        }
    };
    if (output_format == "bytes_and_fields" && is_stdout) {
        throw_or_abort("Cannot write to stdout in bytes_and_fields format.");
    }
    if (output_format == "bytes" || output_format == "bytes_and_fields") {
        write_fn(output_path / "vk", response.bytes);
        wrote_file = true;
    }
    if (output_format == "fields" || output_format == "bytes_and_fields") {
        std::string json = field_elements_to_json(response.fields);
        write_fn(output_path / "vk_fields.json", std::vector<uint8_t>(json.begin(), json.end()));
        wrote_file = true;
    }
    if (!wrote_file) {
        throw_or_abort("Unsupported output format for standalone vk: " + output_format);
    }
}

std::vector<uint8_t> write_civc_vk(const std::string& output_format,
                                   std::vector<uint8_t> bytecode,
                                   const std::filesystem::path& output_dir)
{
    if (output_format != "bytes") {
        throw_or_abort("Unsupported output format for ClientIVC vk: " + output_format);
    }
    // compute the hiding kernel's vk
    auto response =
        bbapi::ClientIvcComputeStandaloneVk{ .circuit{ .name = "standalone_circuit", .bytecode = bytecode } }.execute(
            { .trace_settings = {} });
    auto mega_vk = from_buffer<ClientIVC::MegaVerificationKey>(response.bytes);
    // now we generate the other elements in civc vk
    auto eccvm_vk = std::make_shared<ClientIVC::ECCVMVerificationKey>();
    auto translator_vk = std::make_shared<ClientIVC::TranslatorVerificationKey>();
    ClientIVC::VerificationKey civc_vk{ .mega = std::make_shared<ClientIVC::MegaVerificationKey>(mega_vk),
                                        .eccvm = std::make_shared<ClientIVC::ECCVMVerificationKey>(),
                                        .translator = std::make_shared<ClientIVC::TranslatorVerificationKey>() };

    auto civc_vk_bytes = to_buffer(civc_vk);

    const bool output_to_stdout = output_dir == "-";
    if (output_to_stdout) {
        write_bytes_to_stdout(civc_vk_bytes);
    } else {
        write_file(output_dir / "vk", civc_vk_bytes);
    }
    return civc_vk_bytes;
} // annonymus namespace

} // namespace

void ClientIVCAPI::prove(const Flags& flags,
                         const std::filesystem::path& input_path,
                         const std::filesystem::path& output_dir)
{

    bbapi::BBApiRequest request;
    std::vector<PrivateExecutionStepRaw> raw_steps = PrivateExecutionStepRaw::load_and_decompress(input_path);

    bbapi::ClientIvcStart{ .num_circuits = raw_steps.size() - 1 }.execute(request);

    for (size_t i = 0; i < raw_steps.size() - 1; ++i) {
        const auto& step = raw_steps[i];
        bbapi::ClientIvcLoad{
            .circuit = { .name = step.function_name, .bytecode = step.bytecode, .verification_key = step.vk }
        }.execute(request);

        // NOLINTNEXTLINE(bugprone-unchecked-optional-access): we know the optional has been set here.
        info("ClientIVC: accumulating " + step.function_name);
        bbapi::ClientIvcAccumulate{ .witness = step.witness }.execute(request);
    }
    // the last step is the hiding kernel
    const auto& step = raw_steps[raw_steps.size() - 1];
    bbapi::ClientIvcLoad{
        .circuit = { .name = step.function_name, .bytecode = step.bytecode, .verification_key = step.vk }
    }.execute(request);
    bbapi::ClientIvcHidingKernel{ .witness = step.witness }.execute(request);

    auto proof = bbapi::ClientIvcProve{}.execute(request).proof;

    // We'd like to use the `write` function that UltraHonkAPI uses, but there are missing functions for creating
    // std::string representations of vks that don't feel worth implementing
    const bool output_to_stdout = output_dir == "-";

    const auto write_proof = [&]() {
        const auto buf = to_buffer(proof);
        if (output_to_stdout) {
            vinfo("writing ClientIVC proof to stdout");
            write_bytes_to_stdout(buf);
        } else {
            vinfo("writing ClientIVC proof in directory ", output_dir);
            proof.to_file_msgpack(output_dir / "proof");
        }
    };

    write_proof();

    if (flags.write_vk) {
        vinfo("writing ClientIVC vk in directory ", output_dir);
        auto vk_buf = write_civc_vk("bytes", step.bytecode, output_dir);
        auto vk = from_buffer<ClientIVC::VerificationKey>(vk_buf);
    }
}

bool ClientIVCAPI::verify([[maybe_unused]] const Flags& flags,
                          [[maybe_unused]] const std::filesystem::path& public_inputs_path,
                          const std::filesystem::path& proof_path,
                          const std::filesystem::path& vk_path)
{
    auto proof = ClientIVC::Proof::from_file_msgpack(proof_path);
    auto vk_buffer = read_file(vk_path);
    auto response = bbapi::ClientIvcVerify{ .proof = std::move(proof), .vk = std::move(vk_buffer) }.execute();
    return response.valid;
}

// WORKTODO(bbapi) remove this
bool ClientIVCAPI::prove_and_verify(const std::filesystem::path& input_path)
{
    PrivateExecutionSteps steps;
    steps.parse(PrivateExecutionStepRaw::load_and_decompress(input_path));

    std::shared_ptr<ClientIVC> ivc = steps.accumulate();
    // Construct the hiding kernel as the final step of the IVC
<<<<<<< HEAD
    // ClientIVC::ClientCircuit circuit{ ivc->goblin.op_queue };
    // ivc->complete_kernel_circuit_logic(circuit);
=======
    ClientIVC::ClientCircuit circuit{ ivc->goblin.op_queue };
    ivc->complete_kernel_circuit_logic(circuit);
>>>>>>> 45800821
    const bool verified = ivc->prove_and_verify();
    return verified;
}

void ClientIVCAPI::gates(const Flags& flags, const std::filesystem::path& bytecode_path)
{
    gate_count_for_ivc(bytecode_path, flags.include_gates_per_opcode);
}

void ClientIVCAPI::write_solidity_verifier([[maybe_unused]] const Flags& flags,
                                           [[maybe_unused]] const std::filesystem::path& output_path,
                                           [[maybe_unused]] const std::filesystem::path& vk_path)
{
    throw_or_abort("API function contract not implemented");
}

bool ClientIVCAPI::check_precomputed_vks(const Flags& flags, const std::filesystem::path& input_path)
{
    bbapi::BBApiRequest request;
    std::vector<PrivateExecutionStepRaw> raw_steps = PrivateExecutionStepRaw::load_and_decompress(input_path);

    bool check_failed = false;
    for (auto& step : raw_steps) {
        if (step.vk.empty()) {
            info("FAIL: Expected precomputed vk for function ", step.function_name);
            return false;
        }
        auto response = bbapi::ClientIvcCheckPrecomputedVk{
            .circuit = { .name = step.function_name, .bytecode = step.bytecode, .verification_key = step.vk }
        }.execute();

        if (!response.valid) {
            if (!flags.update_inputs) {
                return false;
            }
            step.vk = response.actual_vk;
            check_failed = true;
        }
    }
    if (check_failed) {
        PrivateExecutionStepRaw::compress_and_save(std::move(raw_steps), input_path);
        return false;
    }
    return true;
}

void ClientIVCAPI::write_vk(const Flags& flags,
                            const std::filesystem::path& bytecode_path,
                            const std::filesystem::path& output_path)
{

    if (flags.verifier_type == "ivc") {
        auto bytecode = get_bytecode(bytecode_path);
        write_civc_vk(flags.output_format, bytecode, output_path);
    } else if (flags.verifier_type == "standalone") {
        write_standalone_vk(flags.output_format, bytecode_path, output_path);
    } else {
        const std::string msg = std::string("Can't write vk for verifier type ") + flags.verifier_type;
        throw_or_abort(msg);
    }
}

bool ClientIVCAPI::check([[maybe_unused]] const Flags& flags,
                         [[maybe_unused]] const std::filesystem::path& bytecode_path,
                         [[maybe_unused]] const std::filesystem::path& witness_path)
{
    throw_or_abort("API function check_witness not implemented");
    return false;
}

void gate_count_for_ivc(const std::string& bytecode_path, bool include_gates_per_opcode)
{
    // All circuit reports will be built into the std::string below
    std::string functions_string = "{\"functions\": [\n  ";

    bbapi::BBApiRequest request{ .trace_settings = { AZTEC_TRACE_STRUCTURE } };

    auto bytecode = get_bytecode(bytecode_path);
    auto response = bbapi::ClientIvcGates{ .circuit = { .name = "ivc_circuit", .bytecode = std::move(bytecode) },
                                           .include_gates_per_opcode = include_gates_per_opcode }
                        .execute(request);

    // Build the circuit report. It always has one function, corresponding to the ACIR constraint systems.
    // NOTE: can be reconsidered
    std::string gates_per_opcode_str;
    if (include_gates_per_opcode && !response.gates_per_opcode.empty()) {
        for (size_t j = 0; j < response.gates_per_opcode.size(); j++) {
            gates_per_opcode_str += std::to_string(response.gates_per_opcode[j]);
            if (j != response.gates_per_opcode.size() - 1) {
                gates_per_opcode_str += ",";
            }
        }
    }
    auto result_string = format(
        "{\n        \"acir_opcodes\": ",
        response.acir_opcodes,
        ",\n        \"circuit_size\": ",
        response.circuit_size,
        (include_gates_per_opcode ? format(",\n        \"gates_per_opcode\": [", gates_per_opcode_str, "]") : ""),
        "\n  }");
    functions_string = format(functions_string, result_string);
    std::cout << format(functions_string, "\n]}");
}

void write_arbitrary_valid_client_ivc_proof_and_vk_to_file(const std::filesystem::path& output_dir)
{

    const size_t NUM_CIRCUITS = 2;
    ClientIVC ivc{ NUM_CIRCUITS, { AZTEC_TRACE_STRUCTURE } };

    // Construct and accumulate a series of mocked private function execution circuits
    PrivateFunctionExecutionMockCircuitProducer circuit_producer;
    for (size_t idx = 0; idx < NUM_CIRCUITS; ++idx) {
        circuit_producer.construct_and_accumulate_next_circuit(ivc);
    }

    ClientIVC::Proof proof = ivc.prove();

    // Write the proof and verification keys into the working directory in 'binary' format
    vinfo("writing ClientIVC proof and vk...");
    proof.to_file_msgpack(output_dir / "proof");

    write_file(output_dir / "vk", to_buffer(ivc.get_vk()));
}

} // namespace bb<|MERGE_RESOLUTION|>--- conflicted
+++ resolved
@@ -167,14 +167,6 @@
     steps.parse(PrivateExecutionStepRaw::load_and_decompress(input_path));
 
     std::shared_ptr<ClientIVC> ivc = steps.accumulate();
-    // Construct the hiding kernel as the final step of the IVC
-<<<<<<< HEAD
-    // ClientIVC::ClientCircuit circuit{ ivc->goblin.op_queue };
-    // ivc->complete_kernel_circuit_logic(circuit);
-=======
-    ClientIVC::ClientCircuit circuit{ ivc->goblin.op_queue };
-    ivc->complete_kernel_circuit_logic(circuit);
->>>>>>> 45800821
     const bool verified = ivc->prove_and_verify();
     return verified;
 }
