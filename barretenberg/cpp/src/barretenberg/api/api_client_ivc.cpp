#include "api_client_ivc.hpp"
#include "barretenberg/api/file_io.hpp"
#include "barretenberg/api/init_srs.hpp"
#include "barretenberg/api/log.hpp"
#include "barretenberg/api/write_prover_output.hpp"
#include "barretenberg/client_ivc/mock_circuit_producer.hpp"
#include "barretenberg/common/map.hpp"
#include "barretenberg/common/throw_or_abort.hpp"
#include "barretenberg/common/try_catch_shim.hpp"
#include "barretenberg/dsl/acir_format/acir_to_constraint_buf.hpp"
#include "barretenberg/dsl/acir_format/ivc_recursion_constraint.hpp"
#include "barretenberg/serialize/msgpack.hpp"
#include "libdeflate.h"
#include <stdexcept>

using namespace std;
namespace bb {

// Open namespace local to this file.
namespace {

template <typename T> T unpack_from_file(const filesystem::path& filename)
{
    ifstream fin;
    fin.open(filename, ios::ate | ios::binary);
    if (!fin.is_open()) {
        THROW invalid_argument("file not found");
    }
    if (fin.tellg() == -1) {
        THROW invalid_argument("something went wrong");
    }

    size_t fsize = static_cast<size_t>(fin.tellg());
    fin.seekg(0, ios_base::beg);

    T result;
    char* encoded_data = new char[fsize];
    fin.read(encoded_data, static_cast<streamsize>(fsize));
    msgpack::unpack(encoded_data, fsize).get().convert(result);
    return result;
}
/**
 * @brief This is the msgpack encoding of the objects returned by the following typescript:
 *   const stepToStruct = (step: PrivateExecutionStep) => {
 *    return {
 *       bytecode: step.bytecode,
 *       witness: serializeWitness(step.witness),
 *       vk: step.vk,
 *       functionName: step.functionName
 *     };
 *   };
 *  await fs.writeFile(path, encode(executionSteps.map(stepToStruct)));
 *  See format notes below.
 */
struct PrivateExecutionStepRaw {
    // TODO(#7371) we should not have so many levels of serialization here.
    // Represents gzipped bincode.
    string bytecode;
    // Represents bincoded witness data.
    string witness;
    // Represents a legacy-serialized vk.
    string vk;
    // Represents the function name.
    string function_name;

    // Unrolled from MSGPACK_FIELDS for custom name for function_name.
    void msgpack(auto pack_fn) { pack_fn(NVP(bytecode, witness, vk), "functionName", function_name); };
    static std::vector<PrivateExecutionStepRaw> load(const filesystem::path& input_path)
    {
        return unpack_from_file<std::vector<PrivateExecutionStepRaw>>(input_path);
    }
};

// TODO(https://github.com/AztecProtocol/barretenberg/issues/1162) this should have a common code path with
// the WASM folding stack code.
struct PrivateExecutionSteps {
    vector<acir_format::AcirProgram> folding_stack;
    vector<shared_ptr<ClientIVC::MegaVerificationKey>> precomputed_vks;

    void parse(const vector<PrivateExecutionStepRaw>& steps)
    {
        for (const PrivateExecutionStepRaw& step : steps) {
            // TODO(#7371) there is a lot of copying going on in bincode, we should make sure this writes as a
            // buffer in the future
            vector<uint8_t> constraint_buf = decompress(step.bytecode.data(), step.bytecode.size()); // NOLINT
            vector<uint8_t> witness_buf = decompress(step.witness.data(), step.witness.size());      // NOLINT

            acir_format::AcirFormat constraints =
                acir_format::circuit_buf_to_acir_format(constraint_buf, /*honk_recursion=*/0);
            acir_format::WitnessVector witness = acir_format::witness_buf_to_witness_data(witness_buf);

            folding_stack.push_back({ constraints, witness });
            if (step.vk.empty()) {
                // For backwards compatibility, but it affects performance and correctness.
                info("DEPRECATED: No VK was provided for client IVC step and it will be computed.");
                precomputed_vks.emplace_back();
            } else {
                auto vk = from_buffer<shared_ptr<ClientIVC::MegaVerificationKey>>(step.vk);
                precomputed_vks.push_back(vk);
            }
        }
    }
};
} // namespace

acir_format::WitnessVector witness_map_to_witness_vector(map<string, string> const& witness_map)
{
    acir_format::WitnessVector wv;
    size_t index = 0;
    for (auto& e : witness_map) {
        uint64_t value = stoull(e.first);
        // ACIR uses a sparse format for WitnessMap where unused witness indices may be left unassigned.
        // To ensure that witnesses sit at the correct indices in the `WitnessVector`, we fill any indices
        // which do not exist within the `WitnessMap` with the dummy value of zero.
        while (index < value) {
            wv.push_back(fr(0));
            index++;
        }
        wv.push_back(fr(uint256_t(e.second)));
        index++;
    }
    return wv;
}

vector<uint8_t> decompress(const void* bytes, size_t size)
{
    vector<uint8_t> content;
    // initial size guess
    content.resize(1024ULL * 128ULL);
    for (;;) {
        auto decompressor =
            unique_ptr<libdeflate_decompressor, void (*)(libdeflate_decompressor*)>{ libdeflate_alloc_decompressor(),
                                                                                     libdeflate_free_decompressor };
        size_t actual_size = 0;
        libdeflate_result decompress_result =
            libdeflate_gzip_decompress(decompressor.get(), bytes, size, content.data(), content.size(), &actual_size);
        if (decompress_result == LIBDEFLATE_INSUFFICIENT_SPACE) {
            // need a bigger buffer
            content.resize(content.size() * 2);
            continue;
        }
        if (decompress_result == LIBDEFLATE_BAD_DATA) {
            THROW invalid_argument("bad gzip data in bb main");
        }
        content.resize(actual_size);
        break;
    }
    return content;
}

/**
 * @brief Compute and write to file a MegaHonk VK for a circuit to be accumulated in the IVC
 * @note This method differes from write_vk_honk<MegaFlavor> in that it handles kernel circuits which require special
 * treatment (i.e. construction of mock IVC state to correctly complete the kernel logic).
 *
 * @param bytecode_path
 * @param witness_path
 */
void write_standalone_vk(const string& output_data_type, const string& bytecode_path, const string& output_path)
{
    using Builder = ClientIVC::ClientCircuit;
    using Prover = ClientIVC::MegaProver;
    using DeciderProvingKey = ClientIVC::DeciderProvingKey;
    using VerificationKey = ClientIVC::MegaVerificationKey;
    using Program = acir_format::AcirProgram;
    using ProgramMetadata = acir_format::ProgramMetadata;
    using AggregationObject = stdlib::recursion::aggregation_state<Builder>;

    // TODO(https://github.com/AztecProtocol/barretenberg/issues/1163) set these dynamically
    init_bn254_crs(1 << CONST_PG_LOG_N);
    init_grumpkin_crs(1 << CONST_ECCVM_LOG_N);

    Program program{ get_constraint_system(bytecode_path, /*honk_recursion=*/0), /*witness=*/{} };
    auto& ivc_constraints = program.constraints.ivc_recursion_constraints;

    TraceSettings trace_settings{ AZTEC_TRACE_STRUCTURE };

    const ProgramMetadata metadata{ .ivc = ivc_constraints.empty()
                                               ? nullptr
                                               : create_mock_ivc_from_constraints(ivc_constraints, trace_settings) };
    Builder builder = acir_format::create_circuit<Builder>(program, metadata);

    // Add public inputs corresponding to pairing point accumulator
    AggregationObject::add_default_pairing_points_to_public_inputs(builder);

    // Construct the verification key via the prover-constructed proving key with the proper trace settings
    auto proving_key = make_shared<DeciderProvingKey>(builder, trace_settings);
    Prover prover{ proving_key };
    init_bn254_crs(prover.proving_key->proving_key.circuit_size);
    PubInputsProofAndKey<VerificationKey> to_write{ PublicInputsVector{},
                                                    HonkProof{},
                                                    make_shared<VerificationKey>(prover.proving_key->proving_key) };

    write(to_write, output_data_type, "vk", output_path);
}

size_t get_num_public_inputs_in_final_circuit(const filesystem::path& input_path)
{
    using namespace acir_format;
    auto steps = PrivateExecutionStepRaw::load(input_path);
    const PrivateExecutionStepRaw& last_step = steps.back();
    const vector<uint8_t> bincode_buf = decompress(last_step.bytecode.data(), last_step.bytecode.size());
    const AcirFormat constraints = circuit_buf_to_acir_format(bincode_buf, /*honk_recursion=*/0);
    return constraints.public_inputs.size();
}

void write_vk_for_ivc(const string& input_path, const filesystem::path& output_dir)
{
    init_bn254_crs(1 << CONST_PG_LOG_N);
    init_grumpkin_crs(1 << CONST_ECCVM_LOG_N);

    const size_t num_public_inputs_in_final_circuit = get_num_public_inputs_in_final_circuit(input_path);
    info("num_public_inputs_in_final_circuit: ", num_public_inputs_in_final_circuit);
    // MAGIC_NUMBER is bb::PAIRING_POINT_ACCUMULATOR_SIZE or bb::PROPAGATED_DATABUS_COMMITMENTS_SIZE
    static constexpr size_t MAGIC_NUMBER = 16;

    ClientIVC ivc{ { AZTEC_TRACE_STRUCTURE } };
    ClientIVCMockCircuitProducer circuit_producer;

    // Initialize the IVC with an arbitrary circuit
    // We segfault if we only call accumulate once
    static constexpr size_t SMALL_ARBITRARY_LOG_CIRCUIT_SIZE{ 5 };
    MegaCircuitBuilder circuit_0 = circuit_producer.create_next_circuit(ivc, SMALL_ARBITRARY_LOG_CIRCUIT_SIZE);
    ivc.accumulate(circuit_0);

    // Create another circuit and accumulate
    MegaCircuitBuilder circuit_1 = circuit_producer.create_next_circuit(
        ivc, SMALL_ARBITRARY_LOG_CIRCUIT_SIZE, num_public_inputs_in_final_circuit + MAGIC_NUMBER);
    ivc.accumulate(circuit_1);

<<<<<<< HEAD
    ivc.construct_vk();

    auto eccvm_vk = make_shared<ECCVMFlavor::VerificationKey>(ivc.goblin.get_eccvm_proving_key());
    auto translator_vk = make_shared<TranslatorFlavor::VerificationKey>(ivc.goblin.get_translator_proving_key());

    const bool output_to_stdout = output_dir == "-";
    const auto vk = make_shared<ClientIVC::VerificationKey>(ivc.honk_vk, eccvm_vk, translator_vk);
    const auto buf = to_buffer(vk);
=======
    // Construct the hiding circuit and its VK (stored internally in the IVC)
    ivc.construct_hiding_circuit_key();

    const bool output_to_stdout = output_dir == "-";
    const auto buf = to_buffer(ivc.get_vk());
>>>>>>> e5991558

    if (output_to_stdout) {
        write_bytes_to_stdout(buf);
    } else {
        write_file(output_dir / "vk", buf);
    }
}

shared_ptr<ClientIVC> _accumulate(vector<acir_format::AcirProgram>& folding_stack,
                                  const vector<shared_ptr<ClientIVC::MegaVerificationKey>>& precomputed_vks)
{
<<<<<<< HEAD
    TraceSettings trace_settings{ E2E_FULL_TEST_STRUCTURE };
    auto ivc = make_shared<ClientIVC>(trace_settings);
=======
    using namespace acir_format;

    std::vector<AcirProgram> folding_stack;

    // TODO(https://github.com/AztecProtocol/barretenberg/issues/1162): Efficiently unify ACIR stack parsing
    // really a single circuit IS a compiletime stack but we want the input type distinction since it is meaningful
    // for vk writing (maybe this is not ideal?)
    if (input_type == "single_circuit" || input_type == "compiletime_stack") {
        auto program_stack = acir_format::get_acir_program_stack(bytecode_path, witness_path, /*honk_recursion=*/0);
        // Accumulate the entire program stack into the IVC
        while (!program_stack.empty()) {
            auto stack_item = program_stack.back();
            folding_stack.push_back(AcirProgram{ stack_item.constraints, stack_item.witness });
            program_stack.pop_back();
        }
    }

    if (input_type == "runtime_stack") {
        std::vector<std::string> gzipped_bincodes = unpack_from_file<std::vector<std::string>>(bytecode_path);
        std::vector<std::string> witness_data = unpack_from_file<std::vector<std::string>>(witness_path);
        for (auto [bincode, wit] : zip_view(gzipped_bincodes, witness_data)) {
            // TODO(#7371) there is a lot of copying going on in bincode, we should make sure this writes as a
            // buffer in the future
            std::vector<uint8_t> constraint_buf = decompress(bincode.data(), bincode.size()); // NOLINT
            std::vector<uint8_t> witness_buf = decompress(wit.data(), wit.size());            // NOLINT

            AcirFormat constraints = circuit_buf_to_acir_format(constraint_buf, /*honk_recursion=*/0);
            WitnessVector witness = witness_buf_to_witness_data(witness_buf);

            folding_stack.push_back(AcirProgram{ constraints, witness });
        }
    }

    return folding_stack;
}

std::shared_ptr<ClientIVC> _accumulate(std::vector<acir_format::AcirProgram>& folding_stack)
{
    using Builder = MegaCircuitBuilder;
    using Program = acir_format::AcirProgram;
    using namespace acir_format;

    TraceSettings trace_settings{ AZTEC_TRACE_STRUCTURE };
    auto ivc = std::make_shared<ClientIVC>(trace_settings);
>>>>>>> e5991558

    const acir_format::ProgramMetadata metadata{ ivc };

    // Accumulate the entire program stack into the IVC
    for (auto [program, precomputed_vk] : zip_view(folding_stack, precomputed_vks)) {
        // Construct a bberg circuit from the acir representation then accumulate it into the IVC
        auto circuit = acir_format::create_circuit<MegaCircuitBuilder>(program, metadata);

        // Do one step of ivc accumulator or, if there is only one circuit in the stack, prove that circuit. In this
        // case, no work is added to the Goblin opqueue, but VM proofs for trivials inputs are produced.
        ivc->accumulate(circuit, precomputed_vk);
    }

    return ivc;
}

void ClientIVCAPI::prove(const filesystem::path& input_path, const filesystem::path& output_dir)
{
    // TODO(https://github.com/AztecProtocol/barretenberg/issues/1163) set these dynamically
    init_bn254_crs(1 << CONST_PG_LOG_N);
    init_grumpkin_crs(1 << CONST_ECCVM_LOG_N);

    PrivateExecutionSteps steps;
    steps.parse(PrivateExecutionStepRaw::load(input_path));

    shared_ptr<ClientIVC> ivc = _accumulate(steps.folding_stack, steps.precomputed_vks);
    ClientIVC::Proof proof = ivc->prove();

    // We verify this proof. Another bb call to verify has the overhead of loading the SRS,
    // and it is mysterious if this transaction fails later in the lifecycle.
    // The files are still written in case they are needed to investigate this failure.
    if (!ivc->verify(proof)) {
        THROW runtime_error("Failed to verify the private (ClientIVC) transaction proof!");
    }

    // We'd like to use the `write` function that UltraHonkAPI uses, but there are missing functions for creating string
    // representations of vks that don't feel worth implementing
    const bool output_to_stdout = output_dir == "-";

    const auto write_proof = [&]() {
        const auto buf = to_buffer(proof);
        if (output_to_stdout) {
            vinfo("writing ClientIVC proof to stdout");
            write_bytes_to_stdout(buf);
        } else {
            vinfo("writing ClientIVC proof in directory ", output_dir);
            proof.to_file_msgpack(output_dir / "proof");
        }
    };

    write_proof();

    if (flags.write_vk) {
        vinfo("writing ClientIVC vk in directory ", output_dir);
        write_vk_for_ivc(bytecode_path, output_dir);
    }
}

bool ClientIVCAPI::verify([[maybe_unused]] const Flags& flags,
                          [[maybe_unused]] const filesystem::path& public_inputs_path,
                          const filesystem::path& proof_path,
                          const filesystem::path& vk_path)
{
    // TODO(https://github.com/AztecProtocol/barretenberg/issues/1163): Set these dynamically
    init_bn254_crs(1);
    init_grumpkin_crs(1 << CONST_ECCVM_LOG_N);

    const auto proof = ClientIVC::Proof::from_file_msgpack(proof_path);
    const auto vk = from_buffer<ClientIVC::VerificationKey>(read_file(vk_path));

<<<<<<< HEAD
    vk.mega->pcs_verification_key = make_shared<VerifierCommitmentKey<curve::BN254>>();
    vk.eccvm->pcs_verification_key = make_shared<VerifierCommitmentKey<curve::Grumpkin>>(vk.eccvm->circuit_size + 1);
    vk.translator->pcs_verification_key = make_shared<VerifierCommitmentKey<curve::BN254>>();
=======
    // TODO(https://github.com/AztecProtocol/barretenberg/issues/1335): Should be able to remove this.
    vk.mega->pcs_verification_key = std::make_shared<VerifierCommitmentKey<curve::BN254>>();
>>>>>>> e5991558

    const bool verified = ClientIVC::verify(proof, vk);
    return verified;
}

bool ClientIVCAPI::prove_and_verify(const filesystem::path& input_path)
{
    // TODO(https://github.com/AztecProtocol/barretenberg/issues/1163) set these dynamically
    init_bn254_crs(1 << CONST_PG_LOG_N);
    init_grumpkin_crs(1 << CONST_ECCVM_LOG_N);

    PrivateExecutionSteps steps;
    steps.parse(PrivateExecutionStepRaw::load(input_path));

    shared_ptr<ClientIVC> ivc = _accumulate(steps.folding_stack, steps.precomputed_vks);
    const bool verified = ivc->prove_and_verify();
    return verified;
}

void ClientIVCAPI::gates([[maybe_unused]] const Flags& flags, [[maybe_unused]] const filesystem::path& bytecode_path)
{
    gate_count_for_ivc(bytecode_path, flags.include_gates_per_opcode);
}

void ClientIVCAPI::write_solidity_verifier([[maybe_unused]] const Flags& flags,
                                           [[maybe_unused]] const filesystem::path& output_path,
                                           [[maybe_unused]] const filesystem::path& vk_path)
{
    throw_or_abort("API function contract not implemented");
}

void ClientIVCAPI::write_ivc_vk(const filesystem::path& input_path, const filesystem::path& output_path)
{
    write_vk_for_ivc(input_path, output_path);
}

void ClientIVCAPI::write_vk(const Flags& flags,
                            const filesystem::path& bytecode_path,
                            const filesystem::path& output_path)
{
    if (flags.verifier_type == "standalone") {
        write_standalone_vk(flags.output_format, bytecode_path, output_path);
    } else {
        const string msg = string("Can't write vk for verifier type ") + flags.verifier_type;
        throw_or_abort(msg);
    }
}

bool ClientIVCAPI::check([[maybe_unused]] const Flags& flags,
                         [[maybe_unused]] const filesystem::path& bytecode_path,
                         [[maybe_unused]] const filesystem::path& witness_path)
{
    throw_or_abort("API function check_witness not implemented");
    return false;
}

void gate_count_for_ivc(const string& bytecode_path, bool include_gates_per_opcode)
{
    // All circuit reports will be built into the string below
    string functions_string = "{\"functions\": [\n  ";
    // TODO(https://github.com/AztecProtocol/barretenberg/issues/1181): Use enum for honk_recursion.
    auto constraint_systems = get_constraint_systems(bytecode_path, /*honk_recursion=*/0);

    // Initialize an SRS to make the ClientIVC constructor happy
    init_bn254_crs(1 << CONST_PG_LOG_N);
    init_grumpkin_crs(1 << CONST_ECCVM_LOG_N);
    TraceSettings trace_settings{ AZTEC_TRACE_STRUCTURE };

    size_t i = 0;
    for (const auto& constraint_system : constraint_systems) {
        acir_format::AcirProgram program{ constraint_system };
        const auto& ivc_constraints = constraint_system.ivc_recursion_constraints;
        acir_format::ProgramMetadata metadata{ .ivc = ivc_constraints.empty() ? nullptr
                                                                              : create_mock_ivc_from_constraints(
                                                                                    ivc_constraints, trace_settings),
                                               .collect_gates_per_opcode = include_gates_per_opcode };

        auto builder = acir_format::create_circuit<MegaCircuitBuilder>(program, metadata);
        builder.finalize_circuit(/*ensure_nonzero=*/true);
        size_t circuit_size = builder.num_gates;

        // Print the details of the gate types within the structured execution trace
        builder.blocks.set_fixed_block_sizes(trace_settings);
        builder.blocks.summarize();

        // Build individual circuit report
        string gates_per_opcode_str;
        for (size_t j = 0; j < program.constraints.gates_per_opcode.size(); j++) {
            gates_per_opcode_str += to_string(program.constraints.gates_per_opcode[j]);
            if (j != program.constraints.gates_per_opcode.size() - 1) {
                gates_per_opcode_str += ",";
            }
        }

        auto result_string = format(
            "{\n        \"acir_opcodes\": ",
            program.constraints.num_acir_opcodes,
            ",\n        \"circuit_size\": ",
            circuit_size,
            (include_gates_per_opcode ? format(",\n        \"gates_per_opcode\": [", gates_per_opcode_str, "]") : ""),
            "\n  }");

        // Attach a comma if there are more circuit reports to generate
        if (i != (constraint_systems.size() - 1)) {
            result_string = format(result_string, ",");
        }

        functions_string = format(functions_string, result_string);

        i++;
    }
    cout << format(functions_string, "\n]}");
}

void write_arbitrary_valid_client_ivc_proof_and_vk_to_file(const filesystem::path& output_dir)
{
    // TODO(https://github.com/AztecProtocol/barretenberg/issues/1163) set these dynamically
    init_bn254_crs(1 << CONST_PG_LOG_N);
    init_grumpkin_crs(1 << CONST_ECCVM_LOG_N);

    ClientIVC ivc{ { CLIENT_IVC_BENCH_STRUCTURE } };

    // Construct and accumulate a series of mocked private function execution circuits
    PrivateFunctionExecutionMockCircuitProducer circuit_producer;
    size_t NUM_CIRCUITS = 2;
    for (size_t idx = 0; idx < NUM_CIRCUITS; ++idx) {
        auto circuit = circuit_producer.create_next_circuit(ivc);
        ivc.accumulate(circuit);
    }

    ClientIVC::Proof proof = ivc.prove();

    // Write the proof and verification keys into the working directory in 'binary' format
    vinfo("writing ClientIVC proof and vk...");
    proof.to_file_msgpack(output_dir / "proof");

<<<<<<< HEAD
    auto eccvm_vk = make_shared<ECCVMFlavor::VerificationKey>(ivc.goblin.get_eccvm_proving_key());
    auto translator_vk = make_shared<TranslatorFlavor::VerificationKey>(ivc.goblin.get_translator_proving_key());
    write_file(output_dir / "vk", to_buffer(ClientIVC::VerificationKey{ ivc.honk_vk, eccvm_vk, translator_vk }));
=======
    write_file(output_dir / "vk", to_buffer(ivc.get_vk()));
>>>>>>> e5991558
}

} // namespace bb<|MERGE_RESOLUTION|>--- conflicted
+++ resolved
@@ -228,22 +228,11 @@
         ivc, SMALL_ARBITRARY_LOG_CIRCUIT_SIZE, num_public_inputs_in_final_circuit + MAGIC_NUMBER);
     ivc.accumulate(circuit_1);
 
-<<<<<<< HEAD
-    ivc.construct_vk();
-
-    auto eccvm_vk = make_shared<ECCVMFlavor::VerificationKey>(ivc.goblin.get_eccvm_proving_key());
-    auto translator_vk = make_shared<TranslatorFlavor::VerificationKey>(ivc.goblin.get_translator_proving_key());
-
-    const bool output_to_stdout = output_dir == "-";
-    const auto vk = make_shared<ClientIVC::VerificationKey>(ivc.honk_vk, eccvm_vk, translator_vk);
-    const auto buf = to_buffer(vk);
-=======
     // Construct the hiding circuit and its VK (stored internally in the IVC)
     ivc.construct_hiding_circuit_key();
 
     const bool output_to_stdout = output_dir == "-";
     const auto buf = to_buffer(ivc.get_vk());
->>>>>>> e5991558
 
     if (output_to_stdout) {
         write_bytes_to_stdout(buf);
@@ -255,55 +244,8 @@
 shared_ptr<ClientIVC> _accumulate(vector<acir_format::AcirProgram>& folding_stack,
                                   const vector<shared_ptr<ClientIVC::MegaVerificationKey>>& precomputed_vks)
 {
-<<<<<<< HEAD
-    TraceSettings trace_settings{ E2E_FULL_TEST_STRUCTURE };
+    TraceSettings trace_settings{ AZTEC_TRACE_STRUCTURE };
     auto ivc = make_shared<ClientIVC>(trace_settings);
-=======
-    using namespace acir_format;
-
-    std::vector<AcirProgram> folding_stack;
-
-    // TODO(https://github.com/AztecProtocol/barretenberg/issues/1162): Efficiently unify ACIR stack parsing
-    // really a single circuit IS a compiletime stack but we want the input type distinction since it is meaningful
-    // for vk writing (maybe this is not ideal?)
-    if (input_type == "single_circuit" || input_type == "compiletime_stack") {
-        auto program_stack = acir_format::get_acir_program_stack(bytecode_path, witness_path, /*honk_recursion=*/0);
-        // Accumulate the entire program stack into the IVC
-        while (!program_stack.empty()) {
-            auto stack_item = program_stack.back();
-            folding_stack.push_back(AcirProgram{ stack_item.constraints, stack_item.witness });
-            program_stack.pop_back();
-        }
-    }
-
-    if (input_type == "runtime_stack") {
-        std::vector<std::string> gzipped_bincodes = unpack_from_file<std::vector<std::string>>(bytecode_path);
-        std::vector<std::string> witness_data = unpack_from_file<std::vector<std::string>>(witness_path);
-        for (auto [bincode, wit] : zip_view(gzipped_bincodes, witness_data)) {
-            // TODO(#7371) there is a lot of copying going on in bincode, we should make sure this writes as a
-            // buffer in the future
-            std::vector<uint8_t> constraint_buf = decompress(bincode.data(), bincode.size()); // NOLINT
-            std::vector<uint8_t> witness_buf = decompress(wit.data(), wit.size());            // NOLINT
-
-            AcirFormat constraints = circuit_buf_to_acir_format(constraint_buf, /*honk_recursion=*/0);
-            WitnessVector witness = witness_buf_to_witness_data(witness_buf);
-
-            folding_stack.push_back(AcirProgram{ constraints, witness });
-        }
-    }
-
-    return folding_stack;
-}
-
-std::shared_ptr<ClientIVC> _accumulate(std::vector<acir_format::AcirProgram>& folding_stack)
-{
-    using Builder = MegaCircuitBuilder;
-    using Program = acir_format::AcirProgram;
-    using namespace acir_format;
-
-    TraceSettings trace_settings{ AZTEC_TRACE_STRUCTURE };
-    auto ivc = std::make_shared<ClientIVC>(trace_settings);
->>>>>>> e5991558
 
     const acir_format::ProgramMetadata metadata{ ivc };
 
@@ -374,14 +316,8 @@
     const auto proof = ClientIVC::Proof::from_file_msgpack(proof_path);
     const auto vk = from_buffer<ClientIVC::VerificationKey>(read_file(vk_path));
 
-<<<<<<< HEAD
-    vk.mega->pcs_verification_key = make_shared<VerifierCommitmentKey<curve::BN254>>();
-    vk.eccvm->pcs_verification_key = make_shared<VerifierCommitmentKey<curve::Grumpkin>>(vk.eccvm->circuit_size + 1);
-    vk.translator->pcs_verification_key = make_shared<VerifierCommitmentKey<curve::BN254>>();
-=======
     // TODO(https://github.com/AztecProtocol/barretenberg/issues/1335): Should be able to remove this.
     vk.mega->pcs_verification_key = std::make_shared<VerifierCommitmentKey<curve::BN254>>();
->>>>>>> e5991558
 
     const bool verified = ClientIVC::verify(proof, vk);
     return verified;
@@ -518,13 +454,7 @@
     vinfo("writing ClientIVC proof and vk...");
     proof.to_file_msgpack(output_dir / "proof");
 
-<<<<<<< HEAD
-    auto eccvm_vk = make_shared<ECCVMFlavor::VerificationKey>(ivc.goblin.get_eccvm_proving_key());
-    auto translator_vk = make_shared<TranslatorFlavor::VerificationKey>(ivc.goblin.get_translator_proving_key());
-    write_file(output_dir / "vk", to_buffer(ClientIVC::VerificationKey{ ivc.honk_vk, eccvm_vk, translator_vk }));
-=======
     write_file(output_dir / "vk", to_buffer(ivc.get_vk()));
->>>>>>> e5991558
 }
 
 } // namespace bb