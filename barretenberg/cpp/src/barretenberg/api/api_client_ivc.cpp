#include "api_client_ivc.hpp"
#include "barretenberg/api/file_io.hpp"
#include "barretenberg/api/get_bytecode.hpp"
#include "barretenberg/api/log.hpp"
#include "barretenberg/bbapi/bbapi.hpp"
#include "barretenberg/client_ivc/client_ivc.hpp"
#include "barretenberg/client_ivc/mock_circuit_producer.hpp"
#include "barretenberg/client_ivc/private_execution_steps.hpp"
#include "barretenberg/common/map.hpp"
#include "barretenberg/common/throw_or_abort.hpp"
#include "barretenberg/common/try_catch_shim.hpp"
#include "barretenberg/dsl/acir_format/acir_to_constraint_buf.hpp"
#include "barretenberg/dsl/acir_format/ivc_recursion_constraint.hpp"
#include "barretenberg/serialize/msgpack.hpp"
#include "barretenberg/serialize/msgpack_check_eq.hpp"
#include <algorithm>
#include <sstream>
#include <stdexcept>

namespace bb {
namespace { // anonymous namespace

/**
 * @brief Compute and write to file a MegaHonk VK for a circuit to be accumulated in the IVC
 * @note This method differes from write_vk_honk<MegaFlavor> in that it handles kernel circuits which require special
 * treatment (i.e. construction of mock IVC state to correctly complete the kernel logic).
 *
 * @param bytecode_path
 * @param witness_path
 */
void write_standalone_vk(const std::string& output_format,
                         const std::filesystem::path& bytecode_path,
                         const std::filesystem::path& output_path)
{
    auto bytecode = get_bytecode(bytecode_path);
    auto response = bbapi::ClientIvcComputeStandaloneVk{
        .circuit = { .name = "standalone_circuit", .bytecode = std::move(bytecode) }
    }.execute();

    bool wrote_file = false;
    bool is_stdout = output_path == "-";
    auto write_fn = [&](const std::filesystem::path& path, const auto& data) {
        if (is_stdout) {
            write_bytes_to_stdout(data);
        } else {
            write_file(path, data);
        }
    };
    if (output_format == "bytes_and_fields" && is_stdout) {
        throw_or_abort("Cannot write to stdout in bytes_and_fields format.");
    }
    if (output_format == "bytes" || output_format == "bytes_and_fields") {
        write_fn(output_path / "vk", response.bytes);
        wrote_file = true;
    }
    if (output_format == "fields" || output_format == "bytes_and_fields") {
        std::string json = field_elements_to_json(response.fields);
        write_fn(output_path / "vk_fields.json", std::vector<uint8_t>(json.begin(), json.end()));
        wrote_file = true;
    }
    if (!wrote_file) {
        throw_or_abort("Unsupported output format for standalone vk: " + output_format);
    }
}

std::vector<uint8_t> write_civc_vk(const std::string& output_format,
                                   std::vector<uint8_t> bytecode,
                                   const std::filesystem::path& output_dir)
{
    if (output_format != "bytes") {
        throw_or_abort("Unsupported output format for ClientIVC vk: " + output_format);
    }
    // compute the hiding kernel's vk
    info("ClientIVC: computing IVC vk for hiding kernel circuit");
    auto response = bbapi::ClientIvcComputeIvcVk{
        .circuit{ .name = "standalone_circuit", .bytecode = std::move(bytecode) }
    }.execute({ .trace_settings = {} });
    auto civc_vk_bytes = response.bytes;
    const bool output_to_stdout = output_dir == "-";
    if (output_to_stdout) {
        write_bytes_to_stdout(civc_vk_bytes);
    } else {
        write_file(output_dir / "vk", civc_vk_bytes);
    }
    return civc_vk_bytes;
}

} // anonymous namespace

void ClientIVCAPI::prove(const Flags& flags,
                         const std::filesystem::path& input_path,
                         const std::filesystem::path& output_dir)
{

    bbapi::BBApiRequest request;
    std::vector<PrivateExecutionStepRaw> raw_steps = PrivateExecutionStepRaw::load_and_decompress(input_path);

<<<<<<< HEAD
    bbapi::ClientIvcStart{ .num_circuits = raw_steps.size() }.execute(request);

=======
    bbapi::ClientIvcStart{ .num_circuits = raw_steps.size() - 1 }.execute(request);
    info("ClientIVC: starting with ", raw_steps.size(), " circuits");
>>>>>>> eaf281f2
    for (size_t i = 0; i < raw_steps.size() - 1; ++i) {
        const auto& step = raw_steps[i];
        bbapi::ClientIvcLoad{
            .circuit = { .name = step.function_name, .bytecode = step.bytecode, .verification_key = step.vk }
        }.execute(request);

        // NOLINTNEXTLINE(bugprone-unchecked-optional-access): we know the optional has been set here.
        info("ClientIVC: accumulating " + step.function_name);
        bbapi::ClientIvcAccumulate{ .witness = step.witness }.execute(request);
    }
    // the last step is the hiding kernel
    const auto& step = raw_steps[raw_steps.size() - 1];
    bbapi::ClientIvcLoad{
        .circuit = { .name = step.function_name, .bytecode = step.bytecode, .verification_key = step.vk }
    }.execute(request);
    bbapi::ClientIvcHidingKernel{ .witness = step.witness }.execute(request);

    auto proof = bbapi::ClientIvcProve{}.execute(request).proof;

    // We'd like to use the `write` function that UltraHonkAPI uses, but there are missing functions for creating
    // std::string representations of vks that don't feel worth implementing
    const bool output_to_stdout = output_dir == "-";

    const auto write_proof = [&]() {
        const auto buf = to_buffer(proof);
        if (output_to_stdout) {
            vinfo("writing ClientIVC proof to stdout");
            write_bytes_to_stdout(buf);
        } else {
            vinfo("writing ClientIVC proof in directory ", output_dir);
            proof.to_file_msgpack(output_dir / "proof");
        }
    };

    write_proof();

    if (flags.write_vk) {
        vinfo("writing ClientIVC vk in directory ", output_dir);
        auto vk_buf = write_civc_vk("bytes", step.bytecode, output_dir);
        auto vk = from_buffer<ClientIVC::VerificationKey>(vk_buf);
    }
}

bool ClientIVCAPI::verify([[maybe_unused]] const Flags& flags,
                          [[maybe_unused]] const std::filesystem::path& public_inputs_path,
                          const std::filesystem::path& proof_path,
                          const std::filesystem::path& vk_path)
{
    auto proof = ClientIVC::Proof::from_file_msgpack(proof_path);
    auto vk_buffer = read_file(vk_path);
    auto response = bbapi::ClientIvcVerify{ .proof = std::move(proof), .vk = std::move(vk_buffer) }.execute();
    return response.valid;
}

// WORKTODO(bbapi) remove this
bool ClientIVCAPI::prove_and_verify(const std::filesystem::path& input_path)
{
    PrivateExecutionSteps steps;
    steps.parse(PrivateExecutionStepRaw::load_and_decompress(input_path));

    std::shared_ptr<ClientIVC> ivc = steps.accumulate();
    // Construct the hiding kernel as the final step of the IVC

    const bool verified = ivc->prove_and_verify();
    return verified;
}

void ClientIVCAPI::gates(const Flags& flags, const std::filesystem::path& bytecode_path)
{
    gate_count_for_ivc(bytecode_path, flags.include_gates_per_opcode);
}

void ClientIVCAPI::write_solidity_verifier([[maybe_unused]] const Flags& flags,
                                           [[maybe_unused]] const std::filesystem::path& output_path,
                                           [[maybe_unused]] const std::filesystem::path& vk_path)
{
    throw_or_abort("API function contract not implemented");
}

bool ClientIVCAPI::check_precomputed_vks(const Flags& flags, const std::filesystem::path& input_path)
{
    bbapi::BBApiRequest request;
    std::vector<PrivateExecutionStepRaw> raw_steps = PrivateExecutionStepRaw::load_and_decompress(input_path);

    bool check_failed = false;
    for (auto& step : raw_steps) {
        if (step.vk.empty()) {
            info("FAIL: Expected precomputed vk for function ", step.function_name);
            return false;
        }
        auto response = bbapi::ClientIvcCheckPrecomputedVk{
            .circuit = { .name = step.function_name, .bytecode = step.bytecode, .verification_key = step.vk }
        }.execute();

        if (!response.valid) {
            if (!flags.update_inputs) {
                return false;
            }
            step.vk = response.actual_vk;
            check_failed = true;
        }
    }
    if (check_failed) {
        PrivateExecutionStepRaw::compress_and_save(std::move(raw_steps), input_path);
        return false;
    }
    return true;
}

void ClientIVCAPI::write_vk(const Flags& flags,
                            const std::filesystem::path& bytecode_path,
                            const std::filesystem::path& output_path)
{

    if (flags.verifier_type == "ivc") {
        auto bytecode = get_bytecode(bytecode_path);
        write_civc_vk(flags.output_format, bytecode, output_path);
    } else if (flags.verifier_type == "standalone") {
        write_standalone_vk(flags.output_format, bytecode_path, output_path);
    } else {
        const std::string msg = std::string("Can't write vk for verifier type ") + flags.verifier_type;
        throw_or_abort(msg);
    }
}

bool ClientIVCAPI::check([[maybe_unused]] const Flags& flags,
                         [[maybe_unused]] const std::filesystem::path& bytecode_path,
                         [[maybe_unused]] const std::filesystem::path& witness_path)
{
    throw_or_abort("API function check_witness not implemented");
    return false;
}

void gate_count_for_ivc(const std::string& bytecode_path, bool include_gates_per_opcode)
{
    // All circuit reports will be built into the std::string below
    std::string functions_string = "{\"functions\": [\n  ";

    bbapi::BBApiRequest request{ .trace_settings = { AZTEC_TRACE_STRUCTURE } };

    auto bytecode = get_bytecode(bytecode_path);
    auto response = bbapi::ClientIvcStats{ .circuit = { .name = "ivc_circuit", .bytecode = std::move(bytecode) },
                                           .include_gates_per_opcode = include_gates_per_opcode }
                        .execute(request);

    // Build the circuit report. It always has one function, corresponding to the ACIR constraint systems.
    // NOTE: can be reconsidered
    std::string gates_per_opcode_str;
    if (include_gates_per_opcode && !response.gates_per_opcode.empty()) {
        for (size_t j = 0; j < response.gates_per_opcode.size(); j++) {
            gates_per_opcode_str += std::to_string(response.gates_per_opcode[j]);
            if (j != response.gates_per_opcode.size() - 1) {
                gates_per_opcode_str += ",";
            }
        }
    }
    auto result_string = format(
        "{\n        \"acir_opcodes\": ",
        response.acir_opcodes,
        ",\n        \"circuit_size\": ",
        response.circuit_size,
        (include_gates_per_opcode ? format(",\n        \"gates_per_opcode\": [", gates_per_opcode_str, "]") : ""),
        "\n  }");
    functions_string = format(functions_string, result_string);
    std::cout << format(functions_string, "\n]}");
}

void write_arbitrary_valid_client_ivc_proof_and_vk_to_file(const std::filesystem::path& output_dir)
{

    const size_t NUM_CIRCUITS = 6;
    ClientIVC ivc{ NUM_CIRCUITS, { AZTEC_TRACE_STRUCTURE } };

    // Construct and accumulate a series of mocked private function execution circuits
    PrivateFunctionExecutionMockCircuitProducer circuit_producer;
    for (size_t idx = 0; idx < NUM_CIRCUITS; ++idx) {
        circuit_producer.construct_and_accumulate_next_circuit(ivc);
    }

    ClientIVC::Proof proof = ivc.prove();

    // Write the proof and verification keys into the working directory in 'binary' format
    vinfo("writing ClientIVC proof and vk...");
    proof.to_file_msgpack(output_dir / "proof");

    write_file(output_dir / "vk", to_buffer(ivc.get_vk()));
}

} // namespace bb<|MERGE_RESOLUTION|>--- conflicted
+++ resolved
@@ -95,13 +95,8 @@
     bbapi::BBApiRequest request;
     std::vector<PrivateExecutionStepRaw> raw_steps = PrivateExecutionStepRaw::load_and_decompress(input_path);
 
-<<<<<<< HEAD
     bbapi::ClientIvcStart{ .num_circuits = raw_steps.size() }.execute(request);
-
-=======
-    bbapi::ClientIvcStart{ .num_circuits = raw_steps.size() - 1 }.execute(request);
     info("ClientIVC: starting with ", raw_steps.size(), " circuits");
->>>>>>> eaf281f2
     for (size_t i = 0; i < raw_steps.size() - 1; ++i) {
         const auto& step = raw_steps[i];
         bbapi::ClientIvcLoad{
