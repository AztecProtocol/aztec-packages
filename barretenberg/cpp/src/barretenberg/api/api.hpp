--- conflicted
+++ resolved
@@ -19,16 +19,11 @@
         std::string scheme;                   // the proving system or IVC scheme
         std::string input_type;               // is the input bytecode a single circuit or a stack of circuits?
         std::string oracle_hash_type;         // which hash function does the prover use as a random oracle?
-<<<<<<< HEAD
-        std::string output_data_type;         // output bytes, fields, both, or a msgpack buffer of fields
-        std::string output_content_type;      // output a proof, a verification key, or both
+        std::string output_format;            // output bytes, fields, both, or a msgpack buffer of fields
         std::string verifier_type; // is a verification key for use a single circuit verifier (e.g. a SNARK or folding
                                    // recursive verifier) or is it for an ivc verifier?
-=======
-        std::string output_format;            // output bytes, fields, both, or a msgpack buffer of fields
-        bool write_vk{ false }; // should we addditionally write the verification key when writing the proof
+        bool write_vk{ false };    // should we addditionally write the verification key when writing the proof
         bool include_gates_per_opcode{ false }; // should we include gates_per_opcode in the gates command output
->>>>>>> 181d6e08
 
         friend std::ostream& operator<<(std::ostream& os, const Flags& flags)
         {
@@ -44,15 +39,10 @@
                << "  scheme: " << flags.scheme << "\n"
                << "  input_type: " << flags.input_type << "\n"
                << "  oracle_hash_type: " << flags.oracle_hash_type << "\n"
-<<<<<<< HEAD
-               << "  output_data_type: " << flags.output_data_type << "\n"
-               << "  output_content_type: " << flags.output_content_type << "\n"
+               << "  output_format: " << flags.output_format << "\n"
                << "  verifier_type: " << flags.verifier_type << "\n"
-=======
-               << "  output_format: " << flags.output_format << "\n"
                << "  write_vk " << flags.write_vk << "\n"
                << "  include_gates_per_opcode " << flags.include_gates_per_opcode << "\n"
->>>>>>> 181d6e08
                << "]" << std::endl;
             return os;
         }
