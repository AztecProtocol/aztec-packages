--- conflicted
+++ resolved
@@ -87,11 +87,7 @@
     }
 }
 
-<<<<<<< HEAD
-inline std::string field_elements_to_json(const std::vector<bb::fr>& fields)
-=======
 template <typename Fr> inline std::string field_elements_to_json(const std::vector<Fr>& fields)
->>>>>>> b3c2f510
 {
     std::stringstream ss;
     ss << "[";
