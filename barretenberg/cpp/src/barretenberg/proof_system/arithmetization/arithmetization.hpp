--- conflicted
+++ resolved
@@ -137,13 +137,9 @@
     SelectorType& q_elliptic() { return selectors[8]; };
     SelectorType& q_aux() { return selectors[9]; };
     SelectorType& q_lookup_type() { return selectors[10]; };
-<<<<<<< HEAD
     SelectorType& q_busread() { return selectors[11]; };
-=======
-    SelectorType& q_busread() { return this->selectors[11]; };
     SelectorType& q_poseidon2_external() { return this->selectors[12]; };
     SelectorType& q_poseidon2_internal() { return this->selectors[13]; };
->>>>>>> 751bb6a2
 
     const auto& get() const { return selectors; };
 
