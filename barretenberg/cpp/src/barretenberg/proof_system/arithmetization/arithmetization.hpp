--- conflicted
+++ resolved
@@ -32,11 +32,6 @@
  * We should only do this if it becomes necessary or convenient.
  */
 
-<<<<<<< HEAD
-// These are not magic numbers and they should not be written with global constants. These parameters are not
-// accessible through clearly named static class members.
-template <typename FF_> class StandardArith {
-=======
 /**
  * @brief Basic structure for storing gate data in a builder
  *
@@ -45,7 +40,6 @@
  * @tparam NUM_SELECTORS
  */
 template <typename FF, size_t NUM_WIRES, size_t NUM_SELECTORS> class ExecutionTraceBlock {
->>>>>>> c1709b3d
   public:
     using SelectorType = std::vector<FF, bb::ContainerSlabAllocator<FF>>;
     using WireType = std::vector<uint32_t, bb::ContainerSlabAllocator<uint32_t>>;
@@ -149,12 +143,9 @@
 
         auto get() { return RefArray{ pub_inputs, main }; }
 
-<<<<<<< HEAD
-=======
         bool operator==(const TraceBlocks& other) const = default;
     };
 
->>>>>>> c1709b3d
     // Note: These are needed for Plonk only (for poly storage in a std::map). Must be in same order as above struct.
     inline static const std::vector<std::string> selector_names = { "q_m",        "q_c",   "q_1",       "q_2",
                                                                     "q_3",        "q_4",   "q_arith",   "q_sort",
@@ -240,19 +231,6 @@
         bool operator==(const TraceBlocks& other) const = default;
     };
 
-    /**
-     * @brief Resizes all selectors which are not part of the conventional Ultra arithmetization
-     * @details Facilitates reuse of Ultra gate construction functions in arithmetizations which extend the conventional
-     * Ultra arithmetization
-     * @param new_size
-     */
-    void resize_additional(size_t new_size)
-    {
-        q_busread().resize(new_size);
-        q_poseidon2_external().resize(new_size);
-        q_poseidon2_internal().resize(new_size);
-    };
-
     // Note: Unused. Needed only for consistency with Ultra arith (which is used by Plonk)
     inline static const std::vector<std::string> selector_names = {};
 };
