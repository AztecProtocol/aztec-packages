--- conflicted
+++ resolved
@@ -133,15 +133,12 @@
     uint32_t y3;
 };
 
-<<<<<<< HEAD
-/* External gate data for poseidon2 external round*/
-=======
 template <typename FF> struct databus_lookup_gate_ {
     uint32_t index;
     uint32_t value;
 };
 
->>>>>>> 544d24e4
+/* External gate data for poseidon2 external round*/
 template <typename FF> struct poseidon2_external_gate_ {
     uint32_t a;
     uint32_t b;
