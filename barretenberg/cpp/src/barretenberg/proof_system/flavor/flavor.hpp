--- conflicted
+++ resolved
@@ -228,11 +228,7 @@
     if constexpr (Index >= std::tuple_size<Tuple>::value) {
         return std::tuple<>{}; // Return empty when reach end of the tuple
     } else {
-<<<<<<< HEAD
-        using UnivariateTuple = typename std::tuple_element_t<Index, Tuple>::Relation2ProtogalaxyUnivariates;
-=======
         using UnivariateTuple = typename std::tuple_element_t<Index, Tuple>::TupleOfUnivariatesOverSubrelations;
->>>>>>> eb658199
         return std::tuple_cat(std::tuple<UnivariateTuple>{},
                               create_relation_2protogalaxy_univariates_container<Tuple, Index + 1>());
     }
@@ -249,7 +245,7 @@
     if constexpr (Index >= std::tuple_size<Tuple>::value) {
         return std::tuple<>{}; // Return empty when reach end of the tuple
     } else {
-        using UnivariateTuple = typename std::tuple_element_t<Index, Tuple>::RelationSumcheckUnivariates;
+        using UnivariateTuple = typename std::tuple_element_t<Index, Tuple>::TupleOfUnivariatesOverSubrelations;
         return std::tuple_cat(std::tuple<UnivariateTuple>{},
                               create_relation_sumcheck_univariates_container<Tuple, Index + 1>());
     }
@@ -265,13 +261,8 @@
     if constexpr (Index >= std::tuple_size<Tuple>::value) {
         return std::tuple<>{}; // Return empty when reach end of the tuple
     } else {
-<<<<<<< HEAD
-        using ValuesArray = typename std::tuple_element_t<Index, Tuple>::RelationValues;
-        return std::tuple_cat(std::tuple<ValuesArray>{}, create_relation_values_container<Tuple, Index + 1>());
-=======
         using Values = typename std::tuple_element_t<Index, Tuple>::ArrayOfValuesOverSubrelations;
-        return std::tuple_cat(std::tuple<Values>{}, create_relation_values_container<FF, Tuple, Index + 1>());
->>>>>>> eb658199
+        return std::tuple_cat(std::tuple<Values>{}, create_relation_values_container<Tuple, Index + 1>());
     }
 }
 
