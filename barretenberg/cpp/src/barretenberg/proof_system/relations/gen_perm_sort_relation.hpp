#pragma once
#include "barretenberg/proof_system/relations/relation_types.hpp"

namespace proof_system {

template <typename FF_> class GenPermSortRelationImpl {
  public:
    using FF = FF_;

    static constexpr std::array<size_t, 4> SUBRELATION_PARTIAL_LENGTHS{
        6, // range constrain sub-relation 1
        6, // range constrain sub-relation 2
        6, // range constrain sub-relation 3
        6  // range constrain sub-relation 4
    };

    /**
     * @brief Expression for the generalized permutation sort gate.
     * @details The relation is defined as C(in(X)...) =
     *    q_sort * \sum{ i = [0, 3]} \alpha^i D_i(D_i - 1)(D_i - 2)(D_i - 3)
     *      where
     *      D_0 = w_2 - w_1
     *      D_1 = w_3 - w_2
     *      D_2 = w_4 - w_3
     *      D_3 = w_1_shift - w_4
     *
     * @param evals transformed to `evals + C(in(X)...)*scaling_factor`
     * @param in an std::array containing the fully extended Univariate edges.
     * @param parameters contains beta, gamma, and public_input_delta, ....
     * @param scaling_factor optional term to scale the evaluation before adding to evals.
     */
    template <typename ContainerOverSubrelations, typename AllEntities, typename Parameters>
    inline static void accumulate(ContainerOverSubrelations& accumulators,
                                  const AllEntities& in,
                                  const Parameters&,
                                  const FF& scaling_factor)
    {
        using Accumulator = std::tuple_element_t<0, ContainerOverSubrelations>;
        using View = typename Accumulator::View;
        auto w_1 = View(in.w_l);
        auto w_2 = View(in.w_r);
        auto w_3 = View(in.w_o);
        auto w_4 = View(in.w_4);
        auto w_1_shift = View(in.w_l_shift);
        auto q_sort = View(in.q_sort);

        static const FF minus_one = FF(-1);
        static const FF minus_two = FF(-2);
        static const FF minus_three = FF(-3);

        // Compute wire differences
        auto delta_1 = w_2 - w_1;
        auto delta_2 = w_3 - w_2;
        auto delta_3 = w_4 - w_3;
        auto delta_4 = w_1_shift - w_4;

        // Contribution (1)
        auto tmp_1 = delta_1;
        tmp_1 *= (delta_1 + minus_one);
        tmp_1 *= (delta_1 + minus_two);
        tmp_1 *= (delta_1 + minus_three);
        tmp_1 *= q_sort;
        tmp_1 *= scaling_factor;
        std::get<0>(accumulators) += tmp_1;

        // Contribution (2)
        auto tmp_2 = delta_2;
        tmp_2 *= (delta_2 + minus_one);
        tmp_2 *= (delta_2 + minus_two);
        tmp_2 *= (delta_2 + minus_three);
        tmp_2 *= q_sort;
        tmp_2 *= scaling_factor;
        std::get<1>(accumulators) += tmp_2;

        // Contribution (3)
        auto tmp_3 = delta_3;
        tmp_3 *= (delta_3 + minus_one);
        tmp_3 *= (delta_3 + minus_two);
        tmp_3 *= (delta_3 + minus_three);
        tmp_3 *= q_sort;
        tmp_3 *= scaling_factor;
        std::get<2>(accumulators) += tmp_3;

        // Contribution (4)
        auto tmp_4 = delta_4;
        tmp_4 *= (delta_4 + minus_one);
        tmp_4 *= (delta_4 + minus_two);
        tmp_4 *= (delta_4 + minus_three);
        tmp_4 *= q_sort;
        tmp_4 *= scaling_factor;
        std::get<3>(accumulators) += tmp_4;
    };
};

<<<<<<< HEAD
template <typename FF_> class GoblinTranslatorGenPermSortRelationImpl {
  public:
    using FF = FF_;

    // 1 + polynomial degree of this relation
    static constexpr size_t RELATION_LENGTH = 6; // degree((lagrange_last-1) * D(D - 1)(D - 2)(D - 3)) = 5

    static constexpr std::array<size_t, 10> SUBRELATION_LENGTHS{
        6, // ordered_range_constraints_0 step in {0,1,2,3} subrelation
        6, // ordered_range_constraints_1 step in {0,1,2,3} subrelation
        6, // ordered_range_constraints_2 step in {0,1,2,3} subrelation
        6, // ordered_range_constraints_3 step in {0,1,2,3} subrelation
        6, // ordered_range_constraints_4 step in {0,1,2,3} subrelation
        3, // ordered_range_constraints_0 ends with defined maximum value subrelation
        3, // ordered_range_constraints_1 ends with defined maximum value subrelation
        3, // ordered_range_constraints_2 ends with defined maximum value subrelation
        3, // ordered_range_constraints_3 ends with defined maximum value subrelation
        3  // ordered_range_constraints_4 ends with defined maximum value subrelation

    };

    /**
     * @brief Expression for the generalized permutation sort relation
     *
     * @details The relation enforces 2 constraints on each of the ordered_range_constraints wires:
     * 1) 2 sequential values are non-descending and have a difference of at most 3, except for the value at last index
     * 2) The value at last index is  2¹⁴ - 1
     *
     * @param evals transformed to `evals + C(in(X)...)*scaling_factor`
     * @param in an std::array containing the fully extended Univariate edges.
     * @param parameters contains beta, gamma, and public_input_delta, ....
     * @param scaling_factor optional term to scale the evaluation before adding to evals.
     */
    template <typename ContainerOverSubrelations, typename AllEntities>
    inline static void accumulate(ContainerOverSubrelations& accumulators,
                                  const AllEntities& in,
                                  const RelationParameters<FF>&,
                                  const FF& scaling_factor)
    {
        static const FF minus_one = FF(-1);
        static const FF minus_two = FF(-2);
        static const FF minus_three = FF(-3);
        static const size_t micro_limb_bits = 14;
        static const auto maximum_sort_value = -FF((1 << micro_limb_bits) - 1);

        [&]() {
            using Accumulator = std::tuple_element_t<0, ContainerOverSubrelations>;
            using View = typename Accumulator::View;
            auto ordered_range_constraints_0 = View(in.ordered_range_constraints_0);
            auto ordered_range_constraints_1 = View(in.ordered_range_constraints_1);
            auto ordered_range_constraints_2 = View(in.ordered_range_constraints_2);
            auto ordered_range_constraints_3 = View(in.ordered_range_constraints_3);
            auto ordered_range_constraints_4 = View(in.ordered_range_constraints_4);
            auto ordered_range_constraints_0_shift = View(in.ordered_range_constraints_0_shift);
            auto ordered_range_constraints_1_shift = View(in.ordered_range_constraints_1_shift);
            auto ordered_range_constraints_2_shift = View(in.ordered_range_constraints_2_shift);
            auto ordered_range_constraints_3_shift = View(in.ordered_range_constraints_3_shift);
            auto ordered_range_constraints_4_shift = View(in.ordered_range_constraints_4_shift);
            auto lagrange_last = View(in.lagrange_last);

            // Compute wire differences
            auto delta_1 = ordered_range_constraints_0_shift - ordered_range_constraints_0;
            auto delta_2 = ordered_range_constraints_1_shift - ordered_range_constraints_1;
            auto delta_3 = ordered_range_constraints_2_shift - ordered_range_constraints_2;
            auto delta_4 = ordered_range_constraints_3_shift - ordered_range_constraints_3;
            auto delta_5 = ordered_range_constraints_4_shift - ordered_range_constraints_4;

            // Contribution (1) (contributions 1-5 ensure that the sequential values have a difference of {0,1,2,3})
            auto tmp_1 = delta_1;
            tmp_1 *= (delta_1 + minus_one);
            tmp_1 *= (delta_1 + minus_two);
            tmp_1 *= (delta_1 + minus_three);
            tmp_1 *= (lagrange_last + minus_one);
            tmp_1 *= scaling_factor;
            std::get<0>(accumulators) += tmp_1;

            // Contribution (2)
            auto tmp_2 = delta_2;
            tmp_2 *= (delta_2 + minus_one);
            tmp_2 *= (delta_2 + minus_two);
            tmp_2 *= (delta_2 + minus_three);
            tmp_2 *= (lagrange_last + minus_one);
            tmp_2 *= scaling_factor;

            std::get<1>(accumulators) += tmp_2;

            // Contribution (3)
            auto tmp_3 = delta_3;
            tmp_3 *= (delta_3 + minus_one);
            tmp_3 *= (delta_3 + minus_two);
            tmp_3 *= (delta_3 + minus_three);
            tmp_3 *= (lagrange_last + minus_one);
            tmp_3 *= scaling_factor;
            std::get<2>(accumulators) += tmp_3;

            // Contribution (4)
            auto tmp_4 = delta_4;
            tmp_4 *= (delta_4 + minus_one);
            tmp_4 *= (delta_4 + minus_two);
            tmp_4 *= (delta_4 + minus_three);
            tmp_4 *= (lagrange_last + minus_one);
            tmp_4 *= scaling_factor;
            std::get<3>(accumulators) += tmp_4;

            // Contribution (5)
            auto tmp_5 = delta_5;
            tmp_5 *= (delta_5 + minus_one);
            tmp_5 *= (delta_5 + minus_two);
            tmp_5 *= (delta_5 + minus_three);
            tmp_5 *= (lagrange_last + minus_one);
            tmp_5 *= scaling_factor;
            std::get<4>(accumulators) += tmp_5;
        }();

        [&]() {
            using Accumulator = std::tuple_element_t<5, ContainerOverSubrelations>;
            using View = typename Accumulator::View;
            auto ordered_range_constraints_0 = View(in.ordered_range_constraints_0);
            auto ordered_range_constraints_1 = View(in.ordered_range_constraints_1);
            auto ordered_range_constraints_2 = View(in.ordered_range_constraints_2);
            auto ordered_range_constraints_3 = View(in.ordered_range_constraints_3);
            auto ordered_range_constraints_4 = View(in.ordered_range_constraints_4);
            auto lagrange_last = View(in.lagrange_last);

            // Contribution (6) (Contributions 6-10 ensure that the last value is the designated maximum value. We don't
            // need to constrain the first value to be 0, because the shift mechanic does this for us)
            std::get<5>(accumulators) +=
                lagrange_last * (ordered_range_constraints_0 + maximum_sort_value) * scaling_factor;
            // Contribution (7)
            std::get<6>(accumulators) +=
                lagrange_last * (ordered_range_constraints_1 + maximum_sort_value) * scaling_factor;
            // Contribution (8)
            std::get<7>(accumulators) +=
                lagrange_last * (ordered_range_constraints_2 + maximum_sort_value) * scaling_factor;
            // Contribution (9)
            std::get<8>(accumulators) +=
                lagrange_last * (ordered_range_constraints_3 + maximum_sort_value) * scaling_factor;
            // Contribution (10)
            std::get<9>(accumulators) +=
                lagrange_last * (ordered_range_constraints_4 + maximum_sort_value) * scaling_factor;
        }();
    };
};
=======
>>>>>>> 7ed30e83
template <typename FF> using GenPermSortRelation = Relation<GenPermSortRelationImpl<FF>>;

} // namespace proof_system<|MERGE_RESOLUTION|>--- conflicted
+++ resolved
@@ -92,152 +92,6 @@
     };
 };
 
-<<<<<<< HEAD
-template <typename FF_> class GoblinTranslatorGenPermSortRelationImpl {
-  public:
-    using FF = FF_;
-
-    // 1 + polynomial degree of this relation
-    static constexpr size_t RELATION_LENGTH = 6; // degree((lagrange_last-1) * D(D - 1)(D - 2)(D - 3)) = 5
-
-    static constexpr std::array<size_t, 10> SUBRELATION_LENGTHS{
-        6, // ordered_range_constraints_0 step in {0,1,2,3} subrelation
-        6, // ordered_range_constraints_1 step in {0,1,2,3} subrelation
-        6, // ordered_range_constraints_2 step in {0,1,2,3} subrelation
-        6, // ordered_range_constraints_3 step in {0,1,2,3} subrelation
-        6, // ordered_range_constraints_4 step in {0,1,2,3} subrelation
-        3, // ordered_range_constraints_0 ends with defined maximum value subrelation
-        3, // ordered_range_constraints_1 ends with defined maximum value subrelation
-        3, // ordered_range_constraints_2 ends with defined maximum value subrelation
-        3, // ordered_range_constraints_3 ends with defined maximum value subrelation
-        3  // ordered_range_constraints_4 ends with defined maximum value subrelation
-
-    };
-
-    /**
-     * @brief Expression for the generalized permutation sort relation
-     *
-     * @details The relation enforces 2 constraints on each of the ordered_range_constraints wires:
-     * 1) 2 sequential values are non-descending and have a difference of at most 3, except for the value at last index
-     * 2) The value at last index is  2¹⁴ - 1
-     *
-     * @param evals transformed to `evals + C(in(X)...)*scaling_factor`
-     * @param in an std::array containing the fully extended Univariate edges.
-     * @param parameters contains beta, gamma, and public_input_delta, ....
-     * @param scaling_factor optional term to scale the evaluation before adding to evals.
-     */
-    template <typename ContainerOverSubrelations, typename AllEntities>
-    inline static void accumulate(ContainerOverSubrelations& accumulators,
-                                  const AllEntities& in,
-                                  const RelationParameters<FF>&,
-                                  const FF& scaling_factor)
-    {
-        static const FF minus_one = FF(-1);
-        static const FF minus_two = FF(-2);
-        static const FF minus_three = FF(-3);
-        static const size_t micro_limb_bits = 14;
-        static const auto maximum_sort_value = -FF((1 << micro_limb_bits) - 1);
-
-        [&]() {
-            using Accumulator = std::tuple_element_t<0, ContainerOverSubrelations>;
-            using View = typename Accumulator::View;
-            auto ordered_range_constraints_0 = View(in.ordered_range_constraints_0);
-            auto ordered_range_constraints_1 = View(in.ordered_range_constraints_1);
-            auto ordered_range_constraints_2 = View(in.ordered_range_constraints_2);
-            auto ordered_range_constraints_3 = View(in.ordered_range_constraints_3);
-            auto ordered_range_constraints_4 = View(in.ordered_range_constraints_4);
-            auto ordered_range_constraints_0_shift = View(in.ordered_range_constraints_0_shift);
-            auto ordered_range_constraints_1_shift = View(in.ordered_range_constraints_1_shift);
-            auto ordered_range_constraints_2_shift = View(in.ordered_range_constraints_2_shift);
-            auto ordered_range_constraints_3_shift = View(in.ordered_range_constraints_3_shift);
-            auto ordered_range_constraints_4_shift = View(in.ordered_range_constraints_4_shift);
-            auto lagrange_last = View(in.lagrange_last);
-
-            // Compute wire differences
-            auto delta_1 = ordered_range_constraints_0_shift - ordered_range_constraints_0;
-            auto delta_2 = ordered_range_constraints_1_shift - ordered_range_constraints_1;
-            auto delta_3 = ordered_range_constraints_2_shift - ordered_range_constraints_2;
-            auto delta_4 = ordered_range_constraints_3_shift - ordered_range_constraints_3;
-            auto delta_5 = ordered_range_constraints_4_shift - ordered_range_constraints_4;
-
-            // Contribution (1) (contributions 1-5 ensure that the sequential values have a difference of {0,1,2,3})
-            auto tmp_1 = delta_1;
-            tmp_1 *= (delta_1 + minus_one);
-            tmp_1 *= (delta_1 + minus_two);
-            tmp_1 *= (delta_1 + minus_three);
-            tmp_1 *= (lagrange_last + minus_one);
-            tmp_1 *= scaling_factor;
-            std::get<0>(accumulators) += tmp_1;
-
-            // Contribution (2)
-            auto tmp_2 = delta_2;
-            tmp_2 *= (delta_2 + minus_one);
-            tmp_2 *= (delta_2 + minus_two);
-            tmp_2 *= (delta_2 + minus_three);
-            tmp_2 *= (lagrange_last + minus_one);
-            tmp_2 *= scaling_factor;
-
-            std::get<1>(accumulators) += tmp_2;
-
-            // Contribution (3)
-            auto tmp_3 = delta_3;
-            tmp_3 *= (delta_3 + minus_one);
-            tmp_3 *= (delta_3 + minus_two);
-            tmp_3 *= (delta_3 + minus_three);
-            tmp_3 *= (lagrange_last + minus_one);
-            tmp_3 *= scaling_factor;
-            std::get<2>(accumulators) += tmp_3;
-
-            // Contribution (4)
-            auto tmp_4 = delta_4;
-            tmp_4 *= (delta_4 + minus_one);
-            tmp_4 *= (delta_4 + minus_two);
-            tmp_4 *= (delta_4 + minus_three);
-            tmp_4 *= (lagrange_last + minus_one);
-            tmp_4 *= scaling_factor;
-            std::get<3>(accumulators) += tmp_4;
-
-            // Contribution (5)
-            auto tmp_5 = delta_5;
-            tmp_5 *= (delta_5 + minus_one);
-            tmp_5 *= (delta_5 + minus_two);
-            tmp_5 *= (delta_5 + minus_three);
-            tmp_5 *= (lagrange_last + minus_one);
-            tmp_5 *= scaling_factor;
-            std::get<4>(accumulators) += tmp_5;
-        }();
-
-        [&]() {
-            using Accumulator = std::tuple_element_t<5, ContainerOverSubrelations>;
-            using View = typename Accumulator::View;
-            auto ordered_range_constraints_0 = View(in.ordered_range_constraints_0);
-            auto ordered_range_constraints_1 = View(in.ordered_range_constraints_1);
-            auto ordered_range_constraints_2 = View(in.ordered_range_constraints_2);
-            auto ordered_range_constraints_3 = View(in.ordered_range_constraints_3);
-            auto ordered_range_constraints_4 = View(in.ordered_range_constraints_4);
-            auto lagrange_last = View(in.lagrange_last);
-
-            // Contribution (6) (Contributions 6-10 ensure that the last value is the designated maximum value. We don't
-            // need to constrain the first value to be 0, because the shift mechanic does this for us)
-            std::get<5>(accumulators) +=
-                lagrange_last * (ordered_range_constraints_0 + maximum_sort_value) * scaling_factor;
-            // Contribution (7)
-            std::get<6>(accumulators) +=
-                lagrange_last * (ordered_range_constraints_1 + maximum_sort_value) * scaling_factor;
-            // Contribution (8)
-            std::get<7>(accumulators) +=
-                lagrange_last * (ordered_range_constraints_2 + maximum_sort_value) * scaling_factor;
-            // Contribution (9)
-            std::get<8>(accumulators) +=
-                lagrange_last * (ordered_range_constraints_3 + maximum_sort_value) * scaling_factor;
-            // Contribution (10)
-            std::get<9>(accumulators) +=
-                lagrange_last * (ordered_range_constraints_4 + maximum_sort_value) * scaling_factor;
-        }();
-    };
-};
-=======
->>>>>>> 7ed30e83
 template <typename FF> using GenPermSortRelation = Relation<GenPermSortRelationImpl<FF>>;
 
 } // namespace proof_system