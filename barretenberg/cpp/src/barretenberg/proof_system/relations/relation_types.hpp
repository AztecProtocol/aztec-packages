#pragma once
#include "nested_containers.hpp"
#include "relation_parameters.hpp"
#include <algorithm>

namespace barretenberg {
template <typename FF> class Polynomial;
}
namespace proof_system {

// forward-declare Polynomial so we can use in a concept

template <typename T, size_t subrelation_idx>
concept HasSubrelationLinearlyIndependentMember = requires(T) {
                                                      {
                                                          std::get<subrelation_idx>(T::SUBRELATION_LINEARLY_INDEPENDENT)
                                                          } -> std::convertible_to<bool>;
                                                  };

/**
 * @brief Check whether a given subrelation is linearly independent from the other subrelations.
 *
 * @details More often than not, we want multiply each subrelation contribution by a power of the relation separator
 * challenge. In cases where we wish to define a subrelation that merges into another, we encode this in a boolean array
 * `SUBRELATION_LINEARLY_INDEPENDENT` in the relation. If no such array is defined, then the default case where all
 * subrelations are independent is engaged.
 */
template <typename Relation, size_t subrelation_index> constexpr bool subrelation_is_linearly_independent()
{
    if constexpr (HasSubrelationLinearlyIndependentMember<Relation, subrelation_index>) {
        return std::get<subrelation_index>(Relation::SUBRELATION_LINEARLY_INDEPENDENT);
    } else {
        return true;
    }
}

/**
 * @brief The templates defined herein facilitate sharing the relation arithmetic between the prover and the verifier.
 *
 * The sumcheck prover and verifier accumulate the contributions from each relation (really, each sub-relation) into,
 * respectively, Univariates and individual field elements. When performing relation arithmetic on Univariates, we
 * introduce UnivariateViews to reduce full length Univariates to the minimum required length and to avoid unnecessary
 * copies.
 *
 * To share the relation arithmetic, we introduce simple structs that specify two types: Accumulators and
 * AccumulatorViews. For the prover, who accumulates Univariates, these are respectively std::tuple<Univariate> and
 * std::tuple<UnivariateView>. For the verifier, who accumulates FFs, both types are simply aliases for std::array<FF>
 * (since no "view" type is necessary). The containers std::tuple and std::array are needed to accommodate multiple
 * sub-relations within each relation, where, for efficiency, each sub-relation has its own specified degree.
 *
 * @todo TODO(https://github.com/AztecProtocol/barretenberg/issues/720)
 *
 */

/**
 * @brief A wrapper for Relations to expose methods used by the Sumcheck prover or verifier to add the contribution of
 * a given relation to the corresponding accumulator.
 *
 * @tparam FF
 * @tparam RelationImpl Base class that implements the arithmetic for a given relation (or set of sub-relations)
 */
template <typename RelationImpl> class Relation : public RelationImpl {
<<<<<<< HEAD
  private:
    using FF = typename RelationImpl::FF;
    template <size_t num_instances, size_t... subrelation_lengths>
    struct UnivariateProtogalaxyAccumulatorsAndViewsTemplate_ {
        using Accumulators =
            std::tuple<barretenberg::Univariate<FF, (subrelation_lengths - 1) * (num_instances - 1) + 1>...>;
        using AccumulatorViews =
            std::tuple<barretenberg::UnivariateView<FF, (subrelation_lengths - 1) * (num_instances - 1) + 1>...>;
    };

    template <size_t... subrelation_lengths>
    using Univariate2ProtogalaxyAccumulatorsAndViewsTemplate =
        UnivariateProtogalaxyAccumulatorsAndViewsTemplate_<2, subrelation_lengths...>;

    template <size_t... subrelation_lengths>
    using Univariate4ProtogalaxyAccumulatorsAndViewsTemplate =
        UnivariateProtogalaxyAccumulatorsAndViewsTemplate_<4, subrelation_lengths...>;

    template <size_t... subrelation_lengths> struct UnivariateAccumulatorsAndViewsTemplate {
        using Accumulators = std::tuple<barretenberg::Univariate<FF, subrelation_lengths>...>;
        using AccumulatorViews = std::tuple<barretenberg::UnivariateView<FF, subrelation_lengths>...>;
    };
    template <size_t... subrelation_lengths> struct ValueAccumulatorsAndViewsTemplate {
        using Accumulators = std::array<FF, sizeof...(subrelation_lengths)>;
        using AccumulatorViews = std::array<FF, sizeof...(subrelation_lengths)>; // there is no "view" type here
    };

  public:
    // Each `RelationImpl` defines a template `GetAccumulatorTypes` that supplies the `subrelation_lengths` parameters
    // of the different `AccumulatorsAndViewsTemplate`s.
    using Univariate2ProtogalaxyAccumulatorsAndViews =
        typename RelationImpl::template GetAccumulatorTypes<Univariate2ProtogalaxyAccumulatorsAndViewsTemplate>;
    using Univariate4ProtogalaxyAccumulatorsAndViews =
        typename RelationImpl::template GetAccumulatorTypes<Univariate4ProtogalaxyAccumulatorsAndViewsTemplate>;
    using UnivariateAccumulatorsAndViews =
        typename RelationImpl::template GetAccumulatorTypes<UnivariateAccumulatorsAndViewsTemplate>;
    // In the case of the value accumulator types, only the number of subrelations (not their lengths) has an effect.
    using ValueAccumulatorsAndViews =
        typename RelationImpl::template GetAccumulatorTypes<ValueAccumulatorsAndViewsTemplate>;

    using Relation2ProtogalaxyUnivariates = typename Univariate2ProtogalaxyAccumulatorsAndViews::Accumulators;
    using RelationSumcheckUnivariates = typename UnivariateAccumulatorsAndViews::Accumulators;
    using RelationValues = typename ValueAccumulatorsAndViews::Accumulators;
    static constexpr size_t RELATION_LENGTH = RelationImpl::RELATION_LENGTH;

    static inline void add_2protogalaxy_univariate_contribution(Relation2ProtogalaxyUnivariates& accumulator,
                                                                const auto& input,
                                                                const RelationParameters<FF>& relation_parameters,
                                                                const FF& scaling_factor)
    {
        Relation::template accumulate<Univariate2ProtogalaxyAccumulatorsAndViews>(
            accumulator, input, relation_parameters, scaling_factor);
    }

    static inline void add_edge_contribution(RelationSumcheckUnivariates& accumulator,
                                             const auto& input,
                                             const RelationParameters<FF>& relation_parameters,
                                             const FF& scaling_factor)
    {
        Relation::template accumulate<UnivariateAccumulatorsAndViews>(
            accumulator, input, relation_parameters, scaling_factor);
    }
=======
  public:
    using FF = typename RelationImpl::FF;

    static constexpr size_t RELATION_LENGTH =
        *std::max_element(RelationImpl::SUBRELATION_LENGTHS.begin(), RelationImpl::SUBRELATION_LENGTHS.end());

    using TupleOfUnivariatesOverSubrelations = TupleOfUnivariates<FF, RelationImpl::SUBRELATION_LENGTHS>;
    using ArrayOfValuesOverSubrelations = ArrayOfValues<FF, RelationImpl::SUBRELATION_LENGTHS>;
>>>>>>> eb658199

    // These are commonly needed, most importantly, for explicitly instantiating compute_foo_numerator/denomintor.
    using UnivariateAccumulator0 = std::tuple_element_t<0, TupleOfUnivariatesOverSubrelations>;
    using ValueAccumulator0 = std::tuple_element_t<0, ArrayOfValuesOverSubrelations>;
};

} // namespace proof_system<|MERGE_RESOLUTION|>--- conflicted
+++ resolved
@@ -60,70 +60,6 @@
  * @tparam RelationImpl Base class that implements the arithmetic for a given relation (or set of sub-relations)
  */
 template <typename RelationImpl> class Relation : public RelationImpl {
-<<<<<<< HEAD
-  private:
-    using FF = typename RelationImpl::FF;
-    template <size_t num_instances, size_t... subrelation_lengths>
-    struct UnivariateProtogalaxyAccumulatorsAndViewsTemplate_ {
-        using Accumulators =
-            std::tuple<barretenberg::Univariate<FF, (subrelation_lengths - 1) * (num_instances - 1) + 1>...>;
-        using AccumulatorViews =
-            std::tuple<barretenberg::UnivariateView<FF, (subrelation_lengths - 1) * (num_instances - 1) + 1>...>;
-    };
-
-    template <size_t... subrelation_lengths>
-    using Univariate2ProtogalaxyAccumulatorsAndViewsTemplate =
-        UnivariateProtogalaxyAccumulatorsAndViewsTemplate_<2, subrelation_lengths...>;
-
-    template <size_t... subrelation_lengths>
-    using Univariate4ProtogalaxyAccumulatorsAndViewsTemplate =
-        UnivariateProtogalaxyAccumulatorsAndViewsTemplate_<4, subrelation_lengths...>;
-
-    template <size_t... subrelation_lengths> struct UnivariateAccumulatorsAndViewsTemplate {
-        using Accumulators = std::tuple<barretenberg::Univariate<FF, subrelation_lengths>...>;
-        using AccumulatorViews = std::tuple<barretenberg::UnivariateView<FF, subrelation_lengths>...>;
-    };
-    template <size_t... subrelation_lengths> struct ValueAccumulatorsAndViewsTemplate {
-        using Accumulators = std::array<FF, sizeof...(subrelation_lengths)>;
-        using AccumulatorViews = std::array<FF, sizeof...(subrelation_lengths)>; // there is no "view" type here
-    };
-
-  public:
-    // Each `RelationImpl` defines a template `GetAccumulatorTypes` that supplies the `subrelation_lengths` parameters
-    // of the different `AccumulatorsAndViewsTemplate`s.
-    using Univariate2ProtogalaxyAccumulatorsAndViews =
-        typename RelationImpl::template GetAccumulatorTypes<Univariate2ProtogalaxyAccumulatorsAndViewsTemplate>;
-    using Univariate4ProtogalaxyAccumulatorsAndViews =
-        typename RelationImpl::template GetAccumulatorTypes<Univariate4ProtogalaxyAccumulatorsAndViewsTemplate>;
-    using UnivariateAccumulatorsAndViews =
-        typename RelationImpl::template GetAccumulatorTypes<UnivariateAccumulatorsAndViewsTemplate>;
-    // In the case of the value accumulator types, only the number of subrelations (not their lengths) has an effect.
-    using ValueAccumulatorsAndViews =
-        typename RelationImpl::template GetAccumulatorTypes<ValueAccumulatorsAndViewsTemplate>;
-
-    using Relation2ProtogalaxyUnivariates = typename Univariate2ProtogalaxyAccumulatorsAndViews::Accumulators;
-    using RelationSumcheckUnivariates = typename UnivariateAccumulatorsAndViews::Accumulators;
-    using RelationValues = typename ValueAccumulatorsAndViews::Accumulators;
-    static constexpr size_t RELATION_LENGTH = RelationImpl::RELATION_LENGTH;
-
-    static inline void add_2protogalaxy_univariate_contribution(Relation2ProtogalaxyUnivariates& accumulator,
-                                                                const auto& input,
-                                                                const RelationParameters<FF>& relation_parameters,
-                                                                const FF& scaling_factor)
-    {
-        Relation::template accumulate<Univariate2ProtogalaxyAccumulatorsAndViews>(
-            accumulator, input, relation_parameters, scaling_factor);
-    }
-
-    static inline void add_edge_contribution(RelationSumcheckUnivariates& accumulator,
-                                             const auto& input,
-                                             const RelationParameters<FF>& relation_parameters,
-                                             const FF& scaling_factor)
-    {
-        Relation::template accumulate<UnivariateAccumulatorsAndViews>(
-            accumulator, input, relation_parameters, scaling_factor);
-    }
-=======
   public:
     using FF = typename RelationImpl::FF;
 
@@ -132,7 +68,6 @@
 
     using TupleOfUnivariatesOverSubrelations = TupleOfUnivariates<FF, RelationImpl::SUBRELATION_LENGTHS>;
     using ArrayOfValuesOverSubrelations = ArrayOfValues<FF, RelationImpl::SUBRELATION_LENGTHS>;
->>>>>>> eb658199
 
     // These are commonly needed, most importantly, for explicitly instantiating compute_foo_numerator/denomintor.
     using UnivariateAccumulator0 = std::tuple_element_t<0, TupleOfUnivariatesOverSubrelations>;
