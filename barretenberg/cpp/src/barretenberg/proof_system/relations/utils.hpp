--- conflicted
+++ resolved
@@ -121,17 +121,10 @@
      * @param tuple A tuple of tuples of Univariates
      * @param result A Univariate of length extended_size
      */
-<<<<<<< HEAD
-    template <typename ExtendedUnivariate, typename OfTuplesOfUnivariates>
-    static void extend_and_batch_univariates(const OfTuplesOfUnivariates& tuple,
+    template <typename ExtendedUnivariate, typename TupleOfTuplesOfUnivariates>
+    static void extend_and_batch_univariates(const TupleOfTuplesOfUnivariates& tuple,
                                              ExtendedUnivariate& result,
                                              const std::optional<PowUnivariate<FF>>& pow_univariate = std::nullopt)
-=======
-    template <typename ExtendedUnivariate, typename TupleOfTuplesOfUnivariates>
-    static void extend_and_batch_univariates(const TupleOfTuplesOfUnivariates& tuple,
-                                             const PowUnivariate<FF>& pow_univariate,
-                                             ExtendedUnivariate& result)
->>>>>>> a7354dc7
     {
         ExtendedUnivariate extended_random_polynomial;
         // Random poly R(X) = (1-X) + X.zeta_pow
