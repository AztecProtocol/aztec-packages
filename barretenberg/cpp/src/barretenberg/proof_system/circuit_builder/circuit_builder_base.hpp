--- conflicted
+++ resolved
@@ -11,30 +11,12 @@
 namespace proof_system {
 static constexpr uint32_t DUMMY_TAG = 0;
 
-<<<<<<< HEAD
-template <typename Arithmetization_> class CircuitBuilderBase {
-  public:
-    using Arithmetization = Arithmetization_;
-    using FF = typename Arithmetization::FF;
-    using EmbeddedCurve =
-        std::conditional_t<std::same_as<FF, barretenberg::g1::coordinate_field>, curve::BN254, curve::Grumpkin>;
-
-    static constexpr size_t NUM_WIRES = Arithmetization::NUM_WIRES;
-    // Keeping program_width, at least temporarily, for backward compatibility
-    static constexpr size_t program_width = Arithmetization::NUM_WIRES;
-    static constexpr size_t num_selectors = Arithmetization::num_selectors;
-
-    // TODO(Cody): These are plonk-specific and could be specified in the plonk flavors.
-    // Also, there is loose coupling with the vectors of SelectorProperties
-    std::vector<std::string> selector_names_;
-=======
 template <typename FF_> class CircuitBuilderBase {
   public:
     using FF = FF_;
     using EmbeddedCurve =
         std::conditional_t<std::same_as<FF, barretenberg::g1::coordinate_field>, curve::BN254, curve::Grumpkin>;
 
->>>>>>> 7b0d0767
     size_t num_gates = 0;
 
     std::vector<uint32_t> public_inputs;
