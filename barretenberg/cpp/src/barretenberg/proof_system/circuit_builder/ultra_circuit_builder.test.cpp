--- conflicted
+++ resolved
@@ -1,6 +1,6 @@
 #include "ultra_circuit_builder.hpp"
+#include "barretenberg/crypto/pedersen_commitment/pedersen.hpp"
 #include "check_circuit_ultra.hpp"
-#include "barretenberg/crypto/pedersen_commitment/pedersen.hpp"
 #include <gtest/gtest.h>
 
 using namespace bb;
@@ -99,13 +99,8 @@
         }
     }
 
-<<<<<<< HEAD
-    UltraCircuitBuilder circuit_copy{circuit_builder};
+    UltraCircuitBuilder circuit_copy{ circuit_builder };
     bool result = CircuitChecker::execute(circuit_builder);
-=======
-    UltraCircuitBuilder circuit_copy{ circuit_builder };
-    bool result = circuit_builder.check_circuit();
->>>>>>> 40adc5cd
 
     EXPECT_EQ(result, true);
     // Ensure that check_circuit did not alter the circuit
@@ -163,13 +158,8 @@
 
     circuit_constructor.create_ecc_add_gate({ x1, y1, x2, y2, x3, y3, 1 });
 
-<<<<<<< HEAD
-    UltraCircuitBuilder circuit_copy{circuit_constructor};
-    bool result = CircuitChecker::execute(circuit_constructor);
-=======
     UltraCircuitBuilder circuit_copy{ circuit_constructor };
-    bool result = circuit_constructor.check_circuit();
->>>>>>> 40adc5cd
+    bool result = CircuitChecker::execute(circuit_constructor);
 
     EXPECT_EQ(result, true);
     // Ensure that check_circuit did not alter the circuit
@@ -196,13 +186,8 @@
 
     circuit_constructor.create_ecc_dbl_gate({ x1, y1, x3, y3 });
 
-<<<<<<< HEAD
-    UltraCircuitBuilder circuit_copy{circuit_constructor};
-    bool result = CircuitChecker::execute(circuit_constructor);
-=======
     UltraCircuitBuilder circuit_copy{ circuit_constructor };
-    bool result = circuit_constructor.check_circuit();
->>>>>>> 40adc5cd
+    bool result = CircuitChecker::execute(circuit_constructor);
 
     EXPECT_EQ(result, true);
     // Ensure that check_circuit did not alter the circuit
@@ -233,13 +218,8 @@
     circuit_constructor.assign_tag(c_idx, 2);
     circuit_constructor.assign_tag(d_idx, 2);
 
-<<<<<<< HEAD
-    UltraCircuitBuilder circuit_copy{circuit_constructor};
-    bool result = CircuitChecker::execute(circuit_constructor);
-=======
     UltraCircuitBuilder circuit_copy{ circuit_constructor };
-    bool result = circuit_constructor.check_circuit();
->>>>>>> 40adc5cd
+    bool result = CircuitChecker::execute(circuit_constructor);
 
     EXPECT_EQ(result, true);
     // Ensure that check_circuit did not alter the circuit
@@ -284,13 +264,8 @@
     circuit_constructor.create_add_gate(
         { e_idx, f_idx, circuit_constructor.zero_idx, fr::one(), -fr::one(), fr::zero(), fr::zero() });
 
-<<<<<<< HEAD
-    UltraCircuitBuilder circuit_copy{circuit_constructor};
-    bool result = CircuitChecker::execute(circuit_constructor);
-=======
     UltraCircuitBuilder circuit_copy{ circuit_constructor };
-    bool result = circuit_constructor.check_circuit();
->>>>>>> 40adc5cd
+    bool result = CircuitChecker::execute(circuit_constructor);
 
     EXPECT_EQ(result, true);
     // Ensure that check_circuit did not alter the circuit
@@ -314,13 +289,8 @@
     circuit_constructor.create_add_gate({ a_idx, b_idx, circuit_constructor.zero_idx, 1, 1, 0, 0 });
     circuit_constructor.create_add_gate({ c_idx, d_idx, circuit_constructor.zero_idx, 1, 1, 0, -1 });
 
-<<<<<<< HEAD
-    UltraCircuitBuilder circuit_copy{circuit_constructor};
-    bool result = CircuitChecker::execute(circuit_constructor);
-=======
     UltraCircuitBuilder circuit_copy{ circuit_constructor };
-    bool result = circuit_constructor.check_circuit();
->>>>>>> 40adc5cd
+    bool result = CircuitChecker::execute(circuit_constructor);
 
     EXPECT_EQ(result, true);
     // Ensure that check_circuit did not alter the circuit
@@ -693,15 +663,9 @@
     const auto [lo_1_idx, hi_1_idx] = circuit_constructor.evaluate_non_native_field_multiplication(inputs);
     circuit_constructor.range_constrain_two_limbs(lo_1_idx, hi_1_idx, 70, 70);
 
-<<<<<<< HEAD
-    UltraCircuitBuilder circuit_copy{circuit_constructor};
-
-    bool result = CircuitChecker::execute(circuit_constructor);
-=======
     UltraCircuitBuilder circuit_copy{ circuit_constructor };
 
-    bool result = circuit_constructor.check_circuit();
->>>>>>> 40adc5cd
+    bool result = CircuitChecker::execute(circuit_constructor);
 
     EXPECT_EQ(result, true);
     // Ensure that check_circuit did not alter the circuit
@@ -845,13 +809,8 @@
         },
         false);
 
-<<<<<<< HEAD
-    UltraCircuitBuilder circuit_copy{circuit_constructor};
-    bool result = CircuitChecker::execute(circuit_constructor);
-=======
     UltraCircuitBuilder circuit_copy{ circuit_constructor };
-    bool result = circuit_constructor.check_circuit();
->>>>>>> 40adc5cd
+    bool result = CircuitChecker::execute(circuit_constructor);
 
     EXPECT_EQ(result, true);
 
