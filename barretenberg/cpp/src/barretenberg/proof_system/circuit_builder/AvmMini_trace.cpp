--- conflicted
+++ resolved
@@ -435,12 +435,9 @@
 
         mainTrace.push_back(Row{
             .avmMini_clk = clk,
-<<<<<<< HEAD
             .avmMini_pc = FF(pc++),
             .avmMini_internal_return_ptr = FF(internal_return_ptr),
-=======
             .avmMini_in_tag = FF(static_cast<uint32_t>(AvmMemoryTag::ff)),
->>>>>>> 739fe90a
             .avmMini_ia = ia,
             .avmMini_ib = ib,
             .avmMini_ic = ic,
@@ -527,13 +524,10 @@
 
         mainTrace.push_back(Row{
             .avmMini_clk = clk,
-<<<<<<< HEAD
             .avmMini_pc = FF(pc),
             .avmMini_internal_return_ptr = FF(internal_return_ptr),
             .avmMini_sel_halt = FF(1),
-=======
             .avmMini_in_tag = FF(static_cast<uint32_t>(AvmMemoryTag::ff)),
->>>>>>> 739fe90a
             .avmMini_ia = ia,
             .avmMini_ib = ib,
             .avmMini_ic = ic,
@@ -555,11 +549,10 @@
 }
 
 /**
-<<<<<<< HEAD
  * @brief HALT opcode
  *        This opcode effectively stops program execution, and is used in the relation that
  *        ensures the program counter increments on each opcode.
- *        i.e. the program counter should freeze and the halt flag is set to 1.
+ *        i.e.ythe program counter should freeze and the halt flag is set to 1.
  */
 void AvmMiniTraceBuilder::halt()
 {
@@ -595,8 +588,8 @@
     internal_call_stack.push(stored_pc);
 
     // Add the return location to the memory trace
-    storeAInMemTrace(internal_return_ptr, FF(stored_pc));
-    ffMemory.at(internal_return_ptr) = stored_pc;
+    storeInMemTrace(IntermRegister::ia, internal_return_ptr, FF(stored_pc), AvmMemoryTag::ff);
+    memory.at(internal_return_ptr) = stored_pc;
 
     mainTrace.push_back(Row{
         .avmMini_clk = clk,
@@ -629,10 +622,10 @@
     auto clk = mainTrace.size();
 
     // Internal return pointer is decremented
-    FF a = ffMemory.at(internal_return_ptr - 1);
+    FF a = memory.at(internal_return_ptr - 1);
 
     // We want to load the value pointed by the internal pointer
-    loadAInMemTrace(internal_return_ptr - 1, FF(a));
+    loadInMemTrace(IntermRegister::ia, internal_return_ptr - 1, FF(a), AvmMemoryTag::ff);
 
     mainTrace.push_back(Row{
         .avmMini_clk = clk,
@@ -654,9 +647,6 @@
 
 /**
  * @brief Helper to initialize ffMemory. (Testing purpose mostly.)
-=======
- * @brief Helper to initialize memory. (Testing purpose mostly.)
->>>>>>> 739fe90a
  *
  */
 void AvmMiniTraceBuilder::setFFMem(size_t idx, FF el, AvmMemoryTag tag)
