#pragma once
#include "barretenberg/polynomials/polynomial.hpp"
#include "barretenberg/proof_system/arithmetization/arithmetization.hpp"
#include "barretenberg/proof_system/op_queue/ecc_op_queue.hpp"
#include "barretenberg/proof_system/plookup_tables/plookup_tables.hpp"
#include "barretenberg/proof_system/plookup_tables/types.hpp"
#include "barretenberg/proof_system/types/merkle_hash_type.hpp"
#include "barretenberg/proof_system/types/pedersen_commitment_type.hpp"
#include "ultra_circuit_builder.hpp"
#include <optional>

namespace proof_system {

using namespace barretenberg;

template <typename FF> class GoblinUltraCircuitBuilder_ : public UltraCircuitBuilder_<arithmetization::UltraHonk<FF>> {
  public:
    static constexpr std::string_view NAME_STRING = "GoblinUltraArithmetization";
    static constexpr CircuitType CIRCUIT_TYPE = CircuitType::ULTRA;
    static constexpr size_t DEFAULT_NON_NATIVE_FIELD_LIMB_BITS =
        UltraCircuitBuilder_<arithmetization::UltraHonk<FF>>::DEFAULT_NON_NATIVE_FIELD_LIMB_BITS;

    size_t num_ecc_op_gates = 0; // number of ecc op "gates" (rows); these are placed at the start of the circuit

    // Stores record of ecc operations and performs corresponding native operations internally
    std::shared_ptr<ECCOpQueue> op_queue;

    // Indices for constant variables corresponding to ECCOpQueue op codes
    uint32_t null_op_idx;
    uint32_t add_accum_op_idx;
    uint32_t mul_accum_op_idx;
    uint32_t equality_op_idx;

    using WireVector = std::vector<uint32_t, ContainerSlabAllocator<uint32_t>>;
    using SelectorVector = std::vector<FF, ContainerSlabAllocator<FF>>;

    // Wires storing ecc op queue data; values are indices into the variables array
    std::array<WireVector, arithmetization::UltraHonk<FF>::NUM_WIRES> ecc_op_wires;

    WireVector& ecc_op_wire_1 = std::get<0>(ecc_op_wires);
    WireVector& ecc_op_wire_2 = std::get<1>(ecc_op_wires);
    WireVector& ecc_op_wire_3 = std::get<2>(ecc_op_wires);
    WireVector& ecc_op_wire_4 = std::get<3>(ecc_op_wires);

<<<<<<< HEAD
    SelectorVector& q_busread() { return this->selectors.q_busread(); };
=======
    SelectorVector& q_busread = this->selectors.q_busread();
    SelectorVector& q_poseidon2_external = this->selectors.q_poseidon2_external();
    SelectorVector& q_poseidon2_internal = this->selectors.q_poseidon2_internal();
>>>>>>> 751bb6a2

    // DataBus call/return data arrays
    std::vector<uint32_t> public_calldata;
    std::vector<uint32_t> calldata_read_counts;
    std::vector<uint32_t> public_return_data;

    // Functions for adding ECC op queue "gates"
    ecc_op_tuple queue_ecc_add_accum(const g1::affine_element& point);
    ecc_op_tuple queue_ecc_mul_accum(const g1::affine_element& point, const FF& scalar);
    ecc_op_tuple queue_ecc_eq();

  private:
    void populate_ecc_op_wires(const ecc_op_tuple& in);
    ecc_op_tuple decompose_ecc_operands(uint32_t op, const g1::affine_element& point, const FF& scalar = FF::zero());

  public:
    GoblinUltraCircuitBuilder_(const size_t size_hint = 0,
                               std::shared_ptr<ECCOpQueue> op_queue_in = std::make_shared<ECCOpQueue>())
        : UltraCircuitBuilder_<arithmetization::UltraHonk<FF>>(size_hint)
        , op_queue(op_queue_in)
    {
        // Set indices to constants corresponding to Goblin ECC op codes
        null_op_idx = this->zero_idx;
        add_accum_op_idx = this->put_constant_variable(FF(EccOpCode::ADD_ACCUM));
        mul_accum_op_idx = this->put_constant_variable(FF(EccOpCode::MUL_ACCUM));
        equality_op_idx = this->put_constant_variable(FF(EccOpCode::EQUALITY));
    };
    GoblinUltraCircuitBuilder_(std::shared_ptr<ECCOpQueue> op_queue_in)
        : GoblinUltraCircuitBuilder_(0, op_queue_in)
    {}

    void finalize_circuit();
    void add_gates_to_ensure_all_polys_are_non_zero();

    size_t get_num_constant_gates() const override { return 0; }

    /**
     * @brief Get the final number of gates in a circuit, which consists of the sum of:
     * 1) Current number number of actual gates
     * 2) Number of public inputs, as we'll need to add a gate for each of them
     * 3) Number of Rom array-associated gates
     * 4) Number of range-list associated gates
     * 5) Number of non-native field multiplication gates.
     *
     * @return size_t
     */
    size_t get_num_gates() const override
    {
        auto num_ultra_gates = UltraCircuitBuilder_<arithmetization::UltraHonk<FF>>::get_num_gates();
        return num_ultra_gates + num_ecc_op_gates;
    }

    /**x
     * @brief Print the number and composition of gates in the circuit
     *
     */
    virtual void print_num_gates() const override
    {
        size_t count = 0;
        size_t rangecount = 0;
        size_t romcount = 0;
        size_t ramcount = 0;
        size_t nnfcount = 0;
        UltraCircuitBuilder_<arithmetization::UltraHonk<FF>>::get_num_gates_split_into_components(
            count, rangecount, romcount, ramcount, nnfcount);

        size_t total = count + romcount + ramcount + rangecount + num_ecc_op_gates;
        std::cout << "gates = " << total << " (arith " << count << ", rom " << romcount << ", ram " << ramcount
                  << ", range " << rangecount << ", non native field gates " << nnfcount << ", goblin ecc op gates "
                  << num_ecc_op_gates << "), pubinp = " << this->public_inputs.size() << std::endl;
    }

    /**
     * Make a witness variable a member of the public calldata.
     *
     * @param witness_index The index of the witness.
     * */
    void set_public_calldata(const uint32_t witness_index)
    {
        for (const uint32_t calldata : public_calldata) {
            if (calldata == witness_index) {
                if (!this->failed()) {
                    this->failure("Attempted to redundantly set a public calldata!");
                }
                return;
            }
        }
        public_calldata.emplace_back(witness_index);
    }
    void create_poseidon2_external_gate(const poseidon2_external_gate_<FF>& in);
    void create_poseidon2_internal_gate(const poseidon2_internal_gate_<FF>& in);

    FF compute_poseidon2_external_identity(FF q_poseidon2_external_value,
                                           FF q_1_value,
                                           FF q_2_value,
                                           FF q_3_value,
                                           FF q_4_value,
                                           FF w_1_value,
                                           FF w_2_value,
                                           FF w_3_value,
                                           FF w_4_value,
                                           FF w_1_shifted_value,
                                           FF w_2_shifted_value,
                                           FF w_3_shifted_value,
                                           FF w_4_shifted_value,
                                           FF alpha_base,
                                           FF alpha) const;

    FF compute_poseidon2_internal_identity(FF q_poseidon2_internal_value,
                                           FF q_1_value,
                                           FF w_1_value,
                                           FF w_2_value,
                                           FF w_3_value,
                                           FF w_4_value,
                                           FF w_1_shifted_value,
                                           FF w_2_shifted_value,
                                           FF w_3_shifted_value,
                                           FF w_4_shifted_value,
                                           FF alpha_base,
                                           FF alpha) const;

    bool check_circuit();
};
extern template class GoblinUltraCircuitBuilder_<barretenberg::fr>;
using GoblinUltraCircuitBuilder = GoblinUltraCircuitBuilder_<barretenberg::fr>;
} // namespace proof_system<|MERGE_RESOLUTION|>--- conflicted
+++ resolved
@@ -42,13 +42,9 @@
     WireVector& ecc_op_wire_3 = std::get<2>(ecc_op_wires);
     WireVector& ecc_op_wire_4 = std::get<3>(ecc_op_wires);
 
-<<<<<<< HEAD
     SelectorVector& q_busread() { return this->selectors.q_busread(); };
-=======
-    SelectorVector& q_busread = this->selectors.q_busread();
     SelectorVector& q_poseidon2_external = this->selectors.q_poseidon2_external();
     SelectorVector& q_poseidon2_internal = this->selectors.q_poseidon2_internal();
->>>>>>> 751bb6a2
 
     // DataBus call/return data arrays
     std::vector<uint32_t> public_calldata;
