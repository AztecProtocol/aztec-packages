--- conflicted
+++ resolved
@@ -21,44 +21,6 @@
     for (size_t i = beg; i < end; i++) {
         info("=====================================================================================");
         info("==        ROW ", i);
-<<<<<<< HEAD
-        info("=====================================================================================");
-
-        info("m_addr:             ", trace.at(i).memTrace_m_addr);
-        info("m_clk:              ", trace.at(i).memTrace_m_clk);
-        info("m_sub_clk:          ", trace.at(i).memTrace_m_sub_clk);
-        info("m_val:              ", trace.at(i).memTrace_m_val);
-        info("m_lastAccess:       ", trace.at(i).memTrace_m_lastAccess);
-        info("m_rw:               ", trace.at(i).memTrace_m_rw);
-        info("m_val_shift:        ", trace.at(i).memTrace_m_val_shift);
-        info("first:              ", trace.at(i).avmMini_first);
-        info("last:               ", trace.at(i).avmMini_last);
-
-        info("=======CONTROL_FLOW===================================================================");
-        info("pc:                 ", trace.at(i).avmMini_pc);
-        info("internal_call:      ", trace.at(i).avmMini_sel_internal_call);
-        info("internal_return:    ", trace.at(i).avmMini_sel_internal_return);
-        info("internal_return_ptr:", trace.at(i).avmMini_internal_return_ptr);
-
-        info("=======MEM_OP_A======================================================================");
-        info("clk:                ", trace.at(i).avmMini_clk);
-        info("mem_op_a:           ", trace.at(i).avmMini_mem_op_a);
-        info("mem_idx_a:          ", trace.at(i).avmMini_mem_idx_a);
-        info("ia:                 ", trace.at(i).avmMini_ia);
-        info("rwa:                ", trace.at(i).avmMini_rwa);
-
-        info("=======MEM_OP_B======================================================================");
-        info("mem_op_b:           ", trace.at(i).avmMini_mem_op_b);
-        info("mem_idx_b:          ", trace.at(i).avmMini_mem_idx_b);
-        info("ib:                 ", trace.at(i).avmMini_ib);
-        info("rwb:                ", trace.at(i).avmMini_rwb);
-
-        info("=======MEM_OP_C======================================================================");
-        info("mem_op_c:           ", trace.at(i).avmMini_mem_op_c);
-        info("mem_idx_c:          ", trace.at(i).avmMini_mem_idx_c);
-        info("ic:                 ", trace.at(i).avmMini_ic);
-        info("rwc:                ", trace.at(i).avmMini_rwc);
-=======
         info("================================================================================");
 
         info("=======MEMORY TRACE=============================================================");
@@ -75,6 +37,12 @@
         info("m_lastAccess: ", trace.at(i).memTrace_m_lastAccess);
         info("m_last:       ", trace.at(i).memTrace_m_last);
         info("m_val_shift:  ", trace.at(i).memTrace_m_val_shift);
+
+        info("=======CONTROL_FLOW===================================================================");
+        info("pc:                 ", trace.at(i).avmMini_pc);
+        info("internal_call:      ", trace.at(i).avmMini_sel_internal_call);
+        info("internal_return:    ", trace.at(i).avmMini_sel_internal_return);
+        info("internal_return_ptr:", trace.at(i).avmMini_internal_return_ptr);
 
         info("=======MAIN TRACE===============================================================");
         info("ia:           ", trace.at(i).avmMini_ia);
@@ -98,7 +66,6 @@
         info("mem_op_c:     ", trace.at(i).avmMini_mem_op_c);
         info("mem_idx_c:    ", trace.at(i).avmMini_mem_idx_c);
         info("rwc:          ", trace.at(i).avmMini_rwc);
->>>>>>> 739fe90a
         info("\n");
     }
 }
