#pragma once

#include "barretenberg/common/serialize.hpp"
#include "barretenberg/crypto/poseidon2/poseidon2.hpp"
#include "barretenberg/ecc/curves/bn254/g1.hpp"
#include "barretenberg/ecc/curves/grumpkin/grumpkin.hpp"
#include "barretenberg/ecc/fields/field_conversion.hpp"
#include "barretenberg/honk/proof_system/types/proof.hpp"
#include "barretenberg/stdlib/hash/poseidon2/poseidon2.hpp"
#include "barretenberg/stdlib/primitives/field/field.hpp"
#include "barretenberg/stdlib/primitives/field/field_conversion.hpp"

// #define LOG_CHALLENGES
// #define LOG_INTERACTIONS

namespace bb::honk {

template <typename T, typename... U>
concept Loggable = (std::same_as<T, bb::fr> || std::same_as<T, grumpkin::fr> ||
                    std::same_as<T, bb::g1::affine_element> || std::same_as<T, grumpkin::g1::affine_element> ||
                    std::same_as<T, uint32_t>);

// class TranscriptManifest;
class TranscriptManifest {
    struct RoundData {
        std::vector<std::string> challenge_label;
        std::vector<std::pair<std::string, size_t>> entries;

        bool operator==(const RoundData& other) const = default;
    };

    std::map<size_t, RoundData> manifest;

  public:
    void print()
    {
        for (auto& round : manifest) {
            info("Round: ", round.first);
            for (auto& label : round.second.challenge_label) {
                info("\tchallenge: ", label);
            }
            for (auto& entry : round.second.entries) {
                info("\telement (", entry.second, "): ", entry.first);
            }
        }
    }

    template <typename... Strings> void add_challenge(size_t round, Strings&... labels)
    {
        manifest[round].challenge_label = { labels... };
    }
    void add_entry(size_t round, const std::string& element_label, size_t element_size)
    {
        manifest[round].entries.emplace_back(element_label, element_size);
    }

    [[nodiscard]] size_t size() const { return manifest.size(); }

    RoundData operator[](const size_t& round) { return manifest[round]; };

    bool operator==(const TranscriptManifest& other) const = default;
};

struct NativeTranscriptParams {
    using Fr = bb::fr;
    using Proof = honk::proof;
    static inline Fr hash(const std::vector<Fr>& data)
    {
        return crypto::Poseidon2<crypto::Poseidon2Bn254ScalarFieldParams>::hash(data);
    }
    template <typename T> static inline T convert_challenge(const Fr& challenge)
    {
        return bb::field_conversion::convert_challenge<T>(challenge);
    }
    template <typename T> static constexpr size_t calc_num_bn254_frs()
    {
        return bb::field_conversion::calc_num_bn254_frs<T>();
    }
    template <typename T> static inline T convert_from_bn254_frs(std::span<const Fr> frs)
    {
        return bb::field_conversion::convert_from_bn254_frs<T>(frs);
    }
    template <typename T> static inline std::vector<Fr> convert_to_bn254_frs(const T& element)
    {
        return bb::field_conversion::convert_to_bn254_frs(element);
    }
};

template <typename Builder> struct StdlibTranscriptParams {
    using Fr = stdlib::field_t<Builder>;
    using Proof = std::vector<Fr>;
    static inline Fr hash(const std::vector<Fr>& data)
    {
        if constexpr (std::is_same_v<Builder, GoblinUltraCircuitBuilder>) {
            assert(!data.empty() && data[0].get_context() != nullptr);
            Builder* builder = data[0].get_context();
            return stdlib::poseidon2<Builder>::hash(*builder, data);
        } else {
            using NativeFr = bb::fr;
            assert(!data.empty() && data[0].get_context() != nullptr);
            Builder* builder = data[0].get_context();

            // call the native hash on the data
            std::vector<NativeFr> native_data;
            native_data.reserve(data.size());
            for (const auto& fr : data) {
                native_data.push_back(fr.get_value());
            }
            NativeFr hash_value = crypto::Poseidon2<crypto::Poseidon2Bn254ScalarFieldParams>::hash(native_data);

            Fr hash_field_ct = Fr::from_witness(builder, hash_value);
            return hash_field_ct;
        }
    }
    template <typename T> static inline T convert_challenge(const Fr& challenge)
    {
        Builder* builder = challenge.get_context();
        return bb::stdlib::field_conversion::convert_challenge<Builder, T>(*builder, challenge);
    }
    template <typename T> static constexpr size_t calc_num_bn254_frs()
    {
        return bb::stdlib::field_conversion::calc_num_bn254_frs<T>();
    }
    template <typename T> static inline T convert_from_bn254_frs(std::span<const Fr> frs)
    {
        assert(!frs.empty() && frs[0].get_context() != nullptr);
        Builder* builder = frs[0].get_context();
        return bb::stdlib::field_conversion::convert_from_bn254_frs<Builder, T>(*builder, frs);
    }
    template <typename T> static inline std::vector<Fr> convert_to_bn254_frs(const T& element)
    {
        Builder* builder = element.get_context();
        return bb::stdlib::field_conversion::convert_to_bn254_frs(*builder, element);
    }
};

/**
 * @brief Common transcript class for both parties. Stores the data for the current round, as well as the
 * manifest.
 */
template <typename TranscriptParams> class BaseTranscript {
  public:
    using Fr = typename TranscriptParams::Fr;
    using Proof = typename TranscriptParams::Proof;

    BaseTranscript() = default;

    /**
     * @brief Construct a new Base Transcript object for Verifier using proof_data
     *
     * @param proof_data
     */
    explicit BaseTranscript(const Proof& proof_data)
        : proof_data(proof_data.begin(), proof_data.end())
    {}

    static constexpr size_t HASH_OUTPUT_SIZE = 32;

    std::ptrdiff_t proof_start = 0;
    size_t num_frs_written = 0; // the number of bb::frs written to proof_data by the prover or the verifier
    size_t num_frs_read = 0;    // the number of bb::frs read from proof_data by the verifier
    size_t round_number = 0;    // current round for manifest

  private:
    bool is_first_challenge = true; // indicates if this is the first challenge this transcript is generating
    Fr previous_challenge{};        // default-initialized to zeros
    std::vector<Fr> current_round_data;

    // "Manifest" object that records a summary of the transcript interactions
    TranscriptManifest manifest;

    /**
     * @brief Compute next challenge c_next = H( Compress(c_prev || round_buffer) )
     * @details This function computes a new challenge for the current round using the previous challenge
     * and the current round data, if they are exist. It clears the current_round_data if nonempty after
     * computing the challenge to minimize how much we compress. It also sets previous_challenge
     * to the current challenge buffer to set up next function call.
     * @return std::array<Fr, HASH_OUTPUT_SIZE>
     */
    [[nodiscard]] Fr get_next_challenge_buffer()
    {
        // Prevent challenge generation if this is the first challenge we're generating,
        // AND nothing was sent by the prover.
        if (is_first_challenge) {
            ASSERT(!current_round_data.empty());
        }

        // concatenate the previous challenge (if this is not the first challenge) with the current round data.
        // TODO(Adrian): Do we want to use a domain separator as the initial challenge buffer?
        // We could be cheeky and use the hash of the manifest as domain separator, which would prevent us from having
        // to domain separate all the data. (See https://safe-hash.dev)
        std::vector<Fr> full_buffer;
        if (!is_first_challenge) {
            // if not the first challenge, we can use the previous_challenge
            full_buffer.emplace_back(previous_challenge);
        } else {
            // Update is_first_challenge for the future
            is_first_challenge = false;
        }
        if (!current_round_data.empty()) {
            // TODO(https://github.com/AztecProtocol/barretenberg/issues/832): investigate why
            // full_buffer.insert(full_buffer.end(), current_round_data.begin(), current_round_data.end()); fails to
            // compile with gcc
            std::copy(current_round_data.begin(), current_round_data.end(), std::back_inserter(full_buffer));
            current_round_data.clear(); // clear the round data buffer since it has been used
        }

        // Hash the full buffer with poseidon2, which is believed to be a collision resistant hash function and a random
        // oracle, removing the need to pre-hash to compress and then hash with a random oracle, as we previously did
        // with Pedersen and Blake3s.
        Fr base_hash = TranscriptParams::hash(full_buffer);

        Fr new_challenge = base_hash;
        // update previous challenge buffer for next time we call this function
        previous_challenge = new_challenge;
        return new_challenge;
    };

  protected:
    /**
     * @brief Adds challenge elements to the current_round_buffer and updates the manifest.
     *
     * @param label of the element sent
     * @param element_frs serialized
     */
    void consume_prover_element_frs(const std::string& label, std::span<const Fr> element_frs)
    {
        // Add an entry to the current round of the manifest
        manifest.add_entry(round_number, label, element_frs.size());

        current_round_data.insert(current_round_data.end(), element_frs.begin(), element_frs.end());

        num_frs_written += element_frs.size();
    }

    /**
     * @brief Serializes object and appends it to proof_data
     * @details Calls to_buffer on element to serialize, and modifies proof_data object by appending the serialized
     * frs to it.
     * @tparam T
     * @param element
     * @param proof_data
     */
    template <typename T> void serialize_to_buffer(const T& element, Proof& proof_data)
    {
        auto element_frs = TranscriptParams::template convert_to_bn254_frs(element);
        proof_data.insert(proof_data.end(), element_frs.begin(), element_frs.end());
    }
    /**
     * @brief Deserializes the frs starting at offset into the typed element and returns that element.
     * @details Using the template parameter and the offset argument, this function deserializes the frs with
     * from_buffer and then increments the offset appropriately based on the number of frs that were deserialized.
     * @tparam T
     * @param proof_data
     * @param offset
     * @return T
     */
    template <typename T> T deserialize_from_buffer(const Proof& proof_data, size_t& offset) const
    {
<<<<<<< HEAD
        constexpr size_t element_fr_size = TranscriptParams::template calc_num_bn254_frs<T>();
=======
        constexpr size_t element_fr_size = bb::field_conversion::calc_num_bn254_frs<T>();
>>>>>>> 850ec4dc
        ASSERT(offset + element_fr_size <= proof_data.size());

        auto element_frs = std::span{ proof_data }.subspan(offset, element_fr_size);
        offset += element_fr_size;

        auto element = TranscriptParams::template convert_from_bn254_frs<T>(element_frs);

        return element;
    }

  public:
    // Contains the raw data sent by the prover.
    Proof proof_data;

    /**
     * @brief Return the proof data starting at proof_start
     * @details This is useful for when two different provers share a transcript.
     */
    std::vector<Fr> export_proof()
    {
        std::vector<Fr> result(num_frs_written);
        std::copy_n(proof_data.begin() + proof_start, num_frs_written, result.begin());
        proof_start += static_cast<std::ptrdiff_t>(num_frs_written);
        num_frs_written = 0;
        return result;
    };

    void load_proof(const std::vector<Fr>& proof)
    {
        std::copy(proof.begin(), proof.end(), std::back_inserter(proof_data));
    }

    /**
     * @brief After all the prover messages have been sent, finalize the round by hashing all the data and then create
     * the number of requested challenges.
     * @details Challenges are generated by iteratively hashing over the previous challenge, using
     * get_next_challenge_buffer().
     * TODO(#741): Optimizations for this function include generalizing type of hash, splitting hashes into
     * multiple challenges.
     *
     * @param labels human-readable names for the challenges for the manifest
     * @return std::array<Fr, num_challenges> challenges for this round.
     */
    template <typename ChallengeType, typename... Strings>
    std::array<ChallengeType, sizeof...(Strings)> get_challenges(const Strings&... labels)
    {
        constexpr size_t num_challenges = sizeof...(Strings);

        // Add challenge labels for current round to the manifest
        manifest.add_challenge(round_number, labels...);

        // Compute the new challenge buffer from which we derive the challenges.

        // Create challenges from Frs.
        std::array<ChallengeType, num_challenges> challenges{};

        // Generate the challenges by iteratively hashing over the previous challenge.
        for (size_t i = 0; i < num_challenges; i++) {
            // TODO(https://github.com/AztecProtocol/barretenberg/issues/741): Optimize this by truncating hash to 128
            // bits or by splitting hash into 2 challenges.
            /*
            auto next_challenge_buffer = get_next_challenge_buffer(); // get next challenge buffer
            Fr field_element_buffer = next_challenge_buffer;
            // copy half of the hash to lower 128 bits of challenge Note: because of how read() from buffers to fields
            works (in field_declarations.hpp), we use the later half of the buffer
            // std::copy_n(next_challenge_buffer.begin(),
            //             HASH_OUTPUT_SIZE / 2,
            //             field_element_buffer.begin() + HASH_OUTPUT_SIZE / 2);
            */
            challenges[i] = TranscriptParams::template convert_challenge<ChallengeType>(get_next_challenge_buffer());
        }

        // Prepare for next round.
        ++round_number;

        return challenges;
    }

    /**
     * @brief Adds a prover message to the transcript, only intended to be used by the prover.
     *
     * @details Serializes the provided object into `proof_data`, and updates the current round state in
     * consume_prover_element_frs.
     *
     * @param label Description/name of the object being added.
     * @param element Serializable object that will be added to the transcript
     *
     * @todo Use a concept to only allow certain types to be passed. Requirements are that the object should be
     * serializable.
     *
     */
    template <class T> void send_to_verifier(const std::string& label, const T& element)
    {
        // TODO(Adrian): Ensure that serialization of affine elements (including point at infinity) is consistent.
        // TODO(Adrian): Consider restricting serialization (via concepts) to types T for which sizeof(T) reliably
        // returns the size of T in frs. (E.g. this is true for std::array but not for std::vector).
        // convert element to field elements
        auto element_frs = TranscriptParams::convert_to_bn254_frs(element);
        proof_data.insert(proof_data.end(), element_frs.begin(), element_frs.end());

#ifdef LOG_INTERACTIONS
        if constexpr (Loggable<T>) {
            info("sent:     ", label, ": ", element);
        }
#endif
        BaseTranscript::consume_prover_element_frs(label, element_frs);
    }

    /**
     * @brief Reads the next element of type `T` from the transcript, with a predefined label, only used by verifier.
     *
     * @param label Human readable name for the challenge.
     * @return deserialized element of type T
     */
    template <class T> T receive_from_prover(const std::string& label)
    {
<<<<<<< HEAD
        /* constexpr */ size_t element_size = TranscriptParams::template calc_num_bn254_frs<T>();
=======
        constexpr size_t element_size = bb::field_conversion::calc_num_bn254_frs<T>();
>>>>>>> 850ec4dc
        ASSERT(num_frs_read + element_size <= proof_data.size());

        std::span<Fr> element_frs = std::span{ proof_data }.subspan(num_frs_read, element_size);
        num_frs_read += element_size;

        BaseTranscript::consume_prover_element_frs(label, element_frs);

        auto element = TranscriptParams::template convert_from_bn254_frs<T>(element_frs);

#ifdef LOG_INTERACTIONS
        if constexpr (Loggable<T>) {
            info("received: ", label, ": ", element);
        }
#endif
        return element;
    }

    /**
     * @brief For testing: initializes transcript with some arbitrary data so that a challenge can be generated after
     * initialization. Only intended to be used by Prover.
     *
     * @return BaseTranscript
     */
    static std::shared_ptr<BaseTranscript> prover_init_empty()
    {
        auto transcript = std::make_shared<BaseTranscript>();
        constexpr uint32_t init{ 42 }; // arbitrary
        transcript->send_to_verifier("Init", init);
        return transcript;
    };

    /**
     * @brief For testing: initializes transcript based on proof data then receives junk data produced by
     * BaseTranscript::prover_init_empty(). Only intended to be used by Verifier.
     *
     * @param transcript
     * @return BaseTranscript
     */
    static std::shared_ptr<BaseTranscript> verifier_init_empty(const std::shared_ptr<BaseTranscript>& transcript)
    {
        auto verifier_transcript = std::make_shared<BaseTranscript>(transcript->proof_data);
        [[maybe_unused]] auto _ = verifier_transcript->template receive_from_prover<Fr>("Init");
        return verifier_transcript;
    };

    template <typename ChallengeType> ChallengeType get_challenge(const std::string& label)
    {
        ChallengeType result = get_challenges<ChallengeType>(label)[0];
#if defined LOG_CHALLENGES || defined LOG_INTERACTIONS
        info("challenge: ", label, ": ", result);
#endif
        return result;
    }

    [[nodiscard]] TranscriptManifest get_manifest() const { return manifest; };

    void print() { manifest.print(); }
};

template <typename Builder>
static bb::honk::StdlibProof<Builder> convert_proof_to_witness(Builder* builder, const bb::honk::proof& proof)
{
    bb::honk::StdlibProof<Builder> result;
    for (const auto& element : proof) {
        result.push_back(bb::stdlib::witness_t<Builder>(builder, element));
    }
    return result;
}

using NativeTranscript = honk::BaseTranscript<NativeTranscriptParams>;
using UltraStdlibTranscript = honk::BaseTranscript<StdlibTranscriptParams<UltraCircuitBuilder>>;
using GoblinUltraStdlibTranscript = honk::BaseTranscript<StdlibTranscriptParams<GoblinUltraCircuitBuilder>>;

} // namespace bb::honk<|MERGE_RESOLUTION|>--- conflicted
+++ resolved
@@ -257,11 +257,7 @@
      */
     template <typename T> T deserialize_from_buffer(const Proof& proof_data, size_t& offset) const
     {
-<<<<<<< HEAD
         constexpr size_t element_fr_size = TranscriptParams::template calc_num_bn254_frs<T>();
-=======
-        constexpr size_t element_fr_size = bb::field_conversion::calc_num_bn254_frs<T>();
->>>>>>> 850ec4dc
         ASSERT(offset + element_fr_size <= proof_data.size());
 
         auto element_frs = std::span{ proof_data }.subspan(offset, element_fr_size);
@@ -378,11 +374,7 @@
      */
     template <class T> T receive_from_prover(const std::string& label)
     {
-<<<<<<< HEAD
         /* constexpr */ size_t element_size = TranscriptParams::template calc_num_bn254_frs<T>();
-=======
-        constexpr size_t element_size = bb::field_conversion::calc_num_bn254_frs<T>();
->>>>>>> 850ec4dc
         ASSERT(num_frs_read + element_size <= proof_data.size());
 
         std::span<Fr> element_frs = std::span{ proof_data }.subspan(num_frs_read, element_size);
