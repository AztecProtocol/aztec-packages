#pragma once

#include "barretenberg/common/serialize.hpp"
#include "barretenberg/crypto/poseidon2/poseidon2.hpp"
#include "barretenberg/ecc/curves/bn254/g1.hpp"
#include "barretenberg/ecc/curves/grumpkin/grumpkin.hpp"
#include "barretenberg/ecc/fields/field_conversion.hpp"
#include "barretenberg/honk/proof_system/types/proof.hpp"
#include "barretenberg/stdlib/hash/poseidon2/poseidon2.hpp"
#include "barretenberg/stdlib/primitives/field/field.hpp"
#include "barretenberg/stdlib/primitives/field/field_conversion.hpp"

// #define LOG_CHALLENGES
// #define LOG_INTERACTIONS

namespace bb::honk {

template <typename T, typename... U>
concept Loggable = (std::same_as<T, bb::fr> || std::same_as<T, grumpkin::fr> ||
                    std::same_as<T, bb::g1::affine_element> || std::same_as<T, grumpkin::g1::affine_element> ||
                    std::same_as<T, uint32_t>);

// class TranscriptManifest;
class TranscriptManifest {
    struct RoundData {
        std::vector<std::string> challenge_label;
        std::vector<std::pair<std::string, size_t>> entries;

        bool operator==(const RoundData& other) const = default;
    };

    std::map<size_t, RoundData> manifest;

  public:
    void print()
    {
        for (auto& round : manifest) {
            info("Round: ", round.first);
            for (auto& label : round.second.challenge_label) {
                info("\tchallenge: ", label);
            }
            for (auto& entry : round.second.entries) {
                info("\telement (", entry.second, "): ", entry.first);
            }
        }
    }

    template <typename... Strings> void add_challenge(size_t round, Strings&... labels)
    {
        manifest[round].challenge_label = { labels... };
    }
    void add_entry(size_t round, const std::string& element_label, size_t element_size)
    {
        manifest[round].entries.emplace_back(element_label, element_size);
    }

    [[nodiscard]] size_t size() const { return manifest.size(); }

    RoundData operator[](const size_t& round) { return manifest[round]; };

    bool operator==(const TranscriptManifest& other) const = default;
};

struct NativeTranscriptParams {
    using Fr = bb::fr;
    using Proof = honk::proof;
    static inline Fr hash(const std::vector<Fr>& data)
    {
        return crypto::Poseidon2<crypto::Poseidon2Bn254ScalarFieldParams>::hash(data);
    }
    template <typename T> static inline T convert_challenge(const Fr& challenge)
    {
        return bb::field_conversion::convert_challenge<T>(challenge);
    }
    template <typename T> static constexpr size_t calc_num_frs() { return bb::field_conversion::calc_num_frs<T>(); }
    template <typename T> static inline T convert_from_bn254_frs(std::span<const Fr> frs)
    {
        return bb::field_conversion::convert_from_bn254_frs<T>(frs);
    }
    template <typename T> static inline std::vector<Fr> convert_to_bn254_frs(const T& element)
    {
        return bb::field_conversion::convert_to_bn254_frs(element);
    }
};

template <typename Builder> struct StdlibTranscriptParams {
    using Fr = stdlib::field_t<Builder>;
    using Proof = std::vector<Fr>;
    static inline Fr hash(const std::vector<Fr>& data)
    {
        if constexpr (std::is_same_v<Builder, GoblinUltraCircuitBuilder>) {
            assert(!data.empty() && data[0].get_context() != nullptr);
            Builder* builder = data[0].get_context();
            return stdlib::poseidon2<Builder>::hash(*builder, data);
        } else {
            using NativeFr = bb::fr;
            assert(!data.empty() && data[0].get_context() != nullptr);
            Builder* builder = data[0].get_context();

            // call the native hash on the data
            std::vector<NativeFr> native_data;
            native_data.reserve(data.size());
            for (const auto& fr : data) {
                native_data.push_back(fr.get_value());
            }
            NativeFr hash_value = crypto::Poseidon2<crypto::Poseidon2Bn254ScalarFieldParams>::hash(native_data);

            Fr hash_field_ct = Fr::from_witness(builder, hash_value);
            return hash_field_ct;
        }
    }
    template <typename T> static inline T convert_challenge(const Fr& challenge)
    {
        Builder* builder = challenge.get_context();
        return bb::stdlib::field_conversion::convert_challenge<Builder, T>(*builder, challenge);
    }
    template <typename T> static constexpr size_t calc_num_frs()
    {
        return bb::stdlib::field_conversion::calc_num_frs<T>();
    }
    template <typename T> static inline T convert_from_bn254_frs(std::span<const Fr> frs)
    {
        assert(!frs.empty() && frs[0].get_context() != nullptr);
        Builder* builder = frs[0].get_context();
        return bb::stdlib::field_conversion::convert_from_bn254_frs<Builder, T>(*builder, frs);
    }
    template <typename T> static inline std::vector<Fr> convert_to_bn254_frs(const T& element)
    {
        Builder* builder = element.get_context();
        return bb::stdlib::field_conversion::convert_to_bn254_frs(*builder, element);
    }
};

/**
 * @brief Common transcript class for both parties. Stores the data for the current round, as well as the
 * manifest.
 */
template <typename TranscriptParams> class BaseTranscript {
  public:
    using Fr = typename TranscriptParams::Fr;
    using Proof = typename TranscriptParams::Proof;

    BaseTranscript() = default;

    /**
     * @brief Construct a new Base Transcript object for Verifier using proof_data
     *
     * @param proof_data
     */
    explicit BaseTranscript(const Proof& proof_data)
        : proof_data(proof_data.begin(), proof_data.end())
    {}

    static constexpr size_t HASH_OUTPUT_SIZE = 32;

    std::ptrdiff_t proof_start = 0;
    size_t num_frs_written = 0; // the number of bb::frs written to proof_data by the prover or the verifier
    size_t num_frs_read = 0;    // the number of bb::frs read from proof_data by the verifier
    size_t round_number = 0;    // current round for manifest

  private:
    bool is_first_challenge = true; // indicates if this is the first challenge this transcript is generating
    Fr previous_challenge{};        // default-initialized to zeros
    std::vector<Fr> current_round_data;

    // "Manifest" object that records a summary of the transcript interactions
    TranscriptManifest manifest;

    /**
     * @brief Compute next challenge c_next = H( Compress(c_prev || round_buffer) )
     * @details This function computes a new challenge for the current round using the previous challenge
     * and the current round data, if they are exist. It clears the current_round_data if nonempty after
     * computing the challenge to minimize how much we compress. It also sets previous_challenge
     * to the current challenge buffer to set up next function call.
     * @return std::array<Fr, HASH_OUTPUT_SIZE>
     */
    [[nodiscard]] Fr get_next_challenge_buffer()
    {
        // Prevent challenge generation if this is the first challenge we're generating,
        // AND nothing was sent by the prover.
        if (is_first_challenge) {
            ASSERT(!current_round_data.empty());
        }

        // concatenate the previous challenge (if this is not the first challenge) with the current round data.
        // TODO(Adrian): Do we want to use a domain separator as the initial challenge buffer?
        // We could be cheeky and use the hash of the manifest as domain separator, which would prevent us from having
        // to domain separate all the data. (See https://safe-hash.dev)
        std::vector<Fr> full_buffer;
        if (!is_first_challenge) {
            // if not the first challenge, we can use the previous_challenge
            full_buffer.emplace_back(previous_challenge);
        } else {
            // Update is_first_challenge for the future
            is_first_challenge = false;
        }
        if (!current_round_data.empty()) {
            // TODO(https://github.com/AztecProtocol/barretenberg/issues/832): investigate why
            // full_buffer.insert(full_buffer.end(), current_round_data.begin(), current_round_data.end()); fails to
            // compile with gcc
            std::copy(current_round_data.begin(), current_round_data.end(), std::back_inserter(full_buffer));
            current_round_data.clear(); // clear the round data buffer since it has been used
        }

        // Hash the full buffer with poseidon2, which is believed to be a collision resistant hash function and a random
        // oracle, removing the need to pre-hash to compress and then hash with a random oracle, as we previously did
        // with Pedersen and Blake3s.
        Fr base_hash = TranscriptParams::hash(full_buffer);

        Fr new_challenge = base_hash;
        // std::copy_n(base_hash.begin(), HASH_OUTPUT_SIZE, new_challenge_buffer.begin());
        // update previous challenge buffer for next time we call this function
        previous_challenge = new_challenge;
        return new_challenge;
    };

  protected:
    /**
     * @brief Adds challenge elements to the current_round_buffer and updates the manifest.
     *
     * @param label of the element sent
     * @param element_frs serialized
     */
    void consume_prover_element_frs(const std::string& label, std::span<const Fr> element_frs)
    {
        // Add an entry to the current round of the manifest
        manifest.add_entry(round_number, label, element_frs.size());

        current_round_data.insert(current_round_data.end(), element_frs.begin(), element_frs.end());

        num_frs_written += element_frs.size();
    }

    /**
     * @brief Serializes object and appends it to proof_data
     * @details Calls to_buffer on element to serialize, and modifies proof_data object by appending the serialized
     * frs to it.
     * @tparam T
     * @param element
     * @param proof_data
     */
    template <typename T> void serialize_to_buffer(const T& element, Proof& proof_data)
    {
        auto element_frs = TranscriptParams::template convert_to_bn254_frs(element);
        proof_data.insert(proof_data.end(), element_frs.begin(), element_frs.end());
    }
    /**
     * @brief Deserializes the frs starting at offset into the typed element and returns that element.
     * @details Using the template parameter and the offset argument, this function deserializes the frs with
     * from_buffer and then increments the offset appropriately based on the number of frs that were deserialized.
     * @tparam T
     * @param proof_data
     * @param offset
     * @return T
     */
    template <typename T> T deserialize_from_buffer(const Proof& proof_data, size_t& offset) const
    {
<<<<<<< HEAD
        constexpr size_t element_fr_size = TranscriptParams::template calc_num_frs<T>();
=======
        constexpr size_t element_fr_size = bb::field_conversion::calc_num_254_frs<T>();
>>>>>>> 87078b35
        ASSERT(offset + element_fr_size <= proof_data.size());

        auto element_frs = std::span{ proof_data }.subspan(offset, element_fr_size);
        offset += element_fr_size;

        auto element = TranscriptParams::template convert_from_bn254_frs<T>(element_frs);

        return element;
    }

  public:
    // Contains the raw data sent by the prover.
    Proof proof_data;

    /**
     * @brief Return the proof data starting at proof_start
     * @details This is useful for when two different provers share a transcript.
     */
    std::vector<Fr> export_proof()
    {
        std::vector<Fr> result(num_frs_written);
        std::copy_n(proof_data.begin() + proof_start, num_frs_written, result.begin());
        proof_start += static_cast<std::ptrdiff_t>(num_frs_written);
        num_frs_written = 0;
        return result;
    };

    void load_proof(const std::vector<Fr>& proof)
    {
        std::copy(proof.begin(), proof.end(), std::back_inserter(proof_data));
    }

    /**
     * @brief After all the prover messages have been sent, finalize the round by hashing all the data and then create
     * the number of requested challenges.
     * @details Challenges are generated by iteratively hashing over the previous challenge, using
     * get_next_challenge_buffer().
     * TODO(#741): Optimizations for this function include generalizing type of hash, splitting hashes into
     * multiple challenges.
     *
     * @param labels human-readable names for the challenges for the manifest
     * @return std::array<Fr, num_challenges> challenges for this round.
     */
    template <typename ChallengeType, typename... Strings>
    std::array<ChallengeType, sizeof...(Strings)> get_challenges(const Strings&... labels)
    {
        constexpr size_t num_challenges = sizeof...(Strings);

        // Add challenge labels for current round to the manifest
        manifest.add_challenge(round_number, labels...);

        // Compute the new challenge buffer from which we derive the challenges.

        // Create challenges from Frs.
        std::array<ChallengeType, num_challenges> challenges{};

        // Generate the challenges by iteratively hashing over the previous challenge.
        for (size_t i = 0; i < num_challenges; i++) {
            // TODO(https://github.com/AztecProtocol/barretenberg/issues/741): Optimize this by truncating hash to 128
            // bits or by splitting hash into 2 challenges.
            /*
            auto next_challenge_buffer = get_next_challenge_buffer(); // get next challenge buffer
            Fr field_element_buffer = next_challenge_buffer;
            // copy half of the hash to lower 128 bits of challenge Note: because of how read() from buffers to fields
            works (in field_declarations.hpp), we use the later half of the buffer
            // std::copy_n(next_challenge_buffer.begin(),
<<<<<<< HEAD
            //             HASH_OUTPUT_SIZE / 2,
            //             field_element_buffer.begin() + HASH_OUTPUT_SIZE / 2);
            challenges[i] = TranscriptParams::template convert_challenge<ChallengeType>(field_element_buffer);
=======
                        HASH_OUTPUT_SIZE / 2,
                        field_element_buffer.begin() + HASH_OUTPUT_SIZE / 2);
            */
            challenges[i] = static_cast<uint256_t>(get_next_challenge_buffer());
>>>>>>> 87078b35
        }

        // Prepare for next round.
        ++round_number;

        return challenges;
    }

    /**
     * @brief Adds a prover message to the transcript, only intended to be used by the prover.
     *
     * @details Serializes the provided object into `proof_data`, and updates the current round state in
     * consume_prover_element_frs.
     *
     * @param label Description/name of the object being added.
     * @param element Serializable object that will be added to the transcript
     *
     * @todo Use a concept to only allow certain types to be passed. Requirements are that the object should be
     * serializable.
     *
     */
    template <class T> void send_to_verifier(const std::string& label, const T& element)
    {
        // TODO(Adrian): Ensure that serialization of affine elements (including point at infinity) is consistent.
        // TODO(Adrian): Consider restricting serialization (via concepts) to types T for which sizeof(T) reliably
        // returns the size of T in frs. (E.g. this is true for std::array but not for std::vector).
        // convert element to field elements
        auto element_frs = TranscriptParams::convert_to_bn254_frs(element);
        proof_data.insert(proof_data.end(), element_frs.begin(), element_frs.end());

#ifdef LOG_INTERACTIONS
        if constexpr (Loggable<T>) {
            info("sent:     ", label, ": ", element);
        }
#endif
        BaseTranscript::consume_prover_element_frs(label, element_frs);
    }

    /**
     * @brief Reads the next element of type `T` from the transcript, with a predefined label, only used by verifier.
     *
     * @param label Human readable name for the challenge.
     * @return deserialized element of type T
     */
    template <class T> T receive_from_prover(const std::string& label)
    {
<<<<<<< HEAD
        /* constexpr */ size_t element_size =
            TranscriptParams::template calc_num_frs<T>(); // TODO: need to change calculation
=======
        constexpr size_t element_size = bb::field_conversion::calc_num_254_frs<T>();
>>>>>>> 87078b35
        ASSERT(num_frs_read + element_size <= proof_data.size());

        std::span<Fr> element_frs = std::span{ proof_data }.subspan(num_frs_read, element_size);
        num_frs_read += element_size;

        BaseTranscript::consume_prover_element_frs(label, element_frs);

<<<<<<< HEAD
        // T element = from_buffer<T>(element_frs); // TODO: update this conversion to be correct
        auto element = TranscriptParams::template convert_from_bn254_frs<T>(element_frs);
=======
        auto element = bb::field_conversion::convert_from_bn254_frs<T>(element_frs);
>>>>>>> 87078b35

#ifdef LOG_INTERACTIONS
        if constexpr (Loggable<T>) {
            info("received: ", label, ": ", element);
        }
#endif
        return element;
    }

    /**
     * @brief For testing: initializes transcript with some arbitrary data so that a challenge can be generated after
     * initialization. Only intended to be used by Prover.
     *
     * @return BaseTranscript
     */
    static std::shared_ptr<BaseTranscript> prover_init_empty()
    {
        auto transcript = std::make_shared<BaseTranscript>();
        constexpr uint32_t init{ 42 }; // arbitrary
        transcript->send_to_verifier("Init", init);
        return transcript;
    };

    /**
     * @brief For testing: initializes transcript based on proof data then receives junk data produced by
     * BaseTranscript::prover_init_empty(). Only intended to be used by Verifier.
     *
     * @param transcript
     * @return BaseTranscript
     */
    static std::shared_ptr<BaseTranscript> verifier_init_empty(const std::shared_ptr<BaseTranscript>& transcript)
    {
        auto verifier_transcript = std::make_shared<BaseTranscript>(transcript->proof_data);
        [[maybe_unused]] auto _ = verifier_transcript->template receive_from_prover<Fr>("Init");
        return verifier_transcript;
    };

    template <typename ChallengeType> ChallengeType get_challenge(const std::string& label)
    {
        ChallengeType result = get_challenges<ChallengeType>(label)[0];
#if defined LOG_CHALLENGES || defined LOG_INTERACTIONS
        info("challenge: ", label, ": ", result);
#endif
        return result;
    }

    [[nodiscard]] TranscriptManifest get_manifest() const { return manifest; };

    void print() { manifest.print(); }
};

<<<<<<< HEAD
template <typename Builder>
static bb::honk::StdlibProof<Builder> convert_proof_to_witness(Builder* builder, const bb::honk::proof& proof)
{
    bb::honk::StdlibProof<Builder> result;
    for (const auto& element : proof) {
        result.push_back(bb::stdlib::field_t<Builder>(builder, element));
    }
    return result;
}

// might be useless now
=======
>>>>>>> 87078b35
/**
 * @brief Convert an array of uint256_t's to an array of field elements
 * @details The syntax `std::array<Fr, 2> [a, b] = transcript.get_challenges("a", "b")` is unfortunately not allowed
 * (structured bindings must be defined with auto return type), so we need a workaround.
 */
// template <typename Fr, typename T, size_t N> std::array<Fr, N> challenges_to_field_elements(std::array<T, N>&& arr)
// {
//     std::array<Fr, N> result;
//     std::move(arr.begin(), arr.end(), result.begin());
//     return result;
// }

using NativeTranscript = honk::BaseTranscript<NativeTranscriptParams>;
using UltraStdlibTranscript = honk::BaseTranscript<StdlibTranscriptParams<UltraCircuitBuilder>>;
using GoblinUltraStdlibTranscript = honk::BaseTranscript<StdlibTranscriptParams<GoblinUltraCircuitBuilder>>;

} // namespace bb::honk<|MERGE_RESOLUTION|>--- conflicted
+++ resolved
@@ -72,7 +72,10 @@
     {
         return bb::field_conversion::convert_challenge<T>(challenge);
     }
-    template <typename T> static constexpr size_t calc_num_frs() { return bb::field_conversion::calc_num_frs<T>(); }
+    template <typename T> static constexpr size_t calc_num_bn254_frs()
+    {
+        return bb::field_conversion::calc_num_bn254_frs<T>();
+    }
     template <typename T> static inline T convert_from_bn254_frs(std::span<const Fr> frs)
     {
         return bb::field_conversion::convert_from_bn254_frs<T>(frs);
@@ -114,9 +117,9 @@
         Builder* builder = challenge.get_context();
         return bb::stdlib::field_conversion::convert_challenge<Builder, T>(*builder, challenge);
     }
-    template <typename T> static constexpr size_t calc_num_frs()
-    {
-        return bb::stdlib::field_conversion::calc_num_frs<T>();
+    template <typename T> static constexpr size_t calc_num_bn254_frs()
+    {
+        return bb::stdlib::field_conversion::calc_num_bn254_frs<T>();
     }
     template <typename T> static inline T convert_from_bn254_frs(std::span<const Fr> frs)
     {
@@ -255,11 +258,7 @@
      */
     template <typename T> T deserialize_from_buffer(const Proof& proof_data, size_t& offset) const
     {
-<<<<<<< HEAD
-        constexpr size_t element_fr_size = TranscriptParams::template calc_num_frs<T>();
-=======
-        constexpr size_t element_fr_size = bb::field_conversion::calc_num_254_frs<T>();
->>>>>>> 87078b35
+        constexpr size_t element_fr_size = TranscriptParams::template calc_num_bn254_frs<T>();
         ASSERT(offset + element_fr_size <= proof_data.size());
 
         auto element_frs = std::span{ proof_data }.subspan(offset, element_fr_size);
@@ -326,16 +325,10 @@
             // copy half of the hash to lower 128 bits of challenge Note: because of how read() from buffers to fields
             works (in field_declarations.hpp), we use the later half of the buffer
             // std::copy_n(next_challenge_buffer.begin(),
-<<<<<<< HEAD
             //             HASH_OUTPUT_SIZE / 2,
             //             field_element_buffer.begin() + HASH_OUTPUT_SIZE / 2);
-            challenges[i] = TranscriptParams::template convert_challenge<ChallengeType>(field_element_buffer);
-=======
-                        HASH_OUTPUT_SIZE / 2,
-                        field_element_buffer.begin() + HASH_OUTPUT_SIZE / 2);
             */
-            challenges[i] = static_cast<uint256_t>(get_next_challenge_buffer());
->>>>>>> 87078b35
+            challenges[i] = TranscriptParams::template convert_challenge<ChallengeType>(get_next_challenge_buffer());
         }
 
         // Prepare for next round.
@@ -382,12 +375,7 @@
      */
     template <class T> T receive_from_prover(const std::string& label)
     {
-<<<<<<< HEAD
-        /* constexpr */ size_t element_size =
-            TranscriptParams::template calc_num_frs<T>(); // TODO: need to change calculation
-=======
-        constexpr size_t element_size = bb::field_conversion::calc_num_254_frs<T>();
->>>>>>> 87078b35
+        /* constexpr */ size_t element_size = TranscriptParams::template calc_num_bn254_frs<T>();
         ASSERT(num_frs_read + element_size <= proof_data.size());
 
         std::span<Fr> element_frs = std::span{ proof_data }.subspan(num_frs_read, element_size);
@@ -395,12 +383,7 @@
 
         BaseTranscript::consume_prover_element_frs(label, element_frs);
 
-<<<<<<< HEAD
-        // T element = from_buffer<T>(element_frs); // TODO: update this conversion to be correct
         auto element = TranscriptParams::template convert_from_bn254_frs<T>(element_frs);
-=======
-        auto element = bb::field_conversion::convert_from_bn254_frs<T>(element_frs);
->>>>>>> 87078b35
 
 #ifdef LOG_INTERACTIONS
         if constexpr (Loggable<T>) {
@@ -452,7 +435,6 @@
     void print() { manifest.print(); }
 };
 
-<<<<<<< HEAD
 template <typename Builder>
 static bb::honk::StdlibProof<Builder> convert_proof_to_witness(Builder* builder, const bb::honk::proof& proof)
 {
@@ -463,21 +445,6 @@
     return result;
 }
 
-// might be useless now
-=======
->>>>>>> 87078b35
-/**
- * @brief Convert an array of uint256_t's to an array of field elements
- * @details The syntax `std::array<Fr, 2> [a, b] = transcript.get_challenges("a", "b")` is unfortunately not allowed
- * (structured bindings must be defined with auto return type), so we need a workaround.
- */
-// template <typename Fr, typename T, size_t N> std::array<Fr, N> challenges_to_field_elements(std::array<T, N>&& arr)
-// {
-//     std::array<Fr, N> result;
-//     std::move(arr.begin(), arr.end(), result.begin());
-//     return result;
-// }
-
 using NativeTranscript = honk::BaseTranscript<NativeTranscriptParams>;
 using UltraStdlibTranscript = honk::BaseTranscript<StdlibTranscriptParams<UltraCircuitBuilder>>;
 using GoblinUltraStdlibTranscript = honk::BaseTranscript<StdlibTranscriptParams<GoblinUltraCircuitBuilder>>;
