#pragma once

#include "barretenberg/common/serialize.hpp"
#include "barretenberg/crypto/poseidon2/poseidon2.hpp"
#include "barretenberg/ecc/curves/bn254/g1.hpp"
#include "barretenberg/ecc/curves/grumpkin/grumpkin.hpp"
#include "barretenberg/ecc/fields/field_conversion.hpp"
#include "barretenberg/honk/proof_system/types/proof.hpp"
#include "barretenberg/stdlib/hash/poseidon2/poseidon2.hpp"
#include "barretenberg/stdlib/primitives/field/field.hpp"
#include "barretenberg/stdlib/primitives/field/field_conversion.hpp"

// #define LOG_CHALLENGES
// #define LOG_INTERACTIONS

namespace bb {

template <typename T, typename... U>
concept Loggable = (std::same_as<T, bb::fr> || std::same_as<T, grumpkin::fr> ||
                    std::same_as<T, bb::g1::affine_element> || std::same_as<T, grumpkin::g1::affine_element> ||
                    std::same_as<T, uint32_t>);

// class TranscriptManifest;
class TranscriptManifest {
    struct RoundData {
        std::vector<std::string> challenge_label;
        std::vector<std::pair<std::string, size_t>> entries;

        bool operator==(const RoundData& other) const = default;
    };

    std::map<size_t, RoundData> manifest;

  public:
    void print()
    {
        for (auto& round : manifest) {
            info("Round: ", round.first);
            for (auto& label : round.second.challenge_label) {
                info("\tchallenge: ", label);
            }
            for (auto& entry : round.second.entries) {
                info("\telement (", entry.second, "): ", entry.first);
            }
        }
    }

    template <typename... Strings> void add_challenge(size_t round, Strings&... labels)
    {
        manifest[round].challenge_label = { labels... };
    }
    void add_entry(size_t round, const std::string& element_label, size_t element_size)
    {
        manifest[round].entries.emplace_back(element_label, element_size);
    }

    [[nodiscard]] size_t size() const { return manifest.size(); }

    RoundData operator[](const size_t& round) { return manifest[round]; };

    bool operator==(const TranscriptManifest& other) const = default;
};

struct NativeTranscriptParams {
    using Fr = bb::fr;
    using Proof = honk::proof;
    static inline Fr hash(const std::vector<Fr>& data)
    {
        return crypto::Poseidon2<crypto::Poseidon2Bn254ScalarFieldParams>::hash(data);
    }
    template <typename T> static inline T convert_challenge(const Fr& challenge)
    {
        return bb::field_conversion::convert_challenge<T>(challenge);
    }
    template <typename T> static constexpr size_t calc_num_bn254_frs()
    {
        return bb::field_conversion::calc_num_bn254_frs<T>();
    }
    template <typename T> static inline T convert_from_bn254_frs(std::span<const Fr> frs)
    {
        return bb::field_conversion::convert_from_bn254_frs<T>(frs);
    }
    template <typename T> static inline std::vector<Fr> convert_to_bn254_frs(const T& element)
    {
        return bb::field_conversion::convert_to_bn254_frs(element);
    }
};

template <typename Builder> struct StdlibTranscriptParams {
    using Fr = stdlib::field_t<Builder>;
    using Proof = std::vector<Fr>;
    static inline Fr hash(const std::vector<Fr>& data)
    {
        if constexpr (std::is_same_v<Builder, GoblinUltraCircuitBuilder>) {
            assert(!data.empty() && data[0].get_context() != nullptr);
            Builder* builder = data[0].get_context();
            return stdlib::poseidon2<Builder>::hash(*builder, data);
        } else {
            using NativeFr = bb::fr;
            assert(!data.empty() && data[0].get_context() != nullptr);
            Builder* builder = data[0].get_context();

            // call the native hash on the data
            std::vector<NativeFr> native_data;
            native_data.reserve(data.size());
            for (const auto& fr : data) {
                native_data.push_back(fr.get_value());
            }
            NativeFr hash_value = crypto::Poseidon2<crypto::Poseidon2Bn254ScalarFieldParams>::hash(native_data);

            Fr hash_field_ct = Fr::from_witness(builder, hash_value);
            return hash_field_ct;
        }
    }
    template <typename T> static inline T convert_challenge(const Fr& challenge)
    {
        Builder* builder = challenge.get_context();
        return bb::stdlib::field_conversion::convert_challenge<Builder, T>(*builder, challenge);
    }
    template <typename T> static constexpr size_t calc_num_bn254_frs()
    {
        return bb::stdlib::field_conversion::calc_num_bn254_frs<T>();
    }
    template <typename T> static inline T convert_from_bn254_frs(std::span<const Fr> frs)
    {
        assert(!frs.empty() && frs[0].get_context() != nullptr);
        Builder* builder = frs[0].get_context();
        return bb::stdlib::field_conversion::convert_from_bn254_frs<Builder, T>(*builder, frs);
    }
    template <typename T> static inline std::vector<Fr> convert_to_bn254_frs(const T& element)
    {
        Builder* builder = element.get_context();
        return bb::stdlib::field_conversion::convert_to_bn254_frs(*builder, element);
    }
};

/**
 * @brief Common transcript class for both parties. Stores the data for the current round, as well as the
 * manifest.
 */
template <typename TranscriptParams> class BaseTranscript {
  public:
<<<<<<< HEAD
    using Fr = typename TranscriptParams::Fr;
    using Proof = typename TranscriptParams::Proof;
=======
    using Fr = bb::fr;
    using Poseidon2Params = crypto::Poseidon2Bn254ScalarFieldParams;
    using Proof = HonkProof;
>>>>>>> 6895f522

    BaseTranscript() = default;

    /**
     * @brief Construct a new Base Transcript object for Verifier using proof_data
     *
     * @param proof_data
     */
    explicit BaseTranscript(const Proof& proof_data)
        : proof_data(proof_data.begin(), proof_data.end())
    {}

    static constexpr size_t HASH_OUTPUT_SIZE = 32;

    std::ptrdiff_t proof_start = 0;
    size_t num_frs_written = 0; // the number of bb::frs written to proof_data by the prover or the verifier
    size_t num_frs_read = 0;    // the number of bb::frs read from proof_data by the verifier
    size_t round_number = 0;    // current round for manifest

  private:
    bool is_first_challenge = true; // indicates if this is the first challenge this transcript is generating
    Fr previous_challenge{};        // default-initialized to zeros
    std::vector<Fr> current_round_data;

    // "Manifest" object that records a summary of the transcript interactions
    TranscriptManifest manifest;

    /**
     * @brief Compute next challenge c_next = H( Compress(c_prev || round_buffer) )
     * @details This function computes a new challenge for the current round using the previous challenge
     * and the current round data, if they are exist. It clears the current_round_data if nonempty after
     * computing the challenge to minimize how much we compress. It also sets previous_challenge
     * to the current challenge buffer to set up next function call.
     * @return std::array<Fr, HASH_OUTPUT_SIZE>
     */
    [[nodiscard]] Fr get_next_challenge_buffer()
    {
        // Prevent challenge generation if this is the first challenge we're generating,
        // AND nothing was sent by the prover.
        if (is_first_challenge) {
            ASSERT(!current_round_data.empty());
        }

        // concatenate the previous challenge (if this is not the first challenge) with the current round data.
        // TODO(Adrian): Do we want to use a domain separator as the initial challenge buffer?
        // We could be cheeky and use the hash of the manifest as domain separator, which would prevent us from having
        // to domain separate all the data. (See https://safe-hash.dev)
        std::vector<Fr> full_buffer;
        if (!is_first_challenge) {
            // if not the first challenge, we can use the previous_challenge
            full_buffer.emplace_back(previous_challenge);
        } else {
            // Update is_first_challenge for the future
            is_first_challenge = false;
        }
        if (!current_round_data.empty()) {
            // TODO(https://github.com/AztecProtocol/barretenberg/issues/832): investigate why
            // full_buffer.insert(full_buffer.end(), current_round_data.begin(), current_round_data.end()); fails to
            // compile with gcc
            std::copy(current_round_data.begin(), current_round_data.end(), std::back_inserter(full_buffer));
            current_round_data.clear(); // clear the round data buffer since it has been used
        }

        // Hash the full buffer with poseidon2, which is believed to be a collision resistant hash function and a random
        // oracle, removing the need to pre-hash to compress and then hash with a random oracle, as we previously did
        // with Pedersen and Blake3s.
        Fr base_hash = TranscriptParams::hash(full_buffer);

        Fr new_challenge = base_hash;
        // update previous challenge buffer for next time we call this function
        previous_challenge = new_challenge;
        return new_challenge;
    };

  protected:
    /**
     * @brief Adds challenge elements to the current_round_buffer and updates the manifest.
     *
     * @param label of the element sent
     * @param element_frs serialized
     */
    void consume_prover_element_frs(const std::string& label, std::span<const Fr> element_frs)
    {
        // Add an entry to the current round of the manifest
        manifest.add_entry(round_number, label, element_frs.size());

        current_round_data.insert(current_round_data.end(), element_frs.begin(), element_frs.end());

        num_frs_written += element_frs.size();
    }

    /**
     * @brief Serializes object and appends it to proof_data
     * @details Calls to_buffer on element to serialize, and modifies proof_data object by appending the serialized
     * frs to it.
     * @tparam T
     * @param element
     * @param proof_data
     */
    template <typename T> void serialize_to_buffer(const T& element, Proof& proof_data)
    {
        auto element_frs = TranscriptParams::template convert_to_bn254_frs(element);
        proof_data.insert(proof_data.end(), element_frs.begin(), element_frs.end());
    }
    /**
     * @brief Deserializes the frs starting at offset into the typed element and returns that element.
     * @details Using the template parameter and the offset argument, this function deserializes the frs with
     * from_buffer and then increments the offset appropriately based on the number of frs that were deserialized.
     * @tparam T
     * @param proof_data
     * @param offset
     * @return T
     */
    template <typename T> T deserialize_from_buffer(const Proof& proof_data, size_t& offset) const
    {
        constexpr size_t element_fr_size = TranscriptParams::template calc_num_bn254_frs<T>();
        ASSERT(offset + element_fr_size <= proof_data.size());

        auto element_frs = std::span{ proof_data }.subspan(offset, element_fr_size);
        offset += element_fr_size;

        auto element = TranscriptParams::template convert_from_bn254_frs<T>(element_frs);

        return element;
    }

  public:
    // Contains the raw data sent by the prover.
    Proof proof_data;

    /**
     * @brief Return the proof data starting at proof_start
     * @details This is useful for when two different provers share a transcript.
     */
    std::vector<Fr> export_proof()
    {
        std::vector<Fr> result(num_frs_written);
        std::copy_n(proof_data.begin() + proof_start, num_frs_written, result.begin());
        proof_start += static_cast<std::ptrdiff_t>(num_frs_written);
        num_frs_written = 0;
        return result;
    };

    void load_proof(const std::vector<Fr>& proof)
    {
        std::copy(proof.begin(), proof.end(), std::back_inserter(proof_data));
    }

    /**
     * @brief After all the prover messages have been sent, finalize the round by hashing all the data and then create
     * the number of requested challenges.
     * @details Challenges are generated by iteratively hashing over the previous challenge, using
     * get_next_challenge_buffer().
     * TODO(#741): Optimizations for this function include generalizing type of hash, splitting hashes into
     * multiple challenges.
     *
     * @param labels human-readable names for the challenges for the manifest
     * @return std::array<Fr, num_challenges> challenges for this round.
     */
    template <typename ChallengeType, typename... Strings>
    std::array<ChallengeType, sizeof...(Strings)> get_challenges(const Strings&... labels)
    {
        constexpr size_t num_challenges = sizeof...(Strings);

        // Add challenge labels for current round to the manifest
        manifest.add_challenge(round_number, labels...);

        // Compute the new challenge buffer from which we derive the challenges.

        // Create challenges from Frs.
        std::array<ChallengeType, num_challenges> challenges{};

        // Generate the challenges by iteratively hashing over the previous challenge.
        for (size_t i = 0; i < num_challenges; i++) {
            // TODO(https://github.com/AztecProtocol/barretenberg/issues/741): Optimize this by truncating hash to 128
            // bits or by splitting hash into 2 challenges.
            /*
            auto next_challenge_buffer = get_next_challenge_buffer(); // get next challenge buffer
            Fr field_element_buffer = next_challenge_buffer;
            // copy half of the hash to lower 128 bits of challenge Note: because of how read() from buffers to fields
            works (in field_declarations.hpp), we use the later half of the buffer
            // std::copy_n(next_challenge_buffer.begin(),
            //             HASH_OUTPUT_SIZE / 2,
            //             field_element_buffer.begin() + HASH_OUTPUT_SIZE / 2);
            */
            challenges[i] = TranscriptParams::template convert_challenge<ChallengeType>(get_next_challenge_buffer());
        }

        // Prepare for next round.
        ++round_number;

        return challenges;
    }

    /**
     * @brief Adds a prover message to the transcript, only intended to be used by the prover.
     *
     * @details Serializes the provided object into `proof_data`, and updates the current round state in
     * consume_prover_element_frs.
     *
     * @param label Description/name of the object being added.
     * @param element Serializable object that will be added to the transcript
     *
     * @todo Use a concept to only allow certain types to be passed. Requirements are that the object should be
     * serializable.
     *
     */
    template <class T> void send_to_verifier(const std::string& label, const T& element)
    {
        // TODO(Adrian): Ensure that serialization of affine elements (including point at infinity) is consistent.
        // TODO(Adrian): Consider restricting serialization (via concepts) to types T for which sizeof(T) reliably
        // returns the size of T in frs. (E.g. this is true for std::array but not for std::vector).
        // convert element to field elements
        auto element_frs = TranscriptParams::convert_to_bn254_frs(element);
        proof_data.insert(proof_data.end(), element_frs.begin(), element_frs.end());

#ifdef LOG_INTERACTIONS
        if constexpr (Loggable<T>) {
            info("sent:     ", label, ": ", element);
        }
#endif
        BaseTranscript::consume_prover_element_frs(label, element_frs);
    }

    /**
     * @brief Reads the next element of type `T` from the transcript, with a predefined label, only used by verifier.
     *
     * @param label Human readable name for the challenge.
     * @return deserialized element of type T
     */
    template <class T> T receive_from_prover(const std::string& label)
    {
        /* constexpr */ size_t element_size = TranscriptParams::template calc_num_bn254_frs<T>();
        ASSERT(num_frs_read + element_size <= proof_data.size());

        std::span<Fr> element_frs = std::span{ proof_data }.subspan(num_frs_read, element_size);
        num_frs_read += element_size;

        BaseTranscript::consume_prover_element_frs(label, element_frs);

        auto element = TranscriptParams::template convert_from_bn254_frs<T>(element_frs);

#ifdef LOG_INTERACTIONS
        if constexpr (Loggable<T>) {
            info("received: ", label, ": ", element);
        }
#endif
        return element;
    }

    /**
     * @brief For testing: initializes transcript with some arbitrary data so that a challenge can be generated after
     * initialization. Only intended to be used by Prover.
     *
     * @return BaseTranscript
     */
    static std::shared_ptr<BaseTranscript> prover_init_empty()
    {
        auto transcript = std::make_shared<BaseTranscript>();
        constexpr uint32_t init{ 42 }; // arbitrary
        transcript->send_to_verifier("Init", init);
        return transcript;
    };

    /**
     * @brief For testing: initializes transcript based on proof data then receives junk data produced by
     * BaseTranscript::prover_init_empty(). Only intended to be used by Verifier.
     *
     * @param transcript
     * @return BaseTranscript
     */
    static std::shared_ptr<BaseTranscript> verifier_init_empty(const std::shared_ptr<BaseTranscript>& transcript)
    {
        auto verifier_transcript = std::make_shared<BaseTranscript>(transcript->proof_data);
        [[maybe_unused]] auto _ = verifier_transcript->template receive_from_prover<Fr>("Init");
        return verifier_transcript;
    };

    template <typename ChallengeType> ChallengeType get_challenge(const std::string& label)
    {
        ChallengeType result = get_challenges<ChallengeType>(label)[0];
#if defined LOG_CHALLENGES || defined LOG_INTERACTIONS
        info("challenge: ", label, ": ", result);
#endif
        return result;
    }

    [[nodiscard]] TranscriptManifest get_manifest() const { return manifest; };

    void print() { manifest.print(); }
};

template <typename Builder>
static bb::honk::StdlibProof<Builder> convert_proof_to_witness(Builder* builder, const bb::honk::proof& proof)
{
    bb::honk::StdlibProof<Builder> result;
    for (const auto& element : proof) {
        result.push_back(bb::stdlib::witness_t<Builder>(builder, element));
    }
    return result;
}
<<<<<<< HEAD

using NativeTranscript = honk::BaseTranscript<NativeTranscriptParams>;
using UltraStdlibTranscript = honk::BaseTranscript<StdlibTranscriptParams<UltraCircuitBuilder>>;
using GoblinUltraStdlibTranscript = honk::BaseTranscript<StdlibTranscriptParams<GoblinUltraCircuitBuilder>>;

} // namespace bb::honk
=======
} // namespace bb
>>>>>>> 6895f522
<|MERGE_RESOLUTION|>--- conflicted
+++ resolved
@@ -63,7 +63,7 @@
 
 struct NativeTranscriptParams {
     using Fr = bb::fr;
-    using Proof = honk::proof;
+    using Proof = HonkProof;
     static inline Fr hash(const std::vector<Fr>& data)
     {
         return crypto::Poseidon2<crypto::Poseidon2Bn254ScalarFieldParams>::hash(data);
@@ -140,14 +140,8 @@
  */
 template <typename TranscriptParams> class BaseTranscript {
   public:
-<<<<<<< HEAD
     using Fr = typename TranscriptParams::Fr;
     using Proof = typename TranscriptParams::Proof;
-=======
-    using Fr = bb::fr;
-    using Poseidon2Params = crypto::Poseidon2Bn254ScalarFieldParams;
-    using Proof = HonkProof;
->>>>>>> 6895f522
 
     BaseTranscript() = default;
 
@@ -380,10 +374,10 @@
      */
     template <class T> T receive_from_prover(const std::string& label)
     {
-        /* constexpr */ size_t element_size = TranscriptParams::template calc_num_bn254_frs<T>();
+        const size_t element_size = TranscriptParams::template calc_num_bn254_frs<T>();
         ASSERT(num_frs_read + element_size <= proof_data.size());
 
-        std::span<Fr> element_frs = std::span{ proof_data }.subspan(num_frs_read, element_size);
+        auto element_frs = std::span{ proof_data }.subspan(num_frs_read, element_size);
         num_frs_read += element_size;
 
         BaseTranscript::consume_prover_element_frs(label, element_frs);
@@ -441,21 +435,17 @@
 };
 
 template <typename Builder>
-static bb::honk::StdlibProof<Builder> convert_proof_to_witness(Builder* builder, const bb::honk::proof& proof)
+static bb::StdlibProof<Builder> convert_proof_to_witness(Builder* builder, const HonkProof& proof)
 {
-    bb::honk::StdlibProof<Builder> result;
+    bb::StdlibProof<Builder> result;
     for (const auto& element : proof) {
         result.push_back(bb::stdlib::witness_t<Builder>(builder, element));
     }
     return result;
 }
-<<<<<<< HEAD
-
-using NativeTranscript = honk::BaseTranscript<NativeTranscriptParams>;
-using UltraStdlibTranscript = honk::BaseTranscript<StdlibTranscriptParams<UltraCircuitBuilder>>;
-using GoblinUltraStdlibTranscript = honk::BaseTranscript<StdlibTranscriptParams<GoblinUltraCircuitBuilder>>;
-
-} // namespace bb::honk
-=======
-} // namespace bb
->>>>>>> 6895f522
+
+using NativeTranscript = BaseTranscript<NativeTranscriptParams>;
+using UltraStdlibTranscript = BaseTranscript<StdlibTranscriptParams<UltraCircuitBuilder>>;
+using GoblinUltraStdlibTranscript = BaseTranscript<StdlibTranscriptParams<GoblinUltraCircuitBuilder>>;
+
+} // namespace bb