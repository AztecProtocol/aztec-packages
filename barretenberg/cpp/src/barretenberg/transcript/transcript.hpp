// === AUDIT STATUS ===
// internal:    { status: not started, auditors: [], date: YYYY-MM-DD }
// external_1:  { status: not started, auditors: [], date: YYYY-MM-DD }
// external_2:  { status: not started, auditors: [], date: YYYY-MM-DD }
// =====================

#pragma once
// #define LOG_CHALLENGES
// #define LOG_INTERACTIONS

#include "barretenberg/common/debug_log.hpp"
#include "barretenberg/ecc/curves/bn254/fr.hpp"
#include "barretenberg/ecc/curves/bn254/g1.hpp"
#include "barretenberg/ecc/curves/grumpkin/grumpkin.hpp"
#include "barretenberg/ecc/fields/field_conversion.hpp"
#include "barretenberg/honk/proof_system/types/proof.hpp"
#include <concepts>

#include <atomic>

namespace bb {

// TODO(https://github.com/AztecProtocol/barretenberg/issues/1226): univariates should also be logged
template <typename T, typename... U>
concept Loggable =
    (std::same_as<T, bb::fr> || std::same_as<T, grumpkin::fr> || std::same_as<T, bb::g1::affine_element> ||
     std::same_as<T, grumpkin::g1::affine_element> || std::same_as<T, uint32_t>);

// class TranscriptManifest;
class TranscriptManifest {
    struct RoundData {
        std::vector<std::string> challenge_label;
        std::vector<std::pair<std::string, size_t>> entries;

        void print()
        {
            for (auto& label : challenge_label) {
                info("\tchallenge: ", label);
            }
            for (auto& entry : entries) {
                info("\telement (", entry.second, "): ", entry.first);
            }
        }

        bool operator==(const RoundData& other) const = default;
    };

    std::map<size_t, RoundData> manifest;

  public:
    void print()
    {
        for (auto& round : manifest) {
            info("Round: ", round.first);
            round.second.print();
        }
    }

    template <typename... Strings> void add_challenge(size_t round, Strings&... labels)
    {
        manifest[round].challenge_label = { labels... };
    }
    template <typename String, size_t NumChallenges>
    void add_challenge(size_t round, std::array<String, NumChallenges> labels)
    {
        auto call_add_challenge = [&] {
            auto call_fn_with_expanded_parameters =
                [&]<size_t... Indices>([[maybe_unused]] std::index_sequence<Indices...>) {
                    return add_challenge(round, std::get<Indices>(labels)...);
                };
            return call_fn_with_expanded_parameters(std::make_index_sequence<NumChallenges>());
        };
        call_add_challenge();
    }

    void add_entry(size_t round, const std::string& element_label, size_t element_size)
    {
        manifest[round].entries.emplace_back(element_label, element_size);
    }

    [[nodiscard]] size_t size() const { return manifest.size(); }

    RoundData operator[](const size_t& round) { return manifest[round]; };

    bool operator==(const TranscriptManifest& other) const = default;
};

struct NativeTranscriptParams {
    using Fr = bb::fr;
    using Proof = HonkProof;
    static Fr hash(const std::vector<Fr>& data);
    template <typename T> static inline T convert_challenge(const Fr& challenge)
    {
        return bb::field_conversion::convert_challenge<T>(challenge);
    }
    /**
     * @brief Split a challenge field element into two half-width challenges
     * @details `lo` is 128 bits and `hi` is 126 bits.
     * This should provide significantly more than our security parameter bound: 100 bits
     *
     * @param challenge
     * @return std::array<Fr, 2>
     */
    static inline std::array<Fr, 2> split_challenge(const Fr& challenge)
    {
        // match the parameter used in stdlib, which is derived from cycle_scalar (is 128)
        static constexpr size_t LO_BITS = Fr::Params::MAX_BITS_PER_ENDOMORPHISM_SCALAR;
        static constexpr size_t HI_BITS = Fr::modulus.get_msb() + 1 - LO_BITS;

        auto converted = static_cast<uint256_t>(challenge);
        uint256_t lo = converted.slice(0, LO_BITS);
        uint256_t hi = converted.slice(LO_BITS, LO_BITS + HI_BITS);
        return std::array<Fr, 2>{ Fr(lo), Fr(hi) };
    }
    template <typename T> static constexpr size_t calc_num_bn254_frs()
    {
        return bb::field_conversion::calc_num_bn254_frs<T>();
    }
    template <typename T> static inline T convert_from_bn254_frs(std::span<const Fr> frs)
    {
        return bb::field_conversion::convert_from_bn254_frs<T>(frs);
    }
    template <typename T> static inline std::vector<Fr> convert_to_bn254_frs(const T& element)
    {
        return bb::field_conversion::convert_to_bn254_frs(element);
    }
};

// A template for detecting whether a type is native or in-circuit
template <typename T>
concept InCircuit = !(std::same_as<T, bb::fr> || std::same_as<T, grumpkin::fr>);

template <typename T, typename = void> struct is_iterable : std::false_type {};

// this gets used only when we can call std::begin() and std::end() on that type
template <typename T>
struct is_iterable<T, std::void_t<decltype(std::begin(std::declval<T&>())), decltype(std::end(std::declval<T&>()))>>
    : std::true_type {};

template <typename T> constexpr bool is_iterable_v = is_iterable<T>::value;

// A static counter for the number of transcripts created
// This is used to generate unique labels for the transcript origin tags

// ‘inline’ (since C++17) ensures a single shared definition with external linkage.
inline std::atomic<size_t> unique_transcript_index{ 0 };
/**
 * @brief Common transcript class for both parties. Stores the data for the current round, as well as the
 * manifest.
 */
template <typename TranscriptParams> class BaseTranscript {
  public:
    using Fr = typename TranscriptParams::Fr;
    using Proof = typename TranscriptParams::Proof;

    // Detects whether the transcript is in-circuit or not
    static constexpr bool in_circuit = InCircuit<Fr>;

    // The unique index of the transcript
    size_t transcript_index = 0;

    // The index of the current round of the transcript (used for the origin tag, round is only incremented if we switch
    // from generating to receiving)
    size_t round_index = 0;

    // Indicates whether the transcript is receiving data from the prover
    bool reception_phase = true;

    BaseTranscript()
    {
        // If we are in circuit, we need to get a unique index for the transcript
        if constexpr (in_circuit) {
            transcript_index = unique_transcript_index.fetch_add(1);
        }
    }

    static constexpr size_t HASH_OUTPUT_SIZE = 32;

    std::ptrdiff_t proof_start = 0;
    size_t num_frs_written = 0; // the number of bb::frs written to proof_data by the prover
    size_t num_frs_read = 0;    // the number of bb::frs read from proof_data by the verifier
    size_t round_number = 0;    // current round for manifest

  private:
    bool is_first_challenge = true; // indicates if this is the first challenge this transcript is generating
    Fr previous_challenge{};        // default-initialized to zeros
    std::vector<Fr> current_round_data;

    bool use_manifest = false; // indicates whether the manifest is turned on, currently only on for manifest tests.

    // "Manifest" object that records a summary of the transcript interactions
    TranscriptManifest manifest;

    /**
     * @brief Compute next challenge c_next = H( Compress(c_prev || round_buffer) )
     * @details This function computes a new challenge for the current round using the previous challenge
     * and the current round data, if they exist. It clears the current_round_data if nonempty after
     * computing the challenge to minimize how much we compress. It also sets previous_challenge
     * to the current challenge buffer to set up next function call.
     * @return std::array<Fr, HASH_OUTPUT_SIZE>
     */
    [[nodiscard]] std::array<Fr, 2> get_next_duplex_challenge_buffer(size_t num_challenges)
    {
        // challenges need at least 110 bits in them to match the presumed security parameter of the BN254 curve.
        ASSERT(num_challenges <= 2);
        // Prevent challenge generation if this is the first challenge we're generating,
        // AND nothing was sent by the prover.
        if (is_first_challenge) {
            ASSERT(!current_round_data.empty());
        }

        // concatenate the previous challenge (if this is not the first challenge) with the current round data.
        // TODO(Adrian): Do we want to use a domain separator as the initial challenge buffer?
        // We could be cheeky and use the hash of the manifest as domain separator, which would prevent us from
        // having to domain separate all the data. (See https://safe-hash.dev)
        std::vector<Fr> full_buffer;
        if (!is_first_challenge) {
            // if not the first challenge, we can use the previous_challenge
            full_buffer.emplace_back(previous_challenge);
        } else {
            // Update is_first_challenge for the future
            is_first_challenge = false;
        }
        if (!current_round_data.empty()) {
            // TODO(https://github.com/AztecProtocol/barretenberg/issues/832): investigate why
            // full_buffer.insert(full_buffer.end(), current_round_data.begin(), current_round_data.end()); fails to
            // compile with gcc
            std::copy(current_round_data.begin(), current_round_data.end(), std::back_inserter(full_buffer));
            current_round_data.clear(); // clear the round data buffer since it has been used
        }

        // Hash the full buffer with poseidon2, which is believed to be a collision resistant hash function and a
        // random oracle, removing the need to pre-hash to compress and then hash with a random oracle, as we
        // previously did with Pedersen and Blake3s.
        Fr new_challenge = TranscriptParams::hash(full_buffer);
        std::array<Fr, 2> new_challenges = TranscriptParams::split_challenge(new_challenge);
        // update previous challenge buffer for next time we call this function
        previous_challenge = new_challenge;
        return new_challenges;
    };

  protected:
    Proof proof_data; // Contains the raw data sent by the prover.

    /**
     * @brief Adds challenge elements to the current_round_buffer and updates the manifest.
     *
     * @param label of the element sent
     * @param element_frs serialized
     */
    void add_element_frs_to_hash_buffer(const std::string& label, std::span<const Fr> element_frs)
    {
        if (use_manifest) {
            // Add an entry to the current round of the manifest
            manifest.add_entry(round_number, label, element_frs.size());
        }

        current_round_data.insert(current_round_data.end(), element_frs.begin(), element_frs.end());
    }

    /**
     * @brief Serializes object and appends it to proof_data
     * @details Calls to_buffer on element to serialize, and modifies proof_data object by appending the serialized
     * frs to it.
     * @tparam T
     * @param element
     * @param proof_data
     */
    template <typename T> void serialize_to_buffer(const T& element, Proof& proof_data)
    {
        auto element_frs = TranscriptParams::template convert_to_bn254_frs(element);
        proof_data.insert(proof_data.end(), element_frs.begin(), element_frs.end());
    }
    /**
     * @brief Deserializes the frs starting at offset into the typed element and returns that element.
     * @details Using the template parameter and the offset argument, this function deserializes the frs with
     * from_buffer and then increments the offset appropriately based on the number of frs that were deserialized.
     * @tparam T
     * @param proof_data
     * @param offset
     * @return T
     */
    template <typename T> T deserialize_from_buffer(const Proof& proof_data, size_t& offset) const
    {
        constexpr size_t element_fr_size = TranscriptParams::template calc_num_bn254_frs<T>();
        ASSERT(offset + element_fr_size <= proof_data.size());

        auto element_frs = std::span{ proof_data }.subspan(offset, element_fr_size);
        offset += element_fr_size;

        auto element = TranscriptParams::template convert_from_bn254_frs<T>(element_frs);

        return element;
    }

  public:
    /**
     * @brief Return the proof data starting at proof_start
     * @details This function returns the elements of the transcript in the interval [proof_start : proof_start +
     * num_frs_written] and then updates proof_start. It is useful for when two provers share a transcript, as calling
     * export_proof at the end of each provers' code returns the slices T_1, T_2 of the transcript that must be loaded
     * by the verifiers via load_proof.
     */
    std::vector<Fr> export_proof()
    {
        std::vector<Fr> result(num_frs_written);
        std::copy_n(proof_data.begin() + proof_start, num_frs_written, result.begin());
        proof_start += static_cast<std::ptrdiff_t>(num_frs_written);
        num_frs_written = 0;
        return result;
    };

    void load_proof(const std::vector<Fr>& proof)
    {
        std::copy(proof.begin(), proof.end(), std::back_inserter(proof_data));
    }

    /**
     * @brief Return the size of proof_data
     *
     * @return size_t
     */
    size_t size_proof_data() { return proof_data.size(); }

    /**
     * @brief Enables the manifest
     *
     */
    void enable_manifest() { use_manifest = true; }

    /**
     * @brief After all the prover messages have been sent, finalize the round by hashing all the data and then
     * create the number of requested challenges.
     * @details Challenges are generated by iteratively hashing over the previous challenge, using
     * get_next_challenge_buffer(). Note that the pairs of challenges will be 128 and 126 bits, as in they will be
     * [128, 126, 128, 126, ...].
     *
     * @param labels human-readable names for the challenges for the manifest
     * @return std::array<Fr, num_challenges> challenges for this round.
     */
    template <typename ChallengeType, typename... Strings>
    std::array<ChallengeType, sizeof...(Strings)> get_challenges(const Strings&... labels)
    {
        constexpr size_t num_challenges = sizeof...(Strings);

        if (use_manifest) {
            // Add challenge labels for current round to the manifest
            manifest.add_challenge(round_number, labels...);
        }

        // Compute the new challenge buffer from which we derive the challenges.

        // Create challenges from Frs.
        std::array<ChallengeType, num_challenges> challenges{};

        // Generate the challenges by iteratively hashing over the previous challenge.
        for (size_t i = 0; i < num_challenges / 2; i += 1) {
            auto challenge_buffer = get_next_duplex_challenge_buffer(2);
            challenges[2 * i] = TranscriptParams::template convert_challenge<ChallengeType>(challenge_buffer[0]);
            challenges[2 * i + 1] = TranscriptParams::template convert_challenge<ChallengeType>(challenge_buffer[1]);
        }
        if ((num_challenges & 1) == 1) {
            auto challenge_buffer = get_next_duplex_challenge_buffer(1);
            challenges[num_challenges - 1] =
                TranscriptParams::template convert_challenge<ChallengeType>(challenge_buffer[0]);
        }

        // In case the transcript is used for recursive verification, we can track proper Fiat-Shamir usage
        if constexpr (in_circuit) {
            // We are in challenge generation mode
            if (reception_phase) {
                reception_phase = false;
            }
            // Assign origin tags to the challenges
            for (size_t i = 0; i < num_challenges; i++) {
                challenges[i].set_origin_tag(OriginTag(transcript_index, round_index, /*is_submitted=*/false));
            }
        }
        // Prepare for next round.
        ++round_number;

        return challenges;
    }

    /**
     * @brief After all the prover messages have been sent, finalize the round by hashing all the data and then create
     * the number of requested challenges.
     * @details Challenges are generated by iteratively hashing over the previous challenge, using
     * get_next_challenge_buffer().
     *
     * @param array of labels human-readable names for the challenges for the manifest
     * @return std::array<Fr, num_challenges> challenges for this round.
     */
    template <typename ChallengeType, typename String, size_t NumChallenges>
    std::array<ChallengeType, NumChallenges> get_challenges(const std::array<String, NumChallenges> labels)
    {
        auto call_get_challenges = [&] {
            auto call_fn_with_expanded_parameters =
                [&]<size_t... Indices>([[maybe_unused]] std::index_sequence<Indices...>) {
                    return get_challenges<Fr>(std::get<Indices>(labels)...);
                };
            return call_fn_with_expanded_parameters(std::make_index_sequence<NumChallenges>());
        };
        return call_get_challenges();
    }

    /**
     * @brief Adds an element to the transcript.
     * @details Serializes the element to frs and adds it to the current_round_data buffer. Does NOT add the element to
     * the proof.
     *
     * @param label Human-readable name for the challenge.
     * @param element Element to be added.
     */
    template <class T> void add_to_hash_buffer(const std::string& label, const T& element)
    {
        DEBUG_LOG(label, element);
        // In case the transcript is used for recursive verification, we can track proper Fiat-Shamir usage
        if constexpr (in_circuit) {
            // The verifier is receiving data from the prover. If before this we were in the challenge generation phase,
            // then we need to increment the round index
            if (!reception_phase) {
                reception_phase = true;
                round_index++;
            }
            // If the element is iterable, then we need to assign origin tags to all the elements
            if constexpr (is_iterable_v<T>) {
                for (const auto& subelement : element) {
                    subelement.set_origin_tag(OriginTag(transcript_index, round_index, /*is_submitted=*/true));
                }
            } else {
                // If the element is not iterable, then we need to assign an origin tag to the element
                element.set_origin_tag(OriginTag(transcript_index, round_index, /*is_submitted=*/true));
            }
        }
        // TODO(Adrian): Ensure that serialization of affine elements (including point at infinity) is consistent.
        // TODO(Adrian): Consider restricting serialization (via concepts) to types T for which sizeof(T) reliably
        // returns the size of T in frs. (E.g. this is true for std::array but not for std::vector).
        // convert element to field elements
        auto element_frs = TranscriptParams::convert_to_bn254_frs(element);

#ifdef LOG_INTERACTIONS
        if constexpr (Loggable<T>) {
            info("consumed:     ", label, ": ", element);
        }
#endif
        BaseTranscript::add_element_frs_to_hash_buffer(label, element_frs);
    }

    /**
     * @brief Adds a prover message to the transcript, only intended to be used by the prover.
     *
     * @details Serializes the provided object into `proof_data`, and updates the current round state in
     * add_element_frs_to_hash_buffer.
     *
     * @param label Description/name of the object being added.
     * @param element Serializable object that will be added to the transcript
     *
     * @todo Use a concept to only allow certain types to be passed. Requirements are that the object should be
     * serializable.
     *
     */
    template <class T> void send_to_verifier(const std::string& label, const T& element)
    {
        DEBUG_LOG(label, element);

        // TODO(Adrian): Ensure that serialization of affine elements (including point at infinity) is consistent.
        // TODO(Adrian): Consider restricting serialization (via concepts) to types T for which sizeof(T) reliably
        // returns the size of T in frs. (E.g. this is true for std::array but not for std::vector).
        // convert element to field elements
        auto element_frs = TranscriptParams::convert_to_bn254_frs(element);
        proof_data.insert(proof_data.end(), element_frs.begin(), element_frs.end());
        num_frs_written += element_frs.size();

#ifdef LOG_INTERACTIONS
        if constexpr (Loggable<T>) {
            info("sent:     ", label, ": ", element);
        }
#endif
        BaseTranscript::add_element_frs_to_hash_buffer(label, element_frs);
        // In case the transcript is used for recursive verification, we can track proper Fiat-Shamir usage
        if constexpr (in_circuit) {
            // The prover is sending data to the verifier. If before this we were in the challenge generation phase,
            // then we need to increment the round index
            if (!reception_phase) {
                reception_phase = true;
                round_index++;
            }
            // If the element is iterable, then we need to assign origin tags to all the elements
            if constexpr (is_iterable_v<T>) {
                for (const auto& subelement : element) {
                    subelement.set_origin_tag(OriginTag(transcript_index, round_index, /*is_submitted=*/true));
                }
            } else {
                // If the element is not iterable, then we need to assign an origin tag to the element
                element.set_origin_tag(OriginTag(transcript_index, round_index, /*is_submitted=*/true));
            }
        }
    }

    /**
     * @brief Reads the next element of type `T` from the transcript, with a predefined label, only used by
     * verifier.
     *
     * @param label Human readable name for the challenge.
     * @return deserialized element of type T
     */
    template <class T> T receive_from_prover(const std::string& label)
    {
        const size_t element_size = TranscriptParams::template calc_num_bn254_frs<T>();
        ASSERT(num_frs_read + element_size <= proof_data.size());

        auto element_frs = std::span{ proof_data }.subspan(num_frs_read, element_size);
        num_frs_read += element_size;

        BaseTranscript::add_element_frs_to_hash_buffer(label, element_frs);

        auto element = TranscriptParams::template convert_from_bn254_frs<T>(element_frs);
        DEBUG_LOG(label, element);

#ifdef LOG_INTERACTIONS
        if constexpr (Loggable<T>) {
            info("received: ", label, ": ", element);
        }
#endif

        // In case the transcript is used for recursive verification, we can track proper Fiat-Shamir usage
        if constexpr (in_circuit) {
            // The verifier is receiving data from the prover. If before this we were in the challenge generation phase,
            // then we need to increment the round index
            if (!reception_phase) {
                reception_phase = true;
                round_index++;
            }
            // If the element is iterable, then we need to assign origin tags to all the elements
            if constexpr (is_iterable_v<T>) {
                for (auto& subelement : element) {
                    subelement.set_origin_tag(OriginTag(transcript_index, round_index, /*is_submitted=*/true));
                }
            } else {
                // If the element is not iterable, then we need to assign an origin tag to the element
                element.set_origin_tag(OriginTag(transcript_index, round_index, /*is_submitted=*/true));
            }
        }
        return element;
    }

    /**
     * @brief For testing: initializes transcript with some arbitrary data so that a challenge can be generated
     * after initialization. Only intended to be used by Prover.
     *
     * @return BaseTranscript
     */
    static std::shared_ptr<BaseTranscript> prover_init_empty()
    {
        auto transcript = std::make_shared<BaseTranscript>();
        constexpr uint32_t init{ 42 }; // arbitrary
        transcript->send_to_verifier("Init", init);
        return transcript;
    };

    /**
     * @brief For testing: initializes transcript based on proof data then receives junk data produced by
     * BaseTranscript::prover_init_empty(). Only intended to be used by Verifier.
     *
     * @param transcript
     * @return BaseTranscript
     */
    static std::shared_ptr<BaseTranscript> verifier_init_empty(const std::shared_ptr<BaseTranscript>& transcript)
    {
        auto verifier_transcript = std::make_shared<BaseTranscript>();
        verifier_transcript->load_proof(transcript->proof_data);
        [[maybe_unused]] auto _ = verifier_transcript->template receive_from_prover<Fr>("Init");
        return verifier_transcript;
    };

    template <typename ChallengeType> ChallengeType get_challenge(const std::string& label)
    {
        ChallengeType result = get_challenges<ChallengeType>(label)[0];
#if defined LOG_CHALLENGES || defined LOG_INTERACTIONS
        info("challenge: ", label, ": ", result);
#endif
        DEBUG_LOG(label, result);
        return result;
    }

    [[nodiscard]] TranscriptManifest get_manifest() const { return manifest; };

    void print()
    {
        if (!use_manifest) {
            info("Warning: manifest is not enabled!");
        }
        manifest.print();
    }

    /**
     * @brief Branch a transcript to perform verifier-only computations
     * @details This function takes the current state of a transcript and creates a new transcript that starts from that
     * state. In this way, computations that are not part of the prover's transcript (e.g., computations that can be
     * used to perform calculations more efficiently) will not affect the verifier's transcript.
     *
<<<<<<< HEAD
     * The relation between the transcript and the branched transcript is the following:
     *
     * round_index      transcript      branched_transcript
     *      0               *
     *      1               |
     *      |               |
     *      |               |
     *      n               * ================= *
     *      |                                   |
     *      |                                   |
     *      |                                   |
     *     n+5              *                   |
     *     n+6              |                   |
     *      |               |                   |
     *     ...             ...                 ...
     *
     *
     * In this way, we can distinguish between operations that happen in the transcript before/after branching.
=======
     * If `transcript = (.., previous_challenge)`, then for soundness it is enough that `branched_transcript =
     * (previous_challenge, ...)` However, there are a few implementation details we need to take into account:
     *  1. `branched_transcript` will interact with witnesses that come from `transcript`. To prevent the tool that
     *      detects FS bugs from raising an error, we must ensure that `branched_transcript.transcript_index =
     *      transcript.transcript_index`.
     *  2. To aid debugging, we set `branched_transcript.round_index = transcript.round_index`, so that it is clear that
     *      `branched_transcript` builds on the current state of `transcript`.
     *  3. To aid debugging, we increase `transcript.round_index` by `BRANCHING_JUMP`, so that there is a gap between
     *      what happens before and after the transcript is branched.
     *  4. To ensure soundness:
     *      a. We add to the hash buffer of `branched_transcript` the value `transcript.previous_challenge`
     *      b. We enforce ASSERT(current_round_data.empty())
     *
     * @note We could remove 4.b and add to the hash buffer of `branched_transcript` both
     * `transcript.previous_challenge` and `transcript.current_round_data`. However, this would conflict with 3 (as the
     * round in `transcript` is not finished yet). There seems to be no reason why the branching cannot happen after the
     * round is concluded, so we choose this implementation.
     *
     * The relation between the transcript and the branched transcript is the following:
     *
     *   round_index      transcript      branched_transcript
     *        0               *
     *        1               |
     *        |               |
     *        |               |
     *        n               * ================= *
     *        |                                   |
     *        |                                   |
     *        |                                   |
     * n+BRANCHING_JUMP       *                   |
     *       n+6              |                   |
     *        |               |                   |
     *       ...             ...                 ...
     *
     *
>>>>>>> 74eeec5d
     * @return BaseTranscript
     */
    BaseTranscript branch_transcript()
    {
<<<<<<< HEAD
        // This is an implementation choice that simplifies tracking which operations happen before/after branching.
        ASSERT(current_round_data.size() == 0, "Branching a transcript with non empty round data");

        /*
         * Create the branched transcript. The requirements are:
         *  - branched_transcript.unique_transcript_index = unique_transcript_index, so that we don't get false errors
         * of witnesses from different transcripts interacting
         *  - branched_transcript.round_index = round_index, so that it is clear that branched_transcript builds on the
         * status of the original transcript at this round_index
         *  - branched_transcript.current_round_data = { previous_challenge }, so that the branched transcripts builds
         * on the previous one
         *  - round_index += 5, so that it is clear what is done in the original transcript after branching
         */
        BaseTranscript branched_transcript;

        branched_transcript.transcript_index = unique_transcript_index.fetch_sub(1);
        branched_transcript.round_index = round_index;
        branched_transcript.add_to_hash_buffer("init", previous_challenge);
        round_index += 5;
=======
        ASSERT(current_round_data.empty(), "Branching a transcript with non empty round data");

        BaseTranscript branched_transcript;

        // Need to fetch_sub because the constructor automatically increases unique_transcript_index by 1
        branched_transcript.transcript_index = unique_transcript_index.fetch_sub(1);
        branched_transcript.round_index = round_index;
        branched_transcript.add_to_hash_buffer("init", previous_challenge);
        round_index += BRANCHING_JUMP;
>>>>>>> 74eeec5d

        return branched_transcript;
    }
};

template <typename Builder>
static bb::StdlibProof<Builder> convert_native_proof_to_stdlib(Builder* builder, const HonkProof& proof)
{
    bb::StdlibProof<Builder> result;
    for (const auto& element : proof) {
        result.push_back(bb::stdlib::witness_t<Builder>(builder, element));
    }
    return result;
}

template <typename Builder> static bb::HonkProof convert_stdlib_proof_to_native(const StdlibProof<Builder>& proof)
{
    bb::HonkProof result;
    for (const auto& element : proof) {
        result.push_back(element.get_value());
    }
    return result;
}

using NativeTranscript = BaseTranscript<NativeTranscriptParams>;

///////////////////////////////////////////
// Solidity Transcript
///////////////////////////////////////////

// This is a compatible wrapper around the keccak256 function from ethash
inline bb::fr keccak_hash_uint256(std::vector<bb::fr> const& data)
// Losing 2 bits of this is not an issue -> we can just reduce mod p
{
    // cast into uint256_t
    std::vector<uint8_t> buffer = to_buffer(data);

    keccak256 hash_result = ethash_keccak256(&buffer[0], buffer.size());
    for (auto& word : hash_result.word64s) {
        if (is_little_endian()) {
            word = __builtin_bswap64(word);
        }
    }
    std::array<uint8_t, 32> result;

    for (size_t i = 0; i < 4; ++i) {
        for (size_t j = 0; j < 8; ++j) {
            uint8_t byte = static_cast<uint8_t>(hash_result.word64s[i] >> (56 - (j * 8)));
            result[i * 8 + j] = byte;
        }
    }

    auto result_fr = from_buffer<bb::fr>(result);

    return result_fr;
}

struct KeccakTranscriptParams {
    using Fr = bb::fr;
    using Proof = HonkProof;

    static inline Fr hash(const std::vector<Fr>& data) { return keccak_hash_uint256(data); }

    template <typename T> static inline T convert_challenge(const Fr& challenge)
    {
        return bb::field_conversion::convert_challenge<T>(challenge);
    }
    template <typename T> static constexpr size_t calc_num_bn254_frs()
    {
        return bb::field_conversion::calc_num_bn254_frs<T>();
    }
    template <typename T> static inline T convert_from_bn254_frs(std::span<const Fr> frs)
    {
        return bb::field_conversion::convert_from_bn254_frs<T>(frs);
    }
    template <typename T> static inline std::vector<Fr> convert_to_bn254_frs(const T& element)
    {
        // TODO(md): Need to refactor this to be able to NOT just be field elements - Im working about it in the
        // verifier for keccak resulting in twice as much hashing
        return bb::field_conversion::convert_to_bn254_frs(element);
    }
    static inline std::array<Fr, 2> split_challenge(const Fr& challenge)
    {
        return NativeTranscriptParams::split_challenge(challenge);
    }
};

using KeccakTranscript = BaseTranscript<KeccakTranscriptParams>;

} // namespace bb<|MERGE_RESOLUTION|>--- conflicted
+++ resolved
@@ -600,26 +600,6 @@
      * state. In this way, computations that are not part of the prover's transcript (e.g., computations that can be
      * used to perform calculations more efficiently) will not affect the verifier's transcript.
      *
-<<<<<<< HEAD
-     * The relation between the transcript and the branched transcript is the following:
-     *
-     * round_index      transcript      branched_transcript
-     *      0               *
-     *      1               |
-     *      |               |
-     *      |               |
-     *      n               * ================= *
-     *      |                                   |
-     *      |                                   |
-     *      |                                   |
-     *     n+5              *                   |
-     *     n+6              |                   |
-     *      |               |                   |
-     *     ...             ...                 ...
-     *
-     *
-     * In this way, we can distinguish between operations that happen in the transcript before/after branching.
-=======
      * If `transcript = (.., previous_challenge)`, then for soundness it is enough that `branched_transcript =
      * (previous_challenge, ...)` However, there are a few implementation details we need to take into account:
      *  1. `branched_transcript` will interact with witnesses that come from `transcript`. To prevent the tool that
@@ -655,32 +635,10 @@
      *       ...             ...                 ...
      *
      *
->>>>>>> 74eeec5d
      * @return BaseTranscript
      */
     BaseTranscript branch_transcript()
     {
-<<<<<<< HEAD
-        // This is an implementation choice that simplifies tracking which operations happen before/after branching.
-        ASSERT(current_round_data.size() == 0, "Branching a transcript with non empty round data");
-
-        /*
-         * Create the branched transcript. The requirements are:
-         *  - branched_transcript.unique_transcript_index = unique_transcript_index, so that we don't get false errors
-         * of witnesses from different transcripts interacting
-         *  - branched_transcript.round_index = round_index, so that it is clear that branched_transcript builds on the
-         * status of the original transcript at this round_index
-         *  - branched_transcript.current_round_data = { previous_challenge }, so that the branched transcripts builds
-         * on the previous one
-         *  - round_index += 5, so that it is clear what is done in the original transcript after branching
-         */
-        BaseTranscript branched_transcript;
-
-        branched_transcript.transcript_index = unique_transcript_index.fetch_sub(1);
-        branched_transcript.round_index = round_index;
-        branched_transcript.add_to_hash_buffer("init", previous_challenge);
-        round_index += 5;
-=======
         ASSERT(current_round_data.empty(), "Branching a transcript with non empty round data");
 
         BaseTranscript branched_transcript;
@@ -690,7 +648,6 @@
         branched_transcript.round_index = round_index;
         branched_transcript.add_to_hash_buffer("init", previous_challenge);
         round_index += BRANCHING_JUMP;
->>>>>>> 74eeec5d
 
         return branched_transcript;
     }
