--- conflicted
+++ resolved
@@ -1,15 +1,9 @@
 #pragma once
 
-<<<<<<< HEAD
-#include "barretenberg/common/serialize.hpp"
-#include "barretenberg/crypto/keccak/keccak.hpp"
-#include "barretenberg/crypto/poseidon2/poseidon2.hpp"
-=======
 // #define LOG_CHALLENGES
 // #define LOG_INTERACTIONS
 
 #include "barretenberg/ecc/curves/bn254/fr.hpp"
->>>>>>> 9a6c2ce6
 #include "barretenberg/ecc/curves/bn254/g1.hpp"
 #include "barretenberg/ecc/curves/grumpkin/grumpkin.hpp"
 #include "barretenberg/ecc/fields/field_conversion.hpp"
@@ -442,6 +436,7 @@
     return result_fr;
 }
 
+// TODO(md): Maybe make solidity generic over the transcript
 // TODO(md): We want to use the keccak transcript for solidity - types may change here!
 struct SolidityTranscriptParams {
     // Note fr here is actually a uint256_t
@@ -470,6 +465,6 @@
     }
 };
 
-} // namespace bb
-
-using SolidityTranscript = BaseTranscript<SolidityTranscriptParams>;+using SolidityTranscript = BaseTranscript<SolidityTranscriptParams>;
+
+} // namespace bb