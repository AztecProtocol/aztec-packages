--- conflicted
+++ resolved
@@ -46,48 +46,40 @@
  * @brief Test simple circuit with public inputs
  *
  */
-<<<<<<< HEAD
-// TEST_F(GoblinTranslatorComposerTests, Basic)
-// {
-//     using G1 = barretenberg::g1::affine_element;
-//     using Fr = barretenberg::fr;
-//     using Fq = barretenberg::fq;
-=======
 TEST_F(GoblinTranslatorComposerTests, Basic)
 {
     using G1 = bb::g1::affine_element;
     using Fr = bb::fr;
     using Fq = bb::fq;
->>>>>>> b77afb14
 
-//     auto P1 = G1::random_element();
-//     auto P2 = G1::random_element();
-//     auto z = Fr::random_element();
+    auto P1 = G1::random_element();
+    auto P2 = G1::random_element();
+    auto z = Fr::random_element();
 
-//     // Add the same operations to the ECC op queue; the native computation is performed under the hood.
-//     auto op_queue = std::make_shared<proof_system::ECCOpQueue>();
-//     for (size_t i = 0; i < 500; i++) {
-//         op_queue->add_accumulate(P1);
-//         op_queue->mul_accumulate(P2, z);
-//     }
+    // Add the same operations to the ECC op queue; the native computation is performed under the hood.
+    auto op_queue = std::make_shared<proof_system::ECCOpQueue>();
+    for (size_t i = 0; i < 500; i++) {
+        op_queue->add_accumulate(P1);
+        op_queue->mul_accumulate(P2, z);
+    }
 
-//     auto prover_transcript = std::make_shared<Transcript>();
-//     prover_transcript->send_to_verifier("init", Fq::random_element());
-//     prover_transcript->export_proof();
-//     Fq translation_batching_challenge = prover_transcript->get_challenge("Translation:batching_challenge");
-//     Fq translation_evaluation_challenge = Fq::random_element();
-//     auto circuit_builder = CircuitBuilder(translation_batching_challenge, translation_evaluation_challenge,
-//     op_queue); EXPECT_TRUE(circuit_builder.check_circuit());
+    auto prover_transcript = std::make_shared<Transcript>();
+    prover_transcript->send_to_verifier("init", Fq::random_element());
+    prover_transcript->export_proof();
+    Fq translation_batching_challenge = prover_transcript->get_challenge("Translation:batching_challenge");
+    Fq translation_evaluation_challenge = Fq::random_element();
+    auto circuit_builder = CircuitBuilder(translation_batching_challenge, translation_evaluation_challenge, op_queue);
+    EXPECT_TRUE(circuit_builder.check_circuit());
 
-//     auto composer = GoblinTranslatorComposer();
-//     auto prover = composer.create_prover(circuit_builder, prover_transcript);
-//     auto proof = prover.construct_proof();
+    auto composer = GoblinTranslatorComposer();
+    auto prover = composer.create_prover(circuit_builder, prover_transcript);
+    auto proof = prover.construct_proof();
 
-//     auto verifier_transcript = std::make_shared<Transcript>(prover_transcript->proof_data);
-//     verifier_transcript->template receive_from_prover<Fq>("init");
-//     auto verifier = composer.create_verifier(circuit_builder, verifier_transcript);
-//     bool verified = verifier.verify_proof(proof);
-//     EXPECT_TRUE(verified);
-// }
+    auto verifier_transcript = std::make_shared<Transcript>(prover_transcript->proof_data);
+    verifier_transcript->template receive_from_prover<Fq>("init");
+    auto verifier = composer.create_verifier(circuit_builder, verifier_transcript);
+    bool verified = verifier.verify_proof(proof);
+    EXPECT_TRUE(verified);
+}
 
 } // namespace test_goblin_translator_composer