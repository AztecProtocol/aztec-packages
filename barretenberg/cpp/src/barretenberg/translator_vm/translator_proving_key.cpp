#include "translator_proving_key.hpp"
namespace bb {
/**
 * @brief Construct a set of polynomials that are the result of interleaving a group of polynomials into one. Used in
 * translator to reduce the degree of the permutation relation.
 *
 * @details Multilinear PCS allow to provide openings for the resulting interleaved polynomials without having to commit
 * to them, using the commitments of polynomials in groups.
 *
 * If we have:
 * f(x₁, x₂) = {a₁, a₂, a₃, a₄}
 * g(x₁, x₂) = {b₁, b₂, b₃, b₄}
 * then:
 * h(x₁, x₂, x₃) = interleave(f(x₁, x₂), g(x₁, x₂)) = {a₁, b₁, a₂, b₂, a₃, b₃, a₄, b₄}
 *
 * Since we commit to multilinear polynomials with KZG, which treats evaluations as monomial coefficients, in univariate
 * form h(x)=f(x) + x⋅g(x⁴)
 *
 */
void TranslatorProvingKey::compute_interleaved_polynomials()
{
    // The vector of groups of polynomials to be interleaved
    auto interleaved = proving_key->polynomials.get_groups_to_be_interleaved();
    // Resulting interleaved polynomials
    auto targets = proving_key->polynomials.get_interleaved();

    const size_t num_polys_in_group = interleaved[0].size();
    ASSERT(num_polys_in_group == Flavor::INTERLEAVING_GROUP_SIZE);

    // Targets have to be full-sized proving_key->polynomials. We can compute the mini circuit size from them by
    // dividing by the number of polynomials in the group
    const size_t MINI_CIRCUIT_SIZE = targets[0].size() / num_polys_in_group;
    ASSERT(MINI_CIRCUIT_SIZE * num_polys_in_group == targets[0].size());

    auto ordering_function = [&](size_t index) {
        // Get the index of the interleaved polynomial
        size_t i = index / interleaved[0].size();
        // Get the index of the original polynomial
        size_t j = index % interleaved[0].size();
        auto& group = interleaved[i];
        auto& current_target = targets[i];

        // Copy into appropriate position in the interleaved polynomial
        // We offset by start_index() as the first 0 is not physically represented for shiftable values
        for (size_t k = group[j].start_index(); k < group[j].end_index(); k++) {
            current_target.at(k * num_polys_in_group + j) = group[j][k];
        }
    };
    parallel_for(interleaved.size() * num_polys_in_group, ordering_function);
}

/**
 * @brief Compute denominator polynomials for Translator's range constraint permutation
 *
 * @details  We need to prove that all the range constraint wires indeed have values within the given range (unless
 * changed ∈  [0 , 2¹⁴ - 1]. To do this, we use several virtual interleaved wires, each of which represents a subset
 * or original wires (interleaved_range_constraints_<i>). We also generate several new polynomials of the same length
 * as interleaved ones. These polynomials have values within range, but they are also constrained by the
 * TranslatorFlavor's DeltaRangeConstraint relation, which ensures that sequential values differ by not more than
 * 3, the last value is the maximum and the first value is zero (zero at the start allows us not to dance around
 * shifts).
 *
 * Ideally, we could simply rearrange the values in interleaved_.._0 ,..., interleaved_.._3 and get denominator
 * polynomials (ordered_constraints), but we could get the worst case scenario: each value in the polynomials is
 * maximum value. What can we do in that case? We still have to add (max_range/3)+1 values  to each of the ordered
 * wires for the sort constraint to hold.  So we also need a and extra denominator to store k ⋅ ( max_range / 3 + 1 )
 * values that couldn't go in + ( max_range / 3 +  1 ) connecting values. To counteract the extra ( k + 1 ) ⋅
 * ⋅ (max_range / 3 + 1 ) values needed for denominator sort constraints we need a polynomial in the numerator. So we
 * can construct a proof when ( k + 1 ) ⋅ ( max_range/ 3 + 1 ) < interleaved size
 *
 * @tparam Flavor
 * @param proving_key
 */
void TranslatorProvingKey::compute_translator_range_constraint_ordered_polynomials(bool masking)
{
    // Get constants
    constexpr auto sort_step = Flavor::SORT_STEP;
    constexpr auto num_interleaved_wires = Flavor::NUM_INTERLEAVED_WIRES;
    const auto full_circuit_size = mini_circuit_dyadic_size * Flavor::INTERLEAVING_GROUP_SIZE;

    // The value we have to end polynomials with
    constexpr uint32_t max_value = (1 << Flavor::MICRO_LIMB_BITS) - 1;

    // Number of elements needed to go from 0 to MAX_VALUE with our step
    constexpr size_t sorted_elements_count = (max_value / sort_step) + 1 + (max_value % sort_step == 0 ? 0 : 1);

    // Check if we can construct these polynomials
    ASSERT((num_interleaved_wires + 1) * sorted_elements_count < full_circuit_size);

    // First use integers (easier to sort)
    std::vector<size_t> sorted_elements(sorted_elements_count);

    // Fill with necessary steps
    sorted_elements[0] = max_value;
    for (size_t i = 1; i < sorted_elements_count; i++) {
        sorted_elements[i] = (sorted_elements_count - 1 - i) * sort_step;
    }

    const size_t mini_masking_offset = masking ? MASKING_OFFSET : 0;
    const size_t full_masking_offset = masking ? mini_masking_offset * Flavor::INTERLEAVING_GROUP_SIZE : 0;
    std::vector<std::vector<uint32_t>> ordered_vectors_uint(num_interleaved_wires);
    RefArray ordered_constraint_polynomials{ proving_key->polynomials.ordered_range_constraints_0,
                                             proving_key->polynomials.ordered_range_constraints_1,
                                             proving_key->polynomials.ordered_range_constraints_2,
                                             proving_key->polynomials.ordered_range_constraints_3 };
    std::vector<size_t> extra_denominator_uint(full_circuit_size - full_masking_offset);

    // Get information which polynomials need to be interleaved
    auto to_be_interleaved_groups = proving_key->polynomials.get_groups_to_be_interleaved();

    // A function that transfers elements from each of the polynomials in the chosen interleaved group in the uint
    // ordered polynomials
    auto ordering_function = [&](size_t i) {
        // Get the group and the main target vector
        auto group = to_be_interleaved_groups[i];
        auto& current_vector = ordered_vectors_uint[i];
        current_vector.resize(full_circuit_size - full_masking_offset);

        // Calculate how much space there is for values from the original polynomials
        auto free_space_before_runway = full_circuit_size - sorted_elements_count - full_masking_offset;

        // Calculate the offset of this group's overflowing elements in the extra denominator polynomial
        size_t extra_denominator_offset = i * sorted_elements_count;

        // Go through each polynomial in the interleaved group
        for (size_t j = 0; j < Flavor::INTERLEAVING_GROUP_SIZE; j++) {

            // Calculate the offset in the target vector
            auto current_offset = j * mini_circuit_dyadic_size;
            // For each element in the polynomial
<<<<<<< HEAD
            for (size_t k = group[j].start_index(); k < group[j].size() - mini_masking_offset; k++) {
=======
            for (size_t k = group[j].start_index(); k < group[j].end_index(); k++) {
>>>>>>> 2a74206b

                // Put it it the target polynomial
                if ((current_offset + k) < free_space_before_runway) {
                    current_vector[current_offset + k] = static_cast<uint32_t>(uint256_t(group[j][k]).data[0]);

                    // Or in the extra one if there is no space left
                } else {
                    extra_denominator_uint[extra_denominator_offset] =
                        static_cast<uint32_t>(uint256_t(group[j][k]).data[0]);
                    extra_denominator_offset++;
                }
            }
        }
        // Copy the steps into the target polynomial
        auto starting_write_offset = current_vector.begin();
        std::advance(starting_write_offset, free_space_before_runway);
        std::copy(sorted_elements.cbegin(), sorted_elements.cend(), starting_write_offset);

        // Sort the polynomial in nondescending order. We sort using vector with size_t elements for 2 reasons:
        // 1. It is faster to sort size_t
        // 2. Comparison operators for finite fields are operating on internal form, so we'd have to convert them
        // from Montgomery
        std::sort(current_vector.begin(), current_vector.end());
        ASSERT(current_vector.size() == full_circuit_size - full_masking_offset);
        // Copy the values into the actual polynomial
        ordered_constraint_polynomials[i].copy_vector(current_vector);
    };

    // Construct the first 4 polynomials
    parallel_for(num_interleaved_wires, ordering_function);
    ordered_vectors_uint.clear();

    auto sorted_element_insertion_offset = extra_denominator_uint.begin();
    std::advance(sorted_element_insertion_offset, num_interleaved_wires * sorted_elements_count);

    // Add steps to the extra denominator polynomial
    std::copy(sorted_elements.cbegin(), sorted_elements.cend(), sorted_element_insertion_offset);

    // Sort it
#ifdef NO_PAR_ALGOS
    std::sort(extra_denominator_uint.begin(), extra_denominator_uint.end());
#else
    std::sort(std::execution::par_unseq, extra_denominator_uint.begin(), extra_denominator_uint.end());
#endif

    // Copy the values into the actual polynomial
    proving_key->polynomials.ordered_range_constraints_4.copy_vector(extra_denominator_uint);
}

void TranslatorProvingKey::compute_lagrange_polynomials()
{

    for (size_t i = 1; i < mini_circuit_dyadic_size - 1; i += 2) {
        proving_key->polynomials.lagrange_odd_in_minicircuit.at(i) = 1;
        proving_key->polynomials.lagrange_even_in_minicircuit.at(i + 1) = 1;
    }
    proving_key->polynomials.lagrange_second.at(1) = 1;
    proving_key->polynomials.lagrange_second_to_last_in_minicircuit.at(mini_circuit_dyadic_size - 2) = 1;
}

/**
 * @brief Compute the extra numerator for Goblin range constraint argument
 *
 * @details Goblin proves that several polynomials contain only values in a certain range through 2
 * relations: 1) A grand product which ignores positions of elements (TranslatorPermutationRelation) 2) A
 * relation enforcing a certain ordering on the elements of the given polynomial
 * (TranslatorDeltaRangeConstraintRelation)
 *
 * We take the values from 4 polynomials, and spread them into 5 polynomials + add all the steps from
 * MAX_VALUE to 0. We order these polynomials and use them in the denominator of the grand product, at the
 * same time checking that they go from MAX_VALUE to 0. To counteract the added steps we also generate an
 * extra range constraint numerator, which contains 5 MAX_VALUE, 5 (MAX_VALUE-STEP),... values
 *
 */
void TranslatorProvingKey::compute_extra_range_constraint_numerator()
{
    auto& extra_range_constraint_numerator = proving_key->polynomials.ordered_extra_range_constraints_numerator;

    static constexpr uint32_t MAX_VALUE = (1 << Flavor::MICRO_LIMB_BITS) - 1;

    // Calculate how many elements there are in the sequence MAX_VALUE, MAX_VALUE - 3,...,0
    size_t sorted_elements_count = (MAX_VALUE / Flavor::SORT_STEP) + 1 + (MAX_VALUE % Flavor::SORT_STEP == 0 ? 0 : 1);
    info("Sorted elements count: ", sorted_elements_count * (Flavor::NUM_INTERLEAVED_WIRES + 1));

    // Check that we can fit every element in the polynomial
    ASSERT((Flavor::NUM_INTERLEAVED_WIRES + 1) * sorted_elements_count < extra_range_constraint_numerator.size());

    std::vector<size_t> sorted_elements(sorted_elements_count);

    // Calculate the sequence in integers
    sorted_elements[0] = MAX_VALUE;
    for (size_t i = 1; i < sorted_elements_count; i++) {
        sorted_elements[i] = (sorted_elements_count - 1 - i) * Flavor::SORT_STEP;
    }

    // TODO(#756): can be parallelized further. This will use at most 5 threads
    auto fill_with_shift = [&](size_t shift) {
        for (size_t i = 0; i < sorted_elements_count; i++) {
            extra_range_constraint_numerator.at(shift + i * (Flavor::NUM_INTERLEAVED_WIRES + 1)) = sorted_elements[i];
        }
    };
    // Fill polynomials with a sequence, where each element is repeatedNUM_INTERLEAVED_WIRES+1 times
    parallel_for(Flavor::NUM_INTERLEAVED_WIRES + 1, fill_with_shift);
}
} // namespace bb<|MERGE_RESOLUTION|>--- conflicted
+++ resolved
@@ -128,11 +128,7 @@
             // Calculate the offset in the target vector
             auto current_offset = j * mini_circuit_dyadic_size;
             // For each element in the polynomial
-<<<<<<< HEAD
-            for (size_t k = group[j].start_index(); k < group[j].size() - mini_masking_offset; k++) {
-=======
-            for (size_t k = group[j].start_index(); k < group[j].end_index(); k++) {
->>>>>>> 2a74206b
+            for (size_t k = group[j].start_index(); k < group[j].end_index() - mini_masking_offset; k++) {
 
                 // Put it it the target polynomial
                 if ((current_offset + k) < free_space_before_runway) {
