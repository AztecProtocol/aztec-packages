--- conflicted
+++ resolved
@@ -77,16 +77,11 @@
 void TranslatorProvingKey::compute_translator_range_constraint_ordered_polynomials(bool masking)
 {
     // Get constants
-<<<<<<< HEAD
-    constexpr auto sort_step = Flavor::SORT_STEP;
-    constexpr auto num_interleaved_wires = Flavor::NUM_INTERLEAVED_WIRES;
-    const auto full_circuit_size = mini_circuit_dyadic_size * Flavor::INTERLEAVING_GROUP_SIZE;
+    constexpr size_t sort_step = Flavor::SORT_STEP;
+    constexpr size_t num_interleaved_wires = Flavor::NUM_INTERLEAVED_WIRES;
+    const size_t full_circuit_size = mini_circuit_dyadic_size * Flavor::INTERLEAVING_GROUP_SIZE;
     const size_t mini_masking_offset = masking ? MASKING_OFFSET : 0;
     const size_t full_masking_offset = masking ? mini_masking_offset * Flavor::INTERLEAVING_GROUP_SIZE : 0;
-=======
-    constexpr size_t sort_step = Flavor::SORT_STEP;
-    constexpr size_t num_interleaved_wires = Flavor::NUM_INTERLEAVED_WIRES;
->>>>>>> f77c8422
 
     // The value we have to end polynomials with, 2¹⁴ - 1
     constexpr uint32_t max_value = (1 << Flavor::MICRO_LIMB_BITS) - 1;
@@ -96,11 +91,7 @@
     info("sorted element count in ordering ", sorted_elements_count);
 
     // Check if we can construct these polynomials
-<<<<<<< HEAD
     ASSERT((num_interleaved_wires + 1) * sorted_elements_count < full_circuit_size - full_masking_offset);
-=======
-    ASSERT((num_interleaved_wires + 1) * sorted_elements_count < size_premasking);
->>>>>>> f77c8422
 
     // First use integers (easier to sort)
     std::vector<size_t> sorted_elements(sorted_elements_count);
@@ -115,11 +106,7 @@
                                              proving_key->polynomials.ordered_range_constraints_1,
                                              proving_key->polynomials.ordered_range_constraints_2,
                                              proving_key->polynomials.ordered_range_constraints_3 };
-<<<<<<< HEAD
     std::vector<size_t> extra_denominator_uint(full_circuit_size - full_masking_offset);
-=======
-    std::vector<size_t> extra_denominator_uint(size_premasking);
->>>>>>> f77c8422
 
     // Get information which polynomials need to be interleaved
     auto to_be_interleaved_groups = proving_key->polynomials.get_groups_to_be_interleaved();
@@ -129,19 +116,11 @@
     // done by converting the elements to uint for efficiency.
     auto ordering_function = [&](size_t i) {
         auto group = to_be_interleaved_groups[i];
-<<<<<<< HEAD
-        auto& current_vector = ordered_vectors_uint[i];
-        current_vector.resize(full_circuit_size - full_masking_offset);
-
-        // Calculate how much space there is for values from the original polynomials
-        auto free_space_before_runway = full_circuit_size - sorted_elements_count - full_masking_offset;
-=======
-        std::vector<uint32_t> ordered_vectors_uint(size_premasking);
+        std::vector<uint32_t> ordered_vectors_uint(full_circuit_size - full_masking_offset);
 
         // Calculate how much space there is for values from the group polynomials given we also need to append the
         // additional steps
         auto free_space_before_runway = size_premasking - sorted_elements_count;
->>>>>>> f77c8422
 
         // Calculate the starting index of this group's overflowing elements in the extra denominator polynomial
         size_t extra_denominator_offset = i * sorted_elements_count;
@@ -150,23 +129,13 @@
         for (size_t j = 0; j < Flavor::INTERLEAVING_GROUP_SIZE; j++) {
 
             // Calculate the offset in the target vector
-<<<<<<< HEAD
             auto current_offset = j * (mini_circuit_dyadic_size - MASKING_OFFSET);
             // For each element in the polynomial
             for (size_t k = group[j].start_index(); k < group[j].end_index() - mini_masking_offset; k++) {
 
                 // Put it it the target polynomial
                 if ((current_offset + k) < free_space_before_runway) {
-                    current_vector[current_offset + k] = static_cast<uint32_t>(uint256_t(group[j][k]));
-=======
-            size_t current_offset = j * mini_size_premasking;
-            // For each element in the polynomial
-            for (size_t k = group[j].start_index(); k < mini_size_premasking; k++) {
-
-                // Put it it the target polynomial
-                if ((current_offset + k) < free_space_before_runway) {
                     ordered_vectors_uint[current_offset + k] = static_cast<uint32_t>(uint256_t(group[j][k]).data[0]);
->>>>>>> f77c8422
 
                     // Or in the extra one if there is no space left
                 } else {
@@ -185,18 +154,10 @@
         // 1. It is faster to sort size_t
         // 2. Comparison operators for finite fields are operating on internal form, so we'd have to convert them
         // from Montgomery
-<<<<<<< HEAD
-        std::sort(current_vector.begin(), current_vector.end());
-        ASSERT(current_vector.size() == full_circuit_size - full_masking_offset);
+        std::sort(ordered_vectors_uint.begin(), ordered_vectors_uint.end());
+        ASSERT(ordered_vectors_uint.size() == full_circuit_size - full_masking_offset);
         // Copy the values into the actual polynomial
-        ordered_constraint_polynomials[i].copy_vector(current_vector);
-=======
-        std::sort(ordered_vectors_uint.begin(), ordered_vectors_uint.end());
-        ASSERT(ordered_vectors_uint.size() == size_premasking);
-
-        // Convert uint values to field elements and copy into the corresponding range constraint
         ordered_constraint_polynomials[i].copy_vector(ordered_vectors_uint);
->>>>>>> f77c8422
     };
 
     // Construct the first 4 polynomials
@@ -256,11 +217,7 @@
 
     // Calculate how many elements there are in the sequence MAX_VALUE, MAX_VALUE - 3,...,0
     size_t sorted_elements_count = (MAX_VALUE / Flavor::SORT_STEP) + 1 + (MAX_VALUE % Flavor::SORT_STEP == 0 ? 0 : 1);
-<<<<<<< HEAD
     info("Sorted elements count: ", sorted_elements_count * (Flavor::NUM_INTERLEAVED_WIRES + 1));
-=======
-    info(sorted_elements_count);
->>>>>>> f77c8422
 
     // Check that we can fit every element in the polynomial
     ASSERT((Flavor::NUM_INTERLEAVED_WIRES + 1) * sorted_elements_count < extra_range_constraint_numerator.size());
