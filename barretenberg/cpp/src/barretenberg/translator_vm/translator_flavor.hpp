--- conflicted
+++ resolved
@@ -709,11 +709,7 @@
         ProverPolynomials polynomials; // storage for all polynomials evaluated by the prover
         CommitmentKey commitment_key = CommitmentKey();
 
-<<<<<<< HEAD
-        ProvingKey(CommitmentKey commitment_key = CommitmentKey())
-=======
         ProvingKey(const CommitmentKey& commitment_key = CommitmentKey())
->>>>>>> 009b8775
             : commitment_key(commitment_key)
         {}
     };
