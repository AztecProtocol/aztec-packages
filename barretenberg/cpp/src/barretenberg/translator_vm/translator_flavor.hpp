--- conflicted
+++ resolved
@@ -105,22 +105,12 @@
 
     // define the containers for storing the contributions from each relation in Sumcheck
     using SumcheckTupleOfTuplesOfUnivariates =
-<<<<<<< HEAD
         std::tuple<typename TranslatorPermutationRelation<FF>::SumcheckTupleOfUnivariatesOverSubrelations,
                    typename TranslatorDeltaRangeConstraintRelation<FF>::SumcheckTupleOfUnivariatesOverSubrelations,
                    typename TranslatorOpcodeConstraintRelation<FF>::SumcheckTupleOfUnivariatesOverSubrelations,
                    typename TranslatorAccumulatorTransferRelation<FF>::SumcheckTupleOfUnivariatesOverSubrelations,
                    typename TranslatorDecompositionRelation<FF>::SumcheckTupleOfUnivariatesOverSubrelations,
                    typename TranslatorNonNativeFieldRelation<FF>::SumcheckTupleOfUnivariatesOverSubrelations>;
-=======
-        std::tuple<typename TranslatorPermutationRelation<FF>::ZKSumcheckTupleOfUnivariatesOverSubrelations,
-                   typename TranslatorDeltaRangeConstraintRelation<FF>::ZKSumcheckTupleOfUnivariatesOverSubrelations,
-                   typename TranslatorOpcodeConstraintRelation<FF>::ZKSumcheckTupleOfUnivariatesOverSubrelations,
-                   typename TranslatorAccumulatorTransferRelation<FF>::ZKSumcheckTupleOfUnivariatesOverSubrelations,
-                   typename TranslatorDecompositionRelation<FF>::ZKSumcheckTupleOfUnivariatesOverSubrelations,
-                   typename TranslatorNonNativeFieldRelation<FF>::ZKSumcheckTupleOfUnivariatesOverSubrelations,
-                   typename TranslatorZeroConstraintsRelation<FF>::ZKSumcheckTupleOfUnivariatesOverSubrelations>;
->>>>>>> 470d2748
     using TupleOfArraysOfValues = decltype(create_tuple_of_arrays_of_values<Relations>());
 
     /**
