--- conflicted
+++ resolved
@@ -19,12 +19,7 @@
     using CommitmentKey = typename Flavor::CommitmentKey;
     using VerifierCommitmentKey = typename Flavor::VerifierCommitmentKey;
     using Polynomial = typename Flavor::Polynomial;
-<<<<<<< HEAD
     using Transcript = NativeTranscript;
-    static constexpr size_t MINI_CIRCUIT_SIZE = Flavor::MINI_CIRCUIT_SIZE;
-=======
-    using Transcript = BaseTranscript;
->>>>>>> de5b6191
 
     static constexpr std::string_view NAME_STRING = "GoblinTranslator";
     static constexpr size_t NUM_WIRES = CircuitBuilder::NUM_WIRES;
