#pragma once
#include "barretenberg/flavor/goblin_translator.hpp"
#include "barretenberg/honk/proof_system/types/proof.hpp"
#include "barretenberg/relations/relation_parameters.hpp"
#include "barretenberg/sumcheck/sumcheck_output.hpp"

namespace bb {

// We won't compile this class with Standard, but we will like want to compile it (at least for testing)
// with a flavor that uses the curve Grumpkin, or a flavor that does/does not have zk, etc.
class GoblinTranslatorProver {

    using Flavor = GoblinTranslatorFlavor;
    using FF = typename Flavor::FF;
    using BF = typename Flavor::BF;
    using Commitment = typename Flavor::Commitment;
    using CommitmentKey = typename Flavor::CommitmentKey;
    using ProvingKey = typename Flavor::ProvingKey;
    using Polynomial = typename Flavor::Polynomial;
    using ProverPolynomials = typename Flavor::ProverPolynomials;
    using CommitmentLabels = typename Flavor::CommitmentLabels;
    using Curve = typename Flavor::Curve;
    using Transcript = typename Flavor::Transcript;

  public:
    explicit GoblinTranslatorProver(const std::shared_ptr<ProvingKey>& input_key,
                                    const std::shared_ptr<CommitmentKey>& commitment_key,
                                    const std::shared_ptr<Transcript>& transcript = std::make_shared<Transcript>());

<<<<<<< HEAD
    BBERG_PROFILE void execute_preamble_round();
    BBERG_PROFILE void execute_wire_and_sorted_constraints_commitments_round();
    BBERG_PROFILE void execute_grand_product_computation_round();
    BBERG_PROFILE void execute_relation_check_rounds();
    BBERG_PROFILE void execute_zeromorph_rounds();
=======
    BB_PROFILE void execute_preamble_round();
    BB_PROFILE void execute_wire_and_sorted_constraints_commitments_round();
    BB_PROFILE void execute_grand_product_computation_round();
    BB_PROFILE void execute_relation_check_rounds();
    BB_PROFILE void execute_zeromorph_rounds();
>>>>>>> 4f372703
    HonkProof& export_proof();
    HonkProof& construct_proof();

    std::shared_ptr<Transcript> transcript = std::make_shared<Transcript>();

    bb::RelationParameters<FF> relation_parameters;

    std::shared_ptr<ProvingKey> key;

    // Container for spans of all polynomials required by the prover (i.e. all multivariates evaluated by Sumcheck).
    ProverPolynomials prover_polynomials;

    CommitmentLabels commitment_labels;

    std::shared_ptr<CommitmentKey> commitment_key;

    SumcheckOutput<Flavor> sumcheck_output;

  private:
    HonkProof proof;
};

} // namespace bb<|MERGE_RESOLUTION|>--- conflicted
+++ resolved
@@ -27,19 +27,11 @@
                                     const std::shared_ptr<CommitmentKey>& commitment_key,
                                     const std::shared_ptr<Transcript>& transcript = std::make_shared<Transcript>());
 
-<<<<<<< HEAD
-    BBERG_PROFILE void execute_preamble_round();
-    BBERG_PROFILE void execute_wire_and_sorted_constraints_commitments_round();
-    BBERG_PROFILE void execute_grand_product_computation_round();
-    BBERG_PROFILE void execute_relation_check_rounds();
-    BBERG_PROFILE void execute_zeromorph_rounds();
-=======
     BB_PROFILE void execute_preamble_round();
     BB_PROFILE void execute_wire_and_sorted_constraints_commitments_round();
     BB_PROFILE void execute_grand_product_computation_round();
     BB_PROFILE void execute_relation_check_rounds();
     BB_PROFILE void execute_zeromorph_rounds();
->>>>>>> 4f372703
     HonkProof& export_proof();
     HonkProof& construct_proof();
 
