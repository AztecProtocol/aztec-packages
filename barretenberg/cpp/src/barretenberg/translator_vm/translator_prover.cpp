#include "translator_prover.hpp"
#include "barretenberg/commitment_schemes/claim.hpp"
#include "barretenberg/commitment_schemes/commitment_key.hpp"
#include "barretenberg/commitment_schemes/shplonk/shplemini.hpp"
#include "barretenberg/commitment_schemes/small_subgroup_ipa/small_subgroup_ipa.hpp"
#include "barretenberg/plonk_honk_shared/library/grand_product_library.hpp"
#include "barretenberg/sumcheck/sumcheck.hpp"

namespace bb {

TranslatorProver::TranslatorProver(const std::shared_ptr<TranslatorProvingKey>& key,
                                   const std::shared_ptr<Transcript>& transcript)
    : transcript(transcript)
    , key(key)
{
    PROFILE_THIS();
    if (key->proving_key->commitment_key == nullptr) {
        key->proving_key->commitment_key = std::make_shared<CommitmentKey>(key->proving_key->circuit_size);
    }
}

/**
 * @brief Add circuit size and values used in the relations to the transcript
 *
 */
void TranslatorProver::execute_preamble_round()
{
    const auto circuit_size = static_cast<uint32_t>(key->proving_key->circuit_size);
    const auto SHIFT = uint256_t(1) << Flavor::NUM_LIMB_BITS;
    const auto SHIFTx2 = uint256_t(1) << (Flavor::NUM_LIMB_BITS * 2);
    const auto SHIFTx3 = uint256_t(1) << (Flavor::NUM_LIMB_BITS * 3);
    const auto accumulated_result =
        BF(uint256_t(key->proving_key->polynomials.accumulators_binary_limbs_0[1]) +
           uint256_t(key->proving_key->polynomials.accumulators_binary_limbs_1[1]) * SHIFT +
           uint256_t(key->proving_key->polynomials.accumulators_binary_limbs_2[1]) * SHIFTx2 +
           uint256_t(key->proving_key->polynomials.accumulators_binary_limbs_3[1]) * SHIFTx3);
    transcript->send_to_verifier("circuit_size", circuit_size);
    transcript->send_to_verifier("accumulated_result", accumulated_result);
}

/**
 * @brief Utility to commit to witness polynomial and send the commitment to verifier.
 *
 * @param polynomial
 * @param label
 */
void TranslatorProver::commit_to_witness_polynomial(Polynomial& polynomial, const std::string& label)
{
    transcript->send_to_verifier(label, key->proving_key->commitment_key->commit(polynomial));
}

/**
 * @brief Compute commitments to wires and ordered range constraints.
 *
 */
void TranslatorProver::execute_wire_and_sorted_constraints_commitments_round()
{

    for (const auto& [wire, label] :
         zip_view(key->proving_key->polynomials.get_wires(), commitment_labels.get_wires())) {

        commit_to_witness_polynomial(wire, label);
    }

    // The ordered range constraints are of full circuit size.
    for (const auto& [ordered_range_constraint, label] :
         zip_view(key->proving_key->polynomials.get_ordered_range_constraints(),
                  commitment_labels.get_ordered_range_constraints())) {
        commit_to_witness_polynomial(ordered_range_constraint, label);
    }
}

/**
 * @brief Compute permutation product polynomial and commitments
 *
 */
void TranslatorProver::execute_grand_product_computation_round()
{
    // Compute and store parameters required by relations in Sumcheck
    FF beta = transcript->template get_challenge<FF>("beta");
    FF gamma = transcript->template get_challenge<FF>("gamma");
    const size_t NUM_LIMB_BITS = Flavor::NUM_LIMB_BITS;
    relation_parameters.beta = beta;
    relation_parameters.gamma = gamma;
    auto uint_evaluation_input = uint256_t(key->evaluation_input_x);
    relation_parameters.evaluation_input_x = { uint_evaluation_input.slice(0, NUM_LIMB_BITS),
                                               uint_evaluation_input.slice(NUM_LIMB_BITS, NUM_LIMB_BITS * 2),
                                               uint_evaluation_input.slice(NUM_LIMB_BITS * 2, NUM_LIMB_BITS * 3),
                                               uint_evaluation_input.slice(NUM_LIMB_BITS * 3, NUM_LIMB_BITS * 4),
                                               uint_evaluation_input };

    relation_parameters.accumulated_result = { key->proving_key->polynomials.accumulators_binary_limbs_0[1],
                                               key->proving_key->polynomials.accumulators_binary_limbs_1[1],
                                               key->proving_key->polynomials.accumulators_binary_limbs_2[1],
                                               key->proving_key->polynomials.accumulators_binary_limbs_3[1] };

    std::vector<uint256_t> uint_batching_challenge_powers;
    auto batching_challenge_v = key->batching_challenge_v;
    uint_batching_challenge_powers.emplace_back(batching_challenge_v);
    auto running_power = batching_challenge_v * batching_challenge_v;
    uint_batching_challenge_powers.emplace_back(running_power);
    running_power *= batching_challenge_v;
    uint_batching_challenge_powers.emplace_back(running_power);
    running_power *= batching_challenge_v;
    uint_batching_challenge_powers.emplace_back(running_power);

    for (size_t i = 0; i < 4; i++) {
        relation_parameters.batching_challenge_v[i] = {
            uint_batching_challenge_powers[i].slice(0, NUM_LIMB_BITS),
            uint_batching_challenge_powers[i].slice(NUM_LIMB_BITS, NUM_LIMB_BITS * 2),
            uint_batching_challenge_powers[i].slice(NUM_LIMB_BITS * 2, NUM_LIMB_BITS * 3),
            uint_batching_challenge_powers[i].slice(NUM_LIMB_BITS * 3, NUM_LIMB_BITS * 4),
            uint_batching_challenge_powers[i]
        };
    }
    // Compute constraint permutation grand product
    compute_grand_products<Flavor>(key->proving_key->polynomials, relation_parameters);

    commit_to_witness_polynomial(key->proving_key->polynomials.z_perm, commitment_labels.z_perm);
}

/**
 * @brief Run Sumcheck resulting in u = (u_1,...,u_d) challenges and all evaluations at u being calculated.
 *
 */
void TranslatorProver::execute_relation_check_rounds()
{
    // // DEBUG: Print actual size, size, and virtual size of polynomials
    // for (auto& interleaved_poly : key->proving_key->polynomials.get_unshifted()) {
    //     // for (auto& interleaved_poly : key->proving_key->polynomials.get_all()) {
    //     size_t last_non_zero_index = 0;
    //     for (size_t i = 0; i < interleaved_poly.size(); i++) {
    //         if (interleaved_poly[i] != 0) {
    //             last_non_zero_index = i;
    //         }
    //     }
    //     // printing the last non-zero index of each polynomial vs virtual size of polynomial
    //     std::cout << "Actual size: " << last_non_zero_index + 1 << " vs size_: " << interleaved_poly.size()
    //               << " vs virtual_size_: " << interleaved_poly.virtual_size() << std::endl;
    // }

    using Sumcheck = SumcheckProver<Flavor>;

    auto sumcheck = Sumcheck(key->proving_key->circuit_size, transcript);
    FF alpha = transcript->template get_challenge<FF>("Sumcheck:alpha");
    std::vector<FF> gate_challenges(CONST_PROOF_SIZE_LOG_N);
    for (size_t idx = 0; idx < gate_challenges.size(); idx++) {
        gate_challenges[idx] = transcript->template get_challenge<FF>("Sumcheck:gate_challenge_" + std::to_string(idx));
    }

<<<<<<< HEAD
    // const size_t log_subgroup_size = static_cast<size_t>(numeric::get_msb(Flavor::Curve::SUBGROUP_SIZE));
    // // Create a temporary commitment key that is only used to initialise the ZKSumcheckData
    // // If proving in WASM, the commitment key that is part of the Translator proving key remains deallocated
    // //  until we enter the PCS round
    // auto ck = std::make_shared<CommitmentKey>(1 << (log_subgroup_size + 1));

    // // create masking polynomials for sumcheck round univariates and auxiliary data
    zk_sumcheck_data = ZKData(key->proving_key->log_circuit_size, transcript, key->proving_key->commitment_key);
    // zk_sumcheck_data = ZKData(key->proving_key->log_circuit_size, transcript, ck);
=======
    const size_t log_subgroup_size = static_cast<size_t>(numeric::get_msb(Flavor::Curve::SUBGROUP_SIZE));
    // // Create a temporary commitment key that is only used to initialise the ZKSumcheckData
    // // If proving in WASM, the commitment key that is part of the Translator proving key remains deallocated
    // //  until we enter the PCS round
    auto ck = std::make_shared<CommitmentKey>(1 << (log_subgroup_size + 1));

    zk_sumcheck_data = ZKData(key->proving_key->log_circuit_size, transcript, ck);
>>>>>>> 3a555ef2

    sumcheck_output =
        sumcheck.prove(key->proving_key->polynomials, relation_parameters, alpha, gate_challenges, zk_sumcheck_data);
}

/**
 * @brief Produce a univariate opening claim for the sumcheck multivariate evalutions and a batched univariate claim
 * for the transcript polynomials (for the Translator consistency check). Reduce the two opening claims to a single one
 * via Shplonk and produce an opening proof with the univariate PCS of choice (IPA when operating on Grumpkin).
 *
 */
void TranslatorProver::execute_pcs_rounds()
{
    using Curve = typename Flavor::Curve;
    using OpeningClaim = ProverOpeningClaim<Curve>;
    using SmallSubgroupIPA = SmallSubgroupIPAProver<Flavor>;
    using PolynomialBatcher = GeminiProver_<Curve>::PolynomialBatcher;

    // Check whether the commitment key has been deallocated and reinitialise it if necessary
    auto& ck = key->proving_key->commitment_key;
    ck = ck ? ck : std::make_shared<CommitmentKey>(key->proving_key->circuit_size);

    SmallSubgroupIPA small_subgroup_ipa_prover(
        zk_sumcheck_data, sumcheck_output.challenge, sumcheck_output.claimed_libra_evaluation, transcript, ck);
    small_subgroup_ipa_prover.prove();

    PolynomialBatcher polynomial_batcher(key->proving_key->circuit_size);
    polynomial_batcher.set_unshifted(key->proving_key->polynomials.get_unshifted_without_interleaved());
    polynomial_batcher.set_to_be_shifted_by_one(key->proving_key->polynomials.get_to_be_shifted());
    polynomial_batcher.set_interleaved(key->proving_key->polynomials.get_interleaved(),
                                       key->proving_key->polynomials.get_groups_to_be_interleaved());

    const OpeningClaim prover_opening_claim =
        ShpleminiProver_<Curve>::prove(key->proving_key->circuit_size,
                                       polynomial_batcher,
                                       sumcheck_output.challenge,
                                       ck,
                                       transcript,
                                       small_subgroup_ipa_prover.get_witness_polynomials());

    PCS::compute_opening_proof(ck, prover_opening_claim, transcript);
}

HonkProof TranslatorProver::export_proof()
{
    proof = transcript->export_proof();
    return proof;
}

HonkProof TranslatorProver::construct_proof()
{
    PROFILE_THIS_NAME("TranslatorProver::construct_proof");

    // Add circuit size public input size and public inputs to transcript.
    execute_preamble_round();

    // Compute first three wire commitments
    execute_wire_and_sorted_constraints_commitments_round();

    // Fiat-Shamir: gamma
    // Compute grand product(s) and commitments.
    execute_grand_product_computation_round();

<<<<<<< HEAD
    // WORKTODO: figure out how to make this work. (shouldn't be excluded in WASM!)
    // // #ifndef __wasm__
    // // Free the commitment key
    // key->proving_key->commitment_key = nullptr;
    // // #endif
=======
    // #ifndef __wasm__
    // Free the commitment key
    key->proving_key->commitment_key = nullptr;
    // #endif
>>>>>>> 3a555ef2

    // Fiat-Shamir: alpha
    // Run sumcheck subprotocol.
    execute_relation_check_rounds();

    // Fiat-Shamir: rho, y, x, z
    // Execute Shplemini PCS
    execute_pcs_rounds();
    vinfo("computed opening proof");
    return export_proof();
}

} // namespace bb<|MERGE_RESOLUTION|>--- conflicted
+++ resolved
@@ -148,17 +148,6 @@
         gate_challenges[idx] = transcript->template get_challenge<FF>("Sumcheck:gate_challenge_" + std::to_string(idx));
     }
 
-<<<<<<< HEAD
-    // const size_t log_subgroup_size = static_cast<size_t>(numeric::get_msb(Flavor::Curve::SUBGROUP_SIZE));
-    // // Create a temporary commitment key that is only used to initialise the ZKSumcheckData
-    // // If proving in WASM, the commitment key that is part of the Translator proving key remains deallocated
-    // //  until we enter the PCS round
-    // auto ck = std::make_shared<CommitmentKey>(1 << (log_subgroup_size + 1));
-
-    // // create masking polynomials for sumcheck round univariates and auxiliary data
-    zk_sumcheck_data = ZKData(key->proving_key->log_circuit_size, transcript, key->proving_key->commitment_key);
-    // zk_sumcheck_data = ZKData(key->proving_key->log_circuit_size, transcript, ck);
-=======
     const size_t log_subgroup_size = static_cast<size_t>(numeric::get_msb(Flavor::Curve::SUBGROUP_SIZE));
     // // Create a temporary commitment key that is only used to initialise the ZKSumcheckData
     // // If proving in WASM, the commitment key that is part of the Translator proving key remains deallocated
@@ -166,7 +155,6 @@
     auto ck = std::make_shared<CommitmentKey>(1 << (log_subgroup_size + 1));
 
     zk_sumcheck_data = ZKData(key->proving_key->log_circuit_size, transcript, ck);
->>>>>>> 3a555ef2
 
     sumcheck_output =
         sumcheck.prove(key->proving_key->polynomials, relation_parameters, alpha, gate_challenges, zk_sumcheck_data);
@@ -230,18 +218,10 @@
     // Compute grand product(s) and commitments.
     execute_grand_product_computation_round();
 
-<<<<<<< HEAD
-    // WORKTODO: figure out how to make this work. (shouldn't be excluded in WASM!)
-    // // #ifndef __wasm__
-    // // Free the commitment key
-    // key->proving_key->commitment_key = nullptr;
-    // // #endif
-=======
     // #ifndef __wasm__
     // Free the commitment key
     key->proving_key->commitment_key = nullptr;
     // #endif
->>>>>>> 3a555ef2
 
     // Fiat-Shamir: alpha
     // Run sumcheck subprotocol.
