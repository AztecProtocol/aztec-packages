--- conflicted
+++ resolved
@@ -282,435 +282,438 @@
         return subcommand->add_flag("--update_inputs", flags.update_inputs, "Update inputs if vk check fails.");
     };
 
-<<<<<<< HEAD
     const auto add_optimized_solidity_verifier_flag = [&](CLI::App* subcommand) {
         return subcommand->add_flag(
             "--optimized", flags.optimized_solidity_verifier, "Use the optimized Solidity verifier.");
-=======
-    bool print_op_counts = false;
-    const auto add_print_op_counts_flag = [&](CLI::App* subcommand) {
-        return subcommand->add_flag("--print_op_counts", print_op_counts, "Print op counts to json on one line.");
-    };
-
-    std::string op_counts_out;
-    const auto add_op_counts_out_option = [&](CLI::App* subcommand) {
-        return subcommand->add_option("--op_counts_out", op_counts_out, "Path to write the op counts in a json.");
->>>>>>> 9089619d
-    };
-
-    /***************************************************************************************************************
-     * Top-level flags
-     ***************************************************************************************************************/
-    add_verbose_flag(&app);
-    add_debug_flag(&app);
-    add_crs_path_option(&app);
-
-    /***************************************************************************************************************
-     * Builtin flag: --version
-     ***************************************************************************************************************/
-    app.set_version_flag("--version", BB_VERSION_PLACEHOLDER, "Print the version string.");
-
-    /***************************************************************************************************************
-     * Subcommand: check
-     ***************************************************************************************************************/
-    CLI::App* check = app.add_subcommand(
-        "check",
-        "A debugging tool to quickly check whether a witness satisfies a circuit The "
-        "function constructs the execution trace and iterates through it row by row, applying the "
-        "polynomial relations defining the gate types. For client IVC, we check the VKs in the folding stack.");
-
-    add_scheme_option(check);
-    add_bytecode_path_option(check);
-    add_witness_path_option(check);
-    add_ivc_inputs_path_options(check);
-    add_update_inputs_flag(check);
-
-    /***************************************************************************************************************
-     * Subcommand: gates
-     ***************************************************************************************************************/
-    CLI::App* gates = app.add_subcommand("gates",
-                                         "Construct a circuit from the given bytecode (in particular, expand black box "
-                                         "functions) and return the gate count information.");
-
-    add_scheme_option(gates);
-    add_verbose_flag(gates);
-    add_bytecode_path_option(gates);
-    add_include_gates_per_opcode_flag(gates);
-
-    /***************************************************************************************************************
-     * Subcommand: prove
-     ***************************************************************************************************************/
-    CLI::App* prove = app.add_subcommand("prove", "Generate a proof.");
-
-    add_scheme_option(prove);
-    add_bytecode_path_option(prove);
-    add_witness_path_option(prove);
-    add_output_path_option(prove, output_path);
-    add_ivc_inputs_path_options(prove);
-    add_vk_path_option(prove);
-    add_verbose_flag(prove);
-    add_debug_flag(prove);
-    add_crs_path_option(prove);
-    add_oracle_hash_option(prove);
-    add_output_format_option(prove);
-    add_write_vk_flag(prove);
-    add_ipa_accumulation_flag(prove);
-    remove_zk_option(prove);
-    add_slow_low_memory_flag(prove);
-    add_print_op_counts_flag(prove);
-    add_op_counts_out_option(prove);
-
-    prove->add_flag("--verify", "Verify the proof natively, resulting in a boolean output. Useful for testing.");
-
-    /***************************************************************************************************************
-     * Subcommand: write_vk
-     ***************************************************************************************************************/
-    CLI::App* write_vk =
-        app.add_subcommand("write_vk",
-                           "Write the verification key of a circuit. The circuit is constructed using "
-                           "quickly generated but invalid witnesses (which must be supplied in Barretenberg in order "
-                           "to expand ACIR black box opcodes), and no proof is constructed.");
-
-    add_scheme_option(write_vk);
-    add_bytecode_path_option(write_vk);
-    add_output_path_option(write_vk, output_path);
-    add_ivc_inputs_path_options(write_vk);
-
-    add_verbose_flag(write_vk);
-    add_debug_flag(write_vk);
-    add_output_format_option(write_vk);
-    add_crs_path_option(write_vk);
-    add_oracle_hash_option(write_vk);
-    add_ipa_accumulation_flag(write_vk);
-    add_verifier_type_option(write_vk)->default_val("standalone");
-    remove_zk_option(write_vk);
-
-    /***************************************************************************************************************
-     * Subcommand: verify
-     ***************************************************************************************************************/
-    CLI::App* verify = app.add_subcommand("verify", "Verify a proof.");
-
-    add_public_inputs_path_option(verify);
-    add_proof_path_option(verify);
-    add_vk_path_option(verify);
-
-    add_verbose_flag(verify);
-    add_debug_flag(verify);
-    add_scheme_option(verify);
-    add_crs_path_option(verify);
-    add_oracle_hash_option(verify);
-    remove_zk_option(verify);
-    add_ipa_accumulation_flag(verify);
-
-    /***************************************************************************************************************
-     * Subcommand: write_solidity_verifier
-     ***************************************************************************************************************/
-    CLI::App* write_solidity_verifier =
-        app.add_subcommand("write_solidity_verifier",
-                           "Write a Solidity smart contract suitable for verifying proofs of circuit "
-                           "satisfiability for the circuit with verification key at vk_path. Not all "
-                           "hash types are implemented due to efficiency concerns.");
-
-    add_scheme_option(write_solidity_verifier);
-    add_vk_path_option(write_solidity_verifier);
-    add_output_path_option(write_solidity_verifier, output_path);
-
-    add_verbose_flag(write_solidity_verifier);
-    remove_zk_option(write_solidity_verifier);
-    add_crs_path_option(write_solidity_verifier);
-    add_optimized_solidity_verifier_flag(write_solidity_verifier);
-
-    /***************************************************************************************************************
-     * Subcommand: OLD_API
-     ***************************************************************************************************************/
-    CLI::App* OLD_API = app.add_subcommand("OLD_API", "Access some old API commands");
-
-    /***************************************************************************************************************
-     * Subcommand: OLD_API write_arbitrary_valid_client_ivc_proof_and_vk_to_file
-     ***************************************************************************************************************/
-    CLI::App* OLD_API_write_arbitrary_valid_client_ivc_proof_and_vk_to_file =
-        OLD_API->add_subcommand("write_arbitrary_valid_client_ivc_proof_and_vk_to_file", "");
-    add_verbose_flag(OLD_API_write_arbitrary_valid_client_ivc_proof_and_vk_to_file);
-    add_debug_flag(OLD_API_write_arbitrary_valid_client_ivc_proof_and_vk_to_file);
-    add_crs_path_option(OLD_API_write_arbitrary_valid_client_ivc_proof_and_vk_to_file);
-    std::string arbitrary_valid_proof_path{ "./proofs/proof" };
-    add_output_path_option(OLD_API_write_arbitrary_valid_client_ivc_proof_and_vk_to_file, arbitrary_valid_proof_path);
-
-    /***************************************************************************************************************
-     * Subcommand: OLD_API gates
-     ***************************************************************************************************************/
-    CLI::App* OLD_API_gates = OLD_API->add_subcommand("gates", "");
-    add_verbose_flag(OLD_API_gates);
-    add_debug_flag(OLD_API_gates);
-    add_crs_path_option(OLD_API_gates);
-    add_bytecode_path_option(OLD_API_gates);
-
-    /***************************************************************************************************************
-     * Subcommand: OLD_API verify
-     ***************************************************************************************************************/
-    CLI::App* OLD_API_verify = OLD_API->add_subcommand("verify", "");
-    add_verbose_flag(OLD_API_verify);
-    add_debug_flag(OLD_API_verify);
-    add_crs_path_option(OLD_API_verify);
-    add_bytecode_path_option(OLD_API_verify);
-    add_proof_path_option(OLD_API_verify);
-    add_vk_path_option(OLD_API_verify);
-
-    /***************************************************************************************************************
-     * Subcommand: OLD_API prove_and_verify
-     ***************************************************************************************************************/
-    CLI::App* OLD_API_prove_and_verify = OLD_API->add_subcommand("prove_and_verify", "");
-    add_verbose_flag(OLD_API_prove_and_verify);
-    add_debug_flag(OLD_API_prove_and_verify);
-    add_crs_path_option(OLD_API_prove_and_verify);
-    add_bytecode_path_option(OLD_API_prove_and_verify);
-
-    std::filesystem::path avm_inputs_path{ "./target/avm_inputs.bin" };
-    const auto add_avm_inputs_option = [&](CLI::App* subcommand) {
-        return subcommand->add_option("--avm-inputs", avm_inputs_path, "");
-    };
-    std::filesystem::path avm_public_inputs_path{ "./target/avm_public_inputs.bin" };
-    const auto add_avm_public_inputs_option = [&](CLI::App* subcommand) {
-        return subcommand->add_option("--avm-public-inputs", avm_public_inputs_path, "");
-    };
-
-    /***************************************************************************************************************
-     * Subcommand: avm_prove
-     ***************************************************************************************************************/
-    CLI::App* avm_prove_command = app.add_subcommand("avm_prove", "");
-    avm_prove_command->group(""); // hide from list of subcommands
-    add_verbose_flag(avm_prove_command);
-    add_debug_flag(avm_prove_command);
-    add_crs_path_option(avm_prove_command);
-    std::filesystem::path avm_prove_output_path{ "./proofs" };
-    add_output_path_option(avm_prove_command, avm_prove_output_path);
-    add_avm_inputs_option(avm_prove_command);
-
-    /***************************************************************************************************************
-     * Subcommand: avm_check_circuit
-     ***************************************************************************************************************/
-    CLI::App* avm_check_circuit_command = app.add_subcommand("avm_check_circuit", "");
-    avm_check_circuit_command->group(""); // hide from list of subcommands
-    add_verbose_flag(avm_check_circuit_command);
-    add_debug_flag(avm_check_circuit_command);
-    add_crs_path_option(avm_check_circuit_command);
-    add_avm_inputs_option(avm_check_circuit_command);
-
-    /***************************************************************************************************************
-     * Subcommand: avm_verify
-     ***************************************************************************************************************/
-    CLI::App* avm_verify_command = app.add_subcommand("avm_verify", "");
-    avm_verify_command->group(""); // hide from list of subcommands
-    add_verbose_flag(avm_verify_command);
-    add_debug_flag(avm_verify_command);
-    add_crs_path_option(avm_verify_command);
-    add_avm_public_inputs_option(avm_verify_command);
-    add_proof_path_option(avm_verify_command);
-    add_vk_path_option(avm_verify_command);
-
-    /***************************************************************************************************************
-     * Subcommand: msgpack
-     ***************************************************************************************************************/
-    CLI::App* msgpack_command = app.add_subcommand("msgpack", "Msgpack API interface.");
-
-    // Subcommand: msgpack schema
-    CLI::App* msgpack_schema_command =
-        msgpack_command->add_subcommand("schema", "Output a msgpack schema encoded as JSON to stdout.");
-    add_verbose_flag(msgpack_schema_command);
-
-    // Subcommand: msgpack run
-    CLI::App* msgpack_run_command =
-        msgpack_command->add_subcommand("run", "Execute msgpack API commands from stdin or file.");
-    add_verbose_flag(msgpack_run_command);
-    std::string msgpack_input_file;
-    msgpack_run_command->add_option(
-        "-i,--input", msgpack_input_file, "Input file containing msgpack buffers (defaults to stdin)");
-
-    /***************************************************************************************************************
-     * Subcommand: prove_tube
-     ***************************************************************************************************************/
-    CLI ::App* prove_tube_command = app.add_subcommand("prove_tube", "");
-    prove_tube_command->group(""); // hide from list of subcommands
-    add_verbose_flag(prove_tube_command);
-    add_debug_flag(prove_tube_command);
-    add_crs_path_option(prove_tube_command);
-    add_vk_path_option(prove_tube_command);
-    std::string prove_tube_output_path{ "./target" };
-    add_output_path_option(prove_tube_command, prove_tube_output_path);
-
-    /***************************************************************************************************************
-     * Subcommand: verify_tube
-     ***************************************************************************************************************/
-    CLI::App* verify_tube_command = app.add_subcommand("verify_tube", "");
-    verify_tube_command->group(""); // hide from list of subcommands
-    add_verbose_flag(verify_tube_command);
-    add_debug_flag(verify_tube_command);
-    add_crs_path_option(verify_tube_command);
-    // doesn't make sense that this is set by -o but that's how it was
-    std::string tube_proof_and_vk_path{ "./target" };
-    add_output_path_option(verify_tube_command, tube_proof_and_vk_path);
-
-    /***************************************************************************************************************
-     * Build the CLI11 App
-     ***************************************************************************************************************/
-
-    CLI11_PARSE(app, argc, argv);
-    // Immediately after parsing, we can init the global CRS factory. Note this does not yet read or download any
-    // points; that is done on-demand.
-    srs::init_net_crs_factory(flags.crs_path);
-    if ((prove->parsed() || write_vk->parsed()) && output_path != "-") {
-        // If writing to an output folder, make sure it exists.
-        std::filesystem::create_directories(output_path);
-    }
-    debug_logging = flags.debug;
-    verbose_logging = debug_logging || flags.verbose;
-    slow_low_memory = flags.slow_low_memory;
+
+        bool print_op_counts = false;
+        const auto add_print_op_counts_flag = [&](CLI::App* subcommand) {
+            return subcommand->add_flag("--print_op_counts", print_op_counts, "Print op counts to json on one line.");
+        };
+
+        std::string op_counts_out;
+        const auto add_op_counts_out_option = [&](CLI::App* subcommand) {
+            return subcommand->add_option("--op_counts_out", op_counts_out, "Path to write the op counts in a json.");
+        };
+
+        /***************************************************************************************************************
+         * Top-level flags
+         ***************************************************************************************************************/
+        add_verbose_flag(&app);
+        add_debug_flag(&app);
+        add_crs_path_option(&app);
+
+        /***************************************************************************************************************
+         * Builtin flag: --version
+         ***************************************************************************************************************/
+        app.set_version_flag("--version", BB_VERSION_PLACEHOLDER, "Print the version string.");
+
+        /***************************************************************************************************************
+         * Subcommand: check
+         ***************************************************************************************************************/
+        CLI::App* check = app.add_subcommand(
+            "check",
+            "A debugging tool to quickly check whether a witness satisfies a circuit The "
+            "function constructs the execution trace and iterates through it row by row, applying the "
+            "polynomial relations defining the gate types. For client IVC, we check the VKs in the folding stack.");
+
+        add_scheme_option(check);
+        add_bytecode_path_option(check);
+        add_witness_path_option(check);
+        add_ivc_inputs_path_options(check);
+        add_update_inputs_flag(check);
+
+        /***************************************************************************************************************
+         * Subcommand: gates
+         ***************************************************************************************************************/
+        CLI::App* gates =
+            app.add_subcommand("gates",
+                               "Construct a circuit from the given bytecode (in particular, expand black box "
+                               "functions) and return the gate count information.");
+
+        add_scheme_option(gates);
+        add_verbose_flag(gates);
+        add_bytecode_path_option(gates);
+        add_include_gates_per_opcode_flag(gates);
+
+        /***************************************************************************************************************
+         * Subcommand: prove
+         ***************************************************************************************************************/
+        CLI::App* prove = app.add_subcommand("prove", "Generate a proof.");
+
+        add_scheme_option(prove);
+        add_bytecode_path_option(prove);
+        add_witness_path_option(prove);
+        add_output_path_option(prove, output_path);
+        add_ivc_inputs_path_options(prove);
+        add_vk_path_option(prove);
+        add_verbose_flag(prove);
+        add_debug_flag(prove);
+        add_crs_path_option(prove);
+        add_oracle_hash_option(prove);
+        add_output_format_option(prove);
+        add_write_vk_flag(prove);
+        add_ipa_accumulation_flag(prove);
+        remove_zk_option(prove);
+        add_slow_low_memory_flag(prove);
+        add_print_op_counts_flag(prove);
+        add_op_counts_out_option(prove);
+
+        prove->add_flag("--verify", "Verify the proof natively, resulting in a boolean output. Useful for testing.");
+
+        /***************************************************************************************************************
+         * Subcommand: write_vk
+         ***************************************************************************************************************/
+        CLI::App* write_vk = app.add_subcommand(
+            "write_vk",
+            "Write the verification key of a circuit. The circuit is constructed using "
+            "quickly generated but invalid witnesses (which must be supplied in Barretenberg in order "
+            "to expand ACIR black box opcodes), and no proof is constructed.");
+
+        add_scheme_option(write_vk);
+        add_bytecode_path_option(write_vk);
+        add_output_path_option(write_vk, output_path);
+        add_ivc_inputs_path_options(write_vk);
+
+        add_verbose_flag(write_vk);
+        add_debug_flag(write_vk);
+        add_output_format_option(write_vk);
+        add_crs_path_option(write_vk);
+        add_oracle_hash_option(write_vk);
+        add_ipa_accumulation_flag(write_vk);
+        add_verifier_type_option(write_vk)->default_val("standalone");
+        remove_zk_option(write_vk);
+
+        /***************************************************************************************************************
+         * Subcommand: verify
+         ***************************************************************************************************************/
+        CLI::App* verify = app.add_subcommand("verify", "Verify a proof.");
+
+        add_public_inputs_path_option(verify);
+        add_proof_path_option(verify);
+        add_vk_path_option(verify);
+
+        add_verbose_flag(verify);
+        add_debug_flag(verify);
+        add_scheme_option(verify);
+        add_crs_path_option(verify);
+        add_oracle_hash_option(verify);
+        remove_zk_option(verify);
+        add_ipa_accumulation_flag(verify);
+
+        /***************************************************************************************************************
+         * Subcommand: write_solidity_verifier
+         ***************************************************************************************************************/
+        CLI::App* write_solidity_verifier =
+            app.add_subcommand("write_solidity_verifier",
+                               "Write a Solidity smart contract suitable for verifying proofs of circuit "
+                               "satisfiability for the circuit with verification key at vk_path. Not all "
+                               "hash types are implemented due to efficiency concerns.");
+
+        add_scheme_option(write_solidity_verifier);
+        add_vk_path_option(write_solidity_verifier);
+        add_output_path_option(write_solidity_verifier, output_path);
+
+        add_verbose_flag(write_solidity_verifier);
+        remove_zk_option(write_solidity_verifier);
+        add_crs_path_option(write_solidity_verifier);
+        add_optimized_solidity_verifier_flag(write_solidity_verifier);
+
+        /***************************************************************************************************************
+         * Subcommand: OLD_API
+         ***************************************************************************************************************/
+        CLI::App* OLD_API = app.add_subcommand("OLD_API", "Access some old API commands");
+
+        /***************************************************************************************************************
+         * Subcommand: OLD_API write_arbitrary_valid_client_ivc_proof_and_vk_to_file
+         ***************************************************************************************************************/
+        CLI::App* OLD_API_write_arbitrary_valid_client_ivc_proof_and_vk_to_file =
+            OLD_API->add_subcommand("write_arbitrary_valid_client_ivc_proof_and_vk_to_file", "");
+        add_verbose_flag(OLD_API_write_arbitrary_valid_client_ivc_proof_and_vk_to_file);
+        add_debug_flag(OLD_API_write_arbitrary_valid_client_ivc_proof_and_vk_to_file);
+        add_crs_path_option(OLD_API_write_arbitrary_valid_client_ivc_proof_and_vk_to_file);
+        std::string arbitrary_valid_proof_path{ "./proofs/proof" };
+        add_output_path_option(OLD_API_write_arbitrary_valid_client_ivc_proof_and_vk_to_file,
+                               arbitrary_valid_proof_path);
+
+        /***************************************************************************************************************
+         * Subcommand: OLD_API gates
+         ***************************************************************************************************************/
+        CLI::App* OLD_API_gates = OLD_API->add_subcommand("gates", "");
+        add_verbose_flag(OLD_API_gates);
+        add_debug_flag(OLD_API_gates);
+        add_crs_path_option(OLD_API_gates);
+        add_bytecode_path_option(OLD_API_gates);
+
+        /***************************************************************************************************************
+         * Subcommand: OLD_API verify
+         ***************************************************************************************************************/
+        CLI::App* OLD_API_verify = OLD_API->add_subcommand("verify", "");
+        add_verbose_flag(OLD_API_verify);
+        add_debug_flag(OLD_API_verify);
+        add_crs_path_option(OLD_API_verify);
+        add_bytecode_path_option(OLD_API_verify);
+        add_proof_path_option(OLD_API_verify);
+        add_vk_path_option(OLD_API_verify);
+
+        /***************************************************************************************************************
+         * Subcommand: OLD_API prove_and_verify
+         ***************************************************************************************************************/
+        CLI::App* OLD_API_prove_and_verify = OLD_API->add_subcommand("prove_and_verify", "");
+        add_verbose_flag(OLD_API_prove_and_verify);
+        add_debug_flag(OLD_API_prove_and_verify);
+        add_crs_path_option(OLD_API_prove_and_verify);
+        add_bytecode_path_option(OLD_API_prove_and_verify);
+
+        std::filesystem::path avm_inputs_path{ "./target/avm_inputs.bin" };
+        const auto add_avm_inputs_option = [&](CLI::App* subcommand) {
+            return subcommand->add_option("--avm-inputs", avm_inputs_path, "");
+        };
+        std::filesystem::path avm_public_inputs_path{ "./target/avm_public_inputs.bin" };
+        const auto add_avm_public_inputs_option = [&](CLI::App* subcommand) {
+            return subcommand->add_option("--avm-public-inputs", avm_public_inputs_path, "");
+        };
+
+        /***************************************************************************************************************
+         * Subcommand: avm_prove
+         ***************************************************************************************************************/
+        CLI::App* avm_prove_command = app.add_subcommand("avm_prove", "");
+        avm_prove_command->group(""); // hide from list of subcommands
+        add_verbose_flag(avm_prove_command);
+        add_debug_flag(avm_prove_command);
+        add_crs_path_option(avm_prove_command);
+        std::filesystem::path avm_prove_output_path{ "./proofs" };
+        add_output_path_option(avm_prove_command, avm_prove_output_path);
+        add_avm_inputs_option(avm_prove_command);
+
+        /***************************************************************************************************************
+         * Subcommand: avm_check_circuit
+         ***************************************************************************************************************/
+        CLI::App* avm_check_circuit_command = app.add_subcommand("avm_check_circuit", "");
+        avm_check_circuit_command->group(""); // hide from list of subcommands
+        add_verbose_flag(avm_check_circuit_command);
+        add_debug_flag(avm_check_circuit_command);
+        add_crs_path_option(avm_check_circuit_command);
+        add_avm_inputs_option(avm_check_circuit_command);
+
+        /***************************************************************************************************************
+         * Subcommand: avm_verify
+         ***************************************************************************************************************/
+        CLI::App* avm_verify_command = app.add_subcommand("avm_verify", "");
+        avm_verify_command->group(""); // hide from list of subcommands
+        add_verbose_flag(avm_verify_command);
+        add_debug_flag(avm_verify_command);
+        add_crs_path_option(avm_verify_command);
+        add_avm_public_inputs_option(avm_verify_command);
+        add_proof_path_option(avm_verify_command);
+        add_vk_path_option(avm_verify_command);
+
+        /***************************************************************************************************************
+         * Subcommand: msgpack
+         ***************************************************************************************************************/
+        CLI::App* msgpack_command = app.add_subcommand("msgpack", "Msgpack API interface.");
+
+        // Subcommand: msgpack schema
+        CLI::App* msgpack_schema_command =
+            msgpack_command->add_subcommand("schema", "Output a msgpack schema encoded as JSON to stdout.");
+        add_verbose_flag(msgpack_schema_command);
+
+        // Subcommand: msgpack run
+        CLI::App* msgpack_run_command =
+            msgpack_command->add_subcommand("run", "Execute msgpack API commands from stdin or file.");
+        add_verbose_flag(msgpack_run_command);
+        std::string msgpack_input_file;
+        msgpack_run_command->add_option(
+            "-i,--input", msgpack_input_file, "Input file containing msgpack buffers (defaults to stdin)");
+
+        /***************************************************************************************************************
+         * Subcommand: prove_tube
+         ***************************************************************************************************************/
+        CLI ::App* prove_tube_command = app.add_subcommand("prove_tube", "");
+        prove_tube_command->group(""); // hide from list of subcommands
+        add_verbose_flag(prove_tube_command);
+        add_debug_flag(prove_tube_command);
+        add_crs_path_option(prove_tube_command);
+        add_vk_path_option(prove_tube_command);
+        std::string prove_tube_output_path{ "./target" };
+        add_output_path_option(prove_tube_command, prove_tube_output_path);
+
+        /***************************************************************************************************************
+         * Subcommand: verify_tube
+         ***************************************************************************************************************/
+        CLI::App* verify_tube_command = app.add_subcommand("verify_tube", "");
+        verify_tube_command->group(""); // hide from list of subcommands
+        add_verbose_flag(verify_tube_command);
+        add_debug_flag(verify_tube_command);
+        add_crs_path_option(verify_tube_command);
+        // doesn't make sense that this is set by -o but that's how it was
+        std::string tube_proof_and_vk_path{ "./target" };
+        add_output_path_option(verify_tube_command, tube_proof_and_vk_path);
+
+        /***************************************************************************************************************
+         * Build the CLI11 App
+         ***************************************************************************************************************/
+
+        CLI11_PARSE(app, argc, argv);
+        // Immediately after parsing, we can init the global CRS factory. Note this does not yet read or download any
+        // points; that is done on-demand.
+        srs::init_net_crs_factory(flags.crs_path);
+        if ((prove->parsed() || write_vk->parsed()) && output_path != "-") {
+            // If writing to an output folder, make sure it exists.
+            std::filesystem::create_directories(output_path);
+        }
+        debug_logging = flags.debug;
+        verbose_logging = debug_logging || flags.verbose;
+        slow_low_memory = flags.slow_low_memory;
 #ifndef __wasm__
-    if (print_op_counts || !op_counts_out.empty()) {
-        bb::detail::use_op_count_time = true;
-    }
-    if (bb::detail::use_op_count_time) {
-        bb::detail::GLOBAL_OP_COUNTS.clear();
-    }
-#endif
-
-    print_active_subcommands(app);
-    info("Scheme is: ", flags.scheme, ", num threads: ", get_num_cpus());
-    if (CLI::App* deepest = find_deepest_subcommand(&app)) {
-        print_subcommand_options(deepest);
-    }
-
-    // TODO(AD): it is inflexible that CIVC shares an API command (prove) with UH this way. The base API class is a
-    // poor fit. It would be better to have a separate handling for each scheme with subcommands to prove.
-    const auto execute_non_prove_command = [&](API& api) {
-        if (check->parsed()) {
-            api.check(flags, bytecode_path, witness_path);
-            return 0;
+        if (print_op_counts || !op_counts_out.empty()) {
+            bb::detail::use_op_count_time = true;
         }
-        if (gates->parsed()) {
-            api.gates(flags, bytecode_path);
-            return 0;
-        }
-        if (write_vk->parsed()) {
-            api.write_vk(flags, bytecode_path, output_path);
-            return 0;
-        }
-        if (verify->parsed()) {
-            const bool verified = api.verify(flags, public_inputs_path, proof_path, vk_path);
-            vinfo("verified: ", verified);
-            return verified ? 0 : 1;
-        }
-        if (write_solidity_verifier->parsed()) {
-            api.write_solidity_verifier(flags, output_path, vk_path);
-            return 0;
-        }
-        auto subcommands = app.get_subcommands();
-        const std::string message = std::string("No handler for subcommand ") + subcommands[0]->get_name();
-        throw_or_abort(message);
-        return 1;
-    };
-
-    try {
-        // MSGPACK
-        if (msgpack_schema_command->parsed()) {
-            std::cout << bbapi::get_msgpack_schema_as_json() << std::endl;
-            return 0;
-        }
-        if (msgpack_run_command->parsed()) {
-            return execute_msgpack_run(msgpack_input_file);
-        }
-        // TUBE
-        if (prove_tube_command->parsed()) {
-            // TODO(https://github.com/AztecProtocol/barretenberg/issues/1201): Potentially remove this extra logic.
-            prove_tube(prove_tube_output_path, vk_path);
-        } else if (verify_tube_command->parsed()) {
-            // TODO(https://github.com/AztecProtocol/barretenberg/issues/1322): Remove verify_tube logic.
-            auto tube_public_inputs_path = tube_proof_and_vk_path + "/public_inputs";
-            auto tube_proof_path = tube_proof_and_vk_path + "/proof";
-            auto tube_vk_path = tube_proof_and_vk_path + "/vk";
-            UltraHonkAPI api;
-            return api.verify({ .ipa_accumulation = true }, tube_public_inputs_path, tube_proof_path, tube_vk_path) ? 0
-                                                                                                                    : 1;
-        }
-        // AVM
-#ifndef DISABLE_AZTEC_VM
-        else if (avm_prove_command->parsed()) {
-            // This outputs both files: proof and vk, under the given directory.
-            avm_prove(avm_inputs_path, avm_prove_output_path);
-        } else if (avm_check_circuit_command->parsed()) {
-            avm_check_circuit(avm_inputs_path);
-        } else if (avm_verify_command->parsed()) {
-            return avm_verify(proof_path, avm_public_inputs_path, vk_path) ? 0 : 1;
-        }
-#else
-        else if (avm_prove_command->parsed()) {
-            throw_or_abort("The Aztec Virtual Machine (AVM) is disabled in this environment!");
-        } else if (avm_check_circuit_command->parsed()) {
-            throw_or_abort("The Aztec Virtual Machine (AVM) is disabled in this environment!");
-        } else if (avm_verify_command->parsed()) {
-            throw_or_abort("The Aztec Virtual Machine (AVM) is disabled in this environment!");
+        if (bb::detail::use_op_count_time) {
+            bb::detail::GLOBAL_OP_COUNTS.clear();
         }
 #endif
-        else if (OLD_API_write_arbitrary_valid_client_ivc_proof_and_vk_to_file->parsed()) {
-            write_arbitrary_valid_client_ivc_proof_and_vk_to_file(arbitrary_valid_proof_path);
-            return 0;
+
+        print_active_subcommands(app);
+        info("Scheme is: ", flags.scheme, ", num threads: ", get_num_cpus());
+        if (CLI::App* deepest = find_deepest_subcommand(&app)) {
+            print_subcommand_options(deepest);
         }
-        // NEW STANDARD API
-        // NOTE(AD): We likely won't really have a standard API if our main flavours are UH or CIVC, with CIVC so
-        // different
-        else if (flags.scheme == "client_ivc") {
-            ClientIVCAPI api;
-            if (prove->parsed()) {
-                if (!std::filesystem::exists(ivc_inputs_path)) {
-                    throw_or_abort("The prove command for ClientIVC expect a valid file passed with --ivc_inputs_path "
-                                   "<ivc-inputs.msgpack> (default ./ivc-inputs.msgpack)");
+
+        // TODO(AD): it is inflexible that CIVC shares an API command (prove) with UH this way. The base API class is a
+        // poor fit. It would be better to have a separate handling for each scheme with subcommands to prove.
+        const auto execute_non_prove_command = [&](API& api) {
+            if (check->parsed()) {
+                api.check(flags, bytecode_path, witness_path);
+                return 0;
+            }
+            if (gates->parsed()) {
+                api.gates(flags, bytecode_path);
+                return 0;
+            }
+            if (write_vk->parsed()) {
+                api.write_vk(flags, bytecode_path, output_path);
+                return 0;
+            }
+            if (verify->parsed()) {
+                const bool verified = api.verify(flags, public_inputs_path, proof_path, vk_path);
+                vinfo("verified: ", verified);
+                return verified ? 0 : 1;
+            }
+            if (write_solidity_verifier->parsed()) {
+                api.write_solidity_verifier(flags, output_path, vk_path);
+                return 0;
+            }
+            auto subcommands = app.get_subcommands();
+            const std::string message = std::string("No handler for subcommand ") + subcommands[0]->get_name();
+            throw_or_abort(message);
+            return 1;
+        };
+
+        try {
+            // MSGPACK
+            if (msgpack_schema_command->parsed()) {
+                std::cout << bbapi::get_msgpack_schema_as_json() << std::endl;
+                return 0;
+            }
+            if (msgpack_run_command->parsed()) {
+                return execute_msgpack_run(msgpack_input_file);
+            }
+            // TUBE
+            if (prove_tube_command->parsed()) {
+                // TODO(https://github.com/AztecProtocol/barretenberg/issues/1201): Potentially remove this extra logic.
+                prove_tube(prove_tube_output_path, vk_path);
+            } else if (verify_tube_command->parsed()) {
+                // TODO(https://github.com/AztecProtocol/barretenberg/issues/1322): Remove verify_tube logic.
+                auto tube_public_inputs_path = tube_proof_and_vk_path + "/public_inputs";
+                auto tube_proof_path = tube_proof_and_vk_path + "/proof";
+                auto tube_vk_path = tube_proof_and_vk_path + "/vk";
+                UltraHonkAPI api;
+                return api.verify({ .ipa_accumulation = true }, tube_public_inputs_path, tube_proof_path, tube_vk_path)
+                           ? 0
+                           : 1;
+            }
+            // AVM
+#ifndef DISABLE_AZTEC_VM
+            else if (avm_prove_command->parsed()) {
+                // This outputs both files: proof and vk, under the given directory.
+                avm_prove(avm_inputs_path, avm_prove_output_path);
+            } else if (avm_check_circuit_command->parsed()) {
+                avm_check_circuit(avm_inputs_path);
+            } else if (avm_verify_command->parsed()) {
+                return avm_verify(proof_path, avm_public_inputs_path, vk_path) ? 0 : 1;
+            }
+#else
+            else if (avm_prove_command->parsed()) {
+                throw_or_abort("The Aztec Virtual Machine (AVM) is disabled in this environment!");
+            } else if (avm_check_circuit_command->parsed()) {
+                throw_or_abort("The Aztec Virtual Machine (AVM) is disabled in this environment!");
+            } else if (avm_verify_command->parsed()) {
+                throw_or_abort("The Aztec Virtual Machine (AVM) is disabled in this environment!");
+            }
+#endif
+            else if (OLD_API_write_arbitrary_valid_client_ivc_proof_and_vk_to_file->parsed()) {
+                write_arbitrary_valid_client_ivc_proof_and_vk_to_file(arbitrary_valid_proof_path);
+                return 0;
+            }
+            // NEW STANDARD API
+            // NOTE(AD): We likely won't really have a standard API if our main flavours are UH or CIVC, with CIVC so
+            // different
+            else if (flags.scheme == "client_ivc") {
+                ClientIVCAPI api;
+                if (prove->parsed()) {
+                    if (!std::filesystem::exists(ivc_inputs_path)) {
+                        throw_or_abort(
+                            "The prove command for ClientIVC expect a valid file passed with --ivc_inputs_path "
+                            "<ivc-inputs.msgpack> (default ./ivc-inputs.msgpack)");
+                    }
+                    api.prove(flags, ivc_inputs_path, output_path);
+#ifndef __wasm__
+                    if (print_op_counts) {
+                        bb::detail::GLOBAL_OP_COUNTS.print_aggregate_counts(std::cout, 0);
+                    }
+                    if (!op_counts_out.empty()) {
+                        std::ofstream file(op_counts_out);
+                        bb::detail::GLOBAL_OP_COUNTS.print_aggregate_counts(file, 2);
+                    }
+#endif
+                    return 0;
                 }
-                api.prove(flags, ivc_inputs_path, output_path);
+                if (check->parsed()) {
+                    if (!std::filesystem::exists(ivc_inputs_path)) {
+                        throw_or_abort(
+                            "The check command for ClientIVC expect a valid file passed with --ivc_inputs_path "
+                            "<ivc-inputs.msgpack> (default ./ivc-inputs.msgpack)");
+                    }
+                    return api.check_precomputed_vks(flags, ivc_inputs_path) ? 0 : 1;
+                }
+                return execute_non_prove_command(api);
+            } else if (flags.scheme == "ultra_honk") {
+                UltraHonkAPI api;
+                if (prove->parsed()) {
+                    api.prove(flags, bytecode_path, witness_path, vk_path, output_path);
 #ifndef __wasm__
-                if (print_op_counts) {
-                    bb::detail::GLOBAL_OP_COUNTS.print_aggregate_counts(std::cout, 0);
+                    if (print_op_counts) {
+                        bb::detail::GLOBAL_OP_COUNTS.print_aggregate_counts(std::cout, 0);
+                    }
+                    if (!op_counts_out.empty()) {
+                        std::ofstream file(op_counts_out);
+                        bb::detail::GLOBAL_OP_COUNTS.print_aggregate_counts(file, 2);
+                    }
+#endif
+                    return 0;
                 }
-                if (!op_counts_out.empty()) {
-                    std::ofstream file(op_counts_out);
-                    bb::detail::GLOBAL_OP_COUNTS.print_aggregate_counts(file, 2);
-                }
+                return execute_non_prove_command(api);
+            } else {
+                throw_or_abort("No match for API command");
+                return 1;
+            }
+        } catch (std::runtime_error const& err) {
+#ifndef BB_NO_EXCEPTIONS
+            std::cerr << err.what() << std::endl;
+            return 1;
 #endif
-                return 0;
-            }
-            if (check->parsed()) {
-                if (!std::filesystem::exists(ivc_inputs_path)) {
-                    throw_or_abort("The check command for ClientIVC expect a valid file passed with --ivc_inputs_path "
-                                   "<ivc-inputs.msgpack> (default ./ivc-inputs.msgpack)");
-                }
-                return api.check_precomputed_vks(flags, ivc_inputs_path) ? 0 : 1;
-            }
-            return execute_non_prove_command(api);
-        } else if (flags.scheme == "ultra_honk") {
-            UltraHonkAPI api;
-            if (prove->parsed()) {
-                api.prove(flags, bytecode_path, witness_path, vk_path, output_path);
-#ifndef __wasm__
-                if (print_op_counts) {
-                    bb::detail::GLOBAL_OP_COUNTS.print_aggregate_counts(std::cout, 0);
-                }
-                if (!op_counts_out.empty()) {
-                    std::ofstream file(op_counts_out);
-                    bb::detail::GLOBAL_OP_COUNTS.print_aggregate_counts(file, 2);
-                }
-#endif
-                return 0;
-            }
-            return execute_non_prove_command(api);
-        } else {
-            throw_or_abort("No match for API command");
-            return 1;
         }
-    } catch (std::runtime_error const& err) {
-#ifndef BB_NO_EXCEPTIONS
-        std::cerr << err.what() << std::endl;
-        return 1;
-#endif
+        return 0;
     }
-    return 0;
-}
 } // namespace bb