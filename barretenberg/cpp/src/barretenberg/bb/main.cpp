--- conflicted
+++ resolved
@@ -906,11 +906,7 @@
     using Prover = UltraProver_<Flavor>;
 
     uint32_t honk_recursion = 0;
-<<<<<<< HEAD
-    if constexpr (IsAnyOf<Flavor, UltraFlavor, UltraKeccakFlavor, UltraStarknetFlavor>) {
-=======
-    if constexpr (IsAnyOf<Flavor, UltraFlavor, UltraKeccakFlavor, UltraKeccakZKFlavor>) {
->>>>>>> f8448bfb
+    if constexpr (IsAnyOf<Flavor, UltraFlavor, UltraKeccakFlavor, UltraStarknetFlavor, UltraKeccakZKFlavor>) {
         honk_recursion = 1;
     } else if constexpr (IsAnyOf<Flavor, UltraRollupFlavor>) {
         honk_recursion = 2;
@@ -1294,11 +1290,7 @@
     using VerificationKey = Flavor::VerificationKey;
 
     uint32_t honk_recursion = 0;
-<<<<<<< HEAD
-    if constexpr (IsAnyOf<Flavor, UltraFlavor, UltraKeccakFlavor, UltraStarknetFlavor>) {
-=======
-    if constexpr (IsAnyOf<Flavor, UltraFlavor, UltraKeccakFlavor, UltraKeccakZKFlavor>) {
->>>>>>> f8448bfb
+    if constexpr (IsAnyOf<Flavor, UltraFlavor, UltraKeccakFlavor, UltraStarknetFlavor, UltraKeccakZKFlavor>) {
         honk_recursion = 1;
     } else if constexpr (IsAnyOf<Flavor, UltraRollupFlavor>) {
         honk_recursion = 2;
@@ -1542,15 +1534,12 @@
         } else if (command == "prove_ultra_keccak_honk") {
             std::string output_path = get_option(args, "-o", "./proofs/proof");
             prove_honk<UltraKeccakFlavor>(bytecode_path, witness_path, output_path, recursive);
-<<<<<<< HEAD
         } else if (command == "prove_ultra_starknet_honk") {
             std::string output_path = get_option(args, "-o", "./proofs/proof");
             prove_honk<UltraStarknetFlavor>(bytecode_path, witness_path, output_path, recursive);
-=======
         } else if (command == "prove_ultra_keccak_honk_zk") {
             std::string output_path = get_option(args, "-o", "./proofs/proof");
             prove_honk<UltraKeccakZKFlavor>(bytecode_path, witness_path, output_path, recursive);
->>>>>>> f8448bfb
         } else if (command == "prove_ultra_rollup_honk") {
             std::string output_path = get_option(args, "-o", "./proofs/proof");
             prove_honk<UltraRollupFlavor>(bytecode_path, witness_path, output_path, recursive);
@@ -1558,13 +1547,10 @@
             return verify_honk<UltraFlavor>(proof_path, vk_path) ? 0 : 1;
         } else if (command == "verify_ultra_keccak_honk") {
             return verify_honk<UltraKeccakFlavor>(proof_path, vk_path) ? 0 : 1;
-<<<<<<< HEAD
         } else if (command == "verify_ultra_starknet_honk") {
             return verify_honk<UltraStarknetFlavor>(proof_path, vk_path) ? 0 : 1;
-=======
         } else if (command == "verify_ultra_keccak_honk_zk") {
             return verify_honk<UltraKeccakZKFlavor>(proof_path, vk_path) ? 0 : 1;
->>>>>>> f8448bfb
         } else if (command == "verify_ultra_rollup_honk") {
             return verify_honk<UltraRollupFlavor>(proof_path, vk_path) ? 0 : 1;
         } else if (command == "write_vk_ultra_honk") {
