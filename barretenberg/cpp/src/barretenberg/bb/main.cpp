#include "barretenberg/bb/cli.hpp"

int main(int argc, char* argv[])
{
<<<<<<< HEAD
    std::string name = "Barretenberg\nYour favo(u)rite zkSNARK library written in C++, a perfectly good computer "
                       "programming language.";

    CLI::App app{ name };
    argv = app.ensure_utf8(argv);
    app.formatter(std::make_shared<Formatter>());

    // If no arguments are provided, print help and exit.
    if (argc == 1) {
        std::cout << app.help() << std::endl;
        return 0;
    }

    // prevent two or more subcommands being executed
    app.require_subcommand(0, 1);

    API::Flags flags{};
    // Some paths, with defaults, that may or may not be set by commands
    std::filesystem::path bytecode_path{ "./target/program.json" };
    std::filesystem::path witness_path{ "./target/witness.gz" };
    std::filesystem::path output_path{
        "./out"
    }; // sometimes a directory where things will be written, sometimes the path of a file to be written
    std::filesystem::path public_inputs_path{ "./target/public_inputs" };
    std::filesystem::path proof_path{ "./target/proof" };
    std::filesystem::path vk_path{ "./target/vk" };
    flags.scheme = "";
    flags.oracle_hash_type = "poseidon2";
    flags.output_format = "bytes";
    flags.crs_path = []() {
        char* home = std::getenv("HOME");
        std::filesystem::path base = home != nullptr ? std::filesystem::path(home) : "./";
        return base / ".bb-crs";
    }();
    flags.include_gates_per_opcode = false;
    const auto add_output_path_option = [&](CLI::App* subcommand, auto& _output_path) {
        return subcommand->add_option("--output_path, -o",
                                      _output_path,
                                      "Directory to write files or path of file to write, depending on subcommand.");
    };

    /***************************************************************************************************************
     * Subcommand: Adders for options that we will create for more than one subcommand
     ***************************************************************************************************************/

    const auto add_recursive_flag = [&](CLI::App* subcommand) {
        return subcommand->add_flag(
            "--recursive", flags.recursive, "Do some things relating to recursive verification and KZG...");
    };

    const auto add_honk_recursion_option = [&](CLI::App* subcommand) {
        return subcommand->add_option(
            "--honk_recursion",
            flags.honk_recursion,
            "Instruct the prover that this circuit will be recursively verified with "
            "UltraHonk (1) or with UltraRollupHonk (2). Ensures a pairing point accumulator "
            "(and additionally an IPA claim when UltraRollupHonk) is added to the public inputs of the proof.");
    };

    const auto add_scheme_option = [&](CLI::App* subcommand) {
        return subcommand
            ->add_option(
                "--scheme, -s",
                flags.scheme,
                "The type of proof to be constructed. This can specify a proving system, an accumulation scheme, or a "
                "particular type of circuit to be constructed and proven for some implicit scheme.")
            ->envname("BB_SCHEME")
            ->default_val("ultra_honk")
            ->check(CLI::IsMember({ "client_ivc", "avm", "ultra_honk" }).name("is_member"));
    };

    const auto add_crs_path_option = [&](CLI::App* subcommand) {
        return subcommand
            ->add_option("--crs_path, -c",
                         flags.crs_path,
                         "Path CRS directory. Missing CRS files will be retrieved from the internet.")
            ->check(CLI::ExistingDirectory);
    };

    const auto add_oracle_hash_option = [&](CLI::App* subcommand) {
        return subcommand
            ->add_option(
                "--oracle_hash",
                flags.oracle_hash_type,
                "The hash function used by the prover as random oracle standing in for a verifier's challenge "
                "generation. Poseidon2 is to be used for proofs that are intended to be verified inside of a "
                "circuit. Keccak is optimized for verification in an Ethereum smart contract, where Keccak "
                "has a privileged position due to the existence of an EVM precompile. Starknet is optimized "
                "for verification in a Starknet smart contract, which can be generated using the Garaga library.")
            ->check(CLI::IsMember({ "poseidon2", "keccak", "starknet" }).name("is_member"));
    };

    const auto add_output_format_option = [&](CLI::App* subcommand) {
        return subcommand
            ->add_option(
                "--output_format",
                flags.output_format,
                "The type of the data to be written by the command. If bytes, output the raw bytes prefixed with "
                "header information for deserialization. If fields, output a string representation of an array of "
                "field elements. If bytes_and_fields do both. If fields_msgpack, outputs a msgpack buffer of Fr "
                "elements.")
            ->check(CLI::IsMember({ "bytes", "fields", "bytes_and_fields", "fields_msgpack" }).name("is_member"));
    };

    const auto add_write_vk_flag = [&](CLI::App* subcommand) {
        return subcommand->add_flag("--write_vk", flags.write_vk, "Write the provided circuit's verification key");
    };

    const auto add_input_type_option = [&](CLI::App* subcommand) {
        auto* input_type_option =
            subcommand
                ->add_option("--input_type",
                             flags.input_type,
                             "Is the input a single circuit, a compile-time stack or a run-time stack?")
                ->check(CLI::IsMember({ "single_circuit", "compiletime_stack", "runtime_stack" }).name("is_member"))
                ->default_val("single_circuit");
        return input_type_option;
    };

    const auto add_ipa_accumulation_flag = [&](CLI::App* subcommand) {
        return subcommand->add_flag(
            "--ipa_accumulation", flags.ipa_accumulation, "Accumulate/Aggregate IPA (Inner Product Argument) claims");
    };

    const auto add_zk_option = [&](CLI::App* subcommand) {
        return subcommand->add_flag("--zk", flags.zk, "Use a zk version of --scheme, if available.");
    };

    const auto add_init_kzg_accumulator_option = [&](CLI::App* subcommand) {
        return subcommand->add_flag(
            "--init_kzg_accumulator", flags.init_kzg_accumulator, "Initialize pairing point accumulator.");
    };

    const auto add_bytecode_path_option = [&](CLI::App* subcommand) {
        subcommand->add_option("--bytecode_path, -b", bytecode_path, "Path to ACIR bytecode generated by Noir.")
            /* ->check(CLI::ExistingFile) OR stdin indicator - */;
    };

    const auto add_witness_path_option = [&](CLI::App* subcommand) {
        subcommand->add_option("--witness_path, -w", witness_path, "Path to partial witness generated by Noir.")
            /* ->check(CLI::ExistingFile) OR stdin indicator - */;
    };

    const auto add_public_inputs_path_option = [&](CLI::App* subcommand) {
        return subcommand->add_option(
            "--public_inputs_path, -i", public_inputs_path, "Path to public inputs.") /* ->check(CLI::ExistingFile) */;
    };

    const auto add_proof_path_option = [&](CLI::App* subcommand) {
        return subcommand->add_option(
            "--proof_path, -p", proof_path, "Path to a proof.") /* ->check(CLI::ExistingFile) */;
    };

    const auto add_vk_path_option = [&](CLI::App* subcommand) {
        return subcommand->add_option("--vk_path, -k", vk_path, "Path to a verification key.")
            /* ->check(CLI::ExistingFile) */;
    };

    const auto add_verifier_type_option = [&](CLI::App* subcommand) {
        return subcommand
            ->add_option("--verifier_type",
                         flags.verifier_type,
                         "Is a verification key for use a standalone single circuit verifier (e.g. a SNARK or folding "
                         "recursive verifier) or is it for an ivc verifier? `standalone` produces a verification key "
                         "is sufficient for verifying proofs about a single circuit (including the non-encsapsulated "
                         "use case where an IVC scheme is manually constructed via recursive UltraHonk proof "
                         "verification). `ivc` produces a verification key for verifying the stack of run though a "
                         "dedicated ivc verifier class (currently the only option is the ClientIVC class) ")
            ->check(CLI::IsMember({ "standalone", "ivc" }).name("is_member"));
    };

    const auto add_verbose_flag = [&](CLI::App* subcommand) {
        return subcommand->add_flag("--verbose, --verbose_logging, -v", flags.verbose, "Output all logs to stderr.");
    };

    const auto add_debug_flag = [&](CLI::App* subcommand) {
        return subcommand->add_flag("--debug_logging, -d", flags.debug, "Output debug logs to stderr.");
    };

    const auto add_include_gates_per_opcode_flag = [&](CLI::App* subcommand) {
        return subcommand->add_flag("--include_gates_per_opcode",
                                    flags.include_gates_per_opcode,
                                    "Include gates_per_opcode in the output of the gates command.");
    };

    /***************************************************************************************************************
     * Top-level flags
     ***************************************************************************************************************/
    add_verbose_flag(&app);
    add_debug_flag(&app);
    add_crs_path_option(&app);

    /***************************************************************************************************************
     * Builtin flag: --version
     ***************************************************************************************************************/
    app.set_version_flag("--version", BB_VERSION_PLACEHOLDER, "Print the version string.");

    /***************************************************************************************************************
     * Subcommand: check
     ***************************************************************************************************************/
    CLI::App* check =
        app.add_subcommand("check",
                           "A debugging tool to quickly check whether a witness satisfies a circuit The "
                           "function constructs the execution trace and iterates through it row by row, applying the "
                           "polynomial relations defining the gate types.");

    add_bytecode_path_option(check);
    add_witness_path_option(check);

    /***************************************************************************************************************
     * Subcommand: gates
     ***************************************************************************************************************/
    CLI::App* gates = app.add_subcommand("gates",
                                         "Construct a circuit from the given bytecode (in particular, expand black box "
                                         "functions) and return the gate count information.");

    add_scheme_option(gates);
    add_verbose_flag(gates);
    add_bytecode_path_option(gates);
    add_honk_recursion_option(gates);
    add_include_gates_per_opcode_flag(gates);

    /***************************************************************************************************************
     * Subcommand: prove
     ***************************************************************************************************************/
    CLI::App* prove = app.add_subcommand("prove", "Generate a proof.");

    add_scheme_option(prove);
    add_bytecode_path_option(prove);
    add_witness_path_option(prove);
    add_output_path_option(prove, output_path);

    add_verbose_flag(prove);
    add_debug_flag(prove);
    add_crs_path_option(prove);
    add_oracle_hash_option(prove);
    add_output_format_option(prove);
    add_write_vk_flag(prove);
    add_input_type_option(prove);
    add_zk_option(prove);
    add_init_kzg_accumulator_option(prove);
    add_ipa_accumulation_flag(prove);
    add_recursive_flag(prove);
    add_honk_recursion_option(prove);

    prove->add_flag("--verify", "Verify the proof natively, resulting in a boolean output. Useful for testing.");

    /***************************************************************************************************************
     * Subcommand: write_vk
     ***************************************************************************************************************/
    CLI::App* write_vk =
        app.add_subcommand("write_vk",
                           "Write the verification key of a circuit. The circuit is constructed using "
                           "quickly generated but invalid witnesses (which must be supplied in Barretenberg in order "
                           "to expand ACIR black box opcodes), and no proof is constructed.");

    add_scheme_option(write_vk);
    add_bytecode_path_option(write_vk);
    add_output_path_option(write_vk, output_path);

    add_verbose_flag(write_vk);
    add_debug_flag(write_vk);
    add_output_format_option(write_vk);
    add_input_type_option(write_vk);
    add_crs_path_option(write_vk);
    add_init_kzg_accumulator_option(write_vk);
    add_oracle_hash_option(write_vk);
    add_ipa_accumulation_flag(write_vk);
    add_honk_recursion_option(write_vk);
    add_recursive_flag(write_vk);
    add_verifier_type_option(write_vk)->default_val("standalone");

    /***************************************************************************************************************
     * Subcommand: verify
     ***************************************************************************************************************/
    CLI::App* verify = app.add_subcommand("verify", "Verify a proof.");

    add_public_inputs_path_option(verify);
    add_proof_path_option(verify);
    add_vk_path_option(verify);

    add_verbose_flag(verify);
    add_debug_flag(verify);
    add_scheme_option(verify);
    add_crs_path_option(verify);
    add_oracle_hash_option(verify);
    add_zk_option(verify);
    add_ipa_accumulation_flag(verify);
    add_init_kzg_accumulator_option(verify);
    add_honk_recursion_option(verify);
    add_recursive_flag(verify);

    /***************************************************************************************************************
     * Subcommand: write_solidity_verifier
     ***************************************************************************************************************/
    CLI::App* write_solidity_verifier =
        app.add_subcommand("write_solidity_verifier",
                           "Write a Solidity smart contract suitable for verifying proofs of circuit "
                           "satisfiability for the circuit with verification key at vk_path. Not all "
                           "hash types are implemented due to efficiency concerns.");

    add_scheme_option(write_solidity_verifier);
    add_vk_path_option(write_solidity_verifier);
    add_output_path_option(write_solidity_verifier, output_path);

    add_verbose_flag(write_solidity_verifier);
    add_zk_option(write_solidity_verifier);
    add_crs_path_option(write_solidity_verifier);

    /***************************************************************************************************************
     * Subcommand: OLD_API
     ***************************************************************************************************************/
    CLI::App* OLD_API = app.add_subcommand("OLD_API", "Access some old API commands");

    /***************************************************************************************************************
     * Subcommand: OLD_API gates_for_ivc
     ***************************************************************************************************************/
    CLI::App* OLD_API_gates_for_ivc = OLD_API->add_subcommand("gates_for_ivc", "");
    add_verbose_flag(OLD_API_gates_for_ivc);
    add_debug_flag(OLD_API_gates_for_ivc);
    add_crs_path_option(OLD_API_gates_for_ivc);
    add_bytecode_path_option(OLD_API_gates_for_ivc);

    /***************************************************************************************************************
     * Subcommand: OLD_API gates_mega_honk
     ***************************************************************************************************************/
    CLI::App* OLD_API_gates_mega_honk = OLD_API->add_subcommand("gates_mega_honk", "");
    add_verbose_flag(OLD_API_gates_mega_honk);
    add_debug_flag(OLD_API_gates_mega_honk);
    add_crs_path_option(OLD_API_gates_mega_honk);
    add_recursive_flag(OLD_API_gates_mega_honk);
    add_honk_recursion_option(OLD_API_gates_mega_honk);
    add_bytecode_path_option(OLD_API_gates_mega_honk);

    /***************************************************************************************************************
     * Subcommand: OLD_API write_arbitrary_valid_client_ivc_proof_and_vk_to_file
     ***************************************************************************************************************/
    CLI::App* OLD_API_write_arbitrary_valid_client_ivc_proof_and_vk_to_file =
        OLD_API->add_subcommand("write_arbitrary_valid_client_ivc_proof_and_vk_to_file", "");
    add_verbose_flag(OLD_API_write_arbitrary_valid_client_ivc_proof_and_vk_to_file);
    add_debug_flag(OLD_API_write_arbitrary_valid_client_ivc_proof_and_vk_to_file);
    add_crs_path_option(OLD_API_write_arbitrary_valid_client_ivc_proof_and_vk_to_file);
    std::string arbitrary_valid_proof_path{ "./proofs/proof" };
    add_output_path_option(OLD_API_write_arbitrary_valid_client_ivc_proof_and_vk_to_file, arbitrary_valid_proof_path);

    /***************************************************************************************************************
     * Subcommand: OLD_API write_recursion_inputs_ultra_honk
     ***************************************************************************************************************/
    CLI::App* OLD_API_write_recursion_inputs_ultra_honk =
        OLD_API->add_subcommand("write_recursion_inputs_ultra_honk", "");
    add_verbose_flag(OLD_API_write_recursion_inputs_ultra_honk);
    add_debug_flag(OLD_API_write_recursion_inputs_ultra_honk);
    add_crs_path_option(OLD_API_write_recursion_inputs_ultra_honk);
    std::string recursion_inputs_output_path{ "./target" };
    add_output_path_option(OLD_API_write_recursion_inputs_ultra_honk, recursion_inputs_output_path);
    add_ipa_accumulation_flag(OLD_API_write_recursion_inputs_ultra_honk);
    add_recursive_flag(OLD_API_write_recursion_inputs_ultra_honk);
    add_bytecode_path_option(OLD_API_write_recursion_inputs_ultra_honk);

    /***************************************************************************************************************
     * Subcommand: OLD_API gates
     ***************************************************************************************************************/
    CLI::App* OLD_API_gates = OLD_API->add_subcommand("gates", "");
    add_verbose_flag(OLD_API_gates);
    add_debug_flag(OLD_API_gates);
    add_crs_path_option(OLD_API_gates);
    add_recursive_flag(OLD_API_gates);
    add_honk_recursion_option(OLD_API_gates);
    add_bytecode_path_option(OLD_API_gates);

    /***************************************************************************************************************
     * Subcommand: OLD_API prove
     ***************************************************************************************************************/
    CLI::App* OLD_API_prove = OLD_API->add_subcommand("prove", "");
    add_verbose_flag(OLD_API_prove);
    add_debug_flag(OLD_API_prove);
    add_crs_path_option(OLD_API_prove);
    add_recursive_flag(OLD_API_prove);
    std::string plonk_prove_output_path{ "./proofs/proof" };
    add_output_path_option(OLD_API_prove, plonk_prove_output_path);
    add_bytecode_path_option(OLD_API_prove);
    add_witness_path_option(OLD_API_prove);

    /***************************************************************************************************************
     * Subcommand: OLD_API prove_output_all
     ***************************************************************************************************************/
    CLI::App* OLD_API_prove_output_all = OLD_API->add_subcommand("prove_output_all", "");
    add_verbose_flag(OLD_API_prove_output_all);
    add_debug_flag(OLD_API_prove_output_all);
    add_crs_path_option(OLD_API_prove_output_all);
    add_recursive_flag(OLD_API_prove_output_all);
    std::string plonk_prove_output_all_output_path{ "./proofs" };
    add_output_path_option(OLD_API_prove_output_all, plonk_prove_output_all_output_path);
    add_bytecode_path_option(OLD_API_prove_output_all);

    /***************************************************************************************************************
     * Subcommand: OLD_API verify
     ***************************************************************************************************************/
    CLI::App* OLD_API_verify = OLD_API->add_subcommand("verify", "");
    add_verbose_flag(OLD_API_verify);
    add_debug_flag(OLD_API_verify);
    add_crs_path_option(OLD_API_verify);
    add_bytecode_path_option(OLD_API_verify);
    add_proof_path_option(OLD_API_verify);
    add_vk_path_option(OLD_API_verify);
    add_recursive_flag(OLD_API_verify);

    /***************************************************************************************************************
     * Subcommand: OLD_API prove_and_verify
     ***************************************************************************************************************/
    CLI::App* OLD_API_prove_and_verify = OLD_API->add_subcommand("prove_and_verify", "");
    add_verbose_flag(OLD_API_prove_and_verify);
    add_debug_flag(OLD_API_prove_and_verify);
    add_crs_path_option(OLD_API_prove_and_verify);
    add_recursive_flag(OLD_API_prove_and_verify);
    add_bytecode_path_option(OLD_API_prove_and_verify);

    /***************************************************************************************************************
     * Subcommand: OLD_API contract
     ***************************************************************************************************************/
    CLI::App* OLD_API_contract = OLD_API->add_subcommand("contract", "");
    add_verbose_flag(OLD_API_contract);
    add_debug_flag(OLD_API_contract);
    add_crs_path_option(OLD_API_contract);
    std::string plonk_contract_output_path{ "./target/contract.sol" };
    add_output_path_option(OLD_API_contract, plonk_contract_output_path);
    add_bytecode_path_option(OLD_API_contract);
    add_vk_path_option(OLD_API_contract);

    /***************************************************************************************************************
     * Subcommand: OLD_API write_vk
     ***************************************************************************************************************/
    CLI::App* OLD_API_write_vk = OLD_API->add_subcommand("write_vk", "");
    add_verbose_flag(OLD_API_write_vk);
    add_debug_flag(OLD_API_write_vk);
    add_crs_path_option(OLD_API_write_vk);
    add_recursive_flag(OLD_API_write_vk);
    std::string plonk_vk_output_path{ "./target/vk" };
    add_output_path_option(OLD_API_write_vk, plonk_vk_output_path);
    add_bytecode_path_option(OLD_API_write_vk);

    /***************************************************************************************************************
     * Subcommand: OLD_API write_pk
     ***************************************************************************************************************/
    CLI::App* OLD_API_write_pk = OLD_API->add_subcommand("write_pk", "");
    add_verbose_flag(OLD_API_write_pk);
    add_debug_flag(OLD_API_write_pk);
    add_crs_path_option(OLD_API_write_pk);
    add_recursive_flag(OLD_API_write_pk);
    std::string plonk_pk_output_path{ "./target/pk" };
    add_output_path_option(OLD_API_write_pk, plonk_pk_output_path);
    add_bytecode_path_option(OLD_API_write_pk);

    /***************************************************************************************************************
     * Subcommand: OLD_API proof_as_fields
     ***************************************************************************************************************/
    CLI::App* OLD_API_proof_as_fields = OLD_API->add_subcommand("proof_as_fields", "");
    add_verbose_flag(OLD_API_proof_as_fields);
    add_debug_flag(OLD_API_proof_as_fields);
    add_crs_path_option(OLD_API_proof_as_fields);
    std::string plonk_proof_as_fields_output_path;
    auto* output_path_option = add_output_path_option(OLD_API_proof_as_fields, plonk_proof_as_fields_output_path);
    add_proof_path_option(OLD_API_proof_as_fields);
    add_vk_path_option(OLD_API_proof_as_fields);
    // Attach a final callback to the subcommand (or the main app) that will run after parsing.
    // This callback will update the output path default if the user did not supply an explicit value.
    OLD_API_proof_as_fields->final_callback([&]() {
        // If the output option was not set (i.e. its count is 0), update it.
        if (output_path_option->count() == 0) {
            // Update the default output based on the (possibly changed) proof_path.
            plonk_proof_as_fields_output_path = proof_path.stem().string() + "_fields.json";
        }
    });

    /***************************************************************************************************************
     * Subcommand: OLD_API vk_as_fields
     ***************************************************************************************************************/
    CLI::App* OLD_API_vk_as_fields = OLD_API->add_subcommand("vk_as_fields", "");
    add_verbose_flag(OLD_API_vk_as_fields);
    add_debug_flag(OLD_API_vk_as_fields);
    add_crs_path_option(OLD_API_vk_as_fields);
    std::string plonk_vk_as_fields_output_path{ vk_path / "_fields.json" };
    add_output_path_option(OLD_API_vk_as_fields, plonk_vk_as_fields_output_path);
    add_vk_path_option(OLD_API_vk_as_fields);

#ifndef DISABLE_AZTEC_VM
    std::filesystem::path avm_inputs_path{ "./target/avm_inputs.bin" };
    const auto add_avm_inputs_option = [&](CLI::App* subcommand) {
        return subcommand->add_option("--avm-inputs", avm_inputs_path, "");
    };
    std::filesystem::path avm_public_inputs_path{ "./target/avm_public_inputs.bin" };
    const auto add_avm_public_inputs_option = [&](CLI::App* subcommand) {
        return subcommand->add_option("--avm-public-inputs", avm_public_inputs_path, "");
    };

    /***************************************************************************************************************
     * Subcommand: avm2_prove
     ***************************************************************************************************************/
    CLI::App* avm2_prove_command = app.add_subcommand("avm2_prove", "");
    avm2_prove_command->group(""); // hide from list of subcommands
    add_verbose_flag(avm2_prove_command);
    add_debug_flag(avm2_prove_command);
    add_crs_path_option(avm2_prove_command);
    std::filesystem::path avm2_prove_output_path{ "./proofs" };
    add_output_path_option(avm2_prove_command, avm2_prove_output_path);
    add_avm_inputs_option(avm2_prove_command);

    /***************************************************************************************************************
     * Subcommand: avm2_check_circuit
     ***************************************************************************************************************/
    CLI::App* avm2_check_circuit_command = app.add_subcommand("avm2_check_circuit", "");
    avm2_check_circuit_command->group(""); // hide from list of subcommands
    add_verbose_flag(avm2_check_circuit_command);
    add_debug_flag(avm2_check_circuit_command);
    add_crs_path_option(avm2_check_circuit_command);
    add_avm_inputs_option(avm2_check_circuit_command);

    /***************************************************************************************************************
     * Subcommand: avm2_verify
     ***************************************************************************************************************/
    CLI::App* avm2_verify_command = app.add_subcommand("avm2_verify", "");
    avm2_verify_command->group(""); // hide from list of subcommands
    add_verbose_flag(avm2_verify_command);
    add_debug_flag(avm2_verify_command);
    add_crs_path_option(avm2_verify_command);
    add_avm_public_inputs_option(avm2_verify_command);
    add_proof_path_option(avm2_verify_command);
    add_vk_path_option(avm2_verify_command);

    /***************************************************************************************************************
     * Subcommand: avm_check_circuit
     ***************************************************************************************************************/
    CLI::App* avm_check_circuit_command = app.add_subcommand("avm_check_circuit", "");
    avm_check_circuit_command->group(""); // hide from list of subcommands
    add_verbose_flag(avm_check_circuit_command);
    add_debug_flag(avm_check_circuit_command);
    add_crs_path_option(avm_check_circuit_command);
    add_avm_public_inputs_option(avm_check_circuit_command);
    add_output_path_option(avm_check_circuit_command, output_path);

    /***************************************************************************************************************
     * Subcommand: avm_prove
     ***************************************************************************************************************/
    CLI::App* avm_prove_command = app.add_subcommand("avm_prove", "");
    avm_prove_command->group(""); // hide from list of subcommands
    add_verbose_flag(avm_prove_command);
    add_debug_flag(avm_prove_command);
    add_crs_path_option(avm_prove_command);
    std::filesystem::path avm_prove_output_path{ "./proofs" };
    add_avm_public_inputs_option(avm_prove_command);
    add_output_path_option(avm_prove_command, avm_prove_output_path);

    /***************************************************************************************************************
     * Subcommand: avm_verify
     ***************************************************************************************************************/
    CLI::App* avm_verify_command = app.add_subcommand("avm_verify", "");
    avm_verify_command->group(""); // hide from list of subcommands
    add_verbose_flag(avm_verify_command);
    add_debug_flag(avm_verify_command);
    add_crs_path_option(avm_verify_command);
    add_avm_public_inputs_option(avm_verify_command);
    add_output_path_option(avm_verify_command, output_path);
    add_proof_path_option(avm_verify_command);
    add_vk_path_option(avm_verify_command);
#endif

    /***************************************************************************************************************
     * Subcommand: prove_tube
     ***************************************************************************************************************/
    CLI ::App* prove_tube_command = app.add_subcommand("prove_tube", "");
    prove_tube_command->group(""); // hide from list of subcommands
    add_verbose_flag(prove_tube_command);
    add_debug_flag(prove_tube_command);
    add_crs_path_option(prove_tube_command);
    add_vk_path_option(prove_tube_command);
    std::string prove_tube_output_path{ "./target" };
    add_output_path_option(prove_tube_command, prove_tube_output_path);

    /***************************************************************************************************************
     * Subcommand: verify_tube
     ***************************************************************************************************************/
    CLI::App* verify_tube_command = app.add_subcommand("verify_tube", "");
    verify_tube_command->group(""); // hide from list of subcommands
    add_verbose_flag(verify_tube_command);
    add_debug_flag(verify_tube_command);
    add_crs_path_option(verify_tube_command);
    // doesn't make sense that this is set by -o but that's how it was
    std::string tube_proof_and_vk_path{ "./target" };
    add_output_path_option(verify_tube_command, tube_proof_and_vk_path);

    /***************************************************************************************************************
     * Build the CLI11 App
     ***************************************************************************************************************/

    CLI11_PARSE(app, argc, argv);
    debug_logging = flags.debug;
    verbose_logging = debug_logging || flags.verbose;

    print_active_subcommands(app);
    info("Scheme is: ", flags.scheme);
    if (CLI::App* deepest = find_deepest_subcommand(&app)) {
        print_subcommand_options(deepest);
    }

    // prob this construction is too much
    const auto execute_command = [&](API& api) {
        if (check->parsed()) {
            api.check(flags, bytecode_path, witness_path);
            return 0;
        }
        if (gates->parsed()) {
            api.gates(flags, bytecode_path);
            return 0;
        }
        if (prove->parsed()) {
            api.prove(flags, bytecode_path, witness_path, output_path);
            return 0;
        }
        if (write_vk->parsed()) {
            api.write_vk(flags, bytecode_path, output_path);
            return 0;
        }
        if (verify->parsed()) {
            const bool verified = api.verify(flags, public_inputs_path, proof_path, vk_path);
            vinfo("verified: ", verified);
            return verified ? 0 : 1;
        }
        if (write_solidity_verifier->parsed()) {
            api.write_solidity_verifier(flags, output_path, vk_path);
            return 0;
        }
        auto subcommands = app.get_subcommands();
        const std::string message = std::string("No handler for subcommand ") + subcommands[0]->get_name();
        throw_or_abort(message);
        return 1;
    };

    try {
        // ULTRA PLONK
        if (OLD_API_gates->parsed()) {
            gate_count<UltraCircuitBuilder>(bytecode_path, flags.recursive, flags.honk_recursion, true);
        } else if (OLD_API_prove->parsed()) {
            prove_ultra_plonk(bytecode_path, witness_path, plonk_prove_output_path, flags.recursive);
        } else if (OLD_API_prove_output_all->parsed()) {
            prove_output_all_ultra_plonk(
                bytecode_path, witness_path, plonk_prove_output_all_output_path, flags.recursive);
        } else if (OLD_API_verify->parsed()) {
            return verify_ultra_plonk(proof_path, vk_path) ? 0 : 1;
        } else if (OLD_API_prove_and_verify->parsed()) {
            return prove_and_verify_ultra_plonk(bytecode_path, flags.recursive, witness_path) ? 0 : 1;
        } else if (OLD_API_contract->parsed()) {
            contract_ultra_plonk(plonk_contract_output_path, vk_path);
        } else if (OLD_API_write_vk->parsed()) {
            write_vk_ultra_plonk(bytecode_path, plonk_vk_output_path, flags.recursive);
        } else if (OLD_API_write_pk->parsed()) {
            write_pk_ultra_plonk(bytecode_path, plonk_pk_output_path, flags.recursive);
        } else if (OLD_API_proof_as_fields->parsed()) {
            proof_as_fields(proof_path, vk_path, plonk_proof_as_fields_output_path);
        } else if (OLD_API_vk_as_fields->parsed()) {
            vk_as_fields(vk_path, plonk_vk_as_fields_output_path);
        }
        // AVM
#ifndef DISABLE_AZTEC_VM
        else if (avm2_prove_command->parsed()) {
            // This outputs both files: proof and vk, under the given directory.
            avm2_prove(avm_inputs_path, avm2_prove_output_path);
        } else if (avm2_check_circuit_command->parsed()) {
            avm2_check_circuit(avm_inputs_path);
        } else if (avm2_verify_command->parsed()) {
            return avm2_verify(proof_path, avm_public_inputs_path, vk_path) ? 0 : 1;
        } else if (avm_check_circuit_command->parsed()) {
            avm_check_circuit(avm_public_inputs_path, "ignored");
        } else if (avm_prove_command->parsed()) {
            // This outputs both files: proof and vk, under the given directory.
            avm_prove(avm_public_inputs_path, "ignored", avm_prove_output_path);
        } else if (avm_verify_command->parsed()) {
            return avm_verify(proof_path, vk_path) ? 0 : 1;
        }
#endif
        // TUBE
        else if (prove_tube_command->parsed()) {
            // TODO(https://github.com/AztecProtocol/barretenberg/issues/1201): Potentially remove this extra logic.
            prove_tube(prove_tube_output_path, vk_path);
        } else if (verify_tube_command->parsed()) {
            // TODO(https://github.com/AztecProtocol/barretenberg/issues/1322): Remove verify_tube logic.
            auto tube_public_inputs_path = tube_proof_and_vk_path + "/public_inputs";
            auto tube_proof_path = tube_proof_and_vk_path + "/proof";
            auto tube_vk_path = tube_proof_and_vk_path + "/vk";
            UltraHonkAPI api;
            return api.verify({ .ipa_accumulation = true }, tube_public_inputs_path, tube_proof_path, tube_vk_path) ? 0
                                                                                                                    : 1;
        }
        // CLIENT IVC EXTRA COMMAND
        else if (OLD_API_gates_for_ivc->parsed()) {
            gate_count_for_ivc(bytecode_path, true);
        } else if (OLD_API_gates_mega_honk->parsed()) {
            gate_count<MegaCircuitBuilder>(bytecode_path, flags.recursive, flags.honk_recursion, true);
        } else if (OLD_API_write_arbitrary_valid_client_ivc_proof_and_vk_to_file->parsed()) {
            write_arbitrary_valid_client_ivc_proof_and_vk_to_file(arbitrary_valid_proof_path);
            return 0;
        }
        // ULTRA HONK EXTRA COMMANDS
        else if (OLD_API_write_recursion_inputs_ultra_honk->parsed()) {
            if (flags.ipa_accumulation) {
                write_recursion_inputs_ultra_honk<UltraRollupFlavor>(
                    bytecode_path, witness_path, recursion_inputs_output_path);
            } else {
                write_recursion_inputs_ultra_honk<UltraFlavor>(
                    bytecode_path, witness_path, recursion_inputs_output_path);
            }
        }
        // NEW STANDARD API
        else if (flags.scheme == "client_ivc") {
            ClientIVCAPI api;
            return execute_command(api);
        } else if (flags.scheme == "ultra_honk") {
            UltraHonkAPI api;
            return execute_command(api);
        } else {
            throw_or_abort("No match for API command");
            return 1;
        }
    } catch (std::runtime_error const& err) {
        std::cerr << err.what() << std::endl;
        return 1;
    }
    return 0;
=======
    return bb::parse_and_run_cli_command(argc, argv);
>>>>>>> a7cfbbe8
}<|MERGE_RESOLUTION|>--- conflicted
+++ resolved
@@ -2,735 +2,5 @@
 
 int main(int argc, char* argv[])
 {
-<<<<<<< HEAD
-    std::string name = "Barretenberg\nYour favo(u)rite zkSNARK library written in C++, a perfectly good computer "
-                       "programming language.";
-
-    CLI::App app{ name };
-    argv = app.ensure_utf8(argv);
-    app.formatter(std::make_shared<Formatter>());
-
-    // If no arguments are provided, print help and exit.
-    if (argc == 1) {
-        std::cout << app.help() << std::endl;
-        return 0;
-    }
-
-    // prevent two or more subcommands being executed
-    app.require_subcommand(0, 1);
-
-    API::Flags flags{};
-    // Some paths, with defaults, that may or may not be set by commands
-    std::filesystem::path bytecode_path{ "./target/program.json" };
-    std::filesystem::path witness_path{ "./target/witness.gz" };
-    std::filesystem::path output_path{
-        "./out"
-    }; // sometimes a directory where things will be written, sometimes the path of a file to be written
-    std::filesystem::path public_inputs_path{ "./target/public_inputs" };
-    std::filesystem::path proof_path{ "./target/proof" };
-    std::filesystem::path vk_path{ "./target/vk" };
-    flags.scheme = "";
-    flags.oracle_hash_type = "poseidon2";
-    flags.output_format = "bytes";
-    flags.crs_path = []() {
-        char* home = std::getenv("HOME");
-        std::filesystem::path base = home != nullptr ? std::filesystem::path(home) : "./";
-        return base / ".bb-crs";
-    }();
-    flags.include_gates_per_opcode = false;
-    const auto add_output_path_option = [&](CLI::App* subcommand, auto& _output_path) {
-        return subcommand->add_option("--output_path, -o",
-                                      _output_path,
-                                      "Directory to write files or path of file to write, depending on subcommand.");
-    };
-
-    /***************************************************************************************************************
-     * Subcommand: Adders for options that we will create for more than one subcommand
-     ***************************************************************************************************************/
-
-    const auto add_recursive_flag = [&](CLI::App* subcommand) {
-        return subcommand->add_flag(
-            "--recursive", flags.recursive, "Do some things relating to recursive verification and KZG...");
-    };
-
-    const auto add_honk_recursion_option = [&](CLI::App* subcommand) {
-        return subcommand->add_option(
-            "--honk_recursion",
-            flags.honk_recursion,
-            "Instruct the prover that this circuit will be recursively verified with "
-            "UltraHonk (1) or with UltraRollupHonk (2). Ensures a pairing point accumulator "
-            "(and additionally an IPA claim when UltraRollupHonk) is added to the public inputs of the proof.");
-    };
-
-    const auto add_scheme_option = [&](CLI::App* subcommand) {
-        return subcommand
-            ->add_option(
-                "--scheme, -s",
-                flags.scheme,
-                "The type of proof to be constructed. This can specify a proving system, an accumulation scheme, or a "
-                "particular type of circuit to be constructed and proven for some implicit scheme.")
-            ->envname("BB_SCHEME")
-            ->default_val("ultra_honk")
-            ->check(CLI::IsMember({ "client_ivc", "avm", "ultra_honk" }).name("is_member"));
-    };
-
-    const auto add_crs_path_option = [&](CLI::App* subcommand) {
-        return subcommand
-            ->add_option("--crs_path, -c",
-                         flags.crs_path,
-                         "Path CRS directory. Missing CRS files will be retrieved from the internet.")
-            ->check(CLI::ExistingDirectory);
-    };
-
-    const auto add_oracle_hash_option = [&](CLI::App* subcommand) {
-        return subcommand
-            ->add_option(
-                "--oracle_hash",
-                flags.oracle_hash_type,
-                "The hash function used by the prover as random oracle standing in for a verifier's challenge "
-                "generation. Poseidon2 is to be used for proofs that are intended to be verified inside of a "
-                "circuit. Keccak is optimized for verification in an Ethereum smart contract, where Keccak "
-                "has a privileged position due to the existence of an EVM precompile. Starknet is optimized "
-                "for verification in a Starknet smart contract, which can be generated using the Garaga library.")
-            ->check(CLI::IsMember({ "poseidon2", "keccak", "starknet" }).name("is_member"));
-    };
-
-    const auto add_output_format_option = [&](CLI::App* subcommand) {
-        return subcommand
-            ->add_option(
-                "--output_format",
-                flags.output_format,
-                "The type of the data to be written by the command. If bytes, output the raw bytes prefixed with "
-                "header information for deserialization. If fields, output a string representation of an array of "
-                "field elements. If bytes_and_fields do both. If fields_msgpack, outputs a msgpack buffer of Fr "
-                "elements.")
-            ->check(CLI::IsMember({ "bytes", "fields", "bytes_and_fields", "fields_msgpack" }).name("is_member"));
-    };
-
-    const auto add_write_vk_flag = [&](CLI::App* subcommand) {
-        return subcommand->add_flag("--write_vk", flags.write_vk, "Write the provided circuit's verification key");
-    };
-
-    const auto add_input_type_option = [&](CLI::App* subcommand) {
-        auto* input_type_option =
-            subcommand
-                ->add_option("--input_type",
-                             flags.input_type,
-                             "Is the input a single circuit, a compile-time stack or a run-time stack?")
-                ->check(CLI::IsMember({ "single_circuit", "compiletime_stack", "runtime_stack" }).name("is_member"))
-                ->default_val("single_circuit");
-        return input_type_option;
-    };
-
-    const auto add_ipa_accumulation_flag = [&](CLI::App* subcommand) {
-        return subcommand->add_flag(
-            "--ipa_accumulation", flags.ipa_accumulation, "Accumulate/Aggregate IPA (Inner Product Argument) claims");
-    };
-
-    const auto add_zk_option = [&](CLI::App* subcommand) {
-        return subcommand->add_flag("--zk", flags.zk, "Use a zk version of --scheme, if available.");
-    };
-
-    const auto add_init_kzg_accumulator_option = [&](CLI::App* subcommand) {
-        return subcommand->add_flag(
-            "--init_kzg_accumulator", flags.init_kzg_accumulator, "Initialize pairing point accumulator.");
-    };
-
-    const auto add_bytecode_path_option = [&](CLI::App* subcommand) {
-        subcommand->add_option("--bytecode_path, -b", bytecode_path, "Path to ACIR bytecode generated by Noir.")
-            /* ->check(CLI::ExistingFile) OR stdin indicator - */;
-    };
-
-    const auto add_witness_path_option = [&](CLI::App* subcommand) {
-        subcommand->add_option("--witness_path, -w", witness_path, "Path to partial witness generated by Noir.")
-            /* ->check(CLI::ExistingFile) OR stdin indicator - */;
-    };
-
-    const auto add_public_inputs_path_option = [&](CLI::App* subcommand) {
-        return subcommand->add_option(
-            "--public_inputs_path, -i", public_inputs_path, "Path to public inputs.") /* ->check(CLI::ExistingFile) */;
-    };
-
-    const auto add_proof_path_option = [&](CLI::App* subcommand) {
-        return subcommand->add_option(
-            "--proof_path, -p", proof_path, "Path to a proof.") /* ->check(CLI::ExistingFile) */;
-    };
-
-    const auto add_vk_path_option = [&](CLI::App* subcommand) {
-        return subcommand->add_option("--vk_path, -k", vk_path, "Path to a verification key.")
-            /* ->check(CLI::ExistingFile) */;
-    };
-
-    const auto add_verifier_type_option = [&](CLI::App* subcommand) {
-        return subcommand
-            ->add_option("--verifier_type",
-                         flags.verifier_type,
-                         "Is a verification key for use a standalone single circuit verifier (e.g. a SNARK or folding "
-                         "recursive verifier) or is it for an ivc verifier? `standalone` produces a verification key "
-                         "is sufficient for verifying proofs about a single circuit (including the non-encsapsulated "
-                         "use case where an IVC scheme is manually constructed via recursive UltraHonk proof "
-                         "verification). `ivc` produces a verification key for verifying the stack of run though a "
-                         "dedicated ivc verifier class (currently the only option is the ClientIVC class) ")
-            ->check(CLI::IsMember({ "standalone", "ivc" }).name("is_member"));
-    };
-
-    const auto add_verbose_flag = [&](CLI::App* subcommand) {
-        return subcommand->add_flag("--verbose, --verbose_logging, -v", flags.verbose, "Output all logs to stderr.");
-    };
-
-    const auto add_debug_flag = [&](CLI::App* subcommand) {
-        return subcommand->add_flag("--debug_logging, -d", flags.debug, "Output debug logs to stderr.");
-    };
-
-    const auto add_include_gates_per_opcode_flag = [&](CLI::App* subcommand) {
-        return subcommand->add_flag("--include_gates_per_opcode",
-                                    flags.include_gates_per_opcode,
-                                    "Include gates_per_opcode in the output of the gates command.");
-    };
-
-    /***************************************************************************************************************
-     * Top-level flags
-     ***************************************************************************************************************/
-    add_verbose_flag(&app);
-    add_debug_flag(&app);
-    add_crs_path_option(&app);
-
-    /***************************************************************************************************************
-     * Builtin flag: --version
-     ***************************************************************************************************************/
-    app.set_version_flag("--version", BB_VERSION_PLACEHOLDER, "Print the version string.");
-
-    /***************************************************************************************************************
-     * Subcommand: check
-     ***************************************************************************************************************/
-    CLI::App* check =
-        app.add_subcommand("check",
-                           "A debugging tool to quickly check whether a witness satisfies a circuit The "
-                           "function constructs the execution trace and iterates through it row by row, applying the "
-                           "polynomial relations defining the gate types.");
-
-    add_bytecode_path_option(check);
-    add_witness_path_option(check);
-
-    /***************************************************************************************************************
-     * Subcommand: gates
-     ***************************************************************************************************************/
-    CLI::App* gates = app.add_subcommand("gates",
-                                         "Construct a circuit from the given bytecode (in particular, expand black box "
-                                         "functions) and return the gate count information.");
-
-    add_scheme_option(gates);
-    add_verbose_flag(gates);
-    add_bytecode_path_option(gates);
-    add_honk_recursion_option(gates);
-    add_include_gates_per_opcode_flag(gates);
-
-    /***************************************************************************************************************
-     * Subcommand: prove
-     ***************************************************************************************************************/
-    CLI::App* prove = app.add_subcommand("prove", "Generate a proof.");
-
-    add_scheme_option(prove);
-    add_bytecode_path_option(prove);
-    add_witness_path_option(prove);
-    add_output_path_option(prove, output_path);
-
-    add_verbose_flag(prove);
-    add_debug_flag(prove);
-    add_crs_path_option(prove);
-    add_oracle_hash_option(prove);
-    add_output_format_option(prove);
-    add_write_vk_flag(prove);
-    add_input_type_option(prove);
-    add_zk_option(prove);
-    add_init_kzg_accumulator_option(prove);
-    add_ipa_accumulation_flag(prove);
-    add_recursive_flag(prove);
-    add_honk_recursion_option(prove);
-
-    prove->add_flag("--verify", "Verify the proof natively, resulting in a boolean output. Useful for testing.");
-
-    /***************************************************************************************************************
-     * Subcommand: write_vk
-     ***************************************************************************************************************/
-    CLI::App* write_vk =
-        app.add_subcommand("write_vk",
-                           "Write the verification key of a circuit. The circuit is constructed using "
-                           "quickly generated but invalid witnesses (which must be supplied in Barretenberg in order "
-                           "to expand ACIR black box opcodes), and no proof is constructed.");
-
-    add_scheme_option(write_vk);
-    add_bytecode_path_option(write_vk);
-    add_output_path_option(write_vk, output_path);
-
-    add_verbose_flag(write_vk);
-    add_debug_flag(write_vk);
-    add_output_format_option(write_vk);
-    add_input_type_option(write_vk);
-    add_crs_path_option(write_vk);
-    add_init_kzg_accumulator_option(write_vk);
-    add_oracle_hash_option(write_vk);
-    add_ipa_accumulation_flag(write_vk);
-    add_honk_recursion_option(write_vk);
-    add_recursive_flag(write_vk);
-    add_verifier_type_option(write_vk)->default_val("standalone");
-
-    /***************************************************************************************************************
-     * Subcommand: verify
-     ***************************************************************************************************************/
-    CLI::App* verify = app.add_subcommand("verify", "Verify a proof.");
-
-    add_public_inputs_path_option(verify);
-    add_proof_path_option(verify);
-    add_vk_path_option(verify);
-
-    add_verbose_flag(verify);
-    add_debug_flag(verify);
-    add_scheme_option(verify);
-    add_crs_path_option(verify);
-    add_oracle_hash_option(verify);
-    add_zk_option(verify);
-    add_ipa_accumulation_flag(verify);
-    add_init_kzg_accumulator_option(verify);
-    add_honk_recursion_option(verify);
-    add_recursive_flag(verify);
-
-    /***************************************************************************************************************
-     * Subcommand: write_solidity_verifier
-     ***************************************************************************************************************/
-    CLI::App* write_solidity_verifier =
-        app.add_subcommand("write_solidity_verifier",
-                           "Write a Solidity smart contract suitable for verifying proofs of circuit "
-                           "satisfiability for the circuit with verification key at vk_path. Not all "
-                           "hash types are implemented due to efficiency concerns.");
-
-    add_scheme_option(write_solidity_verifier);
-    add_vk_path_option(write_solidity_verifier);
-    add_output_path_option(write_solidity_verifier, output_path);
-
-    add_verbose_flag(write_solidity_verifier);
-    add_zk_option(write_solidity_verifier);
-    add_crs_path_option(write_solidity_verifier);
-
-    /***************************************************************************************************************
-     * Subcommand: OLD_API
-     ***************************************************************************************************************/
-    CLI::App* OLD_API = app.add_subcommand("OLD_API", "Access some old API commands");
-
-    /***************************************************************************************************************
-     * Subcommand: OLD_API gates_for_ivc
-     ***************************************************************************************************************/
-    CLI::App* OLD_API_gates_for_ivc = OLD_API->add_subcommand("gates_for_ivc", "");
-    add_verbose_flag(OLD_API_gates_for_ivc);
-    add_debug_flag(OLD_API_gates_for_ivc);
-    add_crs_path_option(OLD_API_gates_for_ivc);
-    add_bytecode_path_option(OLD_API_gates_for_ivc);
-
-    /***************************************************************************************************************
-     * Subcommand: OLD_API gates_mega_honk
-     ***************************************************************************************************************/
-    CLI::App* OLD_API_gates_mega_honk = OLD_API->add_subcommand("gates_mega_honk", "");
-    add_verbose_flag(OLD_API_gates_mega_honk);
-    add_debug_flag(OLD_API_gates_mega_honk);
-    add_crs_path_option(OLD_API_gates_mega_honk);
-    add_recursive_flag(OLD_API_gates_mega_honk);
-    add_honk_recursion_option(OLD_API_gates_mega_honk);
-    add_bytecode_path_option(OLD_API_gates_mega_honk);
-
-    /***************************************************************************************************************
-     * Subcommand: OLD_API write_arbitrary_valid_client_ivc_proof_and_vk_to_file
-     ***************************************************************************************************************/
-    CLI::App* OLD_API_write_arbitrary_valid_client_ivc_proof_and_vk_to_file =
-        OLD_API->add_subcommand("write_arbitrary_valid_client_ivc_proof_and_vk_to_file", "");
-    add_verbose_flag(OLD_API_write_arbitrary_valid_client_ivc_proof_and_vk_to_file);
-    add_debug_flag(OLD_API_write_arbitrary_valid_client_ivc_proof_and_vk_to_file);
-    add_crs_path_option(OLD_API_write_arbitrary_valid_client_ivc_proof_and_vk_to_file);
-    std::string arbitrary_valid_proof_path{ "./proofs/proof" };
-    add_output_path_option(OLD_API_write_arbitrary_valid_client_ivc_proof_and_vk_to_file, arbitrary_valid_proof_path);
-
-    /***************************************************************************************************************
-     * Subcommand: OLD_API write_recursion_inputs_ultra_honk
-     ***************************************************************************************************************/
-    CLI::App* OLD_API_write_recursion_inputs_ultra_honk =
-        OLD_API->add_subcommand("write_recursion_inputs_ultra_honk", "");
-    add_verbose_flag(OLD_API_write_recursion_inputs_ultra_honk);
-    add_debug_flag(OLD_API_write_recursion_inputs_ultra_honk);
-    add_crs_path_option(OLD_API_write_recursion_inputs_ultra_honk);
-    std::string recursion_inputs_output_path{ "./target" };
-    add_output_path_option(OLD_API_write_recursion_inputs_ultra_honk, recursion_inputs_output_path);
-    add_ipa_accumulation_flag(OLD_API_write_recursion_inputs_ultra_honk);
-    add_recursive_flag(OLD_API_write_recursion_inputs_ultra_honk);
-    add_bytecode_path_option(OLD_API_write_recursion_inputs_ultra_honk);
-
-    /***************************************************************************************************************
-     * Subcommand: OLD_API gates
-     ***************************************************************************************************************/
-    CLI::App* OLD_API_gates = OLD_API->add_subcommand("gates", "");
-    add_verbose_flag(OLD_API_gates);
-    add_debug_flag(OLD_API_gates);
-    add_crs_path_option(OLD_API_gates);
-    add_recursive_flag(OLD_API_gates);
-    add_honk_recursion_option(OLD_API_gates);
-    add_bytecode_path_option(OLD_API_gates);
-
-    /***************************************************************************************************************
-     * Subcommand: OLD_API prove
-     ***************************************************************************************************************/
-    CLI::App* OLD_API_prove = OLD_API->add_subcommand("prove", "");
-    add_verbose_flag(OLD_API_prove);
-    add_debug_flag(OLD_API_prove);
-    add_crs_path_option(OLD_API_prove);
-    add_recursive_flag(OLD_API_prove);
-    std::string plonk_prove_output_path{ "./proofs/proof" };
-    add_output_path_option(OLD_API_prove, plonk_prove_output_path);
-    add_bytecode_path_option(OLD_API_prove);
-    add_witness_path_option(OLD_API_prove);
-
-    /***************************************************************************************************************
-     * Subcommand: OLD_API prove_output_all
-     ***************************************************************************************************************/
-    CLI::App* OLD_API_prove_output_all = OLD_API->add_subcommand("prove_output_all", "");
-    add_verbose_flag(OLD_API_prove_output_all);
-    add_debug_flag(OLD_API_prove_output_all);
-    add_crs_path_option(OLD_API_prove_output_all);
-    add_recursive_flag(OLD_API_prove_output_all);
-    std::string plonk_prove_output_all_output_path{ "./proofs" };
-    add_output_path_option(OLD_API_prove_output_all, plonk_prove_output_all_output_path);
-    add_bytecode_path_option(OLD_API_prove_output_all);
-
-    /***************************************************************************************************************
-     * Subcommand: OLD_API verify
-     ***************************************************************************************************************/
-    CLI::App* OLD_API_verify = OLD_API->add_subcommand("verify", "");
-    add_verbose_flag(OLD_API_verify);
-    add_debug_flag(OLD_API_verify);
-    add_crs_path_option(OLD_API_verify);
-    add_bytecode_path_option(OLD_API_verify);
-    add_proof_path_option(OLD_API_verify);
-    add_vk_path_option(OLD_API_verify);
-    add_recursive_flag(OLD_API_verify);
-
-    /***************************************************************************************************************
-     * Subcommand: OLD_API prove_and_verify
-     ***************************************************************************************************************/
-    CLI::App* OLD_API_prove_and_verify = OLD_API->add_subcommand("prove_and_verify", "");
-    add_verbose_flag(OLD_API_prove_and_verify);
-    add_debug_flag(OLD_API_prove_and_verify);
-    add_crs_path_option(OLD_API_prove_and_verify);
-    add_recursive_flag(OLD_API_prove_and_verify);
-    add_bytecode_path_option(OLD_API_prove_and_verify);
-
-    /***************************************************************************************************************
-     * Subcommand: OLD_API contract
-     ***************************************************************************************************************/
-    CLI::App* OLD_API_contract = OLD_API->add_subcommand("contract", "");
-    add_verbose_flag(OLD_API_contract);
-    add_debug_flag(OLD_API_contract);
-    add_crs_path_option(OLD_API_contract);
-    std::string plonk_contract_output_path{ "./target/contract.sol" };
-    add_output_path_option(OLD_API_contract, plonk_contract_output_path);
-    add_bytecode_path_option(OLD_API_contract);
-    add_vk_path_option(OLD_API_contract);
-
-    /***************************************************************************************************************
-     * Subcommand: OLD_API write_vk
-     ***************************************************************************************************************/
-    CLI::App* OLD_API_write_vk = OLD_API->add_subcommand("write_vk", "");
-    add_verbose_flag(OLD_API_write_vk);
-    add_debug_flag(OLD_API_write_vk);
-    add_crs_path_option(OLD_API_write_vk);
-    add_recursive_flag(OLD_API_write_vk);
-    std::string plonk_vk_output_path{ "./target/vk" };
-    add_output_path_option(OLD_API_write_vk, plonk_vk_output_path);
-    add_bytecode_path_option(OLD_API_write_vk);
-
-    /***************************************************************************************************************
-     * Subcommand: OLD_API write_pk
-     ***************************************************************************************************************/
-    CLI::App* OLD_API_write_pk = OLD_API->add_subcommand("write_pk", "");
-    add_verbose_flag(OLD_API_write_pk);
-    add_debug_flag(OLD_API_write_pk);
-    add_crs_path_option(OLD_API_write_pk);
-    add_recursive_flag(OLD_API_write_pk);
-    std::string plonk_pk_output_path{ "./target/pk" };
-    add_output_path_option(OLD_API_write_pk, plonk_pk_output_path);
-    add_bytecode_path_option(OLD_API_write_pk);
-
-    /***************************************************************************************************************
-     * Subcommand: OLD_API proof_as_fields
-     ***************************************************************************************************************/
-    CLI::App* OLD_API_proof_as_fields = OLD_API->add_subcommand("proof_as_fields", "");
-    add_verbose_flag(OLD_API_proof_as_fields);
-    add_debug_flag(OLD_API_proof_as_fields);
-    add_crs_path_option(OLD_API_proof_as_fields);
-    std::string plonk_proof_as_fields_output_path;
-    auto* output_path_option = add_output_path_option(OLD_API_proof_as_fields, plonk_proof_as_fields_output_path);
-    add_proof_path_option(OLD_API_proof_as_fields);
-    add_vk_path_option(OLD_API_proof_as_fields);
-    // Attach a final callback to the subcommand (or the main app) that will run after parsing.
-    // This callback will update the output path default if the user did not supply an explicit value.
-    OLD_API_proof_as_fields->final_callback([&]() {
-        // If the output option was not set (i.e. its count is 0), update it.
-        if (output_path_option->count() == 0) {
-            // Update the default output based on the (possibly changed) proof_path.
-            plonk_proof_as_fields_output_path = proof_path.stem().string() + "_fields.json";
-        }
-    });
-
-    /***************************************************************************************************************
-     * Subcommand: OLD_API vk_as_fields
-     ***************************************************************************************************************/
-    CLI::App* OLD_API_vk_as_fields = OLD_API->add_subcommand("vk_as_fields", "");
-    add_verbose_flag(OLD_API_vk_as_fields);
-    add_debug_flag(OLD_API_vk_as_fields);
-    add_crs_path_option(OLD_API_vk_as_fields);
-    std::string plonk_vk_as_fields_output_path{ vk_path / "_fields.json" };
-    add_output_path_option(OLD_API_vk_as_fields, plonk_vk_as_fields_output_path);
-    add_vk_path_option(OLD_API_vk_as_fields);
-
-#ifndef DISABLE_AZTEC_VM
-    std::filesystem::path avm_inputs_path{ "./target/avm_inputs.bin" };
-    const auto add_avm_inputs_option = [&](CLI::App* subcommand) {
-        return subcommand->add_option("--avm-inputs", avm_inputs_path, "");
-    };
-    std::filesystem::path avm_public_inputs_path{ "./target/avm_public_inputs.bin" };
-    const auto add_avm_public_inputs_option = [&](CLI::App* subcommand) {
-        return subcommand->add_option("--avm-public-inputs", avm_public_inputs_path, "");
-    };
-
-    /***************************************************************************************************************
-     * Subcommand: avm2_prove
-     ***************************************************************************************************************/
-    CLI::App* avm2_prove_command = app.add_subcommand("avm2_prove", "");
-    avm2_prove_command->group(""); // hide from list of subcommands
-    add_verbose_flag(avm2_prove_command);
-    add_debug_flag(avm2_prove_command);
-    add_crs_path_option(avm2_prove_command);
-    std::filesystem::path avm2_prove_output_path{ "./proofs" };
-    add_output_path_option(avm2_prove_command, avm2_prove_output_path);
-    add_avm_inputs_option(avm2_prove_command);
-
-    /***************************************************************************************************************
-     * Subcommand: avm2_check_circuit
-     ***************************************************************************************************************/
-    CLI::App* avm2_check_circuit_command = app.add_subcommand("avm2_check_circuit", "");
-    avm2_check_circuit_command->group(""); // hide from list of subcommands
-    add_verbose_flag(avm2_check_circuit_command);
-    add_debug_flag(avm2_check_circuit_command);
-    add_crs_path_option(avm2_check_circuit_command);
-    add_avm_inputs_option(avm2_check_circuit_command);
-
-    /***************************************************************************************************************
-     * Subcommand: avm2_verify
-     ***************************************************************************************************************/
-    CLI::App* avm2_verify_command = app.add_subcommand("avm2_verify", "");
-    avm2_verify_command->group(""); // hide from list of subcommands
-    add_verbose_flag(avm2_verify_command);
-    add_debug_flag(avm2_verify_command);
-    add_crs_path_option(avm2_verify_command);
-    add_avm_public_inputs_option(avm2_verify_command);
-    add_proof_path_option(avm2_verify_command);
-    add_vk_path_option(avm2_verify_command);
-
-    /***************************************************************************************************************
-     * Subcommand: avm_check_circuit
-     ***************************************************************************************************************/
-    CLI::App* avm_check_circuit_command = app.add_subcommand("avm_check_circuit", "");
-    avm_check_circuit_command->group(""); // hide from list of subcommands
-    add_verbose_flag(avm_check_circuit_command);
-    add_debug_flag(avm_check_circuit_command);
-    add_crs_path_option(avm_check_circuit_command);
-    add_avm_public_inputs_option(avm_check_circuit_command);
-    add_output_path_option(avm_check_circuit_command, output_path);
-
-    /***************************************************************************************************************
-     * Subcommand: avm_prove
-     ***************************************************************************************************************/
-    CLI::App* avm_prove_command = app.add_subcommand("avm_prove", "");
-    avm_prove_command->group(""); // hide from list of subcommands
-    add_verbose_flag(avm_prove_command);
-    add_debug_flag(avm_prove_command);
-    add_crs_path_option(avm_prove_command);
-    std::filesystem::path avm_prove_output_path{ "./proofs" };
-    add_avm_public_inputs_option(avm_prove_command);
-    add_output_path_option(avm_prove_command, avm_prove_output_path);
-
-    /***************************************************************************************************************
-     * Subcommand: avm_verify
-     ***************************************************************************************************************/
-    CLI::App* avm_verify_command = app.add_subcommand("avm_verify", "");
-    avm_verify_command->group(""); // hide from list of subcommands
-    add_verbose_flag(avm_verify_command);
-    add_debug_flag(avm_verify_command);
-    add_crs_path_option(avm_verify_command);
-    add_avm_public_inputs_option(avm_verify_command);
-    add_output_path_option(avm_verify_command, output_path);
-    add_proof_path_option(avm_verify_command);
-    add_vk_path_option(avm_verify_command);
-#endif
-
-    /***************************************************************************************************************
-     * Subcommand: prove_tube
-     ***************************************************************************************************************/
-    CLI ::App* prove_tube_command = app.add_subcommand("prove_tube", "");
-    prove_tube_command->group(""); // hide from list of subcommands
-    add_verbose_flag(prove_tube_command);
-    add_debug_flag(prove_tube_command);
-    add_crs_path_option(prove_tube_command);
-    add_vk_path_option(prove_tube_command);
-    std::string prove_tube_output_path{ "./target" };
-    add_output_path_option(prove_tube_command, prove_tube_output_path);
-
-    /***************************************************************************************************************
-     * Subcommand: verify_tube
-     ***************************************************************************************************************/
-    CLI::App* verify_tube_command = app.add_subcommand("verify_tube", "");
-    verify_tube_command->group(""); // hide from list of subcommands
-    add_verbose_flag(verify_tube_command);
-    add_debug_flag(verify_tube_command);
-    add_crs_path_option(verify_tube_command);
-    // doesn't make sense that this is set by -o but that's how it was
-    std::string tube_proof_and_vk_path{ "./target" };
-    add_output_path_option(verify_tube_command, tube_proof_and_vk_path);
-
-    /***************************************************************************************************************
-     * Build the CLI11 App
-     ***************************************************************************************************************/
-
-    CLI11_PARSE(app, argc, argv);
-    debug_logging = flags.debug;
-    verbose_logging = debug_logging || flags.verbose;
-
-    print_active_subcommands(app);
-    info("Scheme is: ", flags.scheme);
-    if (CLI::App* deepest = find_deepest_subcommand(&app)) {
-        print_subcommand_options(deepest);
-    }
-
-    // prob this construction is too much
-    const auto execute_command = [&](API& api) {
-        if (check->parsed()) {
-            api.check(flags, bytecode_path, witness_path);
-            return 0;
-        }
-        if (gates->parsed()) {
-            api.gates(flags, bytecode_path);
-            return 0;
-        }
-        if (prove->parsed()) {
-            api.prove(flags, bytecode_path, witness_path, output_path);
-            return 0;
-        }
-        if (write_vk->parsed()) {
-            api.write_vk(flags, bytecode_path, output_path);
-            return 0;
-        }
-        if (verify->parsed()) {
-            const bool verified = api.verify(flags, public_inputs_path, proof_path, vk_path);
-            vinfo("verified: ", verified);
-            return verified ? 0 : 1;
-        }
-        if (write_solidity_verifier->parsed()) {
-            api.write_solidity_verifier(flags, output_path, vk_path);
-            return 0;
-        }
-        auto subcommands = app.get_subcommands();
-        const std::string message = std::string("No handler for subcommand ") + subcommands[0]->get_name();
-        throw_or_abort(message);
-        return 1;
-    };
-
-    try {
-        // ULTRA PLONK
-        if (OLD_API_gates->parsed()) {
-            gate_count<UltraCircuitBuilder>(bytecode_path, flags.recursive, flags.honk_recursion, true);
-        } else if (OLD_API_prove->parsed()) {
-            prove_ultra_plonk(bytecode_path, witness_path, plonk_prove_output_path, flags.recursive);
-        } else if (OLD_API_prove_output_all->parsed()) {
-            prove_output_all_ultra_plonk(
-                bytecode_path, witness_path, plonk_prove_output_all_output_path, flags.recursive);
-        } else if (OLD_API_verify->parsed()) {
-            return verify_ultra_plonk(proof_path, vk_path) ? 0 : 1;
-        } else if (OLD_API_prove_and_verify->parsed()) {
-            return prove_and_verify_ultra_plonk(bytecode_path, flags.recursive, witness_path) ? 0 : 1;
-        } else if (OLD_API_contract->parsed()) {
-            contract_ultra_plonk(plonk_contract_output_path, vk_path);
-        } else if (OLD_API_write_vk->parsed()) {
-            write_vk_ultra_plonk(bytecode_path, plonk_vk_output_path, flags.recursive);
-        } else if (OLD_API_write_pk->parsed()) {
-            write_pk_ultra_plonk(bytecode_path, plonk_pk_output_path, flags.recursive);
-        } else if (OLD_API_proof_as_fields->parsed()) {
-            proof_as_fields(proof_path, vk_path, plonk_proof_as_fields_output_path);
-        } else if (OLD_API_vk_as_fields->parsed()) {
-            vk_as_fields(vk_path, plonk_vk_as_fields_output_path);
-        }
-        // AVM
-#ifndef DISABLE_AZTEC_VM
-        else if (avm2_prove_command->parsed()) {
-            // This outputs both files: proof and vk, under the given directory.
-            avm2_prove(avm_inputs_path, avm2_prove_output_path);
-        } else if (avm2_check_circuit_command->parsed()) {
-            avm2_check_circuit(avm_inputs_path);
-        } else if (avm2_verify_command->parsed()) {
-            return avm2_verify(proof_path, avm_public_inputs_path, vk_path) ? 0 : 1;
-        } else if (avm_check_circuit_command->parsed()) {
-            avm_check_circuit(avm_public_inputs_path, "ignored");
-        } else if (avm_prove_command->parsed()) {
-            // This outputs both files: proof and vk, under the given directory.
-            avm_prove(avm_public_inputs_path, "ignored", avm_prove_output_path);
-        } else if (avm_verify_command->parsed()) {
-            return avm_verify(proof_path, vk_path) ? 0 : 1;
-        }
-#endif
-        // TUBE
-        else if (prove_tube_command->parsed()) {
-            // TODO(https://github.com/AztecProtocol/barretenberg/issues/1201): Potentially remove this extra logic.
-            prove_tube(prove_tube_output_path, vk_path);
-        } else if (verify_tube_command->parsed()) {
-            // TODO(https://github.com/AztecProtocol/barretenberg/issues/1322): Remove verify_tube logic.
-            auto tube_public_inputs_path = tube_proof_and_vk_path + "/public_inputs";
-            auto tube_proof_path = tube_proof_and_vk_path + "/proof";
-            auto tube_vk_path = tube_proof_and_vk_path + "/vk";
-            UltraHonkAPI api;
-            return api.verify({ .ipa_accumulation = true }, tube_public_inputs_path, tube_proof_path, tube_vk_path) ? 0
-                                                                                                                    : 1;
-        }
-        // CLIENT IVC EXTRA COMMAND
-        else if (OLD_API_gates_for_ivc->parsed()) {
-            gate_count_for_ivc(bytecode_path, true);
-        } else if (OLD_API_gates_mega_honk->parsed()) {
-            gate_count<MegaCircuitBuilder>(bytecode_path, flags.recursive, flags.honk_recursion, true);
-        } else if (OLD_API_write_arbitrary_valid_client_ivc_proof_and_vk_to_file->parsed()) {
-            write_arbitrary_valid_client_ivc_proof_and_vk_to_file(arbitrary_valid_proof_path);
-            return 0;
-        }
-        // ULTRA HONK EXTRA COMMANDS
-        else if (OLD_API_write_recursion_inputs_ultra_honk->parsed()) {
-            if (flags.ipa_accumulation) {
-                write_recursion_inputs_ultra_honk<UltraRollupFlavor>(
-                    bytecode_path, witness_path, recursion_inputs_output_path);
-            } else {
-                write_recursion_inputs_ultra_honk<UltraFlavor>(
-                    bytecode_path, witness_path, recursion_inputs_output_path);
-            }
-        }
-        // NEW STANDARD API
-        else if (flags.scheme == "client_ivc") {
-            ClientIVCAPI api;
-            return execute_command(api);
-        } else if (flags.scheme == "ultra_honk") {
-            UltraHonkAPI api;
-            return execute_command(api);
-        } else {
-            throw_or_abort("No match for API command");
-            return 1;
-        }
-    } catch (std::runtime_error const& err) {
-        std::cerr << err.what() << std::endl;
-        return 1;
-    }
-    return 0;
-=======
     return bb::parse_and_run_cli_command(argc, argv);
->>>>>>> a7cfbbe8
 }