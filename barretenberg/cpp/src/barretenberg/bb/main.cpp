#include "barretenberg/bb/api.hpp"
#include "barretenberg/bb/api_client_ivc.hpp"
#include "barretenberg/bb/file_io.hpp"
#include "barretenberg/client_ivc/client_ivc.hpp"
#include "barretenberg/common/benchmark.hpp"
#include "barretenberg/common/map.hpp"
#include "barretenberg/common/serialize.hpp"
#include "barretenberg/common/timer.hpp"
#include "barretenberg/constants.hpp"
#include "barretenberg/dsl/acir_format/acir_format.hpp"
#include "barretenberg/dsl/acir_format/acir_to_constraint_buf.hpp"
#include "barretenberg/dsl/acir_format/ivc_recursion_constraint.hpp"
#include "barretenberg/dsl/acir_format/proof_surgeon.hpp"
#include "barretenberg/dsl/acir_proofs/acir_composer.hpp"
#include "barretenberg/dsl/acir_proofs/honk_contract.hpp"
#include "barretenberg/flavor/flavor.hpp"
#include "barretenberg/honk/proof_system/types/proof.hpp"
#include "barretenberg/numeric/bitop/get_msb.hpp"
#include "barretenberg/plonk/proof_system/proving_key/serialize.hpp"
#include "barretenberg/plonk_honk_shared/types/aggregation_object_type.hpp"
#include "barretenberg/serialize/cbind.hpp"
#include "barretenberg/srs/global_crs.hpp"
#include "barretenberg/stdlib/client_ivc_verifier/client_ivc_recursive_verifier.hpp"
#include "barretenberg/stdlib_circuit_builders/ultra_flavor.hpp"
#include "barretenberg/stdlib_circuit_builders/ultra_keccak_flavor.hpp"
<<<<<<< HEAD
#include "barretenberg/stdlib_circuit_builders/ultra_starknet_flavor.hpp"
=======
#include "barretenberg/stdlib_circuit_builders/ultra_rollup_flavor.hpp"
#include "barretenberg/vm/avm/trace/public_inputs.hpp"
#include <cstdint>
>>>>>>> 9b99126b

#ifndef DISABLE_AZTEC_VM
#include "barretenberg/vm/avm/generated/flavor.hpp"
#include "barretenberg/vm/avm/trace/common.hpp"
#include "barretenberg/vm/avm/trace/execution.hpp"
#include "barretenberg/vm/aztec_constants.hpp"
#include "barretenberg/vm/stats.hpp"
#endif

using namespace bb;

const std::filesystem::path current_path = std::filesystem::current_path();
const auto current_dir = current_path.filename().string();

// Initializes without loading G1
// TODO(https://github.com/AztecProtocol/barretenberg/issues/811) adapt for grumpkin
acir_proofs::AcirComposer verifier_init()
{
    acir_proofs::AcirComposer acir_composer(0, verbose_logging);
    auto g2_data = get_bn254_g2_data(CRS_PATH);
    srs::init_crs_factory({}, g2_data);
    return acir_composer;
}

std::string to_json(std::vector<bb::fr>& data)
{
    return format("[", join(map(data, [](auto fr) { return format("\"", fr, "\""); })), "]");
}

std::string vk_to_json(std::vector<bb::fr> const& data)
{
    // We need to move vk_hash to the front...
    std::vector<bb::fr> rotated(data.begin(), data.end() - 1);
    rotated.insert(rotated.begin(), data.at(data.size() - 1));

    return format("[", join(map(rotated, [](auto fr) { return format("\"", fr, "\""); })), "]");
}

std::string honk_vk_to_json(std::vector<bb::fr>& data)
{
    return format("[", join(map(data, [](auto fr) { return format("\"", fr, "\""); })), "]");
}

/**
 * @brief Proves and verifies an ACIR circuit
 *
 * Communication:
 * - proc_exit: A boolean value is returned indicating whether the proof is valid.
 *   an exit code of 0 will be returned for success and 1 for failure.
 *
 * @param bytecodePath Path to the file containing the serialized circuit
 * @param witnessPath Path to the file containing the serialized witness
 * @param recursive Whether to use recursive proof generation of non-recursive
 * @return true if the proof is valid
 * @return false if the proof is invalid
 */
bool proveAndVerify(const std::string& bytecodePath, const bool recursive, const std::string& witnessPath)
{
    auto constraint_system = get_constraint_system(bytecodePath, /*honk_recursion=*/0);
    auto witness = get_witness(witnessPath);

    acir_proofs::AcirComposer acir_composer{ 0, verbose_logging };
    acir_composer.create_finalized_circuit(constraint_system, recursive, witness);
    init_bn254_crs(acir_composer.get_finalized_dyadic_circuit_size());

    Timer pk_timer;
    acir_composer.init_proving_key();
    write_benchmark("pk_construction_time", pk_timer.milliseconds(), "acir_test", current_dir);

    write_benchmark("gate_count", acir_composer.get_finalized_total_circuit_size(), "acir_test", current_dir);
    write_benchmark("subgroup_size", acir_composer.get_finalized_dyadic_circuit_size(), "acir_test", current_dir);

    Timer proof_timer;
    auto proof = acir_composer.create_proof();
    write_benchmark("proof_construction_time", proof_timer.milliseconds(), "acir_test", current_dir);

    Timer vk_timer;
    acir_composer.init_verification_key();
    write_benchmark("vk_construction_time", vk_timer.milliseconds(), "acir_test", current_dir);

    auto verified = acir_composer.verify_proof(proof);

    vinfo("verified: ", verified);
    return verified;
}

template <IsUltraFlavor Flavor>
bool proveAndVerifyHonkAcirFormat(acir_format::AcirProgram program, acir_format::ProgramMetadata metadata)
{
    using Builder = Flavor::CircuitBuilder;
    using Prover = UltraProver_<Flavor>;
    using Verifier = UltraVerifier_<Flavor>;
    using VerificationKey = Flavor::VerificationKey;

    // Construct a bberg circuit from the acir representation
    auto builder = acir_format::create_circuit<Builder>(program, metadata);

    // Construct Honk proof
    Prover prover{ builder };
    init_bn254_crs(prover.proving_key->proving_key.circuit_size);
    auto proof = prover.construct_proof();

    // Verify Honk proof
    auto verification_key = std::make_shared<VerificationKey>(prover.proving_key->proving_key);

    Verifier verifier{ verification_key };

    return verifier.verify_proof(proof);
}

/**
 * @brief Constructs and verifies a Honk proof for an acir-generated circuit
 *
 * @tparam Flavor
 * @param bytecodePath Path to serialized acir circuit data
 * @param witnessPath Path to serialized acir witness data
 */
template <IsUltraFlavor Flavor>
bool proveAndVerifyHonk(const std::string& bytecodePath, const bool recursive, const std::string& witnessPath)
{
    uint32_t honk_recursion = 0;
    if constexpr (IsAnyOf<Flavor, UltraFlavor>) {
        honk_recursion = 1;
    } else if constexpr (IsAnyOf<Flavor, UltraRollupFlavor>) {
        honk_recursion = 2;
    }
    const acir_format::ProgramMetadata metadata{ .recursive = recursive, .honk_recursion = honk_recursion };

    // Populate the acir constraint system and witness from gzipped data
    acir_format::AcirProgram program;
    program.constraints = get_constraint_system(bytecodePath, metadata.honk_recursion);
    program.witness = get_witness(witnessPath);

    return proveAndVerifyHonkAcirFormat<Flavor>(program, metadata);
}

/**
 * @brief Constructs and verifies multiple Honk proofs for an ACIR-generated program.
 *
 * @tparam Flavor
 * @param bytecodePath Path to serialized acir program data. An ACIR program contains a list of circuits.
 * @param witnessPath Path to serialized acir witness stack data. This dictates the execution trace the backend should
 * follow.
 */
template <IsUltraFlavor Flavor>
bool proveAndVerifyHonkProgram(const std::string& bytecodePath, const bool recursive, const std::string& witnessPath)
{
    uint32_t honk_recursion = 0;
    if constexpr (IsAnyOf<Flavor, UltraFlavor>) {
        honk_recursion = 1;
    } else if constexpr (IsAnyOf<Flavor, UltraRollupFlavor>) {
        honk_recursion = 2;
    }
    const acir_format::ProgramMetadata metadata{ .recursive = recursive, .honk_recursion = honk_recursion };

    auto program_stack = acir_format::get_acir_program_stack(bytecodePath, witnessPath, metadata.honk_recursion);

    while (!program_stack.empty()) {
        auto program = program_stack.back();
        if (!proveAndVerifyHonkAcirFormat<Flavor>(program, metadata)) {
            return false;
        }
        program_stack.pop_back();
    }
    return true;
}

/**
 * @brief Creates a Honk Proof for the Tube circuit responsible for recursively verifying a ClientIVC proof.
 *
 * @param output_path the working directory from which the proof and verification data are read
 * @param num_unused_public_inputs
 */
void prove_tube(const std::string& output_path)
{
    using namespace stdlib::recursion::honk;

    using Builder = UltraCircuitBuilder;
    using GrumpkinVk = bb::VerifierCommitmentKey<curve::Grumpkin>;

    std::string vkPath = output_path + "/client_ivc_vk";
    std::string proofPath = output_path + "/client_ivc_proof";

    // Note: this could be decreased once we optimise the size of the ClientIVC recursiveve rifier
    init_bn254_crs(1 << 25);
    init_grumpkin_crs(1 << 18);

    // Read the proof  and verification data from given files
    auto proof = from_buffer<ClientIVC::Proof>(read_file(proofPath));
    auto vk = from_buffer<ClientIVC::VerificationKey>(read_file(vkPath));

    // We don't serialise and deserialise the Grumkin SRS so initialise with circuit_size + 1 to be able to recursively
    // IPA. The + 1 is to satisfy IPA verification key requirements.
    // TODO(https://github.com/AztecProtocol/barretenberg/issues/1025)
    vk.eccvm->pcs_verification_key = std::make_shared<GrumpkinVk>(vk.eccvm->circuit_size + 1);

    auto builder = std::make_shared<Builder>();

    // Preserve the public inputs that should be passed to the base rollup by making them public inputs to the tube
    // circuit
    // TODO(https://github.com/AztecProtocol/barretenberg/issues/1048): INSECURE - make this tube proof actually use
    // these public inputs by turning proof into witnesses and calling set_public on each witness
    auto num_inner_public_inputs = static_cast<uint32_t>(static_cast<uint256_t>(proof.mega_proof[1]));
    num_inner_public_inputs -= bb::PAIRING_POINT_ACCUMULATOR_SIZE; // don't add the agg object

    for (size_t i = 0; i < num_inner_public_inputs; i++) {
        auto offset = bb::HONK_PROOF_PUBLIC_INPUT_OFFSET;
        builder->add_public_variable(proof.mega_proof[i + offset]);
    }
    ClientIVCRecursiveVerifier verifier{ builder, vk };

    ClientIVCRecursiveVerifier::Output client_ivc_rec_verifier_output = verifier.verify(proof);

    PairingPointAccumulatorIndices current_aggregation_object =
        stdlib::recursion::init_default_agg_obj_indices<Builder>(*builder);

    // TODO(https://github.com/AztecProtocol/barretenberg/issues/1069): Add aggregation to goblin recursive verifiers.
    // This is currently just setting the aggregation object to the default one.
    builder->add_pairing_point_accumulator(current_aggregation_object);

    // The tube only calls an IPA recursive verifier once, so we can just add this IPA claim and proof
    builder->add_ipa_claim(client_ivc_rec_verifier_output.opening_claim.get_witness_indices());
    builder->ipa_proof = convert_stdlib_proof_to_native(client_ivc_rec_verifier_output.ipa_transcript->proof_data);
    ASSERT(builder->ipa_proof.size() && "IPA proof should not be empty");

    using Prover = UltraProver_<UltraRollupFlavor>;
    using Verifier = UltraVerifier_<UltraRollupFlavor>;
    Prover tube_prover{ *builder };
    auto tube_proof = tube_prover.construct_proof();
    std::string tubeProofPath = output_path + "/proof";
    write_file(tubeProofPath, to_buffer<true>(tube_proof));

    std::string tubeProofAsFieldsPath = output_path + "/proof_fields.json";
    auto proof_data = to_json(tube_proof);
    write_file(tubeProofAsFieldsPath, { proof_data.begin(), proof_data.end() });

    std::string tubeVkPath = output_path + "/vk";
    auto tube_verification_key =
        std::make_shared<typename UltraRollupFlavor::VerificationKey>(tube_prover.proving_key->proving_key);
    write_file(tubeVkPath, to_buffer(tube_verification_key));

    std::string tubeAsFieldsVkPath = output_path + "/vk_fields.json";
    auto field_els = tube_verification_key->to_field_elements();
    info("verificaton key length in fields:", field_els.size());
    auto data = to_json(field_els);
    write_file(tubeAsFieldsVkPath, { data.begin(), data.end() });

    info("Native verification of the tube_proof");
    auto ipa_verification_key = std::make_shared<VerifierCommitmentKey<curve::Grumpkin>>(1 << CONST_ECCVM_LOG_N);
    Verifier tube_verifier(tube_verification_key, ipa_verification_key);

    // Break up the tube proof into the honk portion and the ipa portion
    const size_t HONK_PROOF_LENGTH_WITHOUT_INNER_PUB_INPUTS =
        UltraRollupFlavor::PROOF_LENGTH_WITHOUT_PUB_INPUTS + PAIRING_POINT_ACCUMULATOR_SIZE + IPA_CLAIM_SIZE;
    // The extra calculation is for the IPA proof length.
    ASSERT(tube_proof.size() == HONK_PROOF_LENGTH_WITHOUT_INNER_PUB_INPUTS + num_inner_public_inputs);
    // split out the ipa proof
    const std::ptrdiff_t honk_proof_with_pub_inputs_length = static_cast<std::ptrdiff_t>(
        HONK_PROOF_LENGTH_WITHOUT_INNER_PUB_INPUTS - IPA_PROOF_LENGTH + num_inner_public_inputs);
    auto ipa_proof = HonkProof(tube_proof.begin() + honk_proof_with_pub_inputs_length, tube_proof.end());
    auto tube_honk_proof = HonkProof(tube_proof.begin(), tube_proof.end() + honk_proof_with_pub_inputs_length);
    bool verified = tube_verifier.verify_proof(tube_honk_proof, ipa_proof);
    info("Tube proof verification: ", verified);
}

/**
 * @brief Creates a proof for an ACIR circuit
 *
 * Communication:
 * - stdout: The proof is written to stdout as a byte array
 * - Filesystem: The proof is written to the path specified by outputPath
 *
 * @param bytecodePath Path to the file containing the serialized circuit
 * @param witnessPath Path to the file containing the serialized witness
 * @param outputPath Path to write the proof to
 * @param recursive Whether to use recursive proof generation of non-recursive
 */
void prove(const std::string& bytecodePath,
           const std::string& witnessPath,
           const std::string& outputPath,
           const bool recursive)
{
    auto constraint_system = get_constraint_system(bytecodePath, /*honk_recursion=*/0);
    auto witness = get_witness(witnessPath);

    acir_proofs::AcirComposer acir_composer{ 0, verbose_logging };
    acir_composer.create_finalized_circuit(constraint_system, recursive, witness);
    init_bn254_crs(acir_composer.get_finalized_dyadic_circuit_size());
    acir_composer.init_proving_key();
    auto proof = acir_composer.create_proof();

    if (outputPath == "-") {
        writeRawBytesToStdout(proof);
        vinfo("proof written to stdout");
    } else {
        write_file(outputPath, proof);
        vinfo("proof written to: ", outputPath);
    }
}

/**
 * @brief Computes the number of Barretenberg specific gates needed to create a proof for the specific ACIR circuit.
 *
 * Communication:
 * - stdout: A JSON string of the number of ACIR opcodes and final backend circuit size.
 * TODO(https://github.com/AztecProtocol/barretenberg/issues/1126): split this into separate Plonk and Honk functions as
 * their gate count differs
 *
 * @param bytecodePath Path to the file containing the serialized circuit
 */
template <typename Builder = UltraCircuitBuilder>
void gateCount(const std::string& bytecodePath, bool recursive, uint32_t honk_recursion)
{
    // TODO(https://github.com/AztecProtocol/barretenberg/issues/1180): Try to only do this when necessary.
    init_grumpkin_crs(1 << CONST_ECCVM_LOG_N);

    // All circuit reports will be built into the string below
    std::string functions_string = "{\"functions\": [\n  ";
    auto constraint_systems = get_constraint_systems(bytecodePath, honk_recursion);

    const acir_format::ProgramMetadata metadata{ .recursive = recursive,
                                                 .honk_recursion = honk_recursion,
                                                 .collect_gates_per_opcode = true };
    size_t i = 0;
    for (const auto& constraint_system : constraint_systems) {
        acir_format::AcirProgram program{ constraint_system };
        auto builder = acir_format::create_circuit<Builder>(program, metadata);
        builder.finalize_circuit(/*ensure_nonzero=*/true);
        size_t circuit_size = builder.num_gates;
        vinfo("Calculated circuit size in gateCount: ", circuit_size);

        // Build individual circuit report
        std::string gates_per_opcode_str;
        for (size_t j = 0; j < program.constraints.gates_per_opcode.size(); j++) {
            gates_per_opcode_str += std::to_string(program.constraints.gates_per_opcode[j]);
            if (j != program.constraints.gates_per_opcode.size() - 1) {
                gates_per_opcode_str += ",";
            }
        }

        auto result_string = format("{\n        \"acir_opcodes\": ",
                                    program.constraints.num_acir_opcodes,
                                    ",\n        \"circuit_size\": ",
                                    circuit_size,
                                    ",\n        \"gates_per_opcode\": [",
                                    gates_per_opcode_str,
                                    "]\n  }");

        // Attach a comma if there are more circuit reports to generate
        if (i != (constraint_systems.size() - 1)) {
            result_string = format(result_string, ",");
        }

        functions_string = format(functions_string, result_string);

        i++;
    }
    functions_string = format(functions_string, "\n]}");

    const char* jsonData = functions_string.c_str();
    size_t length = strlen(jsonData);
    std::vector<uint8_t> data(jsonData, jsonData + length);
    writeRawBytesToStdout(data);
}

/**
 * @brief Constructs a barretenberg circuit from program bytecode and reports the resulting gate counts
 * @details IVC circuits utilize the Mega arithmetization and a structured execution trace. This method reports the
 * number of each gate type present in the circuit vs the fixed max number allowed by the structured trace.
 *
 * @param bytecodePath Path to the file containing the serialized circuit
 */
void gate_count_for_ivc(const std::string& bytecodePath)
{
    // All circuit reports will be built into the string below
    std::string functions_string = "{\"functions\": [\n  ";
    // TODO(https://github.com/AztecProtocol/barretenberg/issues/1181): Use enum for honk_recursion.
    auto constraint_systems = get_constraint_systems(bytecodePath, /*honk_recursion=*/0);

    // Initialize an SRS to make the ClientIVC constructor happy
    init_bn254_crs(1 << 20);
    init_grumpkin_crs(1 << 15);
    TraceSettings trace_settings{ E2E_FULL_TEST_STRUCTURE };

    size_t i = 0;
    for (const auto& constraint_system : constraint_systems) {
        acir_format::AcirProgram program{ constraint_system };
        const auto& ivc_constraints = constraint_system.ivc_recursion_constraints;
        acir_format::ProgramMetadata metadata{ .ivc = ivc_constraints.empty() ? nullptr
                                                                              : create_mock_ivc_from_constraints(
                                                                                    ivc_constraints, trace_settings),
                                               .collect_gates_per_opcode = true };

        auto builder = acir_format::create_circuit<MegaCircuitBuilder>(program, metadata);
        builder.finalize_circuit(/*ensure_nonzero=*/true);
        size_t circuit_size = builder.num_gates;

        // Print the details of the gate types within the structured execution trace
        builder.blocks.set_fixed_block_sizes(trace_settings);
        builder.blocks.summarize();

        // Build individual circuit report
        std::string gates_per_opcode_str;
        for (size_t j = 0; j < program.constraints.gates_per_opcode.size(); j++) {
            gates_per_opcode_str += std::to_string(program.constraints.gates_per_opcode[j]);
            if (j != program.constraints.gates_per_opcode.size() - 1) {
                gates_per_opcode_str += ",";
            }
        }

        auto result_string = format("{\n        \"acir_opcodes\": ",
                                    program.constraints.num_acir_opcodes,
                                    ",\n        \"circuit_size\": ",
                                    circuit_size,
                                    ",\n        \"gates_per_opcode\": [",
                                    gates_per_opcode_str,
                                    "]\n  }");

        // Attach a comma if there are more circuit reports to generate
        if (i != (constraint_systems.size() - 1)) {
            result_string = format(result_string, ",");
        }

        functions_string = format(functions_string, result_string);

        i++;
    }
    functions_string = format(functions_string, "\n]}");

    const char* jsonData = functions_string.c_str();
    size_t length = strlen(jsonData);
    std::vector<uint8_t> data(jsonData, jsonData + length);
    writeRawBytesToStdout(data);
}

/**
 * @brief Verifies a proof for an ACIR circuit
 *
 * Note: The fact that the proof was computed originally by parsing an ACIR circuit is not of importance
 * because this method uses the verification key to verify the proof.
 *
 * Communication:
 * - proc_exit: A boolean value is returned indicating whether the proof is valid.
 *   an exit code of 0 will be returned for success and 1 for failure.
 *
 * @param proof_path Path to the file containing the serialized proof
 * @param vk_path Path to the file containing the serialized verification key
 * @return true If the proof is valid
 * @return false If the proof is invalid
 */
bool verify(const std::string& proof_path, const std::string& vk_path)
{
    auto acir_composer = verifier_init();
    auto vk_data = from_buffer<plonk::verification_key_data>(read_file(vk_path));
    acir_composer.load_verification_key(std::move(vk_data));
    auto verified = acir_composer.verify_proof(read_file(proof_path));

    vinfo("verified: ", verified);
    return verified;
}

/**
 * @brief Writes a verification key for an ACIR circuit to a file
 *
 * Communication:
 * - stdout: The verification key is written to stdout as a byte array
 * - Filesystem: The verification key is written to the path specified by outputPath
 *
 * @param bytecodePath Path to the file containing the serialized circuit
 * @param outputPath Path to write the verification key to
 * @param recursive Whether to create a SNARK friendly circuit and key
 */
void write_vk(const std::string& bytecodePath, const std::string& outputPath, const bool recursive)
{
    auto constraint_system = get_constraint_system(bytecodePath, false);
    acir_proofs::AcirComposer acir_composer{ 0, verbose_logging };
    acir_composer.create_finalized_circuit(constraint_system, recursive);
    acir_composer.finalize_circuit();
    init_bn254_crs(acir_composer.get_finalized_dyadic_circuit_size());
    acir_composer.init_proving_key();
    auto vk = acir_composer.init_verification_key();
    auto serialized_vk = to_buffer(*vk);
    if (outputPath == "-") {
        writeRawBytesToStdout(serialized_vk);
        vinfo("vk written to stdout");
    } else {
        write_file(outputPath, serialized_vk);
        vinfo("vk written to: ", outputPath);
    }
}

void write_pk(const std::string& bytecodePath, const std::string& outputPath, const bool recursive)
{
    auto constraint_system = get_constraint_system(bytecodePath, /*honk_recursion=*/0);
    acir_proofs::AcirComposer acir_composer{ 0, verbose_logging };
    acir_composer.create_finalized_circuit(constraint_system, recursive);
    acir_composer.finalize_circuit();
    init_bn254_crs(acir_composer.get_finalized_dyadic_circuit_size());
    auto pk = acir_composer.init_proving_key();
    auto serialized_pk = to_buffer(*pk);

    if (outputPath == "-") {
        writeRawBytesToStdout(serialized_pk);
        vinfo("pk written to stdout");
    } else {
        write_file(outputPath, serialized_pk);
        vinfo("pk written to: ", outputPath);
    }
}

/**
 * @brief Writes a Solidity verifier contract for an ACIR circuit to a file
 *
 * Communication:
 * - stdout: The Solidity verifier contract is written to stdout as a string
 * - Filesystem: The Solidity verifier contract is written to the path specified by outputPath
 *
 * Note: The fact that the contract was computed is for an ACIR circuit is not of importance
 * because this method uses the verification key to compute the Solidity verifier contract
 *
 * @param output_path Path to write the contract to
 * @param vk_path Path to the file containing the serialized verification key
 */
void contract(const std::string& output_path, const std::string& vk_path)
{
    auto acir_composer = verifier_init();
    auto vk_data = from_buffer<plonk::verification_key_data>(read_file(vk_path));
    acir_composer.load_verification_key(std::move(vk_data));
    auto contract = acir_composer.get_solidity_verifier();

    if (output_path == "-") {
        writeStringToStdout(contract);
        vinfo("contract written to stdout");
    } else {
        write_file(output_path, { contract.begin(), contract.end() });
        vinfo("contract written to: ", output_path);
    }
}

/**
 * @brief Writes a Honk Solidity verifier contract for an ACIR circuit to a file
 *
 * Communication:
 * - stdout: The Solidity verifier contract is written to stdout as a string
 * - Filesystem: The Solidity verifier contract is written to the path specified by outputPath
 *
 * Note: The fact that the contract was computed is for an ACIR circuit is not of importance
 * because this method uses the verification key to compute the Solidity verifier contract
 *
 * @param output_path Path to write the contract to
 * @param vk_path Path to the file containing the serialized verification key
 */
void contract_honk(const std::string& output_path, const std::string& vk_path)
{
    using VerificationKey = UltraKeccakFlavor::VerificationKey;
    using VerifierCommitmentKey = bb::VerifierCommitmentKey<curve::BN254>;

    auto g2_data = get_bn254_g2_data(CRS_PATH);
    srs::init_crs_factory({}, g2_data);
    auto vk = std::make_shared<VerificationKey>(from_buffer<VerificationKey>(read_file(vk_path)));
    vk->pcs_verification_key = std::make_shared<VerifierCommitmentKey>();

    std::string contract = get_honk_solidity_verifier(std::move(vk));

    if (output_path == "-") {
        writeStringToStdout(contract);
        vinfo("contract written to stdout");
    } else {
        write_file(output_path, { contract.begin(), contract.end() });
        vinfo("contract written to: ", output_path);
    }
}

/**
 * @brief Converts a proof from a byte array into a list of field elements
 *
 * Why is this needed?
 *
 * The proof computed by the non-recursive proof system is a byte array. This is fine since the proof will be
 * verified either natively or in a Solidity verifier. For the recursive proof system, the proof is verified in a
 * circuit where it is cheaper to work with field elements than byte arrays. This method converts the proof into a
 * list of field elements which can be used in the recursive proof system.
 *
 * This is an optimization which unfortunately leaks through the API. The repercussions of this are that users need
 * to convert proofs which are byte arrays to proofs which are lists of field elements, using the below method.
 *
 * Ideally, we find out what is the cost to convert this in the circuit and if it is not too expensive, we pass the
 * byte array directly to the circuit and convert it there. This also applies to the `vkAsFields` method.
 *
 * Communication:
 * - stdout: The proof as a list of field elements is written to stdout as a string
 * - Filesystem: The proof as a list of field elements is written to the path specified by outputPath
 *
 *
 * @param proof_path Path to the file containing the serialized proof
 * @param vk_path Path to the file containing the serialized verification key
 * @param output_path Path to write the proof to
 */
void proof_as_fields(const std::string& proof_path, std::string const& vk_path, const std::string& output_path)
{
    auto acir_composer = verifier_init();
    auto vk_data = from_buffer<plonk::verification_key_data>(read_file(vk_path));
    auto data = acir_composer.serialize_proof_into_fields(read_file(proof_path), vk_data.num_public_inputs);
    auto json = to_json(data);

    if (output_path == "-") {
        writeStringToStdout(json);
        vinfo("proof as fields written to stdout");
    } else {
        write_file(output_path, { json.begin(), json.end() });
        vinfo("proof as fields written to: ", output_path);
    }
}

/**
 * @brief Converts a verification key from a byte array into a list of field elements
 *
 * Why is this needed?
 * This follows the same rationale as `proofAsFields`.
 *
 * Communication:
 * - stdout: The verification key as a list of field elements is written to stdout as a string
 * - Filesystem: The verification key as a list of field elements is written to the path specified by outputPath
 *
 * @param vk_path Path to the file containing the serialized verification key
 * @param output_path Path to write the verification key to
 */
void vk_as_fields(const std::string& vk_path, const std::string& output_path)
{
    auto acir_composer = verifier_init();
    auto vk_data = from_buffer<plonk::verification_key_data>(read_file(vk_path));
    acir_composer.load_verification_key(std::move(vk_data));
    auto data = acir_composer.serialize_verification_key_into_fields();

    auto json = vk_to_json(data);
    if (output_path == "-") {
        writeStringToStdout(json);
        vinfo("vk as fields written to stdout");
    } else {
        write_file(output_path, { json.begin(), json.end() });
        vinfo("vk as fields written to: ", output_path);
    }
}

#ifndef DISABLE_AZTEC_VM
/**
 * @brief Writes an avm proof and corresponding (incomplete) verification key to files.
 *
 * Communication:
 * - Filesystem: The proof and vk are written to the paths output_path/proof and output_path/{vk, vk_fields.json}
 *
 * @param public_inputs_path Path to the file containing the serialised avm public inputs
 * @param hints_path Path to the file containing the serialised avm circuit hints
 * @param output_path Path (directory) to write the output proof and verification keys
 */
void avm_prove(const std::filesystem::path& public_inputs_path,
               const std::filesystem::path& hints_path,
               const std::filesystem::path& output_path)
{

    const auto avm_public_inputs = AvmPublicInputs::from(read_file(public_inputs_path));
    const auto avm_hints = bb::avm_trace::ExecutionHints::from(read_file(hints_path));

    // Using [0] is fine now for the top-level call, but we might need to index by address in future
    vinfo("bytecode size: ", avm_hints.all_contract_bytecode[0].bytecode.size());
    vinfo("hints.storage_read_hints size: ", avm_hints.storage_read_hints.size());
    vinfo("hints.storage_write_hints size: ", avm_hints.storage_write_hints.size());
    vinfo("hints.nullifier_read_hints size: ", avm_hints.nullifier_read_hints.size());
    vinfo("hints.nullifier_write_hints size: ", avm_hints.nullifier_write_hints.size());
    vinfo("hints.note_hash_read_hints size: ", avm_hints.note_hash_read_hints.size());
    vinfo("hints.note_hash_write_hints size: ", avm_hints.note_hash_write_hints.size());
    vinfo("hints.l1_to_l2_message_read_hints size: ", avm_hints.l1_to_l2_message_read_hints.size());
    vinfo("hints.contract_instance_hints size: ", avm_hints.contract_instance_hints.size());
    vinfo("hints.contract_bytecode_hints size: ", avm_hints.all_contract_bytecode.size());

    vinfo("initializing crs with size: ", avm_trace::Execution::SRS_SIZE);
    init_bn254_crs(avm_trace::Execution::SRS_SIZE);

    // Prove execution and return vk
    auto const [verification_key, proof] =
        AVM_TRACK_TIME_V("prove/all", avm_trace::Execution::prove(avm_public_inputs, avm_hints));

    std::vector<fr> vk_as_fields = verification_key.to_field_elements();

    vinfo("vk fields size: ", vk_as_fields.size());
    vinfo("circuit size: ", static_cast<uint64_t>(vk_as_fields[0]));
    vinfo("num of pub inputs: ", static_cast<uint64_t>(vk_as_fields[1]));

    std::string vk_json = to_json(vk_as_fields);
    const auto proof_path = output_path / "proof";
    const auto vk_path = output_path / "vk";
    const auto vk_fields_path = output_path / "vk_fields.json";

    write_file(proof_path, to_buffer(proof));
    vinfo("proof written to: ", proof_path);
    write_file(vk_path, to_buffer(vk_as_fields));
    vinfo("vk written to: ", vk_path);
    write_file(vk_fields_path, { vk_json.begin(), vk_json.end() });
    vinfo("vk as fields written to: ", vk_fields_path);

#ifdef AVM_TRACK_STATS
    info("------- STATS -------");
    const auto& stats = avm_trace::Stats::get();
    const int levels = std::getenv("AVM_STATS_DEPTH") != nullptr ? std::stoi(std::getenv("AVM_STATS_DEPTH")) : 2;
    info(stats.to_string(levels));
#endif
}

/**
 * @brief Verifies an avm proof and writes the result to stdout
 *
 * Communication:
 * - proc_exit: A boolean value is returned indicating whether the proof is valid.
 *   an exit code of 0 will be returned for success and 1 for failure.
 *
 * @param proof_path Path to the file containing the serialized proof
 * @param vk_path Path to the file containing the serialized verification key
 * @return true If the proof is valid
 * @return false If the proof is invalid
 */
bool avm_verify(const std::filesystem::path& proof_path, const std::filesystem::path& vk_path)
{
    using Commitment = bb::avm::AvmFlavorSettings::Commitment;
    std::vector<fr> const proof = many_from_buffer<fr>(read_file(proof_path));
    std::vector<uint8_t> vk_bytes = read_file(vk_path);
    std::vector<fr> vk_as_fields = many_from_buffer<fr>(vk_bytes);

    vinfo("initializing crs with size: ", 1);
    init_bn254_crs(1);

    auto circuit_size = uint64_t(vk_as_fields[0]);
    auto num_public_inputs = uint64_t(vk_as_fields[1]);
    std::span vk_span(vk_as_fields);

    vinfo("vk fields size: ", vk_as_fields.size());
    vinfo("circuit size: ", circuit_size, " (next or eq power: 2^", numeric::round_up_power_2(circuit_size), ")");
    vinfo("num of pub inputs: ", num_public_inputs);

    if (vk_as_fields.size() != AVM_VERIFICATION_KEY_LENGTH_IN_FIELDS) {
        info("The supplied avm vk has incorrect size. Number of fields: ",
             vk_as_fields.size(),
             " but expected: ",
             AVM_VERIFICATION_KEY_LENGTH_IN_FIELDS);
        return false;
    }

    std::array<Commitment, bb::avm::AvmFlavor::NUM_PRECOMPUTED_ENTITIES> precomputed_cmts;
    for (size_t i = 0; i < bb::avm::AvmFlavor::NUM_PRECOMPUTED_ENTITIES; i++) {
        // Start at offset 2 and adds 4 (NUM_FRS_COM) fr elements per commitment. Therefore, index = 4 * i + 2.
        precomputed_cmts[i] = field_conversion::convert_from_bn254_frs<Commitment>(
            vk_span.subspan(bb::avm::AvmFlavor::NUM_FRS_COM * i + 2, bb::avm::AvmFlavor::NUM_FRS_COM));
    }

    auto vk = bb::avm::AvmFlavor::VerificationKey(circuit_size, num_public_inputs, precomputed_cmts);

    const bool verified = AVM_TRACK_TIME_V("verify/all", avm_trace::Execution::verify(vk, proof));
    vinfo("verified: ", verified);
    return verified;
}
#endif

/**
 * @brief Create a Honk a prover from program bytecode and an optional witness
 *
 * @tparam Flavor
 * @param bytecodePath
 * @param witnessPath
 * @return UltraProver_<Flavor>
 */
template <typename Flavor>
UltraProver_<Flavor> compute_valid_prover(const std::string& bytecodePath,
                                          const std::string& witnessPath,
                                          const bool recursive)
{
    using Builder = Flavor::CircuitBuilder;
    using Prover = UltraProver_<Flavor>;

<<<<<<< HEAD
    bool honk_recursion = false;
    if constexpr (IsAnyOf<Flavor, UltraFlavor, UltraKeccakFlavor, UltraStarknetFlavor>) {
        honk_recursion = true;
=======
    uint32_t honk_recursion = 0;
    if constexpr (IsAnyOf<Flavor, UltraFlavor, UltraKeccakFlavor>) {
        honk_recursion = 1;
    } else if constexpr (IsAnyOf<Flavor, UltraRollupFlavor>) {
        honk_recursion = 2;
>>>>>>> 9b99126b
    }
    const acir_format::ProgramMetadata metadata{ .recursive = recursive, .honk_recursion = honk_recursion };

    acir_format::AcirProgram program{ get_constraint_system(bytecodePath, metadata.honk_recursion) };
    if (!witnessPath.empty()) {
        program.witness = get_witness(witnessPath);
    }
    // TODO(https://github.com/AztecProtocol/barretenberg/issues/1180): Don't init grumpkin crs when unnecessary.
    init_grumpkin_crs(1 << CONST_ECCVM_LOG_N);

    auto builder = acir_format::create_circuit<Builder>(program, metadata);
    auto prover = Prover{ builder };
    init_bn254_crs(prover.proving_key->proving_key.circuit_size);

    // output the vk
    typename Flavor::VerificationKey vk(prover.proving_key->proving_key);
    debug(vk.to_field_elements());
    return std::move(prover);
}

/**
 * @brief Creates a proof for an ACIR circuit
 *
 * Communication:
 * - stdout: The proof is written to stdout as a byte array
 * - Filesystem: The proof is written to the path specified by outputPath
 *
 * @param bytecodePath Path to the file containing the serialized circuit
 * @param witnessPath Path to the file containing the serialized witness
 * @param outputPath Path to write the proof to
 */
template <IsUltraFlavor Flavor>
void prove_honk(const std::string& bytecodePath,
                const std::string& witnessPath,
                const std::string& outputPath,
                const bool recursive)
{
    using Prover = UltraProver_<Flavor>;

    // Construct Honk proof
    Prover prover = compute_valid_prover<Flavor>(bytecodePath, witnessPath, recursive);
    auto proof = prover.construct_proof();
    if (outputPath == "-") {
        writeRawBytesToStdout(to_buffer</*include_size=*/true>(proof));
        vinfo("proof written to stdout");
    } else {
        write_file(outputPath, to_buffer</*include_size=*/true>(proof));
        vinfo("proof written to: ", outputPath);
    }
}

/**
 * @brief Verifies a proof for an ACIR circuit
 *
 * Note: The fact that the proof was computed originally by parsing an ACIR circuit is not of importance
 * because this method uses the verification key to verify the proof.
 *
 * Communication:
 * - proc_exit: A boolean value is returned indicating whether the proof is valid.
 *   an exit code of 0 will be returned for success and 1 for failure.
 *
 * @param proof_path Path to the file containing the serialized proof
 * @param vk_path Path to the file containing the serialized verification key
 * @return true If the proof is valid
 * @return false If the proof is invalid
 */
template <IsUltraFlavor Flavor> bool verify_honk(const std::string& proof_path, const std::string& vk_path)
{
    using VerificationKey = Flavor::VerificationKey;
    using Verifier = UltraVerifier_<Flavor>;

    auto g2_data = get_bn254_g2_data(CRS_PATH);
    srs::init_crs_factory({}, g2_data);
    auto proof = from_buffer<std::vector<bb::fr>>(read_file(proof_path));
    auto vk = std::make_shared<VerificationKey>(from_buffer<VerificationKey>(read_file(vk_path)));
    vk->pcs_verification_key = std::make_shared<VerifierCommitmentKey<curve::BN254>>();

    std::shared_ptr<VerifierCommitmentKey<curve::Grumpkin>> ipa_verification_key = nullptr;
    if constexpr (HasIPAAccumulator<Flavor>) {
        init_grumpkin_crs(1 << CONST_ECCVM_LOG_N);
        ipa_verification_key = std::make_shared<VerifierCommitmentKey<curve::Grumpkin>>(1 << CONST_ECCVM_LOG_N);
    }
    Verifier verifier{ vk, ipa_verification_key };

    bool verified;
    if constexpr (HasIPAAccumulator<Flavor>) {
        // Break up the tube proof into the honk portion and the ipa portion
        const size_t HONK_PROOF_LENGTH = Flavor::PROOF_LENGTH_WITHOUT_PUB_INPUTS - IPA_PROOF_LENGTH;
        const size_t num_public_inputs = static_cast<size_t>(uint64_t(proof[1]));
        // The extra calculation is for the IPA proof length.
        debug("proof size: ", proof.size());
        debug("num public inputs: ", num_public_inputs);
        // TODO(https://github.com/AztecProtocol/barretenberg/issues/1182): Move to ProofSurgeon.
        ASSERT(proof.size() == HONK_PROOF_LENGTH + IPA_PROOF_LENGTH + num_public_inputs);
        // split out the ipa proof
        const std::ptrdiff_t honk_proof_with_pub_inputs_length =
            static_cast<std::ptrdiff_t>(HONK_PROOF_LENGTH + num_public_inputs);
        auto ipa_proof = HonkProof(proof.begin() + honk_proof_with_pub_inputs_length, proof.end());
        auto tube_honk_proof = HonkProof(proof.begin(), proof.end() + honk_proof_with_pub_inputs_length);
        verified = verifier.verify_proof(proof, ipa_proof);
    } else {
        verified = verifier.verify_proof(proof);
    }
    vinfo("verified: ", verified);
    return verified;
}

/**
 * @brief Writes a Honk verification key for an ACIR circuit to a file
 *
 * Communication:
 * - stdout: The verification key is written to stdout as a byte array
 * - Filesystem: The verification key is written to the path specified by outputPath
 *
 * @param bytecodePath Path to the file containing the serialized circuit
 * @param outputPath Path to write the verification key to
 */
template <IsUltraFlavor Flavor>
void write_vk_honk(const std::string& bytecodePath, const std::string& outputPath, const bool recursive)
{
    using Prover = UltraProver_<Flavor>;
    using VerificationKey = Flavor::VerificationKey;

    // Construct a verification key from a partial form of the proving key which only has precomputed entities
    Prover prover = compute_valid_prover<Flavor>(bytecodePath, "", recursive);
    VerificationKey vk(prover.proving_key->proving_key);

    auto serialized_vk = to_buffer(vk);
    if (outputPath == "-") {
        writeRawBytesToStdout(serialized_vk);
        vinfo("vk written to stdout");
    } else {
        write_file(outputPath, serialized_vk);
        vinfo("vk written to: ", outputPath);
    }
}

/**
 * @brief Compute and write to file a MegaHonk VK for a circuit to be accumulated in the IVC
 * @note This method differes from write_vk_honk<MegaFlavor> in that it handles kernel circuits which require special
 * treatment (i.e. construction of mock IVC state to correctly complete the kernel logic).
 *
 * @param bytecodePath
 * @param witnessPath
 */
void write_vk_for_ivc(const std::string& bytecodePath, const std::string& outputPath)
{
    using Builder = ClientIVC::ClientCircuit;
    using Prover = ClientIVC::MegaProver;
    using DeciderProvingKey = ClientIVC::DeciderProvingKey;
    using VerificationKey = ClientIVC::MegaVerificationKey;
    using Program = acir_format::AcirProgram;
    using ProgramMetadata = acir_format::ProgramMetadata;

    // TODO(https://github.com/AztecProtocol/barretenberg/issues/1163) set these dynamically
    init_bn254_crs(1 << 20);
    init_grumpkin_crs(1 << 15);

    Program program{ get_constraint_system(bytecodePath, /*honk_recursion=*/0), /*witness=*/{} };
    auto& ivc_constraints = program.constraints.ivc_recursion_constraints;

    TraceSettings trace_settings{ E2E_FULL_TEST_STRUCTURE };

    const ProgramMetadata metadata{ .ivc = ivc_constraints.empty()
                                               ? nullptr
                                               : create_mock_ivc_from_constraints(ivc_constraints, trace_settings) };
    Builder builder = acir_format::create_circuit<Builder>(program, metadata);

    // Add public inputs corresponding to pairing point accumulator
    builder.add_pairing_point_accumulator(stdlib::recursion::init_default_agg_obj_indices<Builder>(builder));

    // Construct the verification key via the prover-constructed proving key with the proper trace settings
    auto proving_key = std::make_shared<DeciderProvingKey>(builder, trace_settings);
    Prover prover{ proving_key };
    init_bn254_crs(prover.proving_key->proving_key.circuit_size);
    VerificationKey vk(prover.proving_key->proving_key);

    // Write the VK to file as a buffer
    auto serialized_vk = to_buffer(vk);
    if (outputPath == "-") {
        writeRawBytesToStdout(serialized_vk);
        vinfo("vk written to stdout");
    } else {
        write_file(outputPath, serialized_vk);
        vinfo("vk written to: ", outputPath);
    }
}

/**
 * @brief Write a toml file containing recursive verifier inputs for a given program + witness
 *
 * @tparam Flavor
 * @param bytecodePath Path to the file containing the serialized circuit
 * @param witnessPath Path to the file containing the serialized witness
 * @param outputPath Path to write toml file
 */
// TODO(https://github.com/AztecProtocol/barretenberg/issues/1172): update the flow to generate recursion inputs for
// double_verify_honk_proof as well
template <IsUltraFlavor Flavor>
void write_recursion_inputs_honk(const std::string& bytecodePath,
                                 const std::string& witnessPath,
                                 const std::string& outputPath,
                                 const bool recursive)
{
    using Builder = Flavor::CircuitBuilder;
    using Prover = UltraProver_<Flavor>;
    using VerificationKey = Flavor::VerificationKey;
    using FF = Flavor::FF;

    ASSERT(recursive);

    uint32_t honk_recursion = 0;
    if constexpr (IsAnyOf<Flavor, UltraFlavor>) {
        honk_recursion = 1;
    } else if constexpr (IsAnyOf<Flavor, UltraRollupFlavor>) {
        honk_recursion = 2;
        init_grumpkin_crs(1 << CONST_ECCVM_LOG_N);
    }
    const acir_format::ProgramMetadata metadata{ .recursive = recursive, .honk_recursion = honk_recursion };

    acir_format::AcirProgram program;
    program.constraints = get_constraint_system(bytecodePath, metadata.honk_recursion);
    program.witness = get_witness(witnessPath);
    auto builder = acir_format::create_circuit<Builder>(program, metadata);

    // Construct Honk proof and verification key
    Prover prover{ builder };
    init_bn254_crs(prover.proving_key->proving_key.circuit_size);
    std::vector<FF> proof = prover.construct_proof();
    VerificationKey verification_key(prover.proving_key->proving_key);

    // Construct a string with the content of the toml file (vk hash, proof, public inputs, vk)
    std::string toml_content =
        acir_format::ProofSurgeon::construct_recursion_inputs_toml_data<Flavor>(proof, verification_key);

    // Write all components to the TOML file
    std::string toml_path = outputPath + "/Prover.toml";
    write_file(toml_path, { toml_content.begin(), toml_content.end() });
}

/**
 * @brief Outputs proof as vector of field elements in readable format.
 *
 * Communication:
 * - stdout: The proof as a list of field elements is written to stdout as a string
 * - Filesystem: The proof as a list of field elements is written to the path specified by outputPath
 *
 *
 * @param proof_path Path to the file containing the serialized proof
 * @param output_path Path to write the proof to
 */
void proof_as_fields_honk(const std::string& proof_path, const std::string& output_path)
{
    auto proof = from_buffer<std::vector<bb::fr>>(read_file(proof_path));
    auto json = to_json(proof);

    if (output_path == "-") {
        writeStringToStdout(json);
        vinfo("proof as fields written to stdout");
    } else {
        write_file(output_path, { json.begin(), json.end() });
        vinfo("proof as fields written to: ", output_path);
    }
}

/**
 * @brief Converts a verification key from a byte array into a list of field elements.
 *
 * Why is this needed?
 * This follows the same rationale as `proofAsFields`.
 *
 * Communication:
 * - stdout: The verification key as a list of field elements is written to stdout as a string
 * - Filesystem: The verification key as a list of field elements is written to the path specified by outputPath
 *
 * @param vk_path Path to the file containing the serialized verification key
 * @param output_path Path to write the verification key to
 */
template <IsUltraFlavor Flavor> void vk_as_fields_honk(const std::string& vk_path, const std::string& output_path)
{
    using VerificationKey = Flavor::VerificationKey;

    auto verification_key = std::make_shared<VerificationKey>(from_buffer<VerificationKey>(read_file(vk_path)));
    std::vector<bb::fr> data = verification_key->to_field_elements();
    auto json = honk_vk_to_json(data);
    if (output_path == "-") {
        writeStringToStdout(json);
        vinfo("vk as fields written to stdout");
    } else {
        write_file(output_path, { json.begin(), json.end() });
        vinfo("vk as fields written to: ", output_path);
    }
}

/**
 * @brief Creates a proof for an ACIR circuit, outputs the proof and verification key in binary and 'field' format
 *
 * Communication:
 * - Filesystem: The proof is written to the path specified by outputPath
 *
 * @param bytecodePath Path to the file containing the serialized circuit
 * @param witnessPath Path to the file containing the serialized witness
 * @param outputPath Directory into which we write the proof and verification key data
 * @param recursive Whether to a build SNARK friendly proof
 */
void prove_output_all(const std::string& bytecodePath,
                      const std::string& witnessPath,
                      const std::string& outputPath,
                      const bool recursive)
{
    auto constraint_system = get_constraint_system(bytecodePath, /*honk_recursion=*/0);
    auto witness = get_witness(witnessPath);

    acir_proofs::AcirComposer acir_composer{ 0, verbose_logging };
    acir_composer.create_finalized_circuit(constraint_system, recursive, witness);
    acir_composer.finalize_circuit();
    init_bn254_crs(acir_composer.get_finalized_dyadic_circuit_size());
    acir_composer.init_proving_key();
    auto proof = acir_composer.create_proof();

    // We have been given a directory, we will write the proof and verification key
    // into the directory in both 'binary' and 'fields' formats
    std::string vkOutputPath = outputPath + "/vk";
    std::string proofPath = outputPath + "/proof";
    std::string vkFieldsOutputPath = outputPath + "/vk_fields.json";
    std::string proofFieldsPath = outputPath + "/proof_fields.json";

    std::shared_ptr<bb::plonk::verification_key> vk = acir_composer.init_verification_key();

    // Write the 'binary' proof
    write_file(proofPath, proof);
    vinfo("proof written to: ", proofPath);

    // Write the proof as fields
    auto proofAsFields = acir_composer.serialize_proof_into_fields(proof, vk->as_data().num_public_inputs);
    std::string proofJson = to_json(proofAsFields);
    write_file(proofFieldsPath, { proofJson.begin(), proofJson.end() });
    info("proof as fields written to: ", proofFieldsPath);

    // Write the vk as binary
    auto serialized_vk = to_buffer(*vk);
    write_file(vkOutputPath, serialized_vk);
    vinfo("vk written to: ", vkOutputPath);

    // Write the vk as fields
    auto data = acir_composer.serialize_verification_key_into_fields();
    std::string vk_json = vk_to_json(data);
    write_file(vkFieldsOutputPath, { vk_json.begin(), vk_json.end() });
    vinfo("vk as fields written to: ", vkFieldsOutputPath);
}

/**
 * @brief Creates a Honk proof for an ACIR circuit, outputs the proof and verification key in binary and 'field' format
 *
 * Communication:
 * - Filesystem: The proof is written to the path specified by outputPath
 *
 * @param bytecodePath Path to the file containing the serialized circuit
 * @param witnessPath Path to the file containing the serialized witness
 * @param outputPath Directory into which we write the proof and verification key data
 * @param recursive Whether to build a SNARK friendly proof
 */
template <IsUltraFlavor Flavor>
void prove_honk_output_all(const std::string& bytecodePath,
                           const std::string& witnessPath,
                           const std::string& outputPath,
                           const bool recursive)
{
    using Builder = Flavor::CircuitBuilder;
    using Prover = UltraProver_<Flavor>;
    using VerificationKey = Flavor::VerificationKey;

<<<<<<< HEAD
    bool honk_recursion = false;
    if constexpr (IsAnyOf<Flavor, UltraFlavor, UltraKeccakFlavor, UltraStarknetFlavor>) {
        honk_recursion = true;
=======
    uint32_t honk_recursion = 0;
    if constexpr (IsAnyOf<Flavor, UltraFlavor, UltraKeccakFlavor>) {
        honk_recursion = 1;
    } else if constexpr (IsAnyOf<Flavor, UltraRollupFlavor>) {
        honk_recursion = 2;
>>>>>>> 9b99126b
    }

    const acir_format::ProgramMetadata metadata{ .recursive = recursive, .honk_recursion = honk_recursion };

    acir_format::AcirProgram program{ get_constraint_system(bytecodePath, metadata.honk_recursion),
                                      get_witness(witnessPath) };

    // TODO(https://github.com/AztecProtocol/barretenberg/issues/1180): Don't init grumpkin crs when unnecessary.
    init_grumpkin_crs(1 << CONST_ECCVM_LOG_N);

    auto builder = acir_format::create_circuit<Builder>(program, metadata);

    // Construct Honk proof
    Prover prover{ builder };
    init_bn254_crs(prover.proving_key->proving_key.circuit_size);
    auto proof = prover.construct_proof();

    // We have been given a directory, we will write the proof and verification key
    // into the directory in both 'binary' and 'fields' formats
    std::string vkOutputPath = outputPath + "/vk";
    std::string proofPath = outputPath + "/proof";
    std::string vkFieldsOutputPath = outputPath + "/vk_fields.json";
    std::string proofFieldsPath = outputPath + "/proof_fields.json";

    VerificationKey vk(
        prover.proving_key->proving_key); // uses a partial form of the proving key which only has precomputed entities

    // Write the 'binary' proof
    write_file(proofPath, to_buffer</*include_size=*/true>(proof));
    vinfo("binary proof written to: ", proofPath);

    // Write the proof as fields
    info("proof: ", proof);
    std::string proofJson = to_json(proof);
    write_file(proofFieldsPath, { proofJson.begin(), proofJson.end() });
    vinfo("proof as fields written to: ", proofFieldsPath);

    // Write the vk as binary
    auto serialized_vk = to_buffer(vk);
    write_file(vkOutputPath, serialized_vk);
    vinfo("vk written to: ", vkOutputPath);

    // Write the vk as fields
    std::vector<bb::fr> vk_data = vk.to_field_elements();
    debug("vk: ", vk_data);
    auto vk_json = honk_vk_to_json(vk_data);
    write_file(vkFieldsOutputPath, { vk_json.begin(), vk_json.end() });
    vinfo("vk as fields written to: ", vkFieldsOutputPath);
}

bool flag_present(std::vector<std::string>& args, const std::string& flag)
{
    return std::find(args.begin(), args.end(), flag) != args.end();
}

std::string get_option(std::vector<std::string>& args, const std::string& option, const std::string& defaultValue)
{
    auto itr = std::find(args.begin(), args.end(), option);
    return (itr != args.end() && std::next(itr) != args.end()) ? *(std::next(itr)) : defaultValue;
}

int main(int argc, char* argv[])
{
    try {
        std::vector<std::string> args(argv + 1, argv + argc);
        debug_logging = flag_present(args, "-d") || flag_present(args, "--debug_logging");
        verbose_logging = debug_logging || flag_present(args, "-v") || flag_present(args, "--verbose_logging");
        if (args.empty()) {
            std::cerr << "No command provided.\n";
            return 1;
        }

        const API::Flags flags = [&args]() {
            return API::Flags{ .output_type = get_option(args, "--output_type", "fields_msgpack"),
                               .input_type = get_option(args, "--input_type", "compiletime_stack") };
        }();

        const std::string command = args[0];
        vinfo("bb command is: ", command);
        const std::string proof_system = get_option(args, "--scheme", "");
        const std::string bytecode_path = get_option(args, "-b", "./target/program.json");
        const std::string witness_path = get_option(args, "-w", "./target/witness.gz");
        const std::string proof_path = get_option(args, "-p", "./proofs/proof");
        const std::string vk_path = get_option(args, "-k", "./target/vk");
        const std::string pk_path = get_option(args, "-r", "./target/pk");

        const uint32_t honk_recursion = static_cast<uint32_t>(stoi(get_option(args, "-h", "0")));
        debug("honk recursion is: ", honk_recursion);
        const bool recursive = flag_present(args, "--recursive");
        CRS_PATH = get_option(args, "-c", CRS_PATH);

        const auto execute_command = [&](const std::string& command, const API::Flags& flags, API& api) {
            ASSERT(flags.input_type.has_value());
            ASSERT(flags.output_type.has_value());
            if (command == "prove") {
                const std::filesystem::path output_dir = get_option(args, "-o", "./target");
                // TODO(#7371): remove this (msgpack version...)
                api.prove(flags, bytecode_path, witness_path, output_dir);
                return 0;
            }

            if (command == "verify") {
                const std::filesystem::path output_dir = get_option(args, "-o", "./target");
                const std::filesystem::path proof_path = output_dir / "client_ivc_proof";
                const std::filesystem::path vk_path = output_dir / "client_ivc_vk";

                return api.verify(flags, proof_path, vk_path) ? 0 : 1;
            }

            if (command == "prove_and_verify") {
                return api.prove_and_verify(flags, bytecode_path, witness_path) ? 0 : 1;
            }

            if (command == "write_arbitrary_valid_proof_and_vk_to_file") {
                const std::filesystem::path output_dir = get_option(args, "-o", "./target");
                api.write_arbitrary_valid_proof_and_vk_to_file(flags, output_dir);
                return 1;
            }

            throw_or_abort("Invalid command passed to execute_command in bb");
            return 1;
        };

        // Skip CRS initialization for any command which doesn't require the CRS.
        if (command == "--version") {
            writeStringToStdout(BB_VERSION);
            return 0;
        }

        if (proof_system == "client_ivc") {
            ClientIVCAPI api;
            execute_command(command, flags, api);
        } else if (command == "prove_and_verify") {
            return proveAndVerify(bytecode_path, recursive, witness_path) ? 0 : 1;
        } else if (command == "prove_and_verify_ultra_honk") {
            return proveAndVerifyHonk<UltraFlavor>(bytecode_path, recursive, witness_path) ? 0 : 1;
        } else if (command == "prove_and_verify_ultra_honk_program") {
            return proveAndVerifyHonkProgram<UltraFlavor>(bytecode_path, recursive, witness_path) ? 0 : 1;
        } else if (command == "prove") {
            std::string output_path = get_option(args, "-o", "./proofs/proof");
            prove(bytecode_path, witness_path, output_path, recursive);
        } else if (command == "prove_output_all") {
            std::string output_path = get_option(args, "-o", "./proofs");
            prove_output_all(bytecode_path, witness_path, output_path, recursive);
        } else if (command == "prove_ultra_honk_output_all") {
            std::string output_path = get_option(args, "-o", "./proofs");
            prove_honk_output_all<UltraFlavor>(bytecode_path, witness_path, output_path, recursive);
        } else if (command == "prove_ultra_rollup_honk_output_all") {
            std::string output_path = get_option(args, "-o", "./proofs/proof");
            prove_honk_output_all<UltraRollupFlavor>(bytecode_path, witness_path, output_path, recursive);
        } else if (command == "prove_ultra_keccak_honk_output_all") {
            std::string output_path = get_option(args, "-o", "./proofs/proof");
            prove_honk_output_all<UltraKeccakFlavor>(bytecode_path, witness_path, output_path, recursive);
        } else if (command == "prove_mega_honk_output_all") {
            std::string output_path = get_option(args, "-o", "./proofs");
            prove_honk_output_all<MegaFlavor>(bytecode_path, witness_path, output_path, recursive);
        } else if (command == "prove_tube") {
            std::string output_path = get_option(args, "-o", "./target");
            prove_tube(output_path);
        } else if (command == "verify_tube") {
            std::string output_path = get_option(args, "-o", "./target");
            auto tube_proof_path = output_path + "/proof";
            auto tube_vk_path = output_path + "/vk";
            return verify_honk<UltraRollupFlavor>(tube_proof_path, tube_vk_path) ? 0 : 1;
        } else if (command == "gates") {
            gateCount<UltraCircuitBuilder>(bytecode_path, recursive, honk_recursion);
        } else if (command == "gates_mega_honk") {
            gateCount<MegaCircuitBuilder>(bytecode_path, recursive, honk_recursion);
        } else if (command == "gates_for_ivc") {
            gate_count_for_ivc(bytecode_path);
        } else if (command == "verify") {
            return verify(proof_path, vk_path) ? 0 : 1;
        } else if (command == "contract") {
            std::string output_path = get_option(args, "-o", "./target/contract.sol");
            contract(output_path, vk_path);
        } else if (command == "contract_ultra_honk") {
            std::string output_path = get_option(args, "-o", "./target/contract.sol");
            contract_honk(output_path, vk_path);
        } else if (command == "write_vk") {
            std::string output_path = get_option(args, "-o", "./target/vk");
            write_vk(bytecode_path, output_path, recursive);
        } else if (command == "write_pk") {
            std::string output_path = get_option(args, "-o", "./target/pk");
            write_pk(bytecode_path, output_path, recursive);
        } else if (command == "proof_as_fields") {
            std::string output_path = get_option(args, "-o", proof_path + "_fields.json");
            proof_as_fields(proof_path, vk_path, output_path);
        } else if (command == "vk_as_fields") {
            std::string output_path = get_option(args, "-o", vk_path + "_fields.json");
            vk_as_fields(vk_path, output_path);
        } else if (command == "write_recursion_inputs_ultra_honk") {
            std::string output_path = get_option(args, "-o", "./target");
            write_recursion_inputs_honk<UltraFlavor>(bytecode_path, witness_path, output_path, recursive);
        } else if (command == "write_recursion_inputs_rollup_honk") {
            std::string output_path = get_option(args, "-o", "./target");
            write_recursion_inputs_honk<UltraRollupFlavor>(bytecode_path, witness_path, output_path, recursive);
#ifndef DISABLE_AZTEC_VM
        } else if (command == "avm_prove") {
            std::filesystem::path avm_public_inputs_path =
                get_option(args, "--avm-public-inputs", "./target/avm_public_inputs.bin");
            std::filesystem::path avm_hints_path = get_option(args, "--avm-hints", "./target/avm_hints.bin");
            // This outputs both files: proof and vk, under the given directory.
            std::filesystem::path output_path = get_option(args, "-o", "./proofs");
            extern std::filesystem::path avm_dump_trace_path;
            avm_dump_trace_path = get_option(args, "--avm-dump-trace", "");
            avm_prove(avm_public_inputs_path, avm_hints_path, output_path);
        } else if (command == "avm_verify") {
            return avm_verify(proof_path, vk_path) ? 0 : 1;
#endif
        } else if (command == "prove_ultra_honk") {
            std::string output_path = get_option(args, "-o", "./proofs/proof");
            prove_honk<UltraFlavor>(bytecode_path, witness_path, output_path, recursive);
        } else if (command == "prove_ultra_keccak_honk") {
            std::string output_path = get_option(args, "-o", "./proofs/proof");
<<<<<<< HEAD
            prove_honk<UltraKeccakFlavor>(bytecode_path, witness_path, output_path);
        } else if (command == "prove_ultra_starknet_honk") {
            std::string output_path = get_option(args, "-o", "./proofs/proof");
            prove_honk<UltraStarknetFlavor>(bytecode_path, witness_path, output_path);
        } else if (command == "prove_ultra_keccak_honk_output_all") {
            std::string output_path = get_option(args, "-o", "./proofs/proof");
            prove_honk_output_all<UltraKeccakFlavor>(bytecode_path, witness_path, output_path);
        } else if (command == "prove_ultra_starknet_honk_output_all") {
            std::string output_path = get_option(args, "-o", "./proofs/proof");
            prove_honk_output_all<UltraStarknetFlavor>(bytecode_path, witness_path, output_path);
=======
            prove_honk<UltraKeccakFlavor>(bytecode_path, witness_path, output_path, recursive);
        } else if (command == "prove_ultra_rollup_honk") {
            std::string output_path = get_option(args, "-o", "./proofs/proof");
            prove_honk<UltraRollupFlavor>(bytecode_path, witness_path, output_path, recursive);
>>>>>>> 9b99126b
        } else if (command == "verify_ultra_honk") {
            return verify_honk<UltraFlavor>(proof_path, vk_path) ? 0 : 1;
        } else if (command == "verify_ultra_keccak_honk") {
            return verify_honk<UltraKeccakFlavor>(proof_path, vk_path) ? 0 : 1;
<<<<<<< HEAD
        } else if (command == "verify_ultra_starknet_honk") {
            return verify_honk<UltraStarknetFlavor>(proof_path, vk_path) ? 0 : 1;
=======
        } else if (command == "verify_ultra_rollup_honk") {
            return verify_honk<UltraRollupFlavor>(proof_path, vk_path) ? 0 : 1;
>>>>>>> 9b99126b
        } else if (command == "write_vk_ultra_honk") {
            std::string output_path = get_option(args, "-o", "./target/vk");
            write_vk_honk<UltraFlavor>(bytecode_path, output_path, recursive);
        } else if (command == "write_vk_ultra_keccak_honk") {
            std::string output_path = get_option(args, "-o", "./target/vk");
<<<<<<< HEAD
            write_vk_honk<UltraKeccakFlavor>(bytecode_path, output_path);
        } else if (command == "write_vk_ultra_starknet_honk") {
            std::string output_path = get_option(args, "-o", "./target/vk");
            write_vk_honk<UltraStarknetFlavor>(bytecode_path, output_path);
=======
            write_vk_honk<UltraKeccakFlavor>(bytecode_path, output_path, recursive);
        } else if (command == "write_vk_ultra_rollup_honk") {
            std::string output_path = get_option(args, "-o", "./target/vk");
            write_vk_honk<UltraRollupFlavor>(bytecode_path, output_path, recursive);
>>>>>>> 9b99126b
        } else if (command == "prove_mega_honk") {
            std::string output_path = get_option(args, "-o", "./proofs/proof");
            prove_honk<MegaFlavor>(bytecode_path, witness_path, output_path, recursive);
        } else if (command == "verify_mega_honk") {
            return verify_honk<MegaFlavor>(proof_path, vk_path) ? 0 : 1;
        } else if (command == "write_vk_mega_honk") {
            std::string output_path = get_option(args, "-o", "./target/vk");
            write_vk_honk<MegaFlavor>(bytecode_path, output_path, recursive);
        } else if (command == "write_vk_for_ivc") {
            std::string output_path = get_option(args, "-o", "./target/vk");
            write_vk_for_ivc(bytecode_path, output_path);
        } else if (command == "proof_as_fields_honk") {
            std::string output_path = get_option(args, "-o", proof_path + "_fields.json");
            proof_as_fields_honk(proof_path, output_path);
        } else if (command == "vk_as_fields_ultra_honk") {
            std::string output_path = get_option(args, "-o", vk_path + "_fields.json");
            vk_as_fields_honk<UltraFlavor>(vk_path, output_path);
        } else if (command == "vk_as_fields_ultra_keccak_honk") {
            std::string output_path = get_option(args, "-o", vk_path + "_fields.json");
            vk_as_fields_honk<UltraKeccakFlavor>(vk_path, output_path);
<<<<<<< HEAD
        } else if (command == "vk_as_fields_ultra_starknet_honk") {
            std::string output_path = get_option(args, "-o", vk_path + "_fields.json");
            vk_as_fields_honk<UltraStarknetFlavor>(vk_path, output_path);
=======
        } else if (command == "vk_as_fields_ultra_rollup_honk") {
            std::string output_path = get_option(args, "-o", vk_path + "_fields.json");
            vk_as_fields_honk<UltraRollupFlavor>(vk_path, output_path);
        } else if (command == "vk_as_fields_mega_honk") {
            std::string output_path = get_option(args, "-o", vk_path + "_fields.json");
            vk_as_fields_honk<MegaFlavor>(vk_path, output_path);
>>>>>>> 9b99126b
        } else {
            std::cerr << "Unknown command: " << command << "\n";
            return 1;
        }
    } catch (std::runtime_error const& err) {
        std::cerr << err.what() << std::endl;
        return 1;
    }
}<|MERGE_RESOLUTION|>--- conflicted
+++ resolved
@@ -23,13 +23,10 @@
 #include "barretenberg/stdlib/client_ivc_verifier/client_ivc_recursive_verifier.hpp"
 #include "barretenberg/stdlib_circuit_builders/ultra_flavor.hpp"
 #include "barretenberg/stdlib_circuit_builders/ultra_keccak_flavor.hpp"
-<<<<<<< HEAD
 #include "barretenberg/stdlib_circuit_builders/ultra_starknet_flavor.hpp"
-=======
 #include "barretenberg/stdlib_circuit_builders/ultra_rollup_flavor.hpp"
 #include "barretenberg/vm/avm/trace/public_inputs.hpp"
 #include <cstdint>
->>>>>>> 9b99126b
 
 #ifndef DISABLE_AZTEC_VM
 #include "barretenberg/vm/avm/generated/flavor.hpp"
@@ -807,17 +804,11 @@
     using Builder = Flavor::CircuitBuilder;
     using Prover = UltraProver_<Flavor>;
 
-<<<<<<< HEAD
-    bool honk_recursion = false;
+    uint32_t honk_recursion = 0;
     if constexpr (IsAnyOf<Flavor, UltraFlavor, UltraKeccakFlavor, UltraStarknetFlavor>) {
-        honk_recursion = true;
-=======
-    uint32_t honk_recursion = 0;
-    if constexpr (IsAnyOf<Flavor, UltraFlavor, UltraKeccakFlavor>) {
         honk_recursion = 1;
     } else if constexpr (IsAnyOf<Flavor, UltraRollupFlavor>) {
         honk_recursion = 2;
->>>>>>> 9b99126b
     }
     const acir_format::ProgramMetadata metadata{ .recursive = recursive, .honk_recursion = honk_recursion };
 
@@ -1190,17 +1181,11 @@
     using Prover = UltraProver_<Flavor>;
     using VerificationKey = Flavor::VerificationKey;
 
-<<<<<<< HEAD
-    bool honk_recursion = false;
+    uint32_t honk_recursion = 0;
     if constexpr (IsAnyOf<Flavor, UltraFlavor, UltraKeccakFlavor, UltraStarknetFlavor>) {
-        honk_recursion = true;
-=======
-    uint32_t honk_recursion = 0;
-    if constexpr (IsAnyOf<Flavor, UltraFlavor, UltraKeccakFlavor>) {
         honk_recursion = 1;
     } else if constexpr (IsAnyOf<Flavor, UltraRollupFlavor>) {
         honk_recursion = 2;
->>>>>>> 9b99126b
     }
 
     const acir_format::ProgramMetadata metadata{ .recursive = recursive, .honk_recursion = honk_recursion };
@@ -1415,50 +1400,36 @@
             prove_honk<UltraFlavor>(bytecode_path, witness_path, output_path, recursive);
         } else if (command == "prove_ultra_keccak_honk") {
             std::string output_path = get_option(args, "-o", "./proofs/proof");
-<<<<<<< HEAD
-            prove_honk<UltraKeccakFlavor>(bytecode_path, witness_path, output_path);
+            prove_honk<UltraKeccakFlavor>(bytecode_path, witness_path, output_path, recursive);
         } else if (command == "prove_ultra_starknet_honk") {
             std::string output_path = get_option(args, "-o", "./proofs/proof");
-            prove_honk<UltraStarknetFlavor>(bytecode_path, witness_path, output_path);
-        } else if (command == "prove_ultra_keccak_honk_output_all") {
-            std::string output_path = get_option(args, "-o", "./proofs/proof");
-            prove_honk_output_all<UltraKeccakFlavor>(bytecode_path, witness_path, output_path);
+            prove_honk<UltraStarknetFlavor>(bytecode_path, witness_path, output_path, recursive);
         } else if (command == "prove_ultra_starknet_honk_output_all") {
             std::string output_path = get_option(args, "-o", "./proofs/proof");
-            prove_honk_output_all<UltraStarknetFlavor>(bytecode_path, witness_path, output_path);
-=======
-            prove_honk<UltraKeccakFlavor>(bytecode_path, witness_path, output_path, recursive);
+            prove_honk_output_all<UltraStarknetFlavor>(bytecode_path, witness_path, output_path, recursive);
         } else if (command == "prove_ultra_rollup_honk") {
             std::string output_path = get_option(args, "-o", "./proofs/proof");
             prove_honk<UltraRollupFlavor>(bytecode_path, witness_path, output_path, recursive);
->>>>>>> 9b99126b
         } else if (command == "verify_ultra_honk") {
             return verify_honk<UltraFlavor>(proof_path, vk_path) ? 0 : 1;
         } else if (command == "verify_ultra_keccak_honk") {
             return verify_honk<UltraKeccakFlavor>(proof_path, vk_path) ? 0 : 1;
-<<<<<<< HEAD
         } else if (command == "verify_ultra_starknet_honk") {
             return verify_honk<UltraStarknetFlavor>(proof_path, vk_path) ? 0 : 1;
-=======
         } else if (command == "verify_ultra_rollup_honk") {
             return verify_honk<UltraRollupFlavor>(proof_path, vk_path) ? 0 : 1;
->>>>>>> 9b99126b
         } else if (command == "write_vk_ultra_honk") {
             std::string output_path = get_option(args, "-o", "./target/vk");
             write_vk_honk<UltraFlavor>(bytecode_path, output_path, recursive);
         } else if (command == "write_vk_ultra_keccak_honk") {
             std::string output_path = get_option(args, "-o", "./target/vk");
-<<<<<<< HEAD
-            write_vk_honk<UltraKeccakFlavor>(bytecode_path, output_path);
+            write_vk_honk<UltraKeccakFlavor>(bytecode_path, output_path, recursive);
         } else if (command == "write_vk_ultra_starknet_honk") {
             std::string output_path = get_option(args, "-o", "./target/vk");
-            write_vk_honk<UltraStarknetFlavor>(bytecode_path, output_path);
-=======
-            write_vk_honk<UltraKeccakFlavor>(bytecode_path, output_path, recursive);
+            write_vk_honk<UltraStarknetFlavor>(bytecode_path, output_path, recursive);
         } else if (command == "write_vk_ultra_rollup_honk") {
             std::string output_path = get_option(args, "-o", "./target/vk");
             write_vk_honk<UltraRollupFlavor>(bytecode_path, output_path, recursive);
->>>>>>> 9b99126b
         } else if (command == "prove_mega_honk") {
             std::string output_path = get_option(args, "-o", "./proofs/proof");
             prove_honk<MegaFlavor>(bytecode_path, witness_path, output_path, recursive);
@@ -1479,18 +1450,15 @@
         } else if (command == "vk_as_fields_ultra_keccak_honk") {
             std::string output_path = get_option(args, "-o", vk_path + "_fields.json");
             vk_as_fields_honk<UltraKeccakFlavor>(vk_path, output_path);
-<<<<<<< HEAD
         } else if (command == "vk_as_fields_ultra_starknet_honk") {
             std::string output_path = get_option(args, "-o", vk_path + "_fields.json");
             vk_as_fields_honk<UltraStarknetFlavor>(vk_path, output_path);
-=======
         } else if (command == "vk_as_fields_ultra_rollup_honk") {
             std::string output_path = get_option(args, "-o", vk_path + "_fields.json");
             vk_as_fields_honk<UltraRollupFlavor>(vk_path, output_path);
         } else if (command == "vk_as_fields_mega_honk") {
             std::string output_path = get_option(args, "-o", vk_path + "_fields.json");
             vk_as_fields_honk<MegaFlavor>(vk_path, output_path);
->>>>>>> 9b99126b
         } else {
             std::cerr << "Unknown command: " << command << "\n";
             return 1;
