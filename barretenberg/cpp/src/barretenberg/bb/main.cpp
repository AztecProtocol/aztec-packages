--- conflicted
+++ resolved
@@ -177,179 +177,6 @@
     return true;
 }
 
-<<<<<<< HEAD
-=======
-// TODO(#7371): this could probably be more idiomatic
-template <typename T> T unpack_from_file(const std::string& filename)
-{
-    std::ifstream fin;
-    fin.open(filename, std::ios::ate | std::ios::binary);
-    if (!fin.is_open()) {
-        throw std::invalid_argument("file not found");
-    }
-    if (fin.tellg() == -1) {
-        throw std::invalid_argument("something went wrong");
-    }
-
-    uint64_t fsize = static_cast<uint64_t>(fin.tellg());
-    fin.seekg(0, std::ios_base::beg);
-
-    T result;
-    char* encoded_data = new char[fsize];
-    fin.read(encoded_data, static_cast<std::streamsize>(fsize));
-    msgpack::unpack(encoded_data, fsize).get().convert(result);
-    return result;
-}
-
-// TODO(#7371) find a home for this
-acir_format::WitnessVector witness_map_to_witness_vector(std::map<std::string, std::string> const& witness_map)
-{
-    acir_format::WitnessVector wv;
-    size_t index = 0;
-    for (auto& e : witness_map) {
-        uint64_t value = std::stoull(e.first);
-        // ACIR uses a sparse format for WitnessMap where unused witness indices may be left unassigned.
-        // To ensure that witnesses sit at the correct indices in the `WitnessVector`, we fill any indices
-        // which do not exist within the `WitnessMap` with the dummy value of zero.
-        while (index < value) {
-            wv.push_back(fr(0));
-            index++;
-        }
-        wv.push_back(fr(uint256_t(e.second)));
-        index++;
-    }
-    return wv;
-}
-
-std::vector<uint8_t> decompressedBuffer(uint8_t* bytes, size_t size)
-{
-    std::vector<uint8_t> content;
-    // initial size guess
-    content.resize(1024ULL * 128ULL);
-    for (;;) {
-        auto decompressor = std::unique_ptr<libdeflate_decompressor, void (*)(libdeflate_decompressor*)>{
-            libdeflate_alloc_decompressor(), libdeflate_free_decompressor
-        };
-        size_t actual_size = 0;
-        libdeflate_result decompress_result = libdeflate_gzip_decompress(
-            decompressor.get(), bytes, size, std::data(content), std::size(content), &actual_size);
-        if (decompress_result == LIBDEFLATE_INSUFFICIENT_SPACE) {
-            // need a bigger buffer
-            content.resize(content.size() * 2);
-            continue;
-        }
-        if (decompress_result == LIBDEFLATE_BAD_DATA) {
-            throw std::invalid_argument("bad gzip data in bb main");
-        }
-        content.resize(actual_size);
-        break;
-    }
-    return content;
-}
-
-void client_ivc_prove_output_all_msgpack(const std::string& bytecodePath,
-                                         const std::string& witnessPath,
-                                         const std::string& outputDir)
-{
-    using Flavor = MegaFlavor; // This is the only option
-    using Builder = Flavor::CircuitBuilder;
-    using Program = acir_format::AcirProgram;
-    using ECCVMVK = ECCVMFlavor::VerificationKey;
-    using TranslatorVK = TranslatorFlavor::VerificationKey;
-
-    using namespace acir_format;
-
-    init_bn254_crs(1 << 24);
-    init_grumpkin_crs(1 << 15);
-
-    auto gzipped_bincodes = unpack_from_file<std::vector<std::string>>(bytecodePath);
-    auto witness_data = unpack_from_file<std::vector<std::string>>(witnessPath);
-    std::vector<Program> folding_stack;
-    for (auto [bincode, wit] : zip_view(gzipped_bincodes, witness_data)) {
-        // TODO(#7371) there is a lot of copying going on in bincode, we should make sure this writes as a buffer in
-        // the future
-        std::vector<uint8_t> constraint_buf =
-            decompressedBuffer(reinterpret_cast<uint8_t*>(bincode.data()), bincode.size()); // NOLINT
-        std::vector<uint8_t> witness_buf =
-            decompressedBuffer(reinterpret_cast<uint8_t*>(wit.data()), wit.size()); // NOLINT
-
-        AcirFormat constraints = circuit_buf_to_acir_format(constraint_buf, /*honk_recursion=*/false);
-        WitnessVector witness = witness_buf_to_witness_data(witness_buf);
-
-        folding_stack.push_back(Program{ constraints, witness });
-    }
-    // TODO(#7371) dedupe this with the rest of the similar code
-    // TODO(https://github.com/AztecProtocol/barretenberg/issues/1101): remove use of auto_verify_mode
-    ClientIVC ivc{ { E2E_FULL_TEST_STRUCTURE }, /*auto_verify_mode=*/true };
-
-    // Accumulate the entire program stack into the IVC
-    // TODO(https://github.com/AztecProtocol/barretenberg/issues/1116): remove manual setting of is_kernel once databus
-    // has been integrated into noir kernel programs
-    bool is_kernel = false;
-    for (Program& program : folding_stack) {
-        // Construct a bberg circuit from the acir representation then accumulate it into the IVC
-        auto circuit =
-            create_circuit<Builder>(program.constraints, true, 0, program.witness, false, ivc.goblin.op_queue);
-
-        // Set the internal is_kernel flag based on the local mechanism only if it has not already been set to true
-        if (!circuit.databus_propagation_data.is_kernel) {
-            circuit.databus_propagation_data.is_kernel = is_kernel;
-        }
-        is_kernel = !is_kernel;
-        ivc.accumulate(circuit);
-    }
-
-    // Write the proof and verification keys into the working directory in  'binary' format (in practice it seems this
-    // directory is passed by bb.js)
-    std::string vkPath = outputDir + "/client_ivc_vk"; // the vk of the last circuit in the stack
-    std::string proofPath = outputDir + "/client_ivc_proof";
-
-    auto proof = ivc.prove();
-    auto eccvm_vk = std::make_shared<ECCVMVK>(ivc.goblin.get_eccvm_proving_key());
-    auto translator_vk = std::make_shared<TranslatorVK>(ivc.goblin.get_translator_proving_key());
-    vinfo("ensure valid proof: ", ivc.verify(proof));
-
-    vinfo("write proof and vk data to files..");
-    write_file(proofPath, to_buffer(proof));
-    write_file(vkPath, to_buffer(ClientIVC::VerificationKey{ ivc.honk_vk, eccvm_vk, translator_vk }));
-}
-
-template <typename T> std::shared_ptr<T> read_to_shared_ptr(const std::filesystem::path& path)
-{
-    return std::make_shared<T>(from_buffer<T>(read_file(path)));
-};
-
-/**
- * @brief Verifies a client ivc proof and writes the result to stdout
- *
- * Communication:
- * - proc_exit: A boolean value is returned indicating whether the proof is valid.
- *   an exit code of 0 will be returned for success and 1 for failure.
- *
- * @param proof_path Path to the file containing the serialized proof
- * @param vk_path Path to the serialized verification key of the final (MegaHonk) circuit in the stack
- * @param accumualtor_path Path to the file containing the serialized protogalaxy accumulator
- * @return true (resp., false) if the proof is valid (resp., invalid).
- */
-bool verify_client_ivc(const std::filesystem::path& proof_path, const std::filesystem::path& vk_path)
-{
-    init_bn254_crs(1);
-    init_grumpkin_crs(1 << 15);
-
-    const auto proof = from_buffer<ClientIVC::Proof>(read_file(proof_path));
-    const auto vk = from_buffer<ClientIVC::VerificationKey>(read_file(vk_path));
-
-    vk.mega->pcs_verification_key = std::make_shared<VerifierCommitmentKey<curve::BN254>>();
-    vk.eccvm->pcs_verification_key =
-        std::make_shared<VerifierCommitmentKey<curve::Grumpkin>>(vk.eccvm->circuit_size + 1);
-    vk.translator->pcs_verification_key = std::make_shared<VerifierCommitmentKey<curve::BN254>>();
-
-    const bool verified = ClientIVC::verify(proof, vk);
-    vinfo("verified: ", verified);
-    return verified;
-}
-
->>>>>>> 089c34cc
 bool foldAndVerifyProgram(const std::string& bytecodePath, const std::string& witnessPath)
 {
     using Flavor = MegaFlavor; // This is the only option
@@ -433,7 +260,7 @@
 
     // Write the proof and verification keys into the working directory in  'binary' format (in practice it seems this
     // directory is passed by bb.js)
-    std::string vkPath = outputPath + "/client_ivc_vk"; // the vk of the last circuit in the stack
+    std::string vkPath = outputPath + "/client_ivc_vk";
     std::string proofPath = outputPath + "/client_ivc_proof";
 
     auto proof = ivc.prove();
@@ -461,7 +288,7 @@
     using Builder = UltraCircuitBuilder;
     using GrumpkinVk = bb::VerifierCommitmentKey<curve::Grumpkin>;
 
-    std::string vkPath = output_path + "/client_ivc_vk"; // the vk of the last circuit in the stack
+    std::string vkPath = output_path + "/client_ivc_vk";
     std::string proofPath = output_path + "/client_ivc_proof";
 
     // Note: this could be decreased once we optimise the size of the ClientIVC recursiveve rifier
@@ -1332,25 +1159,7 @@
             return proveAndVerifyHonkProgram<UltraFlavor>(bytecode_path, recursive, witness_path) ? 0 : 1;
         } else if (command == "prove_and_verify_mega_honk_program") {
             return proveAndVerifyHonkProgram<MegaFlavor>(bytecode_path, recursive, witness_path) ? 0 : 1;
-<<<<<<< HEAD
         } else if (command == "fold_and_verify_program") {
-=======
-        }
-        // TODO(#7371): remove this
-        if (command == "client_ivc_prove_output_all_msgpack") {
-            std::filesystem::path output_dir = get_option(args, "-o", "./target");
-            client_ivc_prove_output_all_msgpack(bytecode_path, witness_path, output_dir);
-            return 0;
-        }
-        if (command == "verify_client_ivc") {
-            std::filesystem::path output_dir = get_option(args, "-o", "./target");
-            std::filesystem::path proof_path = output_dir / "client_ivc_proof";
-            std::filesystem::path vk_path = output_dir / "client_ivc_vk";
-
-            return verify_client_ivc(proof_path, vk_path) ? 0 : 1;
-        }
-        if (command == "fold_and_verify_program") {
->>>>>>> 089c34cc
             return foldAndVerifyProgram(bytecode_path, witness_path) ? 0 : 1;
         } else if (command == "prove") {
             std::string output_path = get_option(args, "-o", "./proofs/proof");
