--- conflicted
+++ resolved
@@ -531,19 +531,8 @@
     }
     std::vector<fr> const call_data = many_from_buffer<fr>(call_data_bytes);
 
-<<<<<<< HEAD
-    const char* jsonData = R"({
-    "language": {
-        "name" : "PLONK-CSAT",
-        "width" : 3
-    },
-    "opcodes_supported" : ["arithmetic", "directive", "brillig", "memory_init", "memory_op"],
-    "black_box_functions_supported" : ["and", "xor", "range", "sha256", "blake2s", "keccak256", "keccak_f1600", "schnorr_verify", "pedersen", "pedersen_hash", "ecdsa_secp256k1", "ecdsa_secp256r1", "fixed_base_scalar_mul", "recursive_aggregation"]
-    })";
-=======
     // Hardcoded circuit size for now, with enough to support 16-bit range checks
     init_bn254_crs(1 << 17);
->>>>>>> a575708c
 
     // Prove execution and return vk
     auto const [verification_key, proof] = avm_trace::Execution::prove(avm_bytecode, call_data);
