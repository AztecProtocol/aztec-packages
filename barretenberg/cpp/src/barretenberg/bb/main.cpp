--- conflicted
+++ resolved
@@ -580,21 +580,14 @@
 }
 
 /**
-<<<<<<< HEAD
  * @brief Creates a proof for an ACIR circuit
  *
  * Communication:
  * - stdout: The proof is written to stdout as a byte array
-=======
- * @brief Creates a proof for an ACIR circuit, outputs the proof and verification key in binary and 'field' format
- *
- * Communication:
->>>>>>> ea030e53
  * - Filesystem: The proof is written to the path specified by outputPath
  *
  * @param bytecodePath Path to the file containing the serialized circuit
  * @param witnessPath Path to the file containing the serialized witness
-<<<<<<< HEAD
  * @param outputPath Path to write the proof to
  */
 template <IsUltraFlavor Flavor>
@@ -695,7 +688,15 @@
         write_file(outputPath, serialized_vk);
         vinfo("vk written to: ", outputPath);
     }
-=======
+}
+/*
+ * @brief Creates a proof for an ACIR circuit, outputs the proof and verification key in binary and 'field' format
+ *
+ * Communication:
+ * - Filesystem: The proof is written to the path specified by outputPath
+ *
+ * @param bytecodePath Path to the file containing the serialized circuit
+ * @param witnessPath Path to the file containing the serialized witness
  * @param outputPath Directory into which we write the proof and verification key data
  */
 void prove_output_all(const std::string& bytecodePath, const std::string& witnessPath, const std::string& outputPath)
@@ -738,7 +739,6 @@
     std::string vk_json = vk_to_json(data);
     write_file(vkFieldsOutputPath, { vk_json.begin(), vk_json.end() });
     vinfo("vk as fields written to: ", vkFieldsOutputPath);
->>>>>>> ea030e53
 }
 
 bool flag_present(std::vector<std::string>& args, const std::string& flag)
