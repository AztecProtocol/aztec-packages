#include "barretenberg/api/api_avm.hpp"
#include "barretenberg/api/api_client_ivc.hpp"
#include "barretenberg/api/api_ultra_honk.hpp"
#include "barretenberg/api/api_ultra_plonk.hpp"
#include "barretenberg/api/gate_count.hpp"
#include "barretenberg/api/prove_tube.hpp"
#include "barretenberg/bb/cli11_formatter.hpp"
#include "barretenberg/plonk_honk_shared/types/aggregation_object_type.hpp"
#include "barretenberg/stdlib_circuit_builders/ultra_rollup_flavor.hpp"

using namespace bb;

// This is updated in-place by sed during the release process. This prevents
// the version string from needing to be present at build-time, simplifying e.g. caching.
const char* const BB_VERSION_PLACEHOLDER = "00000000.00000000.00000000";

// TODO(https://github.com/AztecProtocol/barretenberg/issues/1257): Remove unused/seemingly unnecessary flags.
// TODO(https://github.com/AztecProtocol/barretenberg/issues/1258): Improve defaults.

// Helper function to recursively print active subcommands for CLI11 app debugging
void print_active_subcommands(const CLI::App& app, const std::string& prefix = "bb command: ")
{
    // get_subcommands() returns a vector of pointers to subcommands
    for (auto* subcmd : app.get_subcommands()) {
        // Check if this subcommand was activated (nonzero count)
        if (subcmd->count() > 0) {
            vinfo(prefix, subcmd->get_name());
            // Recursively print any subcommands of this subcommand
            print_active_subcommands(*subcmd, prefix + "  ");
        }
    }
}

// Recursive helper to find the deepest parsed subcommand.
CLI::App* find_deepest_subcommand(CLI::App* app)
{
    for (auto& sub : app->get_subcommands()) {
        if (sub->parsed()) {
            // Check recursively if this subcommand has a deeper parsed subcommand.
            if (CLI::App* deeper = find_deepest_subcommand(sub); deeper != nullptr) {
                return deeper;
            }
            return sub;
        }
    }
    return nullptr;
}

// Helper function to print options for a given subcommand.
void print_subcommand_options(const CLI::App* sub)
{
    for (const auto& opt : sub->get_options()) {
        if (opt->count() > 0) { // Only print options that were set.
            if (opt->results().size() > 1) {
                vinfo("  Warning: the following option is called more than once");
            }
            vinfo("  ", opt->get_name(), ": ", opt->results()[0]);
        }
    }
}

int main(int argc, char* argv[])
{
    std::string name = "Barretenberg\nYour favo(u)rite zkSNARK library written in C++, a perfectly good computer "
                       "programming language.";

    CLI::App app{ name };
    argv = app.ensure_utf8(argv);
    app.formatter(std::make_shared<Formatter>());

    // If no arguments are provided, print help and exit.
    if (argc == 1) {
        std::cout << app.help() << std::endl;
        return 0;
    }

    // prevent two or more subcommands being executed
    app.require_subcommand(0, 1);

    API::Flags flags{};
    // Some paths, with defaults, that may or may not be set by commands
    std::filesystem::path bytecode_path{ "./target/program.json" };
    std::filesystem::path witness_path{ "./target/witness.gz" };
    std::filesystem::path output_path{
        "./out"
    }; // sometimes a directory where things will be written, sometimes the path of a file to be written
    std::filesystem::path public_inputs_path{ "./target/public_inputs" };
    std::filesystem::path proof_path{ "./target/proof" };
    std::filesystem::path vk_path{ "./target/vk" };
    flags.scheme = "";
    flags.oracle_hash_type = "poseidon2";
    flags.output_format = "bytes";
    flags.crs_path = []() {
        char* home = std::getenv("HOME");
        std::filesystem::path base = home != nullptr ? std::filesystem::path(home) : "./";
        return base / ".bb-crs";
    }();
    flags.include_gates_per_opcode = false;
    const auto add_output_path_option = [&](CLI::App* subcommand, auto& _output_path) {
        return subcommand->add_option("--output_path, -o",
                                      _output_path,
                                      "Directory to write files or path of file to write, depending on subcommand.");
    };

    /***************************************************************************************************************
     * Subcommand: Adders for options that we will create for more than one subcommand
     ***************************************************************************************************************/

    const auto add_recursive_flag = [&](CLI::App* subcommand) {
        return subcommand->add_flag(
            "--recursive", flags.recursive, "Do some things relating to recursive verification and KZG...");
    };

    const auto add_honk_recursion_option = [&](CLI::App* subcommand) {
        return subcommand->add_option(
            "--honk_recursion",
            flags.honk_recursion,
            "Instruct the prover that this circuit will be recursively verified with "
            "UltraHonk (1) or with UltraRollupHonk (2). Ensures a pairing point accumulator "
            "(and additionally an IPA claim when UltraRollupHonk) is added to the public inputs of the proof.");
    };

    const auto add_scheme_option = [&](CLI::App* subcommand) {
        return subcommand
            ->add_option(
                "--scheme, -s",
                flags.scheme,
                "The type of proof to be constructed. This can specify a proving system, an accumulation scheme, or a "
                "particular type of circuit to be constructed and proven for some implicit scheme.")
            ->envname("BB_SCHEME")
            ->default_val("ultra_honk")
            ->check(CLI::IsMember({ "client_ivc", "avm", "ultra_honk" }).name("is_member"));
    };

    const auto add_crs_path_option = [&](CLI::App* subcommand) {
        return subcommand
            ->add_option("--crs_path, -c",
                         flags.crs_path,
                         "Path CRS directory. Missing CRS files will be retrieved from the internet.")
            ->check(CLI::ExistingDirectory);
    };

    const auto add_oracle_hash_option = [&](CLI::App* subcommand) {
        return subcommand
            ->add_option("--oracle_hash",
                         flags.oracle_hash_type,
                         "The hash function used by the prover as random oracle standing in for a verifier's challenge "
                         "generation. Poseidon2 is to be used for proofs that are intended to be verified inside of a "
                         "circuit. Keccak is optimized for verification in an Ethereum smart contract, where Keccak "
                         "has a privileged position due to the existence of an EVM precompile.")
            ->check(CLI::IsMember({ "poseidon2", "keccak" }).name("is_member"));
    };

    const auto add_output_format_option = [&](CLI::App* subcommand) {
        return subcommand
            ->add_option(
                "--output_format",
                flags.output_format,
                "The type of the data to be written by the command. If bytes, output the raw bytes prefixed with "
                "header information for deserialization. If fields, output a string representation of an array of "
                "field elements. If bytes_and_fields do both. If fields_msgpack, outputs a msgpack buffer of Fr "
                "elements.")
            ->check(CLI::IsMember({ "bytes", "fields", "bytes_and_fields", "fields_msgpack" }).name("is_member"));
    };

    const auto add_write_vk_flag = [&](CLI::App* subcommand) {
        return subcommand->add_flag("--write_vk", flags.write_vk, "Write the provided circuit's verification key");
    };

    const auto add_input_type_option = [&](CLI::App* subcommand) {
        auto* input_type_option =
            subcommand
                ->add_option("--input_type",
                             flags.input_type,
                             "Is the input a single circuit, a compile-time stack or a run-time stack?")
                ->check(CLI::IsMember({ "single_circuit", "compiletime_stack", "runtime_stack" }).name("is_member"))
                ->default_val("single_circuit");
        return input_type_option;
    };

    const auto add_ipa_accumulation_flag = [&](CLI::App* subcommand) {
        return subcommand->add_flag(
            "--ipa_accumulation", flags.ipa_accumulation, "Accumulate/Aggregate IPA (Inner Product Argument) claims");
    };

    const auto add_zk_option = [&](CLI::App* subcommand) {
        return subcommand->add_flag("--zk", flags.zk, "Use a zk version of --scheme, if available.");
    };

    const auto add_init_kzg_accumulator_option = [&](CLI::App* subcommand) {
        return subcommand->add_flag(
            "--init_kzg_accumulator", flags.init_kzg_accumulator, "Initialize pairing point accumulator.");
    };

    const auto add_bytecode_path_option = [&](CLI::App* subcommand) {
        subcommand->add_option("--bytecode_path, -b", bytecode_path, "Path to ACIR bytecode generated by Noir.")
            /* ->check(CLI::ExistingFile) OR stdin indicator - */;
    };

    const auto add_witness_path_option = [&](CLI::App* subcommand) {
        subcommand->add_option("--witness_path, -w", witness_path, "Path to partial witness generated by Noir.")
            /* ->check(CLI::ExistingFile) OR stdin indicator - */;
    };

    const auto add_public_inputs_path_option = [&](CLI::App* subcommand) {
        return subcommand->add_option(
            "--public_inputs_path, -i", public_inputs_path, "Path to public inputs.") /* ->check(CLI::ExistingFile) */;
    };

    const auto add_proof_path_option = [&](CLI::App* subcommand) {
        return subcommand->add_option(
            "--proof_path, -p", proof_path, "Path to a proof.") /* ->check(CLI::ExistingFile) */;
    };

    const auto add_vk_path_option = [&](CLI::App* subcommand) {
        return subcommand->add_option("--vk_path, -k", vk_path, "Path to a verification key.")
            /* ->check(CLI::ExistingFile) */;
    };

    const auto add_verifier_type_option = [&](CLI::App* subcommand) {
        return subcommand
            ->add_option("--verifier_type",
                         flags.verifier_type,
                         "Is a verification key for use a standalone single circuit verifier (e.g. a SNARK or folding "
                         "recursive verifier) or is it for an ivc verifier? `standalone` produces a verification key "
                         "is sufficient for verifying proofs about a single circuit (including the non-encsapsulated "
                         "use case where an IVC scheme is manually constructed via recursive UltraHonk proof "
                         "verification). `ivc` produces a verification key for verifying the stack of run though a "
                         "dedicated ivc verifier class (currently the only option is the ClientIVC class) ")
            ->check(CLI::IsMember({ "standalone", "ivc" }).name("is_member"));
    };

    const auto add_verbose_flag = [&](CLI::App* subcommand) {
        return subcommand->add_flag("--verbose, --verbose_logging, -v", flags.verbose, "Output all logs to stderr.");
    };

    const auto add_debug_flag = [&](CLI::App* subcommand) {
        return subcommand->add_flag("--debug_logging, -d", flags.debug, "Output debug logs to stderr.");
    };

    const auto add_include_gates_per_opcode_flag = [&](CLI::App* subcommand) {
        return subcommand->add_flag("--include_gates_per_opcode",
                                    flags.include_gates_per_opcode,
                                    "Include gates_per_opcode in the output of the gates command.");
    };

    /***************************************************************************************************************
     * Top-level flags
     ***************************************************************************************************************/
    add_verbose_flag(&app);
    add_debug_flag(&app);
    add_crs_path_option(&app);

    /***************************************************************************************************************
     * Builtin flag: --version
     ***************************************************************************************************************/
    app.set_version_flag("--version", BB_VERSION_PLACEHOLDER, "Print the version string.");

    /***************************************************************************************************************
     * Subcommand: check
     ***************************************************************************************************************/
    CLI::App* check =
        app.add_subcommand("check",
                           "A debugging tool to quickly check whether a witness satisfies a circuit The "
                           "function constructs the execution trace and iterates through it row by row, applying the "
                           "polynomial relations defining the gate types.");

    add_bytecode_path_option(check);
    add_witness_path_option(check);

    /***************************************************************************************************************
     * Subcommand: gates
     ***************************************************************************************************************/
    CLI::App* gates = app.add_subcommand("gates",
                                         "Construct a circuit from the given bytecode (in particular, expand black box "
                                         "functions) and return the gate count information.");

    add_scheme_option(gates);
    add_verbose_flag(gates);
    add_bytecode_path_option(gates);
    add_honk_recursion_option(gates);
    add_include_gates_per_opcode_flag(gates);

    /***************************************************************************************************************
     * Subcommand: prove
     ***************************************************************************************************************/
    CLI::App* prove = app.add_subcommand("prove", "Generate a proof.");

    add_scheme_option(prove);
    add_bytecode_path_option(prove);
    add_witness_path_option(prove);
    add_output_path_option(prove, output_path);

    add_verbose_flag(prove);
    add_debug_flag(prove);
    add_crs_path_option(prove);
    add_oracle_hash_option(prove);
    add_output_format_option(prove);
    add_write_vk_flag(prove);
    add_input_type_option(prove);
    add_zk_option(prove);
    add_init_kzg_accumulator_option(prove);
    add_ipa_accumulation_flag(prove);
    add_recursive_flag(prove);
    add_honk_recursion_option(prove);

    prove->add_flag("--verify", "Verify the proof natively, resulting in a boolean output. Useful for testing.");

    /***************************************************************************************************************
     * Subcommand: write_vk
     ***************************************************************************************************************/
    CLI::App* write_vk =
        app.add_subcommand("write_vk",
                           "Write the verification key of a circuit. The circuit is constructed using "
                           "quickly generated but invalid witnesses (which must be supplied in Barretenberg in order "
                           "to expand ACIR black box opcodes), and no proof is constructed.");

    add_scheme_option(write_vk);
    add_bytecode_path_option(write_vk);
    add_output_path_option(write_vk, output_path);

    add_verbose_flag(write_vk);
    add_debug_flag(write_vk);
    add_output_format_option(write_vk);
    add_input_type_option(write_vk);
    add_crs_path_option(write_vk);
    add_init_kzg_accumulator_option(write_vk);
    add_oracle_hash_option(write_vk);
    add_ipa_accumulation_flag(write_vk);
    add_honk_recursion_option(write_vk);
    add_recursive_flag(write_vk);
    add_verifier_type_option(write_vk)->default_val("standalone");

    /***************************************************************************************************************
     * Subcommand: verify
     ***************************************************************************************************************/
    CLI::App* verify = app.add_subcommand("verify", "Verify a proof.");

    add_public_inputs_path_option(verify);
    add_proof_path_option(verify);
    add_vk_path_option(verify);

    add_verbose_flag(verify);
    add_debug_flag(verify);
    add_scheme_option(verify);
    add_crs_path_option(verify);
    add_oracle_hash_option(verify);
    add_zk_option(verify);
    add_ipa_accumulation_flag(verify);
    add_init_kzg_accumulator_option(verify);
    add_honk_recursion_option(verify);
    add_recursive_flag(verify);

    /***************************************************************************************************************
     * Subcommand: write_solidity_verifier
     ***************************************************************************************************************/
    CLI::App* write_solidity_verifier =
        app.add_subcommand("write_solidity_verifier",
                           "Write a Solidity smart contract suitable for verifying proofs of circuit "
                           "satisfiability for the circuit with verification key at vk_path. Not all "
                           "hash types are implemented due to efficiency concerns.");

    add_scheme_option(write_solidity_verifier);
    add_vk_path_option(write_solidity_verifier);
    add_output_path_option(write_solidity_verifier, output_path);

    add_verbose_flag(write_solidity_verifier);
    add_zk_option(write_solidity_verifier);
    add_crs_path_option(write_solidity_verifier);

    /***************************************************************************************************************
     * Subcommand: OLD_API
     ***************************************************************************************************************/
    CLI::App* OLD_API = app.add_subcommand("OLD_API", "Access some old API commands");

    /***************************************************************************************************************
     * Subcommand: OLD_API gates_for_ivc
     ***************************************************************************************************************/
    CLI::App* OLD_API_gates_for_ivc = OLD_API->add_subcommand("gates_for_ivc", "");
    add_verbose_flag(OLD_API_gates_for_ivc);
    add_debug_flag(OLD_API_gates_for_ivc);
    add_crs_path_option(OLD_API_gates_for_ivc);
    add_bytecode_path_option(OLD_API_gates_for_ivc);

    /***************************************************************************************************************
     * Subcommand: OLD_API gates_mega_honk
     ***************************************************************************************************************/
    CLI::App* OLD_API_gates_mega_honk = OLD_API->add_subcommand("gates_mega_honk", "");
    add_verbose_flag(OLD_API_gates_mega_honk);
    add_debug_flag(OLD_API_gates_mega_honk);
    add_crs_path_option(OLD_API_gates_mega_honk);
    add_recursive_flag(OLD_API_gates_mega_honk);
    add_honk_recursion_option(OLD_API_gates_mega_honk);
    add_bytecode_path_option(OLD_API_gates_mega_honk);

    /***************************************************************************************************************
     * Subcommand: OLD_API write_arbitrary_valid_client_ivc_proof_and_vk_to_file
     ***************************************************************************************************************/
    CLI::App* OLD_API_write_arbitrary_valid_client_ivc_proof_and_vk_to_file =
        OLD_API->add_subcommand("write_arbitrary_valid_client_ivc_proof_and_vk_to_file", "");
    add_verbose_flag(OLD_API_write_arbitrary_valid_client_ivc_proof_and_vk_to_file);
    add_debug_flag(OLD_API_write_arbitrary_valid_client_ivc_proof_and_vk_to_file);
    add_crs_path_option(OLD_API_write_arbitrary_valid_client_ivc_proof_and_vk_to_file);
    std::string arbitrary_valid_proof_path{ "./proofs/proof" };
    add_output_path_option(OLD_API_write_arbitrary_valid_client_ivc_proof_and_vk_to_file, arbitrary_valid_proof_path);

    /***************************************************************************************************************
     * Subcommand: OLD_API write_recursion_inputs_ultra_honk
     ***************************************************************************************************************/
    CLI::App* OLD_API_write_recursion_inputs_ultra_honk =
        OLD_API->add_subcommand("write_recursion_inputs_ultra_honk", "");
    add_verbose_flag(OLD_API_write_recursion_inputs_ultra_honk);
    add_debug_flag(OLD_API_write_recursion_inputs_ultra_honk);
    add_crs_path_option(OLD_API_write_recursion_inputs_ultra_honk);
    std::string recursion_inputs_output_path{ "./target" };
    add_output_path_option(OLD_API_write_recursion_inputs_ultra_honk, recursion_inputs_output_path);
    add_ipa_accumulation_flag(OLD_API_write_recursion_inputs_ultra_honk);
    add_recursive_flag(OLD_API_write_recursion_inputs_ultra_honk);
    add_bytecode_path_option(OLD_API_write_recursion_inputs_ultra_honk);

    /***************************************************************************************************************
     * Subcommand: OLD_API gates
     ***************************************************************************************************************/
    CLI::App* OLD_API_gates = OLD_API->add_subcommand("gates", "");
    add_verbose_flag(OLD_API_gates);
    add_debug_flag(OLD_API_gates);
    add_crs_path_option(OLD_API_gates);
    add_recursive_flag(OLD_API_gates);
    add_honk_recursion_option(OLD_API_gates);
    add_bytecode_path_option(OLD_API_gates);

    /***************************************************************************************************************
     * Subcommand: OLD_API prove
     ***************************************************************************************************************/
    CLI::App* OLD_API_prove = OLD_API->add_subcommand("prove", "");
    add_verbose_flag(OLD_API_prove);
    add_debug_flag(OLD_API_prove);
    add_crs_path_option(OLD_API_prove);
    add_recursive_flag(OLD_API_prove);
    std::string plonk_prove_output_path{ "./proofs/proof" };
    add_output_path_option(OLD_API_prove, plonk_prove_output_path);
    add_bytecode_path_option(OLD_API_prove);
    add_witness_path_option(OLD_API_prove);

    /***************************************************************************************************************
     * Subcommand: OLD_API prove_output_all
     ***************************************************************************************************************/
    CLI::App* OLD_API_prove_output_all = OLD_API->add_subcommand("prove_output_all", "");
    add_verbose_flag(OLD_API_prove_output_all);
    add_debug_flag(OLD_API_prove_output_all);
    add_crs_path_option(OLD_API_prove_output_all);
    add_recursive_flag(OLD_API_prove_output_all);
    std::string plonk_prove_output_all_output_path{ "./proofs" };
    add_output_path_option(OLD_API_prove_output_all, plonk_prove_output_all_output_path);
    add_bytecode_path_option(OLD_API_prove_output_all);

    /***************************************************************************************************************
     * Subcommand: OLD_API verify
     ***************************************************************************************************************/
    CLI::App* OLD_API_verify = OLD_API->add_subcommand("verify", "");
    add_verbose_flag(OLD_API_verify);
    add_debug_flag(OLD_API_verify);
    add_crs_path_option(OLD_API_verify);
    add_bytecode_path_option(OLD_API_verify);
    add_proof_path_option(OLD_API_verify);
    add_vk_path_option(OLD_API_verify);
    add_recursive_flag(OLD_API_verify);

    /***************************************************************************************************************
     * Subcommand: OLD_API prove_and_verify
     ***************************************************************************************************************/
    CLI::App* OLD_API_prove_and_verify = OLD_API->add_subcommand("prove_and_verify", "");
    add_verbose_flag(OLD_API_prove_and_verify);
    add_debug_flag(OLD_API_prove_and_verify);
    add_crs_path_option(OLD_API_prove_and_verify);
    add_recursive_flag(OLD_API_prove_and_verify);
    add_bytecode_path_option(OLD_API_prove_and_verify);

    /***************************************************************************************************************
     * Subcommand: OLD_API contract
     ***************************************************************************************************************/
    CLI::App* OLD_API_contract = OLD_API->add_subcommand("contract", "");
    add_verbose_flag(OLD_API_contract);
    add_debug_flag(OLD_API_contract);
    add_crs_path_option(OLD_API_contract);
    std::string plonk_contract_output_path{ "./target/contract.sol" };
    add_output_path_option(OLD_API_contract, plonk_contract_output_path);
    add_bytecode_path_option(OLD_API_contract);
    add_vk_path_option(OLD_API_contract);

    /***************************************************************************************************************
     * Subcommand: OLD_API write_vk
     ***************************************************************************************************************/
    CLI::App* OLD_API_write_vk = OLD_API->add_subcommand("write_vk", "");
    add_verbose_flag(OLD_API_write_vk);
    add_debug_flag(OLD_API_write_vk);
    add_crs_path_option(OLD_API_write_vk);
    add_recursive_flag(OLD_API_write_vk);
    std::string plonk_vk_output_path{ "./target/vk" };
    add_output_path_option(OLD_API_write_vk, plonk_vk_output_path);
    add_bytecode_path_option(OLD_API_write_vk);

    /***************************************************************************************************************
     * Subcommand: OLD_API write_pk
     ***************************************************************************************************************/
    CLI::App* OLD_API_write_pk = OLD_API->add_subcommand("write_pk", "");
    add_verbose_flag(OLD_API_write_pk);
    add_debug_flag(OLD_API_write_pk);
    add_crs_path_option(OLD_API_write_pk);
    add_recursive_flag(OLD_API_write_pk);
    std::string plonk_pk_output_path{ "./target/pk" };
    add_output_path_option(OLD_API_write_pk, plonk_pk_output_path);
    add_bytecode_path_option(OLD_API_write_pk);

    /***************************************************************************************************************
     * Subcommand: OLD_API proof_as_fields
     ***************************************************************************************************************/
    CLI::App* OLD_API_proof_as_fields = OLD_API->add_subcommand("proof_as_fields", "");
    add_verbose_flag(OLD_API_proof_as_fields);
    add_debug_flag(OLD_API_proof_as_fields);
    add_crs_path_option(OLD_API_proof_as_fields);
    std::string plonk_proof_as_fields_output_path;
    auto* output_path_option = add_output_path_option(OLD_API_proof_as_fields, plonk_proof_as_fields_output_path);
    add_proof_path_option(OLD_API_proof_as_fields);
    add_vk_path_option(OLD_API_proof_as_fields);
    // Attach a final callback to the subcommand (or the main app) that will run after parsing.
    // This callback will update the output path default if the user did not supply an explicit value.
    OLD_API_proof_as_fields->final_callback([&]() {
        // If the output option was not set (i.e. its count is 0), update it.
        if (output_path_option->count() == 0) {
            // Update the default output based on the (possibly changed) proof_path.
            plonk_proof_as_fields_output_path = proof_path.stem().string() + "_fields.json";
        }
    });

    /***************************************************************************************************************
     * Subcommand: OLD_API vk_as_fields
     ***************************************************************************************************************/
    CLI::App* OLD_API_vk_as_fields = OLD_API->add_subcommand("vk_as_fields", "");
    add_verbose_flag(OLD_API_vk_as_fields);
    add_debug_flag(OLD_API_vk_as_fields);
    add_crs_path_option(OLD_API_vk_as_fields);
    std::string plonk_vk_as_fields_output_path{ vk_path / "_fields.json" };
    add_output_path_option(OLD_API_vk_as_fields, plonk_vk_as_fields_output_path);
    add_vk_path_option(OLD_API_vk_as_fields);

#ifndef DISABLE_AZTEC_VM
    std::filesystem::path avm_inputs_path{ "./target/avm_inputs.bin" };
    const auto add_avm_inputs_option = [&](CLI::App* subcommand) {
        return subcommand->add_option("--avm-inputs", avm_inputs_path, "");
    };
    std::filesystem::path avm_hints_path{ "./target/avm_hints.bin" };
    const auto add_avm_hints_option = [&](CLI::App* subcommand) {
        return subcommand->add_option("--avm-hints", avm_hints_path, "");
    };
    std::filesystem::path avm_public_inputs_path{ "./target/avm_public_inputs.bin" };
    const auto add_avm_public_inputs_option = [&](CLI::App* subcommand) {
        return subcommand->add_option("--avm-public-inputs", avm_public_inputs_path, "");
    };
    extern std::filesystem::path avm_dump_trace_path;
    const auto add_avm_dump_trace_option = [&](CLI::App* subcommand) {
        return subcommand->add_option("--avm-dump-trace", avm_dump_trace_path, "");
    };
    bool check_circuit_only{ false };
    const auto add_check_circuit_only_flag = [&](CLI::App* subcommand) {
        return subcommand->add_flag("--check-circuit-only", check_circuit_only, "");
    };

    /***************************************************************************************************************
     * Subcommand: avm2_prove
     ***************************************************************************************************************/
    CLI::App* avm2_prove_command = app.add_subcommand("avm2_prove", "");
    avm2_prove_command->group(""); // hide from list of subcommands
    add_verbose_flag(avm2_prove_command);
    add_debug_flag(avm2_prove_command);
    add_crs_path_option(avm2_prove_command);
    std::filesystem::path avm2_prove_output_path{ "./proofs" };
    add_output_path_option(avm2_prove_command, avm2_prove_output_path);
    add_avm_inputs_option(avm2_prove_command);

    /***************************************************************************************************************
     * Subcommand: avm2_check_circuit
     ***************************************************************************************************************/
    CLI::App* avm2_check_circuit_command = app.add_subcommand("avm2_check_circuit", "");
    avm2_check_circuit_command->group(""); // hide from list of subcommands
    add_verbose_flag(avm2_check_circuit_command);
    add_debug_flag(avm2_check_circuit_command);
    add_crs_path_option(avm2_check_circuit_command);
    add_avm_inputs_option(avm2_check_circuit_command);

    /***************************************************************************************************************
     * Subcommand: avm2_verify
     ***************************************************************************************************************/
    CLI::App* avm2_verify_command = app.add_subcommand("avm2_verify", "");
    avm2_verify_command->group(""); // hide from list of subcommands
    add_verbose_flag(avm2_verify_command);
    add_debug_flag(avm2_verify_command);
    add_crs_path_option(avm2_verify_command);
    add_avm_public_inputs_option(avm2_verify_command);
    add_proof_path_option(avm2_verify_command);
    add_vk_path_option(avm2_verify_command);

    /***************************************************************************************************************
     * Subcommand: avm_check_circuit
     ***************************************************************************************************************/
    CLI::App* avm_check_circuit_command = app.add_subcommand("avm_check_circuit", "");
    avm_check_circuit_command->group(""); // hide from list of subcommands
    add_verbose_flag(avm_check_circuit_command);
    add_debug_flag(avm_check_circuit_command);
    add_crs_path_option(avm_check_circuit_command);
    add_avm_hints_option(avm_check_circuit_command);
    add_avm_public_inputs_option(avm_check_circuit_command);
    add_output_path_option(avm_check_circuit_command, output_path);
    add_avm_dump_trace_option(avm_check_circuit_command);
    add_check_circuit_only_flag(avm_check_circuit_command);

    /***************************************************************************************************************
     * Subcommand: avm_prove
     ***************************************************************************************************************/
    CLI::App* avm_prove_command = app.add_subcommand("avm_prove", "");
    avm_prove_command->group(""); // hide from list of subcommands
    add_verbose_flag(avm_prove_command);
    add_debug_flag(avm_prove_command);
    add_crs_path_option(avm_prove_command);
    std::filesystem::path avm_prove_output_path{ "./proofs" };
    add_avm_hints_option(avm_prove_command);
    add_avm_public_inputs_option(avm_prove_command);
    add_output_path_option(avm_prove_command, avm_prove_output_path);
    add_avm_dump_trace_option(avm_prove_command);
    add_check_circuit_only_flag(avm_prove_command);

    /***************************************************************************************************************
     * Subcommand: avm_verify
     ***************************************************************************************************************/
    CLI::App* avm_verify_command = app.add_subcommand("avm_verify", "");
    avm_verify_command->group(""); // hide from list of subcommands
    add_verbose_flag(avm_verify_command);
    add_debug_flag(avm_verify_command);
    add_crs_path_option(avm_verify_command);
    add_avm_hints_option(avm_verify_command);
    add_avm_public_inputs_option(avm_verify_command);
    add_output_path_option(avm_verify_command, output_path);
    add_check_circuit_only_flag(avm_verify_command);
    add_proof_path_option(avm_verify_command);
    add_vk_path_option(avm_verify_command);
#endif

    /***************************************************************************************************************
     * Subcommand: prove_tube
     ***************************************************************************************************************/
    CLI ::App* prove_tube_command = app.add_subcommand("prove_tube", "");
    prove_tube_command->group(""); // hide from list of subcommands
    add_verbose_flag(prove_tube_command);
    add_debug_flag(prove_tube_command);
    add_crs_path_option(prove_tube_command);
    add_vk_path_option(prove_tube_command);
    std::string prove_tube_output_path{ "./target" };
    add_output_path_option(prove_tube_command, prove_tube_output_path);

    /***************************************************************************************************************
     * Subcommand: verify_tube
     ***************************************************************************************************************/
    CLI::App* verify_tube_command = app.add_subcommand("verify_tube", "");
    verify_tube_command->group(""); // hide from list of subcommands
    add_verbose_flag(verify_tube_command);
    add_debug_flag(verify_tube_command);
    add_crs_path_option(verify_tube_command);
    // doesn't make sense that this is set by -o but that's how it was
    std::string tube_proof_and_vk_path{ "./target" };
    add_output_path_option(verify_tube_command, tube_proof_and_vk_path);

    /***************************************************************************************************************
     * Build the CLI11 App
     ***************************************************************************************************************/

    CLI11_PARSE(app, argc, argv);
    debug_logging = flags.debug;
    verbose_logging = debug_logging || flags.verbose;

    print_active_subcommands(app);
    info("Scheme is: ", flags.scheme);
    if (CLI::App* deepest = find_deepest_subcommand(&app)) {
        print_subcommand_options(deepest);
    }

    // prob this construction is too much
    const auto execute_command = [&](API& api) {
        if (check->parsed()) {
            api.check(flags, bytecode_path, witness_path);
            return 0;
        }
        if (gates->parsed()) {
            api.gates(flags, bytecode_path);
            return 0;
        }
        if (prove->parsed()) {
            api.prove(flags, bytecode_path, witness_path, output_path);
            return 0;
        }
        if (write_vk->parsed()) {
            api.write_vk(flags, bytecode_path, output_path);
            return 0;
        }
        if (verify->parsed()) {
<<<<<<< HEAD
            return api.verify(flags, public_inputs_path, proof_path, vk_path) ? 0 : 1;
=======
            const bool verified = api.verify(flags, proof_path, vk_path);
            vinfo("verified: ", verified);
            return verified ? 0 : 1;
>>>>>>> aec93dfb
        }
        if (write_solidity_verifier->parsed()) {
            api.write_solidity_verifier(flags, output_path, vk_path);
            return 0;
        }
        auto subcommands = app.get_subcommands();
        const std::string message = std::string("No handler for subcommand ") + subcommands[0]->get_name();
        throw_or_abort(message);
        return 1;
    };

    try {
        // ULTRA PLONK
        if (OLD_API_gates->parsed()) {
            gate_count<UltraCircuitBuilder>(bytecode_path, flags.recursive, flags.honk_recursion, true);
        } else if (OLD_API_prove->parsed()) {
            prove_ultra_plonk(bytecode_path, witness_path, plonk_prove_output_path, flags.recursive);
        } else if (OLD_API_prove_output_all->parsed()) {
            prove_output_all_ultra_plonk(
                bytecode_path, witness_path, plonk_prove_output_all_output_path, flags.recursive);
        } else if (OLD_API_verify->parsed()) {
            return verify_ultra_plonk(proof_path, vk_path) ? 0 : 1;
        } else if (OLD_API_prove_and_verify->parsed()) {
            return prove_and_verify_ultra_plonk(bytecode_path, flags.recursive, witness_path) ? 0 : 1;
        } else if (OLD_API_contract->parsed()) {
            contract_ultra_plonk(plonk_contract_output_path, vk_path);
        } else if (OLD_API_write_vk->parsed()) {
            write_vk_ultra_plonk(bytecode_path, plonk_vk_output_path, flags.recursive);
        } else if (OLD_API_write_pk->parsed()) {
            write_pk_ultra_plonk(bytecode_path, plonk_pk_output_path, flags.recursive);
        } else if (OLD_API_proof_as_fields->parsed()) {
            proof_as_fields(proof_path, vk_path, plonk_proof_as_fields_output_path);
        } else if (OLD_API_vk_as_fields->parsed()) {
            vk_as_fields(vk_path, plonk_vk_as_fields_output_path);
        }
        // AVM
#ifndef DISABLE_AZTEC_VM
        else if (avm2_prove_command->parsed()) {
            // This outputs both files: proof and vk, under the given directory.
            avm2_prove(avm_inputs_path, avm2_prove_output_path);
        } else if (avm2_check_circuit_command->parsed()) {
            avm2_check_circuit(avm_inputs_path);
        } else if (avm2_verify_command->parsed()) {
            return avm2_verify(proof_path, avm_public_inputs_path, vk_path) ? 0 : 1;
        } else if (avm_check_circuit_command->parsed()) {
            avm_check_circuit(avm_public_inputs_path, avm_hints_path);
        } else if (avm_prove_command->parsed()) {
            // This outputs both files: proof and vk, under the given directory.
            avm_prove(avm_public_inputs_path, avm_hints_path, avm_prove_output_path);
        } else if (avm_verify_command->parsed()) {
            return avm_verify(proof_path, vk_path) ? 0 : 1;
        }
#endif
        // TUBE
        else if (prove_tube_command->parsed()) {
            prove_tube(prove_tube_output_path, vk_path);
        } else if (verify_tube_command->parsed()) {
            auto tube_public_inputs_path = tube_proof_and_vk_path + "/public_inputs";
            auto tube_proof_path = tube_proof_and_vk_path + "/proof";
            auto tube_vk_path = tube_proof_and_vk_path + "/vk";
            UltraHonkAPI api;
            return api.verify({ .ipa_accumulation = true }, tube_public_inputs_path, tube_proof_path, tube_vk_path) ? 0
                                                                                                                    : 1;
        }
        // CLIENT IVC EXTRA COMMAND
        else if (OLD_API_gates_for_ivc->parsed()) {
            gate_count_for_ivc(bytecode_path, true);
        } else if (OLD_API_gates_mega_honk->parsed()) {
            gate_count<MegaCircuitBuilder>(bytecode_path, flags.recursive, flags.honk_recursion, true);
        } else if (OLD_API_write_arbitrary_valid_client_ivc_proof_and_vk_to_file->parsed()) {
            write_arbitrary_valid_client_ivc_proof_and_vk_to_file(arbitrary_valid_proof_path);
            return 0;
        }
        // ULTRA HONK EXTRA COMMANDS
        else if (OLD_API_write_recursion_inputs_ultra_honk->parsed()) {
            if (flags.ipa_accumulation) {
                write_recursion_inputs_ultra_honk<UltraRollupFlavor>(
                    bytecode_path, witness_path, recursion_inputs_output_path);
            } else {
                write_recursion_inputs_ultra_honk<UltraFlavor>(
                    bytecode_path, witness_path, recursion_inputs_output_path);
            }
        }
        // NEW STANDARD API
        else if (flags.scheme == "client_ivc") {
            ClientIVCAPI api;
            return execute_command(api);
        } else if (flags.scheme == "ultra_honk") {
            UltraHonkAPI api;
            return execute_command(api);
        } else {
            throw_or_abort("No match for API command");
            return 1;
        }
    } catch (std::runtime_error const& err) {
        std::cerr << err.what() << std::endl;
        return 1;
    }
    return 0;
}<|MERGE_RESOLUTION|>--- conflicted
+++ resolved
@@ -702,13 +702,9 @@
             return 0;
         }
         if (verify->parsed()) {
-<<<<<<< HEAD
-            return api.verify(flags, public_inputs_path, proof_path, vk_path) ? 0 : 1;
-=======
-            const bool verified = api.verify(flags, proof_path, vk_path);
+            const bool verified = api.verify(flags, public_inputs_path, proof_path, vk_path);
             vinfo("verified: ", verified);
             return verified ? 0 : 1;
->>>>>>> aec93dfb
         }
         if (write_solidity_verifier->parsed()) {
             api.write_solidity_verifier(flags, output_path, vk_path);
