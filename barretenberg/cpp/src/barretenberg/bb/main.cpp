#include "barretenberg/dsl/acir_format/acir_format.hpp"
#include "barretenberg/dsl/types.hpp"
#include "barretenberg/plonk/proof_system/proving_key/serialize.hpp"
#include "config.hpp"
#include "get_bn254_crs.hpp"
#include "get_bytecode.hpp"
#include "get_grumpkin_crs.hpp"
#include "get_witness.hpp"
#include "log.hpp"
#include <barretenberg/common/benchmark.hpp>
#include <barretenberg/common/container.hpp>
#include <barretenberg/common/timer.hpp>
#include <barretenberg/dsl/acir_format/acir_to_constraint_buf.hpp>
#include <barretenberg/dsl/acir_proofs/acir_composer.hpp>
#include <barretenberg/srs/global_crs.hpp>
#include <iostream>
#include <stdexcept>
#include <string>
#include <vector>

using namespace barretenberg;
std::string CRS_PATH = "./crs";
bool verbose = false;

const std::filesystem::path current_path = std::filesystem::current_path();
const auto current_dir = current_path.filename().string();

acir_proofs::AcirComposer init(acir_format::acir_format& constraint_system)
{
    acir_proofs::AcirComposer acir_composer(0, verbose);
    acir_composer.create_circuit(constraint_system);
    auto subgroup_size = acir_composer.get_circuit_subgroup_size();

    // Must +1!
    auto bn254_g1_data = get_bn254_g1_data(CRS_PATH, subgroup_size + 1);
    auto bn254_g2_data = get_bn254_g2_data(CRS_PATH);
    srs::init_crs_factory(bn254_g1_data, bn254_g2_data);

    // Must +1!
    auto grumpkin_g1_data = get_grumpkin_g1_data(CRS_PATH, subgroup_size + 1);
    srs::init_grumpkin_crs_factory(grumpkin_g1_data);

    return acir_composer;
}

void init_reference_strings()
{
<<<<<<< HEAD
    // TODO(https://github.com/AztecProtocol/barretenberg/issues/811): Don't hardcode subgroup size
    size_t subgroup_size = 32768;

    // TODO(https://github.com/AztecProtocol/barretenberg/issues/811) reduce duplication with above
    // Must +1!
    auto g1_data = get_bn254_g1_data(CRS_PATH, subgroup_size + 1);
    auto g2_data = get_bn254_g2_data(CRS_PATH);
    srs::init_crs_factory(g1_data, g2_data);

    // Must +1!
    auto grumpkin_g1_data = get_grumpkin_g1_data(CRS_PATH, subgroup_size + 1);
    srs::init_grumpkin_crs_factory(grumpkin_g1_data);
}

// Initializes without loading G1
// TODO(https://github.com/AztecProtocol/barretenberg/issues/811) adapt for grumpkin
acir_proofs::AcirComposer verifier_init()
=======
    size_t subgroup_size = 32768;

    // Must +1!
    auto g1_data = get_g1_data(CRS_PATH, subgroup_size + 1);
    auto g2_data = get_g2_data(CRS_PATH);
    srs::init_crs_factory(g1_data, g2_data);

    // WORKTODO(ADAM) initializing this gloal assumes a directory structure PATH/monomial/transcript00.dat
    srs::init_grumpkin_crs_factory(CRS_PATH);
}

acir_proofs::AcirComposer init()
>>>>>>> 30b818e9
{
    acir_proofs::AcirComposer acir_composer(0, verbose);
    auto g2_data = get_bn254_g2_data(CRS_PATH);
    srs::init_crs_factory({}, g2_data);
    return acir_composer;
}

acir_format::WitnessVector get_witness(std::string const& witness_path)
{
    // WORKTODO(NEW_CONSTRAINTS): opqueue data is now being extracted here?
    auto witness_data = get_witness_data(witness_path);
    return acir_format::witness_buf_to_witness_data(witness_data);
}

acir_format::acir_format get_constraint_system(std::string const& bytecode_path)
{
    auto bytecode = get_bytecode(bytecode_path);
    return acir_format::circuit_buf_to_acir_format(bytecode);
}

/**
 * @brief Proves and Verifies an ACIR circuit
 *
 * Communication:
 * - proc_exit: A boolean value is returned indicating whether the proof is valid.
 *   an exit code of 0 will be returned for success and 1 for failure.
 *
 * @param bytecodePath Path to the file containing the serialized circuit
 * @param witnessPath Path to the file containing the serialized witness
 * @param recursive Whether to use recursive proof generation of non-recursive
 * @return true if the proof is valid
 * @return false if the proof is invalid
 */
bool proveAndVerify(const std::string& bytecodePath, const std::string& witnessPath, bool recursive)
{
    auto constraint_system = get_constraint_system(bytecodePath);
    auto witness = get_witness(witnessPath);

    auto acir_composer = init(constraint_system);

    Timer pk_timer;
    acir_composer.init_proving_key(constraint_system);
    write_benchmark("pk_construction_time", pk_timer.milliseconds(), "acir_test", current_dir);
    write_benchmark("gate_count", acir_composer.get_total_circuit_size(), "acir_test", current_dir);
    write_benchmark("subgroup_size", acir_composer.get_circuit_subgroup_size(), "acir_test", current_dir);

    Timer proof_timer;
    auto proof = acir_composer.create_proof(constraint_system, witness, recursive);
    write_benchmark("proof_construction_time", proof_timer.milliseconds(), "acir_test", current_dir);

    Timer vk_timer;
    acir_composer.init_verification_key();
    write_benchmark("vk_construction_time", vk_timer.milliseconds(), "acir_test", current_dir);

    auto verified = acir_composer.verify_proof(proof, recursive);

    vinfo("verified: ", verified);
    return verified;
}

/**
 * @brief Proves and Verifies an ACIR circuit
 *
 * Communication:
 * - proc_exit: A boolean value is returned indicating whether the proof is valid.
 *   an exit code of 0 will be returned for success and 1 for failure.
 *
 * @param bytecodePath Path to the file containing the serialized circuit
 * @param witnessPath Path to the file containing the serialized witness
 * @param recursive Whether to use recursive proof generation of non-recursive
 * @return true if the proof is valid
 * @return false if the proof is invalid
 */
bool proveAndVerifyGoblin(const std::string& bytecodePath,
                          const std::string& witnessPath,
                          [[maybe_unused]] bool recursive)
{
<<<<<<< HEAD
    // WORKTODO(NEW_CONSTRAINTS): this needs an opqueue
    info("Construct constraint_system.");
    auto constraint_system = get_constraint_system(bytecodePath);
    info("get_witness.");
=======
    info("Construct constraint_system and witness.");
    auto constraint_system = get_constraint_system(bytecodePath);
>>>>>>> 30b818e9
    auto witness = get_witness(witnessPath);

    init_reference_strings();

<<<<<<< HEAD
    info("create_goblin_proof.");
    acir_proofs::AcirComposer acir_composer;
    auto proof = acir_composer.create_goblin_proof(constraint_system, witness);
=======
    info("Construct goblin circuit from constraint system and witness.");
    // WORKTODO(NEW_CONSTRAINTS): this needs an opqueue
    acir_proofs::AcirComposer acir_composer;
    acir_composer.create_goblin_circuit(constraint_system, witness);

    info("Construct goblin proof.");
    auto proof = acir_composer.create_goblin_proof();
>>>>>>> 30b818e9

    info("verify_goblin_proof.");
    auto verified = acir_composer.verify_goblin_proof(proof);

    vinfo("verified: ", verified);
    return verified;
}

/**
 * @brief Creates a proof for an ACIR circuit
 *
 * Communication:
 * - stdout: The proof is written to stdout as a byte array
 * - Filesystem: The proof is written to the path specified by outputPath
 *
 * @param bytecodePath Path to the file containing the serialized circuit
 * @param witnessPath Path to the file containing the serialized witness
 * @param recursive Whether to use recursive proof generation of non-recursive
 * @param outputPath Path to write the proof to
 */
void prove(const std::string& bytecodePath,
           const std::string& witnessPath,
           bool recursive,
           const std::string& outputPath)
{
    auto constraint_system = get_constraint_system(bytecodePath);
    auto witness = get_witness(witnessPath);
    auto acir_composer = init(constraint_system);
    auto proof = acir_composer.create_proof(constraint_system, witness, recursive);

    if (outputPath == "-") {
        writeRawBytesToStdout(proof);
        vinfo("proof written to stdout");
    } else {
        write_file(outputPath, proof);
        vinfo("proof written to: ", outputPath);
    }
}

/**
 * @brief Computes the number of Barretenberg specific gates needed to create a proof for the specific ACIR circuit
 *
 * Communication:
 * - stdout: The number of gates is written to stdout
 *
 * @param bytecodePath Path to the file containing the serialized circuit
 */
void gateCount(const std::string& bytecodePath)
{
    auto constraint_system = get_constraint_system(bytecodePath);
    auto acir_composer = init(constraint_system);
    auto gate_count = acir_composer.get_total_circuit_size();

    writeUint64AsRawBytesToStdout(static_cast<uint64_t>(gate_count));
    vinfo("gate count: ", gate_count);
}

/**
 * @brief Verifies a proof for an ACIR circuit
 *
 * Note: The fact that the proof was computed originally by parsing an ACIR circuit is not of importance
 * because this method uses the verification key to verify the proof.
 *
 * Communication:
 * - proc_exit: A boolean value is returned indicating whether the proof is valid.
 *   an exit code of 0 will be returned for success and 1 for failure.
 *
 * @param proof_path Path to the file containing the serialized proof
 * @param recursive Whether to use recursive proof generation of non-recursive
 * @param vk_path Path to the file containing the serialized verification key
 * @return true If the proof is valid
 * @return false If the proof is invalid
 */
bool verify(const std::string& proof_path, bool recursive, const std::string& vk_path)
{
    auto acir_composer = verifier_init();
    auto vk_data = from_buffer<plonk::verification_key_data>(read_file(vk_path));
    acir_composer.load_verification_key(std::move(vk_data));
    auto verified = acir_composer.verify_proof(read_file(proof_path), recursive);

    vinfo("verified: ", verified);
    return verified;
}

/**
 * @brief Writes a verification key for an ACIR circuit to a file
 *
 * Communication:
 * - stdout: The verification key is written to stdout as a byte array
 * - Filesystem: The verification key is written to the path specified by outputPath
 *
 * @param bytecodePath Path to the file containing the serialized circuit
 * @param outputPath Path to write the verification key to
 */
void write_vk(const std::string& bytecodePath, const std::string& outputPath)
{
    auto constraint_system = get_constraint_system(bytecodePath);
    auto acir_composer = init(constraint_system);
    acir_composer.init_proving_key(constraint_system);
    auto vk = acir_composer.init_verification_key();
    auto serialized_vk = to_buffer(*vk);
    if (outputPath == "-") {
        writeRawBytesToStdout(serialized_vk);
        vinfo("vk written to stdout");
    } else {
        write_file(outputPath, serialized_vk);
        vinfo("vk written to: ", outputPath);
    }
}

void write_pk(const std::string& bytecodePath, const std::string& outputPath)
{
    auto constraint_system = get_constraint_system(bytecodePath);
    auto acir_composer = init(constraint_system);
    auto pk = acir_composer.init_proving_key(constraint_system);
    auto serialized_pk = to_buffer(*pk);

    if (outputPath == "-") {
        writeRawBytesToStdout(serialized_pk);
        vinfo("pk written to stdout");
    } else {
        write_file(outputPath, serialized_pk);
        vinfo("pk written to: ", outputPath);
    }
}

/**
 * @brief Writes a Solidity verifier contract for an ACIR circuit to a file
 *
 * Communication:
 * - stdout: The Solidity verifier contract is written to stdout as a string
 * - Filesystem: The Solidity verifier contract is written to the path specified by outputPath
 *
 * Note: The fact that the contract was computed is for an ACIR circuit is not of importance
 * because this method uses the verification key to compute the Solidity verifier contract
 *
 * @param output_path Path to write the contract to
 * @param vk_path Path to the file containing the serialized verification key
 */
void contract(const std::string& output_path, const std::string& vk_path)
{
    auto acir_composer = verifier_init();
    auto vk_data = from_buffer<plonk::verification_key_data>(read_file(vk_path));
    acir_composer.load_verification_key(std::move(vk_data));
    auto contract = acir_composer.get_solidity_verifier();

    if (output_path == "-") {
        writeStringToStdout(contract);
        vinfo("contract written to stdout");
    } else {
        write_file(output_path, { contract.begin(), contract.end() });
        vinfo("contract written to: ", output_path);
    }
}

/**
 * @brief Converts a proof from a byte array into a list of field elements
 *
 * Why is this needed?
 *
 * The proof computed by the non-recursive proof system is a byte array. This is fine since the proof will be verified
 * either natively or in a Solidity verifier. For the recursive proof system, the proof is verified in a circuit where
 * it is cheaper to work with field elements than byte arrays. This method converts the proof into a list of field
 * elements which can be used in the recursive proof system.
 *
 * This is an optimization which unfortunately leaks through the API. The repercussions of this are that users need to
 * convert proofs which are byte arrays to proofs which are lists of field elements, using the below method.
 *
 * Ideally, we find out what is the cost to convert this in the circuit and if it is not too expensive, we pass the
 * byte array directly to the circuit and convert it there. This also applies to the `vkAsFields` method.
 *
 * Communication:
 * - stdout: The proof as a list of field elements is written to stdout as a string
 * - Filesystem: The proof as a list of field elements is written to the path specified by outputPath
 *
 *
 * @param proof_path Path to the file containing the serialized proof
 * @param vk_path Path to the file containing the serialized verification key
 * @param output_path Path to write the proof to
 */
void proof_as_fields(const std::string& proof_path, std::string const& vk_path, const std::string& output_path)
{
    auto acir_composer = verifier_init();
    auto vk_data = from_buffer<plonk::verification_key_data>(read_file(vk_path));
    auto data = acir_composer.serialize_proof_into_fields(read_file(proof_path), vk_data.num_public_inputs);
    auto json = format("[", join(map(data, [](auto fr) { return format("\"", fr, "\""); })), "]");

    if (output_path == "-") {
        writeStringToStdout(json);
        vinfo("proof as fields written to stdout");
    } else {
        write_file(output_path, { json.begin(), json.end() });
        vinfo("proof as fields written to: ", output_path);
    }
}

/**
 * @brief Converts a verification key from a byte array into a list of field elements
 *
 * Why is this needed?
 * This follows the same rationale as `proofAsFields`.
 *
 * Communication:
 * - stdout: The verification key as a list of field elements is written to stdout as a string
 * - Filesystem: The verification key as a list of field elements is written to the path specified by outputPath
 *
 * @param vk_path Path to the file containing the serialized verification key
 * @param output_path Path to write the verification key to
 */
void vk_as_fields(const std::string& vk_path, const std::string& output_path)
{
    auto acir_composer = verifier_init();
    auto vk_data = from_buffer<plonk::verification_key_data>(read_file(vk_path));
    acir_composer.load_verification_key(std::move(vk_data));
    auto data = acir_composer.serialize_verification_key_into_fields();

    // We need to move vk_hash to the front...
    std::rotate(data.begin(), data.end() - 1, data.end());

    auto json = format("[", join(map(data, [](auto fr) { return format("\"", fr, "\""); })), "]");
    if (output_path == "-") {
        writeStringToStdout(json);
        vinfo("vk as fields written to stdout");
    } else {
        write_file(output_path, { json.begin(), json.end() });
        vinfo("vk as fields written to: ", output_path);
    }
}

/**
 * @brief Returns ACVM related backend information
 *
 * Communication:
 * - stdout: The json string is written to stdout
 * - Filesystem: The json string is written to the path specified
 *
 * @param output_path Path to write the information to
 */
void acvm_info(const std::string& output_path)
{

    const char* jsonData = R"({
    "language": {
        "name" : "PLONK-CSAT",
        "width" : 3
    },
    "opcodes_supported" : ["arithmetic", "directive", "brillig", "memory_init", "memory_op"],
    "black_box_functions_supported" : ["and", "xor", "range", "sha256", "blake2s", "keccak256", "schnorr_verify", "pedersen", "pedersen_hash", "hash_to_field_128_security", "ecdsa_secp256k1", "ecdsa_secp256r1", "fixed_base_scalar_mul", "recursive_aggregation"]
    })";

    size_t length = strlen(jsonData);
    std::vector<uint8_t> data(jsonData, jsonData + length);

    if (output_path == "-") {
        writeRawBytesToStdout(data);
        vinfo("info written to stdout");
    } else {
        write_file(output_path, data);
        vinfo("info written to: ", output_path);
    }
}

bool flag_present(std::vector<std::string>& args, const std::string& flag)
{
    return std::find(args.begin(), args.end(), flag) != args.end();
}

std::string get_option(std::vector<std::string>& args, const std::string& option, const std::string& defaultValue)
{
    auto itr = std::find(args.begin(), args.end(), option);
    return (itr != args.end() && std::next(itr) != args.end()) ? *(std::next(itr)) : defaultValue;
}

int main(int argc, char* argv[])
{
    try {
        std::vector<std::string> args(argv + 1, argv + argc);
        verbose = flag_present(args, "-v") || flag_present(args, "--verbose");

        if (args.empty()) {
            std::cerr << "No command provided.\n";
            return 1;
        }

        std::string command = args[0];

        std::string bytecode_path = get_option(args, "-b", "./target/acir.gz");
        std::string witness_path = get_option(args, "-w", "./target/witness.gz");
        std::string proof_path = get_option(args, "-p", "./proofs/proof");
        std::string vk_path = get_option(args, "-k", "./target/vk");
        std::string pk_path = get_option(args, "-r", "./target/pk");
        CRS_PATH = get_option(args, "-c", "./crs");
        bool recursive = flag_present(args, "-r") || flag_present(args, "--recursive");

        // Skip CRS initialization for any command which doesn't require the CRS.
        if (command == "--version") {
            writeStringToStdout(BB_VERSION);
            return 0;
        }
        if (command == "info") {
            std::string output_path = get_option(args, "-o", "info.json");
            acvm_info(output_path);
            return 0;
        }
        if (command == "prove_and_verify") {
            return proveAndVerify(bytecode_path, witness_path, recursive) ? 0 : 1;
        }
        if (command == "prove_and_verify_goblin") {
            return proveAndVerifyGoblin(bytecode_path, witness_path, recursive) ? 0 : 1;
        }
        if (command == "prove") {
            std::string output_path = get_option(args, "-o", "./proofs/proof");
            prove(bytecode_path, witness_path, recursive, output_path);
        } else if (command == "gates") {
            gateCount(bytecode_path);
        } else if (command == "verify") {
            return verify(proof_path, recursive, vk_path) ? 0 : 1;
        } else if (command == "contract") {
            std::string output_path = get_option(args, "-o", "./target/contract.sol");
            contract(output_path, vk_path);
        } else if (command == "write_vk") {
            std::string output_path = get_option(args, "-o", "./target/vk");
            write_vk(bytecode_path, output_path);
        } else if (command == "write_pk") {
            std::string output_path = get_option(args, "-o", "./target/pk");
            write_pk(bytecode_path, output_path);
        } else if (command == "proof_as_fields") {
            std::string output_path = get_option(args, "-o", proof_path + "_fields.json");
            proof_as_fields(proof_path, vk_path, output_path);
        } else if (command == "vk_as_fields") {
            std::string output_path = get_option(args, "-o", vk_path + "_fields.json");
            vk_as_fields(vk_path, output_path);
        } else {
            std::cerr << "Unknown command: " << command << "\n";
            return 1;
        }
    } catch (std::runtime_error const& err) {
        std::cerr << err.what() << std::endl;
        return 1;
    }
}<|MERGE_RESOLUTION|>--- conflicted
+++ resolved
@@ -45,7 +45,6 @@
 
 void init_reference_strings()
 {
-<<<<<<< HEAD
     // TODO(https://github.com/AztecProtocol/barretenberg/issues/811): Don't hardcode subgroup size
     size_t subgroup_size = 32768;
 
@@ -63,20 +62,6 @@
 // Initializes without loading G1
 // TODO(https://github.com/AztecProtocol/barretenberg/issues/811) adapt for grumpkin
 acir_proofs::AcirComposer verifier_init()
-=======
-    size_t subgroup_size = 32768;
-
-    // Must +1!
-    auto g1_data = get_g1_data(CRS_PATH, subgroup_size + 1);
-    auto g2_data = get_g2_data(CRS_PATH);
-    srs::init_crs_factory(g1_data, g2_data);
-
-    // WORKTODO(ADAM) initializing this gloal assumes a directory structure PATH/monomial/transcript00.dat
-    srs::init_grumpkin_crs_factory(CRS_PATH);
-}
-
-acir_proofs::AcirComposer init()
->>>>>>> 30b818e9
 {
     acir_proofs::AcirComposer acir_composer(0, verbose);
     auto g2_data = get_bn254_g2_data(CRS_PATH);
@@ -154,24 +139,12 @@
                           const std::string& witnessPath,
                           [[maybe_unused]] bool recursive)
 {
-<<<<<<< HEAD
-    // WORKTODO(NEW_CONSTRAINTS): this needs an opqueue
-    info("Construct constraint_system.");
-    auto constraint_system = get_constraint_system(bytecodePath);
-    info("get_witness.");
-=======
     info("Construct constraint_system and witness.");
     auto constraint_system = get_constraint_system(bytecodePath);
->>>>>>> 30b818e9
     auto witness = get_witness(witnessPath);
 
     init_reference_strings();
 
-<<<<<<< HEAD
-    info("create_goblin_proof.");
-    acir_proofs::AcirComposer acir_composer;
-    auto proof = acir_composer.create_goblin_proof(constraint_system, witness);
-=======
     info("Construct goblin circuit from constraint system and witness.");
     // WORKTODO(NEW_CONSTRAINTS): this needs an opqueue
     acir_proofs::AcirComposer acir_composer;
@@ -179,7 +152,6 @@
 
     info("Construct goblin proof.");
     auto proof = acir_composer.create_goblin_proof();
->>>>>>> 30b818e9
 
     info("verify_goblin_proof.");
     auto verified = acir_composer.verify_goblin_proof(proof);
