--- conflicted
+++ resolved
@@ -400,11 +400,7 @@
         "width" : 3
     },
     "opcodes_supported" : ["arithmetic", "directive", "brillig", "memory_init", "memory_op"],
-<<<<<<< HEAD
-    "black_box_functions_supported" : ["and", "xor", "range", "sha256", "blake2s", "keccak256", "keccak_f1600", "schnorr_verify", "pedersen", "pedersen_hash", "hash_to_field_128_security", "ecdsa_secp256k1", "ecdsa_secp256r1", "fixed_base_scalar_mul", "recursive_aggregation"]
-=======
-    "black_box_functions_supported" : ["and", "xor", "range", "sha256", "blake2s", "keccak256", "schnorr_verify", "pedersen", "pedersen_hash", "ecdsa_secp256k1", "ecdsa_secp256r1", "fixed_base_scalar_mul", "recursive_aggregation"]
->>>>>>> 9bbd70af
+    "black_box_functions_supported" : ["and", "xor", "range", "sha256", "blake2s", "keccak256", "keccak_f1600", "schnorr_verify", "pedersen", "pedersen_hash", "ecdsa_secp256k1", "ecdsa_secp256r1", "fixed_base_scalar_mul", "recursive_aggregation"]
     })";
 
     size_t length = strlen(jsonData);
