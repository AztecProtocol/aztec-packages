--- conflicted
+++ resolved
@@ -6,15 +6,6 @@
 #include "barretenberg/api/prove_tube.hpp"
 #include "barretenberg/bb/cli11_formatter.hpp"
 #include "barretenberg/plonk_honk_shared/types/aggregation_object_type.hpp"
-<<<<<<< HEAD
-#include "barretenberg/serialize/cbind.hpp"
-#include "barretenberg/srs/global_crs.hpp"
-#include "barretenberg/stdlib/client_ivc_verifier/client_ivc_recursive_verifier.hpp"
-#include "barretenberg/stdlib_circuit_builders/ultra_flavor.hpp"
-#include "barretenberg/stdlib_circuit_builders/ultra_keccak_flavor.hpp"
-#include "barretenberg/stdlib_circuit_builders/ultra_starknet_flavor.hpp"
-=======
->>>>>>> da757a03
 #include "barretenberg/stdlib_circuit_builders/ultra_rollup_flavor.hpp"
 
 using namespace bb;
@@ -620,116 +611,6 @@
     add_vk_path_option(avm_verify_command);
 #endif
 
-<<<<<<< HEAD
-    print_avm_stats();
-}
-
-void avm2_check_circuit(const std::filesystem::path& inputs_path)
-{
-    avm2::AvmAPI avm;
-    auto inputs = avm2::AvmAPI::ProvingInputs::from(read_file(inputs_path));
-
-    bool res = avm.check_circuit(inputs);
-    info("circuit check: ", res ? "success" : "failure");
-
-    print_avm_stats();
-}
-
-/**
- * @brief Verifies an avm proof and writes the result to stdout
- *
- * Communication:
- * - proc_exit: A boolean value is returned indicating whether the proof is valid.
- *   an exit code of 0 will be returned for success and 1 for failure.
- *
- * @param proof_path Path to the file containing the serialized proof
- * @param vk_path Path to the file containing the serialized verification key
- * @return true If the proof is valid
- * @return false If the proof is invalid
- */
-bool avm_verify(const std::filesystem::path& proof_path, const std::filesystem::path& vk_path)
-{
-    using Commitment = bb::avm::AvmFlavorSettings::Commitment;
-    std::vector<fr> const proof = many_from_buffer<fr>(read_file(proof_path));
-    std::vector<uint8_t> vk_bytes = read_file(vk_path);
-    std::vector<fr> vk_as_fields = many_from_buffer<fr>(vk_bytes);
-
-    vinfo("initializing crs with size: ", 1);
-    init_bn254_crs(1);
-
-    auto circuit_size = uint64_t(vk_as_fields[0]);
-    auto num_public_inputs = uint64_t(vk_as_fields[1]);
-    std::span vk_span(vk_as_fields);
-
-    vinfo("vk fields size: ", vk_as_fields.size());
-    vinfo("circuit size: ", circuit_size, " (next or eq power: 2^", numeric::round_up_power_2(circuit_size), ")");
-    vinfo("num of pub inputs: ", num_public_inputs);
-
-    if (vk_as_fields.size() != AVM_VERIFICATION_KEY_LENGTH_IN_FIELDS) {
-        info("The supplied avm vk has incorrect size. Number of fields: ",
-             vk_as_fields.size(),
-             " but expected: ",
-             AVM_VERIFICATION_KEY_LENGTH_IN_FIELDS);
-        return false;
-    }
-
-    std::array<Commitment, bb::avm::AvmFlavor::NUM_PRECOMPUTED_ENTITIES> precomputed_cmts;
-    for (size_t i = 0; i < bb::avm::AvmFlavor::NUM_PRECOMPUTED_ENTITIES; i++) {
-        // Start at offset 2 and adds 4 (NUM_FRS_COM) fr elements per commitment. Therefore, index = 4 * i + 2.
-        precomputed_cmts[i] = field_conversion::convert_from_bn254_frs<Commitment>(
-            vk_span.subspan(bb::avm::AvmFlavor::NUM_FRS_COM * i + 2, bb::avm::AvmFlavor::NUM_FRS_COM));
-    }
-
-    auto vk = bb::avm::AvmFlavor::VerificationKey(circuit_size, num_public_inputs, precomputed_cmts);
-
-    const bool verified = AVM_TRACK_TIME_V("verify/all", avm_trace::Execution::verify(vk, proof));
-    vinfo("verified: ", verified);
-
-    print_avm_stats();
-    return verified;
-}
-
-// NOTE: The proof should NOT include the public inputs.
-bool avm2_verify(const std::filesystem::path& proof_path,
-                 const std::filesystem::path& public_inputs_path,
-                 const std::filesystem::path& vk_path)
-{
-    const auto proof = many_from_buffer<fr>(read_file(proof_path));
-    std::vector<uint8_t> vk_bytes = read_file(vk_path);
-    auto public_inputs = avm2::PublicInputs::from(read_file(public_inputs_path));
-
-    init_bn254_crs(1);
-    avm2::AvmAPI avm;
-    bool res = avm.verify(proof, public_inputs, vk_bytes);
-    info("verification: ", res ? "success" : "failure");
-
-    print_avm_stats();
-    return res;
-}
-#endif
-
-/**
- * @brief Create a Honk a prover from program bytecode and an optional witness
- *
- * @tparam Flavor
- * @param bytecodePath
- * @param witnessPath
- * @return UltraProver_<Flavor>
- */
-template <typename Flavor>
-UltraProver_<Flavor> compute_valid_prover(const std::string& bytecodePath,
-                                          const std::string& witnessPath,
-                                          const bool recursive)
-{
-    using Builder = Flavor::CircuitBuilder;
-    using Prover = UltraProver_<Flavor>;
-
-    uint32_t honk_recursion = 0;
-    if constexpr (IsAnyOf<Flavor, UltraFlavor, UltraKeccakFlavor, UltraStarknetFlavor, UltraKeccakZKFlavor, UltraStarknetZKFlavor>) {
-        honk_recursion = 1;
-    } else if constexpr (IsAnyOf<Flavor, UltraRollupFlavor>) {
-        honk_recursion = 2;
-=======
     /***************************************************************************************************************
      * Subcommand: prove_tube
      ***************************************************************************************************************/
@@ -764,7 +645,6 @@
     print_active_subcommands(app);
     if (CLI::App* deepest = find_deepest_subcommand(&app)) {
         print_subcommand_options(deepest);
->>>>>>> da757a03
     }
 
     // prob this construction is too much
@@ -777,448 +657,9 @@
             api.gates(flags, bytecode_path);
             return 0;
         }
-<<<<<<< HEAD
-    }
-    init_bn254_crs(required_crs_size);
-
-    // output the vk
-    typename Flavor::VerificationKey vk(prover.proving_key->proving_key);
-    debug(vk.to_field_elements());
-    return std::move(prover);
-}
-
-/**
- * @brief Creates a proof for an ACIR circuit
- *
- * Communication:
- * - stdout: The proof is written to stdout as a byte array
- * - Filesystem: The proof is written to the path specified by outputPath
- *
- * @param bytecodePath Path to the file containing the serialized circuit
- * @param witnessPath Path to the file containing the serialized witness
- * @param outputPath Path to write the proof to
- */
-template <IsUltraFlavor Flavor>
-void prove_honk(const std::string& bytecodePath,
-                const std::string& witnessPath,
-                const std::string& outputPath,
-                const bool recursive)
-{
-    using Prover = UltraProver_<Flavor>;
-
-    // Construct Honk proof
-    Prover prover = compute_valid_prover<Flavor>(bytecodePath, witnessPath, recursive);
-    auto proof = prover.construct_proof();
-    if (outputPath == "-") {
-        writeRawBytesToStdout(to_buffer</*include_size=*/true>(proof));
-        vinfo("proof written to stdout");
-    } else {
-        write_file(outputPath, to_buffer</*include_size=*/true>(proof));
-        vinfo("proof written to: ", outputPath);
-    }
-}
-
-/**
- * @brief Verifies a proof for an ACIR circuit
- *
- * Note: The fact that the proof was computed originally by parsing an ACIR circuit is not of importance
- * because this method uses the verification key to verify the proof.
- *
- * Communication:
- * - proc_exit: A boolean value is returned indicating whether the proof is valid.
- *   an exit code of 0 will be returned for success and 1 for failure.
- *
- * @param proof_path Path to the file containing the serialized proof
- * @param vk_path Path to the file containing the serialized verification key
- * @return true If the proof is valid
- * @return false If the proof is invalid
- */
-template <IsUltraFlavor Flavor> bool verify_honk(const std::string& proof_path, const std::string& vk_path)
-{
-    using VerificationKey = Flavor::VerificationKey;
-    using Verifier = UltraVerifier_<Flavor>;
-
-    auto g2_data = get_bn254_g2_data(CRS_PATH);
-    srs::init_crs_factory({}, g2_data);
-    auto proof = from_buffer<std::vector<bb::fr>>(read_file(proof_path));
-    auto vk = std::make_shared<VerificationKey>(from_buffer<VerificationKey>(read_file(vk_path)));
-    vk->pcs_verification_key = std::make_shared<VerifierCommitmentKey<curve::BN254>>();
-
-    std::shared_ptr<VerifierCommitmentKey<curve::Grumpkin>> ipa_verification_key = nullptr;
-    if constexpr (HasIPAAccumulator<Flavor>) {
-        init_grumpkin_crs(1 << CONST_ECCVM_LOG_N);
-        ipa_verification_key = std::make_shared<VerifierCommitmentKey<curve::Grumpkin>>(1 << CONST_ECCVM_LOG_N);
-    }
-    Verifier verifier{ vk, ipa_verification_key };
-
-    bool verified;
-    if constexpr (HasIPAAccumulator<Flavor>) {
-        // Break up the tube proof into the honk portion and the ipa portion
-        const size_t HONK_PROOF_LENGTH = Flavor::PROOF_LENGTH_WITHOUT_PUB_INPUTS - IPA_PROOF_LENGTH;
-        const size_t num_public_inputs = static_cast<size_t>(uint64_t(proof[1]));
-        // The extra calculation is for the IPA proof length.
-        debug("proof size: ", proof.size());
-        debug("num public inputs: ", num_public_inputs);
-        // TODO(https://github.com/AztecProtocol/barretenberg/issues/1182): Move to ProofSurgeon.
-        ASSERT(proof.size() == HONK_PROOF_LENGTH + IPA_PROOF_LENGTH + num_public_inputs);
-        // split out the ipa proof
-        const std::ptrdiff_t honk_proof_with_pub_inputs_length =
-            static_cast<std::ptrdiff_t>(HONK_PROOF_LENGTH + num_public_inputs);
-        auto ipa_proof = HonkProof(proof.begin() + honk_proof_with_pub_inputs_length, proof.end());
-        auto tube_honk_proof = HonkProof(proof.begin(), proof.end() + honk_proof_with_pub_inputs_length);
-        verified = verifier.verify_proof(proof, ipa_proof);
-    } else {
-        verified = verifier.verify_proof(proof);
-    }
-    vinfo("verified: ", verified);
-    return verified;
-}
-
-/**
- * @brief Writes a Honk verification key for an ACIR circuit to a file
- *
- * Communication:
- * - stdout: The verification key is written to stdout as a byte array
- * - Filesystem: The verification key is written to the path specified by outputPath
- *
- * @param bytecodePath Path to the file containing the serialized circuit
- * @param outputPath Path to write the verification key to
- */
-template <IsUltraFlavor Flavor>
-void write_vk_honk(const std::string& bytecodePath, const std::string& outputPath, const bool recursive)
-{
-    using Prover = UltraProver_<Flavor>;
-    using VerificationKey = Flavor::VerificationKey;
-
-    // Construct a verification key from a partial form of the proving key which only has precomputed entities
-    Prover prover = compute_valid_prover<Flavor>(bytecodePath, "", recursive);
-    VerificationKey vk(prover.proving_key->proving_key);
-
-    auto serialized_vk = to_buffer(vk);
-    if (outputPath == "-") {
-        writeRawBytesToStdout(serialized_vk);
-        vinfo("vk written to stdout");
-    } else {
-        write_file(outputPath, serialized_vk);
-        vinfo("vk written to: ", outputPath);
-    }
-}
-
-/**
- * @brief Compute and write to file a MegaHonk VK for a circuit to be accumulated in the IVC
- * @note This method differes from write_vk_honk<MegaFlavor> in that it handles kernel circuits which require special
- * treatment (i.e. construction of mock IVC state to correctly complete the kernel logic).
- *
- * @param bytecodePath
- * @param witnessPath
- */
-void write_vk_for_ivc(const std::string& bytecodePath, const std::string& outputPath)
-{
-    using Builder = ClientIVC::ClientCircuit;
-    using Prover = ClientIVC::MegaProver;
-    using DeciderProvingKey = ClientIVC::DeciderProvingKey;
-    using VerificationKey = ClientIVC::MegaVerificationKey;
-    using Program = acir_format::AcirProgram;
-    using ProgramMetadata = acir_format::ProgramMetadata;
-
-    // TODO(https://github.com/AztecProtocol/barretenberg/issues/1163) set these dynamically
-    init_bn254_crs(1 << CONST_PG_LOG_N);
-    init_grumpkin_crs(1 << CONST_ECCVM_LOG_N);
-
-    Program program{ get_constraint_system(bytecodePath, /*honk_recursion=*/0), /*witness=*/{} };
-    auto& ivc_constraints = program.constraints.ivc_recursion_constraints;
-
-    TraceSettings trace_settings{ E2E_FULL_TEST_STRUCTURE };
-
-    const ProgramMetadata metadata{ .ivc = ivc_constraints.empty()
-                                               ? nullptr
-                                               : create_mock_ivc_from_constraints(ivc_constraints, trace_settings) };
-    Builder builder = acir_format::create_circuit<Builder>(program, metadata);
-
-    // Add public inputs corresponding to pairing point accumulator
-    builder.add_pairing_point_accumulator(stdlib::recursion::init_default_agg_obj_indices<Builder>(builder));
-
-    // Construct the verification key via the prover-constructed proving key with the proper trace settings
-    auto proving_key = std::make_shared<DeciderProvingKey>(builder, trace_settings);
-    Prover prover{ proving_key };
-    init_bn254_crs(prover.proving_key->proving_key.circuit_size);
-    VerificationKey vk(prover.proving_key->proving_key);
-
-    // Write the VK to file as a buffer
-    auto serialized_vk = to_buffer(vk);
-    if (outputPath == "-") {
-        writeRawBytesToStdout(serialized_vk);
-        vinfo("vk written to stdout");
-    } else {
-        write_file(outputPath, serialized_vk);
-        vinfo("vk written to: ", outputPath);
-    }
-}
-
-/**
- * @brief Write a toml file containing recursive verifier inputs for a given program + witness
- *
- * @tparam Flavor
- * @param bytecodePath Path to the file containing the serialized circuit
- * @param witnessPath Path to the file containing the serialized witness
- * @param outputPath Path to write toml file
- */
-// TODO(https://github.com/AztecProtocol/barretenberg/issues/1172): update the flow to generate recursion inputs for
-// double_verify_honk_proof as well
-template <IsUltraFlavor Flavor>
-void write_recursion_inputs_honk(const std::string& bytecodePath,
-                                 const std::string& witnessPath,
-                                 const std::string& outputPath,
-                                 const bool recursive)
-{
-    using Builder = Flavor::CircuitBuilder;
-    using Prover = UltraProver_<Flavor>;
-    using VerificationKey = Flavor::VerificationKey;
-    using FF = Flavor::FF;
-
-    ASSERT(recursive);
-
-    uint32_t honk_recursion = 0;
-    if constexpr (IsAnyOf<Flavor, UltraFlavor>) {
-        honk_recursion = 1;
-    } else if constexpr (IsAnyOf<Flavor, UltraRollupFlavor>) {
-        honk_recursion = 2;
-        init_grumpkin_crs(1 << CONST_ECCVM_LOG_N);
-    }
-    const acir_format::ProgramMetadata metadata{ .recursive = recursive, .honk_recursion = honk_recursion };
-
-    acir_format::AcirProgram program;
-    program.constraints = get_constraint_system(bytecodePath, metadata.honk_recursion);
-    program.witness = get_witness(witnessPath);
-    auto builder = acir_format::create_circuit<Builder>(program, metadata);
-
-    // Construct Honk proof and verification key
-    Prover prover{ builder };
-    init_bn254_crs(prover.proving_key->proving_key.circuit_size);
-    std::vector<FF> proof = prover.construct_proof();
-    VerificationKey verification_key(prover.proving_key->proving_key);
-
-    // Construct a string with the content of the toml file (vk hash, proof, public inputs, vk)
-    std::string toml_content =
-        acir_format::ProofSurgeon::construct_recursion_inputs_toml_data<Flavor>(proof, verification_key);
-
-    // Write all components to the TOML file
-    std::string toml_path = outputPath + "/Prover.toml";
-    write_file(toml_path, { toml_content.begin(), toml_content.end() });
-}
-
-/**
- * @brief Outputs proof as vector of field elements in readable format.
- *
- * Communication:
- * - stdout: The proof as a list of field elements is written to stdout as a string
- * - Filesystem: The proof as a list of field elements is written to the path specified by outputPath
- *
- *
- * @param proof_path Path to the file containing the serialized proof
- * @param output_path Path to write the proof to
- */
-void proof_as_fields_honk(const std::string& proof_path, const std::string& output_path)
-{
-    auto proof = from_buffer<std::vector<bb::fr>>(read_file(proof_path));
-    auto json = to_json(proof);
-
-    if (output_path == "-") {
-        writeStringToStdout(json);
-        vinfo("proof as fields written to stdout");
-    } else {
-        write_file(output_path, { json.begin(), json.end() });
-        vinfo("proof as fields written to: ", output_path);
-    }
-}
-
-/**
- * @brief Converts a verification key from a byte array into a list of field elements.
- *
- * Why is this needed?
- * This follows the same rationale as `proofAsFields`.
- *
- * Communication:
- * - stdout: The verification key as a list of field elements is written to stdout as a string
- * - Filesystem: The verification key as a list of field elements is written to the path specified by outputPath
- *
- * @param vk_path Path to the file containing the serialized verification key
- * @param output_path Path to write the verification key to
- */
-template <IsUltraFlavor Flavor> void vk_as_fields_honk(const std::string& vk_path, const std::string& output_path)
-{
-    using VerificationKey = Flavor::VerificationKey;
-
-    auto verification_key = std::make_shared<VerificationKey>(from_buffer<VerificationKey>(read_file(vk_path)));
-    std::vector<bb::fr> data = verification_key->to_field_elements();
-    auto json = honk_vk_to_json(data);
-    if (output_path == "-") {
-        writeStringToStdout(json);
-        vinfo("vk as fields written to stdout");
-    } else {
-        write_file(output_path, { json.begin(), json.end() });
-        vinfo("vk as fields written to: ", output_path);
-    }
-}
-
-/**
- * @brief Creates a proof for an ACIR circuit, outputs the proof and verification key in binary and 'field' format
- *
- * Communication:
- * - Filesystem: The proof is written to the path specified by outputPath
- *
- * @param bytecodePath Path to the file containing the serialized circuit
- * @param witnessPath Path to the file containing the serialized witness
- * @param outputPath Directory into which we write the proof and verification key data
- * @param recursive Whether to a build SNARK friendly proof
- */
-void prove_output_all(const std::string& bytecodePath,
-                      const std::string& witnessPath,
-                      const std::string& outputPath,
-                      const bool recursive)
-{
-    auto constraint_system = get_constraint_system(bytecodePath, /*honk_recursion=*/0);
-    auto witness = get_witness(witnessPath);
-
-    acir_proofs::AcirComposer acir_composer{ 0, verbose_logging };
-    acir_composer.create_finalized_circuit(constraint_system, recursive, witness);
-    acir_composer.finalize_circuit();
-    init_bn254_crs(acir_composer.get_finalized_dyadic_circuit_size());
-    acir_composer.init_proving_key();
-    auto proof = acir_composer.create_proof();
-
-    // We have been given a directory, we will write the proof and verification key
-    // into the directory in both 'binary' and 'fields' formats
-    std::string vkOutputPath = outputPath + "/vk";
-    std::string proofPath = outputPath + "/proof";
-    std::string vkFieldsOutputPath = outputPath + "/vk_fields.json";
-    std::string proofFieldsPath = outputPath + "/proof_fields.json";
-
-    std::shared_ptr<bb::plonk::verification_key> vk = acir_composer.init_verification_key();
-
-    // Write the 'binary' proof
-    write_file(proofPath, proof);
-    vinfo("proof written to: ", proofPath);
-
-    // Write the proof as fields
-    auto proofAsFields = acir_composer.serialize_proof_into_fields(proof, vk->as_data().num_public_inputs);
-    std::string proofJson = to_json(proofAsFields);
-    write_file(proofFieldsPath, { proofJson.begin(), proofJson.end() });
-    info("proof as fields written to: ", proofFieldsPath);
-
-    // Write the vk as binary
-    auto serialized_vk = to_buffer(*vk);
-    write_file(vkOutputPath, serialized_vk);
-    vinfo("vk written to: ", vkOutputPath);
-
-    // Write the vk as fields
-    auto data = acir_composer.serialize_verification_key_into_fields();
-    std::string vk_json = vk_to_json(data);
-    write_file(vkFieldsOutputPath, { vk_json.begin(), vk_json.end() });
-    vinfo("vk as fields written to: ", vkFieldsOutputPath);
-}
-
-/**
- * @brief Creates a Honk proof for an ACIR circuit, outputs the proof and verification key in binary and 'field' format
- *
- * Communication:
- * - Filesystem: The proof is written to the path specified by outputPath
- *
- * @param bytecodePath Path to the file containing the serialized circuit
- * @param witnessPath Path to the file containing the serialized witness
- * @param outputPath Directory into which we write the proof and verification key data
- * @param recursive Whether to build a SNARK friendly proof
- */
-template <IsUltraFlavor Flavor>
-void prove_honk_output_all(const std::string& bytecodePath,
-                           const std::string& witnessPath,
-                           const std::string& outputPath,
-                           const bool recursive)
-{
-    using Builder = Flavor::CircuitBuilder;
-    using Prover = UltraProver_<Flavor>;
-    using VerificationKey = Flavor::VerificationKey;
-
-    uint32_t honk_recursion = 0;
-    if constexpr (IsAnyOf<Flavor, UltraFlavor, UltraKeccakFlavor, UltraStarknetFlavor, UltraKeccakZKFlavor, UltraStarknetZKFlavor>) {
-        honk_recursion = 1;
-    } else if constexpr (IsAnyOf<Flavor, UltraRollupFlavor>) {
-        honk_recursion = 2;
-    }
-
-    const acir_format::ProgramMetadata metadata{ .recursive = recursive, .honk_recursion = honk_recursion };
-
-    acir_format::AcirProgram program{ get_constraint_system(bytecodePath, metadata.honk_recursion),
-                                      get_witness(witnessPath) };
-
-    // TODO(https://github.com/AztecProtocol/barretenberg/issues/1180): Don't init grumpkin crs when unnecessary.
-    init_grumpkin_crs(1 << CONST_ECCVM_LOG_N);
-
-    auto builder = acir_format::create_circuit<Builder>(program, metadata);
-
-    // Construct Honk proof
-    Prover prover{ builder };
-    init_bn254_crs(prover.proving_key->proving_key.circuit_size);
-    auto proof = prover.construct_proof();
-
-    // We have been given a directory, we will write the proof and verification key
-    // into the directory in both 'binary' and 'fields' formats
-    std::string vkOutputPath = outputPath + "/vk";
-    std::string proofPath = outputPath + "/proof";
-    std::string vkFieldsOutputPath = outputPath + "/vk_fields.json";
-    std::string proofFieldsPath = outputPath + "/proof_fields.json";
-
-    VerificationKey vk(
-        prover.proving_key->proving_key); // uses a partial form of the proving key which only has precomputed entities
-
-    // Write the 'binary' proof
-    write_file(proofPath, to_buffer</*include_size=*/true>(proof));
-    vinfo("binary proof written to: ", proofPath);
-
-    // Write the proof as fields
-    info("proof: ", proof);
-    std::string proofJson = to_json(proof);
-    write_file(proofFieldsPath, { proofJson.begin(), proofJson.end() });
-    vinfo("proof as fields written to: ", proofFieldsPath);
-
-    // Write the vk as binary
-    auto serialized_vk = to_buffer(vk);
-    write_file(vkOutputPath, serialized_vk);
-    vinfo("vk written to: ", vkOutputPath);
-
-    // Write the vk as fields
-    std::vector<bb::fr> vk_data = vk.to_field_elements();
-    debug("vk: ", vk_data);
-    auto vk_json = honk_vk_to_json(vk_data);
-    write_file(vkFieldsOutputPath, { vk_json.begin(), vk_json.end() });
-    vinfo("vk as fields written to: ", vkFieldsOutputPath);
-}
-
-bool flag_present(std::vector<std::string>& args, const std::string& flag)
-{
-    return std::find(args.begin(), args.end(), flag) != args.end();
-}
-
-std::string get_option(std::vector<std::string>& args, const std::string& option, const std::string& defaultValue)
-{
-    auto itr = std::find(args.begin(), args.end(), option);
-    return (itr != args.end() && std::next(itr) != args.end()) ? *(std::next(itr)) : defaultValue;
-}
-
-int main(int argc, char* argv[])
-{
-    try {
-        std::vector<std::string> args(argv + 1, argv + argc);
-        debug_logging = flag_present(args, "-d") || flag_present(args, "--debug_logging");
-        verbose_logging = debug_logging || flag_present(args, "-v") || flag_present(args, "--verbose_logging");
-        if (args.empty()) {
-            std::cerr << "No command provided.\n";
-            return 1;
-=======
         if (prove->parsed()) {
             api.prove(flags, bytecode_path, witness_path, output_path);
             return 0;
->>>>>>> da757a03
         }
         if (write_vk->parsed()) {
             api.write_vk(flags, bytecode_path, output_path);
@@ -1244,82 +685,6 @@
             std::cout << BB_VERSION_PLACEHOLDER << std::endl;
             return 0;
         }
-<<<<<<< HEAD
-
-        if (proof_system == "client_ivc") {
-            ClientIVCAPI api;
-            return execute_command(command, flags, api);
-        } else if (command == "prove_and_verify") {
-            return proveAndVerify(bytecode_path, recursive, witness_path) ? 0 : 1;
-        } else if (command == "prove_and_verify_ultra_honk") {
-            return proveAndVerifyHonk<UltraFlavor>(bytecode_path, recursive, witness_path) ? 0 : 1;
-        } else if (command == "prove_and_verify_ultra_honk_program") {
-            return proveAndVerifyHonkProgram<UltraFlavor>(bytecode_path, recursive, witness_path) ? 0 : 1;
-        } else if (command == "prove") {
-            std::string output_path = get_option(args, "-o", "./proofs/proof");
-            prove(bytecode_path, witness_path, output_path, recursive);
-        } else if (command == "prove_output_all") {
-            std::string output_path = get_option(args, "-o", "./proofs");
-            prove_output_all(bytecode_path, witness_path, output_path, recursive);
-        } else if (command == "prove_ultra_honk_output_all") {
-            std::string output_path = get_option(args, "-o", "./proofs");
-            prove_honk_output_all<UltraFlavor>(bytecode_path, witness_path, output_path, recursive);
-        } else if (command == "prove_ultra_rollup_honk_output_all") {
-            std::string output_path = get_option(args, "-o", "./proofs/proof");
-            prove_honk_output_all<UltraRollupFlavor>(bytecode_path, witness_path, output_path, recursive);
-        } else if (command == "prove_ultra_keccak_honk_output_all") {
-            std::string output_path = get_option(args, "-o", "./proofs/proof");
-            prove_honk_output_all<UltraKeccakFlavor>(bytecode_path, witness_path, output_path, recursive);
-        } else if (command == "prove_ultra_starknet_honk_output_all") {
-            std::string output_path = get_option(args, "-o", "./proofs/proof");
-            prove_honk_output_all<UltraStarknetFlavor>(bytecode_path, witness_path, output_path, recursive);
-        } else if (command == "prove_mega_honk_output_all") {
-            std::string output_path = get_option(args, "-o", "./proofs");
-            prove_honk_output_all<MegaFlavor>(bytecode_path, witness_path, output_path, recursive);
-        } else if (command == "prove_tube") {
-            std::string output_path = get_option(args, "-o", "./target");
-            prove_tube(output_path);
-        } else if (command == "verify_tube") {
-            std::string output_path = get_option(args, "-o", "./target");
-            auto tube_proof_path = output_path + "/proof";
-            auto tube_vk_path = output_path + "/vk";
-            return verify_honk<UltraRollupFlavor>(tube_proof_path, tube_vk_path) ? 0 : 1;
-        } else if (command == "gates") {
-            gateCount<UltraCircuitBuilder>(bytecode_path, recursive, honk_recursion);
-        } else if (command == "gates_mega_honk") {
-            gateCount<MegaCircuitBuilder>(bytecode_path, recursive, honk_recursion);
-        } else if (command == "gates_for_ivc") {
-            gate_count_for_ivc(bytecode_path);
-        } else if (command == "verify") {
-            return verify(proof_path, vk_path) ? 0 : 1;
-        } else if (command == "contract") {
-            std::string output_path = get_option(args, "-o", "./target/contract.sol");
-            contract(output_path, vk_path);
-        } else if (command == "contract_ultra_honk") {
-            std::string output_path = get_option(args, "-o", "./target/contract.sol");
-            contract_honk(output_path, vk_path);
-        } else if (command == "contract_ultra_honk_zk") {
-            std::string output_path = get_option(args, "-o", "./target/contract.sol");
-            contract_honk_zk(output_path, vk_path);
-        } else if (command == "write_vk") {
-            std::string output_path = get_option(args, "-o", "./target/vk");
-            write_vk(bytecode_path, output_path, recursive);
-        } else if (command == "write_pk") {
-            std::string output_path = get_option(args, "-o", "./target/pk");
-            write_pk(bytecode_path, output_path, recursive);
-        } else if (command == "proof_as_fields") {
-            std::string output_path = get_option(args, "-o", proof_path + "_fields.json");
-            proof_as_fields(proof_path, vk_path, output_path);
-        } else if (command == "vk_as_fields") {
-            std::string output_path = get_option(args, "-o", vk_path + "_fields.json");
-            vk_as_fields(vk_path, output_path);
-        } else if (command == "write_recursion_inputs_ultra_honk") {
-            std::string output_path = get_option(args, "-o", "./target");
-            write_recursion_inputs_honk<UltraFlavor>(bytecode_path, witness_path, output_path, recursive);
-        } else if (command == "write_recursion_inputs_rollup_honk") {
-            std::string output_path = get_option(args, "-o", "./target");
-            write_recursion_inputs_honk<UltraRollupFlavor>(bytecode_path, witness_path, output_path, recursive);
-=======
         // ULTRA PLONK
         else if (OLD_API_gates->parsed()) {
             gate_count<UltraCircuitBuilder>(bytecode_path, flags.recursive, flags.honk_recursion);
@@ -1344,7 +709,6 @@
             vk_as_fields(vk_path, plonk_vk_as_fields_output_path);
         }
         // AVM
->>>>>>> da757a03
 #ifndef DISABLE_AZTEC_VM
         else if (avm2_prove_command->parsed()) {
             // This outputs both files: proof and vk, under the given directory.
@@ -1362,79 +726,6 @@
             return avm_verify(proof_path, vk_path) ? 0 : 1;
         }
 #endif
-<<<<<<< HEAD
-        } else if (command == "prove_ultra_honk") {
-            std::string output_path = get_option(args, "-o", "./proofs/proof");
-            prove_honk<UltraFlavor>(bytecode_path, witness_path, output_path, recursive);
-        } else if (command == "prove_ultra_keccak_honk") {
-            std::string output_path = get_option(args, "-o", "./proofs/proof");
-            prove_honk<UltraKeccakFlavor>(bytecode_path, witness_path, output_path, recursive);
-        } else if (command == "prove_ultra_starknet_honk") {
-            std::string output_path = get_option(args, "-o", "./proofs/proof");
-            prove_honk<UltraStarknetFlavor>(bytecode_path, witness_path, output_path, recursive);
-        } else if (command == "prove_ultra_keccak_honk_zk") {
-            std::string output_path = get_option(args, "-o", "./proofs/proof");
-            prove_honk<UltraKeccakZKFlavor>(bytecode_path, witness_path, output_path, recursive);
-        } else if (command == "prove_ultra_starknet_honk_zk") {
-            std::string output_path = get_option(args, "-o", "./proofs/proof");
-            prove_honk<UltraStarknetZKFlavor>(bytecode_path, witness_path, output_path, recursive);
-        } else if (command == "prove_ultra_rollup_honk") {
-            std::string output_path = get_option(args, "-o", "./proofs/proof");
-            prove_honk<UltraRollupFlavor>(bytecode_path, witness_path, output_path, recursive);
-        } else if (command == "verify_ultra_honk") {
-            return verify_honk<UltraFlavor>(proof_path, vk_path) ? 0 : 1;
-        } else if (command == "verify_ultra_keccak_honk") {
-            return verify_honk<UltraKeccakFlavor>(proof_path, vk_path) ? 0 : 1;
-        } else if (command == "verify_ultra_starknet_honk") {
-            return verify_honk<UltraStarknetFlavor>(proof_path, vk_path) ? 0 : 1;
-        } else if (command == "verify_ultra_keccak_honk_zk") {
-            return verify_honk<UltraKeccakZKFlavor>(proof_path, vk_path) ? 0 : 1;
-        } else if (command == "verify_ultra_starknet_honk_zk") {
-            return verify_honk<UltraStarknetZKFlavor>(proof_path, vk_path) ? 0 : 1;
-        } else if (command == "verify_ultra_rollup_honk") {
-            return verify_honk<UltraRollupFlavor>(proof_path, vk_path) ? 0 : 1;
-        } else if (command == "write_vk_ultra_honk") {
-            std::string output_path = get_option(args, "-o", "./target/vk");
-            write_vk_honk<UltraFlavor>(bytecode_path, output_path, recursive);
-        } else if (command == "write_vk_ultra_keccak_honk") {
-            std::string output_path = get_option(args, "-o", "./target/vk");
-            write_vk_honk<UltraKeccakFlavor>(bytecode_path, output_path, recursive);
-        } else if (command == "write_vk_ultra_starknet_honk") {
-            std::string output_path = get_option(args, "-o", "./target/vk");
-            write_vk_honk<UltraStarknetFlavor>(bytecode_path, output_path, recursive);
-        } else if (command == "write_vk_ultra_rollup_honk") {
-            std::string output_path = get_option(args, "-o", "./target/vk");
-            write_vk_honk<UltraRollupFlavor>(bytecode_path, output_path, recursive);
-        } else if (command == "prove_mega_honk") {
-            std::string output_path = get_option(args, "-o", "./proofs/proof");
-            prove_honk<MegaFlavor>(bytecode_path, witness_path, output_path, recursive);
-        } else if (command == "verify_mega_honk") {
-            return verify_honk<MegaFlavor>(proof_path, vk_path) ? 0 : 1;
-        } else if (command == "write_vk_mega_honk") {
-            std::string output_path = get_option(args, "-o", "./target/vk");
-            write_vk_honk<MegaFlavor>(bytecode_path, output_path, recursive);
-        } else if (command == "write_vk_for_ivc") {
-            std::string output_path = get_option(args, "-o", "./target/vk");
-            write_vk_for_ivc(bytecode_path, output_path);
-        } else if (command == "proof_as_fields_honk") {
-            std::string output_path = get_option(args, "-o", proof_path + "_fields.json");
-            proof_as_fields_honk(proof_path, output_path);
-        } else if (command == "vk_as_fields_ultra_honk") {
-            std::string output_path = get_option(args, "-o", vk_path + "_fields.json");
-            vk_as_fields_honk<UltraFlavor>(vk_path, output_path);
-        } else if (command == "vk_as_fields_ultra_keccak_honk") {
-            std::string output_path = get_option(args, "-o", vk_path + "_fields.json");
-            vk_as_fields_honk<UltraKeccakFlavor>(vk_path, output_path);
-        } else if (command == "vk_as_fields_ultra_starknet_honk") {
-            std::string output_path = get_option(args, "-o", vk_path + "_fields.json");
-            vk_as_fields_honk<UltraStarknetFlavor>(vk_path, output_path);
-        } else if (command == "vk_as_fields_ultra_rollup_honk") {
-            std::string output_path = get_option(args, "-o", vk_path + "_fields.json");
-            vk_as_fields_honk<UltraRollupFlavor>(vk_path, output_path);
-        } else if (command == "vk_as_fields_mega_honk") {
-            std::string output_path = get_option(args, "-o", vk_path + "_fields.json");
-            vk_as_fields_honk<MegaFlavor>(vk_path, output_path);
-=======
         // TUBE
         else if (prove_tube_command->parsed()) {
             prove_tube(prove_tube_output_path);
@@ -1470,7 +761,6 @@
         } else if (flags.scheme == "ultra_honk") {
             UltraHonkAPI api;
             return execute_command(api);
->>>>>>> da757a03
         } else {
             throw_or_abort("No match for API command");
             return 1;
