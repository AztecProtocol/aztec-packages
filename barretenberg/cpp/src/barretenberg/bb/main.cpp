#include "barretenberg/bb/file_io.hpp"
#include "barretenberg/client_ivc/client_ivc.hpp"
#include "barretenberg/common/map.hpp"
#include "barretenberg/common/serialize.hpp"
#include "barretenberg/constants.hpp"
#include "barretenberg/dsl/acir_format/acir_format.hpp"
#include "barretenberg/dsl/acir_format/proof_surgeon.hpp"
#include "barretenberg/dsl/acir_proofs/honk_contract.hpp"
#include "barretenberg/honk/proof_system/types/proof.hpp"
#include "barretenberg/numeric/bitop/get_msb.hpp"
#include "barretenberg/plonk/proof_system/proving_key/serialize.hpp"
#include "barretenberg/plonk_honk_shared/types/aggregation_object_type.hpp"
#include "barretenberg/serialize/cbind.hpp"
#include "barretenberg/stdlib/client_ivc_verifier/client_ivc_recursive_verifier.hpp"
#include "barretenberg/stdlib_circuit_builders/ultra_flavor.hpp"
#include "barretenberg/stdlib_circuit_builders/ultra_keccak_flavor.hpp"
#include "barretenberg/vm/avm/trace/public_inputs.hpp"

#include <cstddef>
#ifndef DISABLE_AZTEC_VM
#include "barretenberg/vm/avm/generated/flavor.hpp"
#include "barretenberg/vm/avm/trace/common.hpp"
#include "barretenberg/vm/avm/trace/execution.hpp"
#include "barretenberg/vm/aztec_constants.hpp"
#include "barretenberg/vm/stats.hpp"
#endif
#include "config.hpp"
#include "get_bn254_crs.hpp"
#include "get_bytecode.hpp"
#include "get_grumpkin_crs.hpp"
#include "libdeflate.h"
#include "log.hpp"
#include <barretenberg/common/benchmark.hpp>
#include <barretenberg/common/container.hpp>
#include <barretenberg/common/log.hpp>
#include <barretenberg/common/timer.hpp>
#include <barretenberg/dsl/acir_format/acir_to_constraint_buf.hpp>
#include <barretenberg/dsl/acir_proofs/acir_composer.hpp>
#include <barretenberg/srs/global_crs.hpp>
#include <cstdint>
#include <fstream>
#include <iostream>
#include <stdexcept>
#include <string>
#include <vector>

using namespace bb;

std::string getHomeDir()
{
    char* home = std::getenv("HOME");
    return home != nullptr ? std::string(home) : "./";
}

std::string CRS_PATH = getHomeDir() + "/.bb-crs";

const std::filesystem::path current_path = std::filesystem::current_path();
const auto current_dir = current_path.filename().string();

/**
 * @brief Initialize the global crs_factory for bn254 based on a known dyadic circuit size
 *
 * @param dyadic_circuit_size power-of-2 circuit size
 */
void init_bn254_crs(size_t dyadic_circuit_size)
{
    // Must +1 for Plonk only!
    auto bn254_g1_data = get_bn254_g1_data(CRS_PATH, dyadic_circuit_size + 1);
    auto bn254_g2_data = get_bn254_g2_data(CRS_PATH);
    srs::init_crs_factory(bn254_g1_data, bn254_g2_data);
}

/**
 * @brief Initialize the global crs_factory for grumpkin based on a known dyadic circuit size
 * @details Grumpkin crs is required only for the ECCVM
 *
 * @param dyadic_circuit_size power-of-2 circuit size
 */
void init_grumpkin_crs(size_t eccvm_dyadic_circuit_size)
{
    auto grumpkin_g1_data = get_grumpkin_g1_data(CRS_PATH, eccvm_dyadic_circuit_size + 1);
    srs::init_grumpkin_crs_factory(grumpkin_g1_data);
}

// Initializes without loading G1
// TODO(https://github.com/AztecProtocol/barretenberg/issues/811) adapt for grumpkin
acir_proofs::AcirComposer verifier_init()
{
    acir_proofs::AcirComposer acir_composer(0, verbose_logging);
    auto g2_data = get_bn254_g2_data(CRS_PATH);
    srs::init_crs_factory({}, g2_data);
    return acir_composer;
}

acir_format::WitnessVector get_witness(std::string const& witness_path)
{
    auto witness_data = get_bytecode(witness_path);
    return acir_format::witness_buf_to_witness_data(witness_data);
}

acir_format::AcirFormat get_constraint_system(std::string const& bytecode_path, bool honk_recursion)
{
    auto bytecode = get_bytecode(bytecode_path);
    return acir_format::circuit_buf_to_acir_format(bytecode, honk_recursion);
}

acir_format::WitnessVectorStack get_witness_stack(std::string const& witness_path)
{
    auto witness_data = get_bytecode(witness_path);
    return acir_format::witness_buf_to_witness_stack(witness_data);
}

std::vector<acir_format::AcirFormat> get_constraint_systems(std::string const& bytecode_path, bool honk_recursion)
{
    auto bytecode = get_bytecode(bytecode_path);
    return acir_format::program_buf_to_acir_format(bytecode, honk_recursion);
}

std::string to_json(std::vector<bb::fr>& data)
{
    return format("[", join(map(data, [](auto fr) { return format("\"", fr, "\""); })), "]");
}

std::string vk_to_json(std::vector<bb::fr> const& data)
{
    // We need to move vk_hash to the front...
    std::vector<bb::fr> rotated(data.begin(), data.end() - 1);
    rotated.insert(rotated.begin(), data.at(data.size() - 1));

    return format("[", join(map(rotated, [](auto fr) { return format("\"", fr, "\""); })), "]");
}

std::string honk_vk_to_json(std::vector<bb::fr>& data)
{
    return format("[", join(map(data, [](auto fr) { return format("\"", fr, "\""); })), "]");
}

/**
 * @brief Proves and verifies an ACIR circuit
 *
 * Communication:
 * - proc_exit: A boolean value is returned indicating whether the proof is valid.
 *   an exit code of 0 will be returned for success and 1 for failure.
 *
 * @param bytecodePath Path to the file containing the serialized circuit
 * @param witnessPath Path to the file containing the serialized witness
 * @param recursive Whether to use recursive proof generation of non-recursive
 * @return true if the proof is valid
 * @return false if the proof is invalid
 */
bool proveAndVerify(const std::string& bytecodePath, const bool recursive, const std::string& witnessPath)
{
    auto constraint_system = get_constraint_system(bytecodePath, /*honk_recursion=*/false);
    auto witness = get_witness(witnessPath);

    acir_proofs::AcirComposer acir_composer{ 0, verbose_logging };
    acir_composer.create_finalized_circuit(constraint_system, recursive, witness);
    init_bn254_crs(acir_composer.get_finalized_dyadic_circuit_size());

    Timer pk_timer;
    acir_composer.init_proving_key();
    write_benchmark("pk_construction_time", pk_timer.milliseconds(), "acir_test", current_dir);

    write_benchmark("gate_count", acir_composer.get_finalized_total_circuit_size(), "acir_test", current_dir);
    write_benchmark("subgroup_size", acir_composer.get_finalized_dyadic_circuit_size(), "acir_test", current_dir);

    Timer proof_timer;
    auto proof = acir_composer.create_proof();
    write_benchmark("proof_construction_time", proof_timer.milliseconds(), "acir_test", current_dir);

    Timer vk_timer;
    acir_composer.init_verification_key();
    write_benchmark("vk_construction_time", vk_timer.milliseconds(), "acir_test", current_dir);

    auto verified = acir_composer.verify_proof(proof);

    vinfo("verified: ", verified);
    return verified;
}

template <IsUltraFlavor Flavor>
bool proveAndVerifyHonkAcirFormat(acir_format::AcirFormat constraint_system,
                                  const bool recursive,
                                  acir_format::WitnessVector witness)
{
    using Builder = Flavor::CircuitBuilder;
    using Prover = UltraProver_<Flavor>;
    using Verifier = UltraVerifier_<Flavor>;
    using VerificationKey = Flavor::VerificationKey;

    bool honk_recursion = false;
    if constexpr (IsAnyOf<Flavor, UltraFlavor>) {
        honk_recursion = true;
    }
    // Construct a bberg circuit from the acir representation
    auto builder = acir_format::create_circuit<Builder>(constraint_system, recursive, 0, witness, honk_recursion);

    // Construct Honk proof
    Prover prover{ builder };
    init_bn254_crs(prover.proving_key->proving_key.circuit_size);
    auto proof = prover.construct_proof();

    // Verify Honk proof
    auto verification_key = std::make_shared<VerificationKey>(prover.proving_key->proving_key);

    Verifier verifier{ verification_key };

    return verifier.verify_proof(proof);
}

/**
 * @brief Constructs and verifies a Honk proof for an acir-generated circuit
 *
 * @tparam Flavor
 * @param bytecodePath Path to serialized acir circuit data
 * @param witnessPath Path to serialized acir witness data
 */
template <IsUltraFlavor Flavor>
bool proveAndVerifyHonk(const std::string& bytecodePath, const bool recursive, const std::string& witnessPath)
{
    bool honk_recursion = false;
    if constexpr (IsAnyOf<Flavor, UltraFlavor>) {
        honk_recursion = true;
    }
    // Populate the acir constraint system and witness from gzipped data
    auto constraint_system = get_constraint_system(bytecodePath, honk_recursion);
    auto witness = get_witness(witnessPath);

    return proveAndVerifyHonkAcirFormat<Flavor>(constraint_system, recursive, witness);
}

/**
 * @brief Constructs and verifies multiple Honk proofs for an ACIR-generated program.
 *
 * @tparam Flavor
 * @param bytecodePath Path to serialized acir program data. An ACIR program contains a list of circuits.
 * @param witnessPath Path to serialized acir witness stack data. This dictates the execution trace the backend should
 * follow.
 */
template <IsUltraFlavor Flavor>
bool proveAndVerifyHonkProgram(const std::string& bytecodePath, const bool recursive, const std::string& witnessPath)
{
    bool honk_recursion = false;
    if constexpr (IsAnyOf<Flavor, UltraFlavor>) {
        honk_recursion = true;
    }
    auto program_stack = acir_format::get_acir_program_stack(bytecodePath, witnessPath, honk_recursion);
    while (!program_stack.empty()) {
        auto stack_item = program_stack.back();
        if (!proveAndVerifyHonkAcirFormat<Flavor>(stack_item.constraints, recursive, stack_item.witness)) {
            return false;
        }
        program_stack.pop_back();
    }
    return true;
}

// TODO(#7371): this could probably be more idiomatic
template <typename T> T unpack_from_file(const std::string& filename)
{
    std::ifstream fin;
    fin.open(filename, std::ios::ate | std::ios::binary);
    if (!fin.is_open()) {
        throw std::invalid_argument("file not found");
    }
    if (fin.tellg() == -1) {
        throw std::invalid_argument("something went wrong");
    }

    uint64_t fsize = static_cast<uint64_t>(fin.tellg());
    fin.seekg(0, std::ios_base::beg);

    T result;
    char* encoded_data = new char[fsize];
    fin.read(encoded_data, static_cast<std::streamsize>(fsize));
    msgpack::unpack(encoded_data, fsize).get().convert(result);
    return result;
}

// TODO(#7371) find a home for this
acir_format::WitnessVector witness_map_to_witness_vector(std::map<std::string, std::string> const& witness_map)
{
    acir_format::WitnessVector wv;
    size_t index = 0;
    for (auto& e : witness_map) {
        uint64_t value = std::stoull(e.first);
        // ACIR uses a sparse format for WitnessMap where unused witness indices may be left unassigned.
        // To ensure that witnesses sit at the correct indices in the `WitnessVector`, we fill any indices
        // which do not exist within the `WitnessMap` with the dummy value of zero.
        while (index < value) {
            wv.push_back(fr(0));
            index++;
        }
        wv.push_back(fr(uint256_t(e.second)));
        index++;
    }
    return wv;
}

std::vector<uint8_t> decompressedBuffer(uint8_t* bytes, size_t size)
{
    std::vector<uint8_t> content;
    // initial size guess
    content.resize(1024ULL * 128ULL);
    for (;;) {
        auto decompressor = std::unique_ptr<libdeflate_decompressor, void (*)(libdeflate_decompressor*)>{
            libdeflate_alloc_decompressor(), libdeflate_free_decompressor
        };
        size_t actual_size = 0;
        libdeflate_result decompress_result = libdeflate_gzip_decompress(
            decompressor.get(), bytes, size, std::data(content), std::size(content), &actual_size);
        if (decompress_result == LIBDEFLATE_INSUFFICIENT_SPACE) {
            // need a bigger buffer
            content.resize(content.size() * 2);
            continue;
        }
        if (decompress_result == LIBDEFLATE_BAD_DATA) {
            throw std::invalid_argument("bad gzip data in bb main");
        }
        content.resize(actual_size);
        break;
    }
    return content;
}

void client_ivc_prove_output_all_msgpack(const std::string& bytecodePath,
                                         const std::string& witnessPath,
                                         const std::string& outputDir)
{
    using Flavor = MegaFlavor; // This is the only option
    using Builder = Flavor::CircuitBuilder;
    using Program = acir_format::AcirProgram;
    using ECCVMVK = ECCVMFlavor::VerificationKey;
    using TranslatorVK = TranslatorFlavor::VerificationKey;

    using namespace acir_format;

    init_bn254_crs(1 << 24);
    init_grumpkin_crs(1 << 15);

    auto gzipped_bincodes = unpack_from_file<std::vector<std::string>>(bytecodePath);
    auto witness_data = unpack_from_file<std::vector<std::string>>(witnessPath);
    std::vector<Program> folding_stack;
    for (auto [bincode, wit] : zip_view(gzipped_bincodes, witness_data)) {
        // TODO(#7371) there is a lot of copying going on in bincode, we should make sure this writes as a buffer in
        // the future
        std::vector<uint8_t> constraint_buf =
            decompressedBuffer(reinterpret_cast<uint8_t*>(bincode.data()), bincode.size()); // NOLINT
        std::vector<uint8_t> witness_buf =
            decompressedBuffer(reinterpret_cast<uint8_t*>(wit.data()), wit.size()); // NOLINT

        AcirFormat constraints = circuit_buf_to_acir_format(constraint_buf, /*honk_recursion=*/false);
        WitnessVector witness = witness_buf_to_witness_data(witness_buf);

        folding_stack.push_back(Program{ constraints, witness });
    }
    // TODO(#7371) dedupe this with the rest of the similar code
    // TODO(https://github.com/AztecProtocol/barretenberg/issues/1101): remove use of auto_verify_mode
    ClientIVC ivc{ { E2E_FULL_TEST_STRUCTURE }, /*auto_verify_mode=*/true };

    // Accumulate the entire program stack into the IVC
    // TODO(https://github.com/AztecProtocol/barretenberg/issues/1116): remove manual setting of is_kernel once databus
    // has been integrated into noir kernel programs
    bool is_kernel = false;
    for (Program& program : folding_stack) {
        // Construct a bberg circuit from the acir representation then accumulate it into the IVC
        auto circuit =
            create_circuit<Builder>(program.constraints, true, 0, program.witness, false, ivc.goblin.op_queue);

        // Set the internal is_kernel flag based on the local mechanism only if it has not already been set to true
        if (!circuit.databus_propagation_data.is_kernel) {
            circuit.databus_propagation_data.is_kernel = is_kernel;
        }
        is_kernel = !is_kernel;
        ivc.accumulate(circuit);
    }

    // Write the proof and verification keys into the working directory in  'binary' format (in practice it seems this
    // directory is passed by bb.js)
    std::string vkPath = outputDir + "/client_ivc_vk"; // the vk of the last circuit in the stack
    std::string proofPath = outputDir + "/client_ivc_proof";

    auto proof = ivc.prove();
    auto eccvm_vk = std::make_shared<ECCVMVK>(ivc.goblin.get_eccvm_proving_key());
    auto translator_vk = std::make_shared<TranslatorVK>(ivc.goblin.get_translator_proving_key());
    vinfo("ensure valid proof: ", ivc.verify(proof));

    vinfo("write proof and vk data to files..");
    write_file(proofPath, to_buffer(proof));
    write_file(vkPath, to_buffer(ClientIVC::VerificationKey{ ivc.honk_vk, eccvm_vk, translator_vk }));
}

template <typename T> std::shared_ptr<T> read_to_shared_ptr(const std::filesystem::path& path)
{
    return std::make_shared<T>(from_buffer<T>(read_file(path)));
};

/**
 * @brief Verifies a client ivc proof and writes the result to stdout
 *
 * Communication:
 * - proc_exit: A boolean value is returned indicating whether the proof is valid.
 *   an exit code of 0 will be returned for success and 1 for failure.
 *
 * @param proof_path Path to the file containing the serialized proof
 * @param vk_path Path to the serialized verification key of the final (MegaHonk) circuit in the stack
 * @param accumualtor_path Path to the file containing the serialized protogalaxy accumulator
 * @return true (resp., false) if the proof is valid (resp., invalid).
 */
bool verify_client_ivc(const std::filesystem::path& proof_path, const std::filesystem::path& vk_path)
{
    init_bn254_crs(1);
    init_grumpkin_crs(1 << 15);

    const auto proof = from_buffer<ClientIVC::Proof>(read_file(proof_path));
    const auto vk = from_buffer<ClientIVC::VerificationKey>(read_file(vk_path));

    vk.mega->pcs_verification_key = std::make_shared<VerifierCommitmentKey<curve::BN254>>();
    vk.eccvm->pcs_verification_key =
        std::make_shared<VerifierCommitmentKey<curve::Grumpkin>>(vk.eccvm->circuit_size + 1);
    vk.translator->pcs_verification_key = std::make_shared<VerifierCommitmentKey<curve::BN254>>();

    const bool verified = ClientIVC::verify(proof, vk);
    vinfo("verified: ", verified);
    return verified;
}

bool foldAndVerifyProgram(const std::string& bytecodePath, const std::string& witnessPath)
{
    using Flavor = MegaFlavor; // This is the only option
    using Builder = Flavor::CircuitBuilder;

    init_bn254_crs(1 << 22);
    init_grumpkin_crs(1 << 16);

    ClientIVC ivc{ { SMALL_TEST_STRUCTURE }, /*auto_verify_mode=*/true };

    auto program_stack = acir_format::get_acir_program_stack(
        bytecodePath, witnessPath, false); // TODO(https://github.com/AztecProtocol/barretenberg/issues/1013): this
                                           // assumes that folding is never done with ultrahonk.

    // Accumulate the entire program stack into the IVC
    bool is_kernel = false;
    while (!program_stack.empty()) {
        auto stack_item = program_stack.back();

        // Construct a bberg circuit from the acir representation
        auto builder = acir_format::create_circuit<Builder>(stack_item.constraints,
                                                            /*recursive=*/true,
                                                            0,
                                                            stack_item.witness,
                                                            /*honk_recursion=*/false,
                                                            ivc.goblin.op_queue);

        // Set the internal is_kernel flag to trigger automatic appending of kernel logic if true
        builder.databus_propagation_data.is_kernel = is_kernel;

        ivc.accumulate(builder);

        program_stack.pop_back();
        is_kernel = !is_kernel; // toggle the kernel indicator flag on/off
    }
    return ivc.prove_and_verify();
}

/**
 * @brief Recieves an ACIR Program stack that gets accumulated with the ClientIVC logic and produces a client IVC proof.
 *
 * @param bytecodePath Path to the serialised circuit
 * @param witnessPath Path to witness data
 * @param outputPath Path to the folder where the proof and verification data are goingt obe wr itten (in practice this
 * going to be specified when bb main is called, i.e. as the working directory in typescript).
 */
void client_ivc_prove_output_all(const std::string& bytecodePath,
                                 const std::string& witnessPath,
                                 const std::string& outputPath)
{
    using Flavor = MegaFlavor; // This is the only option
    using Builder = Flavor::CircuitBuilder;
    using ECCVMVK = ECCVMFlavor::VerificationKey;
    using TranslatorVK = TranslatorFlavor::VerificationKey;

    init_bn254_crs(1 << 22);
    init_grumpkin_crs(1 << 16);

    // TODO(https://github.com/AztecProtocol/barretenberg/issues/1101): remove use of auto_verify_mode
    ClientIVC ivc{ { E2E_FULL_TEST_STRUCTURE }, /*auto_verify_mode=*/true };

    auto program_stack = acir_format::get_acir_program_stack(
        bytecodePath, witnessPath, false); // TODO(https://github.com/AztecProtocol/barretenberg/issues/1013): this
                                           // assumes that folding is never done with ultrahonk.

    // Accumulate the entire program stack into the IVC
    bool is_kernel = false;
    while (!program_stack.empty()) {
        auto stack_item = program_stack.back();

        // Construct a bberg circuit from the acir representation
        auto circuit = acir_format::create_circuit<Builder>(
            stack_item.constraints, true, 0, stack_item.witness, false, ivc.goblin.op_queue);
        circuit.databus_propagation_data.is_kernel = is_kernel;
        is_kernel = !is_kernel; // toggle on/off so every second circuit is intepreted as a kernel

        ivc.accumulate(circuit);

        program_stack.pop_back();
    }

    // Write the proof and verification keys into the working directory in  'binary' format (in practice it seems this
    // directory is passed by bb.js)
    std::string vkPath = outputPath + "/client_ivc_vk"; // the vk of the last circuit in the stack
    std::string proofPath = outputPath + "/client_ivc_proof";

    auto proof = ivc.prove();
    auto eccvm_vk = std::make_shared<ECCVMVK>(ivc.goblin.get_eccvm_proving_key());
    auto translator_vk = std::make_shared<TranslatorVK>(ivc.goblin.get_translator_proving_key());
    vinfo("ensure valid proof: ", ivc.verify(proof));

    vinfo("write proof and vk data to files..");
    write_file(proofPath, to_buffer(proof));
    write_file(vkPath, to_buffer(ClientIVC::VerificationKey{ ivc.honk_vk, eccvm_vk, translator_vk }));
}

/**
 * @brief Creates a Honk Proof for the Tube circuit responsible for recursively verifying a ClientIVC proof.
 *
 * @param output_path the working directory from which the proof and verification data are read
 * @param num_unused_public_inputs
 */
void prove_tube(const std::string& output_path)
{
    using namespace stdlib::recursion::honk;

    using GoblinVerifierInput = ClientIVCRecursiveVerifier::GoblinVerifierInput;
    using VerifierInput = ClientIVCRecursiveVerifier::VerifierInput;
    using Builder = UltraCircuitBuilder;
    using GrumpkinVk = bb::VerifierCommitmentKey<curve::Grumpkin>;

    std::string vkPath = output_path + "/client_ivc_vk"; // the vk of the last circuit in the stack
    std::string proofPath = output_path + "/client_ivc_proof";

    // Note: this could be decreased once we optimise the size of the ClientIVC recursiveve rifier
    init_bn254_crs(1 << 25);
    init_grumpkin_crs(1 << 18);

    // Read the proof  and verification data from given files
    auto proof = from_buffer<ClientIVC::Proof>(read_file(proofPath));
    auto vk = from_buffer<ClientIVC::VerificationKey>(read_file(vkPath));

    // We don't serialise and deserialise the Grumkin SRS so initialise with circuit_size + 1 to be able to recursively
    // IPA. The + 1 is to satisfy IPA verification key requirements.
    // TODO(https://github.com/AztecProtocol/barretenberg/issues/1025)
    vk.eccvm->pcs_verification_key = std::make_shared<GrumpkinVk>(vk.eccvm->circuit_size + 1);

    GoblinVerifierInput goblin_verifier_input{ vk.eccvm, vk.translator };
    VerifierInput input{ vk.mega, goblin_verifier_input };
    auto builder = std::make_shared<Builder>();

    // Preserve the public inputs that should be passed to the base rollup by making them public inputs to the tube
    // circuit
    // TODO(https://github.com/AztecProtocol/barretenberg/issues/1048): INSECURE - make this tube proof actually use
    // these public inputs by turning proof into witnesses and calling set_public on each witness
    auto num_public_inputs = static_cast<uint32_t>(static_cast<uint256_t>(proof.mega_proof[1]));
    num_public_inputs -= bb::PAIRING_POINT_ACCUMULATOR_SIZE; // don't add the agg object

    for (size_t i = 0; i < num_public_inputs; i++) {
        auto offset = bb::HONK_PROOF_PUBLIC_INPUT_OFFSET;
        builder->add_public_variable(proof.mega_proof[i + offset]);
    }
    ClientIVCRecursiveVerifier verifier{ builder, input };

    ClientIVCRecursiveVerifier::Output client_ivc_rec_verifier_output = verifier.verify(proof);

    PairingPointAccumulatorIndices current_aggregation_object =
        stdlib::recursion::init_default_agg_obj_indices<Builder>(*builder);

    // TODO(https://github.com/AztecProtocol/barretenberg/issues/1069): Add aggregation to goblin recursive verifiers.
    // This is currently just setting the aggregation object to the default one.
    builder->add_pairing_point_accumulator(current_aggregation_object);

    // The tube only calls an IPA recursive verifier once, so we can just add this IPA claim and proof
    // TODO(https://github.com/AztecProtocol/barretenberg/issues/1154): We shouldn't add these to the public inputs for
    // now since we don't handle them correctly. Uncomment when we start using UltraRollupHonk in the rollup.
    // builder->add_ipa_claim(client_ivc_rec_verifier_output.opening_claim.get_witness_indices());
    // builder->ipa_proof = convert_stdlib_proof_to_native(client_ivc_rec_verifier_output.ipa_transcript->proof_data);

    using Prover = UltraProver_<UltraFlavor>;
    using Verifier = UltraVerifier_<UltraFlavor>;
    Prover tube_prover{ *builder };
    auto tube_proof = tube_prover.construct_proof();
    std::string tubeProofPath = output_path + "/proof";
    write_file(tubeProofPath, to_buffer<true>(tube_proof));

    std::string tubeProofAsFieldsPath = output_path + "/proof_fields.json";
    auto proof_data = to_json(tube_proof);
    write_file(tubeProofAsFieldsPath, { proof_data.begin(), proof_data.end() });

    std::string tubeVkPath = output_path + "/vk";
    auto tube_verification_key =
        std::make_shared<typename UltraFlavor::VerificationKey>(tube_prover.proving_key->proving_key);
    write_file(tubeVkPath, to_buffer(tube_verification_key));

    std::string tubeAsFieldsVkPath = output_path + "/vk_fields.json";
    auto field_els = tube_verification_key->to_field_elements();
    info("verificaton key length in fields:", field_els.size());
    auto data = to_json(field_els);
    write_file(tubeAsFieldsVkPath, { data.begin(), data.end() });

    info("Native verification of the tube_proof");
    auto ipa_verification_key = std::make_shared<VerifierCommitmentKey<curve::Grumpkin>>(1 << CONST_ECCVM_LOG_N);
    Verifier tube_verifier(tube_verification_key, ipa_verification_key);
    bool verified = tube_verifier.verify_proof(tube_proof, builder->ipa_proof);
    info("Tube proof verification: ", verified);
}

/**
 * @brief Creates a proof for an ACIR circuit
 *
 * Communication:
 * - stdout: The proof is written to stdout as a byte array
 * - Filesystem: The proof is written to the path specified by outputPath
 *
 * @param bytecodePath Path to the file containing the serialized circuit
 * @param witnessPath Path to the file containing the serialized witness
 * @param outputPath Path to write the proof to
 * @param recursive Whether to use recursive proof generation of non-recursive
 */
void prove(const std::string& bytecodePath,
           const std::string& witnessPath,
           const std::string& outputPath,
           const bool recursive)
{
    auto constraint_system = get_constraint_system(bytecodePath, /*honk_recursion=*/false);
    auto witness = get_witness(witnessPath);

    acir_proofs::AcirComposer acir_composer{ 0, verbose_logging };
    acir_composer.create_finalized_circuit(constraint_system, recursive, witness);
    init_bn254_crs(acir_composer.get_finalized_dyadic_circuit_size());
    acir_composer.init_proving_key();
    auto proof = acir_composer.create_proof();

    if (outputPath == "-") {
        writeRawBytesToStdout(proof);
        vinfo("proof written to stdout");
    } else {
        write_file(outputPath, proof);
        vinfo("proof written to: ", outputPath);
    }
}

/**
 * @brief Computes the number of Barretenberg specific gates needed to create a proof for the specific ACIR circuit.
 *
 * Communication:
 * - stdout: A JSON string of the number of ACIR opcodes and final backend circuit size.
 * TODO(https://github.com/AztecProtocol/barretenberg/issues/1126): split this into separate Plonk and Honk functions as
 * their gate count differs
 *
 * @param bytecodePath Path to the file containing the serialized circuit
 */
template <typename Builder = UltraCircuitBuilder>
void gateCount(const std::string& bytecodePath, bool recursive, bool honk_recursion)
{
    // All circuit reports will be built into the string below
    std::string functions_string = "{\"functions\": [\n  ";
    auto constraint_systems = get_constraint_systems(bytecodePath, honk_recursion);
    size_t i = 0;
    for (auto constraint_system : constraint_systems) {
        auto builder = acir_format::create_circuit<Builder>(
            constraint_system, recursive, 0, {}, honk_recursion, std::make_shared<bb::ECCOpQueue>(), true);
        builder.finalize_circuit(/*ensure_nonzero=*/true);
        size_t circuit_size = builder.num_gates;
        vinfo("Calculated circuit size in gateCount: ", circuit_size);

        // Build individual circuit report
        std::string gates_per_opcode_str;
        for (size_t j = 0; j < constraint_system.gates_per_opcode.size(); j++) {
            gates_per_opcode_str += std::to_string(constraint_system.gates_per_opcode[j]);
            if (j != constraint_system.gates_per_opcode.size() - 1) {
                gates_per_opcode_str += ",";
            }
        }

        auto result_string = format("{\n        \"acir_opcodes\": ",
                                    constraint_system.num_acir_opcodes,
                                    ",\n        \"circuit_size\": ",
                                    circuit_size,
                                    ",\n        \"gates_per_opcode\": [",
                                    gates_per_opcode_str,
                                    "]\n  }");

        // Attach a comma if we still circuit reports to generate
        if (i != (constraint_systems.size() - 1)) {
            result_string = format(result_string, ",");
        }

        functions_string = format(functions_string, result_string);

        i++;
    }
    functions_string = format(functions_string, "\n]}");

    const char* jsonData = functions_string.c_str();
    size_t length = strlen(jsonData);
    std::vector<uint8_t> data(jsonData, jsonData + length);
    writeRawBytesToStdout(data);
}

/**
 * @brief Verifies a proof for an ACIR circuit
 *
 * Note: The fact that the proof was computed originally by parsing an ACIR circuit is not of importance
 * because this method uses the verification key to verify the proof.
 *
 * Communication:
 * - proc_exit: A boolean value is returned indicating whether the proof is valid.
 *   an exit code of 0 will be returned for success and 1 for failure.
 *
 * @param proof_path Path to the file containing the serialized proof
 * @param vk_path Path to the file containing the serialized verification key
 * @return true If the proof is valid
 * @return false If the proof is invalid
 */
bool verify(const std::string& proof_path, const std::string& vk_path)
{
    auto acir_composer = verifier_init();
    auto vk_data = from_buffer<plonk::verification_key_data>(read_file(vk_path));
    acir_composer.load_verification_key(std::move(vk_data));
    auto verified = acir_composer.verify_proof(read_file(proof_path));

    vinfo("verified: ", verified);
    return verified;
}

/**
 * @brief Writes a verification key for an ACIR circuit to a file
 *
 * Communication:
 * - stdout: The verification key is written to stdout as a byte array
 * - Filesystem: The verification key is written to the path specified by outputPath
 *
 * @param bytecodePath Path to the file containing the serialized circuit
 * @param outputPath Path to write the verification key to
 * @param recursive Whether to create a SNARK friendly circuit and key
 */
void write_vk(const std::string& bytecodePath, const std::string& outputPath, const bool recursive)
{
    auto constraint_system = get_constraint_system(bytecodePath, false);
    acir_proofs::AcirComposer acir_composer{ 0, verbose_logging };
    acir_composer.create_finalized_circuit(constraint_system, recursive);
    acir_composer.finalize_circuit();
    init_bn254_crs(acir_composer.get_finalized_dyadic_circuit_size());
    acir_composer.init_proving_key();
    auto vk = acir_composer.init_verification_key();
    auto serialized_vk = to_buffer(*vk);
    if (outputPath == "-") {
        writeRawBytesToStdout(serialized_vk);
        vinfo("vk written to stdout");
    } else {
        write_file(outputPath, serialized_vk);
        vinfo("vk written to: ", outputPath);
    }
}

void write_pk(const std::string& bytecodePath, const std::string& outputPath, const bool recursive)
{
    auto constraint_system = get_constraint_system(bytecodePath, /*honk_recursion=*/false);
    acir_proofs::AcirComposer acir_composer{ 0, verbose_logging };
    acir_composer.create_finalized_circuit(constraint_system, recursive);
    acir_composer.finalize_circuit();
    init_bn254_crs(acir_composer.get_finalized_dyadic_circuit_size());
    auto pk = acir_composer.init_proving_key();
    auto serialized_pk = to_buffer(*pk);

    if (outputPath == "-") {
        writeRawBytesToStdout(serialized_pk);
        vinfo("pk written to stdout");
    } else {
        write_file(outputPath, serialized_pk);
        vinfo("pk written to: ", outputPath);
    }
}

/**
 * @brief Writes a Solidity verifier contract for an ACIR circuit to a file
 *
 * Communication:
 * - stdout: The Solidity verifier contract is written to stdout as a string
 * - Filesystem: The Solidity verifier contract is written to the path specified by outputPath
 *
 * Note: The fact that the contract was computed is for an ACIR circuit is not of importance
 * because this method uses the verification key to compute the Solidity verifier contract
 *
 * @param output_path Path to write the contract to
 * @param vk_path Path to the file containing the serialized verification key
 */
void contract(const std::string& output_path, const std::string& vk_path)
{
    auto acir_composer = verifier_init();
    auto vk_data = from_buffer<plonk::verification_key_data>(read_file(vk_path));
    acir_composer.load_verification_key(std::move(vk_data));
    auto contract = acir_composer.get_solidity_verifier();

    if (output_path == "-") {
        writeStringToStdout(contract);
        vinfo("contract written to stdout");
    } else {
        write_file(output_path, { contract.begin(), contract.end() });
        vinfo("contract written to: ", output_path);
    }
}

/**
 * @brief Writes a Honk Solidity verifier contract for an ACIR circuit to a file
 *
 * Communication:
 * - stdout: The Solidity verifier contract is written to stdout as a string
 * - Filesystem: The Solidity verifier contract is written to the path specified by outputPath
 *
 * Note: The fact that the contract was computed is for an ACIR circuit is not of importance
 * because this method uses the verification key to compute the Solidity verifier contract
 *
 * @param output_path Path to write the contract to
 * @param vk_path Path to the file containing the serialized verification key
 */
void contract_honk(const std::string& output_path, const std::string& vk_path)
{
    using VerificationKey = UltraKeccakFlavor::VerificationKey;
    using VerifierCommitmentKey = bb::VerifierCommitmentKey<curve::BN254>;

    auto g2_data = get_bn254_g2_data(CRS_PATH);
    srs::init_crs_factory({}, g2_data);
    auto vk = std::make_shared<VerificationKey>(from_buffer<VerificationKey>(read_file(vk_path)));
    vk->pcs_verification_key = std::make_shared<VerifierCommitmentKey>();

    std::string contract = get_honk_solidity_verifier(std::move(vk));

    if (output_path == "-") {
        writeStringToStdout(contract);
        vinfo("contract written to stdout");
    } else {
        write_file(output_path, { contract.begin(), contract.end() });
        vinfo("contract written to: ", output_path);
    }
}

/**
 * @brief Converts a proof from a byte array into a list of field elements
 *
 * Why is this needed?
 *
 * The proof computed by the non-recursive proof system is a byte array. This is fine since the proof will be
 * verified either natively or in a Solidity verifier. For the recursive proof system, the proof is verified in a
 * circuit where it is cheaper to work with field elements than byte arrays. This method converts the proof into a
 * list of field elements which can be used in the recursive proof system.
 *
 * This is an optimization which unfortunately leaks through the API. The repercussions of this are that users need
 * to convert proofs which are byte arrays to proofs which are lists of field elements, using the below method.
 *
 * Ideally, we find out what is the cost to convert this in the circuit and if it is not too expensive, we pass the
 * byte array directly to the circuit and convert it there. This also applies to the `vkAsFields` method.
 *
 * Communication:
 * - stdout: The proof as a list of field elements is written to stdout as a string
 * - Filesystem: The proof as a list of field elements is written to the path specified by outputPath
 *
 *
 * @param proof_path Path to the file containing the serialized proof
 * @param vk_path Path to the file containing the serialized verification key
 * @param output_path Path to write the proof to
 */
void proof_as_fields(const std::string& proof_path, std::string const& vk_path, const std::string& output_path)
{
    auto acir_composer = verifier_init();
    auto vk_data = from_buffer<plonk::verification_key_data>(read_file(vk_path));
    auto data = acir_composer.serialize_proof_into_fields(read_file(proof_path), vk_data.num_public_inputs);
    auto json = to_json(data);

    if (output_path == "-") {
        writeStringToStdout(json);
        vinfo("proof as fields written to stdout");
    } else {
        write_file(output_path, { json.begin(), json.end() });
        vinfo("proof as fields written to: ", output_path);
    }
}

/**
 * @brief Converts a verification key from a byte array into a list of field elements
 *
 * Why is this needed?
 * This follows the same rationale as `proofAsFields`.
 *
 * Communication:
 * - stdout: The verification key as a list of field elements is written to stdout as a string
 * - Filesystem: The verification key as a list of field elements is written to the path specified by outputPath
 *
 * @param vk_path Path to the file containing the serialized verification key
 * @param output_path Path to write the verification key to
 */
void vk_as_fields(const std::string& vk_path, const std::string& output_path)
{
    auto acir_composer = verifier_init();
    auto vk_data = from_buffer<plonk::verification_key_data>(read_file(vk_path));
    acir_composer.load_verification_key(std::move(vk_data));
    auto data = acir_composer.serialize_verification_key_into_fields();

    auto json = vk_to_json(data);
    if (output_path == "-") {
        writeStringToStdout(json);
        vinfo("vk as fields written to stdout");
    } else {
        write_file(output_path, { json.begin(), json.end() });
        vinfo("vk as fields written to: ", output_path);
    }
}

#ifndef DISABLE_AZTEC_VM
/**
 * @brief Writes an avm proof and corresponding (incomplete) verification key to files.
 *
 * Communication:
 * - Filesystem: The proof and vk are written to the paths output_path/proof and output_path/{vk, vk_fields.json}
 *
 * @param bytecode_path Path to the file containing the serialised bytecode
 * @param public_inputs_path Path to the file containing the serialised avm public inputs
 * @param hints_path Path to the file containing the serialised avm circuit hints
 * @param output_path Path (directory) to write the output proof and verification keys
 */
void avm_prove(const std::filesystem::path& public_inputs_path,
               const std::filesystem::path& hints_path,
               const std::filesystem::path& output_path)
{

    auto const avm_public_inputs = AvmPublicInputs::from(read_file(public_inputs_path));
    auto const avm_hints = bb::avm_trace::ExecutionHints::from(read_file(hints_path));

    // Using [0] is fine now for the top-level call, but we might need to index by address in future
    vinfo("bytecode size: ", avm_hints.all_contract_bytecode[0].bytecode.size());
<<<<<<< HEAD
    vinfo("calldata size: ", calldata.size());

    vinfo("hints.storage_value_hints size: ", avm_hints.storage_value_hints.size());
    vinfo("hints.note_hash_exists_hints size: ", avm_hints.note_hash_exists_hints.size());
    vinfo("hints.nullifier_exists_hints size: ", avm_hints.nullifier_exists_hints.size());
    vinfo("hints.l1_to_l2_message_exists_hints size: ", avm_hints.l1_to_l2_message_exists_hints.size());

=======
    vinfo("hints.storage_read_hints size: ", avm_hints.storage_read_hints.size());
    vinfo("hints.storage_write_hints size: ", avm_hints.storage_write_hints.size());
    vinfo("hints.nullifier_read_hints size: ", avm_hints.nullifier_read_hints.size());
    vinfo("hints.nullifier_write_hints size: ", avm_hints.nullifier_write_hints.size());
    vinfo("hints.note_hash_read_hints size: ", avm_hints.note_hash_read_hints.size());
    vinfo("hints.note_hash_write_hints size: ", avm_hints.note_hash_write_hints.size());
    vinfo("hints.l1_to_l2_message_read_hints size: ", avm_hints.l1_to_l2_message_read_hints.size());
>>>>>>> e776b546
    vinfo("hints.externalcall_hints size: ", avm_hints.externalcall_hints.size());
    vinfo("hints.contract_instance_hints size: ", avm_hints.contract_instance_hints.size());
    vinfo("hints.contract_bytecode_hints size: ", avm_hints.all_contract_bytecode.size());

    vinfo("hints.storage_read_hints size: ", avm_hints.storage_read_hints.size());
    vinfo("hints.storage_write_hints size: ", avm_hints.storage_write_hints.size());
    vinfo("hints.nullifier_read_hints size: ", avm_hints.nullifier_read_hints.size());
    vinfo("hints.nullifier_write_hints size: ", avm_hints.nullifier_write_hints.size());
    vinfo("hints.note_hash_read_hints size: ", avm_hints.note_hash_read_hints.size());
    vinfo("hints.note_hash_write_hints size: ", avm_hints.note_hash_write_hints.size());
    vinfo("hints.l1_to_l2_message_read_hints size: ", avm_hints.l1_to_l2_message_read_hints.size());

    vinfo("initializing crs with size: ", avm_trace::Execution::SRS_SIZE);
    init_bn254_crs(avm_trace::Execution::SRS_SIZE);

    // Prove execution and return vk
    auto const [verification_key, proof] =
        AVM_TRACK_TIME_V("prove/all", avm_trace::Execution::prove(avm_public_inputs, avm_hints));

    std::vector<fr> vk_as_fields = verification_key.to_field_elements();

    vinfo("vk fields size: ", vk_as_fields.size());
    vinfo("circuit size: ", static_cast<uint64_t>(vk_as_fields[0]));
    vinfo("num of pub inputs: ", static_cast<uint64_t>(vk_as_fields[1]));

    std::string vk_json = to_json(vk_as_fields);
    const auto proof_path = output_path / "proof";
    const auto vk_path = output_path / "vk";
    const auto vk_fields_path = output_path / "vk_fields.json";

    write_file(proof_path, to_buffer(proof));
    vinfo("proof written to: ", proof_path);
    write_file(vk_path, to_buffer(vk_as_fields));
    vinfo("vk written to: ", vk_path);
    write_file(vk_fields_path, { vk_json.begin(), vk_json.end() });
    vinfo("vk as fields written to: ", vk_fields_path);

#ifdef AVM_TRACK_STATS
    info("------- STATS -------");
    const auto& stats = avm_trace::Stats::get();
    const int levels = std::getenv("AVM_STATS_DEPTH") != nullptr ? std::stoi(std::getenv("AVM_STATS_DEPTH")) : 2;
    info(stats.to_string(levels));
#endif
}

/**
 * @brief Verifies an avm proof and writes the result to stdout
 *
 * Communication:
 * - proc_exit: A boolean value is returned indicating whether the proof is valid.
 *   an exit code of 0 will be returned for success and 1 for failure.
 *
 * @param proof_path Path to the file containing the serialized proof
 * @param vk_path Path to the file containing the serialized verification key
 * @return true If the proof is valid
 * @return false If the proof is invalid
 */
bool avm_verify(const std::filesystem::path& proof_path, const std::filesystem::path& vk_path)
{
    using Commitment = AvmFlavorSettings::Commitment;
    std::vector<fr> const proof = many_from_buffer<fr>(read_file(proof_path));
    std::vector<uint8_t> vk_bytes = read_file(vk_path);
    std::vector<fr> vk_as_fields = many_from_buffer<fr>(vk_bytes);

    vinfo("initializing crs with size: ", 1);
    init_bn254_crs(1);

    auto circuit_size = uint64_t(vk_as_fields[0]);
    auto num_public_inputs = uint64_t(vk_as_fields[1]);
    std::span vk_span(vk_as_fields);

    vinfo("vk fields size: ", vk_as_fields.size());
    vinfo("circuit size: ", circuit_size, " (next or eq power: 2^", numeric::round_up_power_2(circuit_size), ")");
    vinfo("num of pub inputs: ", num_public_inputs);

    if (vk_as_fields.size() != AVM_VERIFICATION_KEY_LENGTH_IN_FIELDS) {
        info("The supplied avm vk has incorrect size. Number of fields: ",
             vk_as_fields.size(),
             " but expected: ",
             AVM_VERIFICATION_KEY_LENGTH_IN_FIELDS);
        return false;
    }

    std::array<Commitment, AvmFlavor::NUM_PRECOMPUTED_ENTITIES> precomputed_cmts;
    for (size_t i = 0; i < AvmFlavor::NUM_PRECOMPUTED_ENTITIES; i++) {
        // Start at offset 2 and adds 4 (NUM_FRS_COM) fr elements per commitment. Therefore, index = 4 * i + 2.
        precomputed_cmts[i] = field_conversion::convert_from_bn254_frs<Commitment>(
            vk_span.subspan(AvmFlavor::NUM_FRS_COM * i + 2, AvmFlavor::NUM_FRS_COM));
    }

    auto vk = AvmFlavor::VerificationKey(circuit_size, num_public_inputs, precomputed_cmts);

    const bool verified = AVM_TRACK_TIME_V("verify/all", avm_trace::Execution::verify(vk, proof));
    vinfo("verified: ", verified);
    return verified;
}
#endif

/**
 * @brief Create a Honk a prover from program bytecode and an optional witness
 *
 * @tparam Flavor
 * @param bytecodePath
 * @param witnessPath
 * @return UltraProver_<Flavor>
 */
template <typename Flavor>
UltraProver_<Flavor> compute_valid_prover(const std::string& bytecodePath,
                                          const std::string& witnessPath,
                                          const bool recursive)
{
    using Builder = Flavor::CircuitBuilder;
    using Prover = UltraProver_<Flavor>;

    bool honk_recursion = false;
    if constexpr (IsAnyOf<Flavor, UltraFlavor, UltraKeccakFlavor, UltraRollupFlavor>) {
        honk_recursion = true;
    }
    auto constraint_system = get_constraint_system(bytecodePath, honk_recursion);
    acir_format::WitnessVector witness = {};
    if (!witnessPath.empty()) {
        witness = get_witness(witnessPath);
    }

    auto builder = acir_format::create_circuit<Builder>(constraint_system, recursive, 0, witness, honk_recursion);
    auto prover = Prover{ builder };
    init_bn254_crs(prover.proving_key->proving_key.circuit_size);
    return std::move(prover);
}

/**
 * @brief Creates a proof for an ACIR circuit
 *
 * Communication:
 * - stdout: The proof is written to stdout as a byte array
 * - Filesystem: The proof is written to the path specified by outputPath
 *
 * @param bytecodePath Path to the file containing the serialized circuit
 * @param witnessPath Path to the file containing the serialized witness
 * @param outputPath Path to write the proof to
 */
template <IsUltraFlavor Flavor>
void prove_honk(const std::string& bytecodePath,
                const std::string& witnessPath,
                const std::string& outputPath,
                const bool recursive)
{
    // using Builder = Flavor::CircuitBuilder;
    using Prover = UltraProver_<Flavor>;

    // Construct Honk proof
    Prover prover = compute_valid_prover<Flavor>(bytecodePath, witnessPath, recursive);
    auto proof = prover.construct_proof();
    if (outputPath == "-") {
        writeRawBytesToStdout(to_buffer</*include_size=*/true>(proof));
        vinfo("proof written to stdout");
    } else {
        write_file(outputPath, to_buffer</*include_size=*/true>(proof));
        vinfo("proof written to: ", outputPath);
    }
}

/**
 * @brief Verifies a proof for an ACIR circuit
 *
 * Note: The fact that the proof was computed originally by parsing an ACIR circuit is not of importance
 * because this method uses the verification key to verify the proof.
 *
 * Communication:
 * - proc_exit: A boolean value is returned indicating whether the proof is valid.
 *   an exit code of 0 will be returned for success and 1 for failure.
 *
 * @param proof_path Path to the file containing the serialized proof
 * @param vk_path Path to the file containing the serialized verification key
 * @return true If the proof is valid
 * @return false If the proof is invalid
 */
template <IsUltraFlavor Flavor> bool verify_honk(const std::string& proof_path, const std::string& vk_path)
{
    using VerificationKey = Flavor::VerificationKey;
    using Verifier = UltraVerifier_<Flavor>;

    auto g2_data = get_bn254_g2_data(CRS_PATH);
    srs::init_crs_factory({}, g2_data);
    auto proof = from_buffer<std::vector<bb::fr>>(read_file(proof_path));
    auto vk = std::make_shared<VerificationKey>(from_buffer<VerificationKey>(read_file(vk_path)));
    vk->pcs_verification_key = std::make_shared<VerifierCommitmentKey<curve::BN254>>();

    // TODO(https://github.com/AztecProtocol/barretenberg/issues/1154): Remove this and pass in the IPA proof to the
    // verifier.
    std::shared_ptr<VerifierCommitmentKey<curve::Grumpkin>> ipa_verification_key = nullptr;
    if constexpr (HasIPAAccumulator<Flavor>) {
        init_grumpkin_crs(1 << 16);
        vk->contains_ipa_claim = false;
        ipa_verification_key = std::make_shared<VerifierCommitmentKey<curve::Grumpkin>>(1 << CONST_ECCVM_LOG_N);
    }
    Verifier verifier{ vk, ipa_verification_key };

    bool verified = verifier.verify_proof(proof);

    vinfo("verified: ", verified);
    return verified;
}

/**
 * @brief Writes a Honk verification key for an ACIR circuit to a file
 *
 * Communication:
 * - stdout: The verification key is written to stdout as a byte array
 * - Filesystem: The verification key is written to the path specified by outputPath
 *
 * @param bytecodePath Path to the file containing the serialized circuit
 * @param outputPath Path to write the verification key to
 */
template <IsUltraFlavor Flavor>
void write_vk_honk(const std::string& bytecodePath, const std::string& outputPath, const bool recursive)
{
    using Prover = UltraProver_<Flavor>;
    using VerificationKey = Flavor::VerificationKey;

    // Construct a verification key from a partial form of the proving key which only has precomputed entities
    Prover prover = compute_valid_prover<Flavor>(bytecodePath, "", recursive);
    VerificationKey vk(prover.proving_key->proving_key);

    auto serialized_vk = to_buffer(vk);
    if (outputPath == "-") {
        writeRawBytesToStdout(serialized_vk);
        vinfo("vk written to stdout");
    } else {
        write_file(outputPath, serialized_vk);
        vinfo("vk written to: ", outputPath);
    }
}

/**
 * @brief Write a toml file containing recursive verifier inputs for a given program + witness
 *
 * @tparam Flavor
 * @param bytecodePath Path to the file containing the serialized circuit
 * @param witnessPath Path to the file containing the serialized witness
 * @param outputPath Path to write toml file
 */
template <IsUltraFlavor Flavor>
void write_recursion_inputs_honk(const std::string& bytecodePath,
                                 const std::string& witnessPath,
                                 const std::string& outputPath,
                                 const bool recursive)
{
    using Builder = Flavor::CircuitBuilder;
    using Prover = UltraProver_<Flavor>;
    using VerificationKey = Flavor::VerificationKey;
    using FF = Flavor::FF;

    bool honk_recursion = true;
    auto constraints = get_constraint_system(bytecodePath, honk_recursion);
    auto witness = get_witness(witnessPath);
    auto builder = acir_format::create_circuit<Builder>(constraints, recursive, 0, witness, honk_recursion);

    // Construct Honk proof and verification key
    Prover prover{ builder };
    init_bn254_crs(prover.proving_key->proving_key.circuit_size);
    std::vector<FF> proof = prover.construct_proof();
    VerificationKey verification_key(prover.proving_key->proving_key);

    // Construct a string with the content of the toml file (vk hash, proof, public inputs, vk)
    std::string toml_content = acir_format::ProofSurgeon::construct_recursion_inputs_toml_data(proof, verification_key);

    // Write all components to the TOML file
    std::string toml_path = outputPath + "/Prover.toml";
    write_file(toml_path, { toml_content.begin(), toml_content.end() });
}

/**
 * @brief Outputs proof as vector of field elements in readable format.
 *
 * Communication:
 * - stdout: The proof as a list of field elements is written to stdout as a string
 * - Filesystem: The proof as a list of field elements is written to the path specified by outputPath
 *
 *
 * @param proof_path Path to the file containing the serialized proof
 * @param output_path Path to write the proof to
 */
void proof_as_fields_honk(const std::string& proof_path, const std::string& output_path)
{
    auto proof = from_buffer<std::vector<bb::fr>>(read_file(proof_path));
    auto json = to_json(proof);

    if (output_path == "-") {
        writeStringToStdout(json);
        vinfo("proof as fields written to stdout");
    } else {
        write_file(output_path, { json.begin(), json.end() });
        vinfo("proof as fields written to: ", output_path);
    }
}

/**
 * @brief Converts a verification key from a byte array into a list of field elements.
 *
 * Why is this needed?
 * This follows the same rationale as `proofAsFields`.
 *
 * Communication:
 * - stdout: The verification key as a list of field elements is written to stdout as a string
 * - Filesystem: The verification key as a list of field elements is written to the path specified by outputPath
 *
 * @param vk_path Path to the file containing the serialized verification key
 * @param output_path Path to write the verification key to
 */
template <IsUltraFlavor Flavor> void vk_as_fields_honk(const std::string& vk_path, const std::string& output_path)
{
    using VerificationKey = Flavor::VerificationKey;

    auto verification_key = std::make_shared<VerificationKey>(from_buffer<VerificationKey>(read_file(vk_path)));
    std::vector<bb::fr> data = verification_key->to_field_elements();
    auto json = honk_vk_to_json(data);
    if (output_path == "-") {
        writeStringToStdout(json);
        vinfo("vk as fields written to stdout");
    } else {
        write_file(output_path, { json.begin(), json.end() });
        vinfo("vk as fields written to: ", output_path);
    }
}

/**
 * @brief Creates a proof for an ACIR circuit, outputs the proof and verification key in binary and 'field' format
 *
 * Communication:
 * - Filesystem: The proof is written to the path specified by outputPath
 *
 * @param bytecodePath Path to the file containing the serialized circuit
 * @param witnessPath Path to the file containing the serialized witness
 * @param outputPath Directory into which we write the proof and verification key data
 * @param recursive Whether to a build SNARK friendly proof
 */
void prove_output_all(const std::string& bytecodePath,
                      const std::string& witnessPath,
                      const std::string& outputPath,
                      const bool recursive)
{
    auto constraint_system = get_constraint_system(bytecodePath, /*honk_recursion=*/false);
    auto witness = get_witness(witnessPath);

    acir_proofs::AcirComposer acir_composer{ 0, verbose_logging };
    acir_composer.create_finalized_circuit(constraint_system, recursive, witness);
    acir_composer.finalize_circuit();
    init_bn254_crs(acir_composer.get_finalized_dyadic_circuit_size());
    acir_composer.init_proving_key();
    auto proof = acir_composer.create_proof();

    // We have been given a directory, we will write the proof and verification key
    // into the directory in both 'binary' and 'fields' formats
    std::string vkOutputPath = outputPath + "/vk";
    std::string proofPath = outputPath + "/proof";
    std::string vkFieldsOutputPath = outputPath + "/vk_fields.json";
    std::string proofFieldsPath = outputPath + "/proof_fields.json";

    std::shared_ptr<bb::plonk::verification_key> vk = acir_composer.init_verification_key();

    // Write the 'binary' proof
    write_file(proofPath, proof);
    vinfo("proof written to: ", proofPath);

    // Write the proof as fields
    auto proofAsFields = acir_composer.serialize_proof_into_fields(proof, vk->as_data().num_public_inputs);
    std::string proofJson = to_json(proofAsFields);
    write_file(proofFieldsPath, { proofJson.begin(), proofJson.end() });
    info("proof as fields written to: ", proofFieldsPath);

    // Write the vk as binary
    auto serialized_vk = to_buffer(*vk);
    write_file(vkOutputPath, serialized_vk);
    vinfo("vk written to: ", vkOutputPath);

    // Write the vk as fields
    auto data = acir_composer.serialize_verification_key_into_fields();
    std::string vk_json = vk_to_json(data);
    write_file(vkFieldsOutputPath, { vk_json.begin(), vk_json.end() });
    vinfo("vk as fields written to: ", vkFieldsOutputPath);
}

/**
 * @brief Creates a Honk proof for an ACIR circuit, outputs the proof and verification key in binary and 'field' format
 *
 * Communication:
 * - Filesystem: The proof is written to the path specified by outputPath
 *
 * @param bytecodePath Path to the file containing the serialized circuit
 * @param witnessPath Path to the file containing the serialized witness
 * @param outputPath Directory into which we write the proof and verification key data
 * @param recursive Whether to build a SNARK friendly proof
 */
template <IsUltraFlavor Flavor>
void prove_honk_output_all(const std::string& bytecodePath,
                           const std::string& witnessPath,
                           const std::string& outputPath,
                           const bool recursive)
{
    using Builder = Flavor::CircuitBuilder;
    using Prover = UltraProver_<Flavor>;
    using VerificationKey = Flavor::VerificationKey;

    bool honk_recursion = false;
    if constexpr (IsAnyOf<Flavor, UltraFlavor, UltraKeccakFlavor>) {
        honk_recursion = true;
    }

    auto constraint_system = get_constraint_system(bytecodePath, honk_recursion);
    auto witness = get_witness(witnessPath);

    auto builder = acir_format::create_circuit<Builder>(constraint_system, recursive, 0, witness, honk_recursion);

    // Construct Honk proof
    Prover prover{ builder };
    init_bn254_crs(prover.proving_key->proving_key.circuit_size);
    auto proof = prover.construct_proof();

    // We have been given a directory, we will write the proof and verification key
    // into the directory in both 'binary' and 'fields' formats
    std::string vkOutputPath = outputPath + "/vk";
    std::string proofPath = outputPath + "/proof";
    std::string vkFieldsOutputPath = outputPath + "/vk_fields.json";
    std::string proofFieldsPath = outputPath + "/proof_fields.json";

    VerificationKey vk(
        prover.proving_key->proving_key); // uses a partial form of the proving key which only has precomputed entities

    // Write the 'binary' proof
    write_file(proofPath, to_buffer</*include_size=*/true>(proof));
    vinfo("binary proof written to: ", proofPath);

    // Write the proof as fields
    std::string proofJson = to_json(proof);
    write_file(proofFieldsPath, { proofJson.begin(), proofJson.end() });
    vinfo("proof as fields written to: ", proofFieldsPath);

    // Write the vk as binary
    auto serialized_vk = to_buffer(vk);
    write_file(vkOutputPath, serialized_vk);
    vinfo("vk written to: ", vkOutputPath);

    // Write the vk as fields
    std::vector<bb::fr> vk_data = vk.to_field_elements();
    auto vk_json = honk_vk_to_json(vk_data);
    write_file(vkFieldsOutputPath, { vk_json.begin(), vk_json.end() });
    vinfo("vk as fields written to: ", vkFieldsOutputPath);
}

bool flag_present(std::vector<std::string>& args, const std::string& flag)
{
    return std::find(args.begin(), args.end(), flag) != args.end();
}

std::string get_option(std::vector<std::string>& args, const std::string& option, const std::string& defaultValue)
{
    auto itr = std::find(args.begin(), args.end(), option);
    return (itr != args.end() && std::next(itr) != args.end()) ? *(std::next(itr)) : defaultValue;
}

int main(int argc, char* argv[])
{
    try {
        std::vector<std::string> args(argv + 1, argv + argc);
        debug_logging = flag_present(args, "-d") || flag_present(args, "--debug_logging");
        verbose_logging = debug_logging || flag_present(args, "-v") || flag_present(args, "--verbose_logging");
        if (args.empty()) {
            std::cerr << "No command provided.\n";
            return 1;
        }

        std::string command = args[0];
        vinfo("bb command is: ", command);
        std::string bytecode_path = get_option(args, "-b", "./target/program.json");
        std::string witness_path = get_option(args, "-w", "./target/witness.gz");
        std::string proof_path = get_option(args, "-p", "./proofs/proof");
        std::string vk_path = get_option(args, "-k", "./target/vk");
        std::string pk_path = get_option(args, "-r", "./target/pk");
        bool honk_recursion = flag_present(args, "-h");
        bool recursive = flag_present(args, "--recursive"); // Not every flavor handles it.
        CRS_PATH = get_option(args, "-c", CRS_PATH);

        // Skip CRS initialization for any command which doesn't require the CRS.
        if (command == "--version") {
            writeStringToStdout(BB_VERSION);
            return 0;
        }
        if (command == "prove_and_verify") {
            return proveAndVerify(bytecode_path, recursive, witness_path) ? 0 : 1;
        }
        if (command == "prove_and_verify_ultra_honk") {
            return proveAndVerifyHonk<UltraFlavor>(bytecode_path, recursive, witness_path) ? 0 : 1;
        }
        if (command == "prove_and_verify_mega_honk") {
            return proveAndVerifyHonk<MegaFlavor>(bytecode_path, recursive, witness_path) ? 0 : 1;
        }
        if (command == "prove_and_verify_ultra_honk_program") {
            return proveAndVerifyHonkProgram<UltraFlavor>(bytecode_path, recursive, witness_path) ? 0 : 1;
        }
        if (command == "prove_and_verify_mega_honk_program") {
            return proveAndVerifyHonkProgram<MegaFlavor>(bytecode_path, recursive, witness_path) ? 0 : 1;
        }
        // TODO(#7371): remove this
        if (command == "client_ivc_prove_output_all_msgpack") {
            std::filesystem::path output_dir = get_option(args, "-o", "./target");
            client_ivc_prove_output_all_msgpack(bytecode_path, witness_path, output_dir);
            return 0;
        }
        if (command == "verify_client_ivc") {
            std::filesystem::path output_dir = get_option(args, "-o", "./target");
            std::filesystem::path proof_path = output_dir / "client_ivc_proof";
            std::filesystem::path vk_path = output_dir / "client_ivc_vk";

            return verify_client_ivc(proof_path, vk_path) ? 0 : 1;
        }
        if (command == "fold_and_verify_program") {
            return foldAndVerifyProgram(bytecode_path, witness_path) ? 0 : 1;
        }

        if (command == "prove") {
            std::string output_path = get_option(args, "-o", "./proofs/proof");
            prove(bytecode_path, witness_path, output_path, recursive);
        } else if (command == "prove_output_all") {
            std::string output_path = get_option(args, "-o", "./proofs");
            prove_output_all(bytecode_path, witness_path, output_path, recursive);
        } else if (command == "prove_ultra_honk_output_all") {
            std::string output_path = get_option(args, "-o", "./proofs");
            prove_honk_output_all<UltraFlavor>(bytecode_path, witness_path, output_path, recursive);
        } else if (command == "prove_mega_honk_output_all") {
            std::string output_path = get_option(args, "-o", "./proofs");
            prove_honk_output_all<MegaFlavor>(bytecode_path, witness_path, output_path, recursive);
        } else if (command == "client_ivc_prove_output_all") {
            std::string output_path = get_option(args, "-o", "./target");
            client_ivc_prove_output_all(bytecode_path, witness_path, output_path);
        } else if (command == "prove_tube") {
            std::string output_path = get_option(args, "-o", "./target");
            prove_tube(output_path);
        } else if (command == "verify_tube") {
            std::string output_path = get_option(args, "-o", "./target");
            auto tube_proof_path = output_path + "/proof";
            auto tube_vk_path = output_path + "/vk";
            return verify_honk<UltraFlavor>(tube_proof_path, tube_vk_path) ? 0 : 1;
        } else if (command == "gates") {
            gateCount<UltraCircuitBuilder>(bytecode_path, recursive, honk_recursion);
        } else if (command == "gates_mega_honk") {
            gateCount<MegaCircuitBuilder>(bytecode_path, recursive, honk_recursion);
        } else if (command == "verify") {
            return verify(proof_path, vk_path) ? 0 : 1;
        } else if (command == "contract") {
            std::string output_path = get_option(args, "-o", "./target/contract.sol");
            contract(output_path, vk_path);
        } else if (command == "contract_ultra_honk") {
            std::string output_path = get_option(args, "-o", "./target/contract.sol");
            contract_honk(output_path, vk_path);
        } else if (command == "write_vk") {
            std::string output_path = get_option(args, "-o", "./target/vk");
            write_vk(bytecode_path, output_path, recursive);
        } else if (command == "write_pk") {
            std::string output_path = get_option(args, "-o", "./target/pk");
            write_pk(bytecode_path, output_path, recursive);
        } else if (command == "proof_as_fields") {
            std::string output_path = get_option(args, "-o", proof_path + "_fields.json");
            proof_as_fields(proof_path, vk_path, output_path);
        } else if (command == "vk_as_fields") {
            std::string output_path = get_option(args, "-o", vk_path + "_fields.json");
            vk_as_fields(vk_path, output_path);
        } else if (command == "write_recursion_inputs_honk") {
            std::string output_path = get_option(args, "-o", "./target");
            write_recursion_inputs_honk<UltraFlavor>(bytecode_path, witness_path, output_path, recursive);
#ifndef DISABLE_AZTEC_VM
        } else if (command == "avm_prove") {
            std::filesystem::path avm_public_inputs_path =
                get_option(args, "--avm-public-inputs", "./target/avm_public_inputs.bin");
            std::filesystem::path avm_hints_path = get_option(args, "--avm-hints", "./target/avm_hints.bin");
            // This outputs both files: proof and vk, under the given directory.
            std::filesystem::path output_path = get_option(args, "-o", "./proofs");
            extern std::filesystem::path avm_dump_trace_path;
            avm_dump_trace_path = get_option(args, "--avm-dump-trace", "");
            avm_prove(avm_public_inputs_path, avm_hints_path, output_path);
        } else if (command == "avm_verify") {
            return avm_verify(proof_path, vk_path) ? 0 : 1;
#endif
        } else if (command == "prove_ultra_honk") {
            std::string output_path = get_option(args, "-o", "./proofs/proof");
            prove_honk<UltraFlavor>(bytecode_path, witness_path, output_path, recursive);
        } else if (command == "prove_ultra_keccak_honk") {
            std::string output_path = get_option(args, "-o", "./proofs/proof");
            prove_honk<UltraKeccakFlavor>(bytecode_path, witness_path, output_path, recursive);
        } else if (command == "prove_ultra_keccak_honk_output_all") {
            std::string output_path = get_option(args, "-o", "./proofs/proof");
            prove_honk_output_all<UltraKeccakFlavor>(bytecode_path, witness_path, output_path, recursive);
        } else if (command == "verify_ultra_honk") {
            return verify_honk<UltraFlavor>(proof_path, vk_path) ? 0 : 1;
        } else if (command == "verify_ultra_keccak_honk") {
            return verify_honk<UltraKeccakFlavor>(proof_path, vk_path) ? 0 : 1;
        } else if (command == "write_vk_ultra_honk") {
            std::string output_path = get_option(args, "-o", "./target/vk");
            write_vk_honk<UltraFlavor>(bytecode_path, output_path, recursive);
        } else if (command == "write_vk_ultra_keccak_honk") {
            std::string output_path = get_option(args, "-o", "./target/vk");
            write_vk_honk<UltraKeccakFlavor>(bytecode_path, output_path, recursive);
        } else if (command == "prove_mega_honk") {
            std::string output_path = get_option(args, "-o", "./proofs/proof");
            prove_honk<MegaFlavor>(bytecode_path, witness_path, output_path, recursive);
        } else if (command == "verify_mega_honk") {
            return verify_honk<MegaFlavor>(proof_path, vk_path) ? 0 : 1;
        } else if (command == "write_vk_mega_honk") {
            std::string output_path = get_option(args, "-o", "./target/vk");
            write_vk_honk<MegaFlavor>(bytecode_path, output_path, recursive);
        } else if (command == "proof_as_fields_honk") {
            std::string output_path = get_option(args, "-o", proof_path + "_fields.json");
            proof_as_fields_honk(proof_path, output_path);
        } else if (command == "vk_as_fields_ultra_honk") {
            std::string output_path = get_option(args, "-o", vk_path + "_fields.json");
            vk_as_fields_honk<UltraFlavor>(vk_path, output_path);
        } else if (command == "vk_as_fields_mega_honk") {
            std::string output_path = get_option(args, "-o", vk_path + "_fields.json");
            vk_as_fields_honk<MegaFlavor>(vk_path, output_path);
        } else if (command == "vk_as_fields_ultra_keccak_honk") {
            std::string output_path = get_option(args, "-o", vk_path + "_fields.json");
            vk_as_fields_honk<UltraKeccakFlavor>(vk_path, output_path);
        } else {
            std::cerr << "Unknown command: " << command << "\n";
            return 1;
        }
    } catch (std::runtime_error const& err) {
        std::cerr << err.what() << std::endl;
        return 1;
    }
}<|MERGE_RESOLUTION|>--- conflicted
+++ resolved
@@ -937,15 +937,6 @@
 
     // Using [0] is fine now for the top-level call, but we might need to index by address in future
     vinfo("bytecode size: ", avm_hints.all_contract_bytecode[0].bytecode.size());
-<<<<<<< HEAD
-    vinfo("calldata size: ", calldata.size());
-
-    vinfo("hints.storage_value_hints size: ", avm_hints.storage_value_hints.size());
-    vinfo("hints.note_hash_exists_hints size: ", avm_hints.note_hash_exists_hints.size());
-    vinfo("hints.nullifier_exists_hints size: ", avm_hints.nullifier_exists_hints.size());
-    vinfo("hints.l1_to_l2_message_exists_hints size: ", avm_hints.l1_to_l2_message_exists_hints.size());
-
-=======
     vinfo("hints.storage_read_hints size: ", avm_hints.storage_read_hints.size());
     vinfo("hints.storage_write_hints size: ", avm_hints.storage_write_hints.size());
     vinfo("hints.nullifier_read_hints size: ", avm_hints.nullifier_read_hints.size());
@@ -953,7 +944,6 @@
     vinfo("hints.note_hash_read_hints size: ", avm_hints.note_hash_read_hints.size());
     vinfo("hints.note_hash_write_hints size: ", avm_hints.note_hash_write_hints.size());
     vinfo("hints.l1_to_l2_message_read_hints size: ", avm_hints.l1_to_l2_message_read_hints.size());
->>>>>>> e776b546
     vinfo("hints.externalcall_hints size: ", avm_hints.externalcall_hints.size());
     vinfo("hints.contract_instance_hints size: ", avm_hints.contract_instance_hints.size());
     vinfo("hints.contract_bytecode_hints size: ", avm_hints.all_contract_bytecode.size());
