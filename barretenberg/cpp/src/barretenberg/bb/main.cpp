#include "barretenberg/bb/api.hpp"
#include "barretenberg/bb/api_client_ivc.hpp"
#include "barretenberg/bb/api_flag_types.hpp"
#include "barretenberg/bb/api_ultra_honk.hpp"
#include "barretenberg/bb/file_io.hpp"
#include "barretenberg/common/benchmark.hpp"
#include "barretenberg/common/serialize.hpp"
#include "barretenberg/common/timer.hpp"
#include "barretenberg/constants.hpp"
#include "barretenberg/dsl/acir_format/acir_format.hpp"
#include "barretenberg/dsl/acir_proofs/acir_composer.hpp"
<<<<<<< HEAD
=======
#include "barretenberg/dsl/acir_proofs/honk_contract.hpp"
#include "barretenberg/dsl/acir_proofs/honk_zk_contract.hpp"
>>>>>>> a68369fd
#include "barretenberg/honk/proof_system/types/proof.hpp"
#include "barretenberg/numeric/bitop/get_msb.hpp"
#include "barretenberg/plonk/proof_system/proving_key/serialize.hpp"
#include "barretenberg/plonk_honk_shared/types/aggregation_object_type.hpp"
#include "barretenberg/serialize/cbind.hpp"
#include "barretenberg/stdlib/client_ivc_verifier/client_ivc_recursive_verifier.hpp"
#include "barretenberg/stdlib_circuit_builders/ultra_rollup_flavor.hpp"

#ifndef DISABLE_AZTEC_VM
#include "barretenberg/vm/avm/generated/flavor.hpp"
#include "barretenberg/vm/avm/trace/common.hpp"
#include "barretenberg/vm/avm/trace/execution.hpp"
#include "barretenberg/vm/avm/trace/public_inputs.hpp"
#include "barretenberg/vm/aztec_constants.hpp"
#include "barretenberg/vm/stats.hpp"
#include "barretenberg/vm2/avm_api.hpp"
#include "barretenberg/vm2/common/aztec_types.hpp"
#include "barretenberg/vm2/common/constants.hpp"
#endif

using namespace bb;

const std::filesystem::path current_path = std::filesystem::current_path();
const auto current_dir = current_path.filename().string();

// Initializes without loading G1
// TODO(https://github.com/AztecProtocol/barretenberg/issues/811) adapt for grumpkin
acir_proofs::AcirComposer verifier_init()
{
    acir_proofs::AcirComposer acir_composer(0, verbose_logging);
    auto g2_data = get_bn254_g2_data(CRS_PATH);
    srs::init_crs_factory({}, g2_data);
    return acir_composer;
}

std::string vk_to_json(std::vector<bb::fr> const& data)
{
    // We need to move vk_hash to the front...
    std::vector<bb::fr> rotated(data.begin(), data.end() - 1);
    rotated.insert(rotated.begin(), data.at(data.size() - 1));

    return format("[", join(map(rotated, [](auto fr) { return format("\"", fr, "\""); })), "]");
}

// CLIENT IVC

/**
 * @brief Constructs a barretenberg circuit from program bytecode and reports the resulting gate counts
 * @details IVC circuits utilize the Mega arithmetization and a structured execution trace. This method reports the
 * number of each gate type present in the circuit vs the fixed max number allowed by the structured trace.
 *
 * @param bytecode_path Path to the file containing the serialized circuit
 */
void gate_count_for_ivc(const std::string& bytecode_path)
{
    // All circuit reports will be built into the string below
    std::string functions_string = "{\"functions\": [\n  ";
    // TODO(https://github.com/AztecProtocol/barretenberg/issues/1181): Use enum for honk_recursion.
    auto constraint_systems = get_constraint_systems(bytecode_path, /*honk_recursion=*/0);

    // Initialize an SRS to make the ClientIVC constructor happy
    init_bn254_crs(1 << CONST_PG_LOG_N);
    init_grumpkin_crs(1 << CONST_ECCVM_LOG_N);
    TraceSettings trace_settings{ E2E_FULL_TEST_STRUCTURE };

    size_t i = 0;
    for (const auto& constraint_system : constraint_systems) {
        acir_format::AcirProgram program{ constraint_system };
        const auto& ivc_constraints = constraint_system.ivc_recursion_constraints;
        acir_format::ProgramMetadata metadata{ .ivc = ivc_constraints.empty() ? nullptr
                                                                              : create_mock_ivc_from_constraints(
                                                                                    ivc_constraints, trace_settings),
                                               .collect_gates_per_opcode = true };

        auto builder = acir_format::create_circuit<MegaCircuitBuilder>(program, metadata);
        builder.finalize_circuit(/*ensure_nonzero=*/true);
        size_t circuit_size = builder.num_gates;

        // Print the details of the gate types within the structured execution trace
        builder.blocks.set_fixed_block_sizes(trace_settings);
        builder.blocks.summarize();

        // Build individual circuit report
        std::string gates_per_opcode_str;
        for (size_t j = 0; j < program.constraints.gates_per_opcode.size(); j++) {
            gates_per_opcode_str += std::to_string(program.constraints.gates_per_opcode[j]);
            if (j != program.constraints.gates_per_opcode.size() - 1) {
                gates_per_opcode_str += ",";
            }
        }

        auto result_string = format("{\n        \"acir_opcodes\": ",
                                    program.constraints.num_acir_opcodes,
                                    ",\n        \"circuit_size\": ",
                                    circuit_size,
                                    ",\n        \"gates_per_opcode\": [",
                                    gates_per_opcode_str,
                                    "]\n  }");

        // Attach a comma if there are more circuit reports to generate
        if (i != (constraint_systems.size() - 1)) {
            result_string = format(result_string, ",");
        }

        functions_string = format(functions_string, result_string);

        i++;
    }
    functions_string = format(functions_string, "\n]}");

    const char* jsonData = functions_string.c_str();
    size_t length = strlen(jsonData);
    std::vector<uint8_t> data(jsonData, jsonData + length);
    write_bytes_to_stdout(data);
}

/**
 * @brief Computes the number of Barretenberg specific gates needed to create a proof for the specific ACIR circuit.
 *
 * Communication:
 * - stdout: A JSON string of the number of ACIR opcodes and final backend circuit size.
 * TODO(https://github.com/AztecProtocol/barretenberg/issues/1126): split this into separate Plonk and Honk functions as
 * their gate count differs
 *
 * @param bytecode_path Path to the file containing the serialized circuit
 */
template <typename Builder = UltraCircuitBuilder>
void gate_count(const std::string& bytecode_path, bool recursive, uint32_t honk_recursion)
{
    // TODO(https://github.com/AztecProtocol/barretenberg/issues/1180): Try to only do this when necessary.
    init_grumpkin_crs(1 << CONST_ECCVM_LOG_N);

    // All circuit reports will be built into the string below
    std::string functions_string = "{\"functions\": [\n  ";
    auto constraint_systems = get_constraint_systems(bytecode_path, honk_recursion);

    const acir_format::ProgramMetadata metadata{ .recursive = recursive,
                                                 .honk_recursion = honk_recursion,
                                                 .collect_gates_per_opcode = true };
    size_t i = 0;
    for (const auto& constraint_system : constraint_systems) {
        acir_format::AcirProgram program{ constraint_system };
        auto builder = acir_format::create_circuit<Builder>(program, metadata);
        builder.finalize_circuit(/*ensure_nonzero=*/true);
        size_t circuit_size = builder.num_gates;
        vinfo("Calculated circuit size in gate_count: ", circuit_size);

        // Build individual circuit report
        std::string gates_per_opcode_str;
        for (size_t j = 0; j < program.constraints.gates_per_opcode.size(); j++) {
            gates_per_opcode_str += std::to_string(program.constraints.gates_per_opcode[j]);
            if (j != program.constraints.gates_per_opcode.size() - 1) {
                gates_per_opcode_str += ",";
            }
        }

        auto result_string = format("{\n        \"acir_opcodes\": ",
                                    program.constraints.num_acir_opcodes,
                                    ",\n        \"circuit_size\": ",
                                    circuit_size,
                                    ",\n        \"gates_per_opcode\": [",
                                    gates_per_opcode_str,
                                    "]\n  }");

        // Attach a comma if there are more circuit reports to generate
        if (i != (constraint_systems.size() - 1)) {
            result_string = format(result_string, ",");
        }

        functions_string = format(functions_string, result_string);

        i++;
    }
    functions_string = format(functions_string, "\n]}");

    const char* jsonData = functions_string.c_str();
    size_t length = strlen(jsonData);
    std::vector<uint8_t> data(jsonData, jsonData + length);
    write_bytes_to_stdout(data);
}

// ULTRA PLONK

/**
 * @brief Creates a proof for an ACIR circuit
 *
 * Communication:
 * - stdout: The proof is written to stdout as a byte array
 * - Filesystem: The proof is written to the path specified by output_path
 *
 * @param bytecode_path Path to the file containing the serialized circuit
 * @param witness_path Path to the file containing the serialized witness
 * @param output_path Path to write the proof to
 * @param recursive Whether to use recursive proof generation of non-recursive
 */
void prove(const std::string& bytecode_path,
           const std::string& witness_path,
           const std::string& output_path,
           const bool recursive)
{
    auto constraint_system = get_constraint_system(bytecode_path, /*honk_recursion=*/0);
    auto witness = get_witness(witness_path);

    acir_proofs::AcirComposer acir_composer{ 0, verbose_logging };
    acir_composer.create_finalized_circuit(constraint_system, recursive, witness);
    init_bn254_crs(acir_composer.get_finalized_dyadic_circuit_size());
    acir_composer.init_proving_key();
    auto proof = acir_composer.create_proof();

    if (output_path == "-") {
        write_bytes_to_stdout(proof);
        vinfo("proof written to stdout");
    } else {
        write_file(output_path, proof);
        vinfo("proof written to: ", output_path);
    }
}

/**
 * @brief Creates a proof for an ACIR circuit, outputs the proof and verification key in binary and 'field' format
 *
 * Communication:
 * - Filesystem: The proof is written to the path specified by output_path
 *
 * @param bytecode_path Path to the file containing the serialized circuit
 * @param witness_path Path to the file containing the serialized witness
 * @param output_path Directory into which we write the proof and verification key data
 * @param recursive Whether to a build SNARK friendly proof
 */
void prove_output_all(const std::string& bytecode_path,
                      const std::string& witness_path,
                      const std::string& output_path,
                      const bool recursive)
{
    auto constraint_system = get_constraint_system(bytecode_path, /*honk_recursion=*/0);
    auto witness = get_witness(witness_path);

    acir_proofs::AcirComposer acir_composer{ 0, verbose_logging };
    acir_composer.create_finalized_circuit(constraint_system, recursive, witness);
    acir_composer.finalize_circuit();
    init_bn254_crs(acir_composer.get_finalized_dyadic_circuit_size());
    acir_composer.init_proving_key();
    auto proof = acir_composer.create_proof();

    // We have been given a directory, we will write the proof and verification key
    // into the directory in both 'binary' and 'fields' formats
    std::string vk_output_path = output_path + "/vk";
    std::string proof_path = output_path + "/proof";
    std::string vk_fields_output_path = output_path + "/vk_fields.json";
    std::string proof_field_path = output_path + "/proof_fields.json";

    std::shared_ptr<bb::plonk::verification_key> vk = acir_composer.init_verification_key();

    // Write the 'binary' proof
    write_file(proof_path, proof);
    vinfo("proof written to: ", proof_path);

    // Write the proof as fields
    auto proofAsFields = acir_composer.serialize_proof_into_fields(proof, vk->as_data().num_public_inputs);
    std::string proof_json = to_json(proofAsFields);
    write_file(proof_field_path, { proof_json.begin(), proof_json.end() });
    info("proof as fields written to: ", proof_field_path);

    // Write the vk as binary
    auto serialized_vk = to_buffer(*vk);
    write_file(vk_output_path, serialized_vk);
    vinfo("vk written to: ", vk_output_path);

    // Write the vk as fields
    auto data = acir_composer.serialize_verification_key_into_fields();
    std::string vk_json = vk_to_json(data);
    write_file(vk_fields_output_path, { vk_json.begin(), vk_json.end() });
    vinfo("vk as fields written to: ", vk_fields_output_path);
}

/**
 * @brief Verifies a proof for an ACIR circuit
 *
 * Note: The fact that the proof was computed originally by parsing an ACIR circuit is not of importance
 * because this method uses the verification key to verify the proof.
 *
 * Communication:
 * - proc_exit: A boolean value is returned indicating whether the proof is valid.
 *   an exit code of 0 will be returned for success and 1 for failure.
 *
 * @param proof_path Path to the file containing the serialized proof
 * @param vk_path Path to the file containing the serialized verification key
 * @return true If the proof is valid
 * @return false If the proof is invalid
 */
bool verify(const std::string& proof_path, const std::string& vk_path)
{
    auto acir_composer = verifier_init();
    auto vk_data = from_buffer<plonk::verification_key_data>(read_file(vk_path));
    acir_composer.load_verification_key(std::move(vk_data));
    auto verified = acir_composer.verify_proof(read_file(proof_path));

    vinfo("verified: ", verified);
    return verified;
}

/**
 * @brief Proves and verifies an ACIR circuit
 *
 * Communication:
 * - proc_exit: A boolean value is returned indicating whether the proof is valid.
 *   an exit code of 0 will be returned for success and 1 for failure.
 *
 * @param bytecode_path Path to the file containing the serialized circuit
 * @param witness_path Path to the file containing the serialized witness
 * @param recursive Whether to use recursive proof generation of non-recursive
 * @return true if the proof is valid
 * @return false if the proof is invalid
 */
bool prove_and_verify(const std::string& bytecode_path, const bool recursive, const std::string& witness_path)
{
    auto constraint_system = get_constraint_system(bytecode_path, /*honk_recursion=*/0);
    auto witness = get_witness(witness_path);

    acir_proofs::AcirComposer acir_composer{ 0, verbose_logging };
    acir_composer.create_finalized_circuit(constraint_system, recursive, witness);
    init_bn254_crs(acir_composer.get_finalized_dyadic_circuit_size());

    Timer pk_timer;
    acir_composer.init_proving_key();
    write_benchmark("pk_construction_time", pk_timer.milliseconds(), "acir_test", current_dir);

    write_benchmark("gate_count", acir_composer.get_finalized_total_circuit_size(), "acir_test", current_dir);
    write_benchmark("subgroup_size", acir_composer.get_finalized_dyadic_circuit_size(), "acir_test", current_dir);

    Timer proof_timer;
    auto proof = acir_composer.create_proof();
    write_benchmark("proof_construction_time", proof_timer.milliseconds(), "acir_test", current_dir);

    Timer vk_timer;
    acir_composer.init_verification_key();
    write_benchmark("vk_construction_time", vk_timer.milliseconds(), "acir_test", current_dir);

    auto verified = acir_composer.verify_proof(proof);

    return verified;
}

/**
 * @brief Writes a Solidity verifier contract for an ACIR circuit to a file
 *
 * Communication:
 * - stdout: The Solidity verifier contract is written to stdout as a string
 * - Filesystem: The Solidity verifier contract is written to the path specified by output_path
 *
 * Note: The fact that the contract was computed is for an ACIR circuit is not of importance
 * because this method uses the verification key to compute the Solidity verifier contract
 *
 * @param output_path Path to write the contract to
 * @param vk_path Path to the file containing the serialized verification key
 */
void contract(const std::string& output_path, const std::string& vk_path)
{
    auto acir_composer = verifier_init();
    auto vk_data = from_buffer<plonk::verification_key_data>(read_file(vk_path));
    acir_composer.load_verification_key(std::move(vk_data));
    auto contract = acir_composer.get_solidity_verifier();

    if (output_path == "-") {
        write_string_to_stdout(contract);
        vinfo("contract written to stdout");
    } else {
        write_file(output_path, { contract.begin(), contract.end() });
        vinfo("contract written to: ", output_path);
    }
}

/**
<<<<<<< HEAD
 * @brief Writes a verification key for an ACIR circuit to a file
=======
 * @brief Writes a Honk Zero Knowledge Solidity verifier contract for an ACIR circuit to a file
>>>>>>> a68369fd
 *
 * Communication:
 * - stdout: The verification key is written to stdout as a byte array
 * - Filesystem: The verification key is written to the path specified by output_path
 *
 * @param bytecode_path Path to the file containing the serialized circuit
 * @param output_path Path to write the verification key to
 * @param recursive Whether to create a SNARK friendly circuit and key
 */
void write_vk(const std::string& bytecode_path, const std::string& output_path, const bool recursive)
{
    auto constraint_system = get_constraint_system(bytecode_path, false);
    acir_proofs::AcirComposer acir_composer{ 0, verbose_logging };
    acir_composer.create_finalized_circuit(constraint_system, recursive);
    acir_composer.finalize_circuit();
    init_bn254_crs(acir_composer.get_finalized_dyadic_circuit_size());
    acir_composer.init_proving_key();
    auto vk = acir_composer.init_verification_key();
    auto serialized_vk = to_buffer(*vk);
    if (output_path == "-") {
        write_bytes_to_stdout(serialized_vk);
        vinfo("vk written to stdout");
    } else {
        write_file(output_path, serialized_vk);
        vinfo("vk written to: ", output_path);
    }
}

void write_pk(const std::string& bytecode_path, const std::string& output_path, const bool recursive)
{
    auto constraint_system = get_constraint_system(bytecode_path, /*honk_recursion=*/0);
    acir_proofs::AcirComposer acir_composer{ 0, verbose_logging };
    acir_composer.create_finalized_circuit(constraint_system, recursive);
    acir_composer.finalize_circuit();
    init_bn254_crs(acir_composer.get_finalized_dyadic_circuit_size());
    auto pk = acir_composer.init_proving_key();
    auto serialized_pk = to_buffer(*pk);

    if (output_path == "-") {
        write_bytes_to_stdout(serialized_pk);
        vinfo("pk written to stdout");
    } else {
        write_file(output_path, serialized_pk);
        vinfo("pk written to: ", output_path);
    }
}

/**
 * @brief Writes a zero-knowledge Honk Solidity verifier contract for an ACIR circuit to a file
 *
 * Communication:
 * - stdout: The Solidity verifier contract is written to stdout as a string
 * - Filesystem: The Solidity verifier contract is written to the path specified by outputPath
 *
 * Note: The fact that the contract was computed is for an ACIR circuit is not of importance
 * because this method uses the verification key to compute the Solidity verifier contract
 *
 * @param output_path Path to write the contract to
 * @param vk_path Path to the file containing the serialized verification key
 */
void contract_honk_zk(const std::string& output_path, const std::string& vk_path)
{
    using VerificationKey = UltraKeccakZKFlavor::VerificationKey;
    using VerifierCommitmentKey = bb::VerifierCommitmentKey<curve::BN254>;

    auto g2_data = get_bn254_g2_data(CRS_PATH);
    srs::init_crs_factory({}, g2_data);
    auto vk = std::make_shared<VerificationKey>(from_buffer<VerificationKey>(read_file(vk_path)));
    vk->pcs_verification_key = std::make_shared<VerifierCommitmentKey>();

    std::string contract = get_honk_zk_solidity_verifier(vk);

    if (output_path == "-") {
        writeStringToStdout(contract);
        vinfo("contract written to stdout");
    } else {
        write_file(output_path, { contract.begin(), contract.end() });
        vinfo("contract written to: ", output_path);
    }
}

/**
 * @brief Converts a proof from a byte array into a list of field elements
 *
 * Why is this needed?
 *
 * The proof computed by the non-recursive proof system is a byte array. This is fine since the proof will be
 * verified either natively or in a Solidity verifier. For the recursive proof system, the proof is verified in a
 * circuit where it is cheaper to work with field elements than byte arrays. This method converts the proof into a
 * list of field elements which can be used in the recursive proof system.
 *
 * This is an optimization which unfortunately leaks through the API. The repercussions of this are that users need
 * to convert proofs which are byte arrays to proofs which are lists of field elements, using the below method.
 *
 * Ideally, we find out what is the cost to convert this in the circuit and if it is not too expensive, we pass the
 * byte array directly to the circuit and convert it there. This also applies to the `vkAsFields` method.
 *
 * Communication:
 * - stdout: The proof as a list of field elements is written to stdout as a string
 * - Filesystem: The proof as a list of field elements is written to the path specified by output_path
 *
 *
 * @param proof_path Path to the file containing the serialized proof
 * @param vk_path Path to the file containing the serialized verification key
 * @param output_path Path to write the proof to
 */
void proof_as_fields(const std::string& proof_path, std::string const& vk_path, const std::string& output_path)
{
    auto acir_composer = verifier_init();
    auto vk_data = from_buffer<plonk::verification_key_data>(read_file(vk_path));
    auto data = acir_composer.serialize_proof_into_fields(read_file(proof_path), vk_data.num_public_inputs);
    auto json = to_json(data);

    if (output_path == "-") {
        write_string_to_stdout(json);
        vinfo("proof as fields written to stdout");
    } else {
        write_file(output_path, { json.begin(), json.end() });
        vinfo("proof as fields written to: ", output_path);
    }
}

/**
 * @brief Converts a verification key from a byte array into a list of field elements
 *
 * Why is this needed?
 * This follows the same rationale as `proofAsFields`.
 *
 * Communication:
 * - stdout: The verification key as a list of field elements is written to stdout as a string
 * - Filesystem: The verification key as a list of field elements is written to the path specified by output_path
 *
 * @param vk_path Path to the file containing the serialized verification key
 * @param output_path Path to write the verification key to
 */
void vk_as_fields(const std::string& vk_path, const std::string& output_path)
{
    auto acir_composer = verifier_init();
    auto vk_data = from_buffer<plonk::verification_key_data>(read_file(vk_path));
    acir_composer.load_verification_key(std::move(vk_data));
    auto data = acir_composer.serialize_verification_key_into_fields();

    auto json = vk_to_json(data);
    if (output_path == "-") {
        write_string_to_stdout(json);
        vinfo("vk as fields written to stdout");
    } else {
        write_file(output_path, { json.begin(), json.end() });
        vinfo("vk as fields written to: ", output_path);
    }
}

/**
 * @brief Creates a Honk Proof for the Tube circuit responsible for recursively verifying a ClientIVC proof.
 *
 * @param output_path the working directory from which the proof and verification data are read
 * @param num_unused_public_inputs
 */
void prove_tube(const std::string& output_path)
{
    using namespace stdlib::recursion::honk;

    using Builder = UltraCircuitBuilder;
    using GrumpkinVk = bb::VerifierCommitmentKey<curve::Grumpkin>;

    std::string vkPath = output_path + "/vk";
    std::string proof_path = output_path + "/proof";

    // Note: this could be decreased once we optimise the size of the ClientIVC recursiveve rifier
    init_bn254_crs(1 << 25);
    init_grumpkin_crs(1 << 18);

    // Read the proof  and verification data from given files
    auto proof = from_buffer<ClientIVC::Proof>(read_file(proof_path));
    auto vk = from_buffer<ClientIVC::VerificationKey>(read_file(vkPath));

    // We don't serialise and deserialise the Grumkin SRS so initialise with circuit_size + 1 to be able to recursively
    // IPA. The + 1 is to satisfy IPA verification key requirements.
    // TODO(https://github.com/AztecProtocol/barretenberg/issues/1025)
    vk.eccvm->pcs_verification_key = std::make_shared<GrumpkinVk>(vk.eccvm->circuit_size + 1);

    auto builder = std::make_shared<Builder>();

    // Preserve the public inputs that should be passed to the base rollup by making them public inputs to the tube
    // circuit
    // TODO(https://github.com/AztecProtocol/barretenberg/issues/1048): INSECURE - make this tube proof actually use
    // these public inputs by turning proof into witnesses and calling set_public on each witness
    auto num_inner_public_inputs = static_cast<uint32_t>(static_cast<uint256_t>(proof.mega_proof[1]));
    num_inner_public_inputs -= bb::PAIRING_POINT_ACCUMULATOR_SIZE; // don't add the agg object

<<<<<<< HEAD
    for (size_t i = 0; i < num_inner_public_inputs; i++) {
        auto offset = bb::HONK_PROOF_PUBLIC_INPUT_OFFSET;
        builder->add_public_variable(proof.mega_proof[i + offset]);
=======
/**
 * @brief Create a Honk a prover from program bytecode and an optional witness
 *
 * @tparam Flavor
 * @param bytecodePath
 * @param witnessPath
 * @return UltraProver_<Flavor>
 */
template <typename Flavor>
UltraProver_<Flavor> compute_valid_prover(const std::string& bytecodePath,
                                          const std::string& witnessPath,
                                          const bool recursive)
{
    using Builder = Flavor::CircuitBuilder;
    using Prover = UltraProver_<Flavor>;

    uint32_t honk_recursion = 0;
    if constexpr (IsAnyOf<Flavor, UltraFlavor, UltraKeccakFlavor, UltraKeccakZKFlavor>) {
        honk_recursion = 1;
    } else if constexpr (IsAnyOf<Flavor, UltraRollupFlavor>) {
        honk_recursion = 2;
>>>>>>> a68369fd
    }
    ClientIVCRecursiveVerifier verifier{ builder, vk };

    ClientIVCRecursiveVerifier::Output client_ivc_rec_verifier_output = verifier.verify(proof);

<<<<<<< HEAD
    PairingPointAccumulatorIndices current_aggregation_object =
        stdlib::recursion::init_default_agg_obj_indices<Builder>(*builder);
=======
    auto builder = acir_format::create_circuit<Builder>(program, metadata);
    auto prover = Prover{ builder };
    size_t required_crs_size = prover.proving_key->proving_key.circuit_size;
    if constexpr (Flavor::HasZK) {
        // Ensure there are enough points to commit to the libra polynomials required for zero-knowledge sumcheck
        if (required_crs_size < curve::BN254::SUBGROUP_SIZE * 2) {
            required_crs_size = curve::BN254::SUBGROUP_SIZE * 2;
        }
    }
    init_bn254_crs(required_crs_size);
>>>>>>> a68369fd

    // TODO(https://github.com/AztecProtocol/barretenberg/issues/1069): Add aggregation to goblin recursive verifiers.
    // This is currently just setting the aggregation object to the default one.
    builder->add_pairing_point_accumulator(current_aggregation_object);

    // The tube only calls an IPA recursive verifier once, so we can just add this IPA claim and proof
    builder->add_ipa_claim(client_ivc_rec_verifier_output.opening_claim.get_witness_indices());
    builder->ipa_proof = convert_stdlib_proof_to_native(client_ivc_rec_verifier_output.ipa_transcript->proof_data);
    ASSERT(builder->ipa_proof.size() && "IPA proof should not be empty");

    using Prover = UltraProver_<UltraRollupFlavor>;
    using Verifier = UltraVerifier_<UltraRollupFlavor>;
    Prover tube_prover{ *builder };
    auto tube_proof = tube_prover.construct_proof();
    std::string tubeProofPath = output_path + "/proof";
    write_file(tubeProofPath, to_buffer<true>(tube_proof));

    std::string tubeProofAsFieldsPath = output_path + "/proof_fields.json";
    auto proof_data = to_json(tube_proof);
    write_file(tubeProofAsFieldsPath, { proof_data.begin(), proof_data.end() });

    std::string tubeVkPath = output_path + "/vk";
    auto tube_verification_key =
        std::make_shared<typename UltraRollupFlavor::VerificationKey>(tube_prover.proving_key->proving_key);
    write_file(tubeVkPath, to_buffer(tube_verification_key));

    std::string tubeAsFieldsVkPath = output_path + "/vk_fields.json";
    auto field_els = tube_verification_key->to_field_elements();
    info("verificaton key length in fields:", field_els.size());
    auto data = to_json(field_els);
    write_file(tubeAsFieldsVkPath, { data.begin(), data.end() });

    info("Native verification of the tube_proof");
    auto ipa_verification_key = std::make_shared<VerifierCommitmentKey<curve::Grumpkin>>(1 << CONST_ECCVM_LOG_N);
    Verifier tube_verifier(tube_verification_key, ipa_verification_key);

    // Break up the tube proof into the honk portion and the ipa portion
    const size_t HONK_PROOF_LENGTH_WITHOUT_INNER_PUB_INPUTS =
        UltraRollupFlavor::PROOF_LENGTH_WITHOUT_PUB_INPUTS + PAIRING_POINT_ACCUMULATOR_SIZE + IPA_CLAIM_SIZE;
    // The extra calculation is for the IPA proof length.
    ASSERT(tube_proof.size() == HONK_PROOF_LENGTH_WITHOUT_INNER_PUB_INPUTS + num_inner_public_inputs);
    // split out the ipa proof
    const std::ptrdiff_t honk_proof_with_pub_inputs_length = static_cast<std::ptrdiff_t>(
        HONK_PROOF_LENGTH_WITHOUT_INNER_PUB_INPUTS - IPA_PROOF_LENGTH + num_inner_public_inputs);
    auto ipa_proof = HonkProof(tube_proof.begin() + honk_proof_with_pub_inputs_length, tube_proof.end());
    auto tube_honk_proof = HonkProof(tube_proof.begin(), tube_proof.end() + honk_proof_with_pub_inputs_length);
    bool verified = tube_verifier.verify_proof(tube_honk_proof, ipa_proof);
    info("Tube proof verification: ", verified);
}

// AVM

#ifndef DISABLE_AZTEC_VM
void print_avm_stats()
{
#ifdef AVM_TRACK_STATS
    info("------- STATS -------");
    const auto& stats = avm_trace::Stats::get();
    const int levels = std::getenv("AVM_STATS_DEPTH") != nullptr ? std::stoi(std::getenv("AVM_STATS_DEPTH")) : 2;
    info(stats.to_string(levels));
#endif
}

/**
 * @brief Performs "check circuit" on the AVM circuit for the given public inputs and hints.
 *
 * @param public_inputs_path Path to the file containing the serialised avm public inputs
 * @param hints_path Path to the file containing the serialised avm circuit hints
 */
void avm_check_circuit(const std::filesystem::path& public_inputs_path, const std::filesystem::path& hints_path)
{

    const auto avm_public_inputs = AvmPublicInputs::from(read_file(public_inputs_path));
    const auto avm_hints = bb::avm_trace::ExecutionHints::from(read_file(hints_path));
    avm_hints.print_sizes();

    vinfo("initializing crs with size: ", avm_trace::Execution::SRS_SIZE);
    init_bn254_crs(avm_trace::Execution::SRS_SIZE);

    avm_trace::Execution::check_circuit(avm_public_inputs, avm_hints);

    print_avm_stats();
}

/**
 * @brief Writes an avm proof and corresponding (incomplete) verification key to files.
 *
 * Communication:
 * - Filesystem: The proof and vk are written to the paths output_path/proof and output_path/{vk, vk_fields.json}
 *
 * @param public_inputs_path Path to the file containing the serialised avm public inputs
 * @param hints_path Path to the file containing the serialised avm circuit hints
 * @param output_path Path (directory) to write the output proof and verification keys
 */
void avm_prove(const std::filesystem::path& public_inputs_path,
               const std::filesystem::path& hints_path,
               const std::filesystem::path& output_path)
{

    const auto avm_public_inputs = AvmPublicInputs::from(read_file(public_inputs_path));
    const auto avm_hints = bb::avm_trace::ExecutionHints::from(read_file(hints_path));
    avm_hints.print_sizes();

    vinfo("initializing crs with size: ", avm_trace::Execution::SRS_SIZE);
    init_bn254_crs(avm_trace::Execution::SRS_SIZE);

    // Prove execution and return vk
    auto const [verification_key, proof] =
        AVM_TRACK_TIME_V("prove/all", avm_trace::Execution::prove(avm_public_inputs, avm_hints));

    std::vector<fr> vk_as_fields = verification_key.to_field_elements();

    vinfo("vk fields size: ", vk_as_fields.size());
    vinfo("circuit size: ", static_cast<uint64_t>(vk_as_fields[0]));
    vinfo("num of pub inputs: ", static_cast<uint64_t>(vk_as_fields[1]));

    std::string vk_json = to_json(vk_as_fields);
    const auto proof_path = output_path / "proof";
    const auto vk_path = output_path / "vk";
    const auto vk_fields_path = output_path / "vk_fields.json";

    write_file(proof_path, to_buffer(proof));
    vinfo("proof written to: ", proof_path);
    write_file(vk_path, to_buffer(vk_as_fields));
    vinfo("vk written to: ", vk_path);
    write_file(vk_fields_path, { vk_json.begin(), vk_json.end() });
    vinfo("vk as fields written to: ", vk_fields_path);

    print_avm_stats();
}

void avm2_prove(const std::filesystem::path& inputs_path, const std::filesystem::path& output_path)
{
    avm2::AvmAPI avm;
    auto inputs = avm2::AvmAPI::ProvingInputs::from(read_file(inputs_path));

    // This is bigger than CIRCUIT_SUBGROUP_SIZE because of BB inefficiencies.
    init_bn254_crs(avm2::CIRCUIT_SUBGROUP_SIZE * 2);
    auto [proof, vk] = avm.prove(inputs);

    // NOTE: As opposed to Avm1 and other proof systems, the public inputs are NOT part of the proof.
    write_file(output_path / "proof", to_buffer(proof));
    write_file(output_path / "vk", vk);

    print_avm_stats();
}

void avm2_check_circuit(const std::filesystem::path& inputs_path)
{
    avm2::AvmAPI avm;
    auto inputs = avm2::AvmAPI::ProvingInputs::from(read_file(inputs_path));

    bool res = avm.check_circuit(inputs);
    info("circuit check: ", res ? "success" : "failure");

    print_avm_stats();
}

/**
 * @brief Verifies an avm proof and writes the result to stdout
 *
 * Communication:
 * - proc_exit: A boolean value is returned indicating whether the proof is valid.
 *   an exit code of 0 will be returned for success and 1 for failure.
 *
 * @param proof_path Path to the file containing the serialized proof
 * @param vk_path Path to the file containing the serialized verification key
 * @return true If the proof is valid
 * @return false If the proof is invalid
 */
bool avm_verify(const std::filesystem::path& proof_path, const std::filesystem::path& vk_path)
{
<<<<<<< HEAD
    using Commitment = bb::avm::AvmFlavorSettings::Commitment;
    std::vector<fr> const proof = many_from_buffer<fr>(read_file(proof_path));
    std::vector<uint8_t> vk_bytes = read_file(vk_path);
    std::vector<fr> vk_as_fields = many_from_buffer<fr>(vk_bytes);
=======
    using Builder = Flavor::CircuitBuilder;
    using Prover = UltraProver_<Flavor>;
    using VerificationKey = Flavor::VerificationKey;

    uint32_t honk_recursion = 0;
    if constexpr (IsAnyOf<Flavor, UltraFlavor, UltraKeccakFlavor, UltraKeccakZKFlavor>) {
        honk_recursion = 1;
    } else if constexpr (IsAnyOf<Flavor, UltraRollupFlavor>) {
        honk_recursion = 2;
    }
>>>>>>> a68369fd

    vinfo("initializing crs with size: ", 1);
    init_bn254_crs(1);

    auto circuit_size = uint64_t(vk_as_fields[0]);
    auto num_public_inputs = uint64_t(vk_as_fields[1]);
    std::span vk_span(vk_as_fields);

    vinfo("vk fields size: ", vk_as_fields.size());
    vinfo("circuit size: ", circuit_size, " (next or eq power: 2^", numeric::round_up_power_2(circuit_size), ")");
    vinfo("num of pub inputs: ", num_public_inputs);

    if (vk_as_fields.size() != AVM_VERIFICATION_KEY_LENGTH_IN_FIELDS) {
        info("The supplied avm vk has incorrect size. Number of fields: ",
             vk_as_fields.size(),
             " but expected: ",
             AVM_VERIFICATION_KEY_LENGTH_IN_FIELDS);
        return false;
    }

    std::array<Commitment, bb::avm::AvmFlavor::NUM_PRECOMPUTED_ENTITIES> precomputed_cmts;
    for (size_t i = 0; i < bb::avm::AvmFlavor::NUM_PRECOMPUTED_ENTITIES; i++) {
        // Start at offset 2 and adds 4 (NUM_FRS_COM) fr elements per commitment. Therefore, index = 4 * i + 2.
        precomputed_cmts[i] = field_conversion::convert_from_bn254_frs<Commitment>(
            vk_span.subspan(bb::avm::AvmFlavor::NUM_FRS_COM * i + 2, bb::avm::AvmFlavor::NUM_FRS_COM));
    }

    auto vk = bb::avm::AvmFlavor::VerificationKey(circuit_size, num_public_inputs, precomputed_cmts);

    const bool verified = AVM_TRACK_TIME_V("verify/all", avm_trace::Execution::verify(vk, proof));
    vinfo("verified: ", verified);

    print_avm_stats();
    return verified;
}

// NOTE: The proof should NOT include the public inputs.
bool avm2_verify(const std::filesystem::path& proof_path,
                 const std::filesystem::path& public_inputs_path,
                 const std::filesystem::path& vk_path)
{
    const auto proof = many_from_buffer<fr>(read_file(proof_path));
    std::vector<uint8_t> vk_bytes = read_file(vk_path);
    auto public_inputs = avm2::PublicInputs::from(read_file(public_inputs_path));

    init_bn254_crs(1);
    avm2::AvmAPI avm;
    bool res = avm.verify(proof, public_inputs, vk_bytes);
    info("verification: ", res ? "success" : "failure");

    print_avm_stats();
    return res;
}
#endif

bool flag_present(std::vector<std::string>& args, const std::string& flag)
{
    return std::find(args.begin(), args.end(), flag) != args.end();
}

std::string get_option(std::vector<std::string>& args, const std::string& option, const std::string& defaultValue)
{
    auto itr = std::find(args.begin(), args.end(), option);
    return (itr != args.end() && std::next(itr) != args.end()) ? *(std::next(itr)) : defaultValue;
}

int main(int argc, char* argv[])
{
    try {
        std::vector<std::string> args(argv + 1, argv + argc);
        debug_logging = flag_present(args, "-d") || flag_present(args, "--debug_logging");
        verbose_logging = debug_logging || flag_present(args, "-v") || flag_present(args, "--verbose_logging");
        if (args.empty()) {
            std::cerr << "No command provided.\n";
            return 1;
        }

        const std::string command = args[0];
        vinfo("bb command is: ", command);
        const std::string proof_system = get_option(args, "--scheme", "");
        const std::string bytecode_path = get_option(args, "-b", "./target/program.json");
        const std::string witness_path = get_option(args, "-w", "./target/witness.gz");
        const std::string proof_path = get_option(args, "-p", "./target/proof");
        const std::string vk_path = get_option(args, "-k", "./target/vk");
        const std::string pk_path = get_option(args, "-r", "./target/pk");

        const uint32_t honk_recursion = static_cast<uint32_t>(stoi(get_option(args, "-h", "0")));
        const bool recursive = flag_present(args, "--recursive");
        CRS_PATH = get_option(args, "-c", CRS_PATH);

        const API::Flags flags = [&args, &recursive, &honk_recursion]() {
            return API::Flags{
                .recursive = recursive,
                .honk_recursion = honk_recursion,
                .oracle_hash_type = parse_oracle_hash_type(get_option(args, "--oracle_hash", "poseidon2")),
                .output_data_type = parse_output_data_type(get_option(args, "--output_type", "fields_msgpack")),
                .input_type = parse_input_type(get_option(args, "--input_type", "compiletime_stack")),
                .output_content_type = parse_output_content_type(get_option(args, "--output_content", "proof")),
            };
        }();

        // trigger rebuild
        const auto execute_command = [&](const std::string& command, const API::Flags& flags, API& api) {
            info(flags);
            if (command == "prove") {
                const std::filesystem::path output_dir = get_option(args, "-o", "./target");
                // TODO(#7371): remove this (msgpack version...)
                api.prove(flags, bytecode_path, witness_path, output_dir);
                return 0;
            } else if (command == "verify") {
                return api.verify(flags, proof_path, vk_path) ? 0 : 1;
            } else if (command == "prove_and_verify") {
                return api.prove_and_verify(flags, bytecode_path, witness_path) ? 0 : 1;
            } else if (command == "write_vk") {
                std::string output_path = get_option(args, "-o", "./target/vk");
                info("writing vk to ", output_path);
                api.write_vk(flags, bytecode_path, output_path);
                return 0;
            } else if (command == "write_arbitrary_valid_proof_and_vk_to_file") {
                const std::filesystem::path output_dir = get_option(args, "-o", "./target");
                api.write_arbitrary_valid_proof_and_vk_to_file(flags, output_dir);
                return 0;
            } else if (command == "contract") {
                const std::filesystem::path output_path = get_option(args, "-o", "./contract.sol");
                api.contract(flags, output_path, vk_path);
                return 0;
            } else if (command == "write_recursion_inputs") {
                const std::string output_path = get_option(args, "-o", "./target");
                api.write_recursion_inputs(flags, bytecode_path, witness_path, output_path);
                return 0;
            } else {
                throw_or_abort(std::format("Command passed to execute_command in bb is {}", command));
                return 1;
            }
        };

        // Skip CRS initialization for any command which doesn't require the CRS.
        if (command == "--version") {
            write_string_to_stdout(BB_VERSION);
            return 0;
        }
        // CLIENT IVC
        if (proof_system == "client_ivc") {
            ClientIVCAPI api;
            execute_command(command, flags, api);
        } else if (command == "gates_for_ivc") {
            gate_count_for_ivc(bytecode_path);
        } else if (command == "gates_mega_honk") {
            gate_count<MegaCircuitBuilder>(bytecode_path, recursive, honk_recursion);
        }
        // ULTRA HONK
        else if (proof_system == "ultra_honk") {
            UltraHonkAPI api;
            execute_command(command, flags, api);
        }
        // ULTRA PLONK
        else if (command == "gates") {
            gate_count<UltraCircuitBuilder>(bytecode_path, recursive, honk_recursion);
        } else if (command == "prove") {
            std::string output_path = get_option(args, "-o", "./proofs/proof");
            prove(bytecode_path, witness_path, output_path, recursive);
        } else if (command == "prove_output_all") {
            std::string output_path = get_option(args, "-o", "./proofs");
            prove_output_all(bytecode_path, witness_path, output_path, recursive);
        } else if (command == "verify") {
            return verify(proof_path, vk_path) ? 0 : 1;
        } else if (command == "prove_and_verify") {
            return prove_and_verify(bytecode_path, recursive, witness_path) ? 0 : 1;
        } else if (command == "contract") {
            std::string output_path = get_option(args, "-o", "./target/contract.sol");
            contract(output_path, vk_path);
<<<<<<< HEAD
=======
        } else if (command == "contract_ultra_honk") {
            std::string output_path = get_option(args, "-o", "./target/contract.sol");
            contract_honk(output_path, vk_path);
        } else if (command == "contract_ultra_honk_zk") {
            std::string output_path = get_option(args, "-o", "./target/contract.sol");
            contract_honk_zk(output_path, vk_path);
>>>>>>> a68369fd
        } else if (command == "write_vk") {
            std::string output_path = get_option(args, "-o", "./target/vk");
            write_vk(bytecode_path, output_path, recursive);
        } else if (command == "write_pk") {
            std::string output_path = get_option(args, "-o", "./target/pk");
            write_pk(bytecode_path, output_path, recursive);
        } else if (command == "proof_as_fields") {
            std::string output_path = get_option(args, "-o", proof_path + "_fields.json");
            proof_as_fields(proof_path, vk_path, output_path);
        } else if (command == "vk_as_fields") {
            std::string output_path = get_option(args, "-o", vk_path + "_fields.json");
            vk_as_fields(vk_path, output_path);
        }
        // AVM
#ifndef DISABLE_AZTEC_VM
        else if (command == "avm2_prove") {
            std::filesystem::path inputs_path = get_option(args, "--avm-inputs", "./target/avm_inputs.bin");
            // This outputs both files: proof and vk, under the given directory.
            std::filesystem::path output_path = get_option(args, "-o", "./proofs");
            avm2_prove(inputs_path, output_path);
        } else if (command == "avm2_check_circuit") {
            std::filesystem::path inputs_path = get_option(args, "--avm-inputs", "./target/avm_inputs.bin");
            avm2_check_circuit(inputs_path);
        } else if (command == "avm2_verify") {
            std::filesystem::path public_inputs_path =
                get_option(args, "--avm-public-inputs", "./target/avm_public_inputs.bin");
            return avm2_verify(proof_path, public_inputs_path, vk_path) ? 0 : 1;
        } else if (command == "avm_check_circuit") {
            std::filesystem::path avm_public_inputs_path =
                get_option(args, "--avm-public-inputs", "./target/avm_public_inputs.bin");
            std::filesystem::path avm_hints_path = get_option(args, "--avm-hints", "./target/avm_hints.bin");
            extern std::filesystem::path avm_dump_trace_path;
            avm_dump_trace_path = get_option(args, "--avm-dump-trace", "");
            avm_check_circuit(avm_public_inputs_path, avm_hints_path);
        } else if (command == "avm_prove") {
            std::filesystem::path avm_public_inputs_path =
                get_option(args, "--avm-public-inputs", "./target/avm_public_inputs.bin");
            std::filesystem::path avm_hints_path = get_option(args, "--avm-hints", "./target/avm_hints.bin");
            // This outputs both files: proof and vk, under the given directory.
            std::filesystem::path output_path = get_option(args, "-o", "./proofs");
            extern std::filesystem::path avm_dump_trace_path;
            avm_dump_trace_path = get_option(args, "--avm-dump-trace", "");
            avm_prove(avm_public_inputs_path, avm_hints_path, output_path);
        } else if (command == "avm_verify") {
            return avm_verify(proof_path, vk_path) ? 0 : 1;
        }
#endif
<<<<<<< HEAD
        // TUBE
        else if (command == "prove_tube") {
            std::string output_path = get_option(args, "-o", "./target");
            prove_tube(output_path);
        } else if (command == "verify_tube") {
            std::string output_path = get_option(args, "-o", "./target");
            auto tube_proof_path = output_path + "/proof";
            auto tube_vk_path = output_path + "/vk";
            UltraHonkAPI api;
            return api.verify({ .honk_recursion = 2 }, tube_proof_path, tube_vk_path) ? 0 : 1;
=======
        } else if (command == "prove_ultra_honk") {
            std::string output_path = get_option(args, "-o", "./proofs/proof");
            prove_honk<UltraFlavor>(bytecode_path, witness_path, output_path, recursive);
        } else if (command == "prove_ultra_keccak_honk") {
            std::string output_path = get_option(args, "-o", "./proofs/proof");
            prove_honk<UltraKeccakFlavor>(bytecode_path, witness_path, output_path, recursive);
        } else if (command == "prove_ultra_keccak_honk_zk") {
            std::string output_path = get_option(args, "-o", "./proofs/proof");
            prove_honk<UltraKeccakZKFlavor>(bytecode_path, witness_path, output_path, recursive);
        } else if (command == "prove_ultra_rollup_honk") {
            std::string output_path = get_option(args, "-o", "./proofs/proof");
            prove_honk<UltraRollupFlavor>(bytecode_path, witness_path, output_path, recursive);
        } else if (command == "verify_ultra_honk") {
            return verify_honk<UltraFlavor>(proof_path, vk_path) ? 0 : 1;
        } else if (command == "verify_ultra_keccak_honk") {
            return verify_honk<UltraKeccakFlavor>(proof_path, vk_path) ? 0 : 1;
        } else if (command == "verify_ultra_keccak_honk_zk") {
            return verify_honk<UltraKeccakZKFlavor>(proof_path, vk_path) ? 0 : 1;
        } else if (command == "verify_ultra_rollup_honk") {
            return verify_honk<UltraRollupFlavor>(proof_path, vk_path) ? 0 : 1;
        } else if (command == "write_vk_ultra_honk") {
            std::string output_path = get_option(args, "-o", "./target/vk");
            write_vk_honk<UltraFlavor>(bytecode_path, output_path, recursive);
        } else if (command == "write_vk_ultra_keccak_honk") {
            std::string output_path = get_option(args, "-o", "./target/vk");
            write_vk_honk<UltraKeccakFlavor>(bytecode_path, output_path, recursive);
        } else if (command == "write_vk_ultra_rollup_honk") {
            std::string output_path = get_option(args, "-o", "./target/vk");
            write_vk_honk<UltraRollupFlavor>(bytecode_path, output_path, recursive);
        } else if (command == "prove_mega_honk") {
            std::string output_path = get_option(args, "-o", "./proofs/proof");
            prove_honk<MegaFlavor>(bytecode_path, witness_path, output_path, recursive);
        } else if (command == "verify_mega_honk") {
            return verify_honk<MegaFlavor>(proof_path, vk_path) ? 0 : 1;
        } else if (command == "write_vk_mega_honk") {
            std::string output_path = get_option(args, "-o", "./target/vk");
            write_vk_honk<MegaFlavor>(bytecode_path, output_path, recursive);
        } else if (command == "write_vk_for_ivc") {
            std::string output_path = get_option(args, "-o", "./target/vk");
            write_vk_for_ivc(bytecode_path, output_path);
        } else if (command == "proof_as_fields_honk") {
            std::string output_path = get_option(args, "-o", proof_path + "_fields.json");
            proof_as_fields_honk(proof_path, output_path);
        } else if (command == "vk_as_fields_ultra_honk") {
            std::string output_path = get_option(args, "-o", vk_path + "_fields.json");
            vk_as_fields_honk<UltraFlavor>(vk_path, output_path);
        } else if (command == "vk_as_fields_ultra_keccak_honk") {
            std::string output_path = get_option(args, "-o", vk_path + "_fields.json");
            vk_as_fields_honk<UltraKeccakFlavor>(vk_path, output_path);
        } else if (command == "vk_as_fields_ultra_rollup_honk") {
            std::string output_path = get_option(args, "-o", vk_path + "_fields.json");
            vk_as_fields_honk<UltraRollupFlavor>(vk_path, output_path);
        } else if (command == "vk_as_fields_mega_honk") {
            std::string output_path = get_option(args, "-o", vk_path + "_fields.json");
            vk_as_fields_honk<MegaFlavor>(vk_path, output_path);
>>>>>>> a68369fd
        } else {
            std::cerr << "Unknown command: " << command << "\n";
            return 1;
        }
    } catch (std::runtime_error const& err) {
        std::cerr << err.what() << std::endl;
        return 1;
    }
}<|MERGE_RESOLUTION|>--- conflicted
+++ resolved
@@ -9,11 +9,6 @@
 #include "barretenberg/constants.hpp"
 #include "barretenberg/dsl/acir_format/acir_format.hpp"
 #include "barretenberg/dsl/acir_proofs/acir_composer.hpp"
-<<<<<<< HEAD
-=======
-#include "barretenberg/dsl/acir_proofs/honk_contract.hpp"
-#include "barretenberg/dsl/acir_proofs/honk_zk_contract.hpp"
->>>>>>> a68369fd
 #include "barretenberg/honk/proof_system/types/proof.hpp"
 #include "barretenberg/numeric/bitop/get_msb.hpp"
 #include "barretenberg/plonk/proof_system/proving_key/serialize.hpp"
@@ -387,11 +382,7 @@
 }
 
 /**
-<<<<<<< HEAD
  * @brief Writes a verification key for an ACIR circuit to a file
-=======
- * @brief Writes a Honk Zero Knowledge Solidity verifier contract for an ACIR circuit to a file
->>>>>>> a68369fd
  *
  * Communication:
  * - stdout: The verification key is written to stdout as a byte array
@@ -440,40 +431,6 @@
 }
 
 /**
- * @brief Writes a zero-knowledge Honk Solidity verifier contract for an ACIR circuit to a file
- *
- * Communication:
- * - stdout: The Solidity verifier contract is written to stdout as a string
- * - Filesystem: The Solidity verifier contract is written to the path specified by outputPath
- *
- * Note: The fact that the contract was computed is for an ACIR circuit is not of importance
- * because this method uses the verification key to compute the Solidity verifier contract
- *
- * @param output_path Path to write the contract to
- * @param vk_path Path to the file containing the serialized verification key
- */
-void contract_honk_zk(const std::string& output_path, const std::string& vk_path)
-{
-    using VerificationKey = UltraKeccakZKFlavor::VerificationKey;
-    using VerifierCommitmentKey = bb::VerifierCommitmentKey<curve::BN254>;
-
-    auto g2_data = get_bn254_g2_data(CRS_PATH);
-    srs::init_crs_factory({}, g2_data);
-    auto vk = std::make_shared<VerificationKey>(from_buffer<VerificationKey>(read_file(vk_path)));
-    vk->pcs_verification_key = std::make_shared<VerifierCommitmentKey>();
-
-    std::string contract = get_honk_zk_solidity_verifier(vk);
-
-    if (output_path == "-") {
-        writeStringToStdout(contract);
-        vinfo("contract written to stdout");
-    } else {
-        write_file(output_path, { contract.begin(), contract.end() });
-        vinfo("contract written to: ", output_path);
-    }
-}
-
-/**
  * @brief Converts a proof from a byte array into a list of field elements
  *
  * Why is this needed?
@@ -582,53 +539,16 @@
     auto num_inner_public_inputs = static_cast<uint32_t>(static_cast<uint256_t>(proof.mega_proof[1]));
     num_inner_public_inputs -= bb::PAIRING_POINT_ACCUMULATOR_SIZE; // don't add the agg object
 
-<<<<<<< HEAD
     for (size_t i = 0; i < num_inner_public_inputs; i++) {
         auto offset = bb::HONK_PROOF_PUBLIC_INPUT_OFFSET;
         builder->add_public_variable(proof.mega_proof[i + offset]);
-=======
-/**
- * @brief Create a Honk a prover from program bytecode and an optional witness
- *
- * @tparam Flavor
- * @param bytecodePath
- * @param witnessPath
- * @return UltraProver_<Flavor>
- */
-template <typename Flavor>
-UltraProver_<Flavor> compute_valid_prover(const std::string& bytecodePath,
-                                          const std::string& witnessPath,
-                                          const bool recursive)
-{
-    using Builder = Flavor::CircuitBuilder;
-    using Prover = UltraProver_<Flavor>;
-
-    uint32_t honk_recursion = 0;
-    if constexpr (IsAnyOf<Flavor, UltraFlavor, UltraKeccakFlavor, UltraKeccakZKFlavor>) {
-        honk_recursion = 1;
-    } else if constexpr (IsAnyOf<Flavor, UltraRollupFlavor>) {
-        honk_recursion = 2;
->>>>>>> a68369fd
     }
     ClientIVCRecursiveVerifier verifier{ builder, vk };
 
     ClientIVCRecursiveVerifier::Output client_ivc_rec_verifier_output = verifier.verify(proof);
 
-<<<<<<< HEAD
     PairingPointAccumulatorIndices current_aggregation_object =
         stdlib::recursion::init_default_agg_obj_indices<Builder>(*builder);
-=======
-    auto builder = acir_format::create_circuit<Builder>(program, metadata);
-    auto prover = Prover{ builder };
-    size_t required_crs_size = prover.proving_key->proving_key.circuit_size;
-    if constexpr (Flavor::HasZK) {
-        // Ensure there are enough points to commit to the libra polynomials required for zero-knowledge sumcheck
-        if (required_crs_size < curve::BN254::SUBGROUP_SIZE * 2) {
-            required_crs_size = curve::BN254::SUBGROUP_SIZE * 2;
-        }
-    }
-    init_bn254_crs(required_crs_size);
->>>>>>> a68369fd
 
     // TODO(https://github.com/AztecProtocol/barretenberg/issues/1069): Add aggregation to goblin recursive verifiers.
     // This is currently just setting the aggregation object to the default one.
@@ -801,23 +721,10 @@
  */
 bool avm_verify(const std::filesystem::path& proof_path, const std::filesystem::path& vk_path)
 {
-<<<<<<< HEAD
     using Commitment = bb::avm::AvmFlavorSettings::Commitment;
     std::vector<fr> const proof = many_from_buffer<fr>(read_file(proof_path));
     std::vector<uint8_t> vk_bytes = read_file(vk_path);
     std::vector<fr> vk_as_fields = many_from_buffer<fr>(vk_bytes);
-=======
-    using Builder = Flavor::CircuitBuilder;
-    using Prover = UltraProver_<Flavor>;
-    using VerificationKey = Flavor::VerificationKey;
-
-    uint32_t honk_recursion = 0;
-    if constexpr (IsAnyOf<Flavor, UltraFlavor, UltraKeccakFlavor, UltraKeccakZKFlavor>) {
-        honk_recursion = 1;
-    } else if constexpr (IsAnyOf<Flavor, UltraRollupFlavor>) {
-        honk_recursion = 2;
-    }
->>>>>>> a68369fd
 
     vinfo("initializing crs with size: ", 1);
     init_bn254_crs(1);
@@ -906,10 +813,12 @@
 
         const uint32_t honk_recursion = static_cast<uint32_t>(stoi(get_option(args, "-h", "0")));
         const bool recursive = flag_present(args, "--recursive");
+        const bool zk = flag_present(args, "--zk");
         CRS_PATH = get_option(args, "-c", CRS_PATH);
 
         const API::Flags flags = [&args, &recursive, &honk_recursion]() {
             return API::Flags{
+                .zk = zk,
                 .recursive = recursive,
                 .honk_recursion = honk_recursion,
                 .oracle_hash_type = parse_oracle_hash_type(get_option(args, "--oracle_hash", "poseidon2")),
@@ -989,15 +898,6 @@
         } else if (command == "contract") {
             std::string output_path = get_option(args, "-o", "./target/contract.sol");
             contract(output_path, vk_path);
-<<<<<<< HEAD
-=======
-        } else if (command == "contract_ultra_honk") {
-            std::string output_path = get_option(args, "-o", "./target/contract.sol");
-            contract_honk(output_path, vk_path);
-        } else if (command == "contract_ultra_honk_zk") {
-            std::string output_path = get_option(args, "-o", "./target/contract.sol");
-            contract_honk_zk(output_path, vk_path);
->>>>>>> a68369fd
         } else if (command == "write_vk") {
             std::string output_path = get_option(args, "-o", "./target/vk");
             write_vk(bytecode_path, output_path, recursive);
@@ -1045,7 +945,6 @@
             return avm_verify(proof_path, vk_path) ? 0 : 1;
         }
 #endif
-<<<<<<< HEAD
         // TUBE
         else if (command == "prove_tube") {
             std::string output_path = get_option(args, "-o", "./target");
@@ -1056,63 +955,6 @@
             auto tube_vk_path = output_path + "/vk";
             UltraHonkAPI api;
             return api.verify({ .honk_recursion = 2 }, tube_proof_path, tube_vk_path) ? 0 : 1;
-=======
-        } else if (command == "prove_ultra_honk") {
-            std::string output_path = get_option(args, "-o", "./proofs/proof");
-            prove_honk<UltraFlavor>(bytecode_path, witness_path, output_path, recursive);
-        } else if (command == "prove_ultra_keccak_honk") {
-            std::string output_path = get_option(args, "-o", "./proofs/proof");
-            prove_honk<UltraKeccakFlavor>(bytecode_path, witness_path, output_path, recursive);
-        } else if (command == "prove_ultra_keccak_honk_zk") {
-            std::string output_path = get_option(args, "-o", "./proofs/proof");
-            prove_honk<UltraKeccakZKFlavor>(bytecode_path, witness_path, output_path, recursive);
-        } else if (command == "prove_ultra_rollup_honk") {
-            std::string output_path = get_option(args, "-o", "./proofs/proof");
-            prove_honk<UltraRollupFlavor>(bytecode_path, witness_path, output_path, recursive);
-        } else if (command == "verify_ultra_honk") {
-            return verify_honk<UltraFlavor>(proof_path, vk_path) ? 0 : 1;
-        } else if (command == "verify_ultra_keccak_honk") {
-            return verify_honk<UltraKeccakFlavor>(proof_path, vk_path) ? 0 : 1;
-        } else if (command == "verify_ultra_keccak_honk_zk") {
-            return verify_honk<UltraKeccakZKFlavor>(proof_path, vk_path) ? 0 : 1;
-        } else if (command == "verify_ultra_rollup_honk") {
-            return verify_honk<UltraRollupFlavor>(proof_path, vk_path) ? 0 : 1;
-        } else if (command == "write_vk_ultra_honk") {
-            std::string output_path = get_option(args, "-o", "./target/vk");
-            write_vk_honk<UltraFlavor>(bytecode_path, output_path, recursive);
-        } else if (command == "write_vk_ultra_keccak_honk") {
-            std::string output_path = get_option(args, "-o", "./target/vk");
-            write_vk_honk<UltraKeccakFlavor>(bytecode_path, output_path, recursive);
-        } else if (command == "write_vk_ultra_rollup_honk") {
-            std::string output_path = get_option(args, "-o", "./target/vk");
-            write_vk_honk<UltraRollupFlavor>(bytecode_path, output_path, recursive);
-        } else if (command == "prove_mega_honk") {
-            std::string output_path = get_option(args, "-o", "./proofs/proof");
-            prove_honk<MegaFlavor>(bytecode_path, witness_path, output_path, recursive);
-        } else if (command == "verify_mega_honk") {
-            return verify_honk<MegaFlavor>(proof_path, vk_path) ? 0 : 1;
-        } else if (command == "write_vk_mega_honk") {
-            std::string output_path = get_option(args, "-o", "./target/vk");
-            write_vk_honk<MegaFlavor>(bytecode_path, output_path, recursive);
-        } else if (command == "write_vk_for_ivc") {
-            std::string output_path = get_option(args, "-o", "./target/vk");
-            write_vk_for_ivc(bytecode_path, output_path);
-        } else if (command == "proof_as_fields_honk") {
-            std::string output_path = get_option(args, "-o", proof_path + "_fields.json");
-            proof_as_fields_honk(proof_path, output_path);
-        } else if (command == "vk_as_fields_ultra_honk") {
-            std::string output_path = get_option(args, "-o", vk_path + "_fields.json");
-            vk_as_fields_honk<UltraFlavor>(vk_path, output_path);
-        } else if (command == "vk_as_fields_ultra_keccak_honk") {
-            std::string output_path = get_option(args, "-o", vk_path + "_fields.json");
-            vk_as_fields_honk<UltraKeccakFlavor>(vk_path, output_path);
-        } else if (command == "vk_as_fields_ultra_rollup_honk") {
-            std::string output_path = get_option(args, "-o", vk_path + "_fields.json");
-            vk_as_fields_honk<UltraRollupFlavor>(vk_path, output_path);
-        } else if (command == "vk_as_fields_mega_honk") {
-            std::string output_path = get_option(args, "-o", vk_path + "_fields.json");
-            vk_as_fields_honk<MegaFlavor>(vk_path, output_path);
->>>>>>> a68369fd
         } else {
             std::cerr << "Unknown command: " << command << "\n";
             return 1;
