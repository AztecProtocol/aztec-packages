#include "barretenberg/bbapi/bbapi.hpp"
#include "barretenberg/common/serialize.hpp"
#include "barretenberg/common/utils.hpp"
#include "barretenberg/serialize/test_helper.hpp"
#include "msgpack/v3/sbuffer_decl.hpp"
#include <gtest/gtest.h>

using namespace bb;

// Template for testing roundtrip serialization
template <typename T> class BBApiSerializationTest : public ::testing::Test {};

// Enumerate each command type
using Commands = ::testing::Types<bbapi::CircuitProve,
                                  bbapi::CircuitComputeVk,
<<<<<<< HEAD
                                  bbapi::CircuitGates,
                                  bbapi::CircuitVerify,
=======
                                  bbapi::CircuitStats,
                                  bbapi::CircuitVerify,
                                  bbapi::VkAsFields,
>>>>>>> b3c2f510
                                  bbapi::CircuitWriteSolidityVerifier,
                                  bbapi::ClientIvcStart,
                                  bbapi::ClientIvcLoad,
                                  bbapi::ClientIvcAccumulate,
                                  bbapi::ClientIvcProve,
                                  bbapi::ClientIvcComputeStandaloneVk,
                                  bbapi::ClientIvcComputeIvcVk,
                                  bbapi::ClientIvcCheckPrecomputedVk>;

// Typed test suites
template <typename T> class BBApiMsgpack : public ::testing::Test {};

TYPED_TEST_SUITE(BBApiMsgpack, Commands);

// Test roundtrip serialization for UltraHonk commands
TYPED_TEST(BBApiMsgpack, DefaultConstructorRoundtrip)
{
    TypeParam command{};
    auto [actual_command, expected_command] = msgpack_roundtrip(command);
    EXPECT_EQ(actual_command, expected_command);

    typename TypeParam::Response response{};
    auto [actual_response, expected_response] = msgpack_roundtrip(response);
    EXPECT_EQ(actual_response, expected_response);
    std::cout << msgpack_schema_to_string(command) << " " << msgpack_schema_to_string(response) << std::endl;
}<|MERGE_RESOLUTION|>--- conflicted
+++ resolved
@@ -13,14 +13,9 @@
 // Enumerate each command type
 using Commands = ::testing::Types<bbapi::CircuitProve,
                                   bbapi::CircuitComputeVk,
-<<<<<<< HEAD
-                                  bbapi::CircuitGates,
-                                  bbapi::CircuitVerify,
-=======
                                   bbapi::CircuitStats,
                                   bbapi::CircuitVerify,
                                   bbapi::VkAsFields,
->>>>>>> b3c2f510
                                   bbapi::CircuitWriteSolidityVerifier,
                                   bbapi::ClientIvcStart,
                                   bbapi::ClientIvcLoad,
