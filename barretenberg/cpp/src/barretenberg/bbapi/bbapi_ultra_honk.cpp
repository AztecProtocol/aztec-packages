#include "barretenberg/bbapi/bbapi_ultra_honk.hpp"
#include "barretenberg/bbapi/bbapi_shared.hpp"
#include "barretenberg/circuit_checker/circuit_checker.hpp"
#include "barretenberg/commitment_schemes/ipa/ipa.hpp"
#include "barretenberg/common/serialize.hpp"
#include "barretenberg/common/throw_or_abort.hpp"
#include "barretenberg/constants.hpp"
#include "barretenberg/dsl/acir_format/acir_format.hpp"
#include "barretenberg/dsl/acir_format/acir_to_constraint_buf.hpp"
#include "barretenberg/dsl/acir_format/serde/witness_stack.hpp"
#include "barretenberg/dsl/acir_proofs/honk_contract.hpp"
#include "barretenberg/dsl/acir_proofs/honk_zk_contract.hpp"
#include "barretenberg/flavor/mega_flavor.hpp"
<<<<<<< HEAD
#include "barretenberg/flavor/ultra_flavor.hpp"
#include "barretenberg/flavor/ultra_keccak_flavor.hpp"
#include "barretenberg/flavor/ultra_keccak_zk_flavor.hpp"
#include "barretenberg/flavor/ultra_rollup_flavor.hpp"
#include "barretenberg/flavor/ultra_zk_flavor.hpp"
#include "barretenberg/honk/types/aggregation_object_type.hpp"
#include "barretenberg/srs/global_crs.hpp"
=======
>>>>>>> 0280180f
#include "barretenberg/ultra_honk/decider_proving_key.hpp"
#include "barretenberg/ultra_honk/ultra_prover.hpp"
#include "barretenberg/ultra_honk/ultra_verifier.hpp"
#ifdef STARKNET_GARAGA_FLAVORS
#include "barretenberg/flavor/ultra_starknet_flavor.hpp"
#include "barretenberg/flavor/ultra_starknet_zk_flavor.hpp"
#endif
#include <iomanip>
#include <sstream>

namespace bb::bbapi {

template <typename Flavor> acir_format::ProgramMetadata _create_program_metadata()
{
    uint32_t honk_recursion = 0;

    if constexpr (IsAnyOf<Flavor, UltraFlavor, UltraZKFlavor, UltraKeccakFlavor, UltraKeccakZKFlavor>) {
        honk_recursion = 1;
    } else if constexpr (IsAnyOf<Flavor, UltraRollupFlavor>) {
        honk_recursion = 2;
    }
#ifdef STARKNET_GARAGA_FLAVORS
    if constexpr (IsAnyOf<Flavor, UltraStarknetFlavor, UltraStarknetZKFlavor>) {
        honk_recursion = 1;
    }
#endif

    return acir_format::ProgramMetadata{ .honk_recursion = honk_recursion };
}

template <typename Flavor, typename Circuit = typename Flavor::CircuitBuilder>
Circuit _compute_circuit(const std::vector<uint8_t>& bytecode, const std::vector<uint8_t>& witness)
{
    const acir_format::ProgramMetadata metadata = _create_program_metadata<Flavor>();
    acir_format::AcirProgram program{ acir_format::circuit_buf_to_acir_format(std::vector<uint8_t>(bytecode)) };

    if (!witness.empty()) {
        program.witness = acir_format::witness_buf_to_witness_data(std::vector<uint8_t>(witness));
    }
    return acir_format::create_circuit<Circuit>(program, metadata);
}

template <typename Flavor>
std::shared_ptr<DeciderProvingKey_<Flavor>> _compute_proving_key(const std::vector<uint8_t>& bytecode,
                                                                 const std::vector<uint8_t>& witness)
{
    typename Flavor::CircuitBuilder builder = _compute_circuit<Flavor>(bytecode, witness);
    auto decider_proving_key = std::make_shared<DeciderProvingKey_<Flavor>>(builder);
    return decider_proving_key;
}

template <typename Flavor> std::vector<uint8_t> _compute_vk(const std::vector<uint8_t>& bytecode)
{
    auto proving_key = _compute_proving_key<Flavor>(bytecode, {});
    auto vk = std::make_shared<typename Flavor::VerificationKey>(proving_key->get_precomputed());
    return to_buffer(*vk);
}

template <typename Flavor>
CircuitProve::Response _prove(std::vector<uint8_t>&& bytecode,
                              std::vector<uint8_t>&& witness,
                              std::vector<uint8_t>&& vk_bytes)
{
    auto proving_key = _compute_proving_key<Flavor>(bytecode, witness);
    std::shared_ptr<typename Flavor::VerificationKey> vk;
    if (vk_bytes.empty()) {
        info("WARNING: computing verification key while proving. Pass in a precomputed vk for better performance.");
        vk = std::make_shared<typename Flavor::VerificationKey>(proving_key->get_precomputed());
    } else {
        vk =
            std::make_shared<typename Flavor::VerificationKey>(from_buffer<typename Flavor::VerificationKey>(vk_bytes));
    }

    UltraProver_<Flavor> prover{ proving_key, vk };

    HonkProof concat_pi_and_proof = prover.construct_proof();
    size_t num_inner_public_inputs = prover.proving_key->num_public_inputs();
    // Loose check that the public inputs contain a pairing point accumulator, doesn't catch everything.
    BB_ASSERT_GTE(prover.proving_key->num_public_inputs(),
                  PAIRING_POINTS_SIZE,
                  "Public inputs should contain a pairing point accumulator.");
    num_inner_public_inputs -= PAIRING_POINTS_SIZE;
    if constexpr (HasIPAAccumulator<Flavor>) {
        BB_ASSERT_GTE(num_inner_public_inputs, IPA_CLAIM_SIZE, "Public inputs should contain an IPA claim.");
        num_inner_public_inputs -= IPA_CLAIM_SIZE;
    }
    // We split the inner public inputs, which are stored at the front of the proof, from the rest of the proof. Now,
    // the "proof" refers to everything except the inner public inputs.
    return { PublicInputsVector(concat_pi_and_proof.begin(),
                                concat_pi_and_proof.begin() + static_cast<std::ptrdiff_t>(num_inner_public_inputs)),
             HonkProof(concat_pi_and_proof.begin() + static_cast<std::ptrdiff_t>(num_inner_public_inputs),
                       concat_pi_and_proof.end()) };
}

template <typename Flavor>
bool _verify(const bool ipa_accumulation,
             const std::vector<uint8_t>& vk_bytes,
             const PublicInputsVector& public_inputs,
             const HonkProof& proof)
{
    using VerificationKey = typename Flavor::VerificationKey;
    using Verifier = UltraVerifier_<Flavor>;

    std::shared_ptr<VerificationKey> vk = std::make_shared<VerificationKey>(from_buffer<VerificationKey>(vk_bytes));

    // concatenate public inputs and proof
    std::vector<fr> complete_proof = public_inputs;
    complete_proof.insert(complete_proof.end(), proof.begin(), proof.end());

    VerifierCommitmentKey<curve::Grumpkin> ipa_verification_key;
    if (ipa_accumulation) {
        ipa_verification_key = VerifierCommitmentKey<curve::Grumpkin>(1 << CONST_ECCVM_LOG_N);
    }

    Verifier verifier{ vk, ipa_verification_key };

    bool verified;
    if (ipa_accumulation) {
        const size_t HONK_PROOF_LENGTH = Flavor::PROOF_LENGTH_WITHOUT_PUB_INPUTS - IPA_PROOF_LENGTH;
        const size_t num_public_inputs = static_cast<size_t>(vk->num_public_inputs);
        // The extra calculation is for the IPA proof length.
        BB_ASSERT_EQ(complete_proof.size(),
                     HONK_PROOF_LENGTH + IPA_PROOF_LENGTH + num_public_inputs,
                     "Honk proof has incorrect length while verifying.");
        const std::ptrdiff_t honk_proof_with_pub_inputs_length =
            static_cast<std::ptrdiff_t>(HONK_PROOF_LENGTH + num_public_inputs);
        auto ipa_proof = HonkProof(complete_proof.begin() + honk_proof_with_pub_inputs_length, complete_proof.end());
        auto tube_honk_proof =
            HonkProof(complete_proof.begin(), complete_proof.begin() + honk_proof_with_pub_inputs_length);
        verified = verifier.verify_proof(complete_proof, ipa_proof);
    } else {
        verified = verifier.verify_proof(complete_proof);
    }

    if (verified) {
        info("Proof verified successfully");
    } else {
        info("Proof verification failed");
    }

    return verified;
}

CircuitProve::Response CircuitProve::execute(BB_UNUSED const BBApiRequest& request) &&
{
    // if the ipa accumulation flag is set we are using the UltraRollupFlavor
    if (settings.ipa_accumulation) {
        return _prove<UltraRollupFlavor>(
            std::move(circuit.bytecode), std::move(witness), std::move(circuit.verification_key));
    }
    if (settings.oracle_hash_type == "poseidon2" && !settings.disable_zk) {
        // if we are not disabling ZK and the oracle hash type is poseidon2, we are using the UltraZKFlavor
        return _prove<UltraZKFlavor>(
            std::move(circuit.bytecode), std::move(witness), std::move(circuit.verification_key));
    }
    if (settings.oracle_hash_type == "poseidon2" && settings.disable_zk) {
        // if we are disabling ZK and the oracle hash type is poseidon2, we are using the UltraFlavor
        return _prove<UltraFlavor>(
            std::move(circuit.bytecode), std::move(witness), std::move(circuit.verification_key));
    }
    if (settings.oracle_hash_type == "keccak" && !settings.disable_zk) {
        // if we are not disabling ZK and the oracle hash type is keccak, we are using the UltraKeccakZKFlavor
        return _prove<UltraKeccakZKFlavor>(
            std::move(circuit.bytecode), std::move(witness), std::move(circuit.verification_key));
    }
    if (settings.oracle_hash_type == "keccak" && settings.disable_zk) {
        return _prove<UltraKeccakFlavor>(
            std::move(circuit.bytecode), std::move(witness), std::move(circuit.verification_key));
#ifdef STARKNET_GARAGA_FLAVORS
    }
    if (settings.oracle_hash_type == "starknet" && settings.disable_zk) {
        return _prove<UltraStarknetFlavor>(
            std::move(circuit.bytecode), std::move(witness), std::move(circuit.verification_key()));
    }
    if (settings.oracle_hash_type == "starknet" && !settings.disable_zk) {
        return _prove<UltraStarknetZKFlavor>(
            std::move(circuit.bytecode), std::move(witness), std::move(circuit.verification_key()));
#endif
    }
    throw_or_abort("Invalid proving options specified in CircuitProve!");
}

CircuitComputeVk::Response CircuitComputeVk::execute(BB_UNUSED const BBApiRequest& request) &&
{
    std::vector<uint8_t> vk_bytes;
    std::vector<fr> vk_fields;
    std::vector<uint8_t> vk_hash_bytes;

    // Helper lambda to compute VK, fields, and hash for a given flavor
    auto compute_vk_and_fields = [&]<typename Flavor>() {
        auto proving_key = _compute_proving_key<Flavor>(circuit.bytecode, {});
        auto vk = std::make_shared<typename Flavor::VerificationKey>(proving_key->get_precomputed());
        vk_bytes = to_buffer(*vk);
        vk_fields = vk->to_field_elements();
        vk_hash_bytes = to_buffer(vk->hash());
    };

    if (settings.ipa_accumulation) {
        compute_vk_and_fields.template operator()<UltraRollupFlavor>();
    } else if (settings.oracle_hash_type == "poseidon2" && !settings.disable_zk) {
        compute_vk_and_fields.template operator()<UltraZKFlavor>();
    } else if (settings.oracle_hash_type == "poseidon2" && settings.disable_zk) {
        compute_vk_and_fields.template operator()<UltraFlavor>();
    } else if (settings.oracle_hash_type == "keccak" && !settings.disable_zk) {
        compute_vk_and_fields.template operator()<UltraKeccakZKFlavor>();
    } else if (settings.oracle_hash_type == "keccak" && settings.disable_zk) {
        compute_vk_and_fields.template operator()<UltraKeccakFlavor>();
#ifdef STARKNET_GARAGA_FLAVORS
    } else if (settings.oracle_hash_type == "starknet" && !settings.disable_zk) {
        compute_vk_and_fields.template operator()<UltraStarknetZKFlavor>();
    } else if (settings.oracle_hash_type == "starknet" && settings.disable_zk) {
        compute_vk_and_fields.template operator()<UltraStarknetFlavor>();
#endif
    } else {
        throw_or_abort("invalid proof type in _write_vk");
    }

    return { .bytes = std::move(vk_bytes), .fields = std::move(vk_fields), .hash = std::move(vk_hash_bytes) };
}

CircuitGates::Response CircuitGates::execute(BB_UNUSED const BBApiRequest& request) &&
{
    // Parse the circuit to get gate count information
    auto constraint_system = acir_format::circuit_buf_to_acir_format(std::vector<uint8_t>(circuit.bytecode));

    acir_format::ProgramMetadata metadata = _create_program_metadata<UltraCircuitBuilder>();
    metadata.collect_gates_per_opcode = include_gates_per_opcode;
    CircuitGates::Response response;
    response.num_acir_opcodes = static_cast<uint32_t>(constraint_system.num_acir_opcodes);

    acir_format::AcirProgram program{ std::move(constraint_system) };
    auto builder = acir_format::create_circuit<UltraCircuitBuilder>(program, metadata);
    builder.finalize_circuit(/*ensure_nonzero=*/true);

    response.num_gates = static_cast<uint32_t>(builder.get_finalized_total_circuit_size());
    response.num_gates_dyadic = static_cast<uint32_t>(builder.get_circuit_subgroup_size(response.num_gates));
    // note: will be empty if collect_gates_per_opcode is false
    response.gates_per_opcode = std::move(program.constraints.gates_per_opcode);

    return response;
}

CircuitVerify::Response CircuitVerify::execute(BB_UNUSED const BBApiRequest& request) &&
{
    const bool ipa_accumulation = settings.ipa_accumulation;
    bool verified = false;

    // if the ipa accumulation flag is set we are using the UltraRollupFlavor
    if (ipa_accumulation) {
        verified = _verify<UltraRollupFlavor>(ipa_accumulation, verification_key, public_inputs, proof);
    } else if (settings.oracle_hash_type == "poseidon2" && !settings.disable_zk) {
        verified = _verify<UltraZKFlavor>(ipa_accumulation, verification_key, public_inputs, proof);
    } else if (settings.oracle_hash_type == "poseidon2" && settings.disable_zk) {
        verified = _verify<UltraFlavor>(ipa_accumulation, verification_key, public_inputs, proof);
    } else if (settings.oracle_hash_type == "keccak" && !settings.disable_zk) {
        verified = _verify<UltraKeccakZKFlavor>(ipa_accumulation, verification_key, public_inputs, proof);
    } else if (settings.oracle_hash_type == "keccak" && settings.disable_zk) {
        verified = _verify<UltraKeccakFlavor>(ipa_accumulation, verification_key, public_inputs, proof);
#ifdef STARKNET_GARAGA_FLAVORS
    } else if (settings.oracle_hash_type == "starknet" && !settings.disable_zk) {
        verified = _verify<UltraStarknetZKFlavor>(ipa_accumulation, verification_key, public_inputs, proof);
    } else if (settings.oracle_hash_type == "starknet" && settings.disable_zk) {
        verified = _verify<UltraStarknetFlavor>(ipa_accumulation, verification_key, public_inputs, proof);
#endif
    } else {
        throw_or_abort("invalid proof type in _verify");
    }

    return { verified };
}

VkAsFields::Response VkAsFields::execute(BB_UNUSED const BBApiRequest& request) &&
{
    std::vector<bb::fr> fields;

    // Standard UltraHonk flavors
    auto vk = from_buffer<UltraFlavor::VerificationKey>(verification_key);
    fields = vk.to_field_elements();

    return { std::move(fields) };
}

CircuitWriteSolidityVerifier::Response CircuitWriteSolidityVerifier::execute(BB_UNUSED const BBApiRequest& request) &&
{
    using VK = UltraKeccakFlavor::VerificationKey;
    auto vk = std::make_shared<VK>(from_buffer<VK>(verification_key));
    std::string contract = settings.disable_zk ? get_honk_solidity_verifier(vk) : get_honk_zk_solidity_verifier(vk);

    return { std::move(contract) };
}

} // namespace bb::bbapi<|MERGE_RESOLUTION|>--- conflicted
+++ resolved
@@ -11,16 +11,6 @@
 #include "barretenberg/dsl/acir_proofs/honk_contract.hpp"
 #include "barretenberg/dsl/acir_proofs/honk_zk_contract.hpp"
 #include "barretenberg/flavor/mega_flavor.hpp"
-<<<<<<< HEAD
-#include "barretenberg/flavor/ultra_flavor.hpp"
-#include "barretenberg/flavor/ultra_keccak_flavor.hpp"
-#include "barretenberg/flavor/ultra_keccak_zk_flavor.hpp"
-#include "barretenberg/flavor/ultra_rollup_flavor.hpp"
-#include "barretenberg/flavor/ultra_zk_flavor.hpp"
-#include "barretenberg/honk/types/aggregation_object_type.hpp"
-#include "barretenberg/srs/global_crs.hpp"
-=======
->>>>>>> 0280180f
 #include "barretenberg/ultra_honk/decider_proving_key.hpp"
 #include "barretenberg/ultra_honk/ultra_prover.hpp"
 #include "barretenberg/ultra_honk/ultra_verifier.hpp"
@@ -84,6 +74,8 @@
                               std::vector<uint8_t>&& witness,
                               std::vector<uint8_t>&& vk_bytes)
 {
+    static constexpr size_t IPA_CLAIM_SIZE = stdlib::recursion::honk::RollupIO::IpaClaim::PUBLIC_INPUTS_SIZE;
+
     auto proving_key = _compute_proving_key<Flavor>(bytecode, witness);
     std::shared_ptr<typename Flavor::VerificationKey> vk;
     if (vk_bytes.empty()) {
@@ -206,7 +198,7 @@
 CircuitComputeVk::Response CircuitComputeVk::execute(BB_UNUSED const BBApiRequest& request) &&
 {
     std::vector<uint8_t> vk_bytes;
-    std::vector<fr> vk_fields;
+    std::vector<uint256_t> vk_fields;
     std::vector<uint8_t> vk_hash_bytes;
 
     // Helper lambda to compute VK, fields, and hash for a given flavor
