#include "barretenberg/bbapi/bbapi_ultra_honk.hpp"
#include "barretenberg/bbapi/bbapi_shared.hpp"
#include "barretenberg/circuit_checker/circuit_checker.hpp"
#include "barretenberg/commitment_schemes/ipa/ipa.hpp"
<<<<<<< HEAD
#include "barretenberg/common/assert.hpp"
=======
>>>>>>> b3c2f510
#include "barretenberg/common/serialize.hpp"
#include "barretenberg/common/throw_or_abort.hpp"
#include "barretenberg/constants.hpp"
#include "barretenberg/dsl/acir_format/acir_format.hpp"
#include "barretenberg/dsl/acir_format/acir_to_constraint_buf.hpp"
#include "barretenberg/dsl/acir_format/serde/witness_stack.hpp"
#include "barretenberg/dsl/acir_proofs/honk_contract.hpp"
#include "barretenberg/dsl/acir_proofs/honk_zk_contract.hpp"
#include "barretenberg/flavor/mega_flavor.hpp"
#include "barretenberg/flavor/ultra_flavor.hpp"
<<<<<<< HEAD
#include "barretenberg/flavor/ultra_keccak_flavor.hpp"
#include "barretenberg/flavor/ultra_keccak_zk_flavor.hpp"
#include "barretenberg/flavor/ultra_rollup_flavor.hpp"
#include "barretenberg/flavor/ultra_zk_flavor.hpp"
#include "barretenberg/honk/types/aggregation_object_type.hpp"
#include "barretenberg/srs/global_crs.hpp"
#include "barretenberg/ultra_honk/decider_proving_key.hpp"
#include "barretenberg/ultra_honk/ultra_prover.hpp"
#include "barretenberg/ultra_honk/ultra_verifier.hpp"
#include <cstdint>
=======
#include "barretenberg/flavor/ultra_rollup_flavor.hpp"
#include "barretenberg/numeric/uint256/uint256.hpp"
#include "barretenberg/special_public_inputs/special_public_inputs.hpp"
#include "barretenberg/ultra_honk/decider_proving_key.hpp"
#include "barretenberg/ultra_honk/ultra_prover.hpp"
#include "barretenberg/ultra_honk/ultra_verifier.hpp"
#include <type_traits>
>>>>>>> b3c2f510
#ifdef STARKNET_GARAGA_FLAVORS
#include "barretenberg/flavor/ultra_starknet_flavor.hpp"
#include "barretenberg/flavor/ultra_starknet_zk_flavor.hpp"
#endif
#include <iomanip>
#include <sstream>

namespace bb::bbapi {

template <typename Flavor> acir_format::ProgramMetadata _create_program_metadata()
{
    uint32_t honk_recursion = 0;

    if constexpr (IsAnyOf<Flavor, UltraFlavor, UltraZKFlavor, UltraKeccakFlavor, UltraKeccakZKFlavor>) {
        honk_recursion = 1;
    } else if constexpr (IsAnyOf<Flavor, UltraRollupFlavor>) {
        honk_recursion = 2;
    }
#ifdef STARKNET_GARAGA_FLAVORS
    if constexpr (IsAnyOf<Flavor, UltraStarknetFlavor, UltraStarknetZKFlavor>) {
        honk_recursion = 1;
    }
#endif

    return acir_format::ProgramMetadata{ .honk_recursion = honk_recursion };
}

template <typename Flavor, typename Circuit = typename Flavor::CircuitBuilder>
<<<<<<< HEAD
Circuit _compute_circuit(const std::vector<uint8_t>& bytecode, const std::vector<uint8_t>& witness)
{
    const acir_format::ProgramMetadata metadata = _create_program_metadata<Flavor>();
    acir_format::AcirProgram program{ acir_format::circuit_buf_to_acir_format(std::vector<uint8_t>(bytecode)) };

    if (!witness.empty()) {
        program.witness = acir_format::witness_buf_to_witness_data(std::vector<uint8_t>(witness));
=======
Circuit _compute_circuit(std::vector<uint8_t>&& bytecode, std::vector<uint8_t>&& witness)
{
    const acir_format::ProgramMetadata metadata = _create_program_metadata<Flavor>();
    acir_format::AcirProgram program{ acir_format::circuit_buf_to_acir_format(std::move(bytecode)) };

    if (!witness.empty()) {
        program.witness = acir_format::witness_buf_to_witness_data(std::move(witness));
>>>>>>> b3c2f510
    }
    return acir_format::create_circuit<Circuit>(program, metadata);
}

template <typename Flavor>
<<<<<<< HEAD
std::shared_ptr<DeciderProvingKey_<Flavor>> _compute_proving_key(const std::vector<uint8_t>& bytecode,
                                                                 const std::vector<uint8_t>& witness)
{
    typename Flavor::CircuitBuilder builder = _compute_circuit<Flavor>(bytecode, witness);
    auto decider_proving_key = std::make_shared<DeciderProvingKey_<Flavor>>(builder);
    return decider_proving_key;
}

template <typename Flavor> std::vector<uint8_t> _compute_vk(const std::vector<uint8_t>& bytecode)
{
    auto proving_key = _compute_proving_key<Flavor>(bytecode, {});
    auto vk = std::make_shared<typename Flavor::VerificationKey>(proving_key->get_precomputed());
    return to_buffer(*vk);
}

template <typename Flavor>
CircuitProve::Response _prove(std::vector<uint8_t>&& bytecode,
                              std::vector<uint8_t>&& witness,
                              std::vector<uint8_t>&& vk_bytes)
{
    auto proving_key = _compute_proving_key<Flavor>(bytecode, witness);
    std::shared_ptr<typename Flavor::VerificationKey> vk;
    if (vk_bytes.empty()) {
        info("WARNING: computing verification key while proving. Pass in a precomputed vk for better performance.");
        vk = std::make_shared<typename Flavor::VerificationKey>(proving_key->get_precomputed());
    } else {
        // Deserialize directly from buffer
        vk = from_buffer<std::shared_ptr<typename Flavor::VerificationKey>>(vk_bytes);
    }

    UltraProver_<Flavor> prover{ proving_key, vk };

    HonkProof concat_pi_and_proof = prover.construct_proof();
    size_t num_inner_public_inputs = prover.proving_key->num_public_inputs();
    // Loose check that the public inputs contain a pairing point accumulator, doesn't catch everything.
    BB_ASSERT_GTE(prover.proving_key->num_public_inputs(),
                  PAIRING_POINTS_SIZE,
                  "Public inputs should contain a pairing point accumulator.");
    num_inner_public_inputs -= PAIRING_POINTS_SIZE;
    if constexpr (HasIPAAccumulator<Flavor>) {
        BB_ASSERT_GTE(num_inner_public_inputs, IPA_CLAIM_SIZE, "Public inputs should contain an IPA claim.");
        num_inner_public_inputs -= IPA_CLAIM_SIZE;
    }
    // We split the inner public inputs, which are stored at the front of the proof, from the rest of the proof. Now,
    // the "proof" refers to everything except the inner public inputs.
    return { PublicInputsVector(concat_pi_and_proof.begin(),
                                concat_pi_and_proof.begin() + static_cast<std::ptrdiff_t>(num_inner_public_inputs)),
             HonkProof(concat_pi_and_proof.begin() + static_cast<std::ptrdiff_t>(num_inner_public_inputs),
                       concat_pi_and_proof.end()) };
}

template <typename Flavor>
bool _verify(const bool ipa_accumulation,
             const std::vector<uint8_t>& vk_bytes,
             const PublicInputsVector& public_inputs,
             const HonkProof& proof)
{
    using VerificationKey = typename Flavor::VerificationKey;
    using Verifier = UltraVerifier_<Flavor>;

    // Deserialize directly from buffer
    auto vk = std::make_shared<VerificationKey>(from_buffer<VerificationKey>(vk_bytes));

    // concatenate public inputs and proof
    std::vector<fr> complete_proof = public_inputs;
    complete_proof.insert(complete_proof.end(), proof.begin(), proof.end());

    VerifierCommitmentKey<curve::Grumpkin> ipa_verification_key;
    if (ipa_accumulation) {
        ipa_verification_key = VerifierCommitmentKey<curve::Grumpkin>(1 << CONST_ECCVM_LOG_N);
    }

    Verifier verifier{ vk, ipa_verification_key };

    bool verified;
    if (ipa_accumulation) {
        const size_t HONK_PROOF_LENGTH = Flavor::PROOF_LENGTH_WITHOUT_PUB_INPUTS - IPA_PROOF_LENGTH;
        const size_t num_public_inputs = static_cast<size_t>(vk->num_public_inputs);
        // The extra calculation is for the IPA proof length.
        BB_ASSERT_EQ(complete_proof.size(),
                     HONK_PROOF_LENGTH + IPA_PROOF_LENGTH + num_public_inputs,
                     "Honk proof has incorrect length while verifying.");
        const std::ptrdiff_t honk_proof_with_pub_inputs_length =
            static_cast<std::ptrdiff_t>(HONK_PROOF_LENGTH + num_public_inputs);
        auto ipa_proof = HonkProof(complete_proof.begin() + honk_proof_with_pub_inputs_length, complete_proof.end());
        auto tube_honk_proof =
            HonkProof(complete_proof.begin(), complete_proof.begin() + honk_proof_with_pub_inputs_length);
        verified = verifier.verify_proof(complete_proof, ipa_proof);
    } else {
        verified = verifier.verify_proof(complete_proof);
    }

    if (verified) {
        info("Proof verified successfully");
    } else {
        info("Proof verification failed");
    }

    return verified;
}

CircuitProve::Response CircuitProve::execute(BB_UNUSED const BBApiRequest& request) &&
{
    // if the ipa accumulation flag is set we are using the UltraRollupFlavor
    if (settings.ipa_accumulation) {
        return _prove<UltraRollupFlavor>(
            std::move(circuit.bytecode), std::move(witness), std::move(circuit.verification_key));
    }
    if (settings.oracle_hash_type == "poseidon2" && !settings.disable_zk) {
        // if we are not disabling ZK and the oracle hash type is poseidon2, we are using the UltraZKFlavor
        return _prove<UltraZKFlavor>(
            std::move(circuit.bytecode), std::move(witness), std::move(circuit.verification_key));
    }
    if (settings.oracle_hash_type == "poseidon2" && settings.disable_zk) {
        // if we are disabling ZK and the oracle hash type is poseidon2, we are using the UltraFlavor
        return _prove<UltraFlavor>(
            std::move(circuit.bytecode), std::move(witness), std::move(circuit.verification_key));
    }
    if (settings.oracle_hash_type == "keccak" && !settings.disable_zk) {
        // if we are not disabling ZK and the oracle hash type is keccak, we are using the UltraKeccakZKFlavor
        return _prove<UltraKeccakZKFlavor>(
            std::move(circuit.bytecode), std::move(witness), std::move(circuit.verification_key));
    }
    if (settings.oracle_hash_type == "keccak" && settings.disable_zk) {
        return _prove<UltraKeccakFlavor>(
            std::move(circuit.bytecode), std::move(witness), std::move(circuit.verification_key));
#ifdef STARKNET_GARAGA_FLAVORS
    }
    if (settings.oracle_hash_type == "starknet" && settings.disable_zk) {
        return _prove<UltraStarknetFlavor>(
            std::move(circuit.bytecode), std::move(witness), std::move(circuit.verification_key()));
    }
    if (settings.oracle_hash_type == "starknet" && !settings.disable_zk) {
        return _prove<UltraStarknetZKFlavor>(
            std::move(circuit.bytecode), std::move(witness), std::move(circuit.verification_key()));
#endif
    }
    throw_or_abort("Invalid proving options specified in CircuitProve!");
}

CircuitComputeVk::Response CircuitComputeVk::execute(BB_UNUSED const BBApiRequest& request) &&
{
    std::vector<uint8_t> vk_bytes;
    std::vector<uint8_t> vk_hash_bytes;

    // Helper lambda to compute VK and hash for a given flavor
    auto compute_vk = [&]<typename Flavor>() {
        auto proving_key = _compute_proving_key<Flavor>(circuit.bytecode, {});
        auto vk = std::make_shared<typename Flavor::VerificationKey>(proving_key->get_precomputed());
        vk_bytes = to_buffer(vk);
        vk_hash_bytes = to_buffer(vk->hash());
    };

    if (settings.ipa_accumulation) {
        compute_vk.template operator()<UltraRollupFlavor>();
    } else if (settings.oracle_hash_type == "poseidon2" && !settings.disable_zk) {
        compute_vk.template operator()<UltraZKFlavor>();
    } else if (settings.oracle_hash_type == "poseidon2" && settings.disable_zk) {
        compute_vk.template operator()<UltraFlavor>();
    } else if (settings.oracle_hash_type == "keccak" && !settings.disable_zk) {
        compute_vk.template operator()<UltraKeccakZKFlavor>();
    } else if (settings.oracle_hash_type == "keccak" && settings.disable_zk) {
        compute_vk.template operator()<UltraKeccakFlavor>();
#ifdef STARKNET_GARAGA_FLAVORS
    } else if (settings.oracle_hash_type == "starknet" && !settings.disable_zk) {
        compute_vk.template operator()<UltraStarknetZKFlavor>();
    } else if (settings.oracle_hash_type == "starknet" && settings.disable_zk) {
        compute_vk.template operator()<UltraStarknetFlavor>();
#endif
    } else {
        throw_or_abort("invalid proof type in _write_vk");
    }

    return { .bytes = std::move(vk_bytes), .hash = std::move(vk_hash_bytes) };
}

CircuitGates::Response CircuitGates::execute(BB_UNUSED const BBApiRequest& request) &&
=======
std::shared_ptr<DeciderProvingKey_<Flavor>> _compute_proving_key(std::vector<uint8_t>&& bytecode,
                                                                 std::vector<uint8_t>&& witness)
{
    // Measure function time and debug print
    auto initial_time = std::chrono::high_resolution_clock::now();
    typename Flavor::CircuitBuilder builder = _compute_circuit<Flavor>(std::move(bytecode), std::move(witness));
    auto decider_proving_key = std::make_shared<DeciderProvingKey_<Flavor>>(builder);
    auto final_time = std::chrono::high_resolution_clock::now();
    auto duration = std::chrono::duration_cast<std::chrono::milliseconds>(final_time - initial_time);
    info("CircuitProve: Proving key computed in ", duration.count(), " ms");
    return decider_proving_key;
}

template <typename Flavor>
CircuitProve::Response _prove(std::vector<uint8_t>&& bytecode,
                              std::vector<uint8_t>&& witness,
                              std::vector<uint8_t>&& vk_bytes)
{
    using Proof = typename Flavor::Transcript::Proof;

    auto proving_key = _compute_proving_key<Flavor>(std::move(bytecode), std::move(witness));
    std::shared_ptr<typename Flavor::VerificationKey> vk;
    if (vk_bytes.empty()) {
        info("WARNING: computing verification key while proving. Pass in a precomputed vk for better performance.");
        vk = std::make_shared<typename Flavor::VerificationKey>(proving_key->get_precomputed());
    } else {
        vk =
            std::make_shared<typename Flavor::VerificationKey>(from_buffer<typename Flavor::VerificationKey>(vk_bytes));
    }

    UltraProver_<Flavor> prover{ proving_key, vk };

    Proof concat_pi_and_proof = prover.construct_proof();
    // Compute number of inner public inputs. Perform loose checks that the public inputs contain enough data.
    auto num_inner_public_inputs = [&]() {
        size_t num_public_inputs = prover.proving_key->num_public_inputs();
        if constexpr (HasIPAAccumulator<Flavor>) {
            BB_ASSERT_GTE(num_public_inputs,
                          RollupIO::PUBLIC_INPUTS_SIZE,
                          "Public inputs should contain a pairing point accumulator and an IPA claim.");
            return num_public_inputs - RollupIO::PUBLIC_INPUTS_SIZE;
        } else {
            BB_ASSERT_GTE(num_public_inputs,
                          DefaultIO::PUBLIC_INPUTS_SIZE,
                          "Public inputs should contain a pairing point accumulator.");
            return num_public_inputs - DefaultIO::PUBLIC_INPUTS_SIZE;
        }
    }();
    CircuitComputeVk::Response vk_response;
    // Optimization over calling CircuitComputeVk separately - if vk not provided, we write it.
    if (vk_bytes.empty()) {
        auto vk_fields_direct = vk->to_field_elements();
        std::vector<uint256_t> vk_fields;
        // Handle discrepancy in type of 'to_field_elements'
        if constexpr (std::is_same_v<decltype(vk_fields_direct), std::vector<uint256_t>>) {
            vk_fields = std::move(vk_fields_direct);
        } else {
            vk_fields = std::vector<uint256_t>(vk_fields_direct.begin(), vk_fields_direct.end());
        }
        vk_response = { .bytes = vk_bytes.empty() ? to_buffer(vk) : vk_bytes,
                        .fields = std::move(vk_fields),
                        .hash = to_buffer(vk->hash()) };
    }

    // We split the inner public inputs, which are stored at the front of the proof, from the rest of the proof. Now,
    // the "proof" refers to everything except the inner public inputs.
    return { .public_inputs = std::vector<uint256_t>{ concat_pi_and_proof.begin(),
                                                      concat_pi_and_proof.begin() +
                                                          static_cast<std::ptrdiff_t>(num_inner_public_inputs) },
             .proof = std::vector<uint256_t>{ concat_pi_and_proof.begin() +
                                                  static_cast<std::ptrdiff_t>(num_inner_public_inputs),
                                              concat_pi_and_proof.end() },
             .vk = std::move(vk_response) };
}

template <typename Flavor>
bool _verify(const bool ipa_accumulation,
             const std::vector<uint8_t>& vk_bytes,
             const std::vector<uint256_t>& public_inputs,
             const std::vector<uint256_t>& proof)
{
    using VerificationKey = typename Flavor::VerificationKey;
    using Verifier = UltraVerifier_<Flavor>;
    using Transcript = typename Flavor::Transcript;
    using DataType = typename Transcript::DataType;
    using Proof = typename Transcript::Proof;

    std::shared_ptr<VerificationKey> vk = std::make_shared<VerificationKey>(from_buffer<VerificationKey>(vk_bytes));

    // concatenate public inputs and proof
    std::vector<DataType> complete_proof;
    complete_proof.reserve(public_inputs.size() + proof.size());
    complete_proof.insert(complete_proof.end(), public_inputs.begin(), public_inputs.end());
    complete_proof.insert(complete_proof.end(), proof.begin(), proof.end());

    VerifierCommitmentKey<curve::Grumpkin> ipa_verification_key;
    if constexpr (HasIPAAccumulator<Flavor>) {
        if (ipa_accumulation) {
            ipa_verification_key = VerifierCommitmentKey<curve::Grumpkin>(1 << CONST_ECCVM_LOG_N);
        }
    }

    Verifier verifier{ vk, ipa_verification_key };

    bool verified = false;
    if constexpr (HasIPAAccumulator<Flavor>) {
        const size_t HONK_PROOF_LENGTH = Flavor::PROOF_LENGTH_WITHOUT_PUB_INPUTS() - IPA_PROOF_LENGTH;
        const size_t num_public_inputs = static_cast<size_t>(vk->num_public_inputs);
        // The extra calculation is for the IPA proof length.
        BB_ASSERT_EQ(complete_proof.size(),
                     HONK_PROOF_LENGTH + IPA_PROOF_LENGTH + num_public_inputs,
                     "Honk proof has incorrect length while verifying.");
        const std::ptrdiff_t honk_proof_with_pub_inputs_length =
            static_cast<std::ptrdiff_t>(HONK_PROOF_LENGTH + num_public_inputs);
        auto ipa_proof = Proof(complete_proof.begin() + honk_proof_with_pub_inputs_length, complete_proof.end());
        auto tube_honk_proof =
            Proof(complete_proof.begin(), complete_proof.begin() + honk_proof_with_pub_inputs_length);
        verified = verifier.template verify_proof<RollupIO>(complete_proof, ipa_proof).result;
    } else {
        verified = verifier.template verify_proof<DefaultIO>(complete_proof).result;
    }

    if (verified) {
        info("Proof verified successfully");
    } else {
        info("Proof verification failed");
    }

    return verified;
}

CircuitProve::Response CircuitProve::execute(BB_UNUSED const BBApiRequest& request) &&
{
    // if the ipa accumulation flag is set we are using the UltraRollupFlavor
    if (settings.ipa_accumulation) {
        return _prove<UltraRollupFlavor>(
            std::move(circuit.bytecode), std::move(witness), std::move(circuit.verification_key));
    }
    if (settings.oracle_hash_type == "poseidon2" && !settings.disable_zk) {
        // if we are not disabling ZK and the oracle hash type is poseidon2, we are using the UltraZKFlavor
        return _prove<UltraZKFlavor>(
            std::move(circuit.bytecode), std::move(witness), std::move(circuit.verification_key));
    }
    if (settings.oracle_hash_type == "poseidon2" && settings.disable_zk) {
        // if we are disabling ZK and the oracle hash type is poseidon2, we are using the UltraFlavor
        return _prove<UltraFlavor>(
            std::move(circuit.bytecode), std::move(witness), std::move(circuit.verification_key));
    }
    if (settings.oracle_hash_type == "keccak" && !settings.disable_zk) {
        // if we are not disabling ZK and the oracle hash type is keccak, we are using the UltraKeccakZKFlavor
        return _prove<UltraKeccakZKFlavor>(
            std::move(circuit.bytecode), std::move(witness), std::move(circuit.verification_key));
    }
    if (settings.oracle_hash_type == "keccak" && settings.disable_zk) {
        return _prove<UltraKeccakFlavor>(
            std::move(circuit.bytecode), std::move(witness), std::move(circuit.verification_key));
#ifdef STARKNET_GARAGA_FLAVORS
    }
    if (settings.oracle_hash_type == "starknet" && settings.disable_zk) {
        return _prove<UltraStarknetFlavor>(
            std::move(circuit.bytecode), std::move(witness), std::move(circuit.verification_key()));
    }
    if (settings.oracle_hash_type == "starknet" && !settings.disable_zk) {
        return _prove<UltraStarknetZKFlavor>(
            std::move(circuit.bytecode), std::move(witness), std::move(circuit.verification_key()));
#endif
    }
    throw_or_abort("Invalid proving options specified in CircuitProve!");
}

CircuitComputeVk::Response CircuitComputeVk::execute(BB_UNUSED const BBApiRequest& request) &&
{
    std::vector<uint8_t> vk_bytes;
    std::vector<uint256_t> vk_fields;
    std::vector<uint8_t> vk_hash_bytes;

    // Helper lambda to compute VK, fields, and hash for a given flavor
    auto compute_vk_and_fields = [&]<typename Flavor>() {
        auto proving_key = _compute_proving_key<Flavor>(std::move(circuit.bytecode), {});
        auto vk = std::make_shared<typename Flavor::VerificationKey>(proving_key->get_precomputed());
        vk_bytes = to_buffer(*vk);
        if constexpr (IsAnyOf<Flavor, UltraKeccakFlavor, UltraKeccakZKFlavor>) {
            vk_fields = vk->to_field_elements();
        } else {
            // For other flavors, we use field elements
            auto uint256_elements = vk->to_field_elements();
            vk_fields.reserve(uint256_elements.size());
            vk_fields.insert(vk_fields.end(), uint256_elements.begin(), uint256_elements.end());
        }
        vk_hash_bytes = to_buffer(vk->hash());
    };

    if (settings.ipa_accumulation) {
        compute_vk_and_fields.template operator()<UltraRollupFlavor>();
    } else if (settings.oracle_hash_type == "poseidon2" && !settings.disable_zk) {
        compute_vk_and_fields.template operator()<UltraZKFlavor>();
    } else if (settings.oracle_hash_type == "poseidon2" && settings.disable_zk) {
        compute_vk_and_fields.template operator()<UltraFlavor>();
    } else if (settings.oracle_hash_type == "keccak" && !settings.disable_zk) {
        compute_vk_and_fields.template operator()<UltraKeccakZKFlavor>();
    } else if (settings.oracle_hash_type == "keccak" && settings.disable_zk) {
        compute_vk_and_fields.template operator()<UltraKeccakFlavor>();
#ifdef STARKNET_GARAGA_FLAVORS
    } else if (settings.oracle_hash_type == "starknet" && !settings.disable_zk) {
        compute_vk_and_fields.template operator()<UltraStarknetZKFlavor>();
    } else if (settings.oracle_hash_type == "starknet" && settings.disable_zk) {
        compute_vk_and_fields.template operator()<UltraStarknetFlavor>();
#endif
    } else {
        throw_or_abort("invalid proof type in _write_vk");
    }

    return { .bytes = std::move(vk_bytes), .fields = std::move(vk_fields), .hash = std::move(vk_hash_bytes) };
}

CircuitStats::Response CircuitStats::execute(BB_UNUSED const BBApiRequest& request) &&
>>>>>>> b3c2f510
{
    // Parse the circuit to get gate count information
    auto constraint_system = acir_format::circuit_buf_to_acir_format(std::vector<uint8_t>(circuit.bytecode));

    acir_format::ProgramMetadata metadata = _create_program_metadata<UltraCircuitBuilder>();
    metadata.collect_gates_per_opcode = include_gates_per_opcode;
<<<<<<< HEAD
    CircuitGates::Response response;
=======
    CircuitStats::Response response;
>>>>>>> b3c2f510
    response.num_acir_opcodes = static_cast<uint32_t>(constraint_system.num_acir_opcodes);

    acir_format::AcirProgram program{ std::move(constraint_system) };
    auto builder = acir_format::create_circuit<UltraCircuitBuilder>(program, metadata);
    builder.finalize_circuit(/*ensure_nonzero=*/true);

    response.num_gates = static_cast<uint32_t>(builder.get_finalized_total_circuit_size());
    response.num_gates_dyadic = static_cast<uint32_t>(builder.get_circuit_subgroup_size(response.num_gates));
    // note: will be empty if collect_gates_per_opcode is false
    response.gates_per_opcode = std::move(program.constraints.gates_per_opcode);

    return response;
}

CircuitVerify::Response CircuitVerify::execute(BB_UNUSED const BBApiRequest& request) &&
{
    const bool ipa_accumulation = settings.ipa_accumulation;
    bool verified = false;

    // if the ipa accumulation flag is set we are using the UltraRollupFlavor
    if (ipa_accumulation) {
        verified = _verify<UltraRollupFlavor>(ipa_accumulation, verification_key, public_inputs, proof);
    } else if (settings.oracle_hash_type == "poseidon2" && !settings.disable_zk) {
        verified = _verify<UltraZKFlavor>(ipa_accumulation, verification_key, public_inputs, proof);
    } else if (settings.oracle_hash_type == "poseidon2" && settings.disable_zk) {
        verified = _verify<UltraFlavor>(ipa_accumulation, verification_key, public_inputs, proof);
    } else if (settings.oracle_hash_type == "keccak" && !settings.disable_zk) {
        verified = _verify<UltraKeccakZKFlavor>(ipa_accumulation, verification_key, public_inputs, proof);
    } else if (settings.oracle_hash_type == "keccak" && settings.disable_zk) {
        verified = _verify<UltraKeccakFlavor>(ipa_accumulation, verification_key, public_inputs, proof);
#ifdef STARKNET_GARAGA_FLAVORS
    } else if (settings.oracle_hash_type == "starknet" && !settings.disable_zk) {
        verified = _verify<UltraStarknetZKFlavor>(ipa_accumulation, verification_key, public_inputs, proof);
    } else if (settings.oracle_hash_type == "starknet" && settings.disable_zk) {
        verified = _verify<UltraStarknetFlavor>(ipa_accumulation, verification_key, public_inputs, proof);
#endif
    } else {
        throw_or_abort("invalid proof type in _verify");
    }

    return { verified };
}

<<<<<<< HEAD
CircuitWriteSolidityVerifier::Response CircuitWriteSolidityVerifier::execute(BB_UNUSED const BBApiRequest& request) &&
{
    using VK = UltraKeccakFlavor::VerificationKey;
    // Deserialize directly from buffer
=======
VkAsFields::Response VkAsFields::execute(BB_UNUSED const BBApiRequest& request) &&
{
    std::vector<bb::fr> fields;

    // Standard UltraHonk flavors
    auto vk = from_buffer<UltraFlavor::VerificationKey>(verification_key);
    fields = vk.to_field_elements();

    return { std::move(fields) };
}

CircuitWriteSolidityVerifier::Response CircuitWriteSolidityVerifier::execute(BB_UNUSED const BBApiRequest& request) &&
{
    using VK = UltraKeccakFlavor::VerificationKey;
>>>>>>> b3c2f510
    auto vk = std::make_shared<VK>(from_buffer<VK>(verification_key));
    std::string contract = settings.disable_zk ? get_honk_solidity_verifier(vk) : get_honk_zk_solidity_verifier(vk);

    return { std::move(contract) };
}

} // namespace bb::bbapi<|MERGE_RESOLUTION|>--- conflicted
+++ resolved
@@ -2,10 +2,6 @@
 #include "barretenberg/bbapi/bbapi_shared.hpp"
 #include "barretenberg/circuit_checker/circuit_checker.hpp"
 #include "barretenberg/commitment_schemes/ipa/ipa.hpp"
-<<<<<<< HEAD
-#include "barretenberg/common/assert.hpp"
-=======
->>>>>>> b3c2f510
 #include "barretenberg/common/serialize.hpp"
 #include "barretenberg/common/throw_or_abort.hpp"
 #include "barretenberg/constants.hpp"
@@ -16,26 +12,16 @@
 #include "barretenberg/dsl/acir_proofs/honk_zk_contract.hpp"
 #include "barretenberg/flavor/mega_flavor.hpp"
 #include "barretenberg/flavor/ultra_flavor.hpp"
-<<<<<<< HEAD
 #include "barretenberg/flavor/ultra_keccak_flavor.hpp"
 #include "barretenberg/flavor/ultra_keccak_zk_flavor.hpp"
 #include "barretenberg/flavor/ultra_rollup_flavor.hpp"
 #include "barretenberg/flavor/ultra_zk_flavor.hpp"
-#include "barretenberg/honk/types/aggregation_object_type.hpp"
-#include "barretenberg/srs/global_crs.hpp"
-#include "barretenberg/ultra_honk/decider_proving_key.hpp"
-#include "barretenberg/ultra_honk/ultra_prover.hpp"
-#include "barretenberg/ultra_honk/ultra_verifier.hpp"
-#include <cstdint>
-=======
-#include "barretenberg/flavor/ultra_rollup_flavor.hpp"
 #include "barretenberg/numeric/uint256/uint256.hpp"
 #include "barretenberg/special_public_inputs/special_public_inputs.hpp"
 #include "barretenberg/ultra_honk/decider_proving_key.hpp"
 #include "barretenberg/ultra_honk/ultra_prover.hpp"
 #include "barretenberg/ultra_honk/ultra_verifier.hpp"
 #include <type_traits>
->>>>>>> b3c2f510
 #ifdef STARKNET_GARAGA_FLAVORS
 #include "barretenberg/flavor/ultra_starknet_flavor.hpp"
 #include "barretenberg/flavor/ultra_starknet_zk_flavor.hpp"
@@ -64,15 +50,6 @@
 }
 
 template <typename Flavor, typename Circuit = typename Flavor::CircuitBuilder>
-<<<<<<< HEAD
-Circuit _compute_circuit(const std::vector<uint8_t>& bytecode, const std::vector<uint8_t>& witness)
-{
-    const acir_format::ProgramMetadata metadata = _create_program_metadata<Flavor>();
-    acir_format::AcirProgram program{ acir_format::circuit_buf_to_acir_format(std::vector<uint8_t>(bytecode)) };
-
-    if (!witness.empty()) {
-        program.witness = acir_format::witness_buf_to_witness_data(std::vector<uint8_t>(witness));
-=======
 Circuit _compute_circuit(std::vector<uint8_t>&& bytecode, std::vector<uint8_t>&& witness)
 {
     const acir_format::ProgramMetadata metadata = _create_program_metadata<Flavor>();
@@ -80,191 +57,11 @@
 
     if (!witness.empty()) {
         program.witness = acir_format::witness_buf_to_witness_data(std::move(witness));
->>>>>>> b3c2f510
     }
     return acir_format::create_circuit<Circuit>(program, metadata);
 }
 
 template <typename Flavor>
-<<<<<<< HEAD
-std::shared_ptr<DeciderProvingKey_<Flavor>> _compute_proving_key(const std::vector<uint8_t>& bytecode,
-                                                                 const std::vector<uint8_t>& witness)
-{
-    typename Flavor::CircuitBuilder builder = _compute_circuit<Flavor>(bytecode, witness);
-    auto decider_proving_key = std::make_shared<DeciderProvingKey_<Flavor>>(builder);
-    return decider_proving_key;
-}
-
-template <typename Flavor> std::vector<uint8_t> _compute_vk(const std::vector<uint8_t>& bytecode)
-{
-    auto proving_key = _compute_proving_key<Flavor>(bytecode, {});
-    auto vk = std::make_shared<typename Flavor::VerificationKey>(proving_key->get_precomputed());
-    return to_buffer(*vk);
-}
-
-template <typename Flavor>
-CircuitProve::Response _prove(std::vector<uint8_t>&& bytecode,
-                              std::vector<uint8_t>&& witness,
-                              std::vector<uint8_t>&& vk_bytes)
-{
-    auto proving_key = _compute_proving_key<Flavor>(bytecode, witness);
-    std::shared_ptr<typename Flavor::VerificationKey> vk;
-    if (vk_bytes.empty()) {
-        info("WARNING: computing verification key while proving. Pass in a precomputed vk for better performance.");
-        vk = std::make_shared<typename Flavor::VerificationKey>(proving_key->get_precomputed());
-    } else {
-        // Deserialize directly from buffer
-        vk = from_buffer<std::shared_ptr<typename Flavor::VerificationKey>>(vk_bytes);
-    }
-
-    UltraProver_<Flavor> prover{ proving_key, vk };
-
-    HonkProof concat_pi_and_proof = prover.construct_proof();
-    size_t num_inner_public_inputs = prover.proving_key->num_public_inputs();
-    // Loose check that the public inputs contain a pairing point accumulator, doesn't catch everything.
-    BB_ASSERT_GTE(prover.proving_key->num_public_inputs(),
-                  PAIRING_POINTS_SIZE,
-                  "Public inputs should contain a pairing point accumulator.");
-    num_inner_public_inputs -= PAIRING_POINTS_SIZE;
-    if constexpr (HasIPAAccumulator<Flavor>) {
-        BB_ASSERT_GTE(num_inner_public_inputs, IPA_CLAIM_SIZE, "Public inputs should contain an IPA claim.");
-        num_inner_public_inputs -= IPA_CLAIM_SIZE;
-    }
-    // We split the inner public inputs, which are stored at the front of the proof, from the rest of the proof. Now,
-    // the "proof" refers to everything except the inner public inputs.
-    return { PublicInputsVector(concat_pi_and_proof.begin(),
-                                concat_pi_and_proof.begin() + static_cast<std::ptrdiff_t>(num_inner_public_inputs)),
-             HonkProof(concat_pi_and_proof.begin() + static_cast<std::ptrdiff_t>(num_inner_public_inputs),
-                       concat_pi_and_proof.end()) };
-}
-
-template <typename Flavor>
-bool _verify(const bool ipa_accumulation,
-             const std::vector<uint8_t>& vk_bytes,
-             const PublicInputsVector& public_inputs,
-             const HonkProof& proof)
-{
-    using VerificationKey = typename Flavor::VerificationKey;
-    using Verifier = UltraVerifier_<Flavor>;
-
-    // Deserialize directly from buffer
-    auto vk = std::make_shared<VerificationKey>(from_buffer<VerificationKey>(vk_bytes));
-
-    // concatenate public inputs and proof
-    std::vector<fr> complete_proof = public_inputs;
-    complete_proof.insert(complete_proof.end(), proof.begin(), proof.end());
-
-    VerifierCommitmentKey<curve::Grumpkin> ipa_verification_key;
-    if (ipa_accumulation) {
-        ipa_verification_key = VerifierCommitmentKey<curve::Grumpkin>(1 << CONST_ECCVM_LOG_N);
-    }
-
-    Verifier verifier{ vk, ipa_verification_key };
-
-    bool verified;
-    if (ipa_accumulation) {
-        const size_t HONK_PROOF_LENGTH = Flavor::PROOF_LENGTH_WITHOUT_PUB_INPUTS - IPA_PROOF_LENGTH;
-        const size_t num_public_inputs = static_cast<size_t>(vk->num_public_inputs);
-        // The extra calculation is for the IPA proof length.
-        BB_ASSERT_EQ(complete_proof.size(),
-                     HONK_PROOF_LENGTH + IPA_PROOF_LENGTH + num_public_inputs,
-                     "Honk proof has incorrect length while verifying.");
-        const std::ptrdiff_t honk_proof_with_pub_inputs_length =
-            static_cast<std::ptrdiff_t>(HONK_PROOF_LENGTH + num_public_inputs);
-        auto ipa_proof = HonkProof(complete_proof.begin() + honk_proof_with_pub_inputs_length, complete_proof.end());
-        auto tube_honk_proof =
-            HonkProof(complete_proof.begin(), complete_proof.begin() + honk_proof_with_pub_inputs_length);
-        verified = verifier.verify_proof(complete_proof, ipa_proof);
-    } else {
-        verified = verifier.verify_proof(complete_proof);
-    }
-
-    if (verified) {
-        info("Proof verified successfully");
-    } else {
-        info("Proof verification failed");
-    }
-
-    return verified;
-}
-
-CircuitProve::Response CircuitProve::execute(BB_UNUSED const BBApiRequest& request) &&
-{
-    // if the ipa accumulation flag is set we are using the UltraRollupFlavor
-    if (settings.ipa_accumulation) {
-        return _prove<UltraRollupFlavor>(
-            std::move(circuit.bytecode), std::move(witness), std::move(circuit.verification_key));
-    }
-    if (settings.oracle_hash_type == "poseidon2" && !settings.disable_zk) {
-        // if we are not disabling ZK and the oracle hash type is poseidon2, we are using the UltraZKFlavor
-        return _prove<UltraZKFlavor>(
-            std::move(circuit.bytecode), std::move(witness), std::move(circuit.verification_key));
-    }
-    if (settings.oracle_hash_type == "poseidon2" && settings.disable_zk) {
-        // if we are disabling ZK and the oracle hash type is poseidon2, we are using the UltraFlavor
-        return _prove<UltraFlavor>(
-            std::move(circuit.bytecode), std::move(witness), std::move(circuit.verification_key));
-    }
-    if (settings.oracle_hash_type == "keccak" && !settings.disable_zk) {
-        // if we are not disabling ZK and the oracle hash type is keccak, we are using the UltraKeccakZKFlavor
-        return _prove<UltraKeccakZKFlavor>(
-            std::move(circuit.bytecode), std::move(witness), std::move(circuit.verification_key));
-    }
-    if (settings.oracle_hash_type == "keccak" && settings.disable_zk) {
-        return _prove<UltraKeccakFlavor>(
-            std::move(circuit.bytecode), std::move(witness), std::move(circuit.verification_key));
-#ifdef STARKNET_GARAGA_FLAVORS
-    }
-    if (settings.oracle_hash_type == "starknet" && settings.disable_zk) {
-        return _prove<UltraStarknetFlavor>(
-            std::move(circuit.bytecode), std::move(witness), std::move(circuit.verification_key()));
-    }
-    if (settings.oracle_hash_type == "starknet" && !settings.disable_zk) {
-        return _prove<UltraStarknetZKFlavor>(
-            std::move(circuit.bytecode), std::move(witness), std::move(circuit.verification_key()));
-#endif
-    }
-    throw_or_abort("Invalid proving options specified in CircuitProve!");
-}
-
-CircuitComputeVk::Response CircuitComputeVk::execute(BB_UNUSED const BBApiRequest& request) &&
-{
-    std::vector<uint8_t> vk_bytes;
-    std::vector<uint8_t> vk_hash_bytes;
-
-    // Helper lambda to compute VK and hash for a given flavor
-    auto compute_vk = [&]<typename Flavor>() {
-        auto proving_key = _compute_proving_key<Flavor>(circuit.bytecode, {});
-        auto vk = std::make_shared<typename Flavor::VerificationKey>(proving_key->get_precomputed());
-        vk_bytes = to_buffer(vk);
-        vk_hash_bytes = to_buffer(vk->hash());
-    };
-
-    if (settings.ipa_accumulation) {
-        compute_vk.template operator()<UltraRollupFlavor>();
-    } else if (settings.oracle_hash_type == "poseidon2" && !settings.disable_zk) {
-        compute_vk.template operator()<UltraZKFlavor>();
-    } else if (settings.oracle_hash_type == "poseidon2" && settings.disable_zk) {
-        compute_vk.template operator()<UltraFlavor>();
-    } else if (settings.oracle_hash_type == "keccak" && !settings.disable_zk) {
-        compute_vk.template operator()<UltraKeccakZKFlavor>();
-    } else if (settings.oracle_hash_type == "keccak" && settings.disable_zk) {
-        compute_vk.template operator()<UltraKeccakFlavor>();
-#ifdef STARKNET_GARAGA_FLAVORS
-    } else if (settings.oracle_hash_type == "starknet" && !settings.disable_zk) {
-        compute_vk.template operator()<UltraStarknetZKFlavor>();
-    } else if (settings.oracle_hash_type == "starknet" && settings.disable_zk) {
-        compute_vk.template operator()<UltraStarknetFlavor>();
-#endif
-    } else {
-        throw_or_abort("invalid proof type in _write_vk");
-    }
-
-    return { .bytes = std::move(vk_bytes), .hash = std::move(vk_hash_bytes) };
-}
-
-CircuitGates::Response CircuitGates::execute(BB_UNUSED const BBApiRequest& request) &&
-=======
 std::shared_ptr<DeciderProvingKey_<Flavor>> _compute_proving_key(std::vector<uint8_t>&& bytecode,
                                                                  std::vector<uint8_t>&& witness)
 {
@@ -277,7 +74,6 @@
     info("CircuitProve: Proving key computed in ", duration.count(), " ms");
     return decider_proving_key;
 }
-
 template <typename Flavor>
 CircuitProve::Response _prove(std::vector<uint8_t>&& bytecode,
                               std::vector<uint8_t>&& witness,
@@ -481,18 +277,13 @@
 }
 
 CircuitStats::Response CircuitStats::execute(BB_UNUSED const BBApiRequest& request) &&
->>>>>>> b3c2f510
 {
     // Parse the circuit to get gate count information
     auto constraint_system = acir_format::circuit_buf_to_acir_format(std::vector<uint8_t>(circuit.bytecode));
 
     acir_format::ProgramMetadata metadata = _create_program_metadata<UltraCircuitBuilder>();
     metadata.collect_gates_per_opcode = include_gates_per_opcode;
-<<<<<<< HEAD
-    CircuitGates::Response response;
-=======
     CircuitStats::Response response;
->>>>>>> b3c2f510
     response.num_acir_opcodes = static_cast<uint32_t>(constraint_system.num_acir_opcodes);
 
     acir_format::AcirProgram program{ std::move(constraint_system) };
@@ -536,12 +327,6 @@
     return { verified };
 }
 
-<<<<<<< HEAD
-CircuitWriteSolidityVerifier::Response CircuitWriteSolidityVerifier::execute(BB_UNUSED const BBApiRequest& request) &&
-{
-    using VK = UltraKeccakFlavor::VerificationKey;
-    // Deserialize directly from buffer
-=======
 VkAsFields::Response VkAsFields::execute(BB_UNUSED const BBApiRequest& request) &&
 {
     std::vector<bb::fr> fields;
@@ -556,7 +341,6 @@
 CircuitWriteSolidityVerifier::Response CircuitWriteSolidityVerifier::execute(BB_UNUSED const BBApiRequest& request) &&
 {
     using VK = UltraKeccakFlavor::VerificationKey;
->>>>>>> b3c2f510
     auto vk = std::make_shared<VK>(from_buffer<VK>(verification_key));
     std::string contract = settings.disable_zk ? get_honk_solidity_verifier(vk) : get_honk_zk_solidity_verifier(vk);
 
