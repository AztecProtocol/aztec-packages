--- conflicted
+++ resolved
@@ -101,24 +101,11 @@
     }
 
     info("ClientIvcProve - generating proof for ", request.ivc_stack_depth, " accumulated circuits");
-<<<<<<< HEAD
-    // // Construct the hiding kernel to finalise the IVC steps
-    // ClientIVC::ClientCircuit circuit{ request.ivc_in_progress->goblin.op_queue };
-    // request.ivc_in_progress->complete_kernel_circuit_logic(circuit);
-=======
-    // Construct the hiding kernel to finalise the IVC steps
-    ClientIVC::ClientCircuit circuit{ request.ivc_in_progress->goblin.op_queue };
-    request.ivc_in_progress->complete_kernel_circuit_logic(circuit);
->>>>>>> 45800821
+
     ClientIVC::Proof proof = request.ivc_in_progress->prove();
 
     // We verify this proof. Another bb call to verify has some overhead of loading VK/proof/SRS,
     // and it is mysterious if this transaction fails later in the lifecycle.
-<<<<<<< HEAD
-    info("the number of public inputs in prove:", request.ivc_in_progress->get_vk().mega->num_public_inputs);
-=======
-    info("ClientIvcProve - verifying the generated proof as a sanity check");
->>>>>>> 45800821
     if (!request.ivc_in_progress->verify(proof)) {
         throw_or_abort("Failed to verify the generated proof!");
     }
@@ -171,11 +158,7 @@
                                                         .log2_num_gates = SMALL_ARBITRARY_LOG_CIRCUIT_SIZE,
                                                     });
     ivc.accumulate(circuit_1, vk_1);
-<<<<<<< HEAD
     info("computing the verification key and constructing the hiding circuit vk");
-=======
-
->>>>>>> 45800821
     circuit_producer.construct_hiding_kernel(ivc);
     // Construct the hiding circuit proving and verification key
     auto hiding_decider_pk = ivc.compute_hiding_circuit_proving_key();
