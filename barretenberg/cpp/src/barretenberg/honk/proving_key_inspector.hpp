--- conflicted
+++ resolved
@@ -41,16 +41,6 @@
 
     Builder circuit = circuit_in; // Copy the circuit to avoid modifying the original
 
-<<<<<<< HEAD
-    // Avoid hitting debugging ASSERTs by correctly setting the pairing point accumulator public component key idx
-    uint32_t pairing_points_idx = static_cast<uint32_t>(circuit.public_inputs.size()) - PAIRING_POINTS_SIZE;
-    if (circuit.is_kernel) {
-        pairing_points_idx -= PROPAGATED_DATABUS_COMMITMENTS_SIZE;
-    }
-    circuit.pairing_inputs_public_input_key.start_idx = pairing_points_idx;
-
-=======
->>>>>>> 7c5a8958
     DeciderProvingKey proving_key{ circuit, trace_settings };
     VerificationKey verification_key{ proving_key.get_precomputed() };
 
