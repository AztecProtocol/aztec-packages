#pragma once
#include "barretenberg/ecc/curves/bn254/g1.hpp"
#include "barretenberg/honk/pcs/commitment_key.hpp"
#include "barretenberg/honk/pcs/kzg/kzg.hpp"
#include "barretenberg/polynomials/barycentric.hpp"
#include "barretenberg/polynomials/univariate.hpp"

#include "barretenberg/honk/flavor/ultra.hpp"
#include "barretenberg/honk/transcript/transcript.hpp"
#include "barretenberg/polynomials/evaluation_domain.hpp"
#include "barretenberg/polynomials/polynomial.hpp"
#include "barretenberg/proof_system/circuit_builder/ultra_circuit_builder.hpp"
#include "barretenberg/proof_system/flavor/flavor.hpp"
#include "barretenberg/proof_system/relations/auxiliary_relation.hpp"
#include "barretenberg/proof_system/relations/elliptic_relation.hpp"
#include "barretenberg/proof_system/relations/gen_perm_sort_relation.hpp"
#include "barretenberg/proof_system/relations/lookup_relation.hpp"
#include "barretenberg/proof_system/relations/permutation_relation.hpp"
#include "barretenberg/proof_system/relations/ultra_arithmetic_relation.hpp"
#include "barretenberg/srs/factories/crs_factory.hpp"

#include <array>
#include <concepts>
#include <span>
#include <string>
#include <type_traits>
#include <vector>

#include "barretenberg/stdlib/primitives/curves/bn254.hpp"
#include "barretenberg/stdlib/primitives/field/field.hpp"

namespace proof_system::honk::flavor {

/**
 * @brief The recursive counterpart to the "native" Ultra flavor.
 * @details This flavor can be used to instantiate a recursive Ultra Honk verifier for a proof created using the
 * conventional Ultra flavor. It is similar in structure to its native counterpart with two main differences: 1) the
 * curve types are stdlib types (e.g. field_t instead of field) and 2) it does not specify any Prover related types
 * (e.g. Polynomial, ExtendedEdges, etc.) since we do not emulate prover computation in circuits, i.e. it only makes
 * sense to instantiate a Verifier with this flavor.
 *
 * @note Unlike conventional flavors, "recursive" flavors are templated by a builder (much like native vs stdlib types).
 * This is because the flavor itself determines the details of the underlying verifier algorithm (i.e. the set of
 * relations), while the Builder determines the arithmetization of that algorithm into a circuit.
 *
 * @tparam BuilderType Determines the arithmetization of the verifier circuit defined based on this flavor.
 */
template <typename BuilderType> class UltraRecursive_ {
  public:
    using CircuitBuilder = BuilderType; // Determines arithmetization of circuit instantiated with this flavor
    using Curve = plonk::stdlib::bn254<CircuitBuilder>;
    using GroupElement = typename Curve::Element;
    using Commitment = typename Curve::Element;
    using CommitmentHandle = typename Curve::Element;
    using FF = typename Curve::ScalarField;

    // Note(luke): Eventually this may not be needed at all
    using VerifierCommitmentKey = pcs::VerifierCommitmentKey<Curve>;

    static constexpr size_t NUM_WIRES = flavor::Ultra::NUM_WIRES;
    // The number of multivariate polynomials on which a sumcheck prover sumcheck operates (including shifts). We often
    // need containers of this size to hold related data, so we choose a name more agnostic than `NUM_POLYNOMIALS`.
    // Note: this number does not include the individual sorted list polynomials.
    static constexpr size_t NUM_ALL_ENTITIES = 43;
    // The number of polynomials precomputed to describe a circuit and to aid a prover in constructing a satisfying
    // assignment of witnesses. We again choose a neutral name.
    static constexpr size_t NUM_PRECOMPUTED_ENTITIES = 25;
    // The total number of witness entities not including shifts.
    static constexpr size_t NUM_WITNESS_ENTITIES = 11;

    // define the tuple of Relations that comprise the Sumcheck relation
    using Relations = std::tuple<proof_system::UltraArithmeticRelation<FF>,
                                 proof_system::UltraPermutationRelation<FF>,
                                 proof_system::LookupRelation<FF>,
                                 proof_system::GenPermSortRelation<FF>,
                                 proof_system::EllipticRelation<FF>,
                                 proof_system::AuxiliaryRelation<FF>>;

    static constexpr size_t MAX_RELATION_LENGTH = get_max_relation_length<Relations>();

    // MAX_RANDOM_RELATION_LENGTH = algebraic degree of sumcheck relation *after* multiplying by the `pow_zeta` random
    // polynomial e.g. For \sum(x) [A(x) * B(x) + C(x)] * PowZeta(X), relation length = 2 and random relation length = 3
    static constexpr size_t MAX_RANDOM_RELATION_LENGTH = MAX_RELATION_LENGTH + 1;
    static constexpr size_t NUM_RELATIONS = std::tuple_size<Relations>::value;

    // define the container for storing the univariate contribution from each relation in Sumcheck
    using TupleOfTuplesOfUnivariates = decltype(create_relation_univariates_container<FF, Relations>());
    using TupleOfArraysOfValues = decltype(create_relation_values_container<FF, Relations>());

  private:
    template <typename DataType, typename HandleType>
    /**
     * @brief A base class labelling precomputed entities and (ordered) subsets of interest.
     * @details Used to build the proving key and verification key.
     */
    class PrecomputedEntities : public PrecomputedEntities_<DataType, HandleType, NUM_PRECOMPUTED_ENTITIES> {
      public:
        DataType& q_m = std::get<0>(this->_data);
        DataType& q_c = std::get<1>(this->_data);
        DataType& q_l = std::get<2>(this->_data);
        DataType& q_r = std::get<3>(this->_data);
        DataType& q_o = std::get<4>(this->_data);
        DataType& q_4 = std::get<5>(this->_data);
        DataType& q_arith = std::get<6>(this->_data);
        DataType& q_sort = std::get<7>(this->_data);
        DataType& q_elliptic = std::get<8>(this->_data);
        DataType& q_aux = std::get<9>(this->_data);
        DataType& q_lookup = std::get<10>(this->_data);
        DataType& sigma_1 = std::get<11>(this->_data);
        DataType& sigma_2 = std::get<12>(this->_data);
        DataType& sigma_3 = std::get<13>(this->_data);
        DataType& sigma_4 = std::get<14>(this->_data);
        DataType& id_1 = std::get<15>(this->_data);
        DataType& id_2 = std::get<16>(this->_data);
        DataType& id_3 = std::get<17>(this->_data);
        DataType& id_4 = std::get<18>(this->_data);
        DataType& table_1 = std::get<19>(this->_data);
        DataType& table_2 = std::get<20>(this->_data);
        DataType& table_3 = std::get<21>(this->_data);
        DataType& table_4 = std::get<22>(this->_data);
        DataType& lagrange_first = std::get<23>(this->_data);
        DataType& lagrange_last = std::get<24>(this->_data);

        std::vector<HandleType> get_selectors() override
        {
            return { q_m, q_c, q_l, q_r, q_o, q_4, q_arith, q_sort, q_elliptic, q_aux, q_lookup };
        };
        std::vector<HandleType> get_sigma_polynomials() override { return { sigma_1, sigma_2, sigma_3, sigma_4 }; };
        std::vector<HandleType> get_id_polynomials() override { return { id_1, id_2, id_3, id_4 }; };

        std::vector<HandleType> get_table_polynomials() { return { table_1, table_2, table_3, table_4 }; };
    };

    /**
     * @brief Container for all witness polynomials used/constructed by the prover.
     * @details Shifts are not included here since they do not occupy their own memory.
     */
    template <typename DataType, typename HandleType>
    class WitnessEntities : public WitnessEntities_<DataType, HandleType, NUM_WITNESS_ENTITIES> {
      public:
        DataType& w_l = std::get<0>(this->_data);
        DataType& w_r = std::get<1>(this->_data);
        DataType& w_o = std::get<2>(this->_data);
        DataType& w_4 = std::get<3>(this->_data);
        DataType& sorted_1 = std::get<4>(this->_data);
        DataType& sorted_2 = std::get<5>(this->_data);
        DataType& sorted_3 = std::get<6>(this->_data);
        DataType& sorted_4 = std::get<7>(this->_data);
        DataType& sorted_accum = std::get<8>(this->_data);
        DataType& z_perm = std::get<9>(this->_data);
        DataType& z_lookup = std::get<10>(this->_data);

        std::vector<HandleType> get_wires() override { return { w_l, w_r, w_o, w_4 }; };
        // The sorted concatenations of table and witness data needed for plookup.
        std::vector<HandleType> get_sorted_polynomials() { return { sorted_1, sorted_2, sorted_3, sorted_4 }; };
    };

    /**
     * @brief A base class labelling all entities (for instance, all of the polynomials used by the prover during
     * sumcheck) in this Honk variant along with particular subsets of interest
     * @details Used to build containers for: the prover's polynomial during sumcheck; the sumcheck's folded
     * polynomials; the univariates consturcted during during sumcheck; the evaluations produced by sumcheck.
     *
     * Symbolically we have: AllEntities = PrecomputedEntities + WitnessEntities + "ShiftedEntities". It could be
     * implemented as such, but we have this now.
     */
    template <typename DataType, typename HandleType>
    class AllEntities : public AllEntities_<DataType, HandleType, NUM_ALL_ENTITIES> {
      public:
        DataType& q_c = std::get<0>(this->_data);
        DataType& q_l = std::get<1>(this->_data);
        DataType& q_r = std::get<2>(this->_data);
        DataType& q_o = std::get<3>(this->_data);
        DataType& q_4 = std::get<4>(this->_data);
        DataType& q_m = std::get<5>(this->_data);
        DataType& q_arith = std::get<6>(this->_data);
        DataType& q_sort = std::get<7>(this->_data);
        DataType& q_elliptic = std::get<8>(this->_data);
        DataType& q_aux = std::get<9>(this->_data);
        DataType& q_lookup = std::get<10>(this->_data);
        DataType& sigma_1 = std::get<11>(this->_data);
        DataType& sigma_2 = std::get<12>(this->_data);
        DataType& sigma_3 = std::get<13>(this->_data);
        DataType& sigma_4 = std::get<14>(this->_data);
        DataType& id_1 = std::get<15>(this->_data);
        DataType& id_2 = std::get<16>(this->_data);
        DataType& id_3 = std::get<17>(this->_data);
        DataType& id_4 = std::get<18>(this->_data);
        DataType& table_1 = std::get<19>(this->_data);
        DataType& table_2 = std::get<20>(this->_data);
        DataType& table_3 = std::get<21>(this->_data);
        DataType& table_4 = std::get<22>(this->_data);
        DataType& lagrange_first = std::get<23>(this->_data);
        DataType& lagrange_last = std::get<24>(this->_data);
        DataType& w_l = std::get<25>(this->_data);
        DataType& w_r = std::get<26>(this->_data);
        DataType& w_o = std::get<27>(this->_data);
        DataType& w_4 = std::get<28>(this->_data);
        DataType& sorted_accum = std::get<29>(this->_data);
        DataType& z_perm = std::get<30>(this->_data);
        DataType& z_lookup = std::get<31>(this->_data);
        DataType& table_1_shift = std::get<32>(this->_data);
        DataType& table_2_shift = std::get<33>(this->_data);
        DataType& table_3_shift = std::get<34>(this->_data);
        DataType& table_4_shift = std::get<35>(this->_data);
        DataType& w_l_shift = std::get<36>(this->_data);
        DataType& w_r_shift = std::get<37>(this->_data);
        DataType& w_o_shift = std::get<38>(this->_data);
        DataType& w_4_shift = std::get<39>(this->_data);
        DataType& sorted_accum_shift = std::get<40>(this->_data);
        DataType& z_perm_shift = std::get<41>(this->_data);
        DataType& z_lookup_shift = std::get<42>(this->_data);

        std::vector<HandleType> get_wires() override { return { w_l, w_r, w_o, w_4 }; };
        // Gemini-specific getters.
        std::vector<HandleType> get_unshifted() override
        {
            return { q_c,           q_l,   q_r,      q_o,     q_4,     q_m,          q_arith, q_sort,
                     q_elliptic,    q_aux, q_lookup, sigma_1, sigma_2, sigma_3,      sigma_4, id_1,
                     id_2,          id_3,  id_4,     table_1, table_2, table_3,      table_4, lagrange_first,
                     lagrange_last, w_l,   w_r,      w_o,     w_4,     sorted_accum, z_perm,  z_lookup

            };
        };
        std::vector<HandleType> get_to_be_shifted() override
        {
            return { table_1, table_2, table_3, table_4, w_l, w_r, w_o, w_4, sorted_accum, z_perm, z_lookup };
        };
        std::vector<HandleType> get_shifted() override
        {
            return { table_1_shift, table_2_shift, table_3_shift,      table_4_shift, w_l_shift,     w_r_shift,
                     w_o_shift,     w_4_shift,     sorted_accum_shift, z_perm_shift,  z_lookup_shift };
        };

        AllEntities() = default;

        AllEntities(const AllEntities& other)
            : AllEntities_<DataType, HandleType, NUM_ALL_ENTITIES>(other){};

        AllEntities(AllEntities&& other)
            : AllEntities_<DataType, HandleType, NUM_ALL_ENTITIES>(other){};

        AllEntities& operator=(const AllEntities& other)
        {
            if (this == &other) {
                return *this;
            }
            AllEntities_<DataType, HandleType, NUM_ALL_ENTITIES>::operator=(other);
            return *this;
        }

        AllEntities& operator=(AllEntities&& other)
        {
            AllEntities_<DataType, HandleType, NUM_ALL_ENTITIES>::operator=(other);
            return *this;
        }

        ~AllEntities() = default;
    };

  public:
    /**
     * @brief The verification key is responsible for storing the the commitments to the precomputed (non-witnessk)
     * polynomials used by the verifier.
     *
     * @note Note the discrepancy with what sort of data is stored here vs in the proving key. We may want to resolve
     * that, and split out separate PrecomputedPolynomials/Commitments data for clarity but also for portability of our
     * circuits.
     */
    class VerificationKey : public VerificationKey_<PrecomputedEntities<Commitment, CommitmentHandle>> {
      public:
        /**
         * @brief Construct a new Verification Key with stdlib types from a provided native verification key
         *
         * @param builder
         * @param native_key Native verification key from which to extract the precomputed commitments
         */
        VerificationKey(CircuitBuilder* builder, auto native_key)
            : VerificationKey_<PrecomputedEntities<Commitment, CommitmentHandle>>(native_key->circuit_size,
                                                                                  native_key->num_public_inputs)
        {
            this->q_m = Commitment::from_witness(builder, native_key->q_m);
            this->q_l = Commitment::from_witness(builder, native_key->q_l);
            this->q_r = Commitment::from_witness(builder, native_key->q_r);
            this->q_o = Commitment::from_witness(builder, native_key->q_o);
            this->q_4 = Commitment::from_witness(builder, native_key->q_4);
            this->q_c = Commitment::from_witness(builder, native_key->q_c);
            this->q_arith = Commitment::from_witness(builder, native_key->q_arith);
            this->q_sort = Commitment::from_witness(builder, native_key->q_sort);
            this->q_elliptic = Commitment::from_witness(builder, native_key->q_elliptic);
            this->q_aux = Commitment::from_witness(builder, native_key->q_aux);
            this->q_lookup = Commitment::from_witness(builder, native_key->q_lookup);
            this->sigma_1 = Commitment::from_witness(builder, native_key->sigma_1);
            this->sigma_2 = Commitment::from_witness(builder, native_key->sigma_2);
            this->sigma_3 = Commitment::from_witness(builder, native_key->sigma_3);
            this->sigma_4 = Commitment::from_witness(builder, native_key->sigma_4);
            this->id_1 = Commitment::from_witness(builder, native_key->id_1);
            this->id_2 = Commitment::from_witness(builder, native_key->id_2);
            this->id_3 = Commitment::from_witness(builder, native_key->id_3);
            this->id_4 = Commitment::from_witness(builder, native_key->id_4);
            this->table_1 = Commitment::from_witness(builder, native_key->table_1);
            this->table_2 = Commitment::from_witness(builder, native_key->table_2);
            this->table_3 = Commitment::from_witness(builder, native_key->table_3);
            this->table_4 = Commitment::from_witness(builder, native_key->table_4);
            this->lagrange_first = Commitment::from_witness(builder, native_key->lagrange_first);
            this->lagrange_last = Commitment::from_witness(builder, native_key->lagrange_last);
        };
    };

    /**
<<<<<<< HEAD
     * @brief A container storing evaluations of all prover polynomials at one point.
     * In sumcheck, this data structure represents the evaluations produced during sumcheck, which are claimed to be the
     * evaluations of prover polynomials commited in earilier rounds
     * In protogalaxy, it's used to store the evaluations for each point on the boolean hypercurbe, so one
     * ProverPolynomailsEvaluation object represents evaluations of one row in the execution trace.
     *
     */
    class ProverPolynomialsEvaluations : public AllEntities<FF, FF> {
      public:
        using Base = AllEntities<FF, FF>;
        using Base::Base;
        ProverPolynomialsEvaluations(std::array<FF, NUM_ALL_ENTITIES> _data_in) { this->_data = _data_in; }
=======
     * @brief A field element for each entity of the flavor.
     */
    class AllValues : public AllEntities<FF, FF> {
      public:
        using Base = AllEntities<FF, FF>;
        using Base::Base;
        AllValues(std::array<FF, NUM_ALL_ENTITIES> _data_in) { this->_data = _data_in; }
>>>>>>> 5d93a470
    };

    /**
     * @brief A container for commitment labels.
     * @note It's debatable whether this should inherit from AllEntities. since most entries are not strictly needed. It
     * has, however, been useful during debugging to have these labels available.
     *
     */
    class CommitmentLabels : public AllEntities<std::string, std::string> {
      public:
        CommitmentLabels()
        {
            this->w_l = "W_L";
            this->w_r = "W_R";
            this->w_o = "W_O";
            this->w_4 = "W_4";
            this->z_perm = "Z_PERM";
            this->z_lookup = "Z_LOOKUP";
            this->sorted_accum = "SORTED_ACCUM";

            // The ones beginning with "__" are only used for debugging
            this->q_c = "__Q_C";
            this->q_l = "__Q_L";
            this->q_r = "__Q_R";
            this->q_o = "__Q_O";
            this->q_4 = "__Q_4";
            this->q_m = "__Q_M";
            this->q_arith = "__Q_ARITH";
            this->q_sort = "__Q_SORT";
            this->q_elliptic = "__Q_ELLIPTIC";
            this->q_aux = "__Q_AUX";
            this->q_lookup = "__Q_LOOKUP";
            this->sigma_1 = "__SIGMA_1";
            this->sigma_2 = "__SIGMA_2";
            this->sigma_3 = "__SIGMA_3";
            this->sigma_4 = "__SIGMA_4";
            this->id_1 = "__ID_1";
            this->id_2 = "__ID_2";
            this->id_3 = "__ID_3";
            this->id_4 = "__ID_4";
            this->table_1 = "__TABLE_1";
            this->table_2 = "__TABLE_2";
            this->table_3 = "__TABLE_3";
            this->table_4 = "__TABLE_4";
            this->lagrange_first = "__LAGRANGE_FIRST";
            this->lagrange_last = "__LAGRANGE_LAST";
        };
    };

    class VerifierCommitments : public AllEntities<Commitment, CommitmentHandle> {
      public:
        VerifierCommitments(std::shared_ptr<VerificationKey> verification_key)
        {
            this->q_m = verification_key->q_m;
            this->q_l = verification_key->q_l;
            this->q_r = verification_key->q_r;
            this->q_o = verification_key->q_o;
            this->q_4 = verification_key->q_4;
            this->q_c = verification_key->q_c;
            this->q_arith = verification_key->q_arith;
            this->q_sort = verification_key->q_sort;
            this->q_elliptic = verification_key->q_elliptic;
            this->q_aux = verification_key->q_aux;
            this->q_lookup = verification_key->q_lookup;
            this->sigma_1 = verification_key->sigma_1;
            this->sigma_2 = verification_key->sigma_2;
            this->sigma_3 = verification_key->sigma_3;
            this->sigma_4 = verification_key->sigma_4;
            this->id_1 = verification_key->id_1;
            this->id_2 = verification_key->id_2;
            this->id_3 = verification_key->id_3;
            this->id_4 = verification_key->id_4;
            this->table_1 = verification_key->table_1;
            this->table_2 = verification_key->table_2;
            this->table_3 = verification_key->table_3;
            this->table_4 = verification_key->table_4;
            this->lagrange_first = verification_key->lagrange_first;
            this->lagrange_last = verification_key->lagrange_last;
        }
    };
};

} // namespace proof_system::honk::flavor<|MERGE_RESOLUTION|>--- conflicted
+++ resolved
@@ -308,28 +308,14 @@
     };
 
     /**
-<<<<<<< HEAD
-     * @brief A container storing evaluations of all prover polynomials at one point.
-     * In sumcheck, this data structure represents the evaluations produced during sumcheck, which are claimed to be the
-     * evaluations of prover polynomials commited in earilier rounds
-     * In protogalaxy, it's used to store the evaluations for each point on the boolean hypercurbe, so one
-     * ProverPolynomailsEvaluation object represents evaluations of one row in the execution trace.
-     *
-     */
-    class ProverPolynomialsEvaluations : public AllEntities<FF, FF> {
-      public:
-        using Base = AllEntities<FF, FF>;
-        using Base::Base;
-        ProverPolynomialsEvaluations(std::array<FF, NUM_ALL_ENTITIES> _data_in) { this->_data = _data_in; }
-=======
-     * @brief A field element for each entity of the flavor.
+     * @brief A field element for each entity of the flavor. These entities represent the prover polynomials evaluated
+     * at one point.
      */
     class AllValues : public AllEntities<FF, FF> {
       public:
         using Base = AllEntities<FF, FF>;
         using Base::Base;
         AllValues(std::array<FF, NUM_ALL_ENTITIES> _data_in) { this->_data = _data_in; }
->>>>>>> 5d93a470
     };
 
     /**
