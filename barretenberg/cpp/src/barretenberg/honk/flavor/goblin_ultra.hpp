--- conflicted
+++ resolved
@@ -303,11 +303,6 @@
     using VerificationKey = VerificationKey_<PrecomputedEntities<Commitment, CommitmentHandle>>;
 
     /**
-     * @brief A container for polynomials handles; only stores spans.
-     */
-    using ProverPolynomials = AllEntities<PolynomialHandle, PolynomialHandle>;
-
-    /**
      * @brief A container for storing the partially evaluated multivariates produced by sumcheck.
      */
     class PartiallyEvaluatedMultivariates : public AllEntities<Polynomial, PolynomialHandle> {
@@ -332,28 +327,31 @@
                                       barretenberg::Univariate<FF, MAX_RELATION_LENGTH>>;
 
     /**
-<<<<<<< HEAD
-     * @brief A container storing evaluations of all prover polynomials at one point.
-     * In sumcheck, this data structure represents the evaluations produced during sumcheck, which are claimed to be the
-     * evaluations of prover polynomials commited in earilier rounds
-     * In protogalaxy, it's used to store the evaluations for each point on the boolean hypercurbe, so one
-     * ProverPolynomailsEvaluation object represents evaluations of one row in the execution trace.
-     *
-     */
-    class ProverPolynomialsEvaluations : public AllEntities<FF, FF> {
-      public:
-        using Base = AllEntities<FF, FF>;
-        using Base::Base;
-        ProverPolynomialsEvaluations(std::array<FF, NUM_ALL_ENTITIES> _data_in) { this->_data = _data_in; }
-=======
-     * @brief A field element for each entity of the flavor.
+     * @brief A field element for each entity of the flavor. These entities represent the prover polynomials evaluated
+     * at one point.
      */
     class AllValues : public AllEntities<FF, FF> {
       public:
         using Base = AllEntities<FF, FF>;
         using Base::Base;
         AllValues(std::array<FF, NUM_ALL_ENTITIES> _data_in) { this->_data = _data_in; }
->>>>>>> 5d93a470
+    };
+
+    /**
+     * @brief A container for polynomials handles; only stores spans.
+     */
+    class ProverPolynomials : public AllEntities<PolynomialHandle, PolynomialHandle> {
+      public:
+        AllValues get_row(const size_t row_idx)
+        {
+            AllValues result;
+            size_t column_idx = 0; // TODO(https://github.com/AztecProtocol/barretenberg/issues/391) zip
+            for (auto& column : this->_data) {
+                result[column_idx] = column[row_idx];
+                column_idx++;
+            }
+            return result;
+        }
     };
 
     /**
