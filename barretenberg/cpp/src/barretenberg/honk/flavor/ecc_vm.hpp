#pragma once
#include "../sumcheck/relation_definitions_fwd.hpp"
#include "barretenberg/ecc/curves/bn254/bn254.hpp"
#include "barretenberg/ecc/curves/grumpkin/grumpkin.hpp"
#include "barretenberg/honk/pcs/commitment_key.hpp"
#include "barretenberg/honk/pcs/ipa/ipa.hpp"
#include "barretenberg/honk/pcs/kzg/kzg.hpp"
#include "barretenberg/polynomials/univariate.hpp"
#include "barretenberg/proof_system/flavor/flavor.hpp"
#include "barretenberg/proof_system/relations/ecc_vm/ecc_lookup_relation.hpp"
#include "barretenberg/proof_system/relations/ecc_vm/ecc_msm_relation.hpp"
#include "barretenberg/proof_system/relations/ecc_vm/ecc_point_table_relation.hpp"
#include "barretenberg/proof_system/relations/ecc_vm/ecc_set_relation.hpp"
#include "barretenberg/proof_system/relations/ecc_vm/ecc_transcript_relation.hpp"
#include "barretenberg/proof_system/relations/ecc_vm/ecc_wnaf_relation.hpp"
#include "barretenberg/proof_system/relations/relation_types.hpp"
#include <array>
#include <concepts>
#include <span>
#include <string>
#include <type_traits>
#include <vector>

// NOLINTBEGIN(cppcoreguidelines-avoid-const-or-ref-data-members)

namespace proof_system::honk {
namespace flavor {

template <typename CycleGroup_T, typename Curve_T, typename PCS_T> class ECCVMBase {
  public:
    // forward template params into the ECCVMBase namespace
    using CycleGroup = CycleGroup_T;
    using Curve = Curve_T;
    using G1 = typename Curve::Group;
    using PCS = PCS_T;

    using FF = typename G1::subgroup_field;
    using Polynomial = barretenberg::Polynomial<FF>;
    using PolynomialHandle = std::span<FF>;
    using GroupElement = typename G1::element;
    using Commitment = typename G1::affine_element;
    using CommitmentHandle = typename G1::affine_element;
    using CommitmentKey = pcs::CommitmentKey<Curve>;
    using VerifierCommitmentKey = pcs::VerifierCommitmentKey<Curve>;

    static constexpr size_t NUM_WIRES = 74;

    // The number of multivariate polynomials on which a sumcheck prover sumcheck operates (including shifts). We often
    // need containers of this size to hold related data, so we choose a name more agnostic than `NUM_POLYNOMIALS`.
    // Note: this number does not include the individual sorted list polynomials.
    static constexpr size_t NUM_ALL_ENTITIES = 105;
    // The number of polynomials precomputed to describe a circuit and to aid a prover in constructing a satisfying
    // assignment of witnesses. We again choose a neutral name.
    static constexpr size_t NUM_PRECOMPUTED_ENTITIES = 3;
    // The total number of witness entities not including shifts.
    static constexpr size_t NUM_WITNESS_ENTITIES = 76;

    using GrandProductRelations = std::tuple<sumcheck::ECCVMSetRelation<FF>>;
    // define the tuple of Relations that comprise the Sumcheck relation
    using Relations = std::tuple<sumcheck::ECCVMTranscriptRelation<FF>,
                                 sumcheck::ECCVMPointTableRelation<FF>,
                                 sumcheck::ECCVMWnafRelation<FF>,
                                 sumcheck::ECCVMMSMRelation<FF>,
                                 sumcheck::ECCVMSetRelation<FF>,
                                 sumcheck::ECCVMLookupRelation<FF>>;

    using LookupRelation = sumcheck::ECCVMLookupRelation<FF>;
    static constexpr size_t MAX_RELATION_LENGTH = get_max_relation_length<Relations>();

    // MAX_RANDOM_RELATION_LENGTH = algebraic degree of sumcheck relation *after* multiplying by the `pow_zeta` random
    // polynomial e.g. For \sum(x) [A(x) * B(x) + C(x)] * PowZeta(X), relation length = 2 and random relation length = 3
    static constexpr size_t MAX_RANDOM_RELATION_LENGTH = MAX_RELATION_LENGTH + 1;
    static constexpr size_t NUM_RELATIONS = std::tuple_size<Relations>::value;

    // Instantiate the BarycentricData needed to extend each Relation Univariate
    // static_assert(instantiate_barycentric_utils<FF, MAX_RANDOM_RELATION_LENGTH>());

    // define the containers for storing the contributions from each relation in Sumcheck
    using TupleOfTuplesOfUnivariates = decltype(create_relation_univariates_container<FF, Relations>());
    using TupleOfArraysOfValues = decltype(create_relation_values_container<FF, Relations>());

  private:
    /**
     * @brief A base class labelling precomputed entities and (ordered) subsets of interest.
     * @details Used to build the proving key and verification key.
     */
    template <typename DataType, typename HandleType>
    class PrecomputedEntities : public PrecomputedEntities_<DataType, HandleType, NUM_PRECOMPUTED_ENTITIES> {
      public:
        DataType& lagrange_first = std::get<0>(this->_data);
        DataType& lagrange_second = std::get<1>(this->_data);
        DataType& lagrange_last = std::get<2>(this->_data);

        std::vector<HandleType> get_selectors() override { return { lagrange_first, lagrange_second, lagrange_last }; };
        std::vector<HandleType> get_sigma_polynomials() override { return {}; };
        std::vector<HandleType> get_id_polynomials() override { return {}; };
        std::vector<HandleType> get_table_polynomials() { return {}; };
    };

    /**
     * @brief Container for all witness polynomials used/constructed by the prover.
     * @details Shifts are not included here since they do not occupy their own memory.
     */
    template <typename DataType, typename HandleType>
    class WitnessEntities : public WitnessEntities_<DataType, HandleType, NUM_WITNESS_ENTITIES> {
      public:
        // clang-format off
        DataType& transcript_add               = std::get<0>(this->_data);
        DataType& transcript_mul               = std::get<1>(this->_data);
        DataType& transcript_eq                = std::get<2>(this->_data);
        DataType& transcript_collision_check   = std::get<3>(this->_data);
        DataType& transcript_msm_transition    = std::get<4>(this->_data);
        DataType& transcript_pc                = std::get<5>(this->_data);
        DataType& transcript_msm_count         = std::get<6>(this->_data);
        DataType& transcript_x                 = std::get<7>(this->_data);
        DataType& transcript_y                 = std::get<8>(this->_data);
        DataType& transcript_z1                = std::get<9>(this->_data);
        DataType& transcript_z2                = std::get<10>(this->_data);
        DataType& transcript_z1zero            = std::get<11>(this->_data); 
        DataType& transcript_z2zero            = std::get<12>(this->_data);
        DataType& transcript_op                = std::get<13>(this->_data);
        DataType& transcript_accumulator_x     = std::get<14>(this->_data);
        DataType& transcript_accumulator_y     = std::get<15>(this->_data);
        DataType& transcript_msm_x             = std::get<16>(this->_data);
        DataType& transcript_msm_y             = std::get<17>(this->_data);
        DataType& precompute_pc                = std::get<18>(this->_data);
        DataType& precompute_point_transition  = std::get<19>(this->_data);
        DataType& precompute_round             = std::get<20>(this->_data);
        DataType& precompute_scalar_sum        = std::get<21>(this->_data);
        DataType& precompute_s1hi              = std::get<22>(this->_data);
        DataType& precompute_s1lo              = std::get<23>(this->_data);
        DataType& precompute_s2hi              = std::get<24>(this->_data);
        DataType& precompute_s2lo              = std::get<25>(this->_data);
        DataType& precompute_s3hi              = std::get<26>(this->_data);
        DataType& precompute_s3lo              = std::get<27>(this->_data);
        DataType& precompute_s4hi              = std::get<28>(this->_data);
        DataType& precompute_s4lo              = std::get<29>(this->_data);
        DataType& precompute_skew              = std::get<30>(this->_data);
        DataType& precompute_dx                = std::get<31>(this->_data);
        DataType& precompute_dy                = std::get<32>(this->_data);
        DataType& precompute_tx                = std::get<33>(this->_data);
        DataType& precompute_ty                = std::get<34>(this->_data);
        DataType& msm_transition               = std::get<35>(this->_data);
        DataType& msm_add                      = std::get<36>(this->_data);
        DataType& msm_double                   = std::get<37>(this->_data);
        DataType& msm_skew                     = std::get<38>(this->_data);
        DataType& msm_accumulator_x            = std::get<39>(this->_data);
        DataType& msm_accumulator_y            = std::get<40>(this->_data);
        DataType& msm_pc                       = std::get<41>(this->_data);
        DataType& msm_size_of_msm              = std::get<42>(this->_data);
        DataType& msm_count                    = std::get<43>(this->_data);
        DataType& msm_round                    = std::get<44>(this->_data);
        DataType& msm_add1                     = std::get<45>(this->_data);
        DataType& msm_add2                     = std::get<46>(this->_data);
        DataType& msm_add3                     = std::get<47>(this->_data);
        DataType& msm_add4                     = std::get<48>(this->_data);
        DataType& msm_x1                       = std::get<49>(this->_data);
        DataType& msm_y1                       = std::get<50>(this->_data);
        DataType& msm_x2                       = std::get<51>(this->_data);
        DataType& msm_y2                       = std::get<52>(this->_data);
        DataType& msm_x3                       = std::get<53>(this->_data);
        DataType& msm_y3                       = std::get<54>(this->_data);
        DataType& msm_x4                       = std::get<55>(this->_data);
        DataType& msm_y4                       = std::get<56>(this->_data);
        DataType& msm_collision_x1             = std::get<57>(this->_data);
        DataType& msm_collision_x2             = std::get<58>(this->_data);
        DataType& msm_collision_x3             = std::get<59>(this->_data);
        DataType& msm_collision_x4             = std::get<60>(this->_data);
        DataType& msm_lambda1                  = std::get<61>(this->_data);
        DataType& msm_lambda2                  = std::get<62>(this->_data);
        DataType& msm_lambda3                  = std::get<63>(this->_data);
        DataType& msm_lambda4                  = std::get<64>(this->_data);
        DataType& msm_slice1                   = std::get<65>(this->_data);
        DataType& msm_slice2                   = std::get<66>(this->_data);
        DataType& msm_slice3                   = std::get<67>(this->_data);
        DataType& msm_slice4                   = std::get<68>(this->_data);
        DataType& transcript_accumulator_empty = std::get<69>(this->_data);
        DataType& transcript_reset_accumulator = std::get<70>(this->_data);
        DataType& precompute_select            = std::get<71>(this->_data);
        DataType& lookup_read_counts_0         = std::get<72>(this->_data);
        DataType& lookup_read_counts_1         = std::get<73>(this->_data);
        DataType& z_perm                       = std::get<74>(this->_data);
        DataType& lookup_inverses              = std::get<75>(this->_data);

        // clang-format on
        std::vector<HandleType> get_wires() override
        {
            return {
                transcript_add,
                transcript_mul,
                transcript_eq,
                transcript_collision_check,
                transcript_msm_transition,
                transcript_pc,
                transcript_msm_count,
                transcript_x,
                transcript_y,
                transcript_z1,
                transcript_z2,
                transcript_z1zero,
                transcript_z2zero,
                transcript_op,
                transcript_accumulator_x,
                transcript_accumulator_y,
                transcript_msm_x,
                transcript_msm_y,
                precompute_pc,
                precompute_point_transition,
                precompute_round,
                precompute_scalar_sum,
                precompute_s1hi,
                precompute_s1lo,
                precompute_s2hi,
                precompute_s2lo,
                precompute_s3hi,
                precompute_s3lo,
                precompute_s4hi,
                precompute_s4lo,
                precompute_skew,
                precompute_dx,
                precompute_dy,
                precompute_tx,
                precompute_ty,
                msm_transition,
                msm_add,
                msm_double,
                msm_skew,
                msm_accumulator_x,
                msm_accumulator_y,
                msm_pc,
                msm_size_of_msm,
                msm_count,
                msm_round,
                msm_add1,
                msm_add2,
                msm_add3,
                msm_add4,
                msm_x1,
                msm_y1,
                msm_x2,
                msm_y2,
                msm_x3,
                msm_y3,
                msm_x4,
                msm_y4,
                msm_collision_x1,
                msm_collision_x2,
                msm_collision_x3,
                msm_collision_x4,
                msm_lambda1,
                msm_lambda2,
                msm_lambda3,
                msm_lambda4,
                msm_slice1,
                msm_slice2,
                msm_slice3,
                msm_slice4,
                transcript_accumulator_empty,
                transcript_reset_accumulator,
                precompute_select,
                lookup_read_counts_0,
                lookup_read_counts_1,
            };
        };
        // The sorted concatenations of table and witness data needed for plookup.
        std::vector<HandleType> get_sorted_polynomials() { return {}; };
    };

    /**
     * @brief A base class labelling all entities (for instance, all of the polynomials used by the prover during
     * sumcheck) in this Honk variant along with particular subsets of interest
     * @details Used to build containers for: the prover's polynomial during sumcheck; the sumcheck's folded
     * polynomials; the univariates consturcted during during sumcheck; the evaluations produced by sumcheck.
     *
     * Symbolically we have: AllEntities = PrecomputedEntities + WitnessEntities + "ShiftedEntities". It could be
     * implemented as such, but we have this now.
     */
    template <typename DataType, typename HandleType>
    class AllEntities : public AllEntities_<DataType, HandleType, NUM_ALL_ENTITIES> {
      public:
        // clang-format off
        DataType& lagrange_first                     = std::get<0>(this->_data);
        DataType& lagrange_second                    = std::get<1>(this->_data);
        DataType& lagrange_last                      = std::get<2>(this->_data);
        DataType& transcript_add                     = std::get<3>(this->_data);
        DataType& transcript_mul                     = std::get<4>(this->_data);
        DataType& transcript_eq                      = std::get<5>(this->_data);
        DataType& transcript_collision_check         = std::get<6>(this->_data);
        DataType& transcript_msm_transition          = std::get<7>(this->_data);
        DataType& transcript_pc                      = std::get<8>(this->_data);
        DataType& transcript_msm_count               = std::get<9>(this->_data);
        DataType& transcript_x                       = std::get<10>(this->_data);
        DataType& transcript_y                       = std::get<11>(this->_data);
        DataType& transcript_z1                      = std::get<12>(this->_data);
        DataType& transcript_z2                      = std::get<13>(this->_data);
        DataType& transcript_z1zero                  = std::get<14>(this->_data); 
        DataType& transcript_z2zero                  = std::get<15>(this->_data);
        DataType& transcript_op                      = std::get<16>(this->_data);
        DataType& transcript_accumulator_x           = std::get<17>(this->_data);
        DataType& transcript_accumulator_y           = std::get<18>(this->_data);
        DataType& transcript_msm_x                   = std::get<19>(this->_data);
        DataType& transcript_msm_y                   = std::get<20>(this->_data);
        DataType& precompute_pc                      = std::get<21>(this->_data);
        DataType& precompute_point_transition        = std::get<22>(this->_data);
        DataType& precompute_round                   = std::get<23>(this->_data);
        DataType& precompute_scalar_sum              = std::get<24>(this->_data);
        DataType& precompute_s1hi                    = std::get<25>(this->_data);
        DataType& precompute_s1lo                    = std::get<26>(this->_data);
        DataType& precompute_s2hi                    = std::get<27>(this->_data);
        DataType& precompute_s2lo                    = std::get<28>(this->_data);
        DataType& precompute_s3hi                    = std::get<29>(this->_data);
        DataType& precompute_s3lo                    = std::get<30>(this->_data);
        DataType& precompute_s4hi                    = std::get<31>(this->_data);
        DataType& precompute_s4lo                    = std::get<32>(this->_data);
        DataType& precompute_skew                    = std::get<33>(this->_data);
        DataType& precompute_dx                      = std::get<34>(this->_data);
        DataType& precompute_dy                      = std::get<35>(this->_data);
        DataType& precompute_tx                      = std::get<36>(this->_data);
        DataType& precompute_ty                      = std::get<37>(this->_data);
        DataType& msm_transition                     = std::get<38>(this->_data);
        DataType& msm_add                            = std::get<39>(this->_data);
        DataType& msm_double                         = std::get<40>(this->_data);
        DataType& msm_skew                           = std::get<41>(this->_data);
        DataType& msm_accumulator_x                  = std::get<42>(this->_data);
        DataType& msm_accumulator_y                  = std::get<43>(this->_data);
        DataType& msm_pc                             = std::get<44>(this->_data);
        DataType& msm_size_of_msm                    = std::get<45>(this->_data);
        DataType& msm_count                          = std::get<46>(this->_data);
        DataType& msm_round                          = std::get<47>(this->_data);
        DataType& msm_add1                           = std::get<48>(this->_data);
        DataType& msm_add2                           = std::get<49>(this->_data);
        DataType& msm_add3                           = std::get<50>(this->_data);
        DataType& msm_add4                           = std::get<51>(this->_data);
        DataType& msm_x1                             = std::get<52>(this->_data);
        DataType& msm_y1                             = std::get<53>(this->_data);
        DataType& msm_x2                             = std::get<54>(this->_data);
        DataType& msm_y2                             = std::get<55>(this->_data);
        DataType& msm_x3                             = std::get<56>(this->_data);
        DataType& msm_y3                             = std::get<57>(this->_data);
        DataType& msm_x4                             = std::get<58>(this->_data);
        DataType& msm_y4                             = std::get<59>(this->_data);
        DataType& msm_collision_x1                   = std::get<60>(this->_data);
        DataType& msm_collision_x2                   = std::get<61>(this->_data);
        DataType& msm_collision_x3                   = std::get<62>(this->_data);
        DataType& msm_collision_x4                   = std::get<63>(this->_data);
        DataType& msm_lambda1                        = std::get<64>(this->_data);
        DataType& msm_lambda2                        = std::get<65>(this->_data);
        DataType& msm_lambda3                        = std::get<66>(this->_data);
        DataType& msm_lambda4                        = std::get<67>(this->_data);
        DataType& msm_slice1                         = std::get<68>(this->_data);
        DataType& msm_slice2                         = std::get<69>(this->_data);
        DataType& msm_slice3                         = std::get<70>(this->_data);
        DataType& msm_slice4                         = std::get<71>(this->_data);
        DataType& transcript_accumulator_empty       = std::get<72>(this->_data);
        DataType& transcript_reset_accumulator       = std::get<73>(this->_data);
        DataType& precompute_select                  = std::get<74>(this->_data);
        DataType& lookup_read_counts_0               = std::get<75>(this->_data);
        DataType& lookup_read_counts_1               = std::get<76>(this->_data);
        DataType& z_perm                             = std::get<77>(this->_data);
        DataType& lookup_inverses                    = std::get<78>(this->_data);
        DataType& transcript_mul_shift               = std::get<79>(this->_data);
        DataType& transcript_msm_count_shift         = std::get<80>(this->_data);
        DataType& transcript_accumulator_x_shift     = std::get<81>(this->_data);
        DataType& transcript_accumulator_y_shift     = std::get<82>(this->_data);
        DataType& precompute_scalar_sum_shift        = std::get<83>(this->_data);
        DataType& precompute_s1hi_shift              = std::get<84>(this->_data);
        DataType& precompute_dx_shift                = std::get<85>(this->_data);
        DataType& precompute_dy_shift                = std::get<86>(this->_data);
        DataType& precompute_tx_shift                = std::get<87>(this->_data);
        DataType& precompute_ty_shift                = std::get<88>(this->_data);
        DataType& msm_transition_shift               = std::get<89>(this->_data);
        DataType& msm_add_shift                      = std::get<90>(this->_data);
        DataType& msm_double_shift                   = std::get<91>(this->_data);
        DataType& msm_skew_shift                     = std::get<92>(this->_data);
        DataType& msm_accumulator_x_shift            = std::get<93>(this->_data);
        DataType& msm_accumulator_y_shift            = std::get<94>(this->_data);
        DataType& msm_count_shift                    = std::get<95>(this->_data);
        DataType& msm_round_shift                    = std::get<96>(this->_data);
        DataType& msm_add1_shift                     = std::get<97>(this->_data);
        DataType& msm_pc_shift                       = std::get<98>(this->_data);
        DataType& precompute_pc_shift                = std::get<99>(this->_data);
        DataType& transcript_pc_shift                = std::get<100>(this->_data);
        DataType& precompute_round_shift             = std::get<101>(this->_data);
        DataType& transcript_accumulator_empty_shift = std::get<102>(this->_data);
        DataType& precompute_select_shift            = std::get<103>(this->_data);
        DataType& z_perm_shift                       = std::get<104>(this->_data);

        template <size_t index>
        [[nodiscard]] const DataType& lookup_read_counts() const
        {
            static_assert(index == 0 || index == 1);
            return std::get<75 + index>(this->_data);
        }
        // clang-format on

        std::vector<HandleType> get_wires() override
        {
            return {
                transcript_add,
                transcript_mul,
                transcript_eq,
                transcript_collision_check,
                transcript_msm_transition,
                transcript_pc,
                transcript_msm_count,
                transcript_x,
                transcript_y,
                transcript_z1,
                transcript_z2,
                transcript_z1zero,
                transcript_z2zero,
                transcript_op,
                transcript_accumulator_x,
                transcript_accumulator_y,
                transcript_msm_x,
                transcript_msm_y,
                precompute_pc,
                precompute_point_transition,
                precompute_round,
                precompute_scalar_sum,
                precompute_s1hi,
                precompute_s1lo,
                precompute_s2hi,
                precompute_s2lo,
                precompute_s3hi,
                precompute_s3lo,
                precompute_s4hi,
                precompute_s4lo,
                precompute_skew,
                precompute_dx,
                precompute_dy,
                precompute_tx,
                precompute_ty,
                msm_transition,
                msm_add,
                msm_double,
                msm_skew,
                msm_accumulator_x,
                msm_accumulator_y,
                msm_pc,
                msm_size_of_msm,
                msm_count,
                msm_round,
                msm_add1,
                msm_add2,
                msm_add3,
                msm_add4,
                msm_x1,
                msm_y1,
                msm_x2,
                msm_y2,
                msm_x3,
                msm_y3,
                msm_x4,
                msm_y4,
                msm_collision_x1,
                msm_collision_x2,
                msm_collision_x3,
                msm_collision_x4,
                msm_lambda1,
                msm_lambda2,
                msm_lambda3,
                msm_lambda4,
                msm_slice1,
                msm_slice2,
                msm_slice3,
                msm_slice4,
                transcript_accumulator_empty,
                transcript_reset_accumulator,
                precompute_select,
                lookup_read_counts_0,
                lookup_read_counts_1,
            };
        };
        // Gemini-specific getters.
        std::vector<HandleType> get_unshifted() override
        {
            return {
                lagrange_first,
                lagrange_second,
                lagrange_last,
                transcript_add,
                transcript_eq,
                transcript_collision_check,
                transcript_msm_transition,
                transcript_x,
                transcript_y,
                transcript_z1,
                transcript_z2,
                transcript_z1zero,
                transcript_z2zero,
                transcript_op,
                transcript_msm_x,
                transcript_msm_y,
                precompute_point_transition,
                precompute_s1hi,
                precompute_s2hi,
                precompute_s2lo,
                precompute_s3hi,
                precompute_s3lo,
                precompute_s4hi,
                precompute_s4lo,
                precompute_skew,
                msm_size_of_msm,
                msm_add2,
                msm_add3,
                msm_add4,
                msm_x1,
                msm_y1,
                msm_x2,
                msm_y2,
                msm_x3,
                msm_y3,
                msm_x4,
                msm_y4,
                msm_collision_x1,
                msm_collision_x2,
                msm_collision_x3,
                msm_collision_x4,
                msm_lambda1,
                msm_lambda2,
                msm_lambda3,
                msm_lambda4,
                msm_slice1,
                msm_slice2,
                msm_slice3,
                msm_slice4,
                transcript_reset_accumulator,
                lookup_read_counts_0,
                lookup_read_counts_1,
                lookup_inverses,
            };
        };

        std::vector<HandleType> get_to_be_shifted() override
        {
            return {
                transcript_mul,
                transcript_msm_count,
                transcript_accumulator_x,
                transcript_accumulator_y,
                precompute_scalar_sum,
                precompute_s1hi,
                precompute_dx,
                precompute_dy,
                precompute_tx,
                precompute_ty,
                msm_transition,
                msm_add,
                msm_double,
                msm_skew,
                msm_accumulator_x,
                msm_accumulator_y,
                msm_count,
                msm_round,
                msm_add1,
                msm_pc,
                precompute_pc,
                transcript_pc,
                precompute_round,
                transcript_accumulator_empty,
                precompute_select,
                z_perm,
            };
        };
        std::vector<HandleType> get_shifted() override
        {
            return {
                transcript_mul_shift,
                transcript_msm_count_shift,
                transcript_accumulator_x_shift,
                transcript_accumulator_y_shift,
                precompute_scalar_sum_shift,
                precompute_s1hi_shift,
                precompute_dx_shift,
                precompute_dy_shift,
                precompute_tx_shift,
                precompute_ty_shift,
                msm_transition_shift,
                msm_add_shift,
                msm_double_shift,
                msm_skew_shift,
                msm_accumulator_x_shift,
                msm_accumulator_y_shift,
                msm_count_shift,
                msm_round_shift,
                msm_add1_shift,
                msm_pc_shift,
                precompute_pc_shift,
                transcript_pc_shift,
                precompute_round_shift,
                transcript_accumulator_empty_shift,
                precompute_select_shift,
                z_perm_shift,
            };
        };

        AllEntities() = default;

        AllEntities(const AllEntities& other)
            : AllEntities_<DataType, HandleType, NUM_ALL_ENTITIES>(other){};

        AllEntities(AllEntities&& other) noexcept
            : AllEntities_<DataType, HandleType, NUM_ALL_ENTITIES>(other){};

        AllEntities& operator=(const AllEntities& other)
        {
            if (this == &other) {
                return *this;
            }
            AllEntities_<DataType, HandleType, NUM_ALL_ENTITIES>::operator=(other);
            return *this;
        }

        AllEntities& operator=(AllEntities&& other) noexcept
        {
            AllEntities_<DataType, HandleType, NUM_ALL_ENTITIES>::operator=(other);
            return *this;
        }

        ~AllEntities() override = default;
    };

  public:
    /**
     * @brief The proving key is responsible for storing the polynomials used by the prover.
     * @note TODO(Cody): Maybe multiple inheritance is the right thing here. In that case, nothing should eve inherit
     * from ProvingKey.
     */
    class ProvingKey : public ProvingKey_<PrecomputedEntities<Polynomial, PolynomialHandle>,
                                          WitnessEntities<Polynomial, PolynomialHandle>> {
      public:
        // Expose constructors on the base class
        using Base = ProvingKey_<PrecomputedEntities<Polynomial, PolynomialHandle>,
                                 WitnessEntities<Polynomial, PolynomialHandle>>;
        using Base::Base;

        // The plookup wires that store plookup read data.
        std::array<PolynomialHandle, 3> get_table_column_wires() { return {}; };
    };

    /**
     * @brief The verification key is responsible for storing the the commitments to the precomputed (non-witnessk)
     * polynomials used by the verifier.
     *
     * @note Note the discrepancy with what sort of data is stored here vs in the proving key. We may want to resolve
     * that, and split out separate PrecomputedPolynomials/Commitments data for clarity but also for portability of our
     * circuits.
     */
    using VerificationKey = VerificationKey_<PrecomputedEntities<Commitment, CommitmentHandle>>;

    /**
     * @brief A container for polynomials produced after the first round of sumcheck.
     * @todo TODO(#394) Use polynomial classes for guaranteed memory alignment.
     */
    using FoldedPolynomials = AllEntities<std::vector<FF>, PolynomialHandle>;

    /**
     * @brief A field element for each entity of the flavor.
     */
    class AllValues : public AllEntities<FF, FF> {
      public:
        using Base = AllEntities<FF, FF>;
        using Base::Base;
        AllValues(std::array<FF, NUM_ALL_ENTITIES> _data_in) { this->_data = _data_in; }
    };

    /**
     * @brief An owning container of polynomials.
     * @warning When this was introduced it broke some of our design principles.
     *   - Execution trace builders don't handle "polynomials" because the interpretation of the execution trace columns
     *     as polynomials is a detail of the proving system, and trace builders are (sometimes in practice, always in
     *     principle) reusable for different proving protocols (e.g., Plonk and Honk).
     *   - Polynomial storage is handled by key classes. Polynomials aren't moved, but are accessed elsewhere by
     * std::spans.
     *
     *  We will consider revising this data model: TODO(https://github.com/AztecProtocol/barretenberg/issues/743)
     */
    class AllPolynomials : public AllEntities<Polynomial, PolynomialHandle> {
      public:
        AllValues get_row(const size_t row_idx)
        {
            AllValues result;
            size_t column_idx = 0; // // TODO(https://github.com/AztecProtocol/barretenberg/issues/391) zip
            for (auto& column : this->_data) {
                result[column_idx] = column[row_idx];
                column_idx++;
            }
            return result;
        }
    };
    /**
     * @brief A container for polynomials produced after the first round of sumcheck.
     * @todo TODO(#394) Use polynomial classes for guaranteed memory alignment.
     */
    using RowPolynomials = AllEntities<FF, FF>;

    /**
     * @brief A container for storing the partially evaluated multivariates produced by sumcheck.
     */
    class PartiallyEvaluatedMultivariates : public AllEntities<Polynomial, PolynomialHandle> {

      public:
        PartiallyEvaluatedMultivariates() = default;
        PartiallyEvaluatedMultivariates(const size_t circuit_size)
        {
            // Storage is only needed after the first partial evaluation, hence polynomials of size (n / 2)
            for (auto& poly : this->_data) {
                poly = Polynomial(circuit_size / 2);
            }
        }
    };

    /**
     * @brief A container for univariates produced during the hot loop in sumcheck.
     * @todo TODO(#390): Simplify this by moving MAX_RELATION_LENGTH?
     */
    template <size_t MAX_RELATION_LENGTH>
    using ExtendedEdges = AllEntities<barretenberg::Univariate<FF, MAX_RELATION_LENGTH>,
                                      barretenberg::Univariate<FF, MAX_RELATION_LENGTH>>;

    /**
<<<<<<< HEAD
     * @brief A container storing evaluations of all prover polynomials at one point.
     * In sumcheck, this data structure represents the evaluations produced during sumcheck, which are claimed to be the
     * evaluations of prover polynomials commited in earilier rounds
     * In ProtoGalaxy, it's used to store the evaluations for each point on the boolean hypercurbe, so one
     * ProverPolynomailsEvaluation object represents evaluations of one row in the execution trace.
     *
     */
    class ProverPolynomialsEvaluations : public AllEntities<FF, FF> {
      public:
        using Base = AllEntities<FF, FF>;
        using Base::Base;
        ProverPolynomialsEvaluations(std::array<FF, NUM_ALL_ENTITIES> _data_in) { this->_data = _data_in; }
=======
     * @brief A container for polynomials handles; only stores spans.
     */
    class ProverPolynomials : public AllEntities<PolynomialHandle, PolynomialHandle> {
      public:
        AllValues get_row(const size_t row_idx)
        {
            AllValues result;
            size_t column_idx = 0; // TODO(https://github.com/AztecProtocol/barretenberg/issues/391) zip
            for (auto& column : this->_data) {
                result[column_idx] = column[row_idx];
                column_idx++;
            }
            return result;
        }
>>>>>>> 5d93a470
    };

    /**
     * @brief A container for commitment labels.
     * @note It's debatable whether this should inherit from AllEntities. since most entries are not strictly needed. It
     * has, however, been useful during debugging to have these labels available.
     *
     */
    class CommitmentLabels : public AllEntities<std::string, std::string> {
      private:
        using Base = AllEntities<std::string, std::string>;

      public:
        CommitmentLabels()
            : AllEntities<std::string, std::string>()
        {
            Base::transcript_add = "TRANSCRIPT_ADD";
            Base::transcript_mul = "TRANSCRIPT_MUL";
            Base::transcript_eq = "TRANSCRIPT_EQ";
            Base::transcript_collision_check = "TRANSCRIPT_COLLISION_CHECK";
            Base::transcript_msm_transition = "TRANSCRIPT_MSM_TRANSITION";
            Base::transcript_pc = "TRANSCRIPT_PC";
            Base::transcript_msm_count = "TRANSCRIPT_MSM_COUNT";
            Base::transcript_x = "TRANSCRIPT_X";
            Base::transcript_y = "TRANSCRIPT_Y";
            Base::transcript_z1 = "TRANSCRIPT_Z1";
            Base::transcript_z2 = "TRANSCRIPT_Z2";
            Base::transcript_z1zero = "TRANSCRIPT_Z1ZERO";
            Base::transcript_z2zero = "TRANSCRIPT_Z2ZERO";
            Base::transcript_op = "TRANSCRIPT_OP";
            Base::transcript_accumulator_x = "TRANSCRIPT_ACCUMULATOR_X";
            Base::transcript_accumulator_y = "TRANSCRIPT_ACCUMULATOR_Y";
            Base::transcript_msm_x = "TRANSCRIPT_MSM_X";
            Base::transcript_msm_y = "TRANSCRIPT_MSM_Y";
            Base::precompute_pc = "PRECOMPUTE_PC";
            Base::precompute_point_transition = "PRECOMPUTE_POINT_TRANSITION";
            Base::precompute_round = "PRECOMPUTE_ROUND";
            Base::precompute_scalar_sum = "PRECOMPUTE_SCALAR_SUM";
            Base::precompute_s1hi = "PRECOMPUTE_S1HI";
            Base::precompute_s1lo = "PRECOMPUTE_S1LO";
            Base::precompute_s2hi = "PRECOMPUTE_S2HI";
            Base::precompute_s2lo = "PRECOMPUTE_S2LO";
            Base::precompute_s3hi = "PRECOMPUTE_S3HI";
            Base::precompute_s3lo = "PRECOMPUTE_S3LO";
            Base::precompute_s4hi = "PRECOMPUTE_S4HI";
            Base::precompute_s4lo = "PRECOMPUTE_S4LO";
            Base::precompute_skew = "PRECOMPUTE_SKEW";
            Base::precompute_dx = "PRECOMPUTE_DX";
            Base::precompute_dy = "PRECOMPUTE_DY";
            Base::precompute_tx = "PRECOMPUTE_TX";
            Base::precompute_ty = "PRECOMPUTE_TY";
            Base::msm_transition = "MSM_TRANSITION";
            Base::msm_add = "MSM_ADD";
            Base::msm_double = "MSM_DOUBLE";
            Base::msm_skew = "MSM_SKEW";
            Base::msm_accumulator_x = "MSM_ACCUMULATOR_X";
            Base::msm_accumulator_y = "MSM_ACCUMULATOR_Y";
            Base::msm_pc = "MSM_PC";
            Base::msm_size_of_msm = "MSM_SIZE_OF_MSM";
            Base::msm_count = "MSM_COUNT";
            Base::msm_round = "MSM_ROUND";
            Base::msm_add1 = "MSM_ADD1";
            Base::msm_add2 = "MSM_ADD2";
            Base::msm_add3 = "MSM_ADD3";
            Base::msm_add4 = "MSM_ADD4";
            Base::msm_x1 = "MSM_X1";
            Base::msm_y1 = "MSM_Y1";
            Base::msm_x2 = "MSM_X2";
            Base::msm_y2 = "MSM_Y2";
            Base::msm_x3 = "MSM_X3";
            Base::msm_y3 = "MSM_Y3";
            Base::msm_x4 = "MSM_X4";
            Base::msm_y4 = "MSM_Y4";
            Base::msm_collision_x1 = "MSM_COLLISION_X1";
            Base::msm_collision_x2 = "MSM_COLLISION_X2";
            Base::msm_collision_x3 = "MSM_COLLISION_X3";
            Base::msm_collision_x4 = "MSM_COLLISION_X4";
            Base::msm_lambda1 = "MSM_LAMBDA1";
            Base::msm_lambda2 = "MSM_LAMBDA2";
            Base::msm_lambda3 = "MSM_LAMBDA3";
            Base::msm_lambda4 = "MSM_LAMBDA4";
            Base::msm_slice1 = "MSM_SLICE1";
            Base::msm_slice2 = "MSM_SLICE2";
            Base::msm_slice3 = "MSM_SLICE3";
            Base::msm_slice4 = "MSM_SLICE4";
            Base::transcript_accumulator_empty = "TRANSCRIPT_ACCUMULATOR_EMPTY";
            Base::transcript_reset_accumulator = "TRANSCRIPT_RESET_ACCUMULATOR";
            Base::precompute_select = "PRECOMPUTE_SELECT";
            Base::lookup_read_counts_0 = "LOOKUP_READ_COUNTS_0";
            Base::lookup_read_counts_1 = "LOOKUP_READ_COUNTS_1";
            Base::z_perm = "Z_PERM";
            Base::lookup_inverses = "LOOKUP_INVERSES";
            // The ones beginning with "__" are only used for debugging
            Base::lagrange_first = "__LAGRANGE_FIRST";
            Base::lagrange_second = "__LAGRANGE_SECOND";
            Base::lagrange_last = "__LAGRANGE_LAST";
        };
    };

    class VerifierCommitments : public AllEntities<Commitment, CommitmentHandle> {
      private:
        using Base = AllEntities<Commitment, CommitmentHandle>;

      public:
        VerifierCommitments(const std::shared_ptr<VerificationKey>& verification_key,
                            const VerifierTranscript<FF>& transcript)
        {
            static_cast<void>(transcript);
            Base::lagrange_first = verification_key->lagrange_first;
            Base::lagrange_second = verification_key->lagrange_second;
            Base::lagrange_last = verification_key->lagrange_last;
        }
    };
};

class ECCVM : public ECCVMBase<grumpkin::g1, curve::BN254, pcs::kzg::KZG<curve::BN254>> {};
class ECCVMGrumpkin : public ECCVMBase<barretenberg::g1, curve::Grumpkin, pcs::ipa::IPA<curve::Grumpkin>> {};

// NOLINTEND(cppcoreguidelines-avoid-const-or-ref-data-members)

} // namespace flavor
namespace sumcheck {

extern template class ECCVMTranscriptRelationBase<barretenberg::fr>;
extern template class ECCVMWnafRelationBase<barretenberg::fr>;
extern template class ECCVMPointTableRelationBase<barretenberg::fr>;
extern template class ECCVMMSMRelationBase<barretenberg::fr>;
extern template class ECCVMSetRelationBase<barretenberg::fr>;
extern template class ECCVMLookupRelationBase<barretenberg::fr>;

DECLARE_SUMCHECK_RELATION_CLASS(ECCVMTranscriptRelationBase, flavor::ECCVM);
DECLARE_SUMCHECK_RELATION_CLASS(ECCVMWnafRelationBase, flavor::ECCVM);
DECLARE_SUMCHECK_RELATION_CLASS(ECCVMPointTableRelationBase, flavor::ECCVM);
DECLARE_SUMCHECK_RELATION_CLASS(ECCVMMSMRelationBase, flavor::ECCVM);
DECLARE_SUMCHECK_RELATION_CLASS(ECCVMSetRelationBase, flavor::ECCVM);
DECLARE_SUMCHECK_RELATION_CLASS(ECCVMLookupRelationBase, flavor::ECCVM);

DECLARE_SUMCHECK_RELATION_CLASS(ECCVMTranscriptRelationBase, flavor::ECCVMGrumpkin);
DECLARE_SUMCHECK_RELATION_CLASS(ECCVMWnafRelationBase, flavor::ECCVMGrumpkin);
DECLARE_SUMCHECK_RELATION_CLASS(ECCVMPointTableRelationBase, flavor::ECCVMGrumpkin);
DECLARE_SUMCHECK_RELATION_CLASS(ECCVMMSMRelationBase, flavor::ECCVMGrumpkin);
DECLARE_SUMCHECK_RELATION_CLASS(ECCVMSetRelationBase, flavor::ECCVMGrumpkin);
DECLARE_SUMCHECK_RELATION_CLASS(ECCVMLookupRelationBase, flavor::ECCVMGrumpkin);

DECLARE_SUMCHECK_PERMUTATION_CLASS(ECCVMSetRelationBase, flavor::ECCVM);
DECLARE_SUMCHECK_PERMUTATION_CLASS(ECCVMSetRelationBase, flavor::ECCVMGrumpkin);
} // namespace sumcheck
} // namespace proof_system::honk<|MERGE_RESOLUTION|>--- conflicted
+++ resolved
@@ -720,24 +720,14 @@
                                       barretenberg::Univariate<FF, MAX_RELATION_LENGTH>>;
 
     /**
-<<<<<<< HEAD
-     * @brief A container storing evaluations of all prover polynomials at one point.
-     * In sumcheck, this data structure represents the evaluations produced during sumcheck, which are claimed to be the
-     * evaluations of prover polynomials commited in earilier rounds
-     * In ProtoGalaxy, it's used to store the evaluations for each point on the boolean hypercurbe, so one
-     * ProverPolynomailsEvaluation object represents evaluations of one row in the execution trace.
-     *
-     */
-    class ProverPolynomialsEvaluations : public AllEntities<FF, FF> {
-      public:
-        using Base = AllEntities<FF, FF>;
-        using Base::Base;
-        ProverPolynomialsEvaluations(std::array<FF, NUM_ALL_ENTITIES> _data_in) { this->_data = _data_in; }
-=======
-     * @brief A container for polynomials handles; only stores spans.
+     * @brief A container for polynomials handles of the prover; only stores spans.
      */
     class ProverPolynomials : public AllEntities<PolynomialHandle, PolynomialHandle> {
       public:
+        /**
+         * @brief Returns the evaluations of all prover polynomials at one point, which represents one row in the
+         * execution trace.
+         */
         AllValues get_row(const size_t row_idx)
         {
             AllValues result;
@@ -748,7 +738,6 @@
             }
             return result;
         }
->>>>>>> 5d93a470
     };
 
     /**
