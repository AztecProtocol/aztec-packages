#include "barretenberg/honk/flavor/ultra.hpp"
#include "barretenberg/polynomials/polynomial.hpp"
#include "barretenberg/srs/factories/crs_factory.hpp"
#include <cstddef>
#include <gtest/gtest.h>

#pragma GCC diagnostic ignored "-Wunused-local-typedefs"
#pragma GCC diagnostic ignored "-Wunused-variable"

namespace proof_system::test_flavor {
TEST(Flavor, Getters)
{
    using Flavor = proof_system::honk::flavor::Ultra;
    using FF = Flavor::FF;
    using ProvingKey = typename Flavor::ProvingKey;

    ProvingKey proving_key = []() { return Flavor::ProvingKey(/*circuit_size=*/4, /*num_public_inputs=*/0); }();

    // set
    size_t coset_idx = 0;
    for (auto& id_poly : proving_key.get_id_polynomials()) {
        typename Flavor::Polynomial new_poly(proving_key.circuit_size);
        for (size_t i = 0; i < proving_key.circuit_size; ++i) {
            id_poly[i] = coset_idx * proving_key.circuit_size + i;
        }
        ++coset_idx;
    }

    // Polynomials in the proving key can be set through loops over subsets produced by the getters
    EXPECT_EQ(proving_key.id_1[0], FF(0));
    EXPECT_EQ(proving_key.id_2[0], FF(4));
    EXPECT_EQ(proving_key.id_3[0], FF(8));

    Flavor::VerificationKey verification_key;
    Flavor::ProverPolynomials prover_polynomials;
<<<<<<< HEAD
    Flavor::ClaimedEvaluations evals;
=======
    Flavor::ExtendedEdges<Flavor::NUM_ALL_ENTITIES> edges;
    Flavor::AllValues evals;
>>>>>>> eb658199
    Flavor::CommitmentLabels commitment_labels;

    // Globals are also available through STL container sizes
    EXPECT_EQ(prover_polynomials.size(), Flavor::NUM_ALL_ENTITIES);
    // Shited polynomials have the righ tsize
    EXPECT_EQ(prover_polynomials.size(), prover_polynomials.get_unshifted_then_shifted().size());
    // Commitment lables are stored in the flavor.
    EXPECT_EQ(commitment_labels.w_r, "W_R");

    auto get_test_polynomial = [](size_t& idx) {
        Flavor::Polynomial poly(4);
        for (size_t i = 0; i < 4; i++) {
            poly[i] = idx++;
        };
        return poly;
    };

    size_t idx = 0;
    auto w_l = get_test_polynomial(idx);
    auto w_r = get_test_polynomial(idx);
    auto w_o = get_test_polynomial(idx);
    auto w_4 = get_test_polynomial(idx);
    auto z_perm = get_test_polynomial(idx);
    auto z_perm_shift = get_test_polynomial(idx);
    auto q_m = get_test_polynomial(idx);
    auto q_l = get_test_polynomial(idx);
    auto q_r = get_test_polynomial(idx);
    auto q_o = get_test_polynomial(idx);
    auto q_c = get_test_polynomial(idx);
    auto sigma_1 = get_test_polynomial(idx);
    auto sigma_2 = get_test_polynomial(idx);
    auto sigma_3 = get_test_polynomial(idx);
    auto id_1 = get_test_polynomial(idx);
    auto id_2 = get_test_polynomial(idx);
    auto id_3 = get_test_polynomial(idx);
    auto lagrange_first = get_test_polynomial(idx);
    auto lagrange_last = get_test_polynomial(idx);

    prover_polynomials.w_l = w_l;
    prover_polynomials.w_r = w_r;
    prover_polynomials.w_o = w_o;
    prover_polynomials.w_4 = w_4;
    prover_polynomials.z_perm = z_perm;
    prover_polynomials.z_perm_shift = z_perm_shift;
    prover_polynomials.q_m = q_m;
    prover_polynomials.q_l = q_l;
    prover_polynomials.q_r = q_r;
    prover_polynomials.q_o = q_o;
    prover_polynomials.q_c = q_c;
    prover_polynomials.sigma_1 = sigma_1;
    prover_polynomials.sigma_2 = sigma_2;
    prover_polynomials.sigma_3 = sigma_3;
    prover_polynomials.id_1 = id_1;
    prover_polynomials.id_2 = id_2;
    prover_polynomials.id_3 = id_3;
    prover_polynomials.lagrange_first = lagrange_first;
    prover_polynomials.lagrange_last = lagrange_last;

    // You can set polynomial values directly through the symbol names
    // and then access the values through the getters.
    idx = 0;
    for (auto& poly : prover_polynomials.get_wires()) {
        EXPECT_EQ(poly[0], 4 * idx);
        EXPECT_EQ(poly[1], 4 * idx + 1);
        EXPECT_EQ(poly[2], 4 * idx + 2);
        EXPECT_EQ(poly[3], 4 * idx + 3);
        ++idx;
    };
}

TEST(Flavor, AllEntitiesSpecialMemberFunctions)
{
    using Flavor = proof_system::honk::flavor::Ultra;
    using FF = Flavor::FF;
    using PartiallyEvaluatedMultivariates = Flavor::PartiallyEvaluatedMultivariates;
    using Polynomial = barretenberg::Polynomial<FF>;

    PartiallyEvaluatedMultivariates polynomials_A;
    auto random_poly = Polynomial(10);
    for (auto& coeff : random_poly) {
        coeff = FF::random_element();
    }

    // Test some special member functions.

    polynomials_A.w_l = random_poly;

    ASSERT_EQ(random_poly, polynomials_A.w_l);

    PartiallyEvaluatedMultivariates polynomials_B(polynomials_A);
    ASSERT_EQ(random_poly, polynomials_B.w_l);

    PartiallyEvaluatedMultivariates polynomials_C(std::move(polynomials_B));
    ASSERT_EQ(random_poly, polynomials_C.w_l);
}

TEST(Flavor, GetRow)
{
    using Flavor = proof_system::honk::flavor::Ultra;
    using FF = typename Flavor::FF;
    std::array<std::vector<FF>, Flavor::NUM_ALL_ENTITIES> data;
    std::generate(data.begin(), data.end(), []() {
        return std::vector<FF>({ FF::random_element(), FF::random_element() });
    });
    Flavor::ProverPolynomials prover_polynomials;
    size_t poly_idx = 0;
    for (auto& poly : prover_polynomials) {
        poly = data[poly_idx];
        poly_idx++;
    }
    auto row0 = prover_polynomials.get_row(0);
    auto row1 = prover_polynomials.get_row(1);
    EXPECT_EQ(row0.q_elliptic, prover_polynomials.q_elliptic[0]);
    EXPECT_EQ(row1.w_4_shift, prover_polynomials.w_4_shift[1]);
}
} // namespace proof_system::test_flavor<|MERGE_RESOLUTION|>--- conflicted
+++ resolved
@@ -33,12 +33,7 @@
 
     Flavor::VerificationKey verification_key;
     Flavor::ProverPolynomials prover_polynomials;
-<<<<<<< HEAD
-    Flavor::ClaimedEvaluations evals;
-=======
-    Flavor::ExtendedEdges<Flavor::NUM_ALL_ENTITIES> edges;
     Flavor::AllValues evals;
->>>>>>> eb658199
     Flavor::CommitmentLabels commitment_labels;
 
     // Globals are also available through STL container sizes
