--- conflicted
+++ resolved
@@ -156,13 +156,8 @@
 template <UltraFlavor Flavor> void UltraProver_<Flavor>::execute_pcs_evaluation_round()
 {
     const FF r_challenge = transcript.get_challenge("Gemini:r");
-<<<<<<< HEAD
     univariate_openings = Gemini::compute_fold_polynomial_evaluations(
-        sumcheck_output.challenge_point, std::move(fold_polynomials), r_challenge);
-=======
-    gemini_output = Gemini::compute_fold_polynomial_evaluations(
         sumcheck_output.challenge_point, std::move(gemini_polynomials), r_challenge);
->>>>>>> 92f4b6e8
 
     for (size_t l = 0; l < instance->proving_key->log_circuit_size; ++l) {
         std::string label = "Gemini:a_" + std::to_string(l);
@@ -184,23 +179,23 @@
 {
     if constexpr (IsGoblinFlavor<Flavor>) {
         // Extract size M_{i-1} of T_{i-1} from op_queue
-        size_t prev_op_queue_size = key->op_queue->get_previous_size(); // M_{i-1}
+        size_t prev_op_queue_size = instance->proving_key->op_queue->get_previous_size(); // M_{i-1}
         // TODO(#723): Cannot currently support an empty T_{i-1}. Need to be able to properly handle zero commitment.
         ASSERT(prev_op_queue_size > 0);
 
-        auto circuit_size = key->circuit_size;
+        auto circuit_size = instance->proving_key->circuit_size;
 
         // TODO(#723): The below assert ensures that M_{i-1} + m_i < n, i.e. the right shifted result can be expressed
         // as a size n polynomial. If this is not the case then we should still be able to proceed without increasing
         // the circuit size but need to handle with care.
-        ASSERT(prev_op_queue_size + key->num_ecc_op_gates < circuit_size); // M_{i-1} + m_i < n
+        ASSERT(prev_op_queue_size + instance->proving_key->num_ecc_op_gates < circuit_size); // M_{i-1} + m_i < n
 
         // Construct right-shift of op wires t_i^{shift} so that T_i(X) = T_{i-1}(X) + t_i^{shift}(X).
         // Note: The op_wire polynomials (like all others) have constant coefficient equal to zero. Thus to obtain
         // t_i^{shift} we must left-shift by 1 then right-shift by M_{i-1}, or equivalently, right-shift by
         // M_{i-1} - 1.
         std::array<Polynomial, Flavor::NUM_WIRES> right_shifted_op_wires;
-        auto op_wires = key->get_ecc_op_wires();
+        auto op_wires = instance->proving_key->get_ecc_op_wires();
         for (size_t i = 0; i < op_wires.size(); ++i) {
             // Right shift by M_{i-1} - 1.
             right_shifted_op_wires[i].set_to_right_shifted(op_wires[i], prev_op_queue_size - 1);
@@ -212,7 +207,7 @@
         std::array<Commitment, Flavor::NUM_WIRES> aggregate_op_queue_commitments;
         for (size_t idx = 0; idx < right_shifted_op_wires.size(); ++idx) {
             // Get previous transcript commitment [T_{i-1}] from op queue
-            prev_aggregate_op_queue_commitments[idx] = key->op_queue->ultra_ops_commitments[idx];
+            prev_aggregate_op_queue_commitments[idx] = instance->proving_key->op_queue->ultra_ops_commitments[idx];
             // Compute commitment [t_i^{shift}] directly
             shifted_op_wire_commitments[idx] = pcs_commitment_key->commit(right_shifted_op_wires[idx]);
             // Compute updated aggregate transcript commitmen as [T_i] = [T_{i-1}] + [t_i^{shift}]
@@ -226,14 +221,14 @@
         }
 
         // Store the commitments [T_{i}] (to be used later in subsequent iterations as [T_{i-1}]).
-        key->op_queue->set_commitment_data(aggregate_op_queue_commitments);
+        instance->proving_key->op_queue->set_commitment_data(aggregate_op_queue_commitments);
 
         // Compute evaluations T_i(\kappa), T_{i-1}(\kappa), t_i^{shift}(\kappa), add to transcript. For each polynomial
         // we add a univariate opening claim {(\kappa, p(\kappa)), p(X)} to the set of claims to be combined in the
         // batch univariate polynomial Q in Shplonk. (The other univariate claims come from the output of Gemini).
         auto kappa = transcript.get_challenge("kappa");
-        auto prev_aggregate_ecc_op_transcript = key->op_queue->get_previous_aggregate_transcript();
-        auto aggregate_ecc_op_transcript = key->op_queue->get_aggregate_transcript();
+        auto prev_aggregate_ecc_op_transcript = instance->proving_key->op_queue->get_previous_aggregate_transcript();
+        auto aggregate_ecc_op_transcript = instance->proving_key->op_queue->get_aggregate_transcript();
         std::array<FF, Flavor::NUM_WIRES> prev_agg_op_queue_evals;
         std::array<FF, Flavor::NUM_WIRES> right_shifted_op_wire_evals;
         std::array<FF, Flavor::NUM_WIRES> agg_op_queue_evals;
