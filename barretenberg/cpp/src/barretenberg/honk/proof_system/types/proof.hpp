#pragma once
#include "barretenberg/ecc/curves/bn254/fr.hpp"
#include "barretenberg/stdlib/primitives/field/field.hpp"
#include <vector>

namespace bb {

using HonkProof = std::vector<bb::fr>;

<<<<<<< HEAD
=======
template <typename Builder> using StdlibProof = std::vector<bb::stdlib::field_t<Builder>>;

>>>>>>> 4f372703
} // namespace bb<|MERGE_RESOLUTION|>--- conflicted
+++ resolved
@@ -7,9 +7,6 @@
 
 using HonkProof = std::vector<bb::fr>;
 
-<<<<<<< HEAD
-=======
 template <typename Builder> using StdlibProof = std::vector<bb::stdlib::field_t<Builder>>;
 
->>>>>>> 4f372703
 } // namespace bb