--- conflicted
+++ resolved
@@ -7,10 +7,6 @@
 
 using HonkProof = std::vector<bb::fr>;
 
-<<<<<<< HEAD
 template <typename Builder> using StdlibProof = std::vector<bb::stdlib::field_t<Builder>>;
 
-} // namespace bb::honk
-=======
-} // namespace bb
->>>>>>> 6895f522
+} // namespace bb