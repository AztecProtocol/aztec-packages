#pragma once
#include "barretenberg/common/serialize.hpp"
#include "barretenberg/common/throw_or_abort.hpp"
#include "barretenberg/honk/sumcheck/sumcheck_output.hpp"
#include "barretenberg/honk/transcript/transcript.hpp"
#include "barretenberg/honk/utils/grand_product_delta.hpp"
#include "barretenberg/polynomials/univariate.hpp"
#include "barretenberg/proof_system/relations/relation_parameters.hpp"
#include "sumcheck_round.hpp"

namespace proof_system::honk::sumcheck {

template <typename Flavor> class SumcheckProver {

  public:
    using FF = typename Flavor::FF;
    using PartiallyEvaluatedMultivariates = typename Flavor::PartiallyEvaluatedMultivariates;
<<<<<<< HEAD
    using ClaimedEvaluations = typename Flavor::ProverPolynomialsEvaluations;
=======
    using ClaimedEvaluations = typename Flavor::AllValues;
>>>>>>> 5d93a470

    ProverTranscript<FF>& transcript;
    const size_t multivariate_n;
    const size_t multivariate_d;
    SumcheckProverRound<Flavor> round;

    /**
    *
    * @brief (partially_evaluated_polynomials) Suppose the Honk polynomials (multilinear in d variables) are called P_1,
    ..., P_N.
    * At initialization,
    * we think of these as lying in a two-dimensional array, where each column records the value of one P_i on H^d.
    * After the first round, the array will be updated (partially evaluated), so that the first n/2 rows will represent
    the
    * evaluations P_i(u0, X1, ..., X_{d-1}) as a low-degree extension on H^{d-1}. In reality, we elude copying all
    * of the polynomial-defining data by only populating partially_evaluated_polynomials after the first round. I.e.:

        We imagine all of the defining polynomial data in a matrix like this:
                    | P_1 | P_2 | P_3 | P_4 | ... | P_N | N = number of multivariatesk
                    |-----------------------------------|
          group 0 --|  *  |  *  |  *  |  *  | ... |  *  | vertex 0
                  \-|  *  |  *  |  *  |  *  | ... |  *  | vertex 1
          group 1 --|  *  |  *  |  *  |  *  | ... |  *  | vertex 2
                  \-|  *  |  *  |  *  |  *  | ... |  *  | vertex 3
                    |  *  |  *  |  *  |  *  | ... |  *  |
        group m-1 --|  *  |  *  |  *  |  *  | ... |  *  | vertex n-2
                  \-|  *  |  *  |  *  |  *  | ... |  *  | vertex n-1
            m = n/2
                                        *
            Each group consists of N edges |, and our construction of univariates and partial evaluation
                                        *
            operations naturally operate on these groups of edges

    *
    * NOTE: With ~40 columns, prob only want to allocate 256 EdgeGroup's at once to keep stack under 1MB?
    * TODO(#224)(Cody): might want to just do C-style multidimensional array? for guaranteed adjacency?
    */
    PartiallyEvaluatedMultivariates partially_evaluated_polynomials;

    // prover instantiates sumcheck with circuit size and a prover transcript
    SumcheckProver(size_t multivariate_n, ProverTranscript<FF>& transcript)
        : transcript(transcript)
        , multivariate_n(multivariate_n)
        , multivariate_d(numeric::get_msb(multivariate_n))
        , round(multivariate_n)
        , partially_evaluated_polynomials(multivariate_n){};

    /**
     * @brief Compute univariate restriction place in transcript, generate challenge, partially evaluate,... repeat
     * until final round, then compute multivariate evaluations and place in transcript.
     *
     * @details
     */
    SumcheckOutput<Flavor> prove(
        auto full_polynomials,
        const proof_system::RelationParameters<FF>& relation_parameters) // pass by value, not by reference
    {
        auto [alpha, zeta] = transcript.get_challenges("Sumcheck:alpha", "Sumcheck:zeta");

        barretenberg::PowUnivariate<FF> pow_univariate(zeta);

        std::vector<FF> multivariate_challenge;
        multivariate_challenge.reserve(multivariate_d);

        // First round
        // This populates partially_evaluated_polynomials.
        auto round_univariate = round.compute_univariate(full_polynomials, relation_parameters, pow_univariate, alpha);
        transcript.send_to_verifier("Sumcheck:univariate_0", round_univariate);
        FF round_challenge = transcript.get_challenge("Sumcheck:u_0");
        multivariate_challenge.emplace_back(round_challenge);
        partially_evaluate(full_polynomials, multivariate_n, round_challenge);
        pow_univariate.partially_evaluate(round_challenge);
        round.round_size =
            round.round_size >> 1; // TODO(#224)(Cody): Maybe partially_evaluate should do this and release memory?

        // All but final round
        // We operate on partially_evaluated_polynomials in place.
        for (size_t round_idx = 1; round_idx < multivariate_d; round_idx++) {
            // Write the round univariate to the transcript
            round_univariate =
                round.compute_univariate(partially_evaluated_polynomials, relation_parameters, pow_univariate, alpha);
            transcript.send_to_verifier("Sumcheck:univariate_" + std::to_string(round_idx), round_univariate);
            FF round_challenge = transcript.get_challenge("Sumcheck:u_" + std::to_string(round_idx));
            multivariate_challenge.emplace_back(round_challenge);
            partially_evaluate(partially_evaluated_polynomials, round.round_size, round_challenge);
            pow_univariate.partially_evaluate(round_challenge);
            round.round_size = round.round_size >> 1;
        }

        // Final round: Extract multivariate evaluations from partially_evaluated_polynomials and add to transcript
        ClaimedEvaluations multivariate_evaluations;
        size_t evaluation_idx = 0;
        // TODO(https://github.com/AztecProtocol/barretenberg/issues/391) zip
        for (auto& polynomial : partially_evaluated_polynomials) {
            multivariate_evaluations[evaluation_idx] = polynomial[0];
            ++evaluation_idx;
        }
        transcript.send_to_verifier("Sumcheck:evaluations", multivariate_evaluations._data);

        return { multivariate_challenge, multivariate_evaluations };
    };

    /**
     * @brief Evaluate at the round challenge and prepare class for next round.
     * Illustration of layout in example of first round when d==3 (showing just one Honk polynomial,
     * i.e., what happens in just one column of our two-dimensional array):
     *
     * groups    vertex terms              collected vertex terms               groups after partial evaluation
     *     g0 -- v0 (1-X0)(1-X1)(1-X2) --- (v0(1-X0) + v1 X0) (1-X1)(1-X2) ---- (v0(1-u0) + v1 u0) (1-X1)(1-X2)
     *        \- v1   X0  (1-X1)(1-X2) --/                                  --- (v2(1-u0) + v3 u0)   X1  (1-X2)
     *     g1 -- v2 (1-X0)  X1  (1-X2) --- (v2(1-X0) + v3 X0)   X1  (1-X2)-/ -- (v4(1-u0) + v5 u0) (1-X1)  X2
     *        \- v3   X0    X1  (1-X2) --/                                  / - (v6(1-u0) + v7 u0)   X1    X2
     *     g2 -- v4 (1-X0)(1-X1)  X2   --- (v4(1-X0) + v5 X0) (1-X1)  X2  -/ /
     *        \- v5   X0  (1-X1)  X2   --/                                  /
     *     g3 -- v6 (1-X0)  X1    X2   --- (v6(1-X0) + v7 X0)   X1    X2  -/
     *        \- v7   X0    X1    X2   --/
     *
     * @param challenge
     */
    void partially_evaluate(auto& polynomials, size_t round_size, FF round_challenge)
    {
        // after the first round, operate in place on partially_evaluated_polynomials
        for (size_t j = 0; j < polynomials.size(); ++j) {
            for (size_t i = 0; i < round_size; i += 2) {
                partially_evaluated_polynomials[j][i >> 1] =
                    polynomials[j][i] + round_challenge * (polynomials[j][i + 1] - polynomials[j][i]);
            }
        }
    };
};

template <typename Flavor> class SumcheckVerifier {

  public:
    using Utils = barretenberg::RelationUtils<Flavor>;
    using FF = typename Flavor::FF;
<<<<<<< HEAD
    using ClaimedEvaluations = typename Flavor::ProverPolynomialsEvaluations;
=======
    using ClaimedEvaluations = typename Flavor::AllValues;
>>>>>>> 5d93a470

    static constexpr size_t MAX_RANDOM_RELATION_LENGTH = Flavor::MAX_RANDOM_RELATION_LENGTH;
    static constexpr size_t NUM_POLYNOMIALS = Flavor::NUM_ALL_ENTITIES;

    const size_t multivariate_d;
    SumcheckVerifierRound<Flavor> round;

    // verifier instantiates sumcheck with circuit size
    explicit SumcheckVerifier(size_t multivariate_n)
        : multivariate_d(numeric::get_msb(multivariate_n))
        , round(){};

    /**
     * @brief Extract round univariate, check sum, generate challenge, compute next target sum..., repeat until final
     * round, then use purported evaluations to generate purported full Honk relation value and check against final
     * target sum.
     *
     * @details If verification fails, returns std::nullopt, otherwise returns SumcheckOutput
     * @param relation_parameters
     * @param transcript
     */
    SumcheckOutput<Flavor> verify(const proof_system::RelationParameters<FF>& relation_parameters, auto& transcript)
    {
        bool verified(true);

        auto [alpha, zeta] = transcript.get_challenges("Sumcheck:alpha", "Sumcheck:zeta");

        barretenberg::PowUnivariate<FF> pow_univariate(zeta);
        // All but final round.
        // target_total_sum is initialized to zero then mutated in place.

        if (multivariate_d == 0) {
            throw_or_abort("Number of variables in multivariate is 0.");
        }

        std::vector<FF> multivariate_challenge;
        multivariate_challenge.reserve(multivariate_d);

        for (size_t round_idx = 0; round_idx < multivariate_d; round_idx++) {
            // Obtain the round univariate from the transcript
            std::string round_univariate_label = "Sumcheck:univariate_" + std::to_string(round_idx);
            auto round_univariate =
                transcript.template receive_from_prover<barretenberg::Univariate<FF, MAX_RANDOM_RELATION_LENGTH>>(
                    round_univariate_label);

            bool checked = round.check_sum(round_univariate);
            verified = verified && checked;
            FF round_challenge = transcript.get_challenge("Sumcheck:u_" + std::to_string(round_idx));
            multivariate_challenge.emplace_back(round_challenge);

            round.compute_next_target_sum(round_univariate, round_challenge);
            pow_univariate.partially_evaluate(round_challenge);
        }

        // Final round
        ClaimedEvaluations purported_evaluations =
            transcript.template receive_from_prover<std::array<FF, NUM_POLYNOMIALS>>("Sumcheck:evaluations");

        FF full_honk_relation_purported_value = round.compute_full_honk_relation_purported_value(
            purported_evaluations._data, relation_parameters, pow_univariate, alpha);

        bool checked = false;
        if constexpr (IsRecursiveFlavor<Flavor>) {
            checked = (full_honk_relation_purported_value == round.target_total_sum).get_value();
        } else {
            checked = (full_honk_relation_purported_value == round.target_total_sum);
        }
        verified = verified && checked;

        return SumcheckOutput<Flavor>{ multivariate_challenge, purported_evaluations, verified };
    };
};
} // namespace proof_system::honk::sumcheck<|MERGE_RESOLUTION|>--- conflicted
+++ resolved
@@ -15,11 +15,7 @@
   public:
     using FF = typename Flavor::FF;
     using PartiallyEvaluatedMultivariates = typename Flavor::PartiallyEvaluatedMultivariates;
-<<<<<<< HEAD
-    using ClaimedEvaluations = typename Flavor::ProverPolynomialsEvaluations;
-=======
     using ClaimedEvaluations = typename Flavor::AllValues;
->>>>>>> 5d93a470
 
     ProverTranscript<FF>& transcript;
     const size_t multivariate_n;
@@ -156,11 +152,7 @@
   public:
     using Utils = barretenberg::RelationUtils<Flavor>;
     using FF = typename Flavor::FF;
-<<<<<<< HEAD
-    using ClaimedEvaluations = typename Flavor::ProverPolynomialsEvaluations;
-=======
     using ClaimedEvaluations = typename Flavor::AllValues;
->>>>>>> 5d93a470
 
     static constexpr size_t MAX_RANDOM_RELATION_LENGTH = Flavor::MAX_RANDOM_RELATION_LENGTH;
     static constexpr size_t NUM_POLYNOMIALS = Flavor::NUM_ALL_ENTITIES;
