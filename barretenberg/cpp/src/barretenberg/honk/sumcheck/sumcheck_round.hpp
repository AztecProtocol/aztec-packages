--- conflicted
+++ resolved
@@ -6,11 +6,8 @@
 #include "barretenberg/polynomials/pow.hpp"
 #include "barretenberg/proof_system/flavor/flavor.hpp"
 #include "barretenberg/proof_system/relations/relation_parameters.hpp"
-<<<<<<< HEAD
+#include "barretenberg/proof_system/relations/relation_types.hpp"
 #include "barretenberg/proof_system/relations/utils.hpp"
-=======
-#include "barretenberg/proof_system/relations/relation_types.hpp"
->>>>>>> 5d93a470
 
 namespace proof_system::honk::sumcheck {
 
@@ -374,11 +371,7 @@
 
   public:
     using FF = typename Flavor::FF;
-<<<<<<< HEAD
-    using ClaimedEvaluations = typename Flavor::ProverPolynomialsEvaluations;
-=======
     using ClaimedEvaluations = typename Flavor::AllValues;
->>>>>>> 5d93a470
 
     bool round_failed = false;
 
@@ -387,12 +380,7 @@
 
     FF target_total_sum = 0;
 
-<<<<<<< HEAD
-    Relations relations;
-    RelationEvaluations relation_evaluations;
-=======
     TupleOfArraysOfValues relation_evaluations;
->>>>>>> 5d93a470
 
     // Verifier constructor
     explicit SumcheckVerifierRound() { Utils::zero_elements(relation_evaluations); };
@@ -438,72 +426,10 @@
     }
 
     /**
-     * @brief Calculate the contribution of each relation to the expected value of the full Honk relation.
-     *
-     * @details For each relation, use the purported values (supplied by the prover) of the multivariates to calculate
-     * a contribution to the purported value of the full Honk relation. These are stored in `evaluations`. Adding these
-     * together, with appropriate scaling factors, produces the expected value of the full Honk relation. This value is
-<<<<<<< HEAD
-     * checked against the final value of the target total sum, defined as sigma_d.
-=======
-     * checked against the final value of the target total sum (called sigma_0 in the thesis).
-     */
-    template <size_t relation_idx = 0>
-    // TODO(#224)(Cody): Input should be an array?
-    void accumulate_relation_evaluations(ClaimedEvaluations purported_evaluations,
-                                         const proof_system::RelationParameters<FF>& relation_parameters,
-                                         const FF& partial_evaluation_constant)
-    {
-        using Relation = std::tuple_element_t<relation_idx, Relations>;
-        Relation::accumulate(std::get<relation_idx>(relation_evaluations),
-                             purported_evaluations,
-                             relation_parameters,
-                             partial_evaluation_constant);
-
-        // Repeat for the next relation.
-        if constexpr (relation_idx + 1 < NUM_RELATIONS) {
-            accumulate_relation_evaluations<relation_idx + 1>(
-                purported_evaluations, relation_parameters, partial_evaluation_constant);
-        }
-    }
-
-  public:
-    /**
-     * Utility methods for tuple of arrays
-     */
-
-    /**
-     * @brief Set each element in a tuple of arrays to zero.
-     * @details FF's default constructor may not initialize to zero (e.g., barretenberg::fr), hence we can't rely on
-     * aggregate initialization of the evaluations array.
-     */
-    template <size_t idx = 0> static void zero_elements(auto& tuple)
-    {
-        auto set_to_zero = [](auto& element) { std::fill(element.begin(), element.end(), FF(0)); };
-        apply_to_tuple_of_arrays(set_to_zero, tuple);
-    };
-
-    /**
-     * @brief Scale elements by consecutive powers of the challenge then sum
-     * @param result Batched result
-     */
-    static void scale_and_batch_elements(auto& tuple, const FF& challenge, FF current_scalar, FF& result)
-    {
-        auto scale_by_challenge_and_accumulate = [&](auto& element) {
-            for (auto& entry : element) {
-                result += entry * current_scalar;
-                current_scalar *= challenge;
-            }
-        };
-        apply_to_tuple_of_arrays(scale_by_challenge_and_accumulate, tuple);
-    }
-
-    /**
      * @brief General purpose method for applying a tuple of arrays (of FFs)
      *
      * @tparam Operation Any operation valid on elements of the inner arrays (FFs)
      * @param tuple Tuple of arrays (of FFs)
->>>>>>> 5d93a470
      */
     // also copy paste in PG
     // so instead of having claimed evaluations of each relation in part  you have the actual evaluations
