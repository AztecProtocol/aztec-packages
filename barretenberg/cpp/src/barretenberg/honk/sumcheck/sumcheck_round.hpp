--- conflicted
+++ resolved
@@ -6,11 +6,8 @@
 #include "barretenberg/polynomials/pow.hpp"
 #include "barretenberg/proof_system/flavor/flavor.hpp"
 #include "barretenberg/proof_system/relations/relation_parameters.hpp"
-<<<<<<< HEAD
+#include "barretenberg/proof_system/relations/relation_types.hpp"
 #include "barretenberg/proof_system/relations/utils.hpp"
-=======
-#include "barretenberg/proof_system/relations/relation_types.hpp"
->>>>>>> eb658199
 
 namespace proof_system::honk::sumcheck {
 
@@ -60,11 +57,7 @@
 
     using Utils = barretenberg::RelationUtils<Flavor>;
     using Relations = typename Flavor::Relations;
-<<<<<<< HEAD
-    using RelationSumcheckUnivariates = typename Flavor::RelationSumcheckUnivariates;
-=======
     using TupleOfTuplesOfUnivariates = typename Flavor::TupleOfTuplesOfUnivariates;
->>>>>>> eb658199
 
   public:
     using FF = typename Flavor::FF;
@@ -76,14 +69,7 @@
     static constexpr size_t MAX_RELATION_LENGTH = Flavor::MAX_RELATION_LENGTH;
     static constexpr size_t MAX_RANDOM_RELATION_LENGTH = Flavor::MAX_RANDOM_RELATION_LENGTH;
 
-<<<<<<< HEAD
-    RelationSumcheckUnivariates univariate_accumulators;
-=======
     TupleOfTuplesOfUnivariates univariate_accumulators;
-
-    // TODO(#224)(Cody): this should go away
-    barretenberg::BarycentricData<FF, 2, MAX_RELATION_LENGTH> barycentric_2_to_max;
->>>>>>> eb658199
 
     // Prover constructor
     SumcheckProverRound(size_t initial_round_size)
@@ -143,11 +129,7 @@
         size_t iterations_per_thread = round_size / num_threads; // actual iterations per thread
 
         // Constuct univariate accumulator containers; one per thread
-<<<<<<< HEAD
-        std::vector<RelationSumcheckUnivariates> thread_univariate_accumulators(num_threads);
-=======
         std::vector<TupleOfTuplesOfUnivariates> thread_univariate_accumulators(num_threads);
->>>>>>> eb658199
         for (auto& accum : thread_univariate_accumulators) {
             Utils::zero_univariates(accum);
         }
@@ -205,21 +187,13 @@
      * appropriate scaling factors, produces S_l.
      */
     template <size_t relation_idx = 0>
-<<<<<<< HEAD
-    void accumulate_relation_univariates(RelationSumcheckUnivariates& univariate_accumulators,
-=======
     void accumulate_relation_univariates(TupleOfTuplesOfUnivariates& univariate_accumulators,
->>>>>>> eb658199
                                          const auto& extended_edges,
                                          const proof_system::RelationParameters<FF>& relation_parameters,
                                          const FF& scaling_factor)
     {
         using Relation = std::tuple_element_t<relation_idx, Relations>;
-<<<<<<< HEAD
-        Relation::add_edge_contribution(
-=======
         Relation::accumulate(
->>>>>>> eb658199
             std::get<relation_idx>(univariate_accumulators), extended_edges, relation_parameters, scaling_factor);
 
         // Repeat for the next relation.
@@ -228,151 +202,6 @@
                 univariate_accumulators, extended_edges, relation_parameters, scaling_factor);
         }
     }
-<<<<<<< HEAD
-=======
-
-  public:
-    // TODO(luke): Potentially make TupleOfTuplesOfUnivariates a class and make these utility functions class methods.
-    // Alternatively, move all of these tuple utilities (and the ones living elsewhere) to their own module.
-    /**
-     * Utility methods for tuple of tuples of Univariates
-     */
-
-    /**
-     * @brief Extend Univariates to specified size then sum them
-     *
-     * @tparam extended_size Size after extension
-     * @param tuple A tuple of tuples of Univariates
-     * @param result A Univariate of length extended_size
-     */
-    template <size_t extended_size>
-    static void extend_and_batch_univariates(auto& tuple,
-                                             const barretenberg::PowUnivariate<FF>& pow_univariate,
-                                             barretenberg::Univariate<FF, extended_size>& result)
-    {
-        // Random poly R(X) = (1-X) + X.zeta_pow
-        auto random_poly_edge = barretenberg::Univariate<FF, 2>({ 1, pow_univariate.zeta_pow });
-        barretenberg::BarycentricData<FF, 2, extended_size> pow_zeta_univariate_extender =
-            barretenberg::BarycentricData<FF, 2, extended_size>();
-        barretenberg::Univariate<FF, extended_size> extended_random_polynomial_edge =
-            pow_zeta_univariate_extender.extend(random_poly_edge);
-
-        auto extend_and_sum = [&]<size_t relation_idx, size_t subrelation_idx, typename Element>(Element& element) {
-            using Relation = typename std::tuple_element<relation_idx, Relations>::type;
-
-            // TODO(#224)(Cody): this barycentric stuff should be more built-in?
-            barretenberg::BarycentricData<FF, Element::LENGTH, extended_size> barycentric_utils;
-            auto extended = barycentric_utils.extend(element);
-
-            if constexpr (subrelation_is_linearly_independent<Relation, subrelation_idx>()) {
-                // if subrelation is linearly independent, multiply by random polynomial
-                result += extended * extended_random_polynomial_edge;
-            } else {
-                // if subrelation is pure sum over hypercube, don't multiply by random polynomial
-                result += extended;
-            }
-        };
-        apply_to_tuple_of_tuples(tuple, extend_and_sum);
-    }
-
-    /**
-     * @brief Set all coefficients of Univariates to zero
-     *
-     * @details After computing the round univariate, it is necessary to zero-out the accumulators used to compute it.
-     */
-    static void zero_univariates(auto& tuple)
-    {
-        auto set_to_zero = []<size_t, size_t>(auto& element) {
-            std::fill(element.evaluations.begin(), element.evaluations.end(), FF(0));
-        };
-        apply_to_tuple_of_tuples(tuple, set_to_zero);
-    }
-
-    /**
-     * @brief Scale Univaraites by consecutive powers of the provided challenge
-     *
-     * @param tuple Tuple of tuples of Univariates
-     * @param challenge
-     * @param current_scalar power of the challenge
-     */
-    static void scale_univariates(auto& tuple, const FF& challenge, FF current_scalar)
-    {
-        auto scale_by_consecutive_powers_of_challenge = [&]<size_t, size_t>(auto& element) {
-            element *= current_scalar;
-            current_scalar *= challenge;
-        };
-        apply_to_tuple_of_tuples(tuple, scale_by_consecutive_powers_of_challenge);
-    }
-
-    /**
-     * @brief General purpose method for applying an operation to a tuple of tuples of Univariates
-     *
-     * @tparam Operation Any operation valid on Univariates
-     * @tparam outer_idx Index into the outer tuple
-     * @tparam inner_idx Index into the inner tuple
-     * @param tuple A Tuple of tuples of Univariates
-     * @param operation Operation to apply to Univariates
-     */
-    template <class Operation, size_t outer_idx = 0, size_t inner_idx = 0>
-    static void apply_to_tuple_of_tuples(auto& tuple, Operation&& operation)
-    {
-        auto& inner_tuple = std::get<outer_idx>(tuple);
-        auto& univariate = std::get<inner_idx>(inner_tuple);
-
-        // Apply the specified operation to each Univariate
-        operation.template operator()<outer_idx, inner_idx>(univariate);
-
-        const size_t inner_size = std::tuple_size_v<std::decay_t<decltype(std::get<outer_idx>(tuple))>>;
-        const size_t outer_size = std::tuple_size_v<std::decay_t<decltype(tuple)>>;
-
-        // Recurse over inner and outer tuples
-        if constexpr (inner_idx + 1 < inner_size) {
-            apply_to_tuple_of_tuples<Operation, outer_idx, inner_idx + 1>(tuple, std::forward<Operation>(operation));
-        } else if constexpr (outer_idx + 1 < outer_size) {
-            apply_to_tuple_of_tuples<Operation, outer_idx + 1, 0>(tuple, std::forward<Operation>(operation));
-        }
-    }
-
-    /**
-     * @brief Componentwise addition of two tuples
-     * @details Used for adding tuples of Univariates but in general works for any object for which += is
-     * defined. The result is stored in the first tuple.
-     *
-     * @tparam T Type of the elements contained in the tuples
-     * @param tuple_1 First summand. Result stored in this tuple
-     * @param tuple_2 Second summand
-     */
-    template <typename... T>
-    static constexpr void add_tuples(std::tuple<T...>& tuple_1, const std::tuple<T...>& tuple_2)
-    {
-        auto add_tuples_helper = [&]<std::size_t... I>(std::index_sequence<I...>)
-        {
-            ((std::get<I>(tuple_1) += std::get<I>(tuple_2)), ...);
-        };
-
-        add_tuples_helper(std::make_index_sequence<sizeof...(T)>{});
-    }
-
-    /**
-     * @brief Componentwise addition of nested tuples (tuples of tuples)
-     * @details Used for summing tuples of tuples of Univariates. Needed for Sumcheck multithreading. Each thread
-     * accumulates realtion contributions across a portion of the hypecube and then the results are accumulated into a
-     * single nested tuple.
-     *
-     * @tparam Tuple
-     * @tparam Index Index into outer tuple
-     * @param tuple_1 First nested tuple summand. Result stored here
-     * @param tuple_2 Second summand
-     */
-    template <typename Tuple, std::size_t Index = 0>
-    static constexpr void add_nested_tuples(Tuple& tuple_1, const Tuple& tuple_2)
-    {
-        if constexpr (Index < std::tuple_size<Tuple>::value) {
-            add_tuples(std::get<Index>(tuple_1), std::get<Index>(tuple_2));
-            add_nested_tuples<Tuple, Index + 1>(tuple_1, tuple_2);
-        }
-    }
->>>>>>> eb658199
 };
 
 template <typename Flavor> class SumcheckVerifierRound {
@@ -476,17 +305,10 @@
                                          const FF& partial_evaluation_constant)
     {
         using Relation = std::tuple_element_t<relation_idx, Relations>;
-<<<<<<< HEAD
-        Relation::add_full_relation_value_contribution(std::get<relation_idx>(relation_evaluations),
-                                                       purported_evaluations,
-                                                       relation_parameters,
-                                                       partial_evaluation_constant);
-=======
         Relation::accumulate(std::get<relation_idx>(relation_evaluations),
                              purported_evaluations,
                              relation_parameters,
                              partial_evaluation_constant);
->>>>>>> eb658199
 
         // Repeat for the next relation.
         if constexpr (relation_idx + 1 < NUM_RELATIONS) {
