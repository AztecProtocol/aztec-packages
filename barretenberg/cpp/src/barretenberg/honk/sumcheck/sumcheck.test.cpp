#include "sumcheck.hpp"
#include "barretenberg/ecc/curves/bn254/fr.hpp"
#include "barretenberg/honk/composer/standard_composer.hpp"
#include "barretenberg/honk/composer/ultra_composer.hpp"
#include "barretenberg/honk/proof_system/grand_product_library.hpp"
#include "barretenberg/honk/transcript/transcript.hpp"
#include "barretenberg/proof_system/relations/arithmetic_relation.hpp"
#include "barretenberg/proof_system/relations/auxiliary_relation.hpp"
#include "barretenberg/proof_system/relations/elliptic_relation.hpp"
#include "barretenberg/proof_system/relations/gen_perm_sort_relation.hpp"
#include "barretenberg/proof_system/relations/lookup_relation.hpp"
#include "barretenberg/proof_system/relations/permutation_relation.hpp"
#include "barretenberg/proof_system/relations/ultra_arithmetic_relation.hpp"
#include <gtest/gtest.h>

using namespace proof_system::honk;
using namespace proof_system::honk::sumcheck;
using Flavor = proof_system::honk::flavor::Standard; // TODO(Cody): Generalize this test.
using FF = typename Flavor::FF;
using ProverPolynomials = typename Flavor::ProverPolynomials;
const size_t NUM_POLYNOMIALS = Flavor::NUM_ALL_ENTITIES;

namespace test_sumcheck_round {

template <class FF, size_t N>
ProverPolynomials construct_full_polynomials(std::array<FF, N>& w_l,
                                             std::array<FF, N>& w_r,
                                             std::array<FF, N>& w_o,
                                             std::array<FF, N>& z_perm,
                                             std::array<FF, N>& z_perm_shift,
                                             std::array<FF, N>& q_m,
                                             std::array<FF, N>& q_l,
                                             std::array<FF, N>& q_r,
                                             std::array<FF, N>& q_o,
                                             std::array<FF, N>& q_c,
                                             std::array<FF, N>& sigma_1,
                                             std::array<FF, N>& sigma_2,
                                             std::array<FF, N>& sigma_3,
                                             std::array<FF, N>& id_1,
                                             std::array<FF, N>& id_2,
                                             std::array<FF, N>& id_3,
                                             std::array<FF, N>& lagrange_first,
                                             std::array<FF, N>& lagrange_last)
{
    ProverPolynomials full_polynomials;
    full_polynomials.w_l = w_l;
    full_polynomials.w_r = w_r;
    full_polynomials.w_o = w_o;
    full_polynomials.z_perm = z_perm;
    full_polynomials.z_perm_shift = z_perm_shift;
    full_polynomials.q_m = q_m;
    full_polynomials.q_l = q_l;
    full_polynomials.q_r = q_r;
    full_polynomials.q_o = q_o;
    full_polynomials.q_c = q_c;
    full_polynomials.sigma_1 = sigma_1;
    full_polynomials.sigma_2 = sigma_2;
    full_polynomials.sigma_3 = sigma_3;
    full_polynomials.id_1 = id_1;
    full_polynomials.id_2 = id_2;
    full_polynomials.id_3 = id_3;
    full_polynomials.lagrange_first = lagrange_first;
    full_polynomials.lagrange_last = lagrange_last;

    return full_polynomials;
}

class SumcheckTests : public ::testing::Test {
  protected:
    static void SetUpTestSuite() { barretenberg::srs::init_crs_factory("../srs_db/ignition"); }
};

TEST_F(SumcheckTests, PolynomialNormalization)
{
    // TODO(#225)(Cody): We should not use real constants like this in the tests, at least not in so many of them.
    const size_t multivariate_d(3);
    const size_t multivariate_n(1 << multivariate_d);

    std::array<FF, multivariate_n> w_l;
    std::array<FF, multivariate_n> w_r;
    std::array<FF, multivariate_n> w_o;
    std::array<FF, multivariate_n> z_perm;
    std::array<FF, multivariate_n> z_perm_shift;
    std::array<FF, multivariate_n> q_m;
    std::array<FF, multivariate_n> q_l;
    std::array<FF, multivariate_n> q_r;
    std::array<FF, multivariate_n> q_o;
    std::array<FF, multivariate_n> q_c;
    std::array<FF, multivariate_n> sigma_1;
    std::array<FF, multivariate_n> sigma_2;
    std::array<FF, multivariate_n> sigma_3;
    std::array<FF, multivariate_n> id_1;
    std::array<FF, multivariate_n> id_2;
    std::array<FF, multivariate_n> id_3;
    std::array<FF, multivariate_n> lagrange_first;
    std::array<FF, multivariate_n> lagrange_last;
    for (size_t i = 0; i < multivariate_n; i++) {
        w_l[i] = FF::random_element();
        w_r[i] = FF::random_element();
        w_o[i] = FF::random_element();
        z_perm[i] = FF::random_element();
        z_perm_shift[i] = FF::random_element();
        q_m[i] = FF::random_element();
        q_l[i] = FF::random_element();
        q_r[i] = FF::random_element();
        q_o[i] = FF::random_element();
        q_c[i] = FF::random_element();
        sigma_1[i] = FF::random_element();
        sigma_2[i] = FF::random_element();
        sigma_3[i] = FF::random_element();
        id_1[i] = FF::random_element();
        id_2[i] = FF::random_element();
        id_3[i] = FF::random_element();
        lagrange_first[i] = FF::random_element();
        lagrange_last[i] = FF::random_element();
    }

    auto full_polynomials = construct_full_polynomials(w_l,
                                                       w_r,
                                                       w_o,
                                                       z_perm,
                                                       z_perm_shift,
                                                       q_m,
                                                       q_l,
                                                       q_r,
                                                       q_o,
                                                       q_c,
                                                       sigma_1,
                                                       sigma_2,
                                                       sigma_3,
                                                       id_1,
                                                       id_2,
                                                       id_3,
                                                       lagrange_first,
                                                       lagrange_last);

    auto transcript = ProverTranscript<FF>::init_empty();

    auto sumcheck = SumcheckProver<Flavor>(multivariate_n, transcript);

    auto [multivariate_challenge, evaluations] = sumcheck.prove(full_polynomials, {});

    FF u_0 = multivariate_challenge[0];
    FF u_1 = multivariate_challenge[1];
    FF u_2 = multivariate_challenge[2];

    /* sumcheck.prove() terminates with sumcheck.multivariates.folded_polynoimals as an array such that
     * sumcheck.multivariates.folded_polynoimals[i][0] is the evaluatioin of the i'th multivariate at the vector of
     challenges u_i. What does this mean?

     Here we show that if the multivariate is F(X0, X1, X2) defined as above, then what we get is F(u0, u1, u2) and
     not, say F(u2, u1, u0). This is in accordance with Adrian's thesis (cf page 9).
      */

    // Get the values of the Lagrange basis polys L_i defined
    // by: L_i(v) = 1 if i = v, 0 otherwise, for v from 0 to 7.
    FF one{ 1 };
    // clang-format off
    FF l_0 = (one - u_0) * (one - u_1) * (one - u_2);
    FF l_1 = (      u_0) * (one - u_1) * (one - u_2);
    FF l_2 = (one - u_0) * (      u_1) * (one - u_2);
    FF l_3 = (      u_0) * (      u_1) * (one - u_2);
    FF l_4 = (one - u_0) * (one - u_1) * (      u_2);
    FF l_5 = (      u_0) * (one - u_1) * (      u_2);
    FF l_6 = (one - u_0) * (      u_1) * (      u_2);
    FF l_7 = (      u_0) * (      u_1) * (      u_2);
    // clang-format on
    FF hand_computed_value;
    for (size_t i = 0; i < NUM_POLYNOMIALS; i++) {
        // full_polynomials[0][0] = w_l[0], full_polynomials[1][1] = w_r[1], and so on.
        hand_computed_value = l_0 * full_polynomials[i][0] + l_1 * full_polynomials[i][1] +
                              l_2 * full_polynomials[i][2] + l_3 * full_polynomials[i][3] +
                              l_4 * full_polynomials[i][4] + l_5 * full_polynomials[i][5] +
                              l_6 * full_polynomials[i][6] + l_7 * full_polynomials[i][7];
        EXPECT_EQ(hand_computed_value, sumcheck.partially_evaluated_polynomials[i][0]);
    }
}

TEST_F(SumcheckTests, Prover)
{
    auto run_test = [](bool is_random_input) {
        const size_t multivariate_d(2);
        const size_t multivariate_n(1 << multivariate_d);
        std::array<std::array<FF, multivariate_n>, NUM_POLYNOMIALS> input_polynomials;
        if (is_random_input) {
            for (size_t i = 0; i < NUM_POLYNOMIALS; ++i) {
                input_polynomials[i] = {
                    FF::random_element(), FF::random_element(), FF::random_element(), FF::random_element()
                };
            }
        } else {
            for (size_t i = 0; i < NUM_POLYNOMIALS; ++i) {
                input_polynomials[i] = { 1, 2, 0, 0 };
            }
        };
        std::array<FF, multivariate_n> w_l = input_polynomials[0];
        std::array<FF, multivariate_n> w_r = input_polynomials[1];
        std::array<FF, multivariate_n> w_o = input_polynomials[2];
        std::array<FF, multivariate_n> z_perm = input_polynomials[3];
        std::array<FF, multivariate_n> z_perm_shift = input_polynomials[4];
        std::array<FF, multivariate_n> q_m = input_polynomials[5];
        std::array<FF, multivariate_n> q_l = input_polynomials[6];
        std::array<FF, multivariate_n> q_r = input_polynomials[7];
        std::array<FF, multivariate_n> q_o = input_polynomials[8];
        std::array<FF, multivariate_n> q_c = input_polynomials[9];
        std::array<FF, multivariate_n> sigma_1 = input_polynomials[10];
        std::array<FF, multivariate_n> sigma_2 = input_polynomials[11];
        std::array<FF, multivariate_n> sigma_3 = input_polynomials[12];
        std::array<FF, multivariate_n> id_1 = input_polynomials[13];
        std::array<FF, multivariate_n> id_2 = input_polynomials[14];
        std::array<FF, multivariate_n> id_3 = input_polynomials[15];
        std::array<FF, multivariate_n> lagrange_first = input_polynomials[16];
        std::array<FF, multivariate_n> lagrange_last = input_polynomials[17];
        auto full_polynomials = construct_full_polynomials(w_l,
                                                           w_r,
                                                           w_o,
                                                           z_perm,
                                                           z_perm_shift,
                                                           q_m,
                                                           q_l,
                                                           q_r,
                                                           q_o,
                                                           q_c,
                                                           sigma_1,
                                                           sigma_2,
                                                           sigma_3,
                                                           id_1,
                                                           id_2,
                                                           id_3,
                                                           lagrange_first,
                                                           lagrange_last);

        auto transcript = ProverTranscript<FF>::init_empty();

        auto sumcheck = SumcheckProver<Flavor>(multivariate_n, transcript);

        auto [multivariate_challenge, evaluations] = sumcheck.prove(full_polynomials, {});
        FF u_0 = multivariate_challenge[0];
        FF u_1 = multivariate_challenge[1];
        std::vector<FF> expected_values;
        for (auto& polynomial : full_polynomials) {
            // using knowledge of inputs here to derive the evaluation
            FF expected_lo = polynomial[0] * (FF(1) - u_0) + polynomial[1] * u_0;
            expected_lo *= (FF(1) - u_1);
            FF expected_hi = polynomial[2] * (FF(1) - u_0) + polynomial[3] * u_0;
            expected_hi *= u_1;
            expected_values.emplace_back(expected_lo + expected_hi);
        }

        for (size_t poly_idx = 0; poly_idx < NUM_POLYNOMIALS; poly_idx++) {
            EXPECT_EQ(evaluations[poly_idx], expected_values[poly_idx]);
        }
    };
    run_test(/* is_random_input=*/false);
    run_test(/* is_random_input=*/true);
}

// TODO(#223)(Cody): write standalone test of the verifier.
// Note(luke): This test (and ProverAndVerifierLonger) are slighly misleading in that they include the grand product
// realtions but do not test their correctness due to the choice of zero polynomials for sigma, id etc.
TEST_F(SumcheckTests, ProverAndVerifier)
{
    const size_t multivariate_d(1);
    const size_t multivariate_n(1 << multivariate_d);

    std::array<FF, 2> w_l = { 0, 1 };
    std::array<FF, 2> w_r = { 0, 1 };
    std::array<FF, 2> w_o = { 0, 2 };
    std::array<FF, 2> z_perm = { 0, 0 };
    std::array<FF, 2> z_perm_shift = { 0, 0 }; // NOTE: Not set up to be valid.
    std::array<FF, 2> q_m = { 0, 0 };
    std::array<FF, 2> q_l = { 1, 1 };
    std::array<FF, 2> q_r = { 0, 1 };
    std::array<FF, 2> q_o = { 0, -1 };
    std::array<FF, 2> q_c = { 0, 0 };
    std::array<FF, 2> sigma_1 = { 0, 0 }; // NOTE: Not set up to be valid.
    std::array<FF, 2> sigma_2 = { 0, 0 }; // NOTE: Not set up to be valid.
    std::array<FF, 2> sigma_3 = { 0, 0 }; // NOTE: Not set up to be valid.
    std::array<FF, 2> id_1 = { 0, 0 };    // NOTE: Not set up to be valid.
    std::array<FF, 2> id_2 = { 0, 0 };    // NOTE: Not set up to be valid.
    std::array<FF, 2> id_3 = { 0, 0 };    // NOTE: Not set up to be valid.
    std::array<FF, 2> lagrange_first = { 0, 0 };
    std::array<FF, 2> lagrange_last = { 0, 0 }; // NOTE: Not set up to be valid.

    auto full_polynomials = construct_full_polynomials(w_l,
                                                       w_r,
                                                       w_o,
                                                       z_perm,
                                                       z_perm_shift,
                                                       q_m,
                                                       q_l,
                                                       q_r,
                                                       q_o,
                                                       q_c,
                                                       sigma_1,
                                                       sigma_2,
                                                       sigma_3,
                                                       id_1,
                                                       id_2,
                                                       id_3,
                                                       lagrange_first,
                                                       lagrange_last);
    // Set aribitrary random relation parameters
    proof_system::RelationParameters<FF> relation_parameters{
        .beta = FF::random_element(),
        .gamma = FF::random_element(),
        .public_input_delta = FF::one(),
    };

    auto prover_transcript = ProverTranscript<FF>::init_empty();

    auto sumcheck_prover = SumcheckProver<Flavor>(multivariate_n, prover_transcript);

    auto prover_output = sumcheck_prover.prove(full_polynomials, relation_parameters);

    auto verifier_transcript = VerifierTranscript<FF>::init_empty(prover_transcript);

    auto sumcheck_verifier = SumcheckVerifier<Flavor>(multivariate_n);

    std::optional verifier_output = sumcheck_verifier.verify(relation_parameters, verifier_transcript);

    ASSERT_TRUE(verifier_output.has_value());
    ASSERT_EQ(prover_output, *verifier_output);
}

// TODO(#225): make the inputs to this test more interesting, e.g. num_public_inputs > 0 and non-trivial permutations
TEST_F(SumcheckTests, ProverAndVerifierLonger)
{
    auto run_test = [](bool expect_verified) {
        const size_t multivariate_d(2);
        const size_t multivariate_n(1 << multivariate_d);

        // clang-format off
    std::array<FF, multivariate_n> w_l;
    if (expect_verified) {         w_l =            { 0,  1,  2, 0 };
    } else {                       w_l =            { 0,  0,  2, 0 };
    }
    std::array<FF, multivariate_n> w_r            = { 0,  1,  2, 0 };
    std::array<FF, multivariate_n> w_o            = { 0,  2,  4, 0 };
    std::array<FF, multivariate_n> z_perm         = { 0,  0,  0, 0 };
    std::array<FF, multivariate_n> z_perm_shift   = { 0,  0,  0, 0 };
    std::array<FF, multivariate_n> q_m            = { 0,  0,  1, 0 };
    std::array<FF, multivariate_n> q_l            = { 1,  1,  0, 0 };
    std::array<FF, multivariate_n> q_r            = { 0,  1,  0, 0 };
    std::array<FF, multivariate_n> q_o            = { 0, -1,  -1, 0 };
    std::array<FF, multivariate_n> q_c            = { 0,  0,  0, 0 };
    // Setting all of these to 0 ensures the GrandProductRelation is satisfied
    std::array<FF, multivariate_n> sigma_1        = { 0,  0,  0, 0 };
    std::array<FF, multivariate_n> sigma_2        = { 0,  0,  0, 0 };
    std::array<FF, multivariate_n> sigma_3        = { 0,  0,  0, 0 };
    std::array<FF, multivariate_n> id_1           = { 0,  0,  0, 0 };
    std::array<FF, multivariate_n> id_2           = { 0,  0,  0, 0 };
    std::array<FF, multivariate_n> id_3           = { 0,  0,  0, 0 };
    std::array<FF, multivariate_n> lagrange_first = { 0,  0,  0, 0 };
    std::array<FF, multivariate_n> lagrange_last  = { 0,  0,  0, 0 };
        // clang-format on

        auto full_polynomials = construct_full_polynomials(w_l,
                                                           w_r,
                                                           w_o,
                                                           z_perm,
                                                           z_perm_shift,
                                                           q_m,
                                                           q_l,
                                                           q_r,
                                                           q_o,
                                                           q_c,
                                                           sigma_1,
                                                           sigma_2,
                                                           sigma_3,
                                                           id_1,
                                                           id_2,
                                                           id_3,
                                                           lagrange_first,
                                                           lagrange_last);

        // Set aribitrary random relation parameters
        proof_system::RelationParameters<FF> relation_parameters{
            .beta = FF::random_element(),
            .gamma = FF::random_element(),
            .public_input_delta = FF::one(),
        };

        auto prover_transcript = ProverTranscript<FF>::init_empty();

        auto sumcheck_prover = SumcheckProver<Flavor>(multivariate_n, prover_transcript);

        auto prover_output = sumcheck_prover.prove(full_polynomials, relation_parameters);

        auto verifier_transcript = VerifierTranscript<FF>::init_empty(prover_transcript);

        auto sumcheck_verifier = SumcheckVerifier<Flavor>(multivariate_n);

        std::optional verifier_output = sumcheck_verifier.verify(relation_parameters, verifier_transcript);

        EXPECT_EQ(verifier_output.has_value(), expect_verified);
    };

    run_test(/* expect_verified=*/true);
    run_test(/* expect_verified=*/false);
}

/**
 * @brief Test the Standard Sumcheck Prover and Verifier for a real circuit
 *
 */
TEST_F(SumcheckTests, RealCircuitStandard)
{
    // Create a composer and a dummy circuit with a few gates
    auto builder = proof_system::StandardCircuitBuilder();
    FF a = FF::one();
    // Using the public variable to check that public_input_delta is computed and added to the relation correctly
    uint32_t a_idx = builder.add_public_variable(a);
    FF b = FF::one();
    FF c = a + b;
    FF d = a + c;
    uint32_t b_idx = builder.add_variable(b);
    uint32_t c_idx = builder.add_variable(c);
    uint32_t d_idx = builder.add_variable(d);
    for (size_t i = 0; i < 16; i++) {
        builder.create_add_gate({ a_idx, b_idx, c_idx, FF::one(), FF::one(), FF::neg_one(), FF::zero() });
        builder.create_add_gate({ d_idx, c_idx, a_idx, FF::one(), FF::neg_one(), FF::neg_one(), FF::zero() });
    }
    // Create a prover (it will compute proving key and witness)
    auto composer = StandardComposer();
    auto instance = composer.create_instance(builder);

    // Generate beta and gamma
    FF beta = FF::random_element();
    FF gamma = FF::random_element();

    instance->initialise_prover_polynomials();
    instance->compute_grand_product_polynomials(beta, gamma);

    auto prover_transcript = ProverTranscript<FF>::init_empty();
    auto circuit_size = instance->proving_key->circuit_size;

    auto sumcheck_prover = SumcheckProver<Flavor>(circuit_size, prover_transcript);

    auto prover_output = sumcheck_prover.prove(instance->prover_polynomials, instance->relation_parameters);

    auto verifier_transcript = VerifierTranscript<FF>::init_empty(prover_transcript);

    auto sumcheck_verifier = SumcheckVerifier<Flavor>(circuit_size);

    std::optional verifier_output = sumcheck_verifier.verify(instance->relation_parameters, verifier_transcript);

    ASSERT_TRUE(verifier_output.has_value());
}

/**
 * @brief Test the Ultra Sumcheck Prover and Verifier for a real circuit
 *
 */
TEST_F(SumcheckTests, RealCircuitUltra)
{
    using Flavor = flavor::Ultra;
    using FF = typename Flavor::FF;

    // Create a composer and a dummy circuit with a few gates
    auto builder = proof_system::UltraCircuitBuilder();
    FF a = FF::one();

    // Add some basic add gates, with a public input for good measure
    uint32_t a_idx = builder.add_public_variable(a);
    FF b = FF::one();
    FF c = a + b;
    FF d = a + c;
    uint32_t b_idx = builder.add_variable(b);
    uint32_t c_idx = builder.add_variable(c);
    uint32_t d_idx = builder.add_variable(d);
    for (size_t i = 0; i < 16; i++) {
        builder.create_add_gate({ a_idx, b_idx, c_idx, 1, 1, -1, 0 });
        builder.create_add_gate({ d_idx, c_idx, a_idx, 1, -1, -1, 0 });
    }

    // Add a big add gate with use of next row to test q_arith = 2
    FF e = a + b + c + d;
    uint32_t e_idx = builder.add_variable(e);

    uint32_t zero_idx = builder.zero_idx;
    builder.create_big_add_gate({ a_idx, b_idx, c_idx, d_idx, -1, -1, -1, -1, 0 }, true); // use next row
    builder.create_big_add_gate({ zero_idx, zero_idx, zero_idx, e_idx, 0, 0, 0, 0, 0 }, false);

    // Add some lookup gates (related to pedersen hashing)
    auto pedersen_input_value = FF::random_element();
    const FF input_hi = uint256_t(pedersen_input_value).slice(126, 256);
    const FF input_lo = uint256_t(pedersen_input_value).slice(0, 126);
    const auto input_hi_index = builder.add_variable(input_hi);
    const auto input_lo_index = builder.add_variable(input_lo);

    const auto sequence_data_hi = plookup::get_lookup_accumulators(plookup::MultiTableId::FIXED_BASE_LEFT_HI, input_hi);
    const auto sequence_data_lo = plookup::get_lookup_accumulators(plookup::MultiTableId::FIXED_BASE_LEFT_LO, input_lo);

<<<<<<< HEAD
    circuit_constructor.create_gates_from_plookup_accumulators(
        plookup::MultiTableId::FIXED_BASE_LEFT_HI, sequence_data_hi, input_hi_index);
    circuit_constructor.create_gates_from_plookup_accumulators(
        plookup::MultiTableId::FIXED_BASE_LEFT_LO, sequence_data_lo, input_lo_index);
=======
    builder.create_gates_from_plookup_accumulators(
        plookup::MultiTableId::PEDERSEN_LEFT_HI, sequence_data_hi, input_hi_index);
    builder.create_gates_from_plookup_accumulators(
        plookup::MultiTableId::PEDERSEN_LEFT_LO, sequence_data_lo, input_lo_index);
>>>>>>> 0dfc6073

    // Add a sort gate (simply checks that consecutive inputs have a difference of < 4)
    a_idx = builder.add_variable(FF(0));
    b_idx = builder.add_variable(FF(1));
    c_idx = builder.add_variable(FF(2));
    d_idx = builder.add_variable(FF(3));
    builder.create_sort_constraint({ a_idx, b_idx, c_idx, d_idx });

    // Add an elliptic curve addition gate
    grumpkin::g1::affine_element p1 = crypto::pedersen_commitment::commit_native({ fr(1) }, 0);
    grumpkin::g1::affine_element p2 = crypto::pedersen_commitment::commit_native({ fr(1) }, 1);
    ;

    grumpkin::fq beta_scalar = grumpkin::fq::cube_root_of_unity();
    grumpkin::g1::affine_element p2_endo = p2;
    p2_endo.x *= beta_scalar;

    grumpkin::g1::affine_element p3(grumpkin::g1::element(p1) - grumpkin::g1::element(p2_endo));

    uint32_t x1 = builder.add_variable(p1.x);
    uint32_t y1 = builder.add_variable(p1.y);
    uint32_t x2 = builder.add_variable(p2.x);
    uint32_t y2 = builder.add_variable(p2.y);
    uint32_t x3 = builder.add_variable(p3.x);
    uint32_t y3 = builder.add_variable(p3.y);

    builder.create_ecc_add_gate({ x1, y1, x2, y2, x3, y3, beta_scalar, -1 });

    // Add some RAM gates
    uint32_t ram_values[8]{
        builder.add_variable(FF::random_element()), builder.add_variable(FF::random_element()),
        builder.add_variable(FF::random_element()), builder.add_variable(FF::random_element()),
        builder.add_variable(FF::random_element()), builder.add_variable(FF::random_element()),
        builder.add_variable(FF::random_element()), builder.add_variable(FF::random_element()),
    };

    size_t ram_id = builder.create_RAM_array(8);

    for (size_t i = 0; i < 8; ++i) {
        builder.init_RAM_element(ram_id, i, ram_values[i]);
    }

    a_idx = builder.read_RAM_array(ram_id, builder.add_variable(5));
    EXPECT_EQ(a_idx != ram_values[5], true);

    b_idx = builder.read_RAM_array(ram_id, builder.add_variable(4));
    c_idx = builder.read_RAM_array(ram_id, builder.add_variable(1));

    builder.write_RAM_array(ram_id, builder.add_variable(4), builder.add_variable(500));
    d_idx = builder.read_RAM_array(ram_id, builder.add_variable(4));

    EXPECT_EQ(builder.get_variable(d_idx), 500);

    // ensure these vars get used in another arithmetic gate
    const auto e_value = builder.get_variable(a_idx) + builder.get_variable(b_idx) + builder.get_variable(c_idx) +
                         builder.get_variable(d_idx);
    e_idx = builder.add_variable(e_value);

    builder.create_big_add_gate({ a_idx, b_idx, c_idx, d_idx, -1, -1, -1, -1, 0 }, true);
    builder.create_big_add_gate(
        {
            builder.zero_idx,
            builder.zero_idx,
            builder.zero_idx,
            e_idx,
            0,
            0,
            0,
            0,
            0,
        },
        false);

    // Create a prover (it will compute proving key and witness)
    auto composer = UltraComposer();
    auto instance = composer.create_instance(builder);

    // Generate eta, beta and gamma
    FF eta = FF::random_element();
    FF beta = FF::random_element();
    FF gamma = FF::random_element();

    instance->initialise_prover_polynomials();
    instance->compute_sorted_accumulator_polynomials(eta);
    instance->compute_grand_product_polynomials(beta, gamma);

    auto prover_transcript = ProverTranscript<FF>::init_empty();
    auto circuit_size = instance->proving_key->circuit_size;

    auto sumcheck_prover = SumcheckProver<Flavor>(circuit_size, prover_transcript);

    auto prover_output = sumcheck_prover.prove(instance->prover_polynomials, instance->relation_parameters);

    auto verifier_transcript = VerifierTranscript<FF>::init_empty(prover_transcript);

    auto sumcheck_verifier = SumcheckVerifier<Flavor>(circuit_size);

    std::optional verifier_output = sumcheck_verifier.verify(instance->relation_parameters, verifier_transcript);

    ASSERT_TRUE(verifier_output.has_value());
}

} // namespace test_sumcheck_round<|MERGE_RESOLUTION|>--- conflicted
+++ resolved
@@ -492,17 +492,10 @@
     const auto sequence_data_hi = plookup::get_lookup_accumulators(plookup::MultiTableId::FIXED_BASE_LEFT_HI, input_hi);
     const auto sequence_data_lo = plookup::get_lookup_accumulators(plookup::MultiTableId::FIXED_BASE_LEFT_LO, input_lo);
 
-<<<<<<< HEAD
-    circuit_constructor.create_gates_from_plookup_accumulators(
+    builder.create_gates_from_plookup_accumulators(
         plookup::MultiTableId::FIXED_BASE_LEFT_HI, sequence_data_hi, input_hi_index);
-    circuit_constructor.create_gates_from_plookup_accumulators(
+    builder.create_gates_from_plookup_accumulators(
         plookup::MultiTableId::FIXED_BASE_LEFT_LO, sequence_data_lo, input_lo_index);
-=======
-    builder.create_gates_from_plookup_accumulators(
-        plookup::MultiTableId::PEDERSEN_LEFT_HI, sequence_data_hi, input_hi_index);
-    builder.create_gates_from_plookup_accumulators(
-        plookup::MultiTableId::PEDERSEN_LEFT_LO, sequence_data_lo, input_lo_index);
->>>>>>> 0dfc6073
 
     // Add a sort gate (simply checks that consecutive inputs have a difference of < 4)
     a_idx = builder.add_variable(FF(0));
