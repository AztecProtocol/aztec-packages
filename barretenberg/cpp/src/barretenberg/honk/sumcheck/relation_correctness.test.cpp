--- conflicted
+++ resolved
@@ -325,11 +325,7 @@
 
     // Create a composer and then add an assortment of gates designed to ensure that the constraint(s) represented
     // by each relation are non-trivially exercised.
-<<<<<<< HEAD
-    auto builder = GoblinUltraCircuitBuilder();
-=======
-    auto builder = proof_system::UltraCircuitBuilder();
->>>>>>> 92f4b6e8
+    auto builder = proof_system::GoblinUltraCircuitBuilder();
 
     // Create an assortment of representative gates
     create_some_add_gates<Flavor>(builder);
