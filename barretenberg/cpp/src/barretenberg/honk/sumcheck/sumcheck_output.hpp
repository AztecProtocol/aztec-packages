#pragma once

#include <array>
#include <optional>
#include <vector>
namespace proof_system::honk::sumcheck {

/**
 * @brief Contains the multi-linear evaluations of the polynomials at the challenge point 'u'.
 * These are computed by the prover and need to be checked using a multi-linear PCS like Gemini.
 */
template <typename Flavor> struct SumcheckOutput {
    using FF = typename Flavor::FF;
<<<<<<< HEAD
    using ClaimedEvaluations = typename Flavor::ProverPolynomialsEvaluations;
=======
    using ClaimedEvaluations = typename Flavor::AllValues;
>>>>>>> 5d93a470
    // u = (u_0, ..., u_{d-1})
    std::vector<FF> challenge;
    // Evaluations in `u` of the polynomials used in Sumcheck
    ClaimedEvaluations claimed_evaluations;
    // Whether or not the claimed multilinear evaluations and final sumcheck evaluation have been confirmed
    std::optional<bool> verified = false; // optional b/c this struct is shared by the Prover/Verifier
};
} // namespace proof_system::honk::sumcheck<|MERGE_RESOLUTION|>--- conflicted
+++ resolved
@@ -11,11 +11,7 @@
  */
 template <typename Flavor> struct SumcheckOutput {
     using FF = typename Flavor::FF;
-<<<<<<< HEAD
-    using ClaimedEvaluations = typename Flavor::ProverPolynomialsEvaluations;
-=======
     using ClaimedEvaluations = typename Flavor::AllValues;
->>>>>>> 5d93a470
     // u = (u_0, ..., u_{d-1})
     std::vector<FF> challenge;
     // Evaluations in `u` of the polynomials used in Sumcheck
