#include "sumcheck_round.hpp"
<<<<<<< HEAD
#include "barretenberg/common/mem.hpp"
#include "barretenberg/ecc/curves/bn254/fr.hpp"
#include "barretenberg/honk/flavor/standard.hpp"
#include "barretenberg/numeric/random/engine.hpp"
#include "barretenberg/polynomials/univariate.hpp"
#include <gtest/gtest.h>
#include <tuple>
/**
 * We want to test if the univariate (S_l in the thesis) computed by the prover in a particular round is correct. We
 * also want to verify given the purported evaluations of all the relevant polynomials, the verifer can correctly verify
 * the purported evaluation of S_l. For the prover, we use a couple of methods to compute the univariate by the sumcheck
 * method `compute_univariate` and by step by step manual computation respectively. For the verifier, we follow a
 * similar approach.
 */
=======
#include "barretenberg/honk/flavor/ultra.hpp"

#include <gtest/gtest.h>
>>>>>>> 9b3ee457

using namespace proof_system::honk;
using namespace proof_system::honk::sumcheck;

using barretenberg::BarycentricData;
using barretenberg::PowUnivariate;
using barretenberg::Univariate;

using Flavor = flavor::Ultra;
using FF = typename Flavor::FF;
<<<<<<< HEAD
using Utils = barretenberg::RelationUtils<Flavor>;
using ProverPolynomials = typename Flavor::ProverPolynomials;
using ClaimedEvaluations = typename Flavor::ClaimedEvaluations;

const size_t NUM_POLYNOMIALS = Flavor::NUM_ALL_ENTITIES;
const size_t max_relation_length = Flavor::MAX_RANDOM_RELATION_LENGTH;
const size_t input_polynomial_length = 2;

namespace test_sumcheck_round {

// The below two methods are used in the test ComputeUnivariateProver
static Univariate<FF, max_relation_length> compute_round_univariate(
    std::array<std::array<FF, input_polynomial_length>, NUM_POLYNOMIALS>& input_polynomials,
    const RelationParameters<FF>& relation_parameters,
    const FF alpha)
{
    size_t round_size = 2;
    // Improvement(Cody): This is ugly? Maye supply some/all of this data through "flavor" class?
    auto round = SumcheckProverRound<Flavor>(round_size);

    ProverPolynomials full_polynomials;
    full_polynomials.w_l = input_polynomials[0];
    full_polynomials.w_r = input_polynomials[1];
    full_polynomials.w_o = input_polynomials[2];
    full_polynomials.z_perm = input_polynomials[3];
    full_polynomials.z_perm_shift = input_polynomials[4];
    full_polynomials.q_m = input_polynomials[5];
    full_polynomials.q_l = input_polynomials[6];
    full_polynomials.q_r = input_polynomials[7];
    full_polynomials.q_o = input_polynomials[8];
    full_polynomials.q_c = input_polynomials[9];
    full_polynomials.sigma_1 = input_polynomials[10];
    full_polynomials.sigma_2 = input_polynomials[11];
    full_polynomials.sigma_3 = input_polynomials[12];
    full_polynomials.id_1 = input_polynomials[13];
    full_polynomials.id_2 = input_polynomials[14];
    full_polynomials.id_3 = input_polynomials[15];
    full_polynomials.lagrange_first = input_polynomials[16];
    full_polynomials.lagrange_last = input_polynomials[17];

    PowUnivariate<FF> pow_zeta(1);
    Univariate<FF, max_relation_length> round_univariate =
        round.compute_univariate(full_polynomials, relation_parameters, pow_zeta, alpha);
    return round_univariate;
}

static Univariate<FF, max_relation_length> compute_expected_round_univariate(
    std::array<Univariate<FF, input_polynomial_length>, NUM_POLYNOMIALS>& input_univariates,
    const RelationParameters<FF>& relation_parameters,
    const FF alpha)
{
    std::array<Univariate<FF, max_relation_length>, NUM_POLYNOMIALS> extended_univariates;
    for (size_t i = 0; i < NUM_POLYNOMIALS; ++i) {
        extended_univariates[i] = input_univariates[i].template extend_to<max_relation_length>();
    }
    auto w_l_univariate = Univariate<FF, max_relation_length>(extended_univariates[0]);
    auto w_r_univariate = Univariate<FF, max_relation_length>(extended_univariates[1]);
    auto w_o_univariate = Univariate<FF, max_relation_length>(extended_univariates[2]);
    auto z_perm_univariate = Univariate<FF, max_relation_length>(extended_univariates[3]);
    auto z_perm_shift_univariate =
        Univariate<FF, max_relation_length>(extended_univariates[4]); // this is not real shifted data
    auto q_m_univariate = Univariate<FF, max_relation_length>(extended_univariates[5]);
    auto q_l_univariate = Univariate<FF, max_relation_length>(extended_univariates[6]);
    auto q_r_univariate = Univariate<FF, max_relation_length>(extended_univariates[7]);
    auto q_o_univariate = Univariate<FF, max_relation_length>(extended_univariates[8]);
    auto q_c_univariate = Univariate<FF, max_relation_length>(extended_univariates[9]);
    auto sigma_1_univariate = Univariate<FF, max_relation_length>(extended_univariates[10]);
    auto sigma_2_univariate = Univariate<FF, max_relation_length>(extended_univariates[11]);
    auto sigma_3_univariate = Univariate<FF, max_relation_length>(extended_univariates[12]);
    auto id_1_univariate = Univariate<FF, max_relation_length>(extended_univariates[13]);
    auto id_2_univariate = Univariate<FF, max_relation_length>(extended_univariates[14]);
    auto id_3_univariate = Univariate<FF, max_relation_length>(extended_univariates[15]);
    auto lagrange_first_univariate = Univariate<FF, max_relation_length>(extended_univariates[16]);
    auto lagrange_last_univariate = Univariate<FF, max_relation_length>(extended_univariates[17]);

    auto expected_arithmetic_relation =
        ((q_m_univariate * w_r_univariate * w_l_univariate) + (q_r_univariate * w_r_univariate) +
         (q_l_univariate * w_l_univariate) + (q_o_univariate * w_o_univariate) + (q_c_univariate));
    auto expected_grand_product_computation_relation =
        ((z_perm_univariate + lagrange_first_univariate) *
         (w_l_univariate + id_1_univariate * relation_parameters.beta + relation_parameters.gamma) *
         (w_r_univariate + id_2_univariate * relation_parameters.beta + relation_parameters.gamma) *
         (w_o_univariate + id_3_univariate * relation_parameters.beta + relation_parameters.gamma));
    expected_grand_product_computation_relation -=
        ((z_perm_shift_univariate + lagrange_last_univariate * relation_parameters.public_input_delta) *
         (w_l_univariate + sigma_1_univariate * relation_parameters.beta + relation_parameters.gamma) *
         (w_r_univariate + sigma_2_univariate * relation_parameters.beta + relation_parameters.gamma) *
         (w_o_univariate + sigma_3_univariate * relation_parameters.beta + relation_parameters.gamma));
    auto expected_grand_product_initialization_relation = (z_perm_shift_univariate * lagrange_last_univariate);
    Univariate<FF, max_relation_length> expected_round_univariate =
        expected_arithmetic_relation + expected_grand_product_computation_relation * alpha +
        expected_grand_product_initialization_relation * alpha.sqr();
    return expected_round_univariate;
}

// The below two methods are used in the test ComputeUnivariateVerifier
static FF compute_full_purported_value(std::array<FF, NUM_POLYNOMIALS>& input_values,
                                       const RelationParameters<FF>& relation_parameters,
                                       const FF alpha)
{
    ClaimedEvaluations purported_evaluations;
    purported_evaluations.w_l = input_values[0];
    purported_evaluations.w_r = input_values[1];
    purported_evaluations.w_o = input_values[2];
    purported_evaluations.z_perm = input_values[3];
    purported_evaluations.z_perm_shift = input_values[4];
    purported_evaluations.q_m = input_values[5];
    purported_evaluations.q_l = input_values[6];
    purported_evaluations.q_r = input_values[7];
    purported_evaluations.q_o = input_values[8];
    purported_evaluations.q_c = input_values[9];
    purported_evaluations.sigma_1 = input_values[10];
    purported_evaluations.sigma_2 = input_values[11];
    purported_evaluations.sigma_3 = input_values[12];
    purported_evaluations.id_1 = input_values[13];
    purported_evaluations.id_2 = input_values[14];
    purported_evaluations.id_3 = input_values[15];
    purported_evaluations.lagrange_first = input_values[16];
    purported_evaluations.lagrange_last = input_values[17];

    auto round = SumcheckVerifierRound<Flavor>();
    PowUnivariate<FF> pow_univariate(1);
    FF full_purported_value = round.compute_full_honk_relation_purported_value(
        purported_evaluations, relation_parameters, pow_univariate, alpha);
    return full_purported_value;
}

static FF compute_full_purported_value_expected(std::array<FF, NUM_POLYNOMIALS>& input_values,
                                                const RelationParameters<FF>& relation_parameters,
                                                const FF alpha)
{
    FF w_l = input_values[0];
    FF w_r = input_values[1];
    FF w_o = input_values[2];
    FF z_perm = input_values[3];
    FF z_perm_shift = input_values[4];
    FF q_m = input_values[5];
    FF q_l = input_values[6];
    FF q_r = input_values[7];
    FF q_o = input_values[8];
    FF q_c = input_values[9];
    FF sigma_1 = input_values[10];
    FF sigma_2 = input_values[11];
    FF sigma_3 = input_values[12];
    FF id_1 = input_values[13];
    FF id_2 = input_values[14];
    FF id_3 = input_values[15];
    FF lagrange_first = input_values[16];
    FF lagrange_last = input_values[17];
    auto expected_arithmetic_relation = (q_m * w_r * w_l) + (q_r * w_r) + (q_l * w_l) + (q_o * w_o) + q_c;
    auto expected_grand_product_computation_relation =
        (z_perm + lagrange_first) * (w_l + id_1 * relation_parameters.beta + relation_parameters.gamma) *
        (w_r + id_2 * relation_parameters.beta + relation_parameters.gamma) *
        (w_o + id_3 * relation_parameters.beta + relation_parameters.gamma);
    expected_grand_product_computation_relation -=
        (z_perm_shift + lagrange_last * relation_parameters.public_input_delta) *
        (w_l + sigma_1 * relation_parameters.beta + relation_parameters.gamma) *
        (w_r + sigma_2 * relation_parameters.beta + relation_parameters.gamma) *
        (w_o + sigma_3 * relation_parameters.beta + relation_parameters.gamma);
    auto expected_grand_product_initialization_relation = z_perm_shift * lagrange_last;
    auto expected_full_purported_value = expected_arithmetic_relation +
                                         expected_grand_product_computation_relation * alpha +
                                         expected_grand_product_initialization_relation * alpha.sqr();
    return expected_full_purported_value;
}

TEST(SumcheckRound, ComputeUnivariateProver)
{
    auto run_test = [](bool is_random_input) {
        if (is_random_input) {
            std::array<std::array<FF, input_polynomial_length>, NUM_POLYNOMIALS> input_polynomials;
            for (size_t i = 0; i < NUM_POLYNOMIALS; ++i) {
                input_polynomials[i] = { FF::random_element(), FF::random_element() };
            }

            const FF alpha = FF::random_element();
            const RelationParameters<FF> relation_parameters = RelationParameters<FF>{
                .beta = FF::random_element(), .gamma = FF::random_element(), .public_input_delta = FF::random_element()
            };

            auto round_univariate = compute_round_univariate(input_polynomials, relation_parameters, alpha);

            // Compute round_univariate manually
            std::array<Univariate<FF, input_polynomial_length>, NUM_POLYNOMIALS> input_univariates;
            for (size_t i = 0; i < NUM_POLYNOMIALS; ++i) {
                input_univariates[i] = Univariate<FF, input_polynomial_length>(input_polynomials[i]);
            }
            auto expected_round_univariate =
                compute_expected_round_univariate(input_univariates, relation_parameters, alpha);
            EXPECT_EQ(round_univariate, expected_round_univariate);
        } else {
            std::array<std::array<FF, input_polynomial_length>, NUM_POLYNOMIALS> input_polynomials;
            for (size_t i = 0; i < NUM_POLYNOMIALS; ++i) {
                input_polynomials[i] = { 1, 2 };
            }
            const FF alpha = 1;
            const RelationParameters<FF> relation_parameters =
                RelationParameters<FF>{ .beta = 1, .gamma = 1, .public_input_delta = 1 };
            auto round_univariate = compute_round_univariate(input_polynomials, relation_parameters, alpha);
            // Compute round_univariate manually
            std::array<Univariate<FF, input_polynomial_length>, NUM_POLYNOMIALS> input_univariates;
            for (size_t i = 0; i < NUM_POLYNOMIALS; ++i) {
                input_univariates[i] = Univariate<FF, input_polynomial_length>(input_polynomials[i]);
            }
            // expected_round_univariate = { 6, 26, 66, 132, 230, 366 }
            auto expected_round_univariate =
                compute_expected_round_univariate(input_univariates, relation_parameters, alpha);
            EXPECT_EQ(round_univariate, expected_round_univariate);
        };
    };
    run_test(/* is_random_input=*/false);
    run_test(/* is_random_input=*/true);
}

TEST(SumcheckRound, ComputeUnivariateVerifier)
{
    auto run_test = [](bool is_random_input) {
        if (is_random_input) {
            std::array<FF, NUM_POLYNOMIALS> input_values;
            for (size_t i = 0; i < NUM_POLYNOMIALS; ++i) {
                input_values[i] = FF::random_element();
            }
            const FF alpha = FF::random_element();
            const RelationParameters<FF> relation_parameters = RelationParameters<FF>{
                .beta = FF::random_element(), .gamma = FF::random_element(), .public_input_delta = FF::random_element()
            };
            auto full_purported_value = compute_full_purported_value(input_values, relation_parameters, alpha);
            // Compute round_univariate manually
            auto expected_full_purported_value =
                compute_full_purported_value_expected(input_values, relation_parameters, alpha);
            EXPECT_EQ(full_purported_value, expected_full_purported_value);
        } else {
            std::array<FF, NUM_POLYNOMIALS> input_values;
            for (size_t i = 0; i < NUM_POLYNOMIALS; ++i) {
                input_values[i] = FF(2);
            }
            const FF alpha = 1;
            const RelationParameters<FF> relation_parameters =
                RelationParameters<FF>{ .beta = 1, .gamma = 1, .public_input_delta = 1 };
            auto full_purported_value = compute_full_purported_value(input_values, relation_parameters, alpha);
            // Compute round_univariate manually
            auto expected_full_purported_value =
                compute_full_purported_value_expected(input_values, relation_parameters, alpha);
            EXPECT_EQ(full_purported_value, expected_full_purported_value);
        };
    };
    run_test(/* is_random_input=*/false);
    run_test(/* is_random_input=*/true);
}

=======

namespace test_sumcheck_round {

>>>>>>> 9b3ee457
/**
 * @brief Test SumcheckRound functions for operations on tuples (and tuples of tuples) of Univariates
 *
 */
TEST(SumcheckRound, TupleOfTuplesOfUnivariates)
{
    using Flavor = proof_system::honk::flavor::Ultra;
    using FF = typename Flavor::FF;

    // Define three linear univariates of different sizes
    Univariate<FF, 3> univariate_1({ 1, 2, 3 });
    Univariate<FF, 2> univariate_2({ 2, 4 });
    Univariate<FF, 5> univariate_3({ 3, 4, 5, 6, 7 });
    const size_t MAX_LENGTH = 5;

    // Construct a tuple of tuples of the form { {univariate_1}, {univariate_2, univariate_3} }
    auto tuple_of_tuples = std::make_tuple(std::make_tuple(univariate_1), std::make_tuple(univariate_2, univariate_3));

    // Use scale_univariate_accumulators to scale by challenge powers
    FF challenge = 5;
    FF running_challenge = 1;
    Utils::scale_univariates(tuple_of_tuples, challenge, running_challenge);

    // Use extend_and_batch_univariates to extend to MAX_LENGTH then accumulate
    PowUnivariate<FF> pow_univariate(1);
    auto result = Univariate<FF, MAX_LENGTH>();
    Utils::extend_and_batch_univariates(tuple_of_tuples, pow_univariate, result);

    // Repeat the batching process manually
    auto result_expected = univariate_1.template extend_to<MAX_LENGTH>() * 1 +
                           univariate_2.template extend_to<MAX_LENGTH>() * challenge +
                           univariate_3.template extend_to<MAX_LENGTH>() * challenge * challenge;

    // Compare final batched univarites
    EXPECT_EQ(result, result_expected);

    // Reinitialize univariate accumulators to zero
    Utils::zero_univariates(tuple_of_tuples);

    // Check that reinitialization was successful
    Univariate<FF, 3> expected_1({ 0, 0, 0 });
    Univariate<FF, 2> expected_2({ 0, 0 });
    Univariate<FF, 5> expected_3({ 0, 0, 0, 0, 0 });
    EXPECT_EQ(std::get<0>(std::get<0>(tuple_of_tuples)), expected_1);
    EXPECT_EQ(std::get<0>(std::get<1>(tuple_of_tuples)), expected_2);
    EXPECT_EQ(std::get<1>(std::get<1>(tuple_of_tuples)), expected_3);
}

/**
 * @brief Test utility functions for applying operations to tuple of std::arrays of field elements
 *
 */
TEST(SumcheckRound, TuplesOfEvaluationArrays)
{
    using Flavor = proof_system::honk::flavor::Ultra;
    using FF = typename Flavor::FF;

    // Define two arrays of arbitrary elements
    std::array<FF, 1> evaluations_1 = { 4 };
    std::array<FF, 2> evaluations_2 = { 6, 2 };

    // Construct a tuple
    auto tuple_of_arrays = std::make_tuple(evaluations_1, evaluations_2);

    // Use scale_and_batch_elements to scale by challenge powers
    FF challenge = 5;
    FF running_challenge = 1;
    FF result = 0;
    SumcheckVerifierRound<Flavor>::scale_and_batch_elements(tuple_of_arrays, challenge, running_challenge, result);

    // Repeat the batching process manually
    auto result_expected =
        evaluations_1[0] * 1 + evaluations_2[0] * challenge + evaluations_2[1] * challenge * challenge;

    // Compare batched result
    EXPECT_EQ(result, result_expected);

    // Reinitialize univariate accumulators to zero
    SumcheckVerifierRound<Flavor>::zero_elements(tuple_of_arrays);

    EXPECT_EQ(std::get<0>(tuple_of_arrays)[0], 0);
    EXPECT_EQ(std::get<1>(tuple_of_arrays)[0], 0);
    EXPECT_EQ(std::get<1>(tuple_of_arrays)[1], 0);
}

/**
 * @brief Test utility functions for adding two tuples of tuples of Univariates
 *
 */
TEST(SumcheckRound, AddTuplesOfTuplesOfUnivariates)
{
    using Flavor = proof_system::honk::flavor::Ultra;
    using FF = typename Flavor::FF;

    // Define some arbitrary univariates
    Univariate<FF, 2> univariate_1({ 1, 2 });
    Univariate<FF, 2> univariate_2({ 2, 4 });
    Univariate<FF, 3> univariate_3({ 3, 4, 5 });

    Univariate<FF, 2> univariate_4({ 3, 6 });
    Univariate<FF, 2> univariate_5({ 8, 1 });
    Univariate<FF, 3> univariate_6({ 3, 7, 1 });

    Univariate<FF, 2> expected_sum_1 = univariate_1 + univariate_4;
    Univariate<FF, 2> expected_sum_2 = univariate_2 + univariate_5;
    Univariate<FF, 3> expected_sum_3 = univariate_3 + univariate_6;

    // Construct two tuples of tuples of univariates
    auto tuple_of_tuples_1 =
        std::make_tuple(std::make_tuple(univariate_1), std::make_tuple(univariate_2, univariate_3));
    auto tuple_of_tuples_2 =
        std::make_tuple(std::make_tuple(univariate_4), std::make_tuple(univariate_5, univariate_6));

    Utils::add_nested_tuples(tuple_of_tuples_1, tuple_of_tuples_2);

    EXPECT_EQ(std::get<0>(std::get<0>(tuple_of_tuples_1)), expected_sum_1);
    EXPECT_EQ(std::get<0>(std::get<1>(tuple_of_tuples_1)), expected_sum_2);
    EXPECT_EQ(std::get<1>(std::get<1>(tuple_of_tuples_1)), expected_sum_3);
}

} // namespace test_sumcheck_round<|MERGE_RESOLUTION|>--- conflicted
+++ resolved
@@ -1,24 +1,7 @@
 #include "sumcheck_round.hpp"
-<<<<<<< HEAD
-#include "barretenberg/common/mem.hpp"
-#include "barretenberg/ecc/curves/bn254/fr.hpp"
-#include "barretenberg/honk/flavor/standard.hpp"
-#include "barretenberg/numeric/random/engine.hpp"
-#include "barretenberg/polynomials/univariate.hpp"
-#include <gtest/gtest.h>
-#include <tuple>
-/**
- * We want to test if the univariate (S_l in the thesis) computed by the prover in a particular round is correct. We
- * also want to verify given the purported evaluations of all the relevant polynomials, the verifer can correctly verify
- * the purported evaluation of S_l. For the prover, we use a couple of methods to compute the univariate by the sumcheck
- * method `compute_univariate` and by step by step manual computation respectively. For the verifier, we follow a
- * similar approach.
- */
-=======
 #include "barretenberg/honk/flavor/ultra.hpp"
 
 #include <gtest/gtest.h>
->>>>>>> 9b3ee457
 
 using namespace proof_system::honk;
 using namespace proof_system::honk::sumcheck;
@@ -29,262 +12,9 @@
 
 using Flavor = flavor::Ultra;
 using FF = typename Flavor::FF;
-<<<<<<< HEAD
-using Utils = barretenberg::RelationUtils<Flavor>;
-using ProverPolynomials = typename Flavor::ProverPolynomials;
-using ClaimedEvaluations = typename Flavor::ClaimedEvaluations;
-
-const size_t NUM_POLYNOMIALS = Flavor::NUM_ALL_ENTITIES;
-const size_t max_relation_length = Flavor::MAX_RANDOM_RELATION_LENGTH;
-const size_t input_polynomial_length = 2;
 
 namespace test_sumcheck_round {
 
-// The below two methods are used in the test ComputeUnivariateProver
-static Univariate<FF, max_relation_length> compute_round_univariate(
-    std::array<std::array<FF, input_polynomial_length>, NUM_POLYNOMIALS>& input_polynomials,
-    const RelationParameters<FF>& relation_parameters,
-    const FF alpha)
-{
-    size_t round_size = 2;
-    // Improvement(Cody): This is ugly? Maye supply some/all of this data through "flavor" class?
-    auto round = SumcheckProverRound<Flavor>(round_size);
-
-    ProverPolynomials full_polynomials;
-    full_polynomials.w_l = input_polynomials[0];
-    full_polynomials.w_r = input_polynomials[1];
-    full_polynomials.w_o = input_polynomials[2];
-    full_polynomials.z_perm = input_polynomials[3];
-    full_polynomials.z_perm_shift = input_polynomials[4];
-    full_polynomials.q_m = input_polynomials[5];
-    full_polynomials.q_l = input_polynomials[6];
-    full_polynomials.q_r = input_polynomials[7];
-    full_polynomials.q_o = input_polynomials[8];
-    full_polynomials.q_c = input_polynomials[9];
-    full_polynomials.sigma_1 = input_polynomials[10];
-    full_polynomials.sigma_2 = input_polynomials[11];
-    full_polynomials.sigma_3 = input_polynomials[12];
-    full_polynomials.id_1 = input_polynomials[13];
-    full_polynomials.id_2 = input_polynomials[14];
-    full_polynomials.id_3 = input_polynomials[15];
-    full_polynomials.lagrange_first = input_polynomials[16];
-    full_polynomials.lagrange_last = input_polynomials[17];
-
-    PowUnivariate<FF> pow_zeta(1);
-    Univariate<FF, max_relation_length> round_univariate =
-        round.compute_univariate(full_polynomials, relation_parameters, pow_zeta, alpha);
-    return round_univariate;
-}
-
-static Univariate<FF, max_relation_length> compute_expected_round_univariate(
-    std::array<Univariate<FF, input_polynomial_length>, NUM_POLYNOMIALS>& input_univariates,
-    const RelationParameters<FF>& relation_parameters,
-    const FF alpha)
-{
-    std::array<Univariate<FF, max_relation_length>, NUM_POLYNOMIALS> extended_univariates;
-    for (size_t i = 0; i < NUM_POLYNOMIALS; ++i) {
-        extended_univariates[i] = input_univariates[i].template extend_to<max_relation_length>();
-    }
-    auto w_l_univariate = Univariate<FF, max_relation_length>(extended_univariates[0]);
-    auto w_r_univariate = Univariate<FF, max_relation_length>(extended_univariates[1]);
-    auto w_o_univariate = Univariate<FF, max_relation_length>(extended_univariates[2]);
-    auto z_perm_univariate = Univariate<FF, max_relation_length>(extended_univariates[3]);
-    auto z_perm_shift_univariate =
-        Univariate<FF, max_relation_length>(extended_univariates[4]); // this is not real shifted data
-    auto q_m_univariate = Univariate<FF, max_relation_length>(extended_univariates[5]);
-    auto q_l_univariate = Univariate<FF, max_relation_length>(extended_univariates[6]);
-    auto q_r_univariate = Univariate<FF, max_relation_length>(extended_univariates[7]);
-    auto q_o_univariate = Univariate<FF, max_relation_length>(extended_univariates[8]);
-    auto q_c_univariate = Univariate<FF, max_relation_length>(extended_univariates[9]);
-    auto sigma_1_univariate = Univariate<FF, max_relation_length>(extended_univariates[10]);
-    auto sigma_2_univariate = Univariate<FF, max_relation_length>(extended_univariates[11]);
-    auto sigma_3_univariate = Univariate<FF, max_relation_length>(extended_univariates[12]);
-    auto id_1_univariate = Univariate<FF, max_relation_length>(extended_univariates[13]);
-    auto id_2_univariate = Univariate<FF, max_relation_length>(extended_univariates[14]);
-    auto id_3_univariate = Univariate<FF, max_relation_length>(extended_univariates[15]);
-    auto lagrange_first_univariate = Univariate<FF, max_relation_length>(extended_univariates[16]);
-    auto lagrange_last_univariate = Univariate<FF, max_relation_length>(extended_univariates[17]);
-
-    auto expected_arithmetic_relation =
-        ((q_m_univariate * w_r_univariate * w_l_univariate) + (q_r_univariate * w_r_univariate) +
-         (q_l_univariate * w_l_univariate) + (q_o_univariate * w_o_univariate) + (q_c_univariate));
-    auto expected_grand_product_computation_relation =
-        ((z_perm_univariate + lagrange_first_univariate) *
-         (w_l_univariate + id_1_univariate * relation_parameters.beta + relation_parameters.gamma) *
-         (w_r_univariate + id_2_univariate * relation_parameters.beta + relation_parameters.gamma) *
-         (w_o_univariate + id_3_univariate * relation_parameters.beta + relation_parameters.gamma));
-    expected_grand_product_computation_relation -=
-        ((z_perm_shift_univariate + lagrange_last_univariate * relation_parameters.public_input_delta) *
-         (w_l_univariate + sigma_1_univariate * relation_parameters.beta + relation_parameters.gamma) *
-         (w_r_univariate + sigma_2_univariate * relation_parameters.beta + relation_parameters.gamma) *
-         (w_o_univariate + sigma_3_univariate * relation_parameters.beta + relation_parameters.gamma));
-    auto expected_grand_product_initialization_relation = (z_perm_shift_univariate * lagrange_last_univariate);
-    Univariate<FF, max_relation_length> expected_round_univariate =
-        expected_arithmetic_relation + expected_grand_product_computation_relation * alpha +
-        expected_grand_product_initialization_relation * alpha.sqr();
-    return expected_round_univariate;
-}
-
-// The below two methods are used in the test ComputeUnivariateVerifier
-static FF compute_full_purported_value(std::array<FF, NUM_POLYNOMIALS>& input_values,
-                                       const RelationParameters<FF>& relation_parameters,
-                                       const FF alpha)
-{
-    ClaimedEvaluations purported_evaluations;
-    purported_evaluations.w_l = input_values[0];
-    purported_evaluations.w_r = input_values[1];
-    purported_evaluations.w_o = input_values[2];
-    purported_evaluations.z_perm = input_values[3];
-    purported_evaluations.z_perm_shift = input_values[4];
-    purported_evaluations.q_m = input_values[5];
-    purported_evaluations.q_l = input_values[6];
-    purported_evaluations.q_r = input_values[7];
-    purported_evaluations.q_o = input_values[8];
-    purported_evaluations.q_c = input_values[9];
-    purported_evaluations.sigma_1 = input_values[10];
-    purported_evaluations.sigma_2 = input_values[11];
-    purported_evaluations.sigma_3 = input_values[12];
-    purported_evaluations.id_1 = input_values[13];
-    purported_evaluations.id_2 = input_values[14];
-    purported_evaluations.id_3 = input_values[15];
-    purported_evaluations.lagrange_first = input_values[16];
-    purported_evaluations.lagrange_last = input_values[17];
-
-    auto round = SumcheckVerifierRound<Flavor>();
-    PowUnivariate<FF> pow_univariate(1);
-    FF full_purported_value = round.compute_full_honk_relation_purported_value(
-        purported_evaluations, relation_parameters, pow_univariate, alpha);
-    return full_purported_value;
-}
-
-static FF compute_full_purported_value_expected(std::array<FF, NUM_POLYNOMIALS>& input_values,
-                                                const RelationParameters<FF>& relation_parameters,
-                                                const FF alpha)
-{
-    FF w_l = input_values[0];
-    FF w_r = input_values[1];
-    FF w_o = input_values[2];
-    FF z_perm = input_values[3];
-    FF z_perm_shift = input_values[4];
-    FF q_m = input_values[5];
-    FF q_l = input_values[6];
-    FF q_r = input_values[7];
-    FF q_o = input_values[8];
-    FF q_c = input_values[9];
-    FF sigma_1 = input_values[10];
-    FF sigma_2 = input_values[11];
-    FF sigma_3 = input_values[12];
-    FF id_1 = input_values[13];
-    FF id_2 = input_values[14];
-    FF id_3 = input_values[15];
-    FF lagrange_first = input_values[16];
-    FF lagrange_last = input_values[17];
-    auto expected_arithmetic_relation = (q_m * w_r * w_l) + (q_r * w_r) + (q_l * w_l) + (q_o * w_o) + q_c;
-    auto expected_grand_product_computation_relation =
-        (z_perm + lagrange_first) * (w_l + id_1 * relation_parameters.beta + relation_parameters.gamma) *
-        (w_r + id_2 * relation_parameters.beta + relation_parameters.gamma) *
-        (w_o + id_3 * relation_parameters.beta + relation_parameters.gamma);
-    expected_grand_product_computation_relation -=
-        (z_perm_shift + lagrange_last * relation_parameters.public_input_delta) *
-        (w_l + sigma_1 * relation_parameters.beta + relation_parameters.gamma) *
-        (w_r + sigma_2 * relation_parameters.beta + relation_parameters.gamma) *
-        (w_o + sigma_3 * relation_parameters.beta + relation_parameters.gamma);
-    auto expected_grand_product_initialization_relation = z_perm_shift * lagrange_last;
-    auto expected_full_purported_value = expected_arithmetic_relation +
-                                         expected_grand_product_computation_relation * alpha +
-                                         expected_grand_product_initialization_relation * alpha.sqr();
-    return expected_full_purported_value;
-}
-
-TEST(SumcheckRound, ComputeUnivariateProver)
-{
-    auto run_test = [](bool is_random_input) {
-        if (is_random_input) {
-            std::array<std::array<FF, input_polynomial_length>, NUM_POLYNOMIALS> input_polynomials;
-            for (size_t i = 0; i < NUM_POLYNOMIALS; ++i) {
-                input_polynomials[i] = { FF::random_element(), FF::random_element() };
-            }
-
-            const FF alpha = FF::random_element();
-            const RelationParameters<FF> relation_parameters = RelationParameters<FF>{
-                .beta = FF::random_element(), .gamma = FF::random_element(), .public_input_delta = FF::random_element()
-            };
-
-            auto round_univariate = compute_round_univariate(input_polynomials, relation_parameters, alpha);
-
-            // Compute round_univariate manually
-            std::array<Univariate<FF, input_polynomial_length>, NUM_POLYNOMIALS> input_univariates;
-            for (size_t i = 0; i < NUM_POLYNOMIALS; ++i) {
-                input_univariates[i] = Univariate<FF, input_polynomial_length>(input_polynomials[i]);
-            }
-            auto expected_round_univariate =
-                compute_expected_round_univariate(input_univariates, relation_parameters, alpha);
-            EXPECT_EQ(round_univariate, expected_round_univariate);
-        } else {
-            std::array<std::array<FF, input_polynomial_length>, NUM_POLYNOMIALS> input_polynomials;
-            for (size_t i = 0; i < NUM_POLYNOMIALS; ++i) {
-                input_polynomials[i] = { 1, 2 };
-            }
-            const FF alpha = 1;
-            const RelationParameters<FF> relation_parameters =
-                RelationParameters<FF>{ .beta = 1, .gamma = 1, .public_input_delta = 1 };
-            auto round_univariate = compute_round_univariate(input_polynomials, relation_parameters, alpha);
-            // Compute round_univariate manually
-            std::array<Univariate<FF, input_polynomial_length>, NUM_POLYNOMIALS> input_univariates;
-            for (size_t i = 0; i < NUM_POLYNOMIALS; ++i) {
-                input_univariates[i] = Univariate<FF, input_polynomial_length>(input_polynomials[i]);
-            }
-            // expected_round_univariate = { 6, 26, 66, 132, 230, 366 }
-            auto expected_round_univariate =
-                compute_expected_round_univariate(input_univariates, relation_parameters, alpha);
-            EXPECT_EQ(round_univariate, expected_round_univariate);
-        };
-    };
-    run_test(/* is_random_input=*/false);
-    run_test(/* is_random_input=*/true);
-}
-
-TEST(SumcheckRound, ComputeUnivariateVerifier)
-{
-    auto run_test = [](bool is_random_input) {
-        if (is_random_input) {
-            std::array<FF, NUM_POLYNOMIALS> input_values;
-            for (size_t i = 0; i < NUM_POLYNOMIALS; ++i) {
-                input_values[i] = FF::random_element();
-            }
-            const FF alpha = FF::random_element();
-            const RelationParameters<FF> relation_parameters = RelationParameters<FF>{
-                .beta = FF::random_element(), .gamma = FF::random_element(), .public_input_delta = FF::random_element()
-            };
-            auto full_purported_value = compute_full_purported_value(input_values, relation_parameters, alpha);
-            // Compute round_univariate manually
-            auto expected_full_purported_value =
-                compute_full_purported_value_expected(input_values, relation_parameters, alpha);
-            EXPECT_EQ(full_purported_value, expected_full_purported_value);
-        } else {
-            std::array<FF, NUM_POLYNOMIALS> input_values;
-            for (size_t i = 0; i < NUM_POLYNOMIALS; ++i) {
-                input_values[i] = FF(2);
-            }
-            const FF alpha = 1;
-            const RelationParameters<FF> relation_parameters =
-                RelationParameters<FF>{ .beta = 1, .gamma = 1, .public_input_delta = 1 };
-            auto full_purported_value = compute_full_purported_value(input_values, relation_parameters, alpha);
-            // Compute round_univariate manually
-            auto expected_full_purported_value =
-                compute_full_purported_value_expected(input_values, relation_parameters, alpha);
-            EXPECT_EQ(full_purported_value, expected_full_purported_value);
-        };
-    };
-    run_test(/* is_random_input=*/false);
-    run_test(/* is_random_input=*/true);
-}
-
-=======
-
-namespace test_sumcheck_round {
-
->>>>>>> 9b3ee457
 /**
  * @brief Test SumcheckRound functions for operations on tuples (and tuples of tuples) of Univariates
  *
