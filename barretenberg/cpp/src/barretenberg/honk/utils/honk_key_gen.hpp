--- conflicted
+++ resolved
@@ -111,7 +111,6 @@
     os << std::flush;
 }
 
-<<<<<<< HEAD
 /**
  * Write a solidity file containing the vk params to the given stream.
  * Uses UltraHonk
@@ -119,7 +118,6 @@
  * @param os
  * @param key - verification key object
  * @param class_name - the name to give the verification key class
- * @param include_types_import - include a "HonkTypes" import, only required for local tests, not with the bundled
  *contract from bb contract_honk
  **/
 inline void output_vk_sol_ultra_honk_opt(std::ostream& os,
@@ -162,5 +160,3 @@
     print_g1(key->lagrange_last, "LAGRANGE_LAST");
     os << std::flush;
 }
-=======
->>>>>>> 49247730
