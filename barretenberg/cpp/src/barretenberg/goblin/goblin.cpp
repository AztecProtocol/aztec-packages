// === AUDIT STATUS ===
// internal:    { status: not started, auditors: [], date: YYYY-MM-DD }
// external_1:  { status: not started, auditors: [], date: YYYY-MM-DD }
// external_2:  { status: not started, auditors: [], date: YYYY-MM-DD }
// =====================

#include "goblin.hpp"

#include "barretenberg/common/assert.hpp"
#include "barretenberg/eccvm/eccvm_verifier.hpp"
#include "barretenberg/translator_vm/translator_prover.hpp"
#include "barretenberg/translator_vm/translator_proving_key.hpp"
#include "barretenberg/translator_vm/translator_verifier.hpp"
#include "barretenberg/ultra_honk/merge_verifier.hpp"
#include <utility>

namespace bb {

Goblin::Goblin(CommitmentKey<curve::BN254> bn254_commitment_key, const std::shared_ptr<Transcript>& transcript)
    : commitment_key(std::move(bn254_commitment_key))
    , transcript(transcript)
{}

void Goblin::prove_merge(const std::shared_ptr<Transcript>& transcript, MergeSettings merge_settings)
{
    PROFILE_THIS_NAME("Goblin::merge");
<<<<<<< HEAD
    MergeProver merge_prover{ op_queue, merge_settings, commitment_key, transcript };
=======
    MergeProver merge_prover{ op_queue, MergeSettings::PREPEND, commitment_key, transcript };
>>>>>>> 9978b5c8
    merge_verification_queue.push_back(merge_prover.construct_proof());
}

void Goblin::prove_eccvm()
{
    ECCVMBuilder eccvm_builder(op_queue);
    ECCVMProver eccvm_prover(eccvm_builder, transcript);
    goblin_proof.eccvm_proof = eccvm_prover.construct_proof();

    translation_batching_challenge_v = eccvm_prover.batching_challenge_v;
    evaluation_challenge_x = eccvm_prover.evaluation_challenge_x;
}

void Goblin::prove_translator()
{
    PROFILE_THIS_NAME("Create TranslatorBuilder and TranslatorProver");
    TranslatorBuilder translator_builder(translation_batching_challenge_v, evaluation_challenge_x, op_queue);
    auto translator_key = std::make_shared<TranslatorProvingKey>(translator_builder, commitment_key);
    TranslatorProver translator_prover(translator_key, transcript);
    goblin_proof.translator_proof = translator_prover.construct_proof();
}

GoblinProof Goblin::prove(MergeSettings merge_settings)
{
    PROFILE_THIS_NAME("Goblin::prove");

<<<<<<< HEAD
    prove_merge(transcript, merge_settings); // Use shared transcript for merge proving
=======
    prove_merge(transcript); // Use shared transcript for merge proving
>>>>>>> 9978b5c8
    info("Constructing a Goblin proof with num ultra ops = ", op_queue->get_ultra_ops_table_num_rows());

    BB_ASSERT_EQ(merge_verification_queue.size(),
                 1U,
                 "Goblin::prove: merge_verification_queue should contain only a single proof at this stage.");
    goblin_proof.merge_proof = merge_verification_queue.back();

    {
        PROFILE_THIS_NAME("prove_eccvm");
        vinfo("prove eccvm...");
        prove_eccvm();
        vinfo("finished eccvm proving.");
    }
    {
        PROFILE_THIS_NAME("prove_translator");
        vinfo("prove translator...");
        prove_translator();
        vinfo("finished translator proving.");
    }
    return goblin_proof;
}

Goblin::PairingPoints Goblin::recursively_verify_merge(
    MegaBuilder& builder,
    const RecursiveSubtableCommitments& subtable_commitments,
    std::array<RecursiveCommitment, MegaFlavor::NUM_WIRES>& merged_table_commitment,
    const std::shared_ptr<RecursiveTranscript>& transcript,
    MergeSettings merge_settings)
{
    ASSERT(!merge_verification_queue.empty());
    // Recursively verify the next merge proof in the verification queue in a FIFO manner
    const MergeProof& merge_proof = merge_verification_queue.front();
    const stdlib::Proof<MegaBuilder> stdlib_merge_proof(builder, merge_proof);

<<<<<<< HEAD
    MergeRecursiveVerifier merge_verifier{ &builder, merge_settings, transcript };
=======
    MergeRecursiveVerifier merge_verifier{ &builder, MergeSettings::PREPEND, transcript };
>>>>>>> 9978b5c8
    PairingPoints pairing_points =
        merge_verifier.verify_proof(stdlib_merge_proof, subtable_commitments, merged_table_commitment);

    merge_verification_queue.pop_front(); // remove the processed proof from the queue

    return pairing_points;
}

bool Goblin::verify(const GoblinProof& proof,
                    const SubtableCommitments& subtable_commitments,
                    std::array<Commitment, MegaFlavor::NUM_WIRES>& merged_table_commitment,
                    const std::shared_ptr<Transcript>& transcript,
                    MergeSettings merge_settings)
{
<<<<<<< HEAD
    MergeVerifier merge_verifier(merge_settings, transcript);
=======
    MergeVerifier merge_verifier(MergeSettings::PREPEND, transcript);
>>>>>>> 9978b5c8
    bool merge_verified = merge_verifier.verify_proof(proof.merge_proof, subtable_commitments, merged_table_commitment);

    ECCVMVerifier eccvm_verifier(transcript);
    bool eccvm_verified = eccvm_verifier.verify_proof(proof.eccvm_proof);

    TranslatorVerifier translator_verifier(transcript);

    bool accumulator_construction_verified = translator_verifier.verify_proof(
        proof.translator_proof, eccvm_verifier.evaluation_challenge_x, eccvm_verifier.batching_challenge_v);

    bool translation_verified = translator_verifier.verify_translation(eccvm_verifier.translation_evaluations,
                                                                       eccvm_verifier.translation_masking_term_eval);

    // Verify the consistency between the commitments to polynomials representing the op queue received by translator
    // and final merge verifier
    bool op_queue_consistency_verified =
        translator_verifier.verify_consistency_with_final_merge(merged_table_commitment);

    info("merge verified?: ", merge_verified);
    info("eccvm verified?: ", eccvm_verified);
    info("accumulator construction_verified?: ", accumulator_construction_verified);
    info("translation verified?: ", translation_verified);
    info("consistency verified?: ", op_queue_consistency_verified);

    return merge_verified && eccvm_verified && accumulator_construction_verified && translation_verified &&
           op_queue_consistency_verified;
}

} // namespace bb<|MERGE_RESOLUTION|>--- conflicted
+++ resolved
@@ -24,11 +24,7 @@
 void Goblin::prove_merge(const std::shared_ptr<Transcript>& transcript, MergeSettings merge_settings)
 {
     PROFILE_THIS_NAME("Goblin::merge");
-<<<<<<< HEAD
     MergeProver merge_prover{ op_queue, merge_settings, commitment_key, transcript };
-=======
-    MergeProver merge_prover{ op_queue, MergeSettings::PREPEND, commitment_key, transcript };
->>>>>>> 9978b5c8
     merge_verification_queue.push_back(merge_prover.construct_proof());
 }
 
@@ -55,11 +51,7 @@
 {
     PROFILE_THIS_NAME("Goblin::prove");
 
-<<<<<<< HEAD
-    prove_merge(transcript, merge_settings); // Use shared transcript for merge proving
-=======
     prove_merge(transcript); // Use shared transcript for merge proving
->>>>>>> 9978b5c8
     info("Constructing a Goblin proof with num ultra ops = ", op_queue->get_ultra_ops_table_num_rows());
 
     BB_ASSERT_EQ(merge_verification_queue.size(),
@@ -94,11 +86,7 @@
     const MergeProof& merge_proof = merge_verification_queue.front();
     const stdlib::Proof<MegaBuilder> stdlib_merge_proof(builder, merge_proof);
 
-<<<<<<< HEAD
     MergeRecursiveVerifier merge_verifier{ &builder, merge_settings, transcript };
-=======
-    MergeRecursiveVerifier merge_verifier{ &builder, MergeSettings::PREPEND, transcript };
->>>>>>> 9978b5c8
     PairingPoints pairing_points =
         merge_verifier.verify_proof(stdlib_merge_proof, subtable_commitments, merged_table_commitment);
 
@@ -113,11 +101,7 @@
                     const std::shared_ptr<Transcript>& transcript,
                     MergeSettings merge_settings)
 {
-<<<<<<< HEAD
     MergeVerifier merge_verifier(merge_settings, transcript);
-=======
-    MergeVerifier merge_verifier(MergeSettings::PREPEND, transcript);
->>>>>>> 9978b5c8
     bool merge_verified = merge_verifier.verify_proof(proof.merge_proof, subtable_commitments, merged_table_commitment);
 
     ECCVMVerifier eccvm_verifier(transcript);
