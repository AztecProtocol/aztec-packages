// === AUDIT STATUS ===
// internal:    { status: not started, auditors: [], date: YYYY-MM-DD }
// external_1:  { status: not started, auditors: [], date: YYYY-MM-DD }
// external_2:  { status: not started, auditors: [], date: YYYY-MM-DD }
// =====================

#include "goblin.hpp"

#include "barretenberg/common/assert.hpp"
#include "barretenberg/eccvm/eccvm_verifier.hpp"
#include "barretenberg/translator_vm/translator_prover.hpp"
#include "barretenberg/translator_vm/translator_proving_key.hpp"
#include "barretenberg/translator_vm/translator_verifier.hpp"
#include "barretenberg/ultra_honk/merge_verifier.hpp"
#include <utility>

namespace bb {

Goblin::Goblin(CommitmentKey<curve::BN254> bn254_commitment_key, const std::shared_ptr<Transcript>& transcript)
    : commitment_key(std::move(bn254_commitment_key))
    , transcript(transcript)
{}

void Goblin::prove_merge(const std::shared_ptr<Transcript>& transcript)
{
    PROFILE_THIS_NAME("Goblin::merge");
    MergeProver merge_prover{ op_queue, MergeSettings::PREPEND, commitment_key, transcript };
    merge_verification_queue.push_back(merge_prover.construct_proof());
}

void Goblin::prove_eccvm()
{
    ECCVMBuilder eccvm_builder(op_queue);
    ECCVMProver eccvm_prover(eccvm_builder, transcript);
    goblin_proof.eccvm_proof = eccvm_prover.construct_proof();

    translation_batching_challenge_v = eccvm_prover.batching_challenge_v;
    evaluation_challenge_x = eccvm_prover.evaluation_challenge_x;
}

void Goblin::prove_translator()
{
    PROFILE_THIS_NAME("Create TranslatorBuilder and TranslatorProver");
    TranslatorBuilder translator_builder(translation_batching_challenge_v, evaluation_challenge_x, op_queue);
    auto translator_key = std::make_shared<TranslatorProvingKey>(translator_builder, commitment_key);
    TranslatorProver translator_prover(translator_key, transcript);
    goblin_proof.translator_proof = translator_prover.construct_proof();
}

GoblinProof Goblin::prove()
{
    PROFILE_THIS_NAME("Goblin::prove");

    prove_merge(transcript); // Use shared transcript for merge proving
    info("Constructing a Goblin proof with num ultra ops = ", op_queue->get_ultra_ops_table_num_rows());

    BB_ASSERT_EQ(merge_verification_queue.size(),
                 1U,
                 "Goblin::prove: merge_verification_queue should contain only a single proof at this stage.");
    goblin_proof.merge_proof = merge_verification_queue.back();

    {
        PROFILE_THIS_NAME("prove_eccvm");
        vinfo("prove eccvm...");
        prove_eccvm();
        vinfo("finished eccvm proving.");
    }
    {
        PROFILE_THIS_NAME("prove_translator");
        vinfo("prove translator...");
        prove_translator();
        vinfo("finished translator proving.");
    }
    return goblin_proof;
}

std::pair<Goblin::PairingPoints, Goblin::RecursiveTableCommitments> Goblin::recursively_verify_merge(
    MegaBuilder& builder,
<<<<<<< HEAD
    const RecursiveTableCommitments& t_commitments,
    const RecursiveTableCommitments& T_prev_commitments,
=======
    const RecursiveMergeCommitments& merge_commitments,
>>>>>>> 59bc177b
    const std::shared_ptr<RecursiveTranscript>& transcript)
{
    ASSERT(!merge_verification_queue.empty());
    // Recursively verify the next merge proof in the verification queue in a FIFO manner
    const MergeProof& merge_proof = merge_verification_queue.front();
    const stdlib::Proof<MegaBuilder> stdlib_merge_proof(builder, merge_proof);

    MergeRecursiveVerifier merge_verifier{ &builder, MergeSettings::PREPEND, transcript };
    auto [pairing_points, merged_table_commitments] =
<<<<<<< HEAD
        merge_verifier.verify_proof(stdlib_merge_proof, t_commitments, T_prev_commitments);
=======
        merge_verifier.verify_proof(stdlib_merge_proof, merge_commitments);
>>>>>>> 59bc177b

    merge_verification_queue.pop_front(); // remove the processed proof from the queue

    return { pairing_points, merged_table_commitments };
}

bool Goblin::verify(const GoblinProof& proof,
<<<<<<< HEAD
                    const TableCommitments& t_commitments,
                    const TableCommitments& T_prev_commitments,
                    const std::shared_ptr<Transcript>& transcript)
{
    MergeVerifier merge_verifier(MergeSettings::PREPEND, transcript);
    auto [merge_verified, merged_table_commitments] =
        merge_verifier.verify_proof(proof.merge_proof, t_commitments, T_prev_commitments);
=======
                    const MergeCommitments& merge_commitments,
                    const std::shared_ptr<Transcript>& transcript)
{
    MergeVerifier merge_verifier(MergeSettings::PREPEND, transcript);
    auto [merge_verified, merged_table_commitments] = merge_verifier.verify_proof(proof.merge_proof, merge_commitments);
>>>>>>> 59bc177b

    ECCVMVerifier eccvm_verifier(transcript);
    bool eccvm_verified = eccvm_verifier.verify_proof(proof.eccvm_proof);

    TranslatorVerifier translator_verifier(transcript);

    bool accumulator_construction_verified = translator_verifier.verify_proof(
        proof.translator_proof, eccvm_verifier.evaluation_challenge_x, eccvm_verifier.batching_challenge_v);

    bool translation_verified = translator_verifier.verify_translation(eccvm_verifier.translation_evaluations,
                                                                       eccvm_verifier.translation_masking_term_eval);

    // Verify the consistency between the commitments to polynomials representing the op queue received by translator
    // and final merge verifier
    bool op_queue_consistency_verified =
        translator_verifier.verify_consistency_with_final_merge(merged_table_commitments);

    vinfo("merge verified?: ", merge_verified);
    vinfo("eccvm verified?: ", eccvm_verified);
    vinfo("accumulator construction_verified?: ", accumulator_construction_verified);
    vinfo("translation verified?: ", translation_verified);
    vinfo("consistency verified?: ", op_queue_consistency_verified);

    return merge_verified && eccvm_verified && accumulator_construction_verified && translation_verified &&
           op_queue_consistency_verified;
}

} // namespace bb<|MERGE_RESOLUTION|>--- conflicted
+++ resolved
@@ -76,12 +76,7 @@
 
 std::pair<Goblin::PairingPoints, Goblin::RecursiveTableCommitments> Goblin::recursively_verify_merge(
     MegaBuilder& builder,
-<<<<<<< HEAD
-    const RecursiveTableCommitments& t_commitments,
-    const RecursiveTableCommitments& T_prev_commitments,
-=======
     const RecursiveMergeCommitments& merge_commitments,
->>>>>>> 59bc177b
     const std::shared_ptr<RecursiveTranscript>& transcript)
 {
     ASSERT(!merge_verification_queue.empty());
@@ -91,11 +86,7 @@
 
     MergeRecursiveVerifier merge_verifier{ &builder, MergeSettings::PREPEND, transcript };
     auto [pairing_points, merged_table_commitments] =
-<<<<<<< HEAD
-        merge_verifier.verify_proof(stdlib_merge_proof, t_commitments, T_prev_commitments);
-=======
         merge_verifier.verify_proof(stdlib_merge_proof, merge_commitments);
->>>>>>> 59bc177b
 
     merge_verification_queue.pop_front(); // remove the processed proof from the queue
 
@@ -103,21 +94,11 @@
 }
 
 bool Goblin::verify(const GoblinProof& proof,
-<<<<<<< HEAD
-                    const TableCommitments& t_commitments,
-                    const TableCommitments& T_prev_commitments,
-                    const std::shared_ptr<Transcript>& transcript)
-{
-    MergeVerifier merge_verifier(MergeSettings::PREPEND, transcript);
-    auto [merge_verified, merged_table_commitments] =
-        merge_verifier.verify_proof(proof.merge_proof, t_commitments, T_prev_commitments);
-=======
                     const MergeCommitments& merge_commitments,
                     const std::shared_ptr<Transcript>& transcript)
 {
     MergeVerifier merge_verifier(MergeSettings::PREPEND, transcript);
     auto [merge_verified, merged_table_commitments] = merge_verifier.verify_proof(proof.merge_proof, merge_commitments);
->>>>>>> 59bc177b
 
     ECCVMVerifier eccvm_verifier(transcript);
     bool eccvm_verified = eccvm_verifier.verify_proof(proof.eccvm_proof);
