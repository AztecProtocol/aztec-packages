--- conflicted
+++ resolved
@@ -146,13 +146,7 @@
 
         add_some_ecc_op_gates(builder);
         MockCircuits::construct_arithmetic_circuit(builder);
-<<<<<<< HEAD
-        // Flavor = bb::MegaFlavor, so the public inputs should be that of the HidingKernelIO (UltraVerifier<MegaFlavor>
-        // expects the public inputs to be that of the HidingKernel)
-        bb::stdlib::recursion::honk::HidingKernelIO<MegaBuilder>::add_default(builder);
-=======
         bb::stdlib::recursion::honk::DefaultIO<MegaBuilder>::add_default(builder);
->>>>>>> b3c2f510
     }
 
     /**
