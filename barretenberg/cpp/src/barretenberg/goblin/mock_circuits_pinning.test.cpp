--- conflicted
+++ resolved
@@ -23,12 +23,7 @@
         Goblin goblin;
         GoblinUltraCircuitBuilder app_circuit{ goblin.op_queue };
         GoblinMockCircuits::construct_mock_function_circuit(app_circuit, large);
-<<<<<<< HEAD
-        GoblinUltraComposer composer;
-        auto instance = composer.create_prover_instance(app_circuit);
-=======
         auto instance = std::make_shared<ProverInstance>(app_circuit);
->>>>>>> d003bd62
         if (large) {
             EXPECT_EQ(instance->proving_key->log_circuit_size, 19);
         } else {
@@ -49,18 +44,12 @@
             GoblinMockCircuits::construct_mock_function_circuit(app_circuit, large);
             auto function_accum = goblin.accumulate(app_circuit);
             GoblinUltraCircuitBuilder kernel_circuit{ goblin.op_queue };
-<<<<<<< HEAD
-            GoblinMockCircuits::construct_mock_recursion_kernel_circuit(kernel_circuit, function_accum, kernel_accum);
-            GoblinUltraComposer composer;
-            auto instance = composer.create_prover_instance(kernel_circuit);
-=======
             GoblinMockCircuits::construct_mock_recursion_kernel_circuit(
                 kernel_circuit,
                 { function_accum.proof, function_accum.verification_key },
                 { kernel_accum.proof, kernel_accum.verification_key });
 
             auto instance = std::make_shared<ProverInstance>(kernel_circuit);
->>>>>>> d003bd62
             if (large) {
                 EXPECT_EQ(instance->proving_key->log_circuit_size, 17);
             } else {
