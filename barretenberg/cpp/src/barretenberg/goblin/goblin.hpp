--- conflicted
+++ resolved
@@ -99,21 +99,14 @@
      * @param builder The circuit in which the recursive verification will be performed.
      * @param inputs_commitments The commitment used by the Merge verifier
      * @param transcript The transcript to be passed to the MergeRecursiveVerifier.
-<<<<<<< HEAD
-=======
      * @param merge_settings How the most recent ecc op subtable is going to be merged into the table of ecc ops
->>>>>>> b3c2f510
      * @return Pair of PairingPoints and commitments to the merged tables as read from the proof by the Merge verifier
      */
     std::pair<PairingPoints, RecursiveTableCommitments> recursively_verify_merge(
         MegaBuilder& builder,
         const RecursiveMergeCommitments& merge_commitments,
-<<<<<<< HEAD
-        const std::shared_ptr<RecursiveTranscript>& transcript);
-=======
         const std::shared_ptr<RecursiveTranscript>& transcript,
         const MergeSettings merge_settings = MergeSettings::PREPEND);
->>>>>>> b3c2f510
 
     /**
      * @brief Verify a full Goblin proof (ECCVM, Translator, merge)
@@ -122,22 +115,14 @@
      * @param inputs_commitments The commitments used by the Merge verifier
      * @param merged_table_commitment The commitment to the merged table as read from the proof
      * @param transcript
-<<<<<<< HEAD
-     *
-=======
      * @param merge_settings How the most recent ecc op subtable is going to be merged into the table of ecc ops
->>>>>>> b3c2f510
      * @return Pair of verification result and commitments to the merged tables as read from the proof by the Merge
      * verifier
      */
     static bool verify(const GoblinProof& proof,
                        const MergeCommitments& merge_commitments,
-<<<<<<< HEAD
-                       const std::shared_ptr<Transcript>& transcript);
-=======
                        const std::shared_ptr<Transcript>& transcript,
                        const MergeSettings merge_settings = MergeSettings::PREPEND);
->>>>>>> b3c2f510
 };
 
 } // namespace bb