#pragma once

#include "barretenberg/eccvm/eccvm_composer.hpp"
#include "barretenberg/proof_system/circuit_builder/eccvm/eccvm_circuit_builder.hpp"
#include "barretenberg/proof_system/circuit_builder/goblin_translator_circuit_builder.hpp"
#include "barretenberg/proof_system/circuit_builder/goblin_ultra_circuit_builder.hpp"
#include "barretenberg/proof_system/instance_inspector.hpp"
#include "barretenberg/stdlib/recursion/honk/verifier/merge_recursive_verifier.hpp"
#include "barretenberg/translator_vm/goblin_translator_composer.hpp"
#include "barretenberg/ultra_honk/ultra_composer.hpp"

namespace bb {

class Goblin {
    using HonkProof = bb::honk::proof;
    using GUHFlavor = bb::honk::flavor::GoblinUltra;
    using GoblinUltraCircuitBuilder = bb::GoblinUltraCircuitBuilder;

    using GUHVerificationKey = GUHFlavor::VerificationKey;
    using Commitment = GUHFlavor::Commitment;
    using FF = GUHFlavor::FF;

  public:
    using Builder = GoblinUltraCircuitBuilder;
    using Fr = bb::fr;
    using Transcript = bb::honk::BaseTranscript;

    using GoblinUltraComposer = bb::honk::UltraComposer_<GUHFlavor>;
    using GoblinUltraVerifier = bb::honk::UltraVerifier_<GUHFlavor>;
    using OpQueue = bb::ECCOpQueue;
    using ECCVMFlavor = bb::honk::flavor::ECCVM;
    using ECCVMBuilder = bb::ECCVMCircuitBuilder<ECCVMFlavor>;
    using ECCVMComposer = bb::honk::ECCVMComposer;
    using ECCVMProver = bb::honk::ECCVMProver_<ECCVMFlavor>;
    using TranslatorBuilder = bb::GoblinTranslatorCircuitBuilder;
    using TranslatorComposer = bb::honk::GoblinTranslatorComposer;
    using RecursiveMergeVerifier = bb::stdlib::recursion::goblin::MergeRecursiveVerifier_<GoblinUltraCircuitBuilder>;
    using MergeVerifier = bb::honk::MergeVerifier_<GUHFlavor>;
    /**
     * @brief Output of goblin::accumulate; an Ultra proof and the corresponding verification key
     *
     */
    struct AccumulationOutput {
        HonkProof proof;
        std::shared_ptr<GUHVerificationKey> verification_key;
    };

    struct Proof {
        HonkProof merge_proof;
        HonkProof eccvm_proof;
        HonkProof translator_proof;
        TranslationEvaluations translation_evaluations;
        std::vector<Fr> to_buffer()
        {
            // ACIRHACK: so much copying and duplication added here and elsewhere
            std::vector<Fr> translation_evaluations_buf; // = translation_evaluations.to_buffer();
            size_t proof_size =
                merge_proof.size() + eccvm_proof.size() + translator_proof.size() + translation_evaluations_buf.size();

            std::vector<Fr> result(proof_size);
            const auto insert = [&result](const std::vector<Fr>& buf) {
                result.insert(result.end(), buf.begin(), buf.end());
            };
            insert(merge_proof);
            insert(eccvm_proof);
            insert(translator_proof);
            insert(translation_evaluations_buf);
            return result;
        }
    };

    std::shared_ptr<OpQueue> op_queue = std::make_shared<OpQueue>();

    HonkProof merge_proof;
    Proof goblin_proof;

    // on the first call to accumulate there is no merge proof to verify
    bool merge_proof_exists{ false };

  private:
    // TODO(https://github.com/AztecProtocol/barretenberg/issues/798) unique_ptr use is a hack
    std::unique_ptr<ECCVMBuilder> eccvm_builder;
    std::unique_ptr<TranslatorBuilder> translator_builder;
    std::unique_ptr<ECCVMComposer> eccvm_composer;
    std::unique_ptr<ECCVMProver> eccvm_prover;
    std::unique_ptr<TranslatorComposer> translator_composer;

    AccumulationOutput accumulator; // Used only for ACIR methods for now

  public:
    /**
     * @brief Construct a GUH proof and a merge proof for the present circuit.
     * @details If there is a previous merge proof, recursively verify it.
     *
     * @param circuit_builder
     */
    AccumulationOutput accumulate(GoblinUltraCircuitBuilder& circuit_builder)
    {
        // Complete the circuit logic by recursively verifying previous merge proof if it exists
        if (merge_proof_exists) {
            RecursiveMergeVerifier merge_verifier{ &circuit_builder };
            [[maybe_unused]] auto pairing_points = merge_verifier.verify_proof(merge_proof);
        }

        // Construct a Honk proof for the main circuit
        GoblinUltraComposer composer;
        auto instance = composer.create_instance(circuit_builder);
        auto prover = composer.create_prover(instance);
        auto ultra_proof = prover.construct_proof();

        // Construct and store the merge proof to be recursively verified on the next call to accumulate
        auto merge_prover = composer.create_merge_prover(op_queue);
        merge_proof = merge_prover.construct_proof();

        if (!merge_proof_exists) {
            merge_proof_exists = true;
        }

        return { ultra_proof, instance->verification_key };
    };

    /**
     * @brief Construct an ECCVM proof and the translation polynomial evaluations
     *
     */
    void prove_eccvm()
    {
        eccvm_builder = std::make_unique<ECCVMBuilder>(op_queue);
        eccvm_composer = std::make_unique<ECCVMComposer>();
        eccvm_prover = std::make_unique<ECCVMProver>(eccvm_composer->create_prover(*eccvm_builder));
        goblin_proof.eccvm_proof = eccvm_prover->construct_proof();
        goblin_proof.translation_evaluations = eccvm_prover->translation_evaluations;
    };

    /**
     * @brief Construct a translator proof
     *
     */
    void prove_translator()
    {
        translator_builder = std::make_unique<TranslatorBuilder>(
            eccvm_prover->translation_batching_challenge_v, eccvm_prover->evaluation_challenge_x, op_queue);
        translator_composer = std::make_unique<TranslatorComposer>();
        auto translator_prover = translator_composer->create_prover(*translator_builder, eccvm_prover->transcript);
        goblin_proof.translator_proof = translator_prover.construct_proof();
    };

    /**
     * @brief Constuct a full Goblin proof (ECCVM, Translator, merge)
     * @details The merge proof is assumed to already have been constucted in the last accumulate step. It is simply
     * moved into the final proof here.
     *
     * @return Proof
     */
    Proof prove()
    {
        goblin_proof.merge_proof = std::move(merge_proof);
        prove_eccvm();
        prove_translator();
        return goblin_proof;
    };

    /**
     * @brief Verify a full Goblin proof (ECCVM, Translator, merge)
     *
     * @param proof
     * @return true
     * @return false
     */
    bool verify(const Proof& proof)
    {
        MergeVerifier merge_verifier;
        bool merge_verified = merge_verifier.verify_proof(proof.merge_proof);

        auto eccvm_verifier = eccvm_composer->create_verifier(*eccvm_builder);
        bool eccvm_verified = eccvm_verifier.verify_proof(proof.eccvm_proof);

        auto translator_verifier = translator_composer->create_verifier(*translator_builder, eccvm_verifier.transcript);
        bool accumulator_construction_verified = translator_verifier.verify_proof(proof.translator_proof);
        // TODO(https://github.com/AztecProtocol/barretenberg/issues/799): Ensure translation_evaluations are passed
        // correctly
        bool translation_verified = translator_verifier.verify_translation(proof.translation_evaluations);

        return merge_verified && eccvm_verified && accumulator_construction_verified && translation_verified;
    };

    // The methods below this point are to be used only for ACIR. They exist while the interface is in flux. Eventually
    // there will be agreement and no acir-specific methods should be needed.

    /**
     * @brief Construct a GUH proof for the given circuit. (No merge proof for now)
     *
     * @param circuit_builder
     * @return std::vector<uint8_t>
     */
    std::vector<uint8_t> accumulate_for_acir(GoblinUltraCircuitBuilder& circuit_builder)
    {
        // TODO(https://github.com/AztecProtocol/barretenberg/issues/811): no merge prover for now
        // // Complete the circuit logic by recursively verifying previous merge proof if it exists
        // if (merge_proof_exists) {
        //     RecursiveMergeVerifier merge_verifier{ &circuit_builder };
        //     [[maybe_unused]] auto pairing_points = merge_verifier.verify_proof(merge_proof);
        // }

        // Construct a Honk proof for the main circuit
        GoblinUltraComposer composer;
        auto instance = composer.create_instance(circuit_builder);
        auto prover = composer.create_prover(instance);
        auto ultra_proof = prover.construct_proof();

        accumulator = { ultra_proof, instance->verification_key };

        // TODO(https://github.com/AztecProtocol/barretenberg/issues/811): no merge prover for now since we're not
        // mocking the first set of ecc ops
        // // Construct and store the merge proof to be recursively verified on the next call to accumulate
        // auto merge_prover = composer.create_merge_prover(op_queue);
        // merge_proof = merge_prover.construct_proof();

        // if (!merge_proof_exists) {
        //     merge_proof_exists = true;
        // }

        return ultra_proof.proof_data;
    };

    /**
     * @brief Verify a GUH proof
     *
     * @param proof_buf
     * @return true
     * @return false
     */
    bool verify_accumulator_for_acir(const std::vector<uint8_t>& proof_buf) const
    {
        GoblinUltraVerifier verifier{ accumulator.verification_key };
        HonkProof proof{ proof_buf };
        bool verified = verifier.verify_proof(proof);

        return verified;
    }

    /**
     * @brief Construct a Goblin proof
     *
     * @return Proof
     */
    Proof prove_for_acir() { return prove(); };

    /**
     * @brief Verify a Goblin proof (excluding the merge proof for now)
     *
     * @return true
     * @return false
     */
    bool verify_for_acir() const
    {
        // TODO(https://github.com/AztecProtocol/barretenberg/issues/811): No merge proof for now
        // MergeVerifier merge_verifier;
        // bool merge_verified = merge_verifier.verify_proof(goblin_proof.merge_proof);

        auto eccvm_verifier = eccvm_composer->create_verifier(*eccvm_builder);
        bool eccvm_verified = eccvm_verifier.verify_proof(goblin_proof.eccvm_proof);

        auto translator_verifier = translator_composer->create_verifier(*translator_builder, eccvm_verifier.transcript);
        bool translation_accumulator_construction_verified =
            translator_verifier.verify_proof(goblin_proof.translator_proof);
        // TODO(https://github.com/AztecProtocol/barretenberg/issues/799): Ensure translation_evaluations are passed
        // correctly
        bool translation_verified = translator_verifier.verify_translation(goblin_proof.translation_evaluations);

        return /* merge_verified && */ eccvm_verified && translation_accumulator_construction_verified &&
               translation_verified;
    };
<<<<<<< HEAD

    // ACIRHACK
    std::vector<Fr> construct_proof(GoblinUltraCircuitBuilder& builder)
    {
        // Construct a GUH proof
        accumulate_for_acir(builder);

        std::vector<Fr> result(accumulator.proof.size());

        const auto insert = [&result](const std::vector<Fr>& buf) {
            result.insert(result.end(), buf.begin(), buf.end());
        };

        insert(accumulator.proof);

        // TODO(https://github.com/AztecProtocol/barretenberg/issues/819): Skip ECCVM/Translator proof for now
        // std::vector<Fr> goblin_proof = prove_for_acir().to_buffer();
        // insert(goblin_proof);

        return result;
    }

    // ACIRHACK
    bool verify_proof([[maybe_unused]] const bb::honk::proof& proof) const
    {
        // ACIRHACK: to do this properly, extract the proof correctly or maybe share transcripts.
        const auto extract_final_kernel_proof = [&]([[maybe_unused]] auto& input_proof) { return accumulator.proof; };

        GoblinUltraVerifier verifier{ accumulator.verification_key };
        bool verified = verifier.verify_proof(extract_final_kernel_proof(proof));

        // TODO(https://github.com/AztecProtocol/barretenberg/issues/819): Skip ECCVM/Translator verification for now
        // const auto extract_goblin_proof = [&]([[maybe_unused]] auto& input_proof) { return proof_; };
        // auto goblin_proof = extract_goblin_proof(proof);
        // verified = verified && verify_for_acir(goblin_proof);

        return verified;
    }
=======
>>>>>>> 5e85b92f
};
} // namespace bb<|MERGE_RESOLUTION|>--- conflicted
+++ resolved
@@ -191,9 +191,9 @@
      * @brief Construct a GUH proof for the given circuit. (No merge proof for now)
      *
      * @param circuit_builder
-     * @return std::vector<uint8_t>
-     */
-    std::vector<uint8_t> accumulate_for_acir(GoblinUltraCircuitBuilder& circuit_builder)
+     * @return std::vector<bb::fr>
+     */
+    std::vector<bb::fr> accumulate_for_acir(GoblinUltraCircuitBuilder& circuit_builder)
     {
         // TODO(https://github.com/AztecProtocol/barretenberg/issues/811): no merge prover for now
         // // Complete the circuit logic by recursively verifying previous merge proof if it exists
@@ -220,7 +220,7 @@
         //     merge_proof_exists = true;
         // }
 
-        return ultra_proof.proof_data;
+        return ultra_proof;
     };
 
     /**
@@ -230,7 +230,7 @@
      * @return true
      * @return false
      */
-    bool verify_accumulator_for_acir(const std::vector<uint8_t>& proof_buf) const
+    bool verify_accumulator_for_acir(const std::vector<bb::fr>& proof_buf) const
     {
         GoblinUltraVerifier verifier{ accumulator.verification_key };
         HonkProof proof{ proof_buf };
@@ -271,46 +271,5 @@
         return /* merge_verified && */ eccvm_verified && translation_accumulator_construction_verified &&
                translation_verified;
     };
-<<<<<<< HEAD
-
-    // ACIRHACK
-    std::vector<Fr> construct_proof(GoblinUltraCircuitBuilder& builder)
-    {
-        // Construct a GUH proof
-        accumulate_for_acir(builder);
-
-        std::vector<Fr> result(accumulator.proof.size());
-
-        const auto insert = [&result](const std::vector<Fr>& buf) {
-            result.insert(result.end(), buf.begin(), buf.end());
-        };
-
-        insert(accumulator.proof);
-
-        // TODO(https://github.com/AztecProtocol/barretenberg/issues/819): Skip ECCVM/Translator proof for now
-        // std::vector<Fr> goblin_proof = prove_for_acir().to_buffer();
-        // insert(goblin_proof);
-
-        return result;
-    }
-
-    // ACIRHACK
-    bool verify_proof([[maybe_unused]] const bb::honk::proof& proof) const
-    {
-        // ACIRHACK: to do this properly, extract the proof correctly or maybe share transcripts.
-        const auto extract_final_kernel_proof = [&]([[maybe_unused]] auto& input_proof) { return accumulator.proof; };
-
-        GoblinUltraVerifier verifier{ accumulator.verification_key };
-        bool verified = verifier.verify_proof(extract_final_kernel_proof(proof));
-
-        // TODO(https://github.com/AztecProtocol/barretenberg/issues/819): Skip ECCVM/Translator verification for now
-        // const auto extract_goblin_proof = [&]([[maybe_unused]] auto& input_proof) { return proof_; };
-        // auto goblin_proof = extract_goblin_proof(proof);
-        // verified = verified && verify_for_acir(goblin_proof);
-
-        return verified;
-    }
-=======
->>>>>>> 5e85b92f
 };
 } // namespace bb