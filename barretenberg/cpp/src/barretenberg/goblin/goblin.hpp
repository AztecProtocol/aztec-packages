#pragma once

#include "barretenberg/eccvm/eccvm_composer.hpp"
#include "barretenberg/proof_system/circuit_builder/eccvm/eccvm_circuit_builder.hpp"
#include "barretenberg/proof_system/circuit_builder/goblin_translator_circuit_builder.hpp"
#include "barretenberg/proof_system/circuit_builder/goblin_ultra_circuit_builder.hpp"
#include "barretenberg/proof_system/instance_inspector.hpp"
#include "barretenberg/stdlib/recursion/honk/verifier/merge_recursive_verifier.hpp"
#include "barretenberg/translator_vm/goblin_translator_composer.hpp"
#include "barretenberg/ultra_honk/ultra_composer.hpp"

namespace bb {

class Goblin {
<<<<<<< HEAD
=======
    using HonkProof = bb::plonk::proof;
>>>>>>> cd2f67f5

    using GUHFlavor = bb::honk::flavor::GoblinUltra;
    using GoblinUltraCircuitBuilder = bb::GoblinUltraCircuitBuilder;

    using GUHVerificationKey = GUHFlavor::VerificationKey;
    using Commitment = GUHFlavor::Commitment;
    using FF = GUHFlavor::FF;

  public:
    using GoblinUltraComposer = proof_system::honk::UltraComposer_<GUHFlavor>;
    using GoblinUltraVerifier = proof_system::honk::UltraVerifier_<GUHFlavor>;
    using Builder = GoblinUltraCircuitBuilder;
    using Fr = bb::fr;
    using HonkProof = proof_system::honk::proof;
    using Transcript = proof_system::honk::BaseTranscript;
    using OpQueue = proof_system::ECCOpQueue;
    using ECCVMFlavor = proof_system::honk::flavor::ECCVM;
    using ECCVMBuilder = proof_system::ECCVMCircuitBuilder<ECCVMFlavor>;
    using ECCVMComposer = proof_system::honk::ECCVMComposer;
    using ECCVMProver = proof_system::honk::ECCVMProver_<ECCVMFlavor>;
    using TranslatorBuilder = proof_system::GoblinTranslatorCircuitBuilder;
    using TranslatorComposer = proof_system::honk::GoblinTranslatorComposer;
    using RecursiveMergeVerifier =
        proof_system::plonk::stdlib::recursion::goblin::MergeRecursiveVerifier_<GoblinUltraCircuitBuilder>;
    using MergeVerifier = proof_system::honk::MergeVerifier_<GUHFlavor>;

    /**
     * @brief Output of goblin::accumulate; an Ultra proof and the corresponding verification key
     *
     */
    struct AccumulationOutput {
        HonkProof proof;
        std::shared_ptr<GUHVerificationKey> verification_key;
    };

    struct Proof {
        HonkProof merge_proof;
        HonkProof eccvm_proof;
        HonkProof translator_proof;
        TranslationEvaluations translation_evaluations;
        std::vector<Fr> to_buffer()
        {
            // ACIRHACK: so much copying and duplication added here and elsewhere
            std::vector<Fr> translation_evaluations_buf; // = translation_evaluations.to_buffer();
            size_t proof_size =
                merge_proof.size() + eccvm_proof.size() + translator_proof.size() + translation_evaluations_buf.size();

            std::vector<Fr> result(proof_size);
            const auto insert = [&result](const std::vector<Fr>& buf) {
                result.insert(result.end(), buf.begin(), buf.end());
            };
            insert(merge_proof);
            insert(eccvm_proof);
            insert(translator_proof);
            insert(translation_evaluations_buf);
            return result;
        }
    };

<<<<<<< HEAD
=======
    using GoblinUltraComposer = bb::honk::UltraComposer_<GUHFlavor>;
    using GoblinUltraVerifier = bb::honk::UltraVerifier_<GUHFlavor>;
    using Builder = GoblinUltraCircuitBuilder;
    using OpQueue = bb::ECCOpQueue;
    using ECCVMFlavor = bb::honk::flavor::ECCVM;
    using ECCVMBuilder = bb::ECCVMCircuitBuilder<ECCVMFlavor>;
    using ECCVMComposer = bb::honk::ECCVMComposer;
    using ECCVMProver = bb::honk::ECCVMProver_<ECCVMFlavor>;
    using TranslatorBuilder = bb::GoblinTranslatorCircuitBuilder;
    using TranslatorComposer = bb::honk::GoblinTranslatorComposer;
    using RecursiveMergeVerifier = bb::stdlib::recursion::goblin::MergeRecursiveVerifier_<GoblinUltraCircuitBuilder>;
    using MergeVerifier = bb::honk::MergeVerifier_<GUHFlavor>;

>>>>>>> cd2f67f5
    std::shared_ptr<OpQueue> op_queue = std::make_shared<OpQueue>();

    HonkProof merge_proof;
    Proof goblin_proof;

    // on the first call to accumulate there is no merge proof to verify
    bool merge_proof_exists{ false };

  private:
    // TODO(https://github.com/AztecProtocol/barretenberg/issues/798) unique_ptr use is a hack
    std::unique_ptr<ECCVMBuilder> eccvm_builder;
    std::unique_ptr<TranslatorBuilder> translator_builder;
    std::unique_ptr<ECCVMComposer> eccvm_composer;
    std::unique_ptr<ECCVMProver> eccvm_prover;
    std::unique_ptr<TranslatorComposer> translator_composer;

    AccumulationOutput accumulator; // ACIRHACK
    Proof proof_;                   // ACIRHACK

  public:
    /**
     * @brief If there is a previous merge proof, recursively verify it. Generate next accmulated proof and merge proof.
     *
     * @param circuit_builder
     */
    AccumulationOutput accumulate(GoblinUltraCircuitBuilder& circuit_builder)
    {
        // Complete the circuit logic by recursively verifying previous merge proof if it exists
        if (merge_proof_exists) {
            RecursiveMergeVerifier merge_verifier{ &circuit_builder };
            [[maybe_unused]] auto pairing_points = merge_verifier.verify_proof(merge_proof);
        }

        // Construct a Honk proof for the main circuit
        GoblinUltraComposer composer;
        auto instance = composer.create_instance(circuit_builder);
        auto prover = composer.create_prover(instance);
        auto ultra_proof = prover.construct_proof();

        // Construct and store the merge proof to be recursively verified on the next call to accumulate
        auto merge_prover = composer.create_merge_prover(op_queue);
        merge_proof = merge_prover.construct_proof();

        if (!merge_proof_exists) {
            merge_proof_exists = true;
        }

        return { ultra_proof, instance->verification_key };
    };

    void prove_eccvm()
    {
        goblin_proof.merge_proof = std::move(merge_proof);

        eccvm_builder = std::make_unique<ECCVMBuilder>(op_queue);
        eccvm_composer = std::make_unique<ECCVMComposer>();
        eccvm_prover = std::make_unique<ECCVMProver>(eccvm_composer->create_prover(*eccvm_builder));
        goblin_proof.eccvm_proof = eccvm_prover->construct_proof();
        goblin_proof.translation_evaluations = eccvm_prover->translation_evaluations;
    };

    void prove_translator()
    {
        translator_builder = std::make_unique<TranslatorBuilder>(
            eccvm_prover->translation_batching_challenge_v, eccvm_prover->evaluation_challenge_x, op_queue);
        translator_composer = std::make_unique<TranslatorComposer>();
        auto translator_prover = translator_composer->create_prover(*translator_builder, eccvm_prover->transcript);
        goblin_proof.translator_proof = translator_prover.construct_proof();
    };

    Proof prove()
    {
        prove_eccvm();
        prove_translator();
        return goblin_proof;
    };

    bool verify(const Proof& proof)
    {
        MergeVerifier merge_verifier;
        bool merge_verified = merge_verifier.verify_proof(proof.merge_proof);

        auto eccvm_verifier = eccvm_composer->create_verifier(*eccvm_builder);
        bool eccvm_verified = eccvm_verifier.verify_proof(proof.eccvm_proof);

        auto translator_verifier = translator_composer->create_verifier(*translator_builder, eccvm_verifier.transcript);
        bool accumulator_construction_verified = translator_verifier.verify_proof(proof.translator_proof);
        // TODO(https://github.com/AztecProtocol/barretenberg/issues/799): Ensure translation_evaluations are passed
        // correctly
        bool translation_verified = translator_verifier.verify_translation(proof.translation_evaluations);

        return merge_verified && eccvm_verified && accumulator_construction_verified && translation_verified;
    };

    // ACIRHACK
    AccumulationOutput accumulate_for_acir(GoblinUltraCircuitBuilder& circuit_builder)
    {
        // Complete the circuit logic by recursively verifying previous merge proof if it exists
        if (merge_proof_exists) {
            RecursiveMergeVerifier merge_verifier{ &circuit_builder };
            [[maybe_unused]] auto pairing_points = merge_verifier.verify_proof(merge_proof);
        }

        // Construct a Honk proof for the main circuit
        GoblinUltraComposer composer;
        auto instance = composer.create_instance(circuit_builder);
        auto prover = composer.create_prover(instance);
        auto ultra_proof = prover.construct_proof();

        // TODO(https://github.com/AztecProtocol/barretenberg/issues/811): no merge prover for now since we're not
        // mocking the first set of ecc ops
        // // Construct and store the merge proof to be recursively verified on the next call to accumulate
        // auto merge_prover = composer.create_merge_prover(op_queue);
        // merge_proof = merge_prover.construct_proof();

        // if (!merge_proof_exists) {
        //     merge_proof_exists = true;
        // }

        accumulator = { ultra_proof, instance->verification_key };
        return accumulator;
    };

    // ACIRHACK
    Proof prove_for_acir()
    {
        Proof proof;

        proof.merge_proof = std::move(merge_proof);

        eccvm_builder = std::make_unique<ECCVMBuilder>(op_queue);
        eccvm_composer = std::make_unique<ECCVMComposer>();
        auto eccvm_prover = eccvm_composer->create_prover(*eccvm_builder);
        proof.eccvm_proof = eccvm_prover.construct_proof();
        proof.translation_evaluations = eccvm_prover.translation_evaluations;

        translator_builder = std::make_unique<TranslatorBuilder>(
            eccvm_prover.translation_batching_challenge_v, eccvm_prover.evaluation_challenge_x, op_queue);
        translator_composer = std::make_unique<TranslatorComposer>();
        auto translator_prover = translator_composer->create_prover(*translator_builder, eccvm_prover.transcript);
        proof.translator_proof = translator_prover.construct_proof();

        proof_ = proof; // ACIRHACK
        return proof;
    };

    // ACIRHACK
    bool verify_for_acir(const Proof& proof) const
    {
        // ACIRHACK
        // MergeVerifier merge_verifier;
        // bool merge_verified = merge_verifier.verify_proof(proof.merge_proof);

        auto eccvm_verifier = eccvm_composer->create_verifier(*eccvm_builder);
        bool eccvm_verified = eccvm_verifier.verify_proof(proof.eccvm_proof);

        auto translator_verifier = translator_composer->create_verifier(*translator_builder, eccvm_verifier.transcript);
        bool accumulator_construction_verified = translator_verifier.verify_proof(proof.translator_proof);
        // TODO(https://github.com/AztecProtocol/barretenberg/issues/799): Ensure translation_evaluations are passed
        // correctly
        bool translation_verified = translator_verifier.verify_translation(proof.translation_evaluations);

        return /* merge_verified && */ eccvm_verified && accumulator_construction_verified && translation_verified;
    };

    // ACIRHACK
    std::vector<Fr> construct_proof(GoblinUltraCircuitBuilder& builder)
    {
        // Construct a GUH proof
        accumulate_for_acir(builder);

        std::vector<Fr> result(accumulator.proof.size());

        const auto insert = [&result](const std::vector<Fr>& buf) {
            result.insert(result.end(), buf.begin(), buf.end());
        };

        insert(accumulator.proof);

        // TODO(https://github.com/AztecProtocol/barretenberg/issues/819): Skip ECCVM/Translator proof for now
        // std::vector<Fr> goblin_proof = prove_for_acir().to_buffer();
        // insert(goblin_proof);

        return result;
    }

    // ACIRHACK
<<<<<<< HEAD
    bool verify_proof([[maybe_unused]] const proof_system::honk::proof& proof) const
=======
    bool verify_proof([[maybe_unused]] const bb::plonk::proof& proof) const
>>>>>>> cd2f67f5
    {
        // ACIRHACK: to do this properly, extract the proof correctly or maybe share transcripts.
        const auto extract_final_kernel_proof = [&]([[maybe_unused]] auto& input_proof) { return accumulator.proof; };

        GoblinUltraVerifier verifier{ accumulator.verification_key };
        bool verified = verifier.verify_proof(extract_final_kernel_proof(proof));

        // TODO(https://github.com/AztecProtocol/barretenberg/issues/819): Skip ECCVM/Translator verification for now
        // const auto extract_goblin_proof = [&]([[maybe_unused]] auto& input_proof) { return proof_; };
        // auto goblin_proof = extract_goblin_proof(proof);
        // verified = verified && verify_for_acir(goblin_proof);

        return verified;
    }
};
} // namespace bb<|MERGE_RESOLUTION|>--- conflicted
+++ resolved
@@ -12,11 +12,7 @@
 namespace bb {
 
 class Goblin {
-<<<<<<< HEAD
-=======
-    using HonkProof = bb::plonk::proof;
->>>>>>> cd2f67f5
-
+    using HonkProof = bb::honk::proof;
     using GUHFlavor = bb::honk::flavor::GoblinUltra;
     using GoblinUltraCircuitBuilder = bb::GoblinUltraCircuitBuilder;
 
@@ -25,23 +21,21 @@
     using FF = GUHFlavor::FF;
 
   public:
-    using GoblinUltraComposer = proof_system::honk::UltraComposer_<GUHFlavor>;
-    using GoblinUltraVerifier = proof_system::honk::UltraVerifier_<GUHFlavor>;
     using Builder = GoblinUltraCircuitBuilder;
     using Fr = bb::fr;
-    using HonkProof = proof_system::honk::proof;
-    using Transcript = proof_system::honk::BaseTranscript;
-    using OpQueue = proof_system::ECCOpQueue;
-    using ECCVMFlavor = proof_system::honk::flavor::ECCVM;
-    using ECCVMBuilder = proof_system::ECCVMCircuitBuilder<ECCVMFlavor>;
-    using ECCVMComposer = proof_system::honk::ECCVMComposer;
-    using ECCVMProver = proof_system::honk::ECCVMProver_<ECCVMFlavor>;
-    using TranslatorBuilder = proof_system::GoblinTranslatorCircuitBuilder;
-    using TranslatorComposer = proof_system::honk::GoblinTranslatorComposer;
-    using RecursiveMergeVerifier =
-        proof_system::plonk::stdlib::recursion::goblin::MergeRecursiveVerifier_<GoblinUltraCircuitBuilder>;
-    using MergeVerifier = proof_system::honk::MergeVerifier_<GUHFlavor>;
-
+    using Transcript = bb::honk::BaseTranscript;
+
+    using GoblinUltraComposer = bb::honk::UltraComposer_<GUHFlavor>;
+    using GoblinUltraVerifier = bb::honk::UltraVerifier_<GUHFlavor>;
+    using OpQueue = bb::ECCOpQueue;
+    using ECCVMFlavor = bb::honk::flavor::ECCVM;
+    using ECCVMBuilder = bb::ECCVMCircuitBuilder<ECCVMFlavor>;
+    using ECCVMComposer = bb::honk::ECCVMComposer;
+    using ECCVMProver = bb::honk::ECCVMProver_<ECCVMFlavor>;
+    using TranslatorBuilder = bb::GoblinTranslatorCircuitBuilder;
+    using TranslatorComposer = bb::honk::GoblinTranslatorComposer;
+    using RecursiveMergeVerifier = bb::stdlib::recursion::goblin::MergeRecursiveVerifier_<GoblinUltraCircuitBuilder>;
+    using MergeVerifier = bb::honk::MergeVerifier_<GUHFlavor>;
     /**
      * @brief Output of goblin::accumulate; an Ultra proof and the corresponding verification key
      *
@@ -75,22 +69,6 @@
         }
     };
 
-<<<<<<< HEAD
-=======
-    using GoblinUltraComposer = bb::honk::UltraComposer_<GUHFlavor>;
-    using GoblinUltraVerifier = bb::honk::UltraVerifier_<GUHFlavor>;
-    using Builder = GoblinUltraCircuitBuilder;
-    using OpQueue = bb::ECCOpQueue;
-    using ECCVMFlavor = bb::honk::flavor::ECCVM;
-    using ECCVMBuilder = bb::ECCVMCircuitBuilder<ECCVMFlavor>;
-    using ECCVMComposer = bb::honk::ECCVMComposer;
-    using ECCVMProver = bb::honk::ECCVMProver_<ECCVMFlavor>;
-    using TranslatorBuilder = bb::GoblinTranslatorCircuitBuilder;
-    using TranslatorComposer = bb::honk::GoblinTranslatorComposer;
-    using RecursiveMergeVerifier = bb::stdlib::recursion::goblin::MergeRecursiveVerifier_<GoblinUltraCircuitBuilder>;
-    using MergeVerifier = bb::honk::MergeVerifier_<GUHFlavor>;
-
->>>>>>> cd2f67f5
     std::shared_ptr<OpQueue> op_queue = std::make_shared<OpQueue>();
 
     HonkProof merge_proof;
@@ -278,11 +256,7 @@
     }
 
     // ACIRHACK
-<<<<<<< HEAD
-    bool verify_proof([[maybe_unused]] const proof_system::honk::proof& proof) const
-=======
-    bool verify_proof([[maybe_unused]] const bb::plonk::proof& proof) const
->>>>>>> cd2f67f5
+    bool verify_proof([[maybe_unused]] const bb::honk::proof& proof) const
     {
         // ACIRHACK: to do this properly, extract the proof correctly or maybe share transcripts.
         const auto extract_final_kernel_proof = [&]([[maybe_unused]] auto& input_proof) { return accumulator.proof; };
