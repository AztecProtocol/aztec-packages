--- conflicted
+++ resolved
@@ -271,46 +271,5 @@
         return /* merge_verified && */ eccvm_verified && translation_accumulator_construction_verified &&
                translation_verified;
     };
-<<<<<<< HEAD
-=======
-
-    // ACIRHACK
-    std::vector<uint8_t> construct_proof(GoblinUltraCircuitBuilder& builder)
-    {
-        // Construct a GUH proof
-        accumulate_for_acir(builder);
-
-        std::vector<uint8_t> result(accumulator.proof.proof_data.size());
-
-        const auto insert = [&result](const std::vector<uint8_t>& buf) {
-            result.insert(result.end(), buf.begin(), buf.end());
-        };
-
-        insert(accumulator.proof.proof_data);
-
-        // TODO(https://github.com/AztecProtocol/barretenberg/issues/819): Skip ECCVM/Translator proof for now
-        // std::vector<uint8_t> goblin_proof = prove_for_acir().to_buffer();
-        // insert(goblin_proof);
-
-        return result;
-    }
-
-    // ACIRHACK
-    bool verify_proof([[maybe_unused]] const bb::plonk::proof& proof) const
-    {
-        // ACIRHACK: to do this properly, extract the proof correctly or maybe share transcripts.
-        const auto extract_final_kernel_proof = [&]([[maybe_unused]] auto& input_proof) { return accumulator.proof; };
-
-        GoblinUltraVerifier verifier{ accumulator.verification_key };
-        bool verified = verifier.verify_proof(extract_final_kernel_proof(proof));
-
-        // TODO(https://github.com/AztecProtocol/barretenberg/issues/819): Skip ECCVM/Translator verification for now
-        // const auto extract_goblin_proof = [&]([[maybe_unused]] auto& input_proof) { return proof_; };
-        // auto goblin_proof = extract_goblin_proof(proof);
-        // verified = verified && verify_for_acir(goblin_proof);
-
-        return verified;
-    }
->>>>>>> 7438db31
 };
 } // namespace bb