#pragma once

#include "barretenberg/eccvm/eccvm_composer.hpp"
#include "barretenberg/flavor/goblin_ultra.hpp"
#include "barretenberg/goblin/mock_circuits.hpp"
#include "barretenberg/proof_system/circuit_builder/eccvm/eccvm_circuit_builder.hpp"
#include "barretenberg/proof_system/circuit_builder/goblin_translator_circuit_builder.hpp"
#include "barretenberg/proof_system/circuit_builder/goblin_ultra_circuit_builder.hpp"
#include "barretenberg/proof_system/instance_inspector.hpp"
#include "barretenberg/stdlib/recursion/honk/verifier/merge_recursive_verifier.hpp"
#include "barretenberg/translator_vm/goblin_translator_composer.hpp"
#include "barretenberg/ultra_honk/merge_prover.hpp"
#include "barretenberg/ultra_honk/merge_verifier.hpp"
#include "barretenberg/ultra_honk/ultra_prover.hpp"
#include "barretenberg/ultra_honk/ultra_verifier.hpp"

namespace bb {

class Goblin {
    using GoblinUltraCircuitBuilder = bb::GoblinUltraCircuitBuilder;
    using Commitment = GoblinUltraFlavor::Commitment;
    using FF = GoblinUltraFlavor::FF;

  public:
    using Builder = GoblinUltraCircuitBuilder;
    using Fr = bb::fr;
    using Transcript = NativeTranscript;
    using GoblinUltraProverInstance = ProverInstance_<GoblinUltraFlavor>;
    using OpQueue = bb::ECCOpQueue;
    using ECCVMFlavor = bb::ECCVMFlavor;
    using ECCVMBuilder = bb::ECCVMCircuitBuilder<ECCVMFlavor>;
    using ECCVMComposer = bb::ECCVMComposer;
    using ECCVMProver = bb::ECCVMProver_<ECCVMFlavor>;
    using TranslatorBuilder = bb::GoblinTranslatorCircuitBuilder;
    using TranslatorComposer = bb::GoblinTranslatorComposer;
    using RecursiveMergeVerifier = bb::stdlib::recursion::goblin::MergeRecursiveVerifier_<GoblinUltraCircuitBuilder>;
    using MergeProver = bb::MergeProver_<GoblinUltraFlavor>;
    using MergeVerifier = bb::MergeVerifier_<GoblinUltraFlavor>;
    using VerificationKey = GoblinUltraFlavor::VerificationKey;
    /**
     * @brief Output of goblin::accumulate; an Ultra proof and the corresponding verification key
     *
     */
    struct AccumulationOutput {
        HonkProof proof;
        std::shared_ptr<GoblinUltraFlavor::VerificationKey> verification_key;
    };

    struct Proof {
        HonkProof merge_proof;
        HonkProof eccvm_proof;
        HonkProof translator_proof;
        TranslationEvaluations translation_evaluations;
        std::vector<Fr> to_buffer()
        {
            // ACIRHACK: so much copying and duplication added here and elsewhere
            std::vector<Fr> translation_evaluations_buf; // = translation_evaluations.to_buffer();
            size_t proof_size =
                merge_proof.size() + eccvm_proof.size() + translator_proof.size() + translation_evaluations_buf.size();

            std::vector<Fr> result(proof_size);
            const auto insert = [&result](const std::vector<Fr>& buf) {
                result.insert(result.end(), buf.begin(), buf.end());
            };
            insert(merge_proof);
            insert(eccvm_proof);
            insert(translator_proof);
            insert(translation_evaluations_buf);
            return result;
        }
    };

    std::shared_ptr<OpQueue> op_queue = std::make_shared<OpQueue>();

    HonkProof merge_proof;
    Proof goblin_proof;

    // on the first call to accumulate there is no merge proof to verify
    bool merge_proof_exists{ false };

  private:
    // TODO(https://github.com/AztecProtocol/barretenberg/issues/798) unique_ptr use is a hack
    std::unique_ptr<ECCVMBuilder> eccvm_builder;
    std::unique_ptr<TranslatorBuilder> translator_builder;
    std::unique_ptr<ECCVMComposer> eccvm_composer;
    std::unique_ptr<ECCVMProver> eccvm_prover;
    std::unique_ptr<TranslatorComposer> translator_composer;

    AccumulationOutput accumulator; // Used only for ACIR methods for now

  public:
    Goblin()
    { // Mocks the interaction of a first circuit with the op queue due to the inability to currently handle zero
      // commitments (https://github.com/AztecProtocol/barretenberg/issues/871) which would otherwise appear in the
      // first round of the merge protocol. To be removed once the issue has been resolved.
        GoblinMockCircuits::perform_op_queue_interactions_for_mock_first_circuit(op_queue);
    }
    /**
     * @brief Construct a GUH proof and a merge proof for the present circuit.
     * @details If there is a previous merge proof, recursively verify it.
     *
     * @param circuit_builder
     */
    AccumulationOutput accumulate(GoblinUltraCircuitBuilder& circuit_builder)
    {
        // Complete the circuit logic by recursively verifying previous merge proof if it exists
        if (merge_proof_exists) {
            RecursiveMergeVerifier merge_verifier{ &circuit_builder };
            [[maybe_unused]] auto pairing_points = merge_verifier.verify_proof(merge_proof);
        }

        // Construct a Honk proof for the main circuit
<<<<<<< HEAD
        GoblinUltraComposer composer;
        auto instance = composer.create_prover_instance(circuit_builder);
        auto verification_key = composer.compute_verification_key(instance);
        auto prover = composer.create_prover(instance);
=======
        auto instance = std::make_shared<GoblinUltraProverInstance>(circuit_builder);
        GoblinUltraProver prover(instance);
>>>>>>> d003bd62
        auto ultra_proof = prover.construct_proof();
        auto verification_key = std::make_shared<VerificationKey>(instance->proving_key);

        // Construct and store the merge proof to be recursively verified on the next call to accumulate
        MergeProver merge_prover{ circuit_builder.op_queue };
        merge_proof = merge_prover.construct_proof();

        if (!merge_proof_exists) {
            merge_proof_exists = true;
        }

        return { ultra_proof, verification_key };
    };

    /**
     * @brief Add a recursive merge verifier to input circuit and construct a merge proof for the updated op queue
     * @details When this method is used, the "prover" functionality of the IVC scheme must be performed explicitly, but
     * this method has to be called first so that the recursive merge verifier can be "appended" to the circuit being
     * accumulated
     *
     * @param circuit_builder
     */
    void merge(GoblinUltraCircuitBuilder& circuit_builder)
    {
        BB_OP_COUNT_TIME_NAME("Goblin::merge");
        // Complete the circuit logic by recursively verifying previous merge proof if it exists
        if (merge_proof_exists) {
            RecursiveMergeVerifier merge_verifier{ &circuit_builder };
            [[maybe_unused]] auto pairing_points = merge_verifier.verify_proof(merge_proof);
        }

        // Construct and store the merge proof to be recursively verified on the next call to accumulate
        MergeProver merge_prover{ circuit_builder.op_queue };
        merge_proof = merge_prover.construct_proof();

        if (!merge_proof_exists) {
            merge_proof_exists = true;
        }
    };

    /**
     * @brief Construct an ECCVM proof and the translation polynomial evaluations
     *
     */
    void prove_eccvm()
    {
        eccvm_builder = std::make_unique<ECCVMBuilder>(op_queue);
        eccvm_composer = std::make_unique<ECCVMComposer>();
        eccvm_prover = std::make_unique<ECCVMProver>(eccvm_composer->create_prover(*eccvm_builder));
        goblin_proof.eccvm_proof = eccvm_prover->construct_proof();
        goblin_proof.translation_evaluations = eccvm_prover->translation_evaluations;
    };

    /**
     * @brief Construct a translator proof
     *
     */
    void prove_translator()
    {
        translator_builder = std::make_unique<TranslatorBuilder>(
            eccvm_prover->translation_batching_challenge_v, eccvm_prover->evaluation_challenge_x, op_queue);
        translator_composer = std::make_unique<TranslatorComposer>();
        auto translator_prover = translator_composer->create_prover(*translator_builder, eccvm_prover->transcript);
        goblin_proof.translator_proof = translator_prover.construct_proof();
    };

    /**
     * @brief Constuct a full Goblin proof (ECCVM, Translator, merge)
     * @details The merge proof is assumed to already have been constucted in the last accumulate step. It is simply
     * moved into the final proof here.
     *
     * @return Proof
     */
    Proof prove()
    {
        goblin_proof.merge_proof = std::move(merge_proof);
        prove_eccvm();
        prove_translator();
        return goblin_proof;
    };

    /**
     * @brief Verify a full Goblin proof (ECCVM, Translator, merge)
     *
     * @param proof
     * @return true
     * @return false
     */
    bool verify(const Proof& proof)
    {
        MergeVerifier merge_verifier;
        bool merge_verified = merge_verifier.verify_proof(proof.merge_proof);

        auto eccvm_verifier = eccvm_composer->create_verifier(*eccvm_builder);
        bool eccvm_verified = eccvm_verifier.verify_proof(proof.eccvm_proof);

        auto translator_verifier = translator_composer->create_verifier(*translator_builder, eccvm_verifier.transcript);
        bool accumulator_construction_verified = translator_verifier.verify_proof(proof.translator_proof);
        // TODO(https://github.com/AztecProtocol/barretenberg/issues/799): Ensure translation_evaluations are passed
        // correctly
        bool translation_verified = translator_verifier.verify_translation(proof.translation_evaluations);

        return merge_verified && eccvm_verified && accumulator_construction_verified && translation_verified;
    };

    // The methods below this point are to be used only for ACIR. They exist while the interface is in flux. Eventually
    // there will be agreement and no acir-specific methods should be needed.

    /**
     * @brief Construct a GUH proof for the given circuit. (No merge proof for now)
     *
     * @param circuit_builder
     * @return std::vector<bb::fr>
     */
    std::vector<bb::fr> accumulate_for_acir(GoblinUltraCircuitBuilder& circuit_builder)
    {
        // TODO(https://github.com/AztecProtocol/barretenberg/issues/811): no merge prover for now
        // // Complete the circuit logic by recursively verifying previous merge proof if it exists
        // if (merge_proof_exists) {
        //     RecursiveMergeVerifier merge_verifier{ &circuit_builder };
        //     [[maybe_unused]] auto pairing_points = merge_verifier.verify_proof(merge_proof);
        // }

        // Construct a Honk proof for the main circuit
<<<<<<< HEAD
        GoblinUltraComposer composer;
        auto instance = composer.create_prover_instance(circuit_builder);
        auto verification_key = composer.compute_verification_key(instance);
        auto prover = composer.create_prover(instance);
=======
        auto instance = std::make_shared<GoblinUltraProverInstance>(circuit_builder);
        GoblinUltraProver prover(instance);
>>>>>>> d003bd62
        auto ultra_proof = prover.construct_proof();
        auto verification_key = std::make_shared<VerificationKey>(instance->proving_key);

        accumulator = { ultra_proof, verification_key };

        // TODO(https://github.com/AztecProtocol/barretenberg/issues/811): no merge prover for now since we're not
        // mocking the first set of ecc ops
        // // Construct and store the merge proof to be recursively verified on the next call to accumulate
        // MergeProver merge_prover{ op_queue };
        // merge_proof = merge_prover.construct_proof();

        // if (!merge_proof_exists) {
        //     merge_proof_exists = true;
        // }

        return ultra_proof;
    };

    /**
     * @brief Verify a GUH proof
     *
     * @param proof_buf
     * @return true
     * @return false
     */
    bool verify_accumulator_for_acir(const std::vector<bb::fr>& proof_buf) const
    {
        GoblinUltraVerifier verifier{ accumulator.verification_key };
        HonkProof proof{ proof_buf };
        bool verified = verifier.verify_proof(proof);

        return verified;
    }

    /**
     * @brief Construct a Goblin proof
     *
     * @return Proof
     */
    Proof prove_for_acir() { return prove(); };

    /**
     * @brief Verify a Goblin proof (excluding the merge proof for now)
     *
     * @return true
     * @return false
     */
    bool verify_for_acir() const
    {
        // TODO(https://github.com/AztecProtocol/barretenberg/issues/811): No merge proof for now
        // MergeVerifier merge_verifier;
        // bool merge_verified = merge_verifier.verify_proof(goblin_proof.merge_proof);

        auto eccvm_verifier = eccvm_composer->create_verifier(*eccvm_builder);
        bool eccvm_verified = eccvm_verifier.verify_proof(goblin_proof.eccvm_proof);

        auto translator_verifier = translator_composer->create_verifier(*translator_builder, eccvm_verifier.transcript);
        bool translation_accumulator_construction_verified =
            translator_verifier.verify_proof(goblin_proof.translator_proof);
        // TODO(https://github.com/AztecProtocol/barretenberg/issues/799): Ensure translation_evaluations are passed
        // correctly
        bool translation_verified = translator_verifier.verify_translation(goblin_proof.translation_evaluations);

        return /* merge_verified && */ eccvm_verified && translation_accumulator_construction_verified &&
               translation_verified;
    };
};
} // namespace bb<|MERGE_RESOLUTION|>--- conflicted
+++ resolved
@@ -110,15 +110,8 @@
         }
 
         // Construct a Honk proof for the main circuit
-<<<<<<< HEAD
-        GoblinUltraComposer composer;
-        auto instance = composer.create_prover_instance(circuit_builder);
-        auto verification_key = composer.compute_verification_key(instance);
-        auto prover = composer.create_prover(instance);
-=======
         auto instance = std::make_shared<GoblinUltraProverInstance>(circuit_builder);
         GoblinUltraProver prover(instance);
->>>>>>> d003bd62
         auto ultra_proof = prover.construct_proof();
         auto verification_key = std::make_shared<VerificationKey>(instance->proving_key);
 
@@ -243,15 +236,8 @@
         // }
 
         // Construct a Honk proof for the main circuit
-<<<<<<< HEAD
-        GoblinUltraComposer composer;
-        auto instance = composer.create_prover_instance(circuit_builder);
-        auto verification_key = composer.compute_verification_key(instance);
-        auto prover = composer.create_prover(instance);
-=======
         auto instance = std::make_shared<GoblinUltraProverInstance>(circuit_builder);
         GoblinUltraProver prover(instance);
->>>>>>> d003bd62
         auto ultra_proof = prover.construct_proof();
         auto verification_key = std::make_shared<VerificationKey>(instance->proving_key);
 
