--- conflicted
+++ resolved
@@ -15,10 +15,6 @@
 namespace bb {
 
 class Goblin {
-<<<<<<< HEAD
-    using GUHFlavor = GoblinUltraFlavor;
-=======
->>>>>>> 4f372703
     using GoblinUltraCircuitBuilder = bb::GoblinUltraCircuitBuilder;
 
     using Commitment = GoblinUltraFlavor::Commitment;
@@ -27,16 +23,9 @@
   public:
     using Builder = GoblinUltraCircuitBuilder;
     using Fr = bb::fr;
-<<<<<<< HEAD
-    using Transcript = bb::BaseTranscript;
-
-    using GoblinUltraComposer = bb::UltraComposer_<GUHFlavor>;
-    using GoblinUltraVerifier = bb::UltraVerifier_<GUHFlavor>;
-=======
     using Transcript = NativeTranscript;
     using GoblinUltraComposer = bb::UltraComposer_<GoblinUltraFlavor>;
     using GoblinUltraVerifier = bb::UltraVerifier_<GoblinUltraFlavor>;
->>>>>>> 4f372703
     using OpQueue = bb::ECCOpQueue;
     using ECCVMFlavor = bb::ECCVMFlavor;
     using ECCVMBuilder = bb::ECCVMCircuitBuilder<ECCVMFlavor>;
@@ -45,12 +34,8 @@
     using TranslatorBuilder = bb::GoblinTranslatorCircuitBuilder;
     using TranslatorComposer = bb::GoblinTranslatorComposer;
     using RecursiveMergeVerifier = bb::stdlib::recursion::goblin::MergeRecursiveVerifier_<GoblinUltraCircuitBuilder>;
-<<<<<<< HEAD
-    using MergeVerifier = bb::MergeVerifier_<GUHFlavor>;
-=======
     using MergeProver = bb::MergeProver_<GoblinUltraFlavor>;
     using MergeVerifier = bb::MergeVerifier_<GoblinUltraFlavor>;
->>>>>>> 4f372703
     /**
      * @brief Output of goblin::accumulate; an Ultra proof and the corresponding verification key
      *
