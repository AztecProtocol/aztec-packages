--- conflicted
+++ resolved
@@ -204,12 +204,7 @@
      * @return true
      * @return false
      */
-<<<<<<< HEAD
-    // WORKTODO: make this static-able by passing in an ECCVM verification key instead of constructing one from the pkey
-    bool verify(const Proof& proof)
-=======
     bool verify(const GoblinProof& proof)
->>>>>>> 8e9ab3d8
     {
         MergeVerifier merge_verifier;
         bool merge_verified = merge_verifier.verify_proof(proof.merge_proof);
