#pragma once

#include "barretenberg/eccvm/eccvm_composer.hpp"
#include "barretenberg/flavor/goblin_ultra.hpp"
#include "barretenberg/proof_system/circuit_builder/eccvm/eccvm_circuit_builder.hpp"
#include "barretenberg/proof_system/circuit_builder/goblin_translator_circuit_builder.hpp"
#include "barretenberg/proof_system/circuit_builder/goblin_ultra_circuit_builder.hpp"
#include "barretenberg/proof_system/instance_inspector.hpp"
#include "barretenberg/stdlib/recursion/honk/verifier/merge_recursive_verifier.hpp"
#include "barretenberg/translator_vm/goblin_translator_composer.hpp"
#include "barretenberg/ultra_honk/merge_prover.hpp"
#include "barretenberg/ultra_honk/merge_verifier.hpp"
#include "barretenberg/ultra_honk/ultra_composer.hpp"

namespace bb {

class Goblin {
    using GoblinUltraCircuitBuilder = bb::GoblinUltraCircuitBuilder;

    using Commitment = GoblinUltraFlavor::Commitment;
    using FF = GoblinUltraFlavor::FF;

  public:
    using Builder = GoblinUltraCircuitBuilder;
    using Fr = bb::fr;
    using Transcript = bb::BaseTranscript;

    using GoblinUltraComposer = bb::UltraComposer_<GoblinUltraFlavor>;
    using GoblinUltraVerifier = bb::UltraVerifier_<GoblinUltraFlavor>;
    using OpQueue = bb::ECCOpQueue;
    using ECCVMFlavor = bb::ECCVMFlavor;
    using ECCVMBuilder = bb::ECCVMCircuitBuilder<ECCVMFlavor>;
    using ECCVMComposer = bb::ECCVMComposer;
    using ECCVMProver = bb::ECCVMProver_<ECCVMFlavor>;
    using TranslatorBuilder = bb::GoblinTranslatorCircuitBuilder;
    using TranslatorComposer = bb::GoblinTranslatorComposer;
    using RecursiveMergeVerifier = bb::stdlib::recursion::goblin::MergeRecursiveVerifier_<GoblinUltraCircuitBuilder>;
<<<<<<< HEAD
    using MergeProver = bb::honk::MergeProver;
    using MergeVerifier = bb::honk::MergeVerifier;
=======
    using MergeVerifier = bb::MergeVerifier_<GoblinUltraFlavor>;
>>>>>>> 6895f522
    /**
     * @brief Output of goblin::accumulate; an Ultra proof and the corresponding verification key
     *
     */
    struct AccumulationOutput {
        HonkProof proof;
        std::shared_ptr<GoblinUltraFlavor::VerificationKey> verification_key;
    };

    struct Proof {
        HonkProof merge_proof;
        HonkProof eccvm_proof;
        HonkProof translator_proof;
        TranslationEvaluations translation_evaluations;
        std::vector<Fr> to_buffer()
        {
            // ACIRHACK: so much copying and duplication added here and elsewhere
            std::vector<Fr> translation_evaluations_buf; // = translation_evaluations.to_buffer();
            size_t proof_size =
                merge_proof.size() + eccvm_proof.size() + translator_proof.size() + translation_evaluations_buf.size();

            std::vector<Fr> result(proof_size);
            const auto insert = [&result](const std::vector<Fr>& buf) {
                result.insert(result.end(), buf.begin(), buf.end());
            };
            insert(merge_proof);
            insert(eccvm_proof);
            insert(translator_proof);
            insert(translation_evaluations_buf);
            return result;
        }
    };

    std::shared_ptr<OpQueue> op_queue = std::make_shared<OpQueue>();

    HonkProof merge_proof;
    Proof goblin_proof;

    // on the first call to accumulate there is no merge proof to verify
    bool merge_proof_exists{ false };

  private:
    // TODO(https://github.com/AztecProtocol/barretenberg/issues/798) unique_ptr use is a hack
    std::unique_ptr<ECCVMBuilder> eccvm_builder;
    std::unique_ptr<TranslatorBuilder> translator_builder;
    std::unique_ptr<ECCVMComposer> eccvm_composer;
    std::unique_ptr<ECCVMProver> eccvm_prover;
    std::unique_ptr<TranslatorComposer> translator_composer;

    AccumulationOutput accumulator; // Used only for ACIR methods for now

  public:
    /**
     * @brief Construct a GUH proof and a merge proof for the present circuit.
     * @details If there is a previous merge proof, recursively verify it.
     *
     * @param circuit_builder
     */
    AccumulationOutput accumulate(GoblinUltraCircuitBuilder& circuit_builder)
    {
        // Complete the circuit logic by recursively verifying previous merge proof if it exists
        if (merge_proof_exists) {
            RecursiveMergeVerifier merge_verifier{ &circuit_builder };
            [[maybe_unused]] auto pairing_points = merge_verifier.verify_proof(merge_proof);
        }

        // Construct a Honk proof for the main circuit
        GoblinUltraComposer composer;
        auto instance = composer.create_instance(circuit_builder);
        auto prover = composer.create_prover(instance);
        auto ultra_proof = prover.construct_proof();

        // Construct and store the merge proof to be recursively verified on the next call to accumulate
        MergeProver merge_prover{ op_queue };
        merge_proof = merge_prover.construct_proof();

        if (!merge_proof_exists) {
            merge_proof_exists = true;
        }

        return { ultra_proof, instance->verification_key };
    };

    /**
     * @brief Construct an ECCVM proof and the translation polynomial evaluations
     *
     */
    void prove_eccvm()
    {
        eccvm_builder = std::make_unique<ECCVMBuilder>(op_queue);
        eccvm_composer = std::make_unique<ECCVMComposer>();
        eccvm_prover = std::make_unique<ECCVMProver>(eccvm_composer->create_prover(*eccvm_builder));
        goblin_proof.eccvm_proof = eccvm_prover->construct_proof();
        goblin_proof.translation_evaluations = eccvm_prover->translation_evaluations;
    };

    /**
     * @brief Construct a translator proof
     *
     */
    void prove_translator()
    {
        translator_builder = std::make_unique<TranslatorBuilder>(
            eccvm_prover->translation_batching_challenge_v, eccvm_prover->evaluation_challenge_x, op_queue);
        translator_composer = std::make_unique<TranslatorComposer>();
        auto translator_prover = translator_composer->create_prover(*translator_builder, eccvm_prover->transcript);
        goblin_proof.translator_proof = translator_prover.construct_proof();
    };

    /**
     * @brief Constuct a full Goblin proof (ECCVM, Translator, merge)
     * @details The merge proof is assumed to already have been constucted in the last accumulate step. It is simply
     * moved into the final proof here.
     *
     * @return Proof
     */
    Proof prove()
    {
        goblin_proof.merge_proof = std::move(merge_proof);
        prove_eccvm();
        prove_translator();
        return goblin_proof;
    };

    /**
     * @brief Verify a full Goblin proof (ECCVM, Translator, merge)
     *
     * @param proof
     * @return true
     * @return false
     */
    bool verify(const Proof& proof)
    {
        MergeVerifier merge_verifier;
        bool merge_verified = merge_verifier.verify_proof(proof.merge_proof);

        auto eccvm_verifier = eccvm_composer->create_verifier(*eccvm_builder);
        bool eccvm_verified = eccvm_verifier.verify_proof(proof.eccvm_proof);

        auto translator_verifier = translator_composer->create_verifier(*translator_builder, eccvm_verifier.transcript);
        bool accumulator_construction_verified = translator_verifier.verify_proof(proof.translator_proof);
        // TODO(https://github.com/AztecProtocol/barretenberg/issues/799): Ensure translation_evaluations are passed
        // correctly
        bool translation_verified = translator_verifier.verify_translation(proof.translation_evaluations);

        return merge_verified && eccvm_verified && accumulator_construction_verified && translation_verified;
    };

    // The methods below this point are to be used only for ACIR. They exist while the interface is in flux. Eventually
    // there will be agreement and no acir-specific methods should be needed.

    /**
     * @brief Construct a GUH proof for the given circuit. (No merge proof for now)
     *
     * @param circuit_builder
     * @return std::vector<bb::fr>
     */
    std::vector<bb::fr> accumulate_for_acir(GoblinUltraCircuitBuilder& circuit_builder)
    {
        // TODO(https://github.com/AztecProtocol/barretenberg/issues/811): no merge prover for now
        // // Complete the circuit logic by recursively verifying previous merge proof if it exists
        // if (merge_proof_exists) {
        //     RecursiveMergeVerifier merge_verifier{ &circuit_builder };
        //     [[maybe_unused]] auto pairing_points = merge_verifier.verify_proof(merge_proof);
        // }

        // Construct a Honk proof for the main circuit
        GoblinUltraComposer composer;
        auto instance = composer.create_instance(circuit_builder);
        auto prover = composer.create_prover(instance);
        auto ultra_proof = prover.construct_proof();

        accumulator = { ultra_proof, instance->verification_key };

        // TODO(https://github.com/AztecProtocol/barretenberg/issues/811): no merge prover for now since we're not
        // mocking the first set of ecc ops
        // // Construct and store the merge proof to be recursively verified on the next call to accumulate
        // MergeProver merge_prover{ op_queue };
        // merge_proof = merge_prover.construct_proof();

        // if (!merge_proof_exists) {
        //     merge_proof_exists = true;
        // }

        return ultra_proof;
    };

    /**
     * @brief Verify a GUH proof
     *
     * @param proof_buf
     * @return true
     * @return false
     */
    bool verify_accumulator_for_acir(const std::vector<bb::fr>& proof_buf) const
    {
        GoblinUltraVerifier verifier{ accumulator.verification_key };
        HonkProof proof{ proof_buf };
        bool verified = verifier.verify_proof(proof);

        return verified;
    }

    /**
     * @brief Construct a Goblin proof
     *
     * @return Proof
     */
    Proof prove_for_acir() { return prove(); };

    /**
     * @brief Verify a Goblin proof (excluding the merge proof for now)
     *
     * @return true
     * @return false
     */
    bool verify_for_acir() const
    {
        // TODO(https://github.com/AztecProtocol/barretenberg/issues/811): No merge proof for now
        // MergeVerifier merge_verifier;
        // bool merge_verified = merge_verifier.verify_proof(goblin_proof.merge_proof);

        auto eccvm_verifier = eccvm_composer->create_verifier(*eccvm_builder);
        bool eccvm_verified = eccvm_verifier.verify_proof(goblin_proof.eccvm_proof);

        auto translator_verifier = translator_composer->create_verifier(*translator_builder, eccvm_verifier.transcript);
        bool translation_accumulator_construction_verified =
            translator_verifier.verify_proof(goblin_proof.translator_proof);
        // TODO(https://github.com/AztecProtocol/barretenberg/issues/799): Ensure translation_evaluations are passed
        // correctly
        bool translation_verified = translator_verifier.verify_translation(goblin_proof.translation_evaluations);

        return /* merge_verified && */ eccvm_verified && translation_accumulator_construction_verified &&
               translation_verified;
    };
};
} // namespace bb<|MERGE_RESOLUTION|>--- conflicted
+++ resolved
@@ -35,12 +35,8 @@
     using TranslatorBuilder = bb::GoblinTranslatorCircuitBuilder;
     using TranslatorComposer = bb::GoblinTranslatorComposer;
     using RecursiveMergeVerifier = bb::stdlib::recursion::goblin::MergeRecursiveVerifier_<GoblinUltraCircuitBuilder>;
-<<<<<<< HEAD
-    using MergeProver = bb::honk::MergeProver;
-    using MergeVerifier = bb::honk::MergeVerifier;
-=======
-    using MergeVerifier = bb::MergeVerifier_<GoblinUltraFlavor>;
->>>>>>> 6895f522
+    using MergeProver = bb::MergeProver;
+    using MergeVerifier = bb::MergeVerifier;
     /**
      * @brief Output of goblin::accumulate; an Ultra proof and the corresponding verification key
      *
