#pragma once

#include "barretenberg/eccvm/eccvm_circuit_builder.hpp"
#include "barretenberg/eccvm/eccvm_prover.hpp"
#include "barretenberg/eccvm/eccvm_trace_checker.hpp"
#include "barretenberg/eccvm/eccvm_verifier.hpp"
#include "barretenberg/goblin/mock_circuits.hpp"
#include "barretenberg/goblin/types.hpp"
#include "barretenberg/plonk_honk_shared/proving_key_inspector.hpp"
#include "barretenberg/polynomials/polynomial.hpp"
#include "barretenberg/stdlib/goblin_verifier/merge_recursive_verifier.hpp"
#include "barretenberg/stdlib_circuit_builders/mega_circuit_builder.hpp"
#include "barretenberg/stdlib_circuit_builders/mega_flavor.hpp"
#include "barretenberg/translator_vm/translator_circuit_builder.hpp"
#include "barretenberg/translator_vm/translator_prover.hpp"
#include "barretenberg/translator_vm/translator_verifier.hpp"
#include "barretenberg/ultra_honk/merge_prover.hpp"
#include "barretenberg/ultra_honk/merge_verifier.hpp"
#include "barretenberg/ultra_honk/ultra_prover.hpp"
#include "barretenberg/ultra_honk/ultra_verifier.hpp"

namespace bb {

class GoblinProver {
<<<<<<< HEAD
    using MegaCircuitBuilder = MegaCircuitBuilder;
=======
>>>>>>> ab3f3185
    using Commitment = MegaFlavor::Commitment;
    using FF = MegaFlavor::FF;

  public:
    using MegaBuilder = MegaCircuitBuilder;
    using Fr = bb::fr;
    using Transcript = NativeTranscript;
    using MegaDeciderProvingKey = DeciderProvingKey_<MegaFlavor>;
    using OpQueue = ECCOpQueue;
<<<<<<< HEAD
    using ECCVMFlavor = ECCVMFlavor;
    using ECCVMBuilder = ECCVMCircuitBuilder;
    using ECCVMProver = ECCVMProver;
    using ECCVMProvingKey = ECCVMFlavor::ProvingKey;
    using TranslationEvaluations = ECCVMProver::TranslationEvaluations;
    using TranslatorBuilder = TranslatorCircuitBuilder;
    using TranslatorProver = TranslatorProver;
    using TranslatorProvingKey = TranslatorProvingKey;
    using RecursiveMergeVerifier = stdlib::recursion::goblin::MergeRecursiveVerifier_<MegaCircuitBuilder>;
=======
    using ECCVMBuilder = ECCVMFlavor::CircuitBuilder;
    using ECCVMProvingKey = ECCVMFlavor::ProvingKey;
    using TranslationEvaluations = ECCVMProver::TranslationEvaluations;
    using TranslatorBuilder = TranslatorCircuitBuilder;
    using RecursiveMergeVerifier = stdlib::recursion::goblin::MergeRecursiveVerifier_<MegaBuilder>;
>>>>>>> ab3f3185
    using PairingPoints = RecursiveMergeVerifier::PairingPoints;
    using MergeProver = MergeProver_<MegaFlavor>;
    using VerificationKey = MegaFlavor::VerificationKey;
    using MergeProof = std::vector<FF>;
    /**
     * @brief Output of goblin::accumulate; an Ultra proof and the corresponding verification key
     *
     */

    std::shared_ptr<OpQueue> op_queue = std::make_shared<OpQueue>();
    std::shared_ptr<CommitmentKey<curve::BN254>> commitment_key;

    MergeProof merge_proof;
    GoblinProof goblin_proof;

    // on the first call to accumulate there is no merge proof to verify
    bool merge_proof_exists{ false };

    std::shared_ptr<ECCVMProvingKey> get_eccvm_proving_key() const { return eccvm_key; }
    std::shared_ptr<TranslatorProvingKey::ProvingKey> get_translator_proving_key() const
    {
        return translator_key->proving_key;
    }

  private:
    // TODO(https://github.com/AztecProtocol/barretenberg/issues/798) unique_ptr use is a hack
    std::unique_ptr<TranslatorProver> translator_prover;
    std::unique_ptr<ECCVMProver> eccvm_prover;
    std::shared_ptr<ECCVMProvingKey> eccvm_key;
    std::shared_ptr<TranslatorProvingKey> translator_key;

    GoblinAccumulationOutput accumulator; // Used only for ACIR methods for now

  public:
    GoblinProver(const std::shared_ptr<CommitmentKey<curve::BN254>>& bn254_commitment_key = nullptr)
    { // Mocks the interaction of a first circuit with the op queue due to the inability to currently handle zero
      // commitments (https://github.com/AztecProtocol/barretenberg/issues/871) which would otherwise appear in the
      // first round of the merge protocol. To be removed once the issue has been resolved.
        commitment_key = bn254_commitment_key ? bn254_commitment_key : nullptr;
        GoblinMockCircuits::perform_op_queue_interactions_for_mock_first_circuit(op_queue, commitment_key);
    }
    /**
     * @brief Construct a MegaHonk proof and a merge proof for the present circuit.
     * @details If there is a previous merge proof, recursively verify it.
     *
     * @param circuit_builder
     */
    GoblinAccumulationOutput accumulate(MegaBuilder& circuit_builder)
    {
        // Complete the circuit logic by recursively verifying previous merge proof if it exists
        if (merge_proof_exists) {
            RecursiveMergeVerifier merge_verifier{ &circuit_builder };
            [[maybe_unused]] auto pairing_points = merge_verifier.verify_proof(merge_proof);
        }

        // Construct a Honk proof for the main circuit
        auto proving_key = std::make_shared<MegaDeciderProvingKey>(circuit_builder);
        MegaProver prover(proving_key);
        auto ultra_proof = prover.construct_proof();
        auto verification_key = std::make_shared<VerificationKey>(proving_key->proving_key);

        // Construct and store the merge proof to be recursively verified on the next call to accumulate
        MergeProver merge_prover{ circuit_builder.op_queue };
        merge_proof = merge_prover.construct_proof();

        if (!merge_proof_exists) {
            merge_proof_exists = true;
        }

        return { ultra_proof, verification_key };
    };

    /**
     * @brief Add a recursive merge verifier to input circuit and construct a merge proof for the updated op queue
     * @details When this method is used, the "prover" functionality of the IVC scheme must be performed explicitly, but
     * this method has to be called first so that the recursive merge verifier can be "appended" to the circuit being
     * accumulated
     *
     * @param circuit_builder
     */
    void merge(MegaBuilder& circuit_builder)
    {
        // Append a recursive merge verification of the merge proof
        if (merge_proof_exists) {
            [[maybe_unused]] auto pairing_points = verify_merge(circuit_builder, merge_proof);
        }

        // Construct a merge proof for the present circuit
        merge_proof = prove_merge(circuit_builder);
    };

    /**
     * @brief Append recursive verification of a merge proof to a provided circuit
     *
     * @param circuit_builder
     * @return PairingPoints
     */
    PairingPoints verify_merge(MegaBuilder& circuit_builder, MergeProof& proof) const
    {
        PROFILE_THIS_NAME("Goblin::merge");
        RecursiveMergeVerifier merge_verifier{ &circuit_builder };
        return merge_verifier.verify_proof(proof);
    };

    /**
     * @brief Construct a merge proof for the goblin ECC ops in the provided circuit
     *
     * @param circuit_builder
     */
    MergeProof prove_merge(MegaBuilder& circuit_builder)
    {
        PROFILE_THIS_NAME("Goblin::merge");
        // TODO(https://github.com/AztecProtocol/barretenberg/issues/993): Some circuits (particularly on the first call
        // to accumulate) may not have any goblin ecc ops prior to the call to merge(), so the commitment to the new
        // contribution (C_t_shift) in the merge prover will be the point at infinity. (Note: Some dummy ops are added
        // in 'add_gates_to_ensure...' but not until proving_key construction which comes later). See issue for ideas
        // about how to resolve.
        if (circuit_builder.blocks.ecc_op.size() == 0) {
            MockCircuits::construct_goblin_ecc_op_circuit(circuit_builder); // Add some arbitrary goblin ECC ops
        }

        if (!merge_proof_exists) {
            merge_proof_exists = true;
        }

        MergeProver merge_prover{ circuit_builder.op_queue, commitment_key };
        return merge_prover.construct_proof();
    };

    /**
     * @brief Construct an ECCVM proof and the translation polynomial evaluations
     *
     */
    void prove_eccvm()
    {
        {

            PROFILE_THIS_NAME("Create ECCVMBuilder and ECCVMProver");

            auto eccvm_builder = std::make_unique<ECCVMBuilder>(op_queue);
            eccvm_prover = std::make_unique<ECCVMProver>(*eccvm_builder);
        }
        {

            PROFILE_THIS_NAME("Construct ECCVM Proof");

            goblin_proof.eccvm_proof = eccvm_prover->construct_proof();
        }

        {

            PROFILE_THIS_NAME("Assign Translation Evaluations");

            goblin_proof.translation_evaluations = eccvm_prover->translation_evaluations;
        }
    }

    /**
     * @brief Construct a translator proof
     *
     */
    void prove_translator()
    {
        fq translation_batching_challenge_v = eccvm_prover->translation_batching_challenge_v;
        fq evaluation_challenge_x = eccvm_prover->evaluation_challenge_x;
        std::shared_ptr<Transcript> transcript = eccvm_prover->transcript;
        eccvm_key = eccvm_prover->key;
        eccvm_prover = nullptr;
        {

            PROFILE_THIS_NAME("Create TranslatorBuilder and TranslatorProver");

            auto translator_builder =
                std::make_unique<TranslatorBuilder>(translation_batching_challenge_v, evaluation_challenge_x, op_queue);
            translator_key = std::make_shared<TranslatorProvingKey>(*translator_builder, commitment_key);
            translator_prover = std::make_unique<TranslatorProver>(translator_key, transcript);
        }

        {

            PROFILE_THIS_NAME("Construct Translator Proof");

            goblin_proof.translator_proof = translator_prover->construct_proof();
        }
    }

    /**
     * @brief Constuct a full Goblin proof (ECCVM, Translator, merge)
     * @details The merge proof is assumed to already have been constucted in the last accumulate step. It is simply
     * moved into the final proof here.
     *
     * @return Proof
     */
    GoblinProof prove(MergeProof merge_proof_in = {})
    {

        PROFILE_THIS_NAME("Goblin::prove");

        goblin_proof.merge_proof = merge_proof_in.empty() ? std::move(merge_proof) : std::move(merge_proof_in);
        {
            PROFILE_THIS_NAME("prove_eccvm");
            vinfo("prove eccvm...");
            prove_eccvm();
            vinfo("finished eccvm proving.");
        }
        {
            PROFILE_THIS_NAME("prove_translator");
            vinfo("prove translator...");
            prove_translator();
            vinfo("finished translator proving.");
        }
        return goblin_proof;
    };
};

class GoblinVerifier {
  public:
    using ECCVMVerificationKey = ECCVMFlavor::VerificationKey;
    using TranslatorVerificationKey = bb::TranslatorFlavor::VerificationKey;
    using MergeVerifier = bb::MergeVerifier_<MegaFlavor>;

    struct VerifierInput {
        std::shared_ptr<ECCVMVerificationKey> eccvm_verification_key;
        std::shared_ptr<TranslatorVerificationKey> translator_verification_key;
    };

  private:
    std::shared_ptr<ECCVMVerificationKey> eccvm_verification_key;
    std::shared_ptr<TranslatorVerificationKey> translator_verification_key;

  public:
    GoblinVerifier(std::shared_ptr<ECCVMVerificationKey> eccvm_verification_key,
                   std::shared_ptr<TranslatorVerificationKey> translator_verification_key)
        : eccvm_verification_key(eccvm_verification_key)
        , translator_verification_key(translator_verification_key)
    {}

    GoblinVerifier(VerifierInput input)
        : eccvm_verification_key(input.eccvm_verification_key)
        , translator_verification_key(input.translator_verification_key)
    {}

    /**
     * @brief Verify a full Goblin proof (ECCVM, Translator, merge)
     *
     * @param proof
     * @return true
     * @return false
     */
    bool verify(const GoblinProof& proof)
    {
        MergeVerifier merge_verifier;
        bool merge_verified = merge_verifier.verify_proof(proof.merge_proof);

        ECCVMVerifier eccvm_verifier(eccvm_verification_key);
        bool eccvm_verified = eccvm_verifier.verify_proof(proof.eccvm_proof);

        TranslatorVerifier translator_verifier(translator_verification_key, eccvm_verifier.transcript);

        bool accumulator_construction_verified = translator_verifier.verify_proof(proof.translator_proof);
        // TODO(https://github.com/AztecProtocol/barretenberg/issues/799): Ensure translation_evaluations are passed
        // correctly
        bool translation_verified = translator_verifier.verify_translation(proof.translation_evaluations);

        vinfo("merge verified?: ", merge_verified);
        vinfo("eccvm verified?: ", eccvm_verified);
        vinfo("accumulator construction_verified?: ", accumulator_construction_verified);
        vinfo("translation verified?: ", translation_verified);

        return merge_verified && eccvm_verified && accumulator_construction_verified && translation_verified;
    };
};
} // namespace bb<|MERGE_RESOLUTION|>--- conflicted
+++ resolved
@@ -22,10 +22,6 @@
 namespace bb {
 
 class GoblinProver {
-<<<<<<< HEAD
-    using MegaCircuitBuilder = MegaCircuitBuilder;
-=======
->>>>>>> ab3f3185
     using Commitment = MegaFlavor::Commitment;
     using FF = MegaFlavor::FF;
 
@@ -35,23 +31,11 @@
     using Transcript = NativeTranscript;
     using MegaDeciderProvingKey = DeciderProvingKey_<MegaFlavor>;
     using OpQueue = ECCOpQueue;
-<<<<<<< HEAD
-    using ECCVMFlavor = ECCVMFlavor;
-    using ECCVMBuilder = ECCVMCircuitBuilder;
-    using ECCVMProver = ECCVMProver;
-    using ECCVMProvingKey = ECCVMFlavor::ProvingKey;
-    using TranslationEvaluations = ECCVMProver::TranslationEvaluations;
-    using TranslatorBuilder = TranslatorCircuitBuilder;
-    using TranslatorProver = TranslatorProver;
-    using TranslatorProvingKey = TranslatorProvingKey;
-    using RecursiveMergeVerifier = stdlib::recursion::goblin::MergeRecursiveVerifier_<MegaCircuitBuilder>;
-=======
     using ECCVMBuilder = ECCVMFlavor::CircuitBuilder;
     using ECCVMProvingKey = ECCVMFlavor::ProvingKey;
     using TranslationEvaluations = ECCVMProver::TranslationEvaluations;
     using TranslatorBuilder = TranslatorCircuitBuilder;
     using RecursiveMergeVerifier = stdlib::recursion::goblin::MergeRecursiveVerifier_<MegaBuilder>;
->>>>>>> ab3f3185
     using PairingPoints = RecursiveMergeVerifier::PairingPoints;
     using MergeProver = MergeProver_<MegaFlavor>;
     using VerificationKey = MegaFlavor::VerificationKey;
