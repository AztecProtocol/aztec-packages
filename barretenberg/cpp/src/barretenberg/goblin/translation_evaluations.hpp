--- conflicted
+++ resolved
@@ -40,27 +40,11 @@
                                                 FF& translation_masking_term_eval,
                                                 const size_t circuit_size)
 {
-<<<<<<< HEAD
-    static constexpr size_t log_masking_offset = numeric::get_msb(MASKING_OFFSET);
-    FF x_to_circuit_size = evaluation_challenge_x;
-
-    for (size_t idx = 0; idx < log_masking_offset; idx++) {
-        x_to_circuit_size = x_to_circuit_size.sqr();
-    }
-
-    const FF x_to_masking_offset = x_to_circuit_size;
-
-    for (size_t idx = log_masking_offset; idx < CONST_ECCVM_LOG_N; idx++) {
-        x_to_circuit_size = x_to_circuit_size.sqr();
-    }
-
-=======
     FF x_to_circuit_size = evaluation_challenge_x.pow(circuit_size);
 
     // Compute X^{MASKING_OFFSET}
     const FF x_to_masking_offset = evaluation_challenge_x.pow(MASKING_OFFSET);
     // Update `translation_masking_term_eval`
->>>>>>> 80f36306
     translation_masking_term_eval *= x_to_circuit_size;
     translation_masking_term_eval *= x_to_masking_offset.invert();
 };
