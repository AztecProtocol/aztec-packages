#pragma once
#include "barretenberg/ecc/curves/bn254/fq.hpp"
#include "barretenberg/ecc/fields/field_conversion.hpp"

namespace bb {
<<<<<<< HEAD
template <typename BF> struct TranslationEvaluations_ {
    BF op, Px, Py, z1, z2;
    std::vector<uint8_t> to_buffer()
    {
        std::vector<uint8_t> result(5 * sizeof(BF));
        const auto insert = [&result](const BF& elt) {
            std::vector<uint8_t> buf = elt.to_buffer();
=======
struct TranslationEvaluations {
    fq op, Px, Py, z1, z2;
    static constexpr uint32_t NUM_EVALUATIONS = 5;
    static size_t size() { return field_conversion::calc_num_bn254_frs<fq>() * NUM_EVALUATIONS; }
    std::vector<fr> to_buffer() const
    {
        std::vector<fr> result;
        result.reserve(size());
        const auto insert = [&result](const fq& elt) {
            std::vector<fr> buf = field_conversion::convert_to_bn254_frs(elt);
>>>>>>> 7a318964
            result.insert(result.end(), buf.begin(), buf.end());
        };
        insert(op);
        insert(Px);
        insert(Py);
        insert(z1);
        insert(z2);
        return result;
    }
};
} // namespace bb<|MERGE_RESOLUTION|>--- conflicted
+++ resolved
@@ -3,26 +3,16 @@
 #include "barretenberg/ecc/fields/field_conversion.hpp"
 
 namespace bb {
-<<<<<<< HEAD
-template <typename BF> struct TranslationEvaluations_ {
+template <typename BF, typename FF> struct TranslationEvaluations_ {
     BF op, Px, Py, z1, z2;
-    std::vector<uint8_t> to_buffer()
+    static constexpr uint32_t NUM_EVALUATIONS = 5;
+    static size_t size() { return field_conversion::calc_num_bn254_frs<BF>() * NUM_EVALUATIONS; }
+    std::vector<FF> to_buffer() const
     {
-        std::vector<uint8_t> result(5 * sizeof(BF));
+        std::vector<FF> result;
+        result.reserve(size());
         const auto insert = [&result](const BF& elt) {
-            std::vector<uint8_t> buf = elt.to_buffer();
-=======
-struct TranslationEvaluations {
-    fq op, Px, Py, z1, z2;
-    static constexpr uint32_t NUM_EVALUATIONS = 5;
-    static size_t size() { return field_conversion::calc_num_bn254_frs<fq>() * NUM_EVALUATIONS; }
-    std::vector<fr> to_buffer() const
-    {
-        std::vector<fr> result;
-        result.reserve(size());
-        const auto insert = [&result](const fq& elt) {
-            std::vector<fr> buf = field_conversion::convert_to_bn254_frs(elt);
->>>>>>> 7a318964
+            std::vector<FF> buf = field_conversion::convert_to_bn254_frs(elt);
             result.insert(result.end(), buf.begin(), buf.end());
         };
         insert(op);
