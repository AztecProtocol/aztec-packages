#include "barretenberg/goblin/goblin.hpp"
#include "barretenberg/goblin/mock_circuits.hpp"
#include "barretenberg/proof_system/circuit_builder/goblin_ultra_circuit_builder.hpp"
#include "barretenberg/proof_system/circuit_builder/ultra_circuit_builder.hpp"

#include <gtest/gtest.h>

using namespace bb;

class GoblinRecursionTests : public ::testing::Test {
  protected:
    static void SetUpTestSuite()
    {
        srs::init_crs_factory("../srs_db/ignition");
        srs::init_grumpkin_crs_factory("../srs_db/grumpkin");
    }

    using Curve = curve::BN254;
    using FF = Curve::ScalarField;
    using KernelInput = Goblin::AccumulationOutput;
    using ProverInstance = ProverInstance_<GoblinUltraFlavor>;
    using VerifierInstance = VerifierInstance_<GoblinUltraFlavor>;

    static Goblin::AccumulationOutput construct_accumulator(GoblinUltraCircuitBuilder& builder)
    {
<<<<<<< HEAD
        GoblinUltraComposer composer;
        auto prover_instance = composer.create_prover_instance(builder);
        auto verifier_instance = composer.create_verifier_instance(prover_instance);
        auto prover = composer.create_prover(prover_instance);
=======
        auto prover_instance = std::make_shared<ProverInstance>(builder);
        auto verification_key = std::make_shared<GoblinUltraFlavor::VerificationKey>(prover_instance->proving_key);
        auto verifier_instance = std::make_shared<VerifierInstance>(verification_key);
        GoblinUltraProver prover(prover_instance);
>>>>>>> d003bd62
        auto ultra_proof = prover.construct_proof();
        return { ultra_proof, verifier_instance->verification_key };
    }
};

/**
 * @brief A full Goblin test that mimicks the basic aztec client architecture
 * @details
 */
TEST_F(GoblinRecursionTests, Vanilla)
{
    Goblin goblin;

    Goblin::AccumulationOutput kernel_accum;

    size_t NUM_CIRCUITS = 2;
    for (size_t circuit_idx = 0; circuit_idx < NUM_CIRCUITS; ++circuit_idx) {

        // Construct and accumulate a mock function circuit
        GoblinUltraCircuitBuilder function_circuit{ goblin.op_queue };
        GoblinMockCircuits::construct_arithmetic_circuit(function_circuit, 1 << 8);
        GoblinMockCircuits::construct_goblin_ecc_op_circuit(function_circuit);
        info("function merge");
        goblin.merge(function_circuit);
        auto function_accum = construct_accumulator(function_circuit);

        // Construct and accumulate the mock kernel circuit (no kernel accum in first round)
        GoblinUltraCircuitBuilder kernel_circuit{ goblin.op_queue };
        GoblinMockCircuits::construct_mock_kernel_small(kernel_circuit,
                                                        { function_accum.proof, function_accum.verification_key },
                                                        { kernel_accum.proof, kernel_accum.verification_key });
        info("kernel accum");
        goblin.merge(kernel_circuit);
        kernel_accum = construct_accumulator(kernel_circuit);
    }

    Goblin::Proof proof = goblin.prove();
    // Verify the final ultra proof
    GoblinUltraVerifier ultra_verifier{ kernel_accum.verification_key };
    bool ultra_verified = ultra_verifier.verify_proof(kernel_accum.proof);
    // Verify the goblin proof (eccvm, translator, merge)
    bool verified = goblin.verify(proof);
    EXPECT_TRUE(ultra_verified && verified);
}

// TODO(https://github.com/AztecProtocol/barretenberg/issues/787) Expand these tests.<|MERGE_RESOLUTION|>--- conflicted
+++ resolved
@@ -23,17 +23,10 @@
 
     static Goblin::AccumulationOutput construct_accumulator(GoblinUltraCircuitBuilder& builder)
     {
-<<<<<<< HEAD
-        GoblinUltraComposer composer;
-        auto prover_instance = composer.create_prover_instance(builder);
-        auto verifier_instance = composer.create_verifier_instance(prover_instance);
-        auto prover = composer.create_prover(prover_instance);
-=======
         auto prover_instance = std::make_shared<ProverInstance>(builder);
         auto verification_key = std::make_shared<GoblinUltraFlavor::VerificationKey>(prover_instance->proving_key);
         auto verifier_instance = std::make_shared<VerifierInstance>(verification_key);
         GoblinUltraProver prover(prover_instance);
->>>>>>> d003bd62
         auto ultra_proof = prover.construct_proof();
         return { ultra_proof, verifier_instance->verification_key };
     }
