#include "barretenberg/goblin/goblin.hpp"
#include "barretenberg/goblin/mock_circuits.hpp"
#include "barretenberg/proof_system/circuit_builder/goblin_ultra_circuit_builder.hpp"
#include "barretenberg/proof_system/circuit_builder/ultra_circuit_builder.hpp"

#include <gtest/gtest.h>

using namespace bb;

class GoblinRecursionTests : public ::testing::Test {
  protected:
    static void SetUpTestSuite()
    {
        srs::init_crs_factory("../srs_db/ignition");
        srs::init_grumpkin_crs_factory("../srs_db/grumpkin");
    }

    using Curve = curve::BN254;
    using FF = Curve::ScalarField;
    using KernelInput = Goblin::AccumulationOutput;
    using ProverInstance = ProverInstance_<GoblinUltraFlavor>;
    using VerifierInstance = VerifierInstance_<GoblinUltraFlavor>;

    static Goblin::AccumulationOutput construct_accumulator(GoblinUltraCircuitBuilder& builder)
    {
        auto prover_instance = std::make_shared<ProverInstance>(builder);
        auto verification_key = std::make_shared<GoblinUltraFlavor::VerificationKey>(prover_instance->proving_key);
        auto verifier_instance = std::make_shared<VerifierInstance>(verification_key);
        GoblinUltraProver prover(prover_instance);
        auto ultra_proof = prover.construct_proof();
        return { ultra_proof, verifier_instance->verification_key };
    }
};

/**
 * @brief A full Goblin test that mimicks the basic aztec client architecture
 * @details
 */
TEST_F(GoblinRecursionTests, Vanilla)
{
    Goblin goblin;

    Goblin::AccumulationOutput accumulator;

    size_t NUM_CIRCUITS = 2;
    for (size_t circuit_idx = 0; circuit_idx < NUM_CIRCUITS; ++circuit_idx) {

        // Construct and accumulate a mock function circuit
<<<<<<< HEAD
        GoblinUltraCircuitBuilder circuit{ goblin.op_queue };
        GoblinMockCircuits::construct_mock_function_circuit(circuit);
        goblin.merge(circuit);
        accumulator = construct_accumulator(circuit);
=======
        GoblinUltraCircuitBuilder function_circuit{ goblin.op_queue };
        GoblinMockCircuits::construct_arithmetic_circuit(function_circuit, 1 << 8);
        GoblinMockCircuits::construct_goblin_ecc_op_circuit(function_circuit);
        info("function merge");
        goblin.merge(function_circuit);
        auto function_accum = construct_accumulator(function_circuit);

        // Construct and accumulate the mock kernel circuit (no kernel accum in first round)
        GoblinUltraCircuitBuilder kernel_circuit{ goblin.op_queue };
        GoblinMockCircuits::construct_mock_kernel_small(kernel_circuit,
                                                        { function_accum.proof, function_accum.verification_key },
                                                        { kernel_accum.proof, kernel_accum.verification_key });
        info("kernel accum");
        goblin.merge(kernel_circuit);
        kernel_accum = construct_accumulator(kernel_circuit);
>>>>>>> f518d341
    }

    Goblin::Proof proof = goblin.prove();
    // Verify the final ultra proof
    GoblinUltraVerifier ultra_verifier{ accumulator.verification_key };
    bool ultra_verified = ultra_verifier.verify_proof(accumulator.proof);
    // Verify the goblin proof (eccvm, translator, merge)
    bool verified = goblin.verify(proof);
    EXPECT_TRUE(ultra_verified && verified);
}

// TODO(https://github.com/AztecProtocol/barretenberg/issues/787) Expand these tests.<|MERGE_RESOLUTION|>--- conflicted
+++ resolved
@@ -46,28 +46,10 @@
     for (size_t circuit_idx = 0; circuit_idx < NUM_CIRCUITS; ++circuit_idx) {
 
         // Construct and accumulate a mock function circuit
-<<<<<<< HEAD
         GoblinUltraCircuitBuilder circuit{ goblin.op_queue };
         GoblinMockCircuits::construct_mock_function_circuit(circuit);
         goblin.merge(circuit);
         accumulator = construct_accumulator(circuit);
-=======
-        GoblinUltraCircuitBuilder function_circuit{ goblin.op_queue };
-        GoblinMockCircuits::construct_arithmetic_circuit(function_circuit, 1 << 8);
-        GoblinMockCircuits::construct_goblin_ecc_op_circuit(function_circuit);
-        info("function merge");
-        goblin.merge(function_circuit);
-        auto function_accum = construct_accumulator(function_circuit);
-
-        // Construct and accumulate the mock kernel circuit (no kernel accum in first round)
-        GoblinUltraCircuitBuilder kernel_circuit{ goblin.op_queue };
-        GoblinMockCircuits::construct_mock_kernel_small(kernel_circuit,
-                                                        { function_accum.proof, function_accum.verification_key },
-                                                        { kernel_accum.proof, kernel_accum.verification_key });
-        info("kernel accum");
-        goblin.merge(kernel_circuit);
-        kernel_accum = construct_accumulator(kernel_circuit);
->>>>>>> f518d341
     }
 
     Goblin::Proof proof = goblin.prove();
