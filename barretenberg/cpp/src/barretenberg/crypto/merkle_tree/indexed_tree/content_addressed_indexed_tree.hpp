--- conflicted
+++ resolved
@@ -279,12 +279,8 @@
         store_->get_meta(meta, *tx, false);
     }
 
-<<<<<<< HEAD
-    if (meta.blockHeight > 0 || store_->get_fork_block().has_value()) {
-=======
     // if the tree already contains leaves then it's been initialised in the past
     if (meta.size > 0) {
->>>>>>> 051a9241
         return;
     }
 
