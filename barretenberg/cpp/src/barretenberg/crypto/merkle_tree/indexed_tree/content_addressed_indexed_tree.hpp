#pragma once
#include "../hash.hpp"
#include "../hash_path.hpp"
#include "../signal.hpp"
#include "barretenberg/common/assert.hpp"
#include "barretenberg/common/thread_pool.hpp"
#include "barretenberg/crypto/merkle_tree/append_only_tree/content_addressed_append_only_tree.hpp"
#include "barretenberg/crypto/merkle_tree/lmdb_store/lmdb_tree_store.hpp"
#include "barretenberg/crypto/merkle_tree/node_store/cached_content_addressed_tree_store.hpp"
#include "barretenberg/crypto/merkle_tree/node_store/tree_meta.hpp"
#include "barretenberg/crypto/merkle_tree/response.hpp"
#include "barretenberg/crypto/merkle_tree/types.hpp"
#include "barretenberg/numeric/bitop/get_msb.hpp"
#include "barretenberg/numeric/uint256/uint256.hpp"
#include "indexed_leaf.hpp"
#include <algorithm>
#include <atomic>
#include <cmath>
#include <cstddef>
#include <cstdint>
#include <exception>
#include <functional>
#include <iostream>
#include <memory>
#include <mutex>
#include <optional>
#include <sstream>
#include <stdexcept>
#include <unordered_map>
#include <unordered_set>
#include <utility>
#include <vector>

namespace bb::crypto::merkle_tree {

/**
 * @brief Implements a parallelised batch insertion indexed tree
 * Accepts template argument of the type of store backing the tree, the type of store containing the leaves and the
 * hashing policy
 * All public methods are asynchronous unless marked otherwise
 */
template <typename Store, typename HashingPolicy>
class ContentAddressedIndexedTree : public ContentAddressedAppendOnlyTree<Store, HashingPolicy> {
  public:
    using StoreType = Store;

    // The public methods accept these function types as asynchronous callbacks
    using LeafValueType = typename Store::LeafType;
    using IndexedLeafValueType = typename Store::IndexedLeafValueType;
    using AddCompletionCallbackWithWitness = std::function<void(TypedResponse<AddIndexedDataResponse<LeafValueType>>&)>;
    using AddSequentiallyCompletionCallbackWithWitness =
        std::function<void(TypedResponse<AddIndexedDataSequentiallyResponse<LeafValueType>>&)>;
    using AddCompletionCallback = std::function<void(TypedResponse<AddDataResponse>&)>;

    using LeafCallback = std::function<void(TypedResponse<GetIndexedLeafResponse<LeafValueType>>&)>;
    using FindLowLeafCallback = std::function<void(TypedResponse<GetLowIndexedLeafResponse>&)>;

    ContentAddressedIndexedTree(std::unique_ptr<Store> store,
                                std::shared_ptr<ThreadPool> workers,
                                const index_t& initial_size,
                                const std::vector<LeafValueType>& prefilled_values);
    ContentAddressedIndexedTree(std::unique_ptr<Store> store,
                                std::shared_ptr<ThreadPool> workers,
                                const index_t& initial_size)
        : ContentAddressedIndexedTree(std::move(store), workers, initial_size, std::vector<LeafValueType>()){};
    ContentAddressedIndexedTree(ContentAddressedIndexedTree const& other) = delete;
    ContentAddressedIndexedTree(ContentAddressedIndexedTree&& other) = delete;
    ~ContentAddressedIndexedTree() = default;
    ContentAddressedIndexedTree& operator=(const ContentAddressedIndexedTree& other) = delete;
    ContentAddressedIndexedTree& operator=(ContentAddressedIndexedTree&& other) = delete;

    /**
     * @brief Adds or updates a single value in the tree
     */
    void add_or_update_value(const LeafValueType& value, const AddCompletionCallbackWithWitness& completion);

    /**
     * @brief Adds or updates the given set of values in the tree using subtree insertion.
     * @param values The values to be added or updated
     * @param completion The callback to be triggered once the values have been added
     */
    void add_or_update_values(const std::vector<LeafValueType>& values,
                              const AddCompletionCallbackWithWitness& completion);

    /**
     * @brief Adds or updates the given set of values in the tree using subtree insertion.
     * @param values The values to be added or updated
     * @param subtree_depth The height of the subtree to be inserted.
     * @param completion The callback to be triggered once the values have been added
     */
    void add_or_update_values(const std::vector<LeafValueType>& values,
                              uint32_t subtree_depth,
                              const AddCompletionCallbackWithWitness& completion);

    /**
     * @brief Adds or updates a single values in the tree
     */
    void add_or_update_value(const LeafValueType& value, const AddCompletionCallback& completion);

    /**
     * @brief Adds or updates the given set of values in the tree using subtree insertion.
     * @param values The values to be added or updated
     * @param completion The callback to be triggered once the values have been added
     */
    void add_or_update_values(const std::vector<LeafValueType>& values, const AddCompletionCallback& completion);

    /**
     * @brief Adds or updates the given set of values in the tree using subtree insertion.
     * @param values The values to be added or updated
     * @param subtree_depth The height of the subtree to be inserted.
     * @param completion The callback to be triggered once the values have been added
     */
    void add_or_update_values(const std::vector<LeafValueType>& values,
                              uint32_t subtree_depth,
                              const AddCompletionCallback& completion);

    /**
     * @brief Adds or updates the given set of values in the tree one by one, fetching witnesses at every step.
     * @param values The values to be added or updated
     * @param completion The callback to be triggered once the values have been added
     */
    void add_or_update_values_sequentially(const std::vector<LeafValueType>& values,
                                           const AddSequentiallyCompletionCallbackWithWitness& completion);

    /**
     * @brief Adds or updates the given set of values in the tree one by one
     * @param values The values to be added or updated
     * @param completion The callback to be triggered once the values have been added
     */
    void add_or_update_values_sequentially(const std::vector<LeafValueType>& values,
                                           const AddCompletionCallback& completion);

    void get_leaf(const index_t& index, bool includeUncommitted, const LeafCallback& completion) const;

    /**
     * @brief Find the leaf with the value immediately lower then the value provided
     */
    void find_low_leaf(const fr& leaf_key, bool includeUncommitted, const FindLowLeafCallback& on_completion) const;

    void get_leaf(const index_t& index,
                  const block_number_t& blockNumber,
                  bool includeUncommitted,
                  const LeafCallback& completion) const;

    /**
     * @brief Find the leaf with the value immediately lower then the value provided
     */
    void find_low_leaf(const fr& leaf_key,
                       const block_number_t& blockNumber,
                       bool includeUncommitted,
                       const FindLowLeafCallback& on_completion) const;

    using ContentAddressedAppendOnlyTree<Store, HashingPolicy>::get_sibling_path;

  private:
    using typename ContentAddressedAppendOnlyTree<Store, HashingPolicy>::AppendCompletionCallback;
    using ReadTransaction = typename Store::ReadTransaction;
    using ReadTransactionPtr = typename Store::ReadTransactionPtr;

    struct Status {
        std::atomic_bool success{ true };
        std::string message;

        void set_failure(const std::string& msg)
        {
            if (success.exchange(false)) {
                message = msg;
            }
        }
    };

    struct LeafUpdate {
        index_t leaf_index;
        IndexedLeafValueType updated_leaf, original_leaf;
    };

    void update_leaf_and_hash_to_root(const index_t& index,
                                      const IndexedLeafValueType& leaf,
                                      Signal& leader,
                                      Signal& follower,
                                      fr_sibling_path& previous_sibling_path);

    std::pair<bool, fr> sparse_batch_update(const index_t& start_index,
                                            const index_t& num_leaves_to_be_inserted,
                                            const uint32_t& root_level,
                                            const std::vector<LeafUpdate>& updates);

    void sparse_batch_update(const std::vector<std::pair<index_t, fr>>& hashes_at_level, uint32_t level);

    /**
     * @brief Adds or updates the given set of values in the tree
     * @param values The values to be added or updated
     * @param subtree_depth The height of the subtree to be inserted.
     * @param completion The callback to be triggered once the values have been added
     * @param capture_witness Whether or not we should capture the low-leaf witnesses
     */
    void add_or_update_values_internal(const std::vector<LeafValueType>& values,
                                       uint32_t subtree_depth,
                                       const AddCompletionCallbackWithWitness& completion,
                                       bool capture_witness);

    /**
     * @brief Adds or updates the given set of values in the tree, capturing sequential insertion witnesses
     * @param values The values to be added or updated
     * @param completion The callback to be triggered once the values have been added
     * @param capture_witness Whether or not we should capture the witnesses
     */
    void add_or_update_values_sequentially_internal(const std::vector<LeafValueType>& values,
                                                    const AddSequentiallyCompletionCallbackWithWitness& completion,
                                                    bool capture_witness);

    struct InsertionGenerationResponse {
        std::shared_ptr<std::vector<LeafUpdate>> low_leaf_updates;
        std::shared_ptr<std::vector<IndexedLeafValueType>> leaves_to_append;
        index_t highest_index;
    };

    using InsertionGenerationCallback = std::function<void(const TypedResponse<InsertionGenerationResponse>&)>;
    void generate_insertions(const std::shared_ptr<std::vector<std::pair<LeafValueType, index_t>>>& values_to_be_sorted,
                             const InsertionGenerationCallback& completion);

    struct InsertionUpdates {
        // On insertion, we always update a low leaf. If it's creating a new leaf, we need to update the pointer to
        // point to the new one, if it's an update to an existing leaf, we need to change its payload.
        LeafUpdate low_leaf_update;
        // We don't create new leaves on update
        std::optional<std::pair<IndexedLeafValueType, index_t>> new_leaf;
    };

    struct SequentialInsertionGenerationResponse {
        std::vector<InsertionUpdates> updates_to_perform;
        index_t highest_index;
    };

    using SequentialInsertionGenerationCallback =
        std::function<void(TypedResponse<SequentialInsertionGenerationResponse>&)>;
    void generate_sequential_insertions(const std::vector<LeafValueType>& values,
                                        const SequentialInsertionGenerationCallback& completion);

    struct UpdatesCompletionResponse {
        std::shared_ptr<std::vector<LeafUpdateWitnessData<LeafValueType>>> update_witnesses;
    };

    using UpdatesCompletionCallback = std::function<void(const TypedResponse<UpdatesCompletionResponse>&)>;
    void perform_updates(size_t total_leaves,
                         std::shared_ptr<std::vector<LeafUpdate>> updates,
                         const UpdatesCompletionCallback& completion);
    void perform_updates_without_witness(const index_t& highest_index,
                                         std::shared_ptr<std::vector<LeafUpdate>> updates,
                                         const UpdatesCompletionCallback& completion);

    struct HashGenerationResponse {
        std::shared_ptr<std::vector<fr>> hashes;
    };

    using HashGenerationCallback = std::function<void(const TypedResponse<HashGenerationResponse>&)>;
    void generate_hashes_for_appending(std::shared_ptr<std::vector<IndexedLeafValueType>> leaves_to_hash,
                                       const HashGenerationCallback& completion);

    using ContentAddressedAppendOnlyTree<Store, HashingPolicy>::add_value;
    using ContentAddressedAppendOnlyTree<Store, HashingPolicy>::add_values;
    using ContentAddressedAppendOnlyTree<Store, HashingPolicy>::add_values_internal;
    using ContentAddressedAppendOnlyTree<Store, HashingPolicy>::find_leaf_hash;

    using ContentAddressedAppendOnlyTree<Store, HashingPolicy>::store_;
    using ContentAddressedAppendOnlyTree<Store, HashingPolicy>::zero_hashes_;
    using ContentAddressedAppendOnlyTree<Store, HashingPolicy>::depth_;
    using ContentAddressedAppendOnlyTree<Store, HashingPolicy>::workers_;
    using ContentAddressedAppendOnlyTree<Store, HashingPolicy>::max_size_;
};

template <typename Store, typename HashingPolicy>
<<<<<<< HEAD
ContentAddressedIndexedTree<Store, HashingPolicy>::ContentAddressedIndexedTree(
    std::unique_ptr<Store> store,
    std::shared_ptr<ThreadPool> workers,
    const index_t& initial_size,
    const std::vector<LeafValueType>& prefilled_values)
    : ContentAddressedAppendOnlyTree<Store, HashingPolicy>(std::move(store), workers)
=======
ContentAddressedIndexedTree<Store, HashingPolicy>::ContentAddressedIndexedTree(std::unique_ptr<Store> store,
                                                                               std::shared_ptr<ThreadPool> workers,
                                                                               const index_t& initial_size)
    : ContentAddressedAppendOnlyTree<Store, HashingPolicy>(std::move(store), workers, {}, false)
>>>>>>> fdc2042d
{
    if (initial_size < 2) {
        throw std::runtime_error("Indexed trees must have initial size > 1");
    }
    if (prefilled_values.size() > initial_size) {
        throw std::runtime_error("Number of prefilled values can't be more than initial size");
    }
    zero_hashes_.resize(depth_ + 1);

    // Create the zero hashes for the tree
    auto current = fr::zero();
    for (uint32_t i = depth_; i > 0; --i) {
        zero_hashes_[i] = current;
        current = HashingPolicy::hash_pair(current, current);
    }
    zero_hashes_[0] = current;

    TreeMeta meta;
    store_->get_meta(meta);

    // if the tree already contains leaves then it's been initialised in the past
    if (meta.size > 0) {
        return;
    }

    std::vector<IndexedLeafValueType> appended_leaves;
    std::vector<bb::fr> appended_hashes;
    std::vector<LeafValueType> initial_set;
    auto num_default_values = static_cast<uint32_t>(initial_size - prefilled_values.size());
    for (uint32_t i = 0; i < num_default_values; ++i) {
        initial_set.push_back(LeafValueType::padding(i));
    }
    initial_set.insert(initial_set.end(), prefilled_values.begin(), prefilled_values.end());
    for (uint32_t i = num_default_values; i < initial_size; ++i) {
        if (i > 0 && (uint256_t(initial_set[i].get_key()) <= uint256_t(initial_set[i - 1].get_key()))) {
            const auto* msg = i == num_default_values ? "Prefilled values must not be the same as the default values"
                                                      : "Prefilled values must be unique and sorted";
            throw std::runtime_error(msg);
        }
    }
    // Inserts the initial set of leaves as a chain in incrementing value order
    for (uint32_t i = 0; i < initial_size; ++i) {
        uint32_t next_index = i == (initial_size - 1) ? 0 : i + 1;
        auto initial_leaf = IndexedLeafValueType(initial_set[i], next_index, initial_set[next_index].get_key());
        fr leaf_hash = HashingPolicy::hash(initial_leaf.get_hash_inputs());
        appended_leaves.push_back(initial_leaf);
        appended_hashes.push_back(leaf_hash);
        store_->set_leaf_key_at_index(i, initial_leaf);
        store_->put_leaf_by_hash(leaf_hash, initial_leaf);
    }
    store_->put_leaf_by_hash(0, IndexedLeafValueType::empty());

    TypedResponse<AddDataResponse> result;
    Signal signal(1);
    AppendCompletionCallback completion = [&](const TypedResponse<AddDataResponse>& _result) -> void {
        result = _result;
        signal.signal_level(0);
    };
    ContentAddressedAppendOnlyTree<Store, HashingPolicy>::add_values_internal(appended_hashes, completion, false);
    signal.wait_for_level(0);
    if (!result.success) {
        throw std::runtime_error(format("Failed to initialise tree: ", result.message));
    }
    store_->get_meta(meta);
    meta.initialRoot = result.inner.root;
    meta.initialSize = result.inner.size;
    store_->put_meta(meta);
    store_->commit_genesis_state();
}

template <typename Store, typename HashingPolicy>
void ContentAddressedIndexedTree<Store, HashingPolicy>::get_leaf(const index_t& index,
                                                                 bool includeUncommitted,
                                                                 const LeafCallback& completion) const
{
    auto job = [=, this]() {
        execute_and_report<GetIndexedLeafResponse<LeafValueType>>(
            [=, this](TypedResponse<GetIndexedLeafResponse<LeafValueType>>& response) {
                ReadTransactionPtr tx = store_->create_read_transaction();
                RequestContext requestContext;
                requestContext.includeUncommitted = includeUncommitted;
                requestContext.root = store_->get_current_root(*tx, includeUncommitted);
                std::optional<fr> leaf_hash = find_leaf_hash(index, requestContext, *tx, false);
                if (!leaf_hash.has_value()) {
                    response.success = false;
                    response.message = "Failed to find leaf hash for current root";
                    return;
                }
                std::optional<IndexedLeafValueType> leaf =
                    store_->get_leaf_by_hash(leaf_hash.value(), *tx, includeUncommitted);
                if (!leaf.has_value()) {
                    response.success = false;
                    response.message = "Failed to find leaf by it's hash";
                    return;
                }
                response.success = true;
                response.inner.indexed_leaf = leaf.value();
            },
            completion);
    };
    workers_->enqueue(job);
}

template <typename Store, typename HashingPolicy>
void ContentAddressedIndexedTree<Store, HashingPolicy>::get_leaf(const index_t& index,
                                                                 const block_number_t& blockNumber,
                                                                 bool includeUncommitted,
                                                                 const LeafCallback& completion) const
{
    auto job = [=, this]() {
        execute_and_report<GetIndexedLeafResponse<LeafValueType>>(
            [=, this](TypedResponse<GetIndexedLeafResponse<LeafValueType>>& response) {
                if (blockNumber == 0) {
                    throw std::runtime_error("Unable to get leaf for block number 0");
                }
                ReadTransactionPtr tx = store_->create_read_transaction();
                BlockPayload blockData;
                if (!store_->get_block_data(blockNumber, blockData, *tx)) {
                    throw std::runtime_error(format("Unable to get leaf at index ",
                                                    index,
                                                    " for block ",
                                                    blockNumber,
                                                    ", failed to get block data."));
                }
                RequestContext requestContext;
                requestContext.blockNumber = blockNumber;
                requestContext.includeUncommitted = includeUncommitted;
                requestContext.root = blockData.root;
                std::optional<fr> leaf_hash = find_leaf_hash(index, requestContext, *tx, false);
                if (!leaf_hash.has_value()) {
                    response.success = false;
                    response.message = format("Failed to find leaf hash for root of block ", blockNumber);
                    return;
                }
                std::optional<IndexedLeafValueType> leaf =
                    store_->get_leaf_by_hash(leaf_hash.value(), *tx, includeUncommitted);
                if (!leaf.has_value()) {
                    response.success = false;
                    response.message = format("Unable to get leaf at index ", index, " for block ", blockNumber);
                    return;
                }
                response.success = true;
                response.inner.indexed_leaf = leaf.value();
            },
            completion);
    };
    workers_->enqueue(job);
}

template <typename Store, typename HashingPolicy>
void ContentAddressedIndexedTree<Store, HashingPolicy>::find_low_leaf(const fr& leaf_key,
                                                                      bool includeUncommitted,
                                                                      const FindLowLeafCallback& on_completion) const
{
    auto job = [=, this]() {
        execute_and_report<GetLowIndexedLeafResponse>(
            [=, this](TypedResponse<GetLowIndexedLeafResponse>& response) {
                typename Store::ReadTransactionPtr tx = store_->create_read_transaction();
                RequestContext requestContext;
                requestContext.includeUncommitted = includeUncommitted;
                requestContext.root = store_->get_current_root(*tx, includeUncommitted);
                std::pair<bool, index_t> result = store_->find_low_value(leaf_key, requestContext, *tx);
                response.inner.index = result.second;
                response.inner.is_already_present = result.first;
            },
            on_completion);
    };

    workers_->enqueue(job);
}

template <typename Store, typename HashingPolicy>
void ContentAddressedIndexedTree<Store, HashingPolicy>::find_low_leaf(const fr& leaf_key,
                                                                      const block_number_t& blockNumber,
                                                                      bool includeUncommitted,
                                                                      const FindLowLeafCallback& on_completion) const
{
    auto job = [=, this]() {
        execute_and_report<GetLowIndexedLeafResponse>(
            [=, this](TypedResponse<GetLowIndexedLeafResponse>& response) {
                if (blockNumber == 0) {
                    throw std::runtime_error("Unable to find low leaf for block 0");
                }
                typename Store::ReadTransactionPtr tx = store_->create_read_transaction();
                BlockPayload blockData;
                if (!store_->get_block_data(blockNumber, blockData, *tx)) {
                    throw std::runtime_error(
                        format("Unable to find low leaf for block ", blockNumber, ", failed to get block data."));
                }
                RequestContext requestContext;
                requestContext.blockNumber = blockNumber;
                requestContext.includeUncommitted = includeUncommitted;
                requestContext.root = blockData.root;
                requestContext.maxIndex = blockData.size;
                std::pair<bool, index_t> result = store_->find_low_value(leaf_key, requestContext, *tx);
                response.inner.index = result.second;
                response.inner.is_already_present = result.first;
            },
            on_completion);
    };

    workers_->enqueue(job);
}

template <typename Store, typename HashingPolicy>
void ContentAddressedIndexedTree<Store, HashingPolicy>::add_or_update_value(
    const LeafValueType& value, const AddCompletionCallbackWithWitness& completion)
{
    add_or_update_values(std::vector<LeafValueType>{ value }, 1, completion);
}

template <typename Store, typename HashingPolicy>
void ContentAddressedIndexedTree<Store, HashingPolicy>::add_or_update_value(const LeafValueType& value,
                                                                            const AddCompletionCallback& completion)
{
    add_or_update_values(std::vector<LeafValueType>{ value }, 1, completion);
}

template <typename Store, typename HashingPolicy>
void ContentAddressedIndexedTree<Store, HashingPolicy>::add_or_update_values(
    const std::vector<LeafValueType>& values, const AddCompletionCallbackWithWitness& completion)
{
    add_or_update_values(values, 0, completion);
}

template <typename Store, typename HashingPolicy>
void ContentAddressedIndexedTree<Store, HashingPolicy>::add_or_update_values(const std::vector<LeafValueType>& values,
                                                                             const AddCompletionCallback& completion)
{
    add_or_update_values(values, 0, completion);
}

template <typename Store, typename HashingPolicy>
void ContentAddressedIndexedTree<Store, HashingPolicy>::add_or_update_values(
    const std::vector<LeafValueType>& values,
    uint32_t subtree_depth,
    const AddCompletionCallbackWithWitness& completion)
{
    add_or_update_values_internal(values, subtree_depth, completion, true);
}

template <typename Store, typename HashingPolicy>
void ContentAddressedIndexedTree<Store, HashingPolicy>::add_or_update_values(const std::vector<LeafValueType>& values,
                                                                             uint32_t subtree_depth,
                                                                             const AddCompletionCallback& completion)
{
    auto final_completion = [=](const TypedResponse<AddIndexedDataResponse<LeafValueType>>& add_data_response) {
        TypedResponse<AddDataResponse> response;
        response.success = add_data_response.success;
        response.message = add_data_response.message;
        if (add_data_response.success) {
            response.inner = add_data_response.inner.add_data_result;
        }
        // Trigger the client's provided callback
        completion(response);
    };
    add_or_update_values_internal(values, subtree_depth, final_completion, false);
}

template <typename Store, typename HashingPolicy>
void ContentAddressedIndexedTree<Store, HashingPolicy>::add_or_update_values_internal(
    const std::vector<LeafValueType>& values,
    uint32_t subtree_depth,
    const AddCompletionCallbackWithWitness& completion,
    bool capture_witness)
{
    // We first take a copy of the leaf values and their locations within the set given to us
    std::shared_ptr<std::vector<std::pair<LeafValueType, size_t>>> values_to_be_sorted =
        std::make_shared<std::vector<std::pair<LeafValueType, size_t>>>(values.size());
    for (size_t i = 0; i < values.size(); ++i) {
        (*values_to_be_sorted)[i] = std::make_pair(values[i], i);
    }

    // This is to collect some state from the asynchronous operations we are about to perform
    struct IntermediateResults {
        // new hashes that will be appended to the tree
        std::shared_ptr<std::vector<fr>> hashes_to_append;
        // info about the low leaves that have been updated
        std::shared_ptr<std::vector<LeafUpdateWitnessData<LeafValueType>>> low_leaf_witness_data;
        fr_sibling_path subtree_path;
        std::atomic<uint32_t> count;
        Status status;

        // We set to 2 here as we will kick off the 2 main async operations concurrently and we need to trakc thri
        // completion
        IntermediateResults()
            : count(2)
        {
            // Default to success, set to false on error
            status.success = true;
        };
    };
    std::shared_ptr<IntermediateResults> results = std::make_shared<IntermediateResults>();

    auto on_error = [=](const std::string& message) {
        try {
            TypedResponse<AddIndexedDataResponse<LeafValueType>> response;
            response.success = false;
            response.message = message;
            completion(response);
        } catch (std::exception&) {
        }
    };

    // This is the final callback triggered once the leaves have been appended to the tree
    auto final_completion = [=](const TypedResponse<AddDataResponse>& add_data_response) {
        TypedResponse<AddIndexedDataResponse<LeafValueType>> response;
        response.success = add_data_response.success;
        response.message = add_data_response.message;
        if (add_data_response.success) {
            if (capture_witness) {
                response.inner.subtree_path = std::move(results->subtree_path);
                response.inner.sorted_leaves = std::move(values_to_be_sorted);
                response.inner.low_leaf_witness_data = std::move(results->low_leaf_witness_data);
            }
            response.inner.add_data_result = std::move(add_data_response.inner);
        }
        // Trigger the client's provided callback
        completion(response);
    };

    auto sibling_path_completion = [=, this](const TypedResponse<GetSiblingPathResponse>& response) {
        if (!response.success) {
            results->status.set_failure(response.message);
        } else {
            if (capture_witness) {
                results->subtree_path = std::move(response.inner.path);
            }
            ContentAddressedAppendOnlyTree<Store, HashingPolicy>::add_values_internal(
                (*results->hashes_to_append), final_completion, false);
        }
    };

    // This signals the completion of the appended hash generation
    // If the low leaf updates are also completed then we will append the leaves
    HashGenerationCallback hash_completion = [=, this](const TypedResponse<HashGenerationResponse>& hashes_response) {
        if (!hashes_response.success) {
            results->status.set_failure(hashes_response.message);
        } else {
            results->hashes_to_append = hashes_response.inner.hashes;
        }

        if (results->count.fetch_sub(1) == 1) {
            if (!results->status.success) {
                on_error(results->status.message);
                return;
            }
            if (capture_witness) {
                ContentAddressedAppendOnlyTree<Store, HashingPolicy>::get_subtree_sibling_path(
                    subtree_depth, sibling_path_completion, true);
                return;
            }
            TypedResponse<GetSiblingPathResponse> response;
            response.success = true;
            sibling_path_completion(response);
        }
    };

    // This signals the completion of the low leaf updates
    // If the append hash generation has also copleted then the hashes can be appended
    UpdatesCompletionCallback updates_completion =
        [=, this](const TypedResponse<UpdatesCompletionResponse>& updates_response) {
            if (!updates_response.success) {
                results->status.set_failure(updates_response.message);
            } else if (capture_witness) {
                results->low_leaf_witness_data = updates_response.inner.update_witnesses;
            }

            if (results->count.fetch_sub(1) == 1) {
                if (!results->status.success) {
                    on_error(results->status.message);
                    return;
                }
                if (capture_witness) {
                    ContentAddressedAppendOnlyTree<Store, HashingPolicy>::get_subtree_sibling_path(
                        subtree_depth, sibling_path_completion, true);
                    return;
                }
                TypedResponse<GetSiblingPathResponse> response;
                response.success = true;

                sibling_path_completion(response);
            }
        };

    // This signals the completion of the insertion data generation
    // Here we will enqueue both the generation of the appended hashes and the low leaf updates
    InsertionGenerationCallback insertion_generation_completed =
        [=, this](const TypedResponse<InsertionGenerationResponse>& insertion_response) {
            if (!insertion_response.success) {
                on_error(insertion_response.message);
                return;
            }
            workers_->enqueue([=, this]() {
                generate_hashes_for_appending(insertion_response.inner.leaves_to_append, hash_completion);
            });
            if (capture_witness) {
                perform_updates(values.size(), insertion_response.inner.low_leaf_updates, updates_completion);
                return;
            }
            perform_updates_without_witness(
                insertion_response.inner.highest_index, insertion_response.inner.low_leaf_updates, updates_completion);
        };

    // We start by enqueueing the insertion data generation
    workers_->enqueue([=, this]() { generate_insertions(values_to_be_sorted, insertion_generation_completed); });
}

// Performs a number of leaf updates in the tree, fetching witnesses for the updates in the order they've been applied,
// with the caveat that all nodes fetched need to be in the cache. Otherwise, they'll be assumed to be empty,
// potentially erasing part of the tree. This function won't fetch nodes from DB.
template <typename Store, typename HashingPolicy>
void ContentAddressedIndexedTree<Store, HashingPolicy>::perform_updates(
    size_t total_leaves, std::shared_ptr<std::vector<LeafUpdate>> updates, const UpdatesCompletionCallback& completion)
{
    auto update_witnesses = std::make_shared<std::vector<LeafUpdateWitnessData<LeafValueType>>>(
        total_leaves,
        LeafUpdateWitnessData<LeafValueType>{ IndexedLeafValueType::empty(), 0, fr_sibling_path(depth_, fr::zero()) });

    // early return, no updates to perform
    if (updates->size() == 0) {
        TypedResponse<UpdatesCompletionResponse> response;
        response.success = true;
        response.inner.update_witnesses = update_witnesses;
        completion(response);
        return;
    }

    // We now kick off multiple workers to perform the low leaf updates
    // We create set of signals to coordinate the workers as the move up the tree
    // We don';t want toflood the provided thread pool with jobs that can't be processed so we throttle the rate
    // at which jobs are added to the thread pool. This enables other trees to utilise the same pool
    std::shared_ptr<std::vector<Signal>> signals = std::make_shared<std::vector<Signal>>();
    std::shared_ptr<Status> status = std::make_shared<Status>();
    // The first signal is set to 0. This ensures the first worker up the tree is not impeded
    signals->emplace_back(0);
    // Workers will follow their leaders up the tree, being triggered by the signal in front of them
    for (size_t i = 0; i < updates->size(); ++i) {
        signals->emplace_back(uint32_t(1 + depth_));
    }

    {
        struct EnqueuedOps {
            // This queue is to be accessed under the following mutex
            std::queue<std::function<void()>> operations;
            std::mutex enqueueMutex;

            void enqueue_next(ThreadPool& workers)
            {
                std::unique_lock lock(enqueueMutex);
                if (operations.empty()) {
                    return;
                }
                auto nextOp = operations.front();
                operations.pop();
                workers.enqueue(nextOp);
            }

            void enqueue_initial(ThreadPool& workers, size_t numJobs)
            {
                std::unique_lock lock(enqueueMutex);
                for (size_t i = 0; i < numJobs && !operations.empty(); ++i) {
                    auto nextOp = operations.front();
                    operations.pop();
                    workers.enqueue(nextOp);
                }
            }

            void add_job(std::function<void()>& job) { operations.push(job); }
        };

        std::shared_ptr<EnqueuedOps> enqueuedOperations = std::make_shared<EnqueuedOps>();

        for (uint32_t i = 0; i < updates->size(); ++i) {
            std::function<void()> op = [=, this]() {
                LeafUpdate& update = (*updates)[i];
                Signal& leaderSignal = (*signals)[i];
                Signal& followerSignal = (*signals)[i + 1];
                try {
                    auto& current_witness_data = update_witnesses->at(i);
                    current_witness_data.leaf = update.original_leaf;
                    current_witness_data.index = update.leaf_index;
                    current_witness_data.path.clear();

                    update_leaf_and_hash_to_root(update.leaf_index,
                                                 update.updated_leaf,
                                                 leaderSignal,
                                                 followerSignal,
                                                 current_witness_data.path);
                } catch (std::exception& e) {
                    status->set_failure(e.what());
                    // ensure that any followers are not blocked by our failure
                    followerSignal.signal_level(0);
                }

                {
                    // If there are more jobs then push another onto the thread pool
                    enqueuedOperations->enqueue_next(*workers_);
                }

                if (i == updates->size() - 1) {
                    TypedResponse<UpdatesCompletionResponse> response;
                    response.success = status->success;
                    response.message = status->message;
                    if (response.success) {
                        response.inner.update_witnesses = update_witnesses;
                    }
                    completion(response);
                }
            };
            enqueuedOperations->add_job(op);
        }

        {
            // Kick off an initial set of jobs, capped at the depth of the tree or the size of the thread pool,
            // whichever is lower
            size_t initialSize = std::min(workers_->num_threads(), static_cast<size_t>(depth_));
            enqueuedOperations->enqueue_initial(*workers_, initialSize);
        }
    }
}

// Performs a number of leaf updates in the tree, with the caveat that all nodes fetched need to be in the cache
// Otherwise, they'll be assumed to be empty, potentially erasing part of the tree. This function won't fetch nodes from
// DB.
template <typename Store, typename HashingPolicy>
void ContentAddressedIndexedTree<Store, HashingPolicy>::perform_updates_without_witness(
    const index_t& highest_index,
    std::shared_ptr<std::vector<LeafUpdate>> updates,
    const UpdatesCompletionCallback& completion)
{
    // early return, no updates to perform
    if (updates->size() == 0) {
        TypedResponse<UpdatesCompletionResponse> response;
        response.success = true;
        completion(response);
        return;
    }

    std::shared_ptr<Status> status = std::make_shared<Status>();

    auto log2Ceil = [=](uint64_t value) {
        uint64_t log = numeric::get_msb(value);
        uint64_t temp = static_cast<uint64_t>(1) << log;
        return temp == value ? log : log + 1;
    };

    uint64_t indexPower2Ceil = log2Ceil(highest_index + 1);
    index_t span = static_cast<index_t>(std::pow(2UL, indexPower2Ceil));
    uint64_t numBatchesPower2Floor = numeric::get_msb(workers_->num_threads());
    index_t numBatches = static_cast<index_t>(std::pow(2UL, numBatchesPower2Floor));
    index_t batchSize = span / numBatches;
    batchSize = std::max(batchSize, 2UL);
    index_t startIndex = 0;
    indexPower2Ceil = log2Ceil(batchSize);
    uint32_t rootLevel = depth_ - static_cast<uint32_t>(indexPower2Ceil);

    // std::cout << "HIGHEST INDEX " << highest_index << " SPAN " << span << " NUM BATCHES " << numBatches
    //           << " BATCH SIZE " << batchSize << " NUM THREADS " << workers_->num_threads() << " ROOT LEVEL "
    //           << rootLevel << std::endl;

    struct BatchInsertResults {
        std::atomic_uint32_t count;
        std::vector<std::pair<bool, fr>> roots;

        BatchInsertResults(uint32_t init)
            : count(init)
            , roots(init, std::make_pair(false, fr::zero()))
        {}
    };
    std::shared_ptr<BatchInsertResults> opCount = std::make_shared<BatchInsertResults>(numBatches);

    for (uint32_t i = 0; i < numBatches; ++i) {
        std::function<void()> op = [=, this]() {
            try {
                bool withinRange = startIndex <= highest_index;
                if (withinRange) {
                    opCount->roots[i] = sparse_batch_update(startIndex, batchSize, rootLevel, *updates);
                }
            } catch (std::exception& e) {
                status->set_failure(e.what());
            }

            if (opCount->count.fetch_sub(1) == 1) {
                std::vector<std::pair<index_t, fr>> hashes_at_level;
                for (size_t i = 0; i < opCount->roots.size(); i++) {
                    if (opCount->roots[i].first) {
                        hashes_at_level.push_back(std::make_pair(i, opCount->roots[i].second));
                    }
                }
                sparse_batch_update(hashes_at_level, rootLevel);

                TypedResponse<UpdatesCompletionResponse> response;
                response.success = true;
                completion(response);
            }
        };
        startIndex += batchSize;
        workers_->enqueue(op);
    }
}

template <typename Store, typename HashingPolicy>
void ContentAddressedIndexedTree<Store, HashingPolicy>::generate_hashes_for_appending(
    std::shared_ptr<std::vector<IndexedLeafValueType>> leaves_to_hash, const HashGenerationCallback& completion)
{
    execute_and_report<HashGenerationResponse>(
        [=, this](TypedResponse<HashGenerationResponse>& response) {
            response.inner.hashes = std::make_shared<std::vector<fr>>(leaves_to_hash->size(), 0);
            std::vector<IndexedLeafValueType>& leaves = *leaves_to_hash;
            for (uint32_t i = 0; i < leaves.size(); ++i) {
                IndexedLeafValueType& leaf = leaves[i];
                fr hash = leaf.is_empty() ? fr::zero() : HashingPolicy::hash(leaf.get_hash_inputs());
                (*response.inner.hashes)[i] = hash;
                store_->put_leaf_by_hash(hash, leaf);
            }
        },
        completion);
}

template <typename Store, typename HashingPolicy>
void ContentAddressedIndexedTree<Store, HashingPolicy>::generate_insertions(
    const std::shared_ptr<std::vector<std::pair<LeafValueType, index_t>>>& values_to_be_sorted,
    const InsertionGenerationCallback& on_completion)
{
    execute_and_report<InsertionGenerationResponse>(
        [=, this](TypedResponse<InsertionGenerationResponse>& response) {
            // The first thing we do is sort the values into descending order but maintain knowledge of their
            // orignal order
            struct {
                bool operator()(std::pair<LeafValueType, index_t>& a, std::pair<LeafValueType, index_t>& b) const
                {
                    uint256_t aValue = a.first.get_key();
                    uint256_t bValue = b.first.get_key();
                    return aValue == bValue ? a.second < b.second : aValue > bValue;
                }
            } comp;
            std::sort(values_to_be_sorted->begin(), values_to_be_sorted->end(), comp);

            std::vector<std::pair<LeafValueType, index_t>>& values = *values_to_be_sorted;

            // std::cout << "Generating insertions " << std::endl;

            // Now that we have the sorted values we need to identify the leaves that need updating.
            // This is performed sequentially and is stored in this 'leaf_update' struct
            response.inner.highest_index = 0;
            response.inner.low_leaf_updates = std::make_shared<std::vector<LeafUpdate>>();
            response.inner.low_leaf_updates->reserve(values.size());
            response.inner.leaves_to_append =
                std::make_shared<std::vector<IndexedLeafValueType>>(values.size(), IndexedLeafValueType::empty());
            index_t num_leaves_to_be_inserted = values.size();
            std::set<uint256_t> unique_values;

            {
                ReadTransactionPtr tx = store_->create_read_transaction();
                TreeMeta meta;
                store_->get_meta(meta);
                RequestContext requestContext;
                requestContext.includeUncommitted = true;
                //  Ensure that the tree is not going to be overfilled
                index_t new_total_size = num_leaves_to_be_inserted + meta.size;
                if (new_total_size > max_size_) {
                    throw std::runtime_error(format("Unable to insert values into tree ",
                                                    meta.name,
                                                    " new size: ",
                                                    new_total_size,
                                                    " max size: ",
                                                    max_size_));
                }
                for (size_t i = 0; i < values.size(); ++i) {
                    std::pair<LeafValueType, size_t>& value_pair = values[i];
                    size_t index_into_appended_leaves = value_pair.second;
                    index_t index_of_new_leaf = static_cast<index_t>(index_into_appended_leaves) + meta.size;
                    if (value_pair.first.is_empty()) {
                        continue;
                    }
                    fr value = value_pair.first.get_key();
                    auto it = unique_values.insert(value);
                    if (!it.second) {
                        throw std::runtime_error(format(
                            "Duplicate key not allowed in same batch, key value: ", value, ", tree: ", meta.name));
                    }

                    // This gives us the leaf that need updating
                    index_t low_leaf_index = 0;
                    bool is_already_present = false;

                    requestContext.root = store_->get_current_root(*tx, true);
                    std::tie(is_already_present, low_leaf_index) =
                        store_->find_low_value(value_pair.first.get_key(), requestContext, *tx);
                    // std::cout << "Found low leaf index " << low_leaf_index << std::endl;

                    // Try and retrieve the leaf pre-image from the cache first.
                    // If unsuccessful, derive from the tree and hash based lookup
                    std::optional<IndexedLeafValueType> optional_low_leaf =
                        store_->get_cached_leaf_by_index(low_leaf_index);
                    IndexedLeafValueType low_leaf;

                    if (optional_low_leaf.has_value()) {
                        low_leaf = optional_low_leaf.value();
                        // std::cout << "Found cached low leaf at index: " << low_leaf_index << " : " << low_leaf
                        //           << std::endl;
                    } else {
                        // std::cout << "Looking for leaf at index " << low_leaf_index << std::endl;
                        std::optional<fr> low_leaf_hash = find_leaf_hash(low_leaf_index, requestContext, *tx, true);

                        if (!low_leaf_hash.has_value()) {
                            // std::cout << "Failed to find low leaf" << std::endl;
                            throw std::runtime_error(format("Unable to insert values into tree ",
                                                            meta.name,
                                                            " failed to find low leaf at index ",
                                                            low_leaf_index));
                        }
                        // std::cout << "Low leaf hash " << low_leaf_hash.value() << std::endl;

                        std::optional<IndexedLeafValueType> low_leaf_option =
                            store_->get_leaf_by_hash(low_leaf_hash.value(), *tx, true);

                        if (!low_leaf_option.has_value()) {
                            // std::cout << "No pre-image" << std::endl;
                            throw std::runtime_error(format("Unable to insert values into tree ",
                                                            meta.name,
                                                            " failed to get leaf pre-image by hash for index ",
                                                            low_leaf_index));
                        }
                        // std::cout << "Low leaf pre-image " << low_leaf_option.value() << std::endl;
                        low_leaf = low_leaf_option.value();
                    }

                    LeafUpdate low_update = {
                        .leaf_index = low_leaf_index,
                        .updated_leaf = IndexedLeafValueType::empty(),
                        .original_leaf = low_leaf,
                    };

                    // Capture the index and original value of the 'low' leaf

                    if (!is_already_present) {
                        // Update the current leaf to point it to the new leaf
                        IndexedLeafValueType new_leaf =
                            IndexedLeafValueType(value_pair.first, low_leaf.nextIndex, low_leaf.nextValue);

                        low_leaf.nextIndex = index_of_new_leaf;
                        low_leaf.nextValue = value;
                        store_->set_leaf_key_at_index(index_of_new_leaf, new_leaf);

                        // std::cout << "NEW LEAf TO BE INSERTED at index: " << index_of_new_leaf << " : " << new_leaf
                        //           << std::endl;

                        // std::cout << "Low leaf found at index " << low_leaf_index << " index of new leaf "
                        //           << index_of_new_leaf << std::endl;

                        store_->put_cached_leaf_by_index(low_leaf_index, low_leaf);
                        // leaves_pre[low_leaf_index] = low_leaf;
                        low_update.updated_leaf = low_leaf;

                        // Update the set of leaves to append
                        (*response.inner.leaves_to_append)[index_into_appended_leaves] = new_leaf;
                    } else if (IndexedLeafValueType::is_updateable()) {
                        // Update the current leaf's value, don't change it's link
                        IndexedLeafValueType replacement_leaf =
                            IndexedLeafValueType(value_pair.first, low_leaf.nextIndex, low_leaf.nextValue);
                        // IndexedLeafValueType empty_leaf = IndexedLeafValueType::empty();
                        //  don't update the index for this empty leaf
                        // std::cout << "Low leaf updated at index " << low_leaf_index << " index of new leaf "
                        //           << index_of_new_leaf << std::endl;
                        // store_->set_leaf_key_at_index(index_of_new_leaf, empty_leaf);
                        store_->put_cached_leaf_by_index(low_leaf_index, replacement_leaf);
                        low_update.updated_leaf = replacement_leaf;
                        // The set of appended leaves already has an empty leaf in the slot at index
                        // 'index_into_appended_leaves'
                    } else {
                        throw std::runtime_error(format("Unable to insert values into tree ",
                                                        meta.name,
                                                        " leaf type ",
                                                        IndexedLeafValueType::name(),
                                                        " is not updateable and ",
                                                        value_pair.first.get_key(),
                                                        " is already present"));
                    }
                    response.inner.highest_index = std::max(response.inner.highest_index, low_leaf_index);

                    response.inner.low_leaf_updates->push_back(low_update);
                }
            }
        },
        on_completion);
}

template <typename Store, typename HashingPolicy>
void ContentAddressedIndexedTree<Store, HashingPolicy>::update_leaf_and_hash_to_root(
    const index_t& leaf_index,
    const IndexedLeafValueType& leaf,
    Signal& leader,
    Signal& follower,
    fr_sibling_path& previous_sibling_path)
{
    auto get_optional_node = [&](uint32_t level, index_t index) -> std::optional<fr> {
        fr value = fr::zero();
        // std::cout << "Getting node at " << level << " : " << index << std::endl;
        bool success = store_->get_cached_node_by_index(level, index, value);
        return success ? std::optional<fr>(value) : std::nullopt;
    };
    // We are a worker at a specific leaf index.
    // We are going to move up the tree and at each node/level:
    // 1. Wait for the level above to become 'signalled' as clear for us to write into
    // 2. Read the node and it's sibling
    // 3. Write the new node value
    index_t index = leaf_index;
    uint32_t level = depth_;
    fr new_hash = leaf.value.is_empty() ? fr::zero() : HashingPolicy::hash(leaf.get_hash_inputs());

    // Wait until we see that our leader has cleared 'depth_ - 1' (i.e. the level above the leaves that we are about
    // to write into) this ensures that our leader is not still reading the leaves
    uint32_t leader_level = depth_ - 1;
    leader.wait_for_level(leader_level);

    // Write the new leaf hash in place
    store_->put_cached_node_by_index(level, index, new_hash);
    // std::cout << "Writing leaf hash: " << new_hash << " at index " << index << std::endl;
    store_->put_leaf_by_hash(new_hash, leaf);
    // std::cout << "Writing level: " << level << std::endl;
    store_->put_node_by_hash(new_hash, { .left = std::nullopt, .right = std::nullopt, .ref = 1 });
    // Signal that this level has been written
    follower.signal_level(level);

    while (level > 0) {
        if (level > 1) {
            // Level is > 1. Therefore we need to wait for our leader to have written to the level above meaning we
            // can read from it
            leader_level = level - 1;
            leader.wait_for_level(leader_level);
        }

        // Now that we have extracted the hash path from the row above
        // we can compute the new hash at that level and write it
        bool is_right = static_cast<bool>(index & 0x01);
        std::optional<fr> new_right_option = is_right ? new_hash : get_optional_node(level, index + 1);
        std::optional<fr> new_left_option = is_right ? get_optional_node(level, index - 1) : new_hash;
        fr new_right_value = new_right_option.has_value() ? new_right_option.value() : zero_hashes_[level];
        fr new_left_value = new_left_option.has_value() ? new_left_option.value() : zero_hashes_[level];

        previous_sibling_path.emplace_back(is_right ? new_left_value : new_right_value);
        new_hash = HashingPolicy::hash_pair(new_left_value, new_right_value);
        index >>= 1;
        --level;
        if (level > 0) {
            // Before we write we need to ensure that our leader has already written to the row above it
            // otherwise it could still be reading from this level
            leader_level = level - 1;
            leader.wait_for_level(leader_level);
        }

        // Write this node and signal that it is done
        store_->put_cached_node_by_index(level, index, new_hash);
        store_->put_node_by_hash(new_hash, { .left = new_left_option, .right = new_right_option, .ref = 1 });
        // if (level == 0) {
        // std::cout << "NEW VALUE AT LEVEL " << level << " : " << new_hash << " LEFT: " << new_left_value
        //           << " RIGHT: " << new_right_value << std::endl;
        // }

        follower.signal_level(level);
    }
}

template <typename Store, typename HashingPolicy>
void ContentAddressedIndexedTree<Store, HashingPolicy>::sparse_batch_update(
    const std::vector<std::pair<index_t, fr>>& hashes_at_level, uint32_t level)
{
    auto get_optional_node = [&](uint32_t level, index_t index) -> std::optional<fr> {
        fr value = fr::zero();

        bool success = store_->get_cached_node_by_index(level, index, value);
        // std::cout << "Getting node at " << level << " : " << index << " success " << success << std::endl;
        return success ? std::optional<fr>(value) : std::nullopt;
    };
    std::vector<index_t> indices;
    indices.reserve(hashes_at_level.size());
    std::unordered_map<index_t, fr> hashes;
    // grab the hashes
    for (size_t i = 0; i < hashes_at_level.size(); ++i) {
        index_t index = hashes_at_level[i].first;
        fr hash = hashes_at_level[i].second;
        hashes[index] = hash;
        indices.push_back(index);
        // std::cout << "index " << index << " hash " << hash << std::endl;
    }
    std::unordered_set<index_t> unique_indices;
    while (level > 0) {
        std::vector<index_t> next_indices;
        std::unordered_map<index_t, fr> next_hashes;
        for (size_t i = 0; i < indices.size(); ++i) {
            index_t index = indices[i];
            index_t parent_index = index >> 1;
            auto it = unique_indices.insert(parent_index);
            if (!it.second) {
                continue;
            }
            next_indices.push_back(parent_index);
            bool is_right = static_cast<bool>(index & 0x01);
            fr new_hash = hashes[index];
            std::optional<fr> new_right_option = is_right ? new_hash : get_optional_node(level, index + 1);
            std::optional<fr> new_left_option = is_right ? get_optional_node(level, index - 1) : new_hash;
            fr new_right_value = new_right_option.has_value() ? new_right_option.value() : zero_hashes_[level];
            fr new_left_value = new_left_option.has_value() ? new_left_option.value() : zero_hashes_[level];

            new_hash = HashingPolicy::hash_pair(new_left_value, new_right_value);
            store_->put_cached_node_by_index(level - 1, parent_index, new_hash);
            store_->put_node_by_hash(new_hash, { .left = new_left_option, .right = new_right_option, .ref = 1 });
            next_hashes[parent_index] = new_hash;
        }
        indices = std::move(next_indices);
        hashes = std::move(next_hashes);
        unique_indices.clear();
        --level;
    }
}

template <typename Store, typename HashingPolicy>
std::pair<bool, fr> ContentAddressedIndexedTree<Store, HashingPolicy>::sparse_batch_update(
    const index_t& start_index,
    const index_t& num_leaves_to_be_inserted,
    const uint32_t& root_level,
    const std::vector<LeafUpdate>& updates)
{
    auto get_optional_node = [&](uint32_t level, index_t index) -> std::optional<fr> {
        fr value = fr::zero();
        // std::cout << "Getting node at " << level << " : " << index << std::endl;
        bool success = store_->get_cached_node_by_index(level, index, value);
        return success ? std::optional<fr>(value) : std::nullopt;
    };

    uint32_t level = depth_;

    std::vector<index_t> indices;
    indices.reserve(updates.size());

    fr new_hash = fr::zero();

    std::unordered_set<index_t> unique_indices;
    std::unordered_map<index_t, fr> hashes;
    index_t end_index = start_index + num_leaves_to_be_inserted;
    // Insert the leaves
    for (size_t i = 0; i < updates.size(); ++i) {

        const LeafUpdate& update = updates[i];
        if (update.leaf_index < start_index || update.leaf_index >= end_index) {
            continue;
        }

        // one of our leaves
        new_hash = update.updated_leaf.value.is_empty() ? fr::zero()
                                                        : HashingPolicy::hash(update.updated_leaf.get_hash_inputs());

        // std::cout << "Hashing leaf at level " << level << " index " << update.leaf_index << " batch start "
        //           << start_index << " hash " << leaf_hash << std::endl;

        // Write the new leaf hash in place
        store_->put_cached_node_by_index(level, update.leaf_index, new_hash);
        // std::cout << "Writing leaf hash: " << new_hash << " at index " << index << std::endl;
        store_->put_leaf_by_hash(new_hash, update.updated_leaf);
        // std::cout << "Writing level: " << level << std::endl;
        store_->put_node_by_hash(new_hash, { .left = std::nullopt, .right = std::nullopt, .ref = 1 });
        indices.push_back(update.leaf_index);
        hashes[update.leaf_index] = new_hash;
        // std::cout << "Leaf " << new_hash << " at index " << update.leaf_index << std::endl;
    }

    if (indices.empty()) {
        return std::make_pair(false, fr::zero());
    }

    while (level > root_level) {
        std::vector<index_t> next_indices;
        std::unordered_map<index_t, fr> next_hashes;
        for (size_t i = 0; i < indices.size(); ++i) {
            index_t index = indices[i];
            index_t parent_index = index >> 1;
            auto it = unique_indices.insert(parent_index);
            if (!it.second) {
                continue;
            }
            next_indices.push_back(parent_index);
            bool is_right = static_cast<bool>(index & 0x01);
            new_hash = hashes[index];
            std::optional<fr> new_right_option = is_right ? new_hash : get_optional_node(level, index + 1);
            std::optional<fr> new_left_option = is_right ? get_optional_node(level, index - 1) : new_hash;
            fr new_right_value = new_right_option.has_value() ? new_right_option.value() : zero_hashes_[level];
            fr new_left_value = new_left_option.has_value() ? new_left_option.value() : zero_hashes_[level];

            new_hash = HashingPolicy::hash_pair(new_left_value, new_right_value);
            store_->put_cached_node_by_index(level - 1, parent_index, new_hash);
            store_->put_node_by_hash(new_hash, { .left = new_left_option, .right = new_right_option, .ref = 1 });
            next_hashes[parent_index] = new_hash;
            // std::cout << "Created parent hash at level " << level - 1 << " index " << parent_index << " hash "
            //           << new_hash << " left " << new_left_value << " right " << new_right_value << std::endl;
        }
        indices = std::move(next_indices);
        hashes = std::move(next_hashes);
        unique_indices.clear();
        --level;
    }
    // std::cout << "Returning hash " << new_hash << std::endl;
    return std::make_pair(true, new_hash);
}

template <typename Store, typename HashingPolicy>
void ContentAddressedIndexedTree<Store, HashingPolicy>::add_or_update_values_sequentially(
    const std::vector<LeafValueType>& values, const AddSequentiallyCompletionCallbackWithWitness& completion)
{
    add_or_update_values_sequentially_internal(values, completion, true);
}

template <typename Store, typename HashingPolicy>
void ContentAddressedIndexedTree<Store, HashingPolicy>::add_or_update_values_sequentially(
    const std::vector<LeafValueType>& values, const AddCompletionCallback& completion)
{
    auto final_completion =
        [=](const TypedResponse<AddIndexedDataSequentiallyResponse<LeafValueType>>& add_data_response) {
            TypedResponse<AddDataResponse> response;
            response.success = add_data_response.success;
            response.message = add_data_response.message;
            if (add_data_response.success) {
                response.inner = add_data_response.inner.add_data_result;
            }
            // Trigger the client's provided callback
            completion(response);
        };
    add_or_update_values_sequentially_internal(values, final_completion, false);
}

template <typename Store, typename HashingPolicy>
void ContentAddressedIndexedTree<Store, HashingPolicy>::add_or_update_values_sequentially_internal(
    const std::vector<LeafValueType>& values,
    const AddSequentiallyCompletionCallbackWithWitness& completion,
    bool capture_witness)
{

    // This struct is used to collect some state from the asynchronous operations we are about to perform
    struct IntermediateResults {
        std::vector<InsertionUpdates> updates_to_perform;
        size_t appended_leaves = 0;
    };
    auto results = std::make_shared<IntermediateResults>();

    auto on_error = [=](const std::string& message) {
        try {
            TypedResponse<AddIndexedDataSequentiallyResponse<LeafValueType>> response;
            response.success = false;
            response.message = message;
            completion(response);
        } catch (std::exception&) {
        }
    };

    // This is the final callback triggered once all the leaves have been inserted in the tree
    auto final_completion = [=, this](const TypedResponse<UpdatesCompletionResponse>& updates_completion_response) {
        TypedResponse<AddIndexedDataSequentiallyResponse<LeafValueType>> response;
        response.success = updates_completion_response.success;
        response.message = updates_completion_response.message;
        if (updates_completion_response.success) {
            {
                TreeMeta meta;
                ReadTransactionPtr tx = store_->create_read_transaction();
                store_->get_meta(meta);

                index_t new_total_size = results->appended_leaves + meta.size;
                meta.size = new_total_size;
                meta.root = store_->get_current_root(*tx, true);

                store_->put_meta(meta);
            }

            if (capture_witness) {
                // Split results->update_witnesses between low_leaf_witness_data and insertion_witness_data
                response.inner.insertion_witness_data =
                    std::make_shared<std::vector<LeafUpdateWitnessData<LeafValueType>>>();
                response.inner.insertion_witness_data->reserve(results->updates_to_perform.size());

                response.inner.low_leaf_witness_data =
                    std::make_shared<std::vector<LeafUpdateWitnessData<LeafValueType>>>();
                response.inner.low_leaf_witness_data->reserve(results->updates_to_perform.size());

                size_t current_witness_index = 0;
                for (size_t i = 0; i < results->updates_to_perform.size(); ++i) {
                    LeafUpdateWitnessData<LeafValueType> low_leaf_witness =
                        updates_completion_response.inner.update_witnesses->at(current_witness_index++);
                    response.inner.low_leaf_witness_data->push_back(low_leaf_witness);

                    // If this update has an insertion, append the real witness
                    if (results->updates_to_perform.at(i).new_leaf.has_value()) {
                        LeafUpdateWitnessData<LeafValueType> insertion_witness =
                            updates_completion_response.inner.update_witnesses->at(current_witness_index++);
                        response.inner.insertion_witness_data->push_back(insertion_witness);
                    } else {
                        // If it's an update, append an empty witness
                        response.inner.insertion_witness_data->push_back(LeafUpdateWitnessData<LeafValueType>(
                            IndexedLeafValueType::empty(), 0, std::vector<fr>(depth_)));
                    }
                }
            }
        }
        // Trigger the client's provided callback
        completion(response);
    };

    // This signals the completion of the insertion data generation
    // Here we'll perform all updates to the tree
    SequentialInsertionGenerationCallback insertion_generation_completed =
        [=, this](TypedResponse<SequentialInsertionGenerationResponse>& insertion_response) {
            if (!insertion_response.success) {
                on_error(insertion_response.message);
                return;
            }

            std::shared_ptr<std::vector<LeafUpdate>> flat_updates = std::make_shared<std::vector<LeafUpdate>>();
            flat_updates->reserve(insertion_response.inner.updates_to_perform.size() * 2);

            for (size_t i = 0; i < insertion_response.inner.updates_to_perform.size(); ++i) {
                InsertionUpdates& insertion_update = insertion_response.inner.updates_to_perform.at(i);
                flat_updates->push_back(insertion_update.low_leaf_update);
                if (insertion_update.new_leaf.has_value()) {
                    results->appended_leaves++;
                    IndexedLeafValueType new_leaf;
                    index_t new_leaf_index = 0;
                    std::tie(new_leaf, new_leaf_index) = insertion_update.new_leaf.value();
                    flat_updates->push_back(LeafUpdate{
                        .leaf_index = new_leaf_index,
                        .updated_leaf = new_leaf,
                        .original_leaf = IndexedLeafValueType::empty(),
                    });
                }
            }
            // We won't use anymore updates_to_perform
            results->updates_to_perform = std::move(insertion_response.inner.updates_to_perform);
            assert(insertion_response.inner.updates_to_perform.size() == 0);
            if (capture_witness) {
                perform_updates(flat_updates->size(), flat_updates, final_completion);
                return;
            }
            perform_updates_without_witness(insertion_response.inner.highest_index, flat_updates, final_completion);
        };

    // Enqueue the insertion data generation
    workers_->enqueue([=, this]() { generate_sequential_insertions(values, insertion_generation_completed); });
}

template <typename Store, typename HashingPolicy>
void ContentAddressedIndexedTree<Store, HashingPolicy>::generate_sequential_insertions(
    const std::vector<LeafValueType>& values, const SequentialInsertionGenerationCallback& completion)
{
    execute_and_report<SequentialInsertionGenerationResponse>(
        [=, this](TypedResponse<SequentialInsertionGenerationResponse>& response) {
            TreeMeta meta;
            ReadTransactionPtr tx = store_->create_read_transaction();
            store_->get_meta(meta);

            RequestContext requestContext;
            requestContext.includeUncommitted = true;
            requestContext.root = store_->get_current_root(*tx, true);
            // Fetch the frontier (non empty nodes to the right) of the tree. This will ensure that perform_updates or
            // perform_updates_without_witness has all the cached nodes it needs to perform the insertions. See comment
            // above those functions.
            if (meta.size > 0) {
                find_leaf_hash(meta.size - 1, requestContext, *tx, true);
            }

            index_t current_size = meta.size;

            for (size_t i = 0; i < values.size(); ++i) {
                const LeafValueType& new_payload = values[i];
                // TODO(Alvaro) - Rethink this. I think it's fine for us to interpret empty values as a regular update
                // (it'd empty out the payload of the zero leaf)
                if (new_payload.is_empty()) {
                    continue;
                }
                fr value = new_payload.get_key();

                // This gives us the leaf that need updating
                index_t low_leaf_index = 0;
                bool is_already_present = false;

                std::tie(is_already_present, low_leaf_index) =
                    store_->find_low_value(new_payload.get_key(), requestContext, *tx);

                // Try and retrieve the leaf pre-image from the cache first.
                // If unsuccessful, derive from the tree and hash based lookup
                std::optional<IndexedLeafValueType> optional_low_leaf =
                    store_->get_cached_leaf_by_index(low_leaf_index);
                IndexedLeafValueType low_leaf;

                if (optional_low_leaf.has_value()) {
                    low_leaf = optional_low_leaf.value();
                } else {
                    std::optional<fr> low_leaf_hash = find_leaf_hash(low_leaf_index, requestContext, *tx, true);

                    if (!low_leaf_hash.has_value()) {
                        throw std::runtime_error(format("Unable to insert values into tree ",
                                                        meta.name,
                                                        " failed to find low leaf at index ",
                                                        low_leaf_index));
                    }

                    std::optional<IndexedLeafValueType> low_leaf_option =
                        store_->get_leaf_by_hash(low_leaf_hash.value(), *tx, true);

                    if (!low_leaf_option.has_value()) {
                        throw std::runtime_error(format("Unable to insert values into tree ",
                                                        meta.name,
                                                        " failed to get leaf pre-image by hash for index ",
                                                        low_leaf_index));
                    }
                    low_leaf = low_leaf_option.value();
                };

                InsertionUpdates insertion_update = {
                    .low_leaf_update =
                        LeafUpdate{
                            .leaf_index = low_leaf_index,
                            .updated_leaf = IndexedLeafValueType::empty(),
                            .original_leaf = low_leaf,
                        },
                    .new_leaf = std::nullopt,
                };

                if (!is_already_present) {
                    // Update the current leaf to point it to the new leaf
                    IndexedLeafValueType new_leaf =
                        IndexedLeafValueType(new_payload, low_leaf.nextIndex, low_leaf.nextValue);
                    index_t index_of_new_leaf = current_size;
                    low_leaf.nextIndex = index_of_new_leaf;
                    low_leaf.nextValue = value;
                    current_size++;
                    // Cache the new leaf
                    store_->set_leaf_key_at_index(index_of_new_leaf, new_leaf);
                    store_->put_cached_leaf_by_index(index_of_new_leaf, new_leaf);
                    // Update cached low leaf
                    store_->put_cached_leaf_by_index(low_leaf_index, low_leaf);

                    insertion_update.low_leaf_update.updated_leaf = low_leaf;
                    insertion_update.new_leaf = std::pair(new_leaf, index_of_new_leaf);
                } else if (IndexedLeafValueType::is_updateable()) {
                    // Update the current leaf's value, don't change it's link
                    IndexedLeafValueType replacement_leaf =
                        IndexedLeafValueType(new_payload, low_leaf.nextIndex, low_leaf.nextValue);

                    store_->put_cached_leaf_by_index(low_leaf_index, replacement_leaf);
                    insertion_update.low_leaf_update.updated_leaf = replacement_leaf;
                } else {
                    throw std::runtime_error(format("Unable to insert values into tree ",
                                                    meta.name,
                                                    " leaf type ",
                                                    IndexedLeafValueType::name(),
                                                    " is not updateable and ",
                                                    new_payload.get_key(),
                                                    " is already present"));
                }

                response.inner.updates_to_perform.push_back(insertion_update);
            }

            //  Ensure that the tree is not going to be overfilled
            if (current_size > max_size_) {
                throw std::runtime_error(format("Unable to insert values into tree ",
                                                meta.name,
                                                " new size: ",
                                                current_size,
                                                " max size: ",
                                                max_size_));
            }
            // The highest index touched will be current_size - 1
            response.inner.highest_index = current_size - 1;
        },
        completion);
}

} // namespace bb::crypto::merkle_tree<|MERGE_RESOLUTION|>--- conflicted
+++ resolved
@@ -270,19 +270,12 @@
 };
 
 template <typename Store, typename HashingPolicy>
-<<<<<<< HEAD
 ContentAddressedIndexedTree<Store, HashingPolicy>::ContentAddressedIndexedTree(
     std::unique_ptr<Store> store,
     std::shared_ptr<ThreadPool> workers,
     const index_t& initial_size,
     const std::vector<LeafValueType>& prefilled_values)
-    : ContentAddressedAppendOnlyTree<Store, HashingPolicy>(std::move(store), workers)
-=======
-ContentAddressedIndexedTree<Store, HashingPolicy>::ContentAddressedIndexedTree(std::unique_ptr<Store> store,
-                                                                               std::shared_ptr<ThreadPool> workers,
-                                                                               const index_t& initial_size)
     : ContentAddressedAppendOnlyTree<Store, HashingPolicy>(std::move(store), workers, {}, false)
->>>>>>> fdc2042d
 {
     if (initial_size < 2) {
         throw std::runtime_error("Indexed trees must have initial size > 1");
