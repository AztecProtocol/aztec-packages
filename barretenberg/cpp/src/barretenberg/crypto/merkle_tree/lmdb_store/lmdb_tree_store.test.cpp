#include <cstdint>
#include <gtest/gtest.h>

#include <chrono>
#include <cstdlib>
#include <filesystem>
#include <stdexcept>
#include <vector>

#include "barretenberg/common/serialize.hpp"
#include "barretenberg/common/streams.hpp"
#include "barretenberg/common/test.hpp"
#include "barretenberg/crypto/merkle_tree/fixtures.hpp"
#include "barretenberg/crypto/merkle_tree/indexed_tree/indexed_leaf.hpp"
#include "barretenberg/crypto/merkle_tree/lmdb_store/callbacks.hpp"
#include "barretenberg/crypto/merkle_tree/node_store/tree_meta.hpp"
#include "barretenberg/numeric/random/engine.hpp"
#include "barretenberg/numeric/uint128/uint128.hpp"
#include "barretenberg/numeric/uint256/uint256.hpp"
#include "barretenberg/stdlib/primitives/field/field.hpp"
#include "lmdb_tree_store.hpp"

using namespace bb::stdlib;
using namespace bb::crypto::merkle_tree;

using Builder = bb::UltraCircuitBuilder;

using field_ct = field_t<Builder>;
using witness_ct = witness_t<Builder>;

class LMDBTreeStoreTest : public testing::Test {
  protected:
    void SetUp() override
    {
        _directory = random_temp_directory();
        _mapSize = 1024 * 1024;
        _maxReaders = 16;
        std::filesystem::create_directories(_directory);
    }

    void TearDown() override { std::filesystem::remove_all(_directory); }

    static std::string _directory;
    static uint64_t _maxReaders;
    static uint64_t _mapSize;
};

std::string LMDBTreeStoreTest::_directory;
uint64_t LMDBTreeStoreTest::_maxReaders;
uint64_t LMDBTreeStoreTest::_mapSize;

TEST_F(LMDBTreeStoreTest, can_write_and_read_block_data)
{
    BlockPayload blockData;
    blockData.blockNumber = 3;
    blockData.root = VALUES[0];
    blockData.size = 45;
    LMDBTreeStore store(_directory, "DB1", _mapSize, _maxReaders);
    {
        LMDBTreeWriteTransaction::Ptr transaction = store.create_write_transaction();
        store.write_block_data(3, blockData, *transaction);
        transaction->commit();
    }

    {
        LMDBTreeReadTransaction::Ptr transaction = store.create_read_transaction();
        BlockPayload readBack;
        bool success = store.read_block_data(3, readBack, *transaction);
        EXPECT_TRUE(success);
        EXPECT_EQ(readBack, blockData);

        success = store.read_block_data(4, readBack, *transaction);
        EXPECT_FALSE(success);
    }
}

TEST_F(LMDBTreeStoreTest, can_write_and_read_meta_data)
{
    TreeMeta metaData;
    metaData.committedSize = 56;
    metaData.initialSize = 12;
    metaData.initialRoot = VALUES[1];
    metaData.root = VALUES[2];
    metaData.depth = 40;
    metaData.oldestHistoricBlock = 87;
    metaData.unfinalisedBlockHeight = 95;
    metaData.name = "Note hash tree";
    metaData.size = 60;
    LMDBTreeStore store(_directory, "DB1", _mapSize, _maxReaders);
    {
        LMDBTreeWriteTransaction::Ptr transaction = store.create_write_transaction();
        store.write_meta_data(metaData, *transaction);
        transaction->commit();
    }

    {
        LMDBTreeReadTransaction::Ptr transaction = store.create_read_transaction();
        TreeMeta readBack;
        bool success = store.read_meta_data(readBack, *transaction);
        EXPECT_TRUE(success);
        EXPECT_EQ(readBack, metaData);
    }
}

TEST_F(LMDBTreeStoreTest, can_write_and_read_multiple_blocks_with_meta)
{
    LMDBTreeStore store(_directory, "DB1", _mapSize, _maxReaders);
    uint64_t start_block = 647810461952355;
    uint64_t num_blocks = 1000;
    for (size_t i = 0; i < num_blocks; i++) {
        BlockPayload blockData;
        blockData.blockNumber = i + start_block;
        blockData.root = VALUES[i];
        blockData.size = 45 + (i * 97);
        LMDBTreeWriteTransaction::Ptr transaction = store.create_write_transaction();
        store.write_block_data(i + start_block, blockData, *transaction);

        TreeMeta meta;
        meta.committedSize = blockData.size;
        meta.size = blockData.size;
        meta.root = blockData.root;
        meta.depth = 32;
        meta.unfinalisedBlockHeight = i + start_block;
        meta.name = "NullifierTree";
        store.write_meta_data(meta, *transaction);
        transaction->commit();
    }

    BlockPayload blockData;
    for (size_t i = 0; i < num_blocks; i++) {
        LMDBTreeReadTransaction::Ptr transaction = store.create_read_transaction();
        BlockPayload readBack;
        bool success = store.read_block_data(i + start_block, readBack, *transaction);
        EXPECT_TRUE(success);

        blockData.blockNumber = i + start_block;
        blockData.root = VALUES[i];
        blockData.size = 45 + (i * 97);
        EXPECT_EQ(readBack, blockData);
    }

    {
        TreeMeta meta;
        LMDBTreeReadTransaction::Ptr transaction = store.create_read_transaction();
        store.read_meta_data(meta, *transaction);

        EXPECT_EQ(meta.committedSize, blockData.size);
        EXPECT_EQ(meta.size, blockData.size);
        EXPECT_EQ(meta.root, blockData.root);
        EXPECT_EQ(meta.depth, 32);
        EXPECT_EQ(meta.unfinalisedBlockHeight, blockData.blockNumber);
        EXPECT_EQ(meta.name, "NullifierTree");
    }
}

uint64_t serde_value(uint64_t value)
{
    std::vector<uint8_t> data = serialise_key(value);
    uint64_t return_value = 0;
    deserialise_key(data.data(), return_value);
    return return_value;
}

TEST_F(LMDBTreeStoreTest, can_serde_64bit_values)
{
    union mapped {
        uint64_t u64;
        uint8_t arr[8];
    };
    mapped value1;
    mapped value2;
    value1.arr[0] = value2.arr[7] = 0x11;
    value1.arr[1] = value2.arr[6] = 0x22;
    value1.arr[2] = value2.arr[5] = 0x33;
    value1.arr[3] = value2.arr[4] = 0x44;
    value1.arr[4] = value2.arr[3] = 0x55;
    value1.arr[5] = value2.arr[2] = 0x66;
    value1.arr[6] = value2.arr[1] = 0x77;
    value1.arr[7] = value2.arr[0] = 0x88;

    EXPECT_EQ(value1.u64, serde_value(value1.u64));
    EXPECT_EQ(value2.u64, serde_value(value2.u64));
}

TEST_F(LMDBTreeStoreTest, can_write_and_read_leaf_indices)
{
    index_t index = 47;
    bb::fr key = VALUES[5];
    LMDBTreeStore store(_directory, "DB1", _mapSize, _maxReaders);
    {
        LMDBTreeWriteTransaction::Ptr transaction = store.create_write_transaction();
        store.write_leaf_index(key, index, *transaction);
        transaction->commit();
    }

    {
        LMDBTreeReadTransaction::Ptr transaction = store.create_read_transaction();
        index_t readBack = 0;
        bool success = store.read_leaf_index(key, readBack, *transaction);
        EXPECT_TRUE(success);
        EXPECT_EQ(readBack, index);

        success = store.read_leaf_index(VALUES[6], readBack, *transaction);
        EXPECT_FALSE(success);
    }
}

TEST_F(LMDBTreeStoreTest, can_write_and_read_nodes)
{
    NodePayload nodePayload;
    nodePayload.left = VALUES[4];
    nodePayload.right = VALUES[5];
    nodePayload.ref = 4;
    bb::fr key = VALUES[6];
    LMDBTreeStore store(_directory, "DB1", _mapSize, _maxReaders);
    {
        LMDBTreeWriteTransaction::Ptr transaction = store.create_write_transaction();
        store.write_node(key, nodePayload, *transaction);
        transaction->commit();
    }

    {
        LMDBTreeReadTransaction::Ptr transaction = store.create_read_transaction();
        NodePayload readBack;
        bool success = store.read_node(key, readBack, *transaction);
        EXPECT_TRUE(success);
        EXPECT_EQ(readBack, nodePayload);

        success = store.read_node(VALUES[9], readBack, *transaction);
        EXPECT_FALSE(success);
    }
}

TEST_F(LMDBTreeStoreTest, can_write_and_read_leaves_by_hash)
{
    PublicDataLeafValue leafData;
    leafData.slot = VALUES[0];
    leafData.value = VALUES[1];
    bb::fr key = VALUES[2];
    LMDBTreeStore store(_directory, "DB1", _mapSize, _maxReaders);
    {
        LMDBTreeWriteTransaction::Ptr transaction = store.create_write_transaction();
        store.write_leaf_by_hash(key, leafData, *transaction);
        transaction->commit();
    }

    {
        LMDBTreeReadTransaction::Ptr transaction = store.create_read_transaction();
        PublicDataLeafValue readBack;
        bool success = store.read_leaf_by_hash(key, readBack, *transaction);
        EXPECT_TRUE(success);
        EXPECT_EQ(readBack, leafData);

        success = store.read_leaf_by_hash(VALUES[9], readBack, *transaction);
        EXPECT_FALSE(success);
    }
<<<<<<< HEAD
}

// TEST_F(LMDBTreeStoreTest, can_read_write_key_by_index)
// {
//     bb::fr leafKey = VALUES[0];
//     index_t leafIndex = 45;
//     LMDBTreeStore store(_directory, "DB1", _mapSize, _maxReaders);
//     {
//         LMDBTreeWriteTransaction::Ptr transaction = store.create_write_transaction();
//         store.write_leaf_key_by_index(leafKey, leafIndex, *transaction);
//         transaction->commit();
//     }

//     {
//         LMDBTreeReadTransaction::Ptr transaction = store.create_read_transaction();
//         bb::fr readBack;
//         bool success = store.read_leaf_key_by_index(leafIndex, readBack, *transaction);
//         EXPECT_TRUE(success);
//         EXPECT_EQ(readBack, leafKey);

//         success = store.read_leaf_key_by_index(leafIndex + 1, readBack, *transaction);
//         EXPECT_FALSE(success);
//     }
// }

// TEST_F(LMDBTreeStoreTest, can_retrieve_all_keys_greater_than_index)
// {
//     std::vector<bb::fr> values = create_values(1024);
//     index_t leafIndexStart = 45;
//     LMDBTreeStore store(_directory, "DB1", _mapSize, _maxReaders);
//     {
//         LMDBTreeWriteTransaction::Ptr transaction = store.create_write_transaction();
//         for (uint32_t i = 0; i < values.size(); i++) {
//             store.write_leaf_key_by_index(values[i], i + leafIndexStart, *transaction);
//         }
//         transaction->commit();
//     }

//     {
//         LMDBTreeReadTransaction::Ptr transaction = store.create_read_transaction();
//         // Retrieve all but the first 150 keys
//         uint32_t offset = 150;
//         std::vector<bb::fr> leafKeys;
//         store.read_all_leaf_keys_after_or_equal_index(leafIndexStart + offset, leafKeys, *transaction);
//         EXPECT_EQ(leafKeys.size(), values.size() - offset);
//         for (uint32_t i = offset; i < leafKeys.size(); i++) {
//             EXPECT_EQ(leafKeys[i], values[i + offset]);
//         }
//     }

//     {
//         LMDBTreeReadTransaction::Ptr transaction = store.create_read_transaction();
//         // Retrieve all keys
//         uint32_t offset = 0;
//         std::vector<bb::fr> leafKeys;
//         store.read_all_leaf_keys_after_or_equal_index(leafIndexStart + offset, leafKeys, *transaction);
//         EXPECT_EQ(leafKeys.size(), values.size() - offset);
//         for (uint32_t i = offset; i < leafKeys.size(); i++) {
//             EXPECT_EQ(leafKeys[i], values[i + offset]);
//         }
//     }

//     {
//         LMDBTreeReadTransaction::Ptr transaction = store.create_read_transaction();
//         // Retrieve no keys
//         uint32_t offset = 10000;
//         std::vector<bb::fr> leafKeys;
//         store.read_all_leaf_keys_after_or_equal_index(leafIndexStart + offset, leafKeys, *transaction);
//         EXPECT_EQ(leafKeys.size(), 0);
//     }
// }

// TEST_F(LMDBTreeStoreTest, can_delete_all_keys_greater_than_index)
// {
//     std::vector<bb::fr> values = create_values(1024);
//     index_t leafIndexStart = 45;
//     uint32_t deleteFromIndex = 150;
//     LMDBTreeStore store(_directory, "DB1", _mapSize, _maxReaders);
//     {
//         LMDBTreeWriteTransaction::Ptr transaction = store.create_write_transaction();
//         for (uint32_t i = 0; i < values.size(); i++) {
//             store.write_leaf_key_by_index(values[i], i + leafIndexStart, *transaction);
//         }
//         transaction->commit();
//     }

//     {
//         LMDBTreeWriteTransaction::Ptr transaction = store.create_write_transaction();
//         store.delete_all_leaf_keys_after_or_equal_index(deleteFromIndex, *transaction);
//         transaction->commit();
//     }

//     {
//         LMDBTreeReadTransaction::Ptr transaction = store.create_read_transaction();
//         std::vector<bb::fr> leafKeys;
//         store.read_all_leaf_keys_after_or_equal_index(leafIndexStart, leafKeys, *transaction);
//         EXPECT_EQ(leafKeys.size(), deleteFromIndex - leafIndexStart);
//         for (uint32_t i = 0; i < leafKeys.size(); i++) {
//             EXPECT_EQ(leafKeys[i], values[i]);
//         }
//     }

//     {
//         LMDBTreeReadTransaction::Ptr transaction = store.create_read_transaction();
//         for (uint32_t i = 0; i < 1024 + leafIndexStart; i++) {
//             bb::fr leafKey;
//             bool success = store.read_leaf_key_by_index(i, leafKey, *transaction);
//             EXPECT_EQ(success, (i >= leafIndexStart && (i < deleteFromIndex)));
//             if (success) {
//                 EXPECT_EQ(leafKey, values[i - leafIndexStart]);
//             }
//         }
//     }
// }

// TEST_F(LMDBTreeStoreTest, can_delete_all_keys_less_than_index)
// {
//     std::vector<bb::fr> values = create_values(1024);
//     index_t leafIndexStart = 45;
//     uint32_t deleteFromIndex = 150;
//     LMDBTreeStore store(_directory, "DB1", _mapSize, _maxReaders);
//     {
//         LMDBTreeWriteTransaction::Ptr transaction = store.create_write_transaction();
//         for (uint32_t i = 0; i < values.size(); i++) {
//             store.write_leaf_key_by_index(values[i], i + leafIndexStart, *transaction);
//         }
//         transaction->commit();
//     }

//     {
//         LMDBTreeWriteTransaction::Ptr transaction = store.create_write_transaction();
//         store.delete_all_leaf_keys_before_or_equal_index(deleteFromIndex, *transaction);
//         transaction->commit();
//     }

//     {
//         LMDBTreeReadTransaction::Ptr transaction = store.create_read_transaction();
//         std::vector<bb::fr> leafKeys;
//         store.read_all_leaf_keys_before_or_equal_index(leafIndexStart + 1023, leafKeys, *transaction);
//         EXPECT_EQ(leafKeys.size(), 1024 - (deleteFromIndex - leafIndexStart + 1));
//         for (uint32_t i = 0; i < leafKeys.size(); i++) {
//             EXPECT_EQ(leafKeys[i], values[1023 - i]);
//         }
//     }

//     {
//         LMDBTreeReadTransaction::Ptr transaction = store.create_read_transaction();
//         for (uint32_t i = 0; i < 1024 + leafIndexStart; i++) {
//             bb::fr leafKey;
//             bool success = store.read_leaf_key_by_index(i, leafKey, *transaction);
//             EXPECT_EQ(success, (i > deleteFromIndex && (i <= leafIndexStart + 1023)));
//             if (success) {
//                 EXPECT_EQ(leafKey, values[i - leafIndexStart]);
//             }
//         }
//     }
// }

// TEST_F(LMDBTreeStoreTest, can_delete_all_keys_greater_than)
// {
//     std::vector<bb::fr> values = create_values(1024);
//     index_t leafIndexStart = 45;
//     uint32_t deleteFromIndex = 0;
//     LMDBTreeStore store(_directory, "DB1", _mapSize, _maxReaders);
//     {
//         LMDBTreeWriteTransaction::Ptr transaction = store.create_write_transaction();
//         for (uint32_t i = 0; i < values.size(); i++) {
//             store.write_leaf_key_by_index(values[i], i + leafIndexStart, *transaction);
//         }
//         transaction->commit();
//     }

//     {
//         LMDBTreeWriteTransaction::Ptr transaction = store.create_write_transaction();
//         store.delete_all_leaf_keys_after_or_equal_index(deleteFromIndex, *transaction);
//         transaction->commit();
//     }

//     {
//         LMDBTreeReadTransaction::Ptr transaction = store.create_read_transaction();
//         std::vector<bb::fr> leafKeys;
//         store.read_all_leaf_keys_after_or_equal_index(leafIndexStart, leafKeys, *transaction);
//         EXPECT_EQ(leafKeys.size(), 0);
//     }

//     {
//         LMDBTreeReadTransaction::Ptr transaction = store.create_read_transaction();
//         std::vector<bb::fr> leafKeys;
//         store.read_all_leaf_keys_after_or_equal_index(0, leafKeys, *transaction);
//         EXPECT_EQ(leafKeys.size(), 0);
//     }
//     {
//         LMDBTreeReadTransaction::Ptr transaction = store.create_read_transaction();
//         std::vector<bb::fr> leafKeys;
//         store.read_all_leaf_keys_after_or_equal_index(10000, leafKeys, *transaction);
//         EXPECT_EQ(leafKeys.size(), 0);
//     }
// }

// TEST_F(LMDBTreeStoreTest, can_delete_all_keys_less_than)
// {
//     std::vector<bb::fr> values = create_values(1024);
//     index_t leafIndexStart = 45;
//     uint32_t deleteFromIndex = 2000;
//     LMDBTreeStore store(_directory, "DB1", _mapSize, _maxReaders);
//     {
//         LMDBTreeWriteTransaction::Ptr transaction = store.create_write_transaction();
//         for (uint32_t i = 0; i < values.size(); i++) {
//             store.write_leaf_key_by_index(values[i], i + leafIndexStart, *transaction);
//         }
//         transaction->commit();
//     }

//     {
//         LMDBTreeWriteTransaction::Ptr transaction = store.create_write_transaction();
//         store.delete_all_leaf_keys_before_or_equal_index(deleteFromIndex, *transaction);
//         transaction->commit();
//     }

//     {
//         LMDBTreeReadTransaction::Ptr transaction = store.create_read_transaction();
//         std::vector<bb::fr> leafKeys;
//         store.read_all_leaf_keys_before_or_equal_index(leafIndexStart + 1023, leafKeys, *transaction);
//         EXPECT_EQ(leafKeys.size(), 0);
//     }

//     {
//         LMDBTreeReadTransaction::Ptr transaction = store.create_read_transaction();
//         std::vector<bb::fr> leafKeys;
//         store.read_all_leaf_keys_before_or_equal_index(2000, leafKeys, *transaction);
//         EXPECT_EQ(leafKeys.size(), 0);
//     }
//     {
//         LMDBTreeReadTransaction::Ptr transaction = store.create_read_transaction();
//         std::vector<bb::fr> leafKeys;
//         store.read_all_leaf_keys_before_or_equal_index(10, leafKeys, *transaction);
//         EXPECT_EQ(leafKeys.size(), 0);
//     }
// }

// TEST_F(LMDBTreeStoreTest, can_delete_no_keys_greater_than)
// {
//     std::vector<bb::fr> values = create_values(1024);
//     index_t leafIndexStart = 45;
//     uint32_t deleteFromIndex = 2000;
//     LMDBTreeStore store(_directory, "DB1", _mapSize, _maxReaders);
//     {
//         LMDBTreeWriteTransaction::Ptr transaction = store.create_write_transaction();
//         for (uint32_t i = 0; i < values.size(); i++) {
//             store.write_leaf_key_by_index(values[i], i + leafIndexStart, *transaction);
//         }
//         transaction->commit();
//     }

//     {
//         LMDBTreeWriteTransaction::Ptr transaction = store.create_write_transaction();
//         store.delete_all_leaf_keys_after_or_equal_index(deleteFromIndex, *transaction);
//         transaction->commit();
//     }

//     {
//         LMDBTreeReadTransaction::Ptr transaction = store.create_read_transaction();
//         std::vector<bb::fr> leafKeys;
//         store.read_all_leaf_keys_after_or_equal_index(leafIndexStart, leafKeys, *transaction);
//         EXPECT_EQ(leafKeys.size(), 1024);
//         for (uint32_t i = 0; i < leafKeys.size(); i++) {
//             EXPECT_EQ(leafKeys[i], values[i]);
//         }
//     }

//     {
//         LMDBTreeReadTransaction::Ptr transaction = store.create_read_transaction();
//         std::vector<bb::fr> leafKeys;
//         store.read_all_leaf_keys_after_or_equal_index(0, leafKeys, *transaction);
//         EXPECT_EQ(leafKeys.size(), 1024);
//         for (uint32_t i = 0; i < leafKeys.size(); i++) {
//             EXPECT_EQ(leafKeys[i], values[i]);
//         }
//     }
//     {
//         LMDBTreeReadTransaction::Ptr transaction = store.create_read_transaction();
//         std::vector<bb::fr> leafKeys;
//         store.read_all_leaf_keys_after_or_equal_index(10000, leafKeys, *transaction);
//         EXPECT_EQ(leafKeys.size(), 0);
//     }
// }

// TEST_F(LMDBTreeStoreTest, can_delete_no_keys_less_than)
// {
//     std::vector<bb::fr> values = create_values(1024);
//     index_t leafIndexStart = 45;
//     uint32_t deleteFromIndex = 20;
//     LMDBTreeStore store(_directory, "DB1", _mapSize, _maxReaders);
//     {
//         LMDBTreeWriteTransaction::Ptr transaction = store.create_write_transaction();
//         for (uint32_t i = 0; i < values.size(); i++) {
//             store.write_leaf_key_by_index(values[i], i + leafIndexStart, *transaction);
//         }
//         transaction->commit();
//     }

//     {
//         LMDBTreeWriteTransaction::Ptr transaction = store.create_write_transaction();
//         store.delete_all_leaf_keys_before_or_equal_index(deleteFromIndex, *transaction);
//         transaction->commit();
//     }

//     {
//         LMDBTreeReadTransaction::Ptr transaction = store.create_read_transaction();
//         std::vector<bb::fr> leafKeys;
//         store.read_all_leaf_keys_before_or_equal_index(leafIndexStart + 1023, leafKeys, *transaction);
//         EXPECT_EQ(leafKeys.size(), 1024);
//         for (uint32_t i = 0; i < leafKeys.size(); i++) {
//             EXPECT_EQ(leafKeys[i], values[1023 - i]);
//         }
//     }

//     {
//         LMDBTreeReadTransaction::Ptr transaction = store.create_read_transaction();
//         std::vector<bb::fr> leafKeys;
//         store.read_all_leaf_keys_before_or_equal_index(2000, leafKeys, *transaction);
//         EXPECT_EQ(leafKeys.size(), 1024);
//         for (uint32_t i = 0; i < leafKeys.size(); i++) {
//             EXPECT_EQ(leafKeys[i], values[1023 - i]);
//         }
//     }
//     {
//         LMDBTreeReadTransaction::Ptr transaction = store.create_read_transaction();
//         std::vector<bb::fr> leafKeys;
//         store.read_all_leaf_keys_before_or_equal_index(10, leafKeys, *transaction);
//         EXPECT_EQ(leafKeys.size(), 0);
//     }
// }

// TEST_F(LMDBTreeStoreTest, can_retrieve_all_keys_when_none_are_present)
// {
//     std::vector<bb::fr> values = create_values(1024);
//     LMDBTreeStore store(_directory, "DB1", _mapSize, _maxReaders);

//     {
//         LMDBTreeReadTransaction::Ptr transaction = store.create_read_transaction();
//         std::vector<bb::fr> leafKeys;
//         store.read_all_leaf_keys_after_or_equal_index(0, leafKeys, *transaction);
//         EXPECT_EQ(leafKeys.size(), 0);
//     }

//     {
//         LMDBTreeReadTransaction::Ptr transaction = store.create_read_transaction();
//         std::vector<bb::fr> leafKeys;
//         store.read_all_leaf_keys_before_or_equal_index(0, leafKeys, *transaction);
//         EXPECT_EQ(leafKeys.size(), 0);
//     }
// }

// TEST_F(LMDBTreeStoreTest, can_delete_all_keys_when_none_are_present)
// {
//     std::vector<bb::fr> values = create_values(1024);
//     LMDBTreeStore store(_directory, "DB1", _mapSize, _maxReaders);

//     {
//         LMDBTreeWriteTransaction::Ptr transaction = store.create_write_transaction();
//         store.delete_all_leaf_keys_after_or_equal_index(0, *transaction);
//         transaction->commit();
//     }

//     {
//         LMDBTreeWriteTransaction::Ptr transaction = store.create_write_transaction();
//         store.delete_all_leaf_keys_before_or_equal_index(0, *transaction);
//         transaction->commit();
//     }
// }
=======
}
>>>>>>> ece1d455
<|MERGE_RESOLUTION|>--- conflicted
+++ resolved
@@ -254,378 +254,4 @@
         success = store.read_leaf_by_hash(VALUES[9], readBack, *transaction);
         EXPECT_FALSE(success);
     }
-<<<<<<< HEAD
-}
-
-// TEST_F(LMDBTreeStoreTest, can_read_write_key_by_index)
-// {
-//     bb::fr leafKey = VALUES[0];
-//     index_t leafIndex = 45;
-//     LMDBTreeStore store(_directory, "DB1", _mapSize, _maxReaders);
-//     {
-//         LMDBTreeWriteTransaction::Ptr transaction = store.create_write_transaction();
-//         store.write_leaf_key_by_index(leafKey, leafIndex, *transaction);
-//         transaction->commit();
-//     }
-
-//     {
-//         LMDBTreeReadTransaction::Ptr transaction = store.create_read_transaction();
-//         bb::fr readBack;
-//         bool success = store.read_leaf_key_by_index(leafIndex, readBack, *transaction);
-//         EXPECT_TRUE(success);
-//         EXPECT_EQ(readBack, leafKey);
-
-//         success = store.read_leaf_key_by_index(leafIndex + 1, readBack, *transaction);
-//         EXPECT_FALSE(success);
-//     }
-// }
-
-// TEST_F(LMDBTreeStoreTest, can_retrieve_all_keys_greater_than_index)
-// {
-//     std::vector<bb::fr> values = create_values(1024);
-//     index_t leafIndexStart = 45;
-//     LMDBTreeStore store(_directory, "DB1", _mapSize, _maxReaders);
-//     {
-//         LMDBTreeWriteTransaction::Ptr transaction = store.create_write_transaction();
-//         for (uint32_t i = 0; i < values.size(); i++) {
-//             store.write_leaf_key_by_index(values[i], i + leafIndexStart, *transaction);
-//         }
-//         transaction->commit();
-//     }
-
-//     {
-//         LMDBTreeReadTransaction::Ptr transaction = store.create_read_transaction();
-//         // Retrieve all but the first 150 keys
-//         uint32_t offset = 150;
-//         std::vector<bb::fr> leafKeys;
-//         store.read_all_leaf_keys_after_or_equal_index(leafIndexStart + offset, leafKeys, *transaction);
-//         EXPECT_EQ(leafKeys.size(), values.size() - offset);
-//         for (uint32_t i = offset; i < leafKeys.size(); i++) {
-//             EXPECT_EQ(leafKeys[i], values[i + offset]);
-//         }
-//     }
-
-//     {
-//         LMDBTreeReadTransaction::Ptr transaction = store.create_read_transaction();
-//         // Retrieve all keys
-//         uint32_t offset = 0;
-//         std::vector<bb::fr> leafKeys;
-//         store.read_all_leaf_keys_after_or_equal_index(leafIndexStart + offset, leafKeys, *transaction);
-//         EXPECT_EQ(leafKeys.size(), values.size() - offset);
-//         for (uint32_t i = offset; i < leafKeys.size(); i++) {
-//             EXPECT_EQ(leafKeys[i], values[i + offset]);
-//         }
-//     }
-
-//     {
-//         LMDBTreeReadTransaction::Ptr transaction = store.create_read_transaction();
-//         // Retrieve no keys
-//         uint32_t offset = 10000;
-//         std::vector<bb::fr> leafKeys;
-//         store.read_all_leaf_keys_after_or_equal_index(leafIndexStart + offset, leafKeys, *transaction);
-//         EXPECT_EQ(leafKeys.size(), 0);
-//     }
-// }
-
-// TEST_F(LMDBTreeStoreTest, can_delete_all_keys_greater_than_index)
-// {
-//     std::vector<bb::fr> values = create_values(1024);
-//     index_t leafIndexStart = 45;
-//     uint32_t deleteFromIndex = 150;
-//     LMDBTreeStore store(_directory, "DB1", _mapSize, _maxReaders);
-//     {
-//         LMDBTreeWriteTransaction::Ptr transaction = store.create_write_transaction();
-//         for (uint32_t i = 0; i < values.size(); i++) {
-//             store.write_leaf_key_by_index(values[i], i + leafIndexStart, *transaction);
-//         }
-//         transaction->commit();
-//     }
-
-//     {
-//         LMDBTreeWriteTransaction::Ptr transaction = store.create_write_transaction();
-//         store.delete_all_leaf_keys_after_or_equal_index(deleteFromIndex, *transaction);
-//         transaction->commit();
-//     }
-
-//     {
-//         LMDBTreeReadTransaction::Ptr transaction = store.create_read_transaction();
-//         std::vector<bb::fr> leafKeys;
-//         store.read_all_leaf_keys_after_or_equal_index(leafIndexStart, leafKeys, *transaction);
-//         EXPECT_EQ(leafKeys.size(), deleteFromIndex - leafIndexStart);
-//         for (uint32_t i = 0; i < leafKeys.size(); i++) {
-//             EXPECT_EQ(leafKeys[i], values[i]);
-//         }
-//     }
-
-//     {
-//         LMDBTreeReadTransaction::Ptr transaction = store.create_read_transaction();
-//         for (uint32_t i = 0; i < 1024 + leafIndexStart; i++) {
-//             bb::fr leafKey;
-//             bool success = store.read_leaf_key_by_index(i, leafKey, *transaction);
-//             EXPECT_EQ(success, (i >= leafIndexStart && (i < deleteFromIndex)));
-//             if (success) {
-//                 EXPECT_EQ(leafKey, values[i - leafIndexStart]);
-//             }
-//         }
-//     }
-// }
-
-// TEST_F(LMDBTreeStoreTest, can_delete_all_keys_less_than_index)
-// {
-//     std::vector<bb::fr> values = create_values(1024);
-//     index_t leafIndexStart = 45;
-//     uint32_t deleteFromIndex = 150;
-//     LMDBTreeStore store(_directory, "DB1", _mapSize, _maxReaders);
-//     {
-//         LMDBTreeWriteTransaction::Ptr transaction = store.create_write_transaction();
-//         for (uint32_t i = 0; i < values.size(); i++) {
-//             store.write_leaf_key_by_index(values[i], i + leafIndexStart, *transaction);
-//         }
-//         transaction->commit();
-//     }
-
-//     {
-//         LMDBTreeWriteTransaction::Ptr transaction = store.create_write_transaction();
-//         store.delete_all_leaf_keys_before_or_equal_index(deleteFromIndex, *transaction);
-//         transaction->commit();
-//     }
-
-//     {
-//         LMDBTreeReadTransaction::Ptr transaction = store.create_read_transaction();
-//         std::vector<bb::fr> leafKeys;
-//         store.read_all_leaf_keys_before_or_equal_index(leafIndexStart + 1023, leafKeys, *transaction);
-//         EXPECT_EQ(leafKeys.size(), 1024 - (deleteFromIndex - leafIndexStart + 1));
-//         for (uint32_t i = 0; i < leafKeys.size(); i++) {
-//             EXPECT_EQ(leafKeys[i], values[1023 - i]);
-//         }
-//     }
-
-//     {
-//         LMDBTreeReadTransaction::Ptr transaction = store.create_read_transaction();
-//         for (uint32_t i = 0; i < 1024 + leafIndexStart; i++) {
-//             bb::fr leafKey;
-//             bool success = store.read_leaf_key_by_index(i, leafKey, *transaction);
-//             EXPECT_EQ(success, (i > deleteFromIndex && (i <= leafIndexStart + 1023)));
-//             if (success) {
-//                 EXPECT_EQ(leafKey, values[i - leafIndexStart]);
-//             }
-//         }
-//     }
-// }
-
-// TEST_F(LMDBTreeStoreTest, can_delete_all_keys_greater_than)
-// {
-//     std::vector<bb::fr> values = create_values(1024);
-//     index_t leafIndexStart = 45;
-//     uint32_t deleteFromIndex = 0;
-//     LMDBTreeStore store(_directory, "DB1", _mapSize, _maxReaders);
-//     {
-//         LMDBTreeWriteTransaction::Ptr transaction = store.create_write_transaction();
-//         for (uint32_t i = 0; i < values.size(); i++) {
-//             store.write_leaf_key_by_index(values[i], i + leafIndexStart, *transaction);
-//         }
-//         transaction->commit();
-//     }
-
-//     {
-//         LMDBTreeWriteTransaction::Ptr transaction = store.create_write_transaction();
-//         store.delete_all_leaf_keys_after_or_equal_index(deleteFromIndex, *transaction);
-//         transaction->commit();
-//     }
-
-//     {
-//         LMDBTreeReadTransaction::Ptr transaction = store.create_read_transaction();
-//         std::vector<bb::fr> leafKeys;
-//         store.read_all_leaf_keys_after_or_equal_index(leafIndexStart, leafKeys, *transaction);
-//         EXPECT_EQ(leafKeys.size(), 0);
-//     }
-
-//     {
-//         LMDBTreeReadTransaction::Ptr transaction = store.create_read_transaction();
-//         std::vector<bb::fr> leafKeys;
-//         store.read_all_leaf_keys_after_or_equal_index(0, leafKeys, *transaction);
-//         EXPECT_EQ(leafKeys.size(), 0);
-//     }
-//     {
-//         LMDBTreeReadTransaction::Ptr transaction = store.create_read_transaction();
-//         std::vector<bb::fr> leafKeys;
-//         store.read_all_leaf_keys_after_or_equal_index(10000, leafKeys, *transaction);
-//         EXPECT_EQ(leafKeys.size(), 0);
-//     }
-// }
-
-// TEST_F(LMDBTreeStoreTest, can_delete_all_keys_less_than)
-// {
-//     std::vector<bb::fr> values = create_values(1024);
-//     index_t leafIndexStart = 45;
-//     uint32_t deleteFromIndex = 2000;
-//     LMDBTreeStore store(_directory, "DB1", _mapSize, _maxReaders);
-//     {
-//         LMDBTreeWriteTransaction::Ptr transaction = store.create_write_transaction();
-//         for (uint32_t i = 0; i < values.size(); i++) {
-//             store.write_leaf_key_by_index(values[i], i + leafIndexStart, *transaction);
-//         }
-//         transaction->commit();
-//     }
-
-//     {
-//         LMDBTreeWriteTransaction::Ptr transaction = store.create_write_transaction();
-//         store.delete_all_leaf_keys_before_or_equal_index(deleteFromIndex, *transaction);
-//         transaction->commit();
-//     }
-
-//     {
-//         LMDBTreeReadTransaction::Ptr transaction = store.create_read_transaction();
-//         std::vector<bb::fr> leafKeys;
-//         store.read_all_leaf_keys_before_or_equal_index(leafIndexStart + 1023, leafKeys, *transaction);
-//         EXPECT_EQ(leafKeys.size(), 0);
-//     }
-
-//     {
-//         LMDBTreeReadTransaction::Ptr transaction = store.create_read_transaction();
-//         std::vector<bb::fr> leafKeys;
-//         store.read_all_leaf_keys_before_or_equal_index(2000, leafKeys, *transaction);
-//         EXPECT_EQ(leafKeys.size(), 0);
-//     }
-//     {
-//         LMDBTreeReadTransaction::Ptr transaction = store.create_read_transaction();
-//         std::vector<bb::fr> leafKeys;
-//         store.read_all_leaf_keys_before_or_equal_index(10, leafKeys, *transaction);
-//         EXPECT_EQ(leafKeys.size(), 0);
-//     }
-// }
-
-// TEST_F(LMDBTreeStoreTest, can_delete_no_keys_greater_than)
-// {
-//     std::vector<bb::fr> values = create_values(1024);
-//     index_t leafIndexStart = 45;
-//     uint32_t deleteFromIndex = 2000;
-//     LMDBTreeStore store(_directory, "DB1", _mapSize, _maxReaders);
-//     {
-//         LMDBTreeWriteTransaction::Ptr transaction = store.create_write_transaction();
-//         for (uint32_t i = 0; i < values.size(); i++) {
-//             store.write_leaf_key_by_index(values[i], i + leafIndexStart, *transaction);
-//         }
-//         transaction->commit();
-//     }
-
-//     {
-//         LMDBTreeWriteTransaction::Ptr transaction = store.create_write_transaction();
-//         store.delete_all_leaf_keys_after_or_equal_index(deleteFromIndex, *transaction);
-//         transaction->commit();
-//     }
-
-//     {
-//         LMDBTreeReadTransaction::Ptr transaction = store.create_read_transaction();
-//         std::vector<bb::fr> leafKeys;
-//         store.read_all_leaf_keys_after_or_equal_index(leafIndexStart, leafKeys, *transaction);
-//         EXPECT_EQ(leafKeys.size(), 1024);
-//         for (uint32_t i = 0; i < leafKeys.size(); i++) {
-//             EXPECT_EQ(leafKeys[i], values[i]);
-//         }
-//     }
-
-//     {
-//         LMDBTreeReadTransaction::Ptr transaction = store.create_read_transaction();
-//         std::vector<bb::fr> leafKeys;
-//         store.read_all_leaf_keys_after_or_equal_index(0, leafKeys, *transaction);
-//         EXPECT_EQ(leafKeys.size(), 1024);
-//         for (uint32_t i = 0; i < leafKeys.size(); i++) {
-//             EXPECT_EQ(leafKeys[i], values[i]);
-//         }
-//     }
-//     {
-//         LMDBTreeReadTransaction::Ptr transaction = store.create_read_transaction();
-//         std::vector<bb::fr> leafKeys;
-//         store.read_all_leaf_keys_after_or_equal_index(10000, leafKeys, *transaction);
-//         EXPECT_EQ(leafKeys.size(), 0);
-//     }
-// }
-
-// TEST_F(LMDBTreeStoreTest, can_delete_no_keys_less_than)
-// {
-//     std::vector<bb::fr> values = create_values(1024);
-//     index_t leafIndexStart = 45;
-//     uint32_t deleteFromIndex = 20;
-//     LMDBTreeStore store(_directory, "DB1", _mapSize, _maxReaders);
-//     {
-//         LMDBTreeWriteTransaction::Ptr transaction = store.create_write_transaction();
-//         for (uint32_t i = 0; i < values.size(); i++) {
-//             store.write_leaf_key_by_index(values[i], i + leafIndexStart, *transaction);
-//         }
-//         transaction->commit();
-//     }
-
-//     {
-//         LMDBTreeWriteTransaction::Ptr transaction = store.create_write_transaction();
-//         store.delete_all_leaf_keys_before_or_equal_index(deleteFromIndex, *transaction);
-//         transaction->commit();
-//     }
-
-//     {
-//         LMDBTreeReadTransaction::Ptr transaction = store.create_read_transaction();
-//         std::vector<bb::fr> leafKeys;
-//         store.read_all_leaf_keys_before_or_equal_index(leafIndexStart + 1023, leafKeys, *transaction);
-//         EXPECT_EQ(leafKeys.size(), 1024);
-//         for (uint32_t i = 0; i < leafKeys.size(); i++) {
-//             EXPECT_EQ(leafKeys[i], values[1023 - i]);
-//         }
-//     }
-
-//     {
-//         LMDBTreeReadTransaction::Ptr transaction = store.create_read_transaction();
-//         std::vector<bb::fr> leafKeys;
-//         store.read_all_leaf_keys_before_or_equal_index(2000, leafKeys, *transaction);
-//         EXPECT_EQ(leafKeys.size(), 1024);
-//         for (uint32_t i = 0; i < leafKeys.size(); i++) {
-//             EXPECT_EQ(leafKeys[i], values[1023 - i]);
-//         }
-//     }
-//     {
-//         LMDBTreeReadTransaction::Ptr transaction = store.create_read_transaction();
-//         std::vector<bb::fr> leafKeys;
-//         store.read_all_leaf_keys_before_or_equal_index(10, leafKeys, *transaction);
-//         EXPECT_EQ(leafKeys.size(), 0);
-//     }
-// }
-
-// TEST_F(LMDBTreeStoreTest, can_retrieve_all_keys_when_none_are_present)
-// {
-//     std::vector<bb::fr> values = create_values(1024);
-//     LMDBTreeStore store(_directory, "DB1", _mapSize, _maxReaders);
-
-//     {
-//         LMDBTreeReadTransaction::Ptr transaction = store.create_read_transaction();
-//         std::vector<bb::fr> leafKeys;
-//         store.read_all_leaf_keys_after_or_equal_index(0, leafKeys, *transaction);
-//         EXPECT_EQ(leafKeys.size(), 0);
-//     }
-
-//     {
-//         LMDBTreeReadTransaction::Ptr transaction = store.create_read_transaction();
-//         std::vector<bb::fr> leafKeys;
-//         store.read_all_leaf_keys_before_or_equal_index(0, leafKeys, *transaction);
-//         EXPECT_EQ(leafKeys.size(), 0);
-//     }
-// }
-
-// TEST_F(LMDBTreeStoreTest, can_delete_all_keys_when_none_are_present)
-// {
-//     std::vector<bb::fr> values = create_values(1024);
-//     LMDBTreeStore store(_directory, "DB1", _mapSize, _maxReaders);
-
-//     {
-//         LMDBTreeWriteTransaction::Ptr transaction = store.create_write_transaction();
-//         store.delete_all_leaf_keys_after_or_equal_index(0, *transaction);
-//         transaction->commit();
-//     }
-
-//     {
-//         LMDBTreeWriteTransaction::Ptr transaction = store.create_write_transaction();
-//         store.delete_all_leaf_keys_before_or_equal_index(0, *transaction);
-//         transaction->commit();
-//     }
-// }
-=======
-}
->>>>>>> ece1d455
+}