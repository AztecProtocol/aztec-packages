#pragma once
#include "../hash_path.hpp"
#include "../node_store//tree_meta.hpp"
#include "../response.hpp"
#include "../types.hpp"
#include "barretenberg/common/thread_pool.hpp"
#include "barretenberg/crypto/merkle_tree/indexed_tree/indexed_leaf.hpp"
#include "barretenberg/numeric/bitop/pow.hpp"
#include <exception>
#include <functional>
#include <iostream>
#include <memory>
#include <stdexcept>
#include <utility>

namespace bb::crypto::merkle_tree {

using namespace bb;

/**
 * @brief Implements a simple append-only merkle tree
 * All methods are asynchronous unless specified as otherwise
 * Accepts template arguments of the type of store backing the tree and the hashing policy
 * Accepts the store as an argument on construction as well as a thread pool instance
 * Asynchronous methods are exeucted on the provided thread pool
 *
 */
template <typename Store, typename HashingPolicy> class AppendOnlyTree {
  public:
    using StoreType = Store;

    // Asynchronous methods accept these callback function types as arguments
    using AppendCompletionCallback = std::function<void(const TypedResponse<AddDataResponse>&)>;
    using MetaDataCallback = std::function<void(const TypedResponse<TreeMetaResponse>&)>;
    using HashPathCallback = std::function<void(const TypedResponse<GetSiblingPathResponse>&)>;
    using FindLeafCallback = std::function<void(const TypedResponse<FindLeafIndexResponse>&)>;
    using GetLeafCallback = std::function<void(const TypedResponse<GetLeafResponse>&)>;
    using CommitCallback = std::function<void(const Response&)>;
    using RollbackCallback = std::function<void(const Response&)>;

    // Only construct from provided store and thread pool, no copies or moves
    AppendOnlyTree(Store& store, ThreadPool& workers);
    AppendOnlyTree(AppendOnlyTree const& other) = delete;
    AppendOnlyTree(AppendOnlyTree&& other) = delete;
    AppendOnlyTree& operator=(AppendOnlyTree const& other) = delete;
    AppendOnlyTree& operator=(AppendOnlyTree const&& other) = delete;
    virtual ~AppendOnlyTree() = default;

    /**
     * @brief Adds a single value to the end of the tree
     */
    virtual void add_value(const fr& value, const AppendCompletionCallback& on_completion);

    /**
     * @brief Adds the given set of values to the end of the tree
     */
    virtual void add_values(const std::vector<fr>& values, const AppendCompletionCallback& on_completion);

    /**
     * @brief Returns the sibling path from the leaf at the given index to the root
     */
    void get_sibling_path(const index_t& index, const HashPathCallback& on_completion, bool includeUncommitted) const;

    /**
<<<<<<< HEAD
     * @brief Returns the tree meta data such as tree root and size
     */
=======
     * @brief Get the subtree sibling path object
     *
     * @param subtree_depth The depth of the subtree
     * @param on_completion Callback to be called on completion
     * @param includeUncommitted Whether to include uncommitted changes
     */
    void get_subtree_sibling_path(uint32_t subtree_depth,
                                  const HashPathCallback& on_completion,
                                  bool includeUncommitted) const;

    /**
     * @brief Get the subtree sibling path object to a leaf
     *
     * @param leaf_index The depth of the subtree
     * @param subtree_depth The depth of the subtree
     * @param on_completion Callback to be called on completion
     * @param includeUncommitted Whether to include uncommitted changes
     */
    void get_subtree_sibling_path(index_t leaf_index,
                                  uint32_t subtree_depth,
                                  const HashPathCallback& on_completion,
                                  bool includeUncommitted) const;

>>>>>>> 7e3ede76
    void get_meta_data(bool includeUncommitted, const MetaDataCallback& on_completion) const;

    /**
     * @brief Returns the leaf value at the provided index
     */
    void get_leaf(const index_t& index, bool includeUncommitted, const GetLeafCallback& completion) const;

    /**
     * @brief Returns the index of the provided leaf in the tree
     */
    void find_leaf_index(const fr& leaf, bool includeUncommitted, const FindLeafCallback& on_completion) const;

    /**
     * @brief Returns the index of the provided leaf in the tree only if it exists after the index value provided
     */
    void find_leaf_index_from(const fr& leaf,
                              index_t start_index,
                              bool includeUncommitted,
                              const FindLeafCallback& on_completion) const;

    /**
     * @brief Commit the tree to the backing store
     */
    void commit(const CommitCallback& on_completion);

    /**
     * @brief Rollback the uncommitted changes
     */
    void rollback(const RollbackCallback& on_completion);

    /**
     * @brief Synchronous method to retrieve the depth of the tree
     */
    uint32_t depth() const { return depth_; }

  protected:
    using ReadTransaction = typename Store::ReadTransaction;
    using ReadTransactionPtr = typename Store::ReadTransactionPtr;
    fr get_element_or_zero(uint32_t level, const index_t& index, ReadTransaction& tx, bool includeUncommitted) const;

    void write_node(uint32_t level, const index_t& index, const fr& value);
    std::pair<bool, fr> read_node(uint32_t level,
                                  const index_t& index,
                                  ReadTransaction& tx,
                                  bool includeUncommitted) const;

    void add_values_internal(const std::shared_ptr<std::vector<fr>>& values,
                             fr& new_root,
                             index_t& new_size,
                             bool update_index);

    void add_values_internal(const std::vector<fr>& values,
                             const AppendCompletionCallback& on_completion,
                             bool update_index);

    fr_sibling_path get_subtree_sibling_path_internal(index_t leaf_index,
                                                      uint32_t subtree_depth,
                                                      ReadTransaction& tx,
                                                      bool includeUncommitted) const;

    Store& store_;
    uint32_t depth_;
    std::string name_;
    uint64_t max_size_;
    std::vector<fr> zero_hashes_;
    ThreadPool& workers_;
};

template <typename Store, typename HashingPolicy>
AppendOnlyTree<Store, HashingPolicy>::AppendOnlyTree(Store& store, ThreadPool& workers)
    : store_(store)
    , workers_(workers)
{
    index_t stored_size = 0;
    bb::fr stored_root = fr::zero();
    {
        // start by reading the meta data from the backing store
        ReadTransactionPtr tx = store_.createReadTransaction();
        store_.get_full_meta(stored_size, stored_root, name_, depth_, *tx, false);
    }
    zero_hashes_.resize(depth_ + 1);

    // Create the zero hashes for the tree
    auto current = HashingPolicy::zero_hash();
    for (size_t i = depth_; i > 0; --i) {
        zero_hashes_[i] = current;
        current = HashingPolicy::hash_pair(current, current);
    }
    zero_hashes_[0] = current;

    if (stored_size == 0) {
        // if the tree is empty then we want to write the initial root
        store_.put_meta(0, current);
        store_.commit();
    }
    max_size_ = numeric::pow64(2, depth_);
}

template <typename Store, typename HashingPolicy>
void AppendOnlyTree<Store, HashingPolicy>::get_meta_data(bool includeUncommitted,
                                                         const MetaDataCallback& on_completion) const
{
    auto job = [=, this]() {
        ExecuteAndReport<TreeMetaResponse>(
            [=, this](TypedResponse<TreeMetaResponse>& response) {
                ReadTransactionPtr tx = store_.createReadTransaction();
                store_.get_meta(response.inner.size, response.inner.root, *tx, includeUncommitted);
                response.inner.depth = depth_;
            },
            on_completion);
    };
    workers_.enqueue(job);
}

template <typename Store, typename HashingPolicy>
void AppendOnlyTree<Store, HashingPolicy>::get_sibling_path(const index_t& index,
                                                            const HashPathCallback& on_completion,
                                                            bool includeUncommitted) const
{
    auto job = [=, this]() {
        ExecuteAndReport<GetSiblingPathResponse>(
            [=, this](TypedResponse<GetSiblingPathResponse>& response) {
                index_t current_index = index;
                ReadTransactionPtr tx = store_.createReadTransaction();
                for (uint32_t level = depth_; level > 0; --level) {
                    bool is_right = static_cast<bool>(current_index & 0x01);
                    fr sibling = is_right ? get_element_or_zero(level, current_index - 1, *tx, includeUncommitted)
                                          : get_element_or_zero(level, current_index + 1, *tx, includeUncommitted);
                    response.inner.path.emplace_back(sibling);
                    current_index >>= 1;
                }
            },
            on_completion);
    };
    workers_.enqueue(job);
}

template <typename Store, typename HashingPolicy>
void AppendOnlyTree<Store, HashingPolicy>::get_subtree_sibling_path(const uint32_t subtree_depth,
                                                                    const HashPathCallback& on_completion,
                                                                    bool includeUncommitted) const
{
    auto job = [=, this]() {
        ExecuteAndReport<GetSiblingPathResponse>(
            [=, this](TypedResponse<GetSiblingPathResponse>& response) {
                ReadTransactionPtr tx = store_.createReadTransaction();
                index_t index_of_next_leaf = 0;
                bb::fr root;
                store_.get_meta(index_of_next_leaf, root, *tx, includeUncommitted);
                response.inner.path =
                    get_subtree_sibling_path_internal(index_of_next_leaf, subtree_depth, *tx, includeUncommitted);
            },
            on_completion);
    };
    workers_.enqueue(job);
}

template <typename Store, typename HashingPolicy>
void AppendOnlyTree<Store, HashingPolicy>::get_subtree_sibling_path(const index_t leaf_index,
                                                                    const uint32_t subtree_depth,
                                                                    const HashPathCallback& on_completion,
                                                                    bool includeUncommitted) const
{
    auto job = [=, this]() {
        ExecuteAndReport<GetSiblingPathResponse>(
            [=, this](TypedResponse<GetSiblingPathResponse>& response) {
                ReadTransactionPtr tx = store_.createReadTransaction();
                response.inner.path =
                    get_subtree_sibling_path_internal(leaf_index, subtree_depth, *tx, includeUncommitted);
            },
            on_completion);
    };
    workers_.enqueue(job);
}

template <typename Store, typename HashingPolicy>
fr_sibling_path AppendOnlyTree<Store, HashingPolicy>::get_subtree_sibling_path_internal(const index_t leaf_index,
                                                                                        const uint32_t subtree_depth,
                                                                                        ReadTransaction& tx,
                                                                                        bool includeUncommitted) const
{
    // skip the first levels, all the way to the subtree_root
    index_t current_index = leaf_index >> subtree_depth;
    fr_sibling_path path;
    path.reserve(depth_ - subtree_depth);

    for (uint32_t level = depth_ - subtree_depth; level > 0; --level) {
        bool is_right = static_cast<bool>(current_index & 0x01);
        fr sibling = is_right ? get_element_or_zero(level, current_index - 1, tx, includeUncommitted)
                              : get_element_or_zero(level, current_index + 1, tx, includeUncommitted);
        path.emplace_back(sibling);
        current_index >>= 1;
    }

    return path;
}

template <typename Store, typename HashingPolicy>
void AppendOnlyTree<Store, HashingPolicy>::get_leaf(const index_t& index,
                                                    bool includeUncommitted,
                                                    const GetLeafCallback& on_completion) const
{
    auto job = [=, this]() {
        ExecuteAndReport<GetLeafResponse>(
            [=, this](TypedResponse<GetLeafResponse>& response) {
                ReadTransactionPtr tx = store_.createReadTransaction();
                auto leaf = read_node(depth_, index, *tx, includeUncommitted);
                response.success = leaf.first;
                if (leaf.first) {
                    response.inner.leaf = leaf.second;
                }
            },
            on_completion);
    };
    workers_.enqueue(job);
}

template <typename Store, typename HashingPolicy>
void AppendOnlyTree<Store, HashingPolicy>::find_leaf_index(const fr& leaf,
                                                           bool includeUncommitted,
                                                           const FindLeafCallback& on_completion) const
{
    find_leaf_index_from(leaf, 0, includeUncommitted, on_completion);
}

template <typename Store, typename HashingPolicy>
void AppendOnlyTree<Store, HashingPolicy>::find_leaf_index_from(const fr& leaf,
                                                                index_t start_index,
                                                                bool includeUncommitted,
                                                                const FindLeafCallback& on_completion) const
{
    auto job = [=, this]() -> void {
        ExecuteAndReport<FindLeafIndexResponse>(
            [=, this](TypedResponse<FindLeafIndexResponse>& response) {
                typename Store::ReadTransactionPtr tx = store_.createReadTransaction();
                std::optional<index_t> leaf_index =
                    store_.find_leaf_index_from(leaf, start_index, *tx, includeUncommitted);
                response.success = leaf_index.has_value();
                if (response.success) {
                    response.inner.leaf_index = leaf_index.value();
                }
            },
            on_completion);
    };
    workers_.enqueue(job);
}

template <typename Store, typename HashingPolicy>
void AppendOnlyTree<Store, HashingPolicy>::add_value(const fr& value, const AppendCompletionCallback& on_completion)
{
    add_values(std::vector<fr>{ value }, on_completion);
}

template <typename Store, typename HashingPolicy>
void AppendOnlyTree<Store, HashingPolicy>::add_values(const std::vector<fr>& values,
                                                      const AppendCompletionCallback& on_completion)
{
    add_values_internal(values, on_completion, true);
}

template <typename Store, typename HashingPolicy>
void AppendOnlyTree<Store, HashingPolicy>::add_values_internal(const std::vector<fr>& values,
                                                               const AppendCompletionCallback& on_completion,
                                                               bool update_index)
{
    std::shared_ptr<std::vector<fr>> hashes = std::make_shared<std::vector<fr>>(values);
    auto append_op = [=, this]() -> void {
        ExecuteAndReport<AddDataResponse>(
            [=, this](TypedResponse<AddDataResponse>& response) {
                add_values_internal(hashes, response.inner.root, response.inner.size, update_index);
            },
            on_completion);
    };
    workers_.enqueue(append_op);
}

template <typename Store, typename HashingPolicy>
<<<<<<< HEAD
void AppendOnlyTree<Store, HashingPolicy>::commit(const CommitCallback& on_completion)
{
    auto job = [=, this]() { ExecuteAndReport([=, this]() { store_.commit(); }, on_completion); };
    workers_.enqueue(job);
}

template <typename Store, typename HashingPolicy>
void AppendOnlyTree<Store, HashingPolicy>::rollback(const RollbackCallback& on_completion)
{
    auto job = [=, this]() { ExecuteAndReport([=, this]() { store_.rollback(); }, on_completion); };
    workers_.enqueue(job);
}

template <typename Store, typename HashingPolicy>
void AppendOnlyTree<Store, HashingPolicy>::add_values_internal(std::shared_ptr<std::vector<fr>> values,
=======
void AppendOnlyTree<Store, HashingPolicy>::add_values_internal(const std::shared_ptr<std::vector<fr>>& values,
>>>>>>> 7e3ede76
                                                               fr& new_root,
                                                               index_t& new_size,
                                                               bool update_index)
{

    uint32_t start_level = depth_;
    uint32_t level = start_level;
    std::vector<fr>& hashes_local = *values;
    auto number_to_insert = static_cast<uint32_t>(hashes_local.size());
    index_t start_size = 0;
    bb::fr root;

    typename Store::ReadTransactionPtr tx = store_.createReadTransaction();
    store_.get_meta(start_size, root, *tx, true);
    index_t index = start_size;
    new_size = start_size + number_to_insert;

    if (values->empty()) {
        return;
    }

    if (new_size > max_size_) {
        throw std::runtime_error("Tree is full");
    }

    // Add the values at the leaf nodes of the tree
    for (uint32_t i = 0; i < number_to_insert; ++i) {
        write_node(level, index + i, hashes_local[i]);
    }

    // If we have been told to add these leaves to the index then do so now
    if (update_index) {
        for (uint32_t i = 0; i < number_to_insert; ++i) {
            store_.update_index(index + i, hashes_local[i]);
        }
    }

    // Hash the values as a sub tree and insert them
    while (number_to_insert > 1) {
        number_to_insert >>= 1;
        index >>= 1;
        --level;
        for (uint32_t i = 0; i < number_to_insert; ++i) {
            hashes_local[i] = HashingPolicy::hash_pair(hashes_local[i * 2], hashes_local[i * 2 + 1]);
            write_node(level, index + i, hashes_local[i]);
        }
    }

    // Hash from the root of the sub-tree to the root of the overall tree
    fr new_hash = hashes_local[0];
    while (level > 0) {
        bool is_right = static_cast<bool>(index & 0x01);
        fr left_hash = is_right ? get_element_or_zero(level, index - 1, *tx, true) : new_hash;
        fr right_hash = is_right ? new_hash : get_element_or_zero(level, index + 1, *tx, true);
        new_hash = HashingPolicy::hash_pair(left_hash, right_hash);

        index >>= 1;
        --level;
        if (level > 0) {
            write_node(level, index, new_hash);
        }
    }
    new_root = new_hash;
    store_.put_meta(new_size, new_root);
}

// Retrieves the value at the given level and index or the 'zero' tree hash if not present
template <typename Store, typename HashingPolicy>
fr AppendOnlyTree<Store, HashingPolicy>::get_element_or_zero(uint32_t level,
                                                             const index_t& index,
                                                             ReadTransaction& tx,
                                                             bool includeUncommitted) const
{
    const std::pair<bool, fr> read_data = read_node(level, index, tx, includeUncommitted);
    if (read_data.first) {
        return read_data.second;
    }
    return zero_hashes_[level];
}

template <typename Store, typename HashingPolicy>
void AppendOnlyTree<Store, HashingPolicy>::write_node(uint32_t level, const index_t& index, const fr& value)
{
    std::vector<uint8_t> buf;
    write(buf, value);
    store_.put_node(level, index, buf);
}

template <typename Store, typename HashingPolicy>
std::pair<bool, fr> AppendOnlyTree<Store, HashingPolicy>::read_node(uint32_t level,
                                                                    const index_t& index,
                                                                    ReadTransaction& tx,
                                                                    bool includeUncommitted) const
{
    std::vector<uint8_t> buf;
    bool available = store_.get_node(level, index, buf, tx, includeUncommitted);
    if (!available) {
        return std::make_pair(false, fr::zero());
    }
    fr value = from_buffer<fr>(buf, 0);
    return std::make_pair(true, value);
}

} // namespace bb::crypto::merkle_tree<|MERGE_RESOLUTION|>--- conflicted
+++ resolved
@@ -62,10 +62,6 @@
     void get_sibling_path(const index_t& index, const HashPathCallback& on_completion, bool includeUncommitted) const;
 
     /**
-<<<<<<< HEAD
-     * @brief Returns the tree meta data such as tree root and size
-     */
-=======
      * @brief Get the subtree sibling path object
      *
      * @param subtree_depth The depth of the subtree
@@ -89,7 +85,6 @@
                                   const HashPathCallback& on_completion,
                                   bool includeUncommitted) const;
 
->>>>>>> 7e3ede76
     void get_meta_data(bool includeUncommitted, const MetaDataCallback& on_completion) const;
 
     /**
@@ -136,7 +131,7 @@
                                   ReadTransaction& tx,
                                   bool includeUncommitted) const;
 
-    void add_values_internal(const std::shared_ptr<std::vector<fr>>& values,
+    void add_values_internal(std::shared_ptr<std::vector<fr>> values,
                              fr& new_root,
                              index_t& new_size,
                              bool update_index);
@@ -367,7 +362,6 @@
 }
 
 template <typename Store, typename HashingPolicy>
-<<<<<<< HEAD
 void AppendOnlyTree<Store, HashingPolicy>::commit(const CommitCallback& on_completion)
 {
     auto job = [=, this]() { ExecuteAndReport([=, this]() { store_.commit(); }, on_completion); };
@@ -383,9 +377,6 @@
 
 template <typename Store, typename HashingPolicy>
 void AppendOnlyTree<Store, HashingPolicy>::add_values_internal(std::shared_ptr<std::vector<fr>> values,
-=======
-void AppendOnlyTree<Store, HashingPolicy>::add_values_internal(const std::shared_ptr<std::vector<fr>>& values,
->>>>>>> 7e3ede76
                                                                fr& new_root,
                                                                index_t& new_size,
                                                                bool update_index)
