#pragma once
#include "../hash_path.hpp"
#include "../node_store//tree_meta.hpp"
#include "../response.hpp"
#include "../types.hpp"
#include "barretenberg/common/thread_pool.hpp"
#include "barretenberg/crypto/merkle_tree/indexed_tree/indexed_leaf.hpp"
#include "barretenberg/crypto/merkle_tree/lmdb_store/lmdb_tree_store.hpp"
#include "barretenberg/numeric/bitop/pow.hpp"
#include <cstddef>
#include <cstdint>
#include <exception>
#include <functional>
#include <iostream>
#include <memory>
#include <optional>
#include <ostream>
#include <random>
#include <stdexcept>
#include <string>
#include <utility>
#include <vector>

namespace bb::crypto::merkle_tree {

using namespace bb;

/**
 * @brief Implements a simple append-only merkle tree
 * All methods are asynchronous unless specified as otherwise
 * Accepts template arguments of the type of store backing the tree and the hashing policy
 * Accepts the store as an argument on construction as well as a thread pool instance
 * Asynchronous methods are exeucted on the provided thread pool
 *
 */
template <typename Store, typename HashingPolicy> class ContentAddressedAppendOnlyTree {
  public:
    using StoreType = Store;

    // Asynchronous methods accept these callback function types as arguments
    using AppendCompletionCallback = std::function<void(const TypedResponse<AddDataResponse>&)>;
    using MetaDataCallback = std::function<void(const TypedResponse<TreeMetaResponse>&)>;
    using HashPathCallback = std::function<void(const TypedResponse<GetSiblingPathResponse>&)>;
    using FindLeafCallback = std::function<void(const TypedResponse<FindLeafIndexResponse>&)>;
    using GetLeafCallback = std::function<void(const TypedResponse<GetLeafResponse>&)>;
    using CommitCallback = std::function<void(const Response&)>;
    using RollbackCallback = std::function<void(const Response&)>;
    using RemoveHistoricBlockCallback = std::function<void(const Response&)>;
    using UnwindBlockCallback = std::function<void(const Response&)>;

    // Only construct from provided store and thread pool, no copies or moves
    ContentAddressedAppendOnlyTree(std::unique_ptr<Store> store, std::shared_ptr<ThreadPool> workers);
    ContentAddressedAppendOnlyTree(ContentAddressedAppendOnlyTree const& other) = delete;
    ContentAddressedAppendOnlyTree(ContentAddressedAppendOnlyTree&& other) = delete;
    ContentAddressedAppendOnlyTree& operator=(ContentAddressedAppendOnlyTree const& other) = delete;
    ContentAddressedAppendOnlyTree& operator=(ContentAddressedAppendOnlyTree const&& other) = delete;
    virtual ~ContentAddressedAppendOnlyTree() = default;

    /**
     * @brief Adds a single value to the end of the tree
     * @param value The value to be added
     * @param on_completion Callback to be called on completion
     */
    virtual void add_value(const fr& value, const AppendCompletionCallback& on_completion);

    /**
     * @brief Adds the given set of values to the end of the tree
     * @param values The values to be added
     * @param on_completion Callback to be called on completion
     */
    virtual void add_values(const std::vector<fr>& values, const AppendCompletionCallback& on_completion);

    /**
     * @brief Returns the sibling path from the leaf at the given index to the root
     * @param index The index at which to read the sibling path
     * @param on_completion Callback to be called on completion
     * @param includeUncommitted Whether to include uncommitted changes
     */
    void get_sibling_path(const index_t& index, const HashPathCallback& on_completion, bool includeUncommitted) const;

    /**
     * @brief Returns the sibling path from the leaf at the given index to the root
     * @param index The index at which to read the sibling path
     * @param blockNumber The block number of the tree to use as a reference
     * @param on_completion Callback to be called on completion
     * @param includeUncommitted Whether to include uncommitted changes
     */
    void get_sibling_path(const index_t& index,
                          const index_t& blockNumber,
                          const HashPathCallback& on_completion,
                          bool includeUncommitted) const;

    /**
     * @brief Get the subtree sibling path object
     *
     * @param subtree_depth The depth of the subtree
     * @param on_completion Callback to be called on completion
     * @param includeUncommitted Whether to include uncommitted changes
     */
    void get_subtree_sibling_path(uint32_t subtree_depth,
                                  const HashPathCallback& on_completion,
                                  bool includeUncommitted) const;

    /**
     * @brief Get the subtree sibling path object to a leaf
     *
     * @param leaf_index The depth of the subtree
     * @param subtree_depth The depth of the subtree
     * @param on_completion Callback to be called on completion
     * @param includeUncommitted Whether to include uncommitted changes
     */
    void get_subtree_sibling_path(index_t leaf_index,
                                  uint32_t subtree_depth,
                                  const HashPathCallback& on_completion,
                                  bool includeUncommitted) const;

    /**
     * @brief Returns the tree meta data
     * @param includeUncommitted Whether to include uncommitted changes
     * @param on_completion Callback to be called on completion
     */
    void get_meta_data(bool includeUncommitted, const MetaDataCallback& on_completion) const;

    /**
     * @brief Returns the leaf value at the provided index
     * @param index The index of the leaf to be retrieved
     * @param includeUncommitted Whether to include uncommitted changes
     * @param on_completion Callback to be called on completion
     */
    void get_leaf(const index_t& index, bool includeUncommitted, const GetLeafCallback& completion) const;

    /**
     * @brief Returns the leaf value at the provided index
     * @param index The index of the leaf to be retrieved
     * @param blockNumber The block number of the tree to use as a reference
     * @param includeUncommitted Whether to include uncommitted changes
     * @param on_completion Callback to be called on completion
     */
    void get_leaf(const index_t& index,
                  const index_t& blockNumber,
                  bool includeUncommitted,
                  const GetLeafCallback& completion) const;

    /**
     * @brief Returns the index of the provided leaf in the tree
     */
    void find_leaf_index(const fr& leaf, bool includeUncommitted, const FindLeafCallback& on_completion) const;

    /**
     * @brief Returns the index of the provided leaf in the tree
     */
    void find_leaf_index(const fr& leaf,
                         const index_t& blockNumber,
                         bool includeUncommitted,
                         const FindLeafCallback& on_completion) const;

    /**
     * @brief Returns the index of the provided leaf in the tree only if it exists after the index value provided
     */
    void find_leaf_index_from(const fr& leaf,
                              const index_t& start_index,
                              bool includeUncommitted,
                              const FindLeafCallback& on_completion) const;

    /**
     * @brief Returns the index of the provided leaf in the tree only if it exists after the index value provided
     */
    void find_leaf_index_from(const fr& leaf,
                              const index_t& start_index,
                              const index_t& blockNumber,
                              bool includeUncommitted,
                              const FindLeafCallback& on_completion) const;

    /**
     * @brief Commit the tree to the backing store
     */
    void commit(const CommitCallback& on_completion);

    /**
     * @brief Rollback the uncommitted changes
     */
    void rollback(const RollbackCallback& on_completion);

    /**
     * @brief Synchronous method to retrieve the depth of the tree
     */
    uint32_t depth() const { return depth_; }

    void remove_historic_block(const index_t& blockNumber, const RemoveHistoricBlockCallback& on_completion);

    void unwind_block(const index_t& blockNumber, const UnwindBlockCallback& on_completion);

  protected:
    using ReadTransaction = typename Store::ReadTransaction;
    using ReadTransactionPtr = typename Store::ReadTransactionPtr;

    using OptionalSiblingPath = std::vector<std::optional<fr>>;

    fr_sibling_path optional_sibling_path_to_full_sibling_path(const OptionalSiblingPath& optionalPath) const;

    void add_values_internal(std::shared_ptr<std::vector<fr>> values,
                             fr& new_root,
                             index_t& new_size,
                             bool update_index);

    void add_values_internal(const std::vector<fr>& values,
                             const AppendCompletionCallback& on_completion,
                             bool update_index);

    OptionalSiblingPath get_subtree_sibling_path_internal(const index_t& leaf_index,
                                                          uint32_t subtree_depth,
                                                          const RequestContext& requestContext,
                                                          ReadTransaction& tx) const;

    std::optional<fr> find_leaf_hash(index_t leaf_index,
                                     const RequestContext& requestContext,
                                     ReadTransaction& tx,
                                     bool updateNodesByIndexCache = false) const;

    index_t get_batch_insertion_size(index_t treeSize, index_t remainingAppendSize);

    void add_batch_internal(
        std::vector<fr>& values, fr& new_root, index_t& new_size, bool update_index, ReadTransaction& tx);

    std::unique_ptr<Store> store_;
    uint32_t depth_;
    uint64_t max_size_;
    std::vector<fr> zero_hashes_;
    std::shared_ptr<ThreadPool> workers_;
};

template <typename Store, typename HashingPolicy>
ContentAddressedAppendOnlyTree<Store, HashingPolicy>::ContentAddressedAppendOnlyTree(
    std::unique_ptr<Store> store, std::shared_ptr<ThreadPool> workers)
    : store_(std::move(store))
    , workers_(workers)
{
    TreeMeta meta;
    {
        // start by reading the meta data from the backing store
        ReadTransactionPtr tx = store_->create_read_transaction();
        store_->get_meta(meta, *tx, true);
    }
    depth_ = meta.depth;
    zero_hashes_.resize(depth_ + 1);

    // Create the zero hashes for the tree
    auto current = HashingPolicy::zero_hash();
    for (size_t i = depth_; i > 0; --i) {
        // std::cout << "Zero hash at " << i << " : " << current << std::endl;
        zero_hashes_[i] = current;
        current = HashingPolicy::hash_pair(current, current);
    }
    zero_hashes_[0] = current;
    // std::cout << "Zero root: " << current << std::endl;

    // The root of the empty tree has not yet been set, initialise the tree with roots
    if (meta.root == fr::zero()) {
        // if the tree is empty then we want to write some initial state
        meta.initialRoot = meta.root = current;
        meta.initialSize = meta.size = 0;
        store_->put_meta(meta);
        store_->commit(false);
    }
    max_size_ = numeric::pow64(2, depth_);
}

template <typename Store, typename HashingPolicy>
void ContentAddressedAppendOnlyTree<Store, HashingPolicy>::get_meta_data(bool includeUncommitted,
                                                                         const MetaDataCallback& on_completion) const
{
    auto job = [=, this]() {
        execute_and_report<TreeMetaResponse>(
            [=, this](TypedResponse<TreeMetaResponse>& response) {
                ReadTransactionPtr tx = store_->create_read_transaction();
                store_->get_meta(response.inner.meta, *tx, includeUncommitted);
            },
            on_completion);
    };
    workers_->enqueue(job);
}

template <typename Store, typename HashingPolicy>
void ContentAddressedAppendOnlyTree<Store, HashingPolicy>::get_sibling_path(const index_t& index,
                                                                            const HashPathCallback& on_completion,
                                                                            bool includeUncommitted) const
{
    get_subtree_sibling_path(index, 0, on_completion, includeUncommitted);
}

template <typename Store, typename HashingPolicy>
void ContentAddressedAppendOnlyTree<Store, HashingPolicy>::get_sibling_path(const index_t& index,
                                                                            const index_t& blockNumber,
                                                                            const HashPathCallback& on_completion,
                                                                            bool includeUncommitted) const
{
    auto job = [=, this]() {
        execute_and_report<GetSiblingPathResponse>(
            [=, this](TypedResponse<GetSiblingPathResponse>& response) {
<<<<<<< HEAD
                if (blockNumber == 0) {
                    throw std::runtime_error("Invalid block number");
                }
                ReadTransactionPtr tx = store_.create_read_transaction();
=======
                ReadTransactionPtr tx = store_->create_read_transaction();
>>>>>>> 764c47c4
                BlockPayload blockData;
                if (!store_->get_block_data(blockNumber, blockData, *tx)) {
                    throw std::runtime_error("Data for block unavailable");
                }

                RequestContext requestContext;
                requestContext.blockNumber = blockNumber;
                requestContext.includeUncommitted = includeUncommitted;
                requestContext.root = blockData.root;
                OptionalSiblingPath optional_path = get_subtree_sibling_path_internal(index, 0, requestContext, *tx);
                response.inner.path = optional_sibling_path_to_full_sibling_path(optional_path);
            },
            on_completion);
    };
    workers_->enqueue(job);
}

template <typename Store, typename HashingPolicy>
void ContentAddressedAppendOnlyTree<Store, HashingPolicy>::get_subtree_sibling_path(
    const uint32_t subtree_depth, const HashPathCallback& on_completion, bool includeUncommitted) const
{
    auto job = [=, this]() {
        execute_and_report<GetSiblingPathResponse>(
            [=, this](TypedResponse<GetSiblingPathResponse>& response) {
                ReadTransactionPtr tx = store_->create_read_transaction();
                TreeMeta meta;
                store_->get_meta(meta, *tx, includeUncommitted);
                RequestContext requestContext;
                requestContext.includeUncommitted = includeUncommitted;
<<<<<<< HEAD
                requestContext.root = store_.get_current_root(*tx, includeUncommitted);
                std::cout << "Current root: " << requestContext.root << std::endl;
=======
                requestContext.root = store_->get_current_root(*tx, includeUncommitted);
>>>>>>> 764c47c4
                OptionalSiblingPath optional_path =
                    get_subtree_sibling_path_internal(meta.size, subtree_depth, requestContext, *tx);
                response.inner.path = optional_sibling_path_to_full_sibling_path(optional_path);
            },
            on_completion);
    };
    workers_->enqueue(job);
}

template <typename Store, typename HashingPolicy>
void ContentAddressedAppendOnlyTree<Store, HashingPolicy>::get_subtree_sibling_path(
    const index_t leaf_index,
    const uint32_t subtree_depth,
    const HashPathCallback& on_completion,
    bool includeUncommitted) const
{
    auto job = [=, this]() {
        execute_and_report<GetSiblingPathResponse>(
            [=, this](TypedResponse<GetSiblingPathResponse>& response) {
                ReadTransactionPtr tx = store_->create_read_transaction();
                RequestContext requestContext;
                requestContext.includeUncommitted = includeUncommitted;
<<<<<<< HEAD
                requestContext.root = store_.get_current_root(*tx, includeUncommitted);
                std::cout << "Current root: " << requestContext.root << std::endl;
=======
                requestContext.root = store_->get_current_root(*tx, includeUncommitted);
>>>>>>> 764c47c4
                OptionalSiblingPath optional_path =
                    get_subtree_sibling_path_internal(leaf_index, subtree_depth, requestContext, *tx);
                response.inner.path = optional_sibling_path_to_full_sibling_path(optional_path);
            },
            on_completion);
    };
    workers_->enqueue(job);
}

template <typename Store, typename HashingPolicy>
fr_sibling_path ContentAddressedAppendOnlyTree<Store, HashingPolicy>::optional_sibling_path_to_full_sibling_path(
    const ContentAddressedAppendOnlyTree<Store, HashingPolicy>::OptionalSiblingPath& optionalPath) const
{
    if (optionalPath.empty()) {
        return {};
    }
    fr_sibling_path path(optionalPath.size());
    size_t pathIndex = optionalPath.size() - 1;
    for (index_t level = 1; level <= optionalPath.size(); level++) {
        std::optional<fr> op = optionalPath[pathIndex];
        path[pathIndex] = op.has_value() ? op.value() : zero_hashes_[level];
        --pathIndex;
    }
    return path;
}

template <typename Store, typename HashingPolicy>
std::optional<fr> ContentAddressedAppendOnlyTree<Store, HashingPolicy>::find_leaf_hash(
    index_t leaf_index, const RequestContext& requestContext, ReadTransaction& tx, bool updateNodesByIndexCache) const
{
    fr hash = requestContext.root;
    // std::cout << "Finding leaf hash for root " << hash << " at index " << leaf_index << std::endl;
    index_t mask = static_cast<index_t>(1) << (depth_ - 1);
    index_t child_index_at_level = 0;
    for (uint32_t i = 0; i < depth_; ++i) {

        // Extract the node data
        NodePayload nodePayload;
        bool success = store_->get_node_by_hash(hash, nodePayload, tx, requestContext.includeUncommitted);
        if (!success) {
            // std::cout << "No root" << std::endl;
            return std::nullopt;
        }
        // std::cout << "Found root at depth " << i << " : " << hash << std::endl;

        // Do we need to go right or left
        bool is_right = static_cast<bool>(leaf_index & mask);
        // std::cout << "Mask " << mask << " depth " << depth_ << std::endl;
        mask >>= 1;

        // If we don't have a child then this leaf isn't present
        // If we do, then keep going down the tree
        std::optional<fr> child = is_right ? nodePayload.right : nodePayload.left;

        if (!child.has_value()) {
            // std::cout << "No child" << std::endl;
            return std::nullopt;
        }
        // std::cout << "Found child" << std::endl;

        hash = child.value();

        if (!updateNodesByIndexCache) {
            continue;
        }

        child_index_at_level = is_right ? (child_index_at_level * 2) + 1 : (child_index_at_level * 2);
        // std::cout << "Storing child " << i + 1 << " : " << child_index_at_level << " is right " << is_right
        //           << std::endl;
        store_->put_cached_node_by_index(i + 1, child_index_at_level, hash, false);
        std::optional<fr> sibling = is_right ? nodePayload.left : nodePayload.right;
        index_t sibling_index_at_level = is_right ? child_index_at_level - 1 : child_index_at_level + 1;
        if (sibling.has_value()) {
            // std::cout << "Storing sibling " << i + 1 << " : " << sibling_index_at_level << " is right " <<
            // is_right
            //           << std::endl;
            store_->put_cached_node_by_index(i + 1, sibling_index_at_level, sibling.value(), false);
        }
    }

    // if we have arrived here then the leaf is in 'hash'
    return std::optional<fr>(hash);
}

template <typename Store, typename HashingPolicy>
ContentAddressedAppendOnlyTree<Store, HashingPolicy>::OptionalSiblingPath ContentAddressedAppendOnlyTree<
    Store,
    HashingPolicy>::get_subtree_sibling_path_internal(const index_t& leaf_index,
                                                      const uint32_t subtree_depth,
                                                      const RequestContext& requestContext,
                                                      ReadTransaction& tx) const
{
    // skip the first levels, all the way to the subtree_root
    OptionalSiblingPath path;
    if (subtree_depth >= depth_) {
        return path;
    }
    path.resize(depth_ - subtree_depth);
    size_t path_index = path.size() - 1;

    index_t mask = index_t(1) << (depth_ - 1);
    // std::cout << "Depth: " << depth_ << ", mask: " << mask << ", sub tree depth: " << subtree_depth
    //           << ", leaf index: " << leaf_index << std::endl;
    fr hash = requestContext.root;
    // std::cout << "Getting sibling path for root: " << hash << std::endl;

    for (uint32_t level = 0; level < depth_ - subtree_depth; ++level) {
        NodePayload nodePayload;
        store_->get_node_by_hash(hash, nodePayload, tx, requestContext.includeUncommitted);
        bool is_right = static_cast<bool>(leaf_index & mask);
        // std::cout << "Level: " << level << ", mask: " << mask << ", is right: " << is_right << ", parent: " << hash
        //           << ", left has value: " << nodePayload.left.has_value()
        //           << ", right has value: " << nodePayload.right.has_value() << std::endl;
        // if (nodePayload.left.has_value()) {
        //     std::cout << "LEFT " << nodePayload.left.value() << std::endl;
        // }
        // if (nodePayload.right.has_value()) {
        //     std::cout << "RIGHT " << nodePayload.right.value() << std::endl;
        // }
        mask >>= 1;
        std::optional<fr> sibling = is_right ? nodePayload.left : nodePayload.right;
        std::optional<fr> child = is_right ? nodePayload.right : nodePayload.left;
        hash = child.has_value() ? child.value() : zero_hashes_[level + 1];
        // fr sib = (sibling.has_value() ? sibling.value() : zero_hashes_[level + 1]);
        // std::cout << "Pushed sibling: " << sib << ", hash: " << hash << ", path index " << path_index << std::endl;
        path[path_index--] = sibling;
    }

    return path;
}

template <typename Store, typename HashingPolicy>
void ContentAddressedAppendOnlyTree<Store, HashingPolicy>::get_leaf(const index_t& leaf_index,
                                                                    bool includeUncommitted,
                                                                    const GetLeafCallback& on_completion) const
{
    auto job = [=, this]() {
        execute_and_report<GetLeafResponse>(
            [=, this](TypedResponse<GetLeafResponse>& response) {
                ReadTransactionPtr tx = store_->create_read_transaction();
                RequestContext requestContext;
                requestContext.includeUncommitted = includeUncommitted;
                requestContext.root = store_->get_current_root(*tx, includeUncommitted);
                std::optional<fr> leaf_hash = find_leaf_hash(leaf_index, requestContext, *tx);
                response.success = leaf_hash.has_value();
                if (response.success) {
                    response.inner.leaf = leaf_hash.value();
                }
            },
            on_completion);
    };
    workers_->enqueue(job);
}

template <typename Store, typename HashingPolicy>
void ContentAddressedAppendOnlyTree<Store, HashingPolicy>::get_leaf(const index_t& leaf_index,
                                                                    const index_t& blockNumber,
                                                                    bool includeUncommitted,
                                                                    const GetLeafCallback& on_completion) const
{
    auto job = [=, this]() {
        execute_and_report<GetLeafResponse>(
            [=, this](TypedResponse<GetLeafResponse>& response) {
<<<<<<< HEAD
                if (blockNumber == 0) {
                    throw std::runtime_error("Invalid block number");
                }
                ReadTransactionPtr tx = store_.create_read_transaction();
=======
                ReadTransactionPtr tx = store_->create_read_transaction();
>>>>>>> 764c47c4
                BlockPayload blockData;
                if (!store_->get_block_data(blockNumber, blockData, *tx)) {
                    throw std::runtime_error("Data for block unavailable");
                }
                if (blockData.size < leaf_index) {
                    response.message = "Data for block unavailable";
                    response.success = false;
                    return;
                }
                RequestContext requestContext;
                requestContext.blockNumber = blockNumber;
                requestContext.includeUncommitted = includeUncommitted;
                requestContext.root = blockData.root;
                std::optional<fr> leaf_hash = find_leaf_hash(leaf_index, requestContext, *tx);
                response.success = leaf_hash.has_value();
                if (response.success) {
                    response.inner.leaf = leaf_hash.value();
                }
            },
            on_completion);
    };
    workers_->enqueue(job);
}

template <typename Store, typename HashingPolicy>
void ContentAddressedAppendOnlyTree<Store, HashingPolicy>::find_leaf_index(const fr& leaf,
                                                                           bool includeUncommitted,
                                                                           const FindLeafCallback& on_completion) const
{
    find_leaf_index_from(leaf, 0, includeUncommitted, on_completion);
}

template <typename Store, typename HashingPolicy>
void ContentAddressedAppendOnlyTree<Store, HashingPolicy>::find_leaf_index(const fr& leaf,
                                                                           const index_t& blockNumber,
                                                                           bool includeUncommitted,
                                                                           const FindLeafCallback& on_completion) const
{
    find_leaf_index_from(leaf, 0, blockNumber, includeUncommitted, on_completion);
}

template <typename Store, typename HashingPolicy>
void ContentAddressedAppendOnlyTree<Store, HashingPolicy>::find_leaf_index_from(
    const fr& leaf, const index_t& start_index, bool includeUncommitted, const FindLeafCallback& on_completion) const
{
    auto job = [=, this]() -> void {
        execute_and_report<FindLeafIndexResponse>(
            [=, this](TypedResponse<FindLeafIndexResponse>& response) {
<<<<<<< HEAD
                ReadTransactionPtr tx = store_.create_read_transaction();
=======
                typename Store::ReadTransactionPtr tx = store_->create_read_transaction();
>>>>>>> 764c47c4
                RequestContext requestContext;
                requestContext.includeUncommitted = includeUncommitted;
                requestContext.root = store_->get_current_root(*tx, includeUncommitted);
                std::optional<index_t> leaf_index =
                    store_->find_leaf_index_from(leaf, start_index, requestContext, *tx, includeUncommitted);
                response.success = leaf_index.has_value();
                if (response.success) {
                    response.inner.leaf_index = leaf_index.value();
                }
            },
            on_completion);
    };
    workers_->enqueue(job);
}

template <typename Store, typename HashingPolicy>
void ContentAddressedAppendOnlyTree<Store, HashingPolicy>::find_leaf_index_from(
    const fr& leaf,
    const index_t& start_index,
    const index_t& blockNumber,
    bool includeUncommitted,
    const FindLeafCallback& on_completion) const
{
    auto job = [=, this]() -> void {
        execute_and_report<FindLeafIndexResponse>(
            [=, this](TypedResponse<FindLeafIndexResponse>& response) {
<<<<<<< HEAD
                if (blockNumber == 0) {
                    throw std::runtime_error("Invalid block number");
                }
                ReadTransactionPtr tx = store_.create_read_transaction();
=======
                typename Store::ReadTransactionPtr tx = store_->create_read_transaction();
>>>>>>> 764c47c4
                BlockPayload blockData;
                if (!store_->get_block_data(blockNumber, blockData, *tx)) {
                    throw std::runtime_error("Data for block unavailable");
                }
                RequestContext requestContext;
                requestContext.blockNumber = blockNumber;
                requestContext.includeUncommitted = includeUncommitted;
                requestContext.root = blockData.root;
                std::optional<index_t> leaf_index =
                    store_->find_leaf_index_from(leaf, start_index, requestContext, *tx, includeUncommitted);
                response.success = leaf_index.has_value();
                if (response.success) {
                    response.inner.leaf_index = leaf_index.value();
                }
            },
            on_completion);
    };
    workers_->enqueue(job);
}

template <typename Store, typename HashingPolicy>
void ContentAddressedAppendOnlyTree<Store, HashingPolicy>::add_value(const fr& value,
                                                                     const AppendCompletionCallback& on_completion)
{
    add_values(std::vector<fr>{ value }, on_completion);
}

template <typename Store, typename HashingPolicy>
void ContentAddressedAppendOnlyTree<Store, HashingPolicy>::add_values(const std::vector<fr>& values,
                                                                      const AppendCompletionCallback& on_completion)
{
    add_values_internal(values, on_completion, true);
}

template <typename Store, typename HashingPolicy>
void ContentAddressedAppendOnlyTree<Store, HashingPolicy>::add_values_internal(
    const std::vector<fr>& values, const AppendCompletionCallback& on_completion, bool update_index)
{
    std::shared_ptr<std::vector<fr>> hashes = std::make_shared<std::vector<fr>>(values);
    auto append_op = [=, this]() -> void {
        execute_and_report<AddDataResponse>(
            [=, this](TypedResponse<AddDataResponse>& response) {
                add_values_internal(hashes, response.inner.root, response.inner.size, update_index);
            },
            on_completion);
    };
    workers_->enqueue(append_op);
}

template <typename Store, typename HashingPolicy>
void ContentAddressedAppendOnlyTree<Store, HashingPolicy>::commit(const CommitCallback& on_completion)
{
    auto job = [=, this]() { execute_and_report([=, this]() { store_->commit(); }, on_completion); };
    workers_->enqueue(job);
}

template <typename Store, typename HashingPolicy>
void ContentAddressedAppendOnlyTree<Store, HashingPolicy>::rollback(const RollbackCallback& on_completion)
{
    auto job = [=, this]() { execute_and_report([=, this]() { store_->rollback(); }, on_completion); };
    workers_->enqueue(job);
}

template <typename Store, typename HashingPolicy>
void ContentAddressedAppendOnlyTree<Store, HashingPolicy>::remove_historic_block(
    const index_t& blockNumber, const RemoveHistoricBlockCallback& on_completion)
{
    auto job = [=, this]() {
        execute_and_report(
            [=, this]() {
                if (blockNumber == 0) {
                    throw std::runtime_error("Invalid block number");
                }
                store_.remove_block(blockNumber, false);
            },
            on_completion);
    };
    workers_.enqueue(job);
}

template <typename Store, typename HashingPolicy>
void ContentAddressedAppendOnlyTree<Store, HashingPolicy>::unwind_block(
    const index_t& blockNumber, const RemoveHistoricBlockCallback& on_completion)
{
    auto job = [=, this]() {
        execute_and_report(
            [=, this]() {
                if (blockNumber == 0) {
                    throw std::runtime_error("Invalid block number");
                }
                store_.remove_block(blockNumber, true);
            },
            on_completion);
    };
    workers_.enqueue(job);
}

template <typename Store, typename HashingPolicy>
index_t ContentAddressedAppendOnlyTree<Store, HashingPolicy>::get_batch_insertion_size(index_t treeSize,
                                                                                       index_t remainingAppendSize)
{
    index_t minPower2 = 1;
    if (treeSize != 0U) {
        while (!(minPower2 & treeSize)) {
            minPower2 <<= 1;
        }
        if (minPower2 <= remainingAppendSize) {
            return minPower2;
        }
    }
    index_t maxPower2 = 1;
    while (maxPower2 <= remainingAppendSize) {
        maxPower2 <<= 1;
    }
    return maxPower2 >> 1;
}

template <typename Store, typename HashingPolicy>
void ContentAddressedAppendOnlyTree<Store, HashingPolicy>::add_values_internal(std::shared_ptr<std::vector<fr>> values,
                                                                               fr& new_root,
                                                                               index_t& new_size,
                                                                               bool update_index)
{
<<<<<<< HEAD
    ReadTransactionPtr tx = store_.create_read_transaction();
=======
    typename Store::ReadTransactionPtr tx = store_->create_read_transaction();
>>>>>>> 764c47c4
    TreeMeta meta;
    store_->get_meta(meta, *tx, true);
    index_t sizeToAppend = values->size();
    new_size = meta.size;
    index_t batchIndex = 0;
    while (sizeToAppend != 0U) {
        index_t batchSize = get_batch_insertion_size(new_size, sizeToAppend);
        sizeToAppend -= batchSize;
        int64_t start = static_cast<int64_t>(batchIndex);
        int64_t end = static_cast<int64_t>(batchIndex + batchSize);
        std::vector<fr> batch = std::vector<fr>(values->begin() + start, values->begin() + end);
        batchIndex += batchSize;
        add_batch_internal(batch, new_root, new_size, update_index, *tx);
    }
}

template <typename Store, typename HashingPolicy>
void ContentAddressedAppendOnlyTree<Store, HashingPolicy>::add_batch_internal(
    std::vector<fr>& values, fr& new_root, index_t& new_size, bool update_index, ReadTransaction& tx)
{
    uint32_t start_level = depth_;
    uint32_t level = start_level;
    std::vector<fr>& hashes_local = values;
    auto number_to_insert = static_cast<uint32_t>(hashes_local.size());

    TreeMeta meta;
    store_->get_meta(meta, tx, true);
    index_t index = meta.size;
    new_size = meta.size + number_to_insert;

    // std::cout << "Appending new leaves" << std::endl;
    if (values.empty()) {
        return;
    }

    if (new_size > max_size_) {
        throw std::runtime_error("Tree is full");
    }

    // Add the values at the leaf nodes of the tree
    for (uint32_t i = 0; i < number_to_insert; ++i) {
        // write_node(level, index + i, hashes_local[i]);
        // std::cout << "Writing leaf hash: " << hashes_local[i] << " level " << level << std::endl;
        store_->put_node_by_hash(hashes_local[i], { .left = std::nullopt, .right = std::nullopt, .ref = 1 });
        store_->put_cached_node_by_index(level, i + index, hashes_local[i]);
    }

    // If we have been told to add these leaves to the index then do so now
    if (update_index) {
        for (uint32_t i = 0; i < number_to_insert; ++i) {
            // std::cout << "Updating index " << index + i << " : " << hashes_local[i] << std::endl;
            store_->update_index(index + i, hashes_local[i]);
        }
    }

    // Hash the values as a sub tree and insert them
    while (number_to_insert > 1) {
        number_to_insert >>= 1;
        index >>= 1;
        --level;
        // std::cout << "To INSERT " << number_to_insert << std::endl;
        for (uint32_t i = 0; i < number_to_insert; ++i) {
            fr left = hashes_local[i * 2];
            fr right = hashes_local[i * 2 + 1];
            hashes_local[i] = HashingPolicy::hash_pair(left, right);
            // std::cout << "Left: " << left << ", right: " << right << ", parent: " << hashes_local[i] << std::endl;
            store_->put_node_by_hash(hashes_local[i], { .left = left, .right = right, .ref = 1 });
            store_->put_cached_node_by_index(level, index + i, hashes_local[i]);
            // std::cout << "Writing node hash " << hashes_local[i] << " level " << level << " index " << index + i
            //           << std::endl;
        }
    }

    fr new_hash = hashes_local[0];

    // std::cout << "LEVEL: " << level << " hash " << new_hash << std::endl;
    RequestContext requestContext;
    requestContext.includeUncommitted = true;
    requestContext.root = store_->get_current_root(tx, true);
    OptionalSiblingPath optional_sibling_path_to_root =
        get_subtree_sibling_path_internal(meta.size, depth_ - level, requestContext, tx);
    fr_sibling_path sibling_path_to_root = optional_sibling_path_to_full_sibling_path(optional_sibling_path_to_root);
    size_t sibling_path_index = 0;

    // Hash from the root of the sub-tree to the root of the overall tree

    // std::cout << "Root hash: " << new_hash << std::endl;
    while (level > 0) {
        bool is_right = static_cast<bool>(index & 0x01);
        // std::cout << "index: " << index << " sibling path index: " << sibling_path_index << ", is right: " <<
        // is_right
        //           << std::endl;
        fr left_hash = is_right ? sibling_path_to_root[sibling_path_index] : new_hash;
        fr right_hash = is_right ? new_hash : sibling_path_to_root[sibling_path_index];

        std::optional<fr> left_op = is_right ? optional_sibling_path_to_root[sibling_path_index] : new_hash;
        std::optional<fr> right_op = is_right ? new_hash : optional_sibling_path_to_root[sibling_path_index];

        new_hash = HashingPolicy::hash_pair(left_hash, right_hash);
        // std::cout << "Left: " << left_hash << ", right: " << right_hash << ", parent: " << new_hash << std::endl;

        index >>= 1;
        --level;
        ++sibling_path_index;
        store_->put_cached_node_by_index(level, index, new_hash);
        store_->put_node_by_hash(new_hash, { .left = left_op, .right = right_op, .ref = 1 });
        // std::cout << "Writing node hash " << new_hash << " level " << level << " index " << index << std::endl;
    }

    new_root = new_hash;
    meta.root = new_hash;
    meta.size = new_size;
    // std::cout << "New size: " << meta.size << std::endl;
    store_->put_meta(meta);
}

} // namespace bb::crypto::merkle_tree<|MERGE_RESOLUTION|>--- conflicted
+++ resolved
@@ -297,14 +297,10 @@
     auto job = [=, this]() {
         execute_and_report<GetSiblingPathResponse>(
             [=, this](TypedResponse<GetSiblingPathResponse>& response) {
-<<<<<<< HEAD
                 if (blockNumber == 0) {
                     throw std::runtime_error("Invalid block number");
                 }
-                ReadTransactionPtr tx = store_.create_read_transaction();
-=======
                 ReadTransactionPtr tx = store_->create_read_transaction();
->>>>>>> 764c47c4
                 BlockPayload blockData;
                 if (!store_->get_block_data(blockNumber, blockData, *tx)) {
                     throw std::runtime_error("Data for block unavailable");
@@ -334,12 +330,7 @@
                 store_->get_meta(meta, *tx, includeUncommitted);
                 RequestContext requestContext;
                 requestContext.includeUncommitted = includeUncommitted;
-<<<<<<< HEAD
-                requestContext.root = store_.get_current_root(*tx, includeUncommitted);
-                std::cout << "Current root: " << requestContext.root << std::endl;
-=======
                 requestContext.root = store_->get_current_root(*tx, includeUncommitted);
->>>>>>> 764c47c4
                 OptionalSiblingPath optional_path =
                     get_subtree_sibling_path_internal(meta.size, subtree_depth, requestContext, *tx);
                 response.inner.path = optional_sibling_path_to_full_sibling_path(optional_path);
@@ -362,12 +353,8 @@
                 ReadTransactionPtr tx = store_->create_read_transaction();
                 RequestContext requestContext;
                 requestContext.includeUncommitted = includeUncommitted;
-<<<<<<< HEAD
-                requestContext.root = store_.get_current_root(*tx, includeUncommitted);
+                requestContext.root = store_->get_current_root(*tx, includeUncommitted);
                 std::cout << "Current root: " << requestContext.root << std::endl;
-=======
-                requestContext.root = store_->get_current_root(*tx, includeUncommitted);
->>>>>>> 764c47c4
                 OptionalSiblingPath optional_path =
                     get_subtree_sibling_path_internal(leaf_index, subtree_depth, requestContext, *tx);
                 response.inner.path = optional_sibling_path_to_full_sibling_path(optional_path);
@@ -531,14 +518,10 @@
     auto job = [=, this]() {
         execute_and_report<GetLeafResponse>(
             [=, this](TypedResponse<GetLeafResponse>& response) {
-<<<<<<< HEAD
                 if (blockNumber == 0) {
                     throw std::runtime_error("Invalid block number");
                 }
-                ReadTransactionPtr tx = store_.create_read_transaction();
-=======
                 ReadTransactionPtr tx = store_->create_read_transaction();
->>>>>>> 764c47c4
                 BlockPayload blockData;
                 if (!store_->get_block_data(blockNumber, blockData, *tx)) {
                     throw std::runtime_error("Data for block unavailable");
@@ -587,11 +570,7 @@
     auto job = [=, this]() -> void {
         execute_and_report<FindLeafIndexResponse>(
             [=, this](TypedResponse<FindLeafIndexResponse>& response) {
-<<<<<<< HEAD
-                ReadTransactionPtr tx = store_.create_read_transaction();
-=======
-                typename Store::ReadTransactionPtr tx = store_->create_read_transaction();
->>>>>>> 764c47c4
+                ReadTransactionPtr tx = store_->create_read_transaction();
                 RequestContext requestContext;
                 requestContext.includeUncommitted = includeUncommitted;
                 requestContext.root = store_->get_current_root(*tx, includeUncommitted);
@@ -618,14 +597,10 @@
     auto job = [=, this]() -> void {
         execute_and_report<FindLeafIndexResponse>(
             [=, this](TypedResponse<FindLeafIndexResponse>& response) {
-<<<<<<< HEAD
                 if (blockNumber == 0) {
                     throw std::runtime_error("Invalid block number");
                 }
-                ReadTransactionPtr tx = store_.create_read_transaction();
-=======
-                typename Store::ReadTransactionPtr tx = store_->create_read_transaction();
->>>>>>> 764c47c4
+                ReadTransactionPtr tx = store_->create_read_transaction();
                 BlockPayload blockData;
                 if (!store_->get_block_data(blockNumber, blockData, *tx)) {
                     throw std::runtime_error("Data for block unavailable");
@@ -703,7 +678,7 @@
             },
             on_completion);
     };
-    workers_.enqueue(job);
+    workers_->enqueue(job);
 }
 
 template <typename Store, typename HashingPolicy>
@@ -720,7 +695,7 @@
             },
             on_completion);
     };
-    workers_.enqueue(job);
+    workers_->enqueue(job);
 }
 
 template <typename Store, typename HashingPolicy>
@@ -749,11 +724,7 @@
                                                                                index_t& new_size,
                                                                                bool update_index)
 {
-<<<<<<< HEAD
-    ReadTransactionPtr tx = store_.create_read_transaction();
-=======
-    typename Store::ReadTransactionPtr tx = store_->create_read_transaction();
->>>>>>> 764c47c4
+    ReadTransactionPtr tx = store_->create_read_transaction();
     TreeMeta meta;
     store_->get_meta(meta, *tx, true);
     index_t sizeToAppend = values->size();
