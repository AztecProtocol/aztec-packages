--- conflicted
+++ resolved
@@ -77,31 +77,4 @@
     }
 }
 
-<<<<<<< HEAD
-// void inline check_leaf_keys_are_present(LMDBTreeStore::SharedPtr db,
-//                                         uint64_t startIndex,
-//                                         uint64_t endIndex,
-//                                         const std::vector<fr>& keys)
-// {
-//     LMDBTreeStore::ReadTransaction::Ptr tx = db->create_read_transaction();
-//     for (uint64_t i = startIndex; i <= endIndex; i++) {
-//         fr leafKey;
-//         bool success = db->read_leaf_key_by_index(i, leafKey, *tx);
-//         EXPECT_TRUE(success);
-//         EXPECT_EQ(leafKey, keys[i - startIndex]);
-//     }
-// }
-
-// void inline check_leaf_keys_are_not_present(LMDBTreeStore::SharedPtr db, uint64_t startIndex, uint64_t endIndex)
-// {
-//     LMDBTreeStore::ReadTransaction::Ptr tx = db->create_read_transaction();
-//     for (uint64_t i = startIndex; i < endIndex; i++) {
-//         fr leafKey;
-//         bool success = db->read_leaf_key_by_index(i, leafKey, *tx);
-//         EXPECT_FALSE(success);
-//     }
-// }
-
-=======
->>>>>>> ece1d455
 } // namespace bb::crypto::merkle_tree