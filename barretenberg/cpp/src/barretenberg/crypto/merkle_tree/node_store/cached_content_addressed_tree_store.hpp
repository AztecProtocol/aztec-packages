--- conflicted
+++ resolved
@@ -640,9 +640,18 @@
             if (dataPresent) {
                 // std::cout << "Persisting data for block " << uncommittedMeta.unfinalisedBlockHeight + 1 << std::endl;
                 persist_leaf_indices(*tx);
-<<<<<<< HEAD
-=======
-                persist_leaf_keys(uncommittedMeta.committedSize, *tx);
+                persist_node(std::optional<fr>(uncommittedMeta.root), 0, *tx);
+                if (asBlock) {
+                    ++uncommittedMeta.unfinalisedBlockHeight;
+                    if (uncommittedMeta.oldestHistoricBlock == 0) {
+                        uncommittedMeta.oldestHistoricBlock = 1;
+                    }
+                    // std::cout << "New root " << uncommittedMeta.root << std::endl;
+                    BlockPayload block{ .size = uncommittedMeta.size,
+                                        .blockNumber = uncommittedMeta.unfinalisedBlockHeight,
+                                        .root = uncommittedMeta.root };
+                    dataStore_->write_block_data(uncommittedMeta.unfinalisedBlockHeight, block, *tx);
+                }
             }
             // If we are commiting a block, we need to persist the root, since the new block "references" this root
             // However, if the root is the empty root we can't persist it, since it's not a real node
@@ -650,7 +659,6 @@
             // That is not expected behavior since the unwind operation will fail trying to decrease refcount
             // for the empty root, which doesn't exist.
             if (dataPresent || (asBlock && uncommittedMeta.size > 0)) {
->>>>>>> a2c07016
                 persist_node(std::optional<fr>(uncommittedMeta.root), 0, *tx);
             }
             if (asBlock) {
