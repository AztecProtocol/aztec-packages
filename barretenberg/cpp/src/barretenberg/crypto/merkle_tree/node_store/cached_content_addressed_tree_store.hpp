--- conflicted
+++ resolved
@@ -183,36 +183,15 @@
     void commit_checkpoint();
 
   private:
-<<<<<<< HEAD
     using Cache = ContentAddressedCache<LeafValueType>;
     using CachePtr = typename Cache::UniquePtr;
 
-=======
->>>>>>> 57ecd474
     struct ForkConstantData {
         std::string name_;
         uint32_t depth_;
         std::optional<BlockPayload> initialised_from_block_;
     };
     ForkConstantData forkConstantData_;
-<<<<<<< HEAD
-=======
-
-    // This is a mapping between the node hash and it's payload (children and ref count) for every node in the tree,
-    // including leaves. As indexed trees are updated, this will end up containing many nodes that are not part of the
-    // final tree so they need to be omitted from what is committed.
-    std::unordered_map<fr, NodePayload> nodes_;
-
-    // This is a store mapping the leaf key (e.g. slot for public data or nullifier value for nullifier tree) to the
-    // index in the tree
-    std::map<uint256_t, index_t> indices_;
-
-    // This is a mapping from leaf hash to leaf pre-image. This will contain entries that need to be omitted when
-    // commiting updates
-    std::unordered_map<fr, IndexedLeafValueType> leaves_;
-    PersistedStoreType::SharedPtr dataStore_;
-    TreeMeta meta_;
->>>>>>> 57ecd474
     mutable std::mutex mtx_;
 
     PersistedStoreType::SharedPtr dataStore_;
@@ -261,27 +240,15 @@
                                                                                 PersistedStoreType::SharedPtr dataStore)
     : forkConstantData_{ .name_ = (std::move(name)), .depth_ = levels }
     , dataStore_(dataStore)
-<<<<<<< HEAD
     , cache_(levels)
-=======
-    , nodes_by_index_(std::vector<std::unordered_map<index_t, fr>>(levels + 1, std::unordered_map<index_t, fr>()))
->>>>>>> 57ecd474
 {
     initialise();
 }
 
-template <typename LeafValueType>
 ContentAddressedCachedTreeStore<LeafValueType>::ContentAddressedCachedTreeStore(std::string name,
-                                                                                uint32_t levels,
-                                                                                const index_t& referenceBlockNumber,
-                                                                                PersistedStoreType::SharedPtr dataStore)
     : forkConstantData_{ .name_ = (std::move(name)), .depth_ = levels }
     , dataStore_(dataStore)
-<<<<<<< HEAD
     , cache_(levels)
-=======
-    , nodes_by_index_(std::vector<std::unordered_map<index_t, fr>>(levels + 1, std::unordered_map<index_t, fr>()))
->>>>>>> 57ecd474
 {
     initialise_from_block(referenceBlockNumber);
 }
@@ -312,16 +279,10 @@
         // We are a fork. Take from constant data
         sizeLimit = forkConstantData_.initialised_from_block_.value().size;
     } else {
-<<<<<<< HEAD
-        // We are the main tree. Read from the store
-        TreeMeta m;
-        get_meta(m, tx, true);
-=======
         // We are the main tree. Read from the store, only use committed so as to not violate any requests for purely
         // committed data
         TreeMeta m;
         get_meta(m, tx, false);
->>>>>>> 57ecd474
         sizeLimit = m.committedSize;
     }
     if (requestContext.maxIndex.has_value() && requestContext.maxIndex.value() < sizeLimit) {
@@ -789,15 +750,6 @@
         read_persisted_meta(committedMeta, *tx);
         cache_.put_meta(committedMeta);
     }
-<<<<<<< HEAD
-=======
-    nodes_ = std::unordered_map<fr, NodePayload>();
-    indices_ = std::map<uint256_t, index_t>();
-    leaves_ = std::unordered_map<fr, IndexedLeafValueType>();
-    nodes_by_index_ =
-        std::vector<std::unordered_map<index_t, fr>>(forkConstantData_.depth_ + 1, std::unordered_map<index_t, fr>());
-    leaf_pre_image_by_index_ = std::unordered_map<index_t, IndexedLeafValueType>();
->>>>>>> 57ecd474
 }
 
 template <typename LeafValueType>
@@ -1134,12 +1086,8 @@
         ReadTransactionPtr tx = create_read_transaction();
         bool success = read_persisted_meta(meta, *tx);
         if (success) {
-<<<<<<< HEAD
             if (forkConstantData_.name_ == meta.name && forkConstantData_.depth_ == meta.depth) {
                 cache_.put_meta(meta);
-=======
-            if (forkConstantData_.name_ == meta_.name && forkConstantData_.depth_ == meta_.depth) {
->>>>>>> 57ecd474
                 return;
             }
             throw std::runtime_error(
@@ -1148,7 +1096,6 @@
     }
 
     // No meta data available. Write the initial state down
-<<<<<<< HEAD
     meta.name = forkConstantData_.name_;
     meta.size = 0;
     meta.committedSize = 0;
@@ -1159,18 +1106,6 @@
     meta.oldestHistoricBlock = 0;
     meta.unfinalisedBlockHeight = 0;
     meta.finalisedBlockHeight = 0;
-=======
-    meta_.name = forkConstantData_.name_;
-    meta_.size = 0;
-    meta_.committedSize = 0;
-    meta_.root = fr::zero();
-    meta_.initialRoot = fr::zero();
-    meta_.depth = forkConstantData_.depth_;
-    meta_.initialSize = 0;
-    meta_.oldestHistoricBlock = 0;
-    meta_.unfinalisedBlockHeight = 0;
-    meta_.finalisedBlockHeight = 0;
->>>>>>> 57ecd474
     WriteTransactionPtr tx = create_write_transaction();
     try {
         persist_meta(meta, *tx);
@@ -1192,11 +1127,7 @@
         TreeMeta meta;
         bool success = read_persisted_meta(meta, *tx);
         if (success) {
-<<<<<<< HEAD
             if (forkConstantData_.name_ != meta.name || forkConstantData_.depth_ != meta.depth) {
-=======
-            if (forkConstantData_.name_ != meta_.name || forkConstantData_.depth_ != meta_.depth) {
->>>>>>> 57ecd474
                 throw std::runtime_error(format("Inconsistent tree meta data when initialising ",
                                                 forkConstantData_.name_,
                                                 " with depth ",
@@ -1243,12 +1174,8 @@
         }
         forkConstantData_.initialised_from_block_ = blockData;
         // Ensure the meta reflects the fork constant data
-<<<<<<< HEAD
         enrich_meta_from_fork_constant_data(meta);
         cache_.put_meta(meta);
-=======
-        enrich_meta_from_fork_constant_data(meta_);
->>>>>>> 57ecd474
     }
 }
 
