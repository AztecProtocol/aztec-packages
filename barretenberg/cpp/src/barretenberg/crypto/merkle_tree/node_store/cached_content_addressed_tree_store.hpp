#pragma once
#include "./tree_meta.hpp"
#include "barretenberg/crypto/merkle_tree/indexed_tree/indexed_leaf.hpp"
#include "barretenberg/crypto/merkle_tree/lmdb_store/callbacks.hpp"
#include "barretenberg/crypto/merkle_tree/lmdb_store/lmdb_transaction.hpp"
#include "barretenberg/crypto/merkle_tree/lmdb_store/lmdb_tree_store.hpp"
#include "barretenberg/crypto/merkle_tree/types.hpp"
#include "barretenberg/ecc/curves/bn254/fr.hpp"
#include "barretenberg/numeric/uint256/uint256.hpp"
#include "barretenberg/serialize/msgpack.hpp"
#include "barretenberg/stdlib/primitives/field/field.hpp"
#include "msgpack/assert.hpp"
#include <cstdint>
#include <exception>
#include <memory>
#include <mutex>
#include <optional>
#include <stdexcept>
#include <unordered_map>
#include <utility>

template <> struct std::hash<uint256_t> {
    std::size_t operator()(const uint256_t& k) const { return k.data[0]; }
};
template <> struct std::hash<bb::fr> {
    std::size_t operator()(const bb::fr& k) const
    {
        bb::numeric::uint256_t val(k);
        return val.data[0];
    }
};

namespace bb::crypto::merkle_tree {

template <typename LeafType> fr get_key(const LeafType& leaf)
{
    return leaf.value.get_key();
}

inline fr get_key(const fr& leaf)
{
    return leaf;
}

/**
 * @brief Serves as a key-value node store for merkle trees. Caches all changes in memory before persisting them during
 * a 'commit' operation.
 * Manages the persisted store by seperating the key spaces as follows:
 * 1 byte key of 0: Tree meta data
 * 8 byte integers: The index of each leaf to the value of that leaf
 * 16 byte integers: Nodes in the tree, key value = ((2 ^ level) + index - 1)
 * 32 bytes integers: The value of the leaf (32 bytes) to the set of indices where the leaf exists in the tree.
 */
template <typename LeafValueType> class ContentAddressedCachedTreeStore {
  public:
    using PersistedStoreType = LMDBTreeStore;
    using LeafType = LeafValueType;
    using IndexedLeafValueType = IndexedLeaf<LeafValueType>;
    using ReadTransaction = typename PersistedStoreType::ReadTransaction;
    using WriteTransaction = typename PersistedStoreType::WriteTransaction;
    using ReadTransactionPtr = std::unique_ptr<ReadTransaction>;
    using WriteTransactionPtr = std::unique_ptr<WriteTransaction>;

    ContentAddressedCachedTreeStore(std::string name, uint32_t levels, PersistedStoreType::SharedPtr dataStore);
    ContentAddressedCachedTreeStore(std::string name,
                                    uint32_t levels,
                                    const index_t& referenceBlockNumber,
                                    PersistedStoreType::SharedPtr dataStore);
    ~ContentAddressedCachedTreeStore() = default;

    ContentAddressedCachedTreeStore() = delete;
    ContentAddressedCachedTreeStore(ContentAddressedCachedTreeStore const& other) = delete;
    ContentAddressedCachedTreeStore(ContentAddressedCachedTreeStore const&& other) = delete;
    ContentAddressedCachedTreeStore& operator=(ContentAddressedCachedTreeStore const& other) = delete;
    ContentAddressedCachedTreeStore& operator=(ContentAddressedCachedTreeStore const&& other) = delete;

    /**
     * @brief Returns the index of the leaf with a value immediately lower than the value provided
     */
    std::pair<bool, index_t> find_low_value(const fr& new_leaf_key,
                                            const RequestContext& requestContext,
                                            ReadTransaction& tx) const;

    /**
     * @brief Returns the leaf at the provided index, if one exists
     */
    std::optional<IndexedLeafValueType> get_leaf(const index_t& index,
                                                 ReadTransaction& tx,
                                                 bool includeUncommitted) const;

    /**
     * @brief Adds the leaf at the given index, updates the leaf index if requested
     */
    void set_leaf_key_at_index(const index_t& index, const IndexedLeafValueType& leaf);

    /**
     * @brief Updates the leaf index
     */
    void update_index(const index_t& index, const fr& leaf);

    /**
     * @brief Writes the provided data at the given node coordinates. Only writes to uncommitted data.
     */
    void put_node_by_hash(const fr& nodeHash, const NodePayload& payload);

    /**
     * @brief Returns the data at the given node coordinates if available. Reads from uncommitted state if requested.
     */
    bool get_node_by_hash(const fr& nodeHash,
                          NodePayload& payload,
                          ReadTransaction& transaction,
                          bool includeUncommitted) const;

    /**
     * @brief Writes the provided data at the given node coordinates. Only writes to uncommitted data.
     */
    void put_cached_node_by_index(uint32_t level, index_t index, const fr& data, bool overwriteIfPresent = true);

    /**
     * @brief Returns the data at the given node coordinates if available.
     */
    bool get_cached_node_by_index(uint32_t level, index_t index, fr& data) const;

    /**
     * @brief Writes the provided meta data to uncommitted state
     */
    void put_meta(const TreeMeta& m);

    /**
     * @brief Reads the tree meta data, including uncommitted data if requested
     */
    void get_meta(TreeMeta& m, ReadTransaction& tx, bool includeUncommitted) const;

    /**
     * @brief Reads the tree meta data, including uncommitted data if requested
     */
    bool get_block_data(const index_t& blockNumber, BlockPayload& blockData, ReadTransaction& tx) const;

    /**
     * @brief Finds the index of the given leaf value in the tree if available. Includes uncommitted data if requested.
     */
    std::optional<index_t> find_leaf_index(const LeafValueType& leaf,
                                           const RequestContext& requestContext,
                                           ReadTransaction& tx,
                                           bool includeUncommitted) const;

    /**
     * @brief Finds the index of the given leaf value in the tree if available. Includes uncommitted data if requested.
     */
    std::optional<index_t> find_leaf_index_from(const LeafValueType& leaf,
                                                index_t start_index,
                                                const RequestContext& requestContext,
                                                ReadTransaction& tx,
                                                bool includeUncommitted) const;

    /**
     * @brief Commits the uncommitted data to the underlying store
     */
    void commit(bool asBlock = true);

    /**
     * @brief Rolls back the uncommitted state
     */
    void rollback();

    /**
     * @brief Returns the name of the tree
     */
    std::string get_name() const { return name_; }

    /**
     * @brief Returns a read transaction against the underlying store.
     */
    ReadTransactionPtr create_read_transaction() const { return dataStore_->create_read_transaction(); }

    std::optional<IndexedLeafValueType> get_leaf_by_hash(const fr& leaf_hash,
                                                         ReadTransaction& tx,
                                                         bool includeUncommitted) const;

    void put_leaf_by_hash(const fr& leaf_hash, const IndexedLeafValueType& leafPreImage);

    std::optional<IndexedLeafValueType> get_cached_leaf_by_index(const index_t& index) const;

    void put_cached_leaf_by_index(const index_t& index, const IndexedLeafValueType& leafPreImage);

    fr get_current_root(ReadTransaction& tx, bool includeUncommitted) const;

<<<<<<< HEAD
    void remove_block(const index_t& blockNumber, bool isUnwind);
=======
    std::optional<index_t> get_fork_block() const;
>>>>>>> 764c47c4

  private:
    std::string name_;
    uint32_t depth_;
    std::optional<BlockPayload> initialised_from_block_;

    // This is a mapping between the node hash and it's payload (children and ref count) for every node in the tree,
    // including leaves. As indexed trees are updated, this will end up containing many nodes that are not part of the
    // final tree so they need to be omitted from what is committed.
    std::unordered_map<fr, NodePayload> nodes_;

    // This is a store mapping the leaf key (e.g. slot for public data or nullifier value for nullifier tree) to the
    // indices in the tree For indexed tress there is only ever one index against the key, for append-only trees there
    // can be multiple
    std::map<uint256_t, Indices> indices_;

    // This is a mapping from leaf hash to leaf pre-image. This will contain entries that need to be omitted when
    // commiting updates
    std::unordered_map<fr, IndexedLeafValueType> leaves_;
    PersistedStoreType::SharedPtr dataStore_;
    TreeMeta meta_;
    mutable std::mutex mtx_;

    // The following stores are not persisted, just cached until commit
    std::vector<std::unordered_map<index_t, fr>> nodes_by_index_;
    std::unordered_map<index_t, IndexedLeafValueType> leaf_pre_image_by_index_;

    void initialise();

    void initialise_from_block(const index_t& blockNumber);

    bool read_persisted_meta(TreeMeta& m, ReadTransaction& tx) const;

    void enrich_meta_from_block(TreeMeta& m) const;

    void persist_meta(TreeMeta& m, WriteTransaction& tx);

    void hydrate_indices_from_persisted_store(ReadTransaction& tx);

    void persist_leaf_indices(WriteTransaction& tx);

    void persist_leaf_pre_image(const fr& hash, WriteTransaction& tx);

    void persist_node(const std::optional<fr>& optional_hash, uint32_t level, WriteTransaction& tx);

    void remove_node(const std::optional<fr>& optional_hash,
                     uint32_t level,
                     std::optional<index_t> maxIndex,
                     WriteTransaction& tx);

    void remove_leaf(const fr& hash, std::optional<index_t> maxIndex, WriteTransaction& tx);

    index_t constrain_tree_size(const RequestContext& requestContext, ReadTransaction& tx) const;

    WriteTransactionPtr create_write_transaction() const { return dataStore_->create_write_transaction(); }
};

template <typename LeafValueType>
ContentAddressedCachedTreeStore<LeafValueType>::ContentAddressedCachedTreeStore(std::string name,
                                                                                uint32_t levels,
                                                                                PersistedStoreType::SharedPtr dataStore)
    : name_(std::move(name))
    , depth_(levels)
    , dataStore_(dataStore)
    , nodes_by_index_(std::vector<std::unordered_map<index_t, fr>>(depth_ + 1, std::unordered_map<index_t, fr>()))
{
    initialise();
}

template <typename LeafValueType>
ContentAddressedCachedTreeStore<LeafValueType>::ContentAddressedCachedTreeStore(std::string name,
                                                                                uint32_t levels,
                                                                                const index_t& referenceBlockNumber,
                                                                                PersistedStoreType::SharedPtr dataStore)
    : name_(std::move(name))
    , depth_(levels)
    , dataStore_(dataStore)
    , nodes_by_index_(std::vector<std::unordered_map<index_t, fr>>(depth_ + 1, std::unordered_map<index_t, fr>()))
{
    initialise_from_block(referenceBlockNumber);
}

template <typename LeafValueType>
index_t ContentAddressedCachedTreeStore<LeafValueType>::constrain_tree_size(const RequestContext& requestContext,
                                                                            ReadTransaction& tx) const
{
    TreeMeta m;
    get_meta(m, tx, true);
    index_t sizeLimit = m.committedSize;
    if (requestContext.blockNumber.has_value()) {
        BlockPayload blockData;
        if (dataStore_->read_block_data(requestContext.blockNumber.value(), blockData, tx)) {
            sizeLimit = std::min(meta_.committedSize, blockData.size);
        }
    }
    return sizeLimit;
}

template <typename LeafValueType>
std::pair<bool, index_t> ContentAddressedCachedTreeStore<LeafValueType>::find_low_value(
    const fr& new_leaf_key, const RequestContext& requestContext, ReadTransaction& tx) const
{
    auto new_value_as_number = uint256_t(new_leaf_key);
    Indices committed;
    std::optional<index_t> sizeLimit = std::nullopt;
    if (initialised_from_block_.has_value() || requestContext.blockNumber.has_value()) {
        sizeLimit = constrain_tree_size(requestContext, tx);
    }

    fr found_key = dataStore_->find_low_leaf(new_leaf_key, committed, sizeLimit, tx);
    auto db_index = committed.indices[0];
    uint256_t retrieved_value = found_key;

    // Accessing indices_ from here under a lock
    std::unique_lock lock(mtx_);
    if (!requestContext.includeUncommitted || retrieved_value == new_value_as_number || indices_.empty()) {
        return std::make_pair(new_value_as_number == retrieved_value, db_index);
    }

    // At this stage, we have been asked to include uncommitted and the value was not exactly found in the db
    auto it = indices_.lower_bound(new_value_as_number);
    if (it == indices_.end()) {
        // there is no element >= the requested value.
        // decrement the iterator to get the value preceeding the requested value
        --it;
        // we need to return the larger of the db value or the cached value

        return std::make_pair(false, it->first > retrieved_value ? it->second.indices[0] : db_index);
    }

    if (it->first == uint256_t(new_value_as_number)) {
        // the value is already present and the iterator points to it
        return std::make_pair(true, it->second.indices[0]);
    }
    // the iterator points to the element immediately larger than the requested value
    // We need to return the highest value from
    // 1. The next lowest cached value, if there is one
    // 2. The value retrieved from the db
    if (it == indices_.begin()) {
        // No cached lower value, return the db index
        return std::make_pair(false, db_index);
    }
    --it;
    //  it now points to the value less than that requested
    return std::make_pair(false, it->first > retrieved_value ? it->second.indices[0] : db_index);
}

template <typename LeafValueType>
std::optional<typename ContentAddressedCachedTreeStore<LeafValueType>::IndexedLeafValueType>
ContentAddressedCachedTreeStore<LeafValueType>::get_leaf_by_hash(const fr& leaf_hash,
                                                                 ReadTransaction& tx,
                                                                 bool includeUncommitted) const
{
    std::optional<typename ContentAddressedCachedTreeStore<LeafValueType>::IndexedLeafValueType> leaf = std::nullopt;
    if (includeUncommitted) {
        // Accessing leaves_ here under a lock
        std::unique_lock lock(mtx_);
        typename std::unordered_map<fr, IndexedLeafValueType>::const_iterator it = leaves_.find(leaf_hash);
        if (it != leaves_.end()) {
            leaf = it->second;
            return leaf;
        }
    }
    IndexedLeafValueType leafData;
    bool success = dataStore_->read_leaf_by_hash(leaf_hash, leafData, tx);
    if (success) {
        leaf = leafData;
    }
    return leaf;
}

template <typename LeafValueType>
void ContentAddressedCachedTreeStore<LeafValueType>::put_leaf_by_hash(const fr& leaf_hash,
                                                                      const IndexedLeafValueType& leafPreImage)
{
    // Accessing leaves_ under a lock
    std::unique_lock lock(mtx_);
    leaves_[leaf_hash] = leafPreImage;
}

template <typename LeafValueType>
std::optional<typename ContentAddressedCachedTreeStore<LeafValueType>::IndexedLeafValueType>
ContentAddressedCachedTreeStore<LeafValueType>::get_cached_leaf_by_index(const index_t& index) const
{
    // Accessing leaf_pre_image_by_index_ under a lock
    std::unique_lock lock(mtx_);
    auto it = leaf_pre_image_by_index_.find(index);
    if (it == leaf_pre_image_by_index_.end()) {
        return std::nullopt;
    }
    return it->second;
}

template <typename LeafValueType>
void ContentAddressedCachedTreeStore<LeafValueType>::put_cached_leaf_by_index(const index_t& index,
                                                                              const IndexedLeafValueType& leafPreImage)
{
    // Accessing leaf_pre_image_by_index_ under a lock
    std::unique_lock lock(mtx_);
    leaf_pre_image_by_index_[index] = leafPreImage;
}

template <typename LeafValueType>
void ContentAddressedCachedTreeStore<LeafValueType>::set_leaf_key_at_index(const index_t& index,
                                                                           const IndexedLeafValueType& leaf)
{
    update_index(index, leaf.value.get_key());
}

template <typename LeafValueType>
void ContentAddressedCachedTreeStore<LeafValueType>::update_index(const index_t& index, const fr& leaf)
{
    // Accessing indices_ under a lock
    std::unique_lock lock(mtx_);
    auto it = indices_.find(uint256_t(leaf));
    if (it == indices_.end()) {
        Indices ind;
        ind.indices.push_back(index);
        indices_[uint256_t(leaf)] = ind;
        return;
    }
    it->second.indices.push_back(index);
}

template <typename LeafValueType>
std::optional<index_t> ContentAddressedCachedTreeStore<LeafValueType>::find_leaf_index(
    const LeafValueType& leaf, const RequestContext& requestContext, ReadTransaction& tx, bool includeUncommitted) const
{
    return find_leaf_index_from(leaf, 0, requestContext, tx, includeUncommitted);
}

template <typename LeafValueType>
std::optional<index_t> ContentAddressedCachedTreeStore<LeafValueType>::find_leaf_index_from(
    const LeafValueType& leaf,
    index_t start_index,
    const RequestContext& requestContext,
    ReadTransaction& tx,
    bool includeUncommitted) const
{
    Indices committed;
    std::optional<index_t> result = std::nullopt;
    FrKeyType key = leaf;
    std::vector<uint8_t> value;
    bool success = dataStore_->read_leaf_indices(key, committed, tx);
    if (success) {
        index_t sizeLimit = constrain_tree_size(requestContext, tx);
        if (!committed.indices.empty()) {
            for (size_t i = 0; i < committed.indices.size(); ++i) {
                index_t ind = committed.indices[i];
                if (ind < start_index) {
                    continue;
                }
                if (ind >= sizeLimit) {
                    continue;
                }
                if (!result.has_value()) {
                    result = ind;
                    continue;
                }
                result = std::min(ind, result.value());
            }
        }
    }
    if (includeUncommitted) {
        // Accessing indices_ under a lock
        std::unique_lock lock(mtx_);
        auto it = indices_.find(uint256_t(leaf));
        if (it != indices_.end() && !it->second.indices.empty()) {
            for (size_t i = 0; i < it->second.indices.size(); ++i) {
                index_t ind = it->second.indices[i];
                if (ind < start_index) {
                    continue;
                }
                if (!result.has_value()) {
                    result = ind;
                    continue;
                }
                result = std::min(ind, result.value());
            }
        }
    }
    return result;
}

template <typename LeafValueType>
void ContentAddressedCachedTreeStore<LeafValueType>::put_node_by_hash(const fr& nodeHash, const NodePayload& payload)
{
    // Accessing nodes_ under a lock
    std::unique_lock lock(mtx_);
    nodes_[nodeHash] = payload;
}

template <typename LeafValueType>
bool ContentAddressedCachedTreeStore<LeafValueType>::get_node_by_hash(const fr& nodeHash,
                                                                      NodePayload& payload,
                                                                      ReadTransaction& transaction,
                                                                      bool includeUncommitted) const
{
    if (includeUncommitted) {
        // Accessing nodes_ under a lock
        std::unique_lock lock(mtx_);
        auto it = nodes_.find(nodeHash);
        if (it != nodes_.end()) {
            payload = it->second;
            return true;
        }
    }
    return dataStore_->read_node(nodeHash, payload, transaction);
}

template <typename LeafValueType>
void ContentAddressedCachedTreeStore<LeafValueType>::put_cached_node_by_index(uint32_t level,
                                                                              index_t index,
                                                                              const fr& data,
                                                                              bool overwriteIfPresent)
{
    // Accessing nodes_by_index_ under a lock
    std::unique_lock lock(mtx_);
    if (!overwriteIfPresent) {
        const auto& level_map = nodes_by_index_[level];
        auto it = level_map.find(index);
        if (it != level_map.end()) {
            return;
        }
    }

    nodes_by_index_[level][index] = data;
}

template <typename LeafValueType>
bool ContentAddressedCachedTreeStore<LeafValueType>::get_cached_node_by_index(uint32_t level,
                                                                              index_t index,
                                                                              fr& data) const
{
    // Accessing nodes_by_index_ under a lock
    std::unique_lock lock(mtx_);
    const auto& level_map = nodes_by_index_[level];
    auto it = level_map.find(index);
    if (it == level_map.end()) {
        return false;
    }
    data = it->second;
    return true;
}

template <typename LeafValueType> void ContentAddressedCachedTreeStore<LeafValueType>::put_meta(const TreeMeta& m)
{
    // Accessing meta_ under a lock
    std::unique_lock lock(mtx_);
    meta_ = m;
}

template <typename LeafValueType>
void ContentAddressedCachedTreeStore<LeafValueType>::get_meta(TreeMeta& m,
                                                              ReadTransaction& tx,
                                                              bool includeUncommitted) const
{
    if (includeUncommitted) {
        // Accessing meta_ under a lock
        std::unique_lock lock(mtx_);
        m = meta_;
        return;
    }
    read_persisted_meta(m, tx);
}

template <typename LeafValueType>
bool ContentAddressedCachedTreeStore<LeafValueType>::get_block_data(const index_t& blockNumber,
                                                                    BlockPayload& blockData,
                                                                    ReadTransaction& tx) const
{
    return dataStore_->read_block_data(blockNumber, blockData, tx);
}

template <typename LeafValueType>
bool ContentAddressedCachedTreeStore<LeafValueType>::read_persisted_meta(TreeMeta& m, ReadTransaction& tx) const
{
    if (!dataStore_->read_meta_data(m, tx)) {
        return false;
    }
    enrich_meta_from_block(m);
    return true;
}

template <typename LeafValueType>
void ContentAddressedCachedTreeStore<LeafValueType>::enrich_meta_from_block(TreeMeta& m) const
{
    if (initialised_from_block_.has_value()) {
        m.size = initialised_from_block_->size;
        m.committedSize = initialised_from_block_->size;
        m.root = initialised_from_block_->root;
        m.blockHeight = initialised_from_block_->blockNumber;
    }
}

template <typename LeafValueType>
fr ContentAddressedCachedTreeStore<LeafValueType>::get_current_root(ReadTransaction& tx, bool includeUncommitted) const
{
    if (includeUncommitted) {
        fr root = fr::zero();
        if (get_cached_node_by_index(0, 0, root)) {
            return root;
        }
    }
    TreeMeta meta;
    get_meta(meta, tx, includeUncommitted);
    return meta.root;
}

// The following functions are related to either initialisation or committing data
// It is assumed that when these operations are being executed that no other state accessing operations
// are in progress, hence no data synchronisation is used.

template <typename LeafValueType> void ContentAddressedCachedTreeStore<LeafValueType>::commit(bool asBlock)
{
    fr currentRoot = fr::zero();
    bool dataPresent = false;
    // We don't allow commits using images/forks
    if (initialised_from_block_.has_value()) {
        throw std::runtime_error("Committing an image is forbidden");
    }
    {
        ReadTransactionPtr tx = create_read_transaction();
        dataPresent = get_cached_node_by_index(0, 0, currentRoot);
        if (!dataPresent) {
            if (asBlock) {
                return;
            }
        } else {
            auto currentRootIter = nodes_.find(currentRoot);
            if (currentRootIter == nodes_.end()) {
                if (asBlock) {
                    return;
                }
            } else {
                hydrate_indices_from_persisted_store(*tx);
            }
        }
    }
    {
        WriteTransactionPtr tx = create_write_transaction();
        try {
            if (dataPresent) {
                std::cout << "Persisting block " << meta_.blockHeight + 1 << std::endl;
                persist_leaf_indices(*tx);
                persist_node(std::optional<fr>(currentRoot), 0, *tx);
                if (asBlock) {
<<<<<<< HEAD
                    ++meta_.blockHeight;
                    if (meta_.oldestHistoricBlock == 0) {
                        meta_.oldestHistoricBlock = 1;
                    }
                    BlockPayload block{ .size = meta_.size, .blockNumber = meta_.blockHeight, .root = currentRoot };
                    dataStore_.write_block_data(meta_.blockHeight, block, *tx);
=======
                    ++meta_.unfinalisedBlockHeight;
                    BlockPayload block{ .size = meta_.size,
                                        .blockNumber = meta_.unfinalisedBlockHeight,
                                        .root = currentRoot };
                    dataStore_->write_block_data(meta_.unfinalisedBlockHeight, block, *tx);
>>>>>>> 764c47c4
                }
            }
            meta_.committedSize = meta_.size;
            persist_meta(meta_, *tx);
            tx->commit();
        } catch (std::exception& e) {
            tx->try_abort();
            throw;
        }
    }
    rollback();
}

template <typename LeafValueType>
void ContentAddressedCachedTreeStore<LeafValueType>::persist_leaf_indices(WriteTransaction& tx)
{
    for (auto& idx : indices_) {
        FrKeyType key = idx.first;
        dataStore_->write_leaf_indices(key, idx.second, tx);
    }
}

template <typename LeafValueType>
void ContentAddressedCachedTreeStore<LeafValueType>::persist_leaf_pre_image(const fr& hash, WriteTransaction& tx)
{
    // Now persist the leaf pre-image
    auto leafPreImageIter = leaves_.find(hash);
    if (leafPreImageIter == leaves_.end()) {
        return;
    }
    dataStore_->write_leaf_by_hash(hash, leafPreImageIter->second, tx);
}

template <typename LeafValueType>
void ContentAddressedCachedTreeStore<LeafValueType>::persist_node(const std::optional<fr>& optional_hash,
                                                                  uint32_t level,
                                                                  WriteTransaction& tx)
{
    // If the optional hash does not have a value then it means it's the zero tree value at this level
    // If it has a value but that value is not in our stores then it means it is referencing a node
    // created in a previous block, so that will need to have it's reference count increased
    if (!optional_hash.has_value()) {
        return;
    }
    fr hash = optional_hash.value();

    if (level == depth_) {
        // this is a leaf
        persist_leaf_pre_image(hash, tx);
    }

    std::cout << "Persisting node hash " << hash << " at level " << level << std::endl;

    auto nodePayloadIter = nodes_.find(hash);
    if (nodePayloadIter == nodes_.end()) {
        //  need to increase the stored node's reference count here
        dataStore_.increment_node_reference_count(hash, tx);
        return;
    }
    NodePayload nodeData = nodePayloadIter->second;
    dataStore_.set_or_increment_node_reference_count(hash, nodeData, tx);
    if (nodeData.ref != 1) {
        // If the node now has a ref count greater then 1, we don't continue.
        // It means that the entire sub-tree underneath already exists
        return;
    }
<<<<<<< HEAD
=======
    dataStore_->write_node(hash, nodePayloadIter->second, tx);
>>>>>>> 764c47c4
    persist_node(nodePayloadIter->second.left, level + 1, tx);
    persist_node(nodePayloadIter->second.right, level + 1, tx);
}

template <typename LeafValueType>
void ContentAddressedCachedTreeStore<LeafValueType>::hydrate_indices_from_persisted_store(ReadTransaction& tx)
{
    for (auto& idx : indices_) {
        std::vector<uint8_t> value;
        FrKeyType key = idx.first;
        Indices persistedIndices;
        bool success = dataStore_->read_leaf_indices(key, persistedIndices, tx);
        if (success) {
            idx.second.indices.insert(
                idx.second.indices.begin(), persistedIndices.indices.begin(), persistedIndices.indices.end());
        }
    }
}

template <typename LeafValueType> void ContentAddressedCachedTreeStore<LeafValueType>::rollback()
{
    // Extract the committed meta data and destroy the cache
    {
        ReadTransactionPtr tx = create_read_transaction();
        read_persisted_meta(meta_, *tx);
    }
    nodes_ = std::unordered_map<fr, NodePayload>();
    indices_ = std::map<uint256_t, Indices>();
    leaves_ = std::unordered_map<fr, IndexedLeafValueType>();
    nodes_by_index_ = std::vector<std::unordered_map<index_t, fr>>(depth_ + 1, std::unordered_map<index_t, fr>());
    leaf_pre_image_by_index_ = std::unordered_map<index_t, IndexedLeafValueType>();
}

template <typename LeafValueType>
void ContentAddressedCachedTreeStore<LeafValueType>::persist_meta(TreeMeta& m, WriteTransaction& tx)
{
    dataStore_->write_meta_data(m, tx);
}

template <typename LeafValueType>
void ContentAddressedCachedTreeStore<LeafValueType>::remove_block(const index_t& blockNumber, bool isUnwind)
{
    TreeMeta meta;
    BlockPayload blockData;
    BlockPayload previousBlockData;
    {
        ReadTransactionPtr tx = create_read_transaction();
        get_meta(meta, *tx, false);
        if (isUnwind) {
            if (blockNumber != meta.blockHeight) {
                throw std::runtime_error("Block number is not the most recent");
            }
            dataStore_.read_block_data(blockNumber - 1, previousBlockData, *tx);
        } else if (blockNumber != meta.oldestHistoricBlock) {
            throw std::runtime_error("Block number is not the most historic");
        }

        dataStore_.read_block_data(blockNumber, blockData, *tx);
    }
    WriteTransactionPtr writeTx = create_write_transaction();
    try {
        std::cout << "Removing block " << blockNumber << std::endl;
        std::optional<index_t> maxIndex = isUnwind ? std::optional<index_t>(blockData.size) : std::nullopt;
        remove_node(std::optional<fr>(blockData.root), 0, maxIndex, *writeTx);
        dataStore_.delete_block_data(blockNumber, *writeTx);
        if (isUnwind) {
            meta.blockHeight--;
            meta.size = previousBlockData.size;
            meta.committedSize = meta.size;
            meta.root = previousBlockData.root;
            std::cout << "New block root " << previousBlockData.root << std::endl;
        } else {
            meta.oldestHistoricBlock++;
        }
        put_meta(meta);
        persist_meta(meta, *writeTx);
        writeTx->commit();
    } catch (std::exception& e) {
        writeTx->try_abort();
        throw;
    }
}

template <typename LeafValueType>
void ContentAddressedCachedTreeStore<LeafValueType>::remove_leaf(const fr& hash,
                                                                 std::optional<index_t> maxIndex,
                                                                 WriteTransaction& tx)
{
    if (maxIndex.has_value()) {
        std::cout << "Max Index" << std::endl;
        // We need to clear the entry from the leaf key to indices database as this leaf never existed
        LeafValueType leaf;
        if (dataStore_.read_leaf_by_hash(hash, leaf, tx)) {
            fr key = get_key(leaf);
            // We now have the key, extract the indices
            Indices indices;
            dataStore_.read_leaf_indices(key, indices, tx);
            indices.indices.erase(std::remove_if(indices.indices.begin(),
                                                 indices.indices.end(),
                                                 [&](index_t& ind) { return ind > maxIndex.value(); }),
                                  indices.indices.end());
            dataStore_.write_leaf_indices(hash, indices, tx);
        }
    } else {
        std::cout << "No max index" << std::endl;
    }
    std::cout << "Deleting leaf by hash" << std::endl;
    dataStore_.delete_leaf_by_hash(hash, tx);
}

template <typename LeafValueType>
void ContentAddressedCachedTreeStore<LeafValueType>::remove_node(const std::optional<fr>& optional_hash,
                                                                 uint32_t level,
                                                                 std::optional<index_t> maxIndex,
                                                                 WriteTransaction& tx)
{
    if (!optional_hash.has_value()) {
        return;
    }
    fr hash = optional_hash.value();

    // we need to retrieve the node and decrement it's reference count
    std::cout << "Decrementing ref count for node " << hash << ", level " << level << std::endl;
    NodePayload nodeData;
    dataStore_.decrement_node_reference_count(hash, nodeData, tx);

    if (nodeData.ref != 0) {
        // node was not deleted, we don't continue the search
        return;
    }

    // the node was deleted, if it was a leaf then we need to remove the pre-image
    if (level == depth_) {
        std::cout << "Removing leaf " << hash << std::endl;
        remove_leaf(hash, maxIndex, tx);
    }

    // now recursively remove the next level
    remove_node(std::optional<fr>(nodeData.left), level + 1, maxIndex, tx);
    remove_node(std::optional<fr>(nodeData.right), level + 1, maxIndex, tx);
}

template <typename LeafValueType> void ContentAddressedCachedTreeStore<LeafValueType>::initialise()
{
    // Read the persisted meta data, if the name or depth of the tree is not consistent with what was provided during
    // construction then we throw
    std::vector<uint8_t> data;
    {
        ReadTransactionPtr tx = create_read_transaction();
        bool success = read_persisted_meta(meta_, *tx);
        if (success) {
            if (name_ == meta_.name && depth_ == meta_.depth) {
                return;
            }
            throw std::runtime_error("Invalid tree meta data");
        }
    }

    // No meta data available. Write the initial state down
    meta_.name = name_;
    meta_.size = 0;
    meta_.committedSize = 0;
    meta_.root = fr::zero();
    meta_.initialRoot = fr::zero();
    meta_.depth = depth_;
    meta_.initialSize = 0;
    meta_.oldestHistoricBlock = 0;
    meta_.blockHeight = 0;
    WriteTransactionPtr tx = create_write_transaction();
    try {
        persist_meta(meta_, *tx);
        tx->commit();
    } catch (std::exception& e) {
        tx->try_abort();
        throw e;
    }
}

template <typename LeafValueType>
void ContentAddressedCachedTreeStore<LeafValueType>::initialise_from_block(const index_t& blockNumber)
{
    // Read the persisted meta data, if the name or depth of the tree is not consistent with what was provided during
    // construction then we throw
    std::vector<uint8_t> data;
    {
        ReadTransactionPtr tx = create_read_transaction();
        bool success = read_persisted_meta(meta_, *tx);
        if (success) {
            if (name_ != meta_.name || depth_ != meta_.depth) {
                throw std::runtime_error("Invalid tree meta data");
            }

        } else {
            throw std::runtime_error("Tree must be initialised");
        }

        if (meta_.blockHeight < blockNumber) {
            throw std::runtime_error("Unable to initialise from future block");
        }
        BlockPayload blockData;
        if (blockNumber == 0) {
            blockData.blockNumber = 0;
            blockData.root = meta_.root;
            blockData.size = meta_.size;
        } else if (get_block_data(blockNumber, blockData, *tx) == false) {
            throw std::runtime_error(
                (std::stringstream() << "Failed to retrieve block data: " << blockNumber << ". Tree name: " << name_)
                    .str());
        }
        initialised_from_block_ = blockData;
        enrich_meta_from_block(meta_);
    }
}

template <typename LeafValueType>
std::optional<index_t> ContentAddressedCachedTreeStore<LeafValueType>::get_fork_block() const
{
    if (initialised_from_block_.has_value()) {
        return initialised_from_block_->blockNumber;
    }
    return std::nullopt;
}

} // namespace bb::crypto::merkle_tree<|MERGE_RESOLUTION|>--- conflicted
+++ resolved
@@ -185,11 +185,9 @@
 
     fr get_current_root(ReadTransaction& tx, bool includeUncommitted) const;
 
-<<<<<<< HEAD
     void remove_block(const index_t& blockNumber, bool isUnwind);
-=======
+
     std::optional<index_t> get_fork_block() const;
->>>>>>> 764c47c4
 
   private:
     std::string name_;
@@ -637,20 +635,12 @@
                 persist_leaf_indices(*tx);
                 persist_node(std::optional<fr>(currentRoot), 0, *tx);
                 if (asBlock) {
-<<<<<<< HEAD
                     ++meta_.blockHeight;
                     if (meta_.oldestHistoricBlock == 0) {
                         meta_.oldestHistoricBlock = 1;
                     }
                     BlockPayload block{ .size = meta_.size, .blockNumber = meta_.blockHeight, .root = currentRoot };
-                    dataStore_.write_block_data(meta_.blockHeight, block, *tx);
-=======
-                    ++meta_.unfinalisedBlockHeight;
-                    BlockPayload block{ .size = meta_.size,
-                                        .blockNumber = meta_.unfinalisedBlockHeight,
-                                        .root = currentRoot };
-                    dataStore_->write_block_data(meta_.unfinalisedBlockHeight, block, *tx);
->>>>>>> 764c47c4
+                    dataStore_->write_block_data(meta_.blockHeight, block, *tx);
                 }
             }
             meta_.committedSize = meta_.size;
@@ -707,20 +697,16 @@
     auto nodePayloadIter = nodes_.find(hash);
     if (nodePayloadIter == nodes_.end()) {
         //  need to increase the stored node's reference count here
-        dataStore_.increment_node_reference_count(hash, tx);
+        dataStore_->increment_node_reference_count(hash, tx);
         return;
     }
     NodePayload nodeData = nodePayloadIter->second;
-    dataStore_.set_or_increment_node_reference_count(hash, nodeData, tx);
+    dataStore_->set_or_increment_node_reference_count(hash, nodeData, tx);
     if (nodeData.ref != 1) {
         // If the node now has a ref count greater then 1, we don't continue.
         // It means that the entire sub-tree underneath already exists
         return;
     }
-<<<<<<< HEAD
-=======
-    dataStore_->write_node(hash, nodePayloadIter->second, tx);
->>>>>>> 764c47c4
     persist_node(nodePayloadIter->second.left, level + 1, tx);
     persist_node(nodePayloadIter->second.right, level + 1, tx);
 }
@@ -773,19 +759,19 @@
             if (blockNumber != meta.blockHeight) {
                 throw std::runtime_error("Block number is not the most recent");
             }
-            dataStore_.read_block_data(blockNumber - 1, previousBlockData, *tx);
+            dataStore_->read_block_data(blockNumber - 1, previousBlockData, *tx);
         } else if (blockNumber != meta.oldestHistoricBlock) {
             throw std::runtime_error("Block number is not the most historic");
         }
 
-        dataStore_.read_block_data(blockNumber, blockData, *tx);
+        dataStore_->read_block_data(blockNumber, blockData, *tx);
     }
     WriteTransactionPtr writeTx = create_write_transaction();
     try {
         std::cout << "Removing block " << blockNumber << std::endl;
         std::optional<index_t> maxIndex = isUnwind ? std::optional<index_t>(blockData.size) : std::nullopt;
         remove_node(std::optional<fr>(blockData.root), 0, maxIndex, *writeTx);
-        dataStore_.delete_block_data(blockNumber, *writeTx);
+        dataStore_->delete_block_data(blockNumber, *writeTx);
         if (isUnwind) {
             meta.blockHeight--;
             meta.size = previousBlockData.size;
@@ -813,22 +799,22 @@
         std::cout << "Max Index" << std::endl;
         // We need to clear the entry from the leaf key to indices database as this leaf never existed
         LeafValueType leaf;
-        if (dataStore_.read_leaf_by_hash(hash, leaf, tx)) {
+        if (dataStore_->read_leaf_by_hash(hash, leaf, tx)) {
             fr key = get_key(leaf);
             // We now have the key, extract the indices
             Indices indices;
-            dataStore_.read_leaf_indices(key, indices, tx);
+            dataStore_->read_leaf_indices(key, indices, tx);
             indices.indices.erase(std::remove_if(indices.indices.begin(),
                                                  indices.indices.end(),
                                                  [&](index_t& ind) { return ind > maxIndex.value(); }),
                                   indices.indices.end());
-            dataStore_.write_leaf_indices(hash, indices, tx);
+            dataStore_->write_leaf_indices(hash, indices, tx);
         }
     } else {
         std::cout << "No max index" << std::endl;
     }
     std::cout << "Deleting leaf by hash" << std::endl;
-    dataStore_.delete_leaf_by_hash(hash, tx);
+    dataStore_->delete_leaf_by_hash(hash, tx);
 }
 
 template <typename LeafValueType>
@@ -845,7 +831,7 @@
     // we need to retrieve the node and decrement it's reference count
     std::cout << "Decrementing ref count for node " << hash << ", level " << level << std::endl;
     NodePayload nodeData;
-    dataStore_.decrement_node_reference_count(hash, nodeData, tx);
+    dataStore_->decrement_node_reference_count(hash, nodeData, tx);
 
     if (nodeData.ref != 0) {
         // node was not deleted, we don't continue the search
