#pragma once
#include "../hashers/hashers.hpp"
#include "barretenberg/ecc/curves/secp256k1/secp256k1.hpp"

#include "barretenberg/ecc/curves/secp256r1/secp256r1.hpp"

#include "barretenberg/serialize/msgpack.hpp"
#include <array>
#include <string>

namespace bb::crypto {
template <typename Fr, typename G1> struct ecdsa_key_pair {
    Fr private_key;
    typename G1::affine_element public_key;
    // For serialization, update with any new fields
    MSGPACK_FIELDS(private_key, public_key);
};

struct ecdsa_signature {
    std::array<uint8_t, 32> r;
    std::array<uint8_t, 32> s;
    uint8_t v;
    // For serialization, update with any new fields
    MSGPACK_FIELDS(r, s, v);
};

template <typename Hash, typename Fq, typename Fr, typename G1>
ecdsa_signature ecdsa_construct_signature(const std::string& message, const ecdsa_key_pair<Fr, G1>& account);

template <typename Hash, typename Fq, typename Fr, typename G1>
typename G1::affine_element ecdsa_recover_public_key(const std::string& message, const ecdsa_signature& sig);

// TODO(https://github.com/AztecProtocol/barretenberg/issues/659)
template <typename Hash, typename Fq, typename Fr, typename G1>
<<<<<<< HEAD
bool verify_signature(const auto& message, const typename G1::affine_element& public_key, const signature& signature);
=======
bool ecdsa_verify_signature(const std::string& message,
                            const typename G1::affine_element& public_key,
                            const ecdsa_signature& signature);
>>>>>>> f8495758

inline bool operator==(ecdsa_signature const& lhs, ecdsa_signature const& rhs)
{
    return lhs.r == rhs.r && lhs.s == rhs.s && lhs.v == rhs.v;
}

inline std::ostream& operator<<(std::ostream& os, ecdsa_signature const& sig)
{
    os << "{ " << sig.r << ", " << sig.s << ", " << static_cast<uint32_t>(sig.v) << " }";
    return os;
}

} // namespace bb::crypto

#include "./ecdsa_impl.hpp"<|MERGE_RESOLUTION|>--- conflicted
+++ resolved
@@ -32,13 +32,9 @@
 
 // TODO(https://github.com/AztecProtocol/barretenberg/issues/659)
 template <typename Hash, typename Fq, typename Fr, typename G1>
-<<<<<<< HEAD
-bool verify_signature(const auto& message, const typename G1::affine_element& public_key, const signature& signature);
-=======
 bool ecdsa_verify_signature(const std::string& message,
                             const typename G1::affine_element& public_key,
                             const ecdsa_signature& signature);
->>>>>>> f8495758
 
 inline bool operator==(ecdsa_signature const& lhs, ecdsa_signature const& rhs)
 {
