#include "poseidon2.hpp"
#include "barretenberg/crypto/poseidon2/poseidon2_params.hpp"
#include "barretenberg/ecc/curves/bn254/bn254.hpp"
#include <gtest/gtest.h>

using namespace bb;

namespace {
auto& engine = numeric::get_debug_randomness();
}

TEST(Poseidon2, HashBasicTests)
{

    fr a = fr::random_element(&engine);
    fr b = fr::random_element(&engine);
    fr c = fr::random_element(&engine);
    fr d = fr::random_element(&engine);

    std::vector<fr> input1{ a, b, c, d };
    std::vector<fr> input2{ d, c, b, a };

    auto r0 = crypto::Poseidon2<crypto::Poseidon2Bn254ScalarFieldParams>::hash(input1);
    auto r1 = crypto::Poseidon2<crypto::Poseidon2Bn254ScalarFieldParams>::hash(input1);
    auto r2 = crypto::Poseidon2<crypto::Poseidon2Bn254ScalarFieldParams>::hash(input2);

    EXPECT_EQ(r0, r1);
    EXPECT_NE(r0, r2);
}

// N.B. these hardcoded values were extracted from the algorithm being tested. These are NOT independent test vectors!
// TODO(@zac-williamson #3132): find independent test vectors we can compare against! (very hard to find given
// flexibility of Poseidon's parametrisation)
TEST(Poseidon2, HashConsistencyCheck)
{
    fr a(std::string("9a807b615c4d3e2fa0b1c2d3e4f56789fedcba9876543210abcdef0123456789"));
    fr b(std::string("9a807b615c4d3e2fa0b1c2d3e4f56789fedcba9876543210abcdef0123456789"));
    fr c(std::string("0x9a807b615c4d3e2fa0b1c2d3e4f56789fedcba9876543210abcdef0123456789"));
    fr d(std::string("0x9a807b615c4d3e2fa0b1c2d3e4f56789fedcba9876543210abcdef0123456789"));

    std::vector<fr> input{ a, b, c, d };
    auto result = crypto::Poseidon2<crypto::Poseidon2Bn254ScalarFieldParams>::hash(input);

    fr expected(std::string("0x2f43a0f83b51a6f5fc839dea0ecec74947637802a579fa9841930a25a0bcec11"));

    EXPECT_EQ(result, expected);
}

TEST(Poseidon2, HashBufferConsistencyCheck)
{
    // 31 byte inputs because hash_buffer slicing is only injective with 31 bytes, as it slices 31 bytes for each field
    // element
    fr a(std::string("00000b615c4d3e2fa0b1c2d3e4f56789fedcba9876543210abcdef0123456789"));

    // takes field element and converts it to 32 bytes
    auto input_vec = to_buffer(a);
    bb::fr result1 = crypto::Poseidon2<crypto::Poseidon2Bn254ScalarFieldParams>::hash_buffer(input_vec);
    input_vec.erase(input_vec.begin()); // erase first byte since we want 31 bytes
<<<<<<< HEAD
    bb::fr result2 = crypto::Poseidon2<crypto::Poseidon2Bn254ScalarFieldParams>::hash_buffer(input_vec);

    std::vector<bb::fr> input{ a };
    auto expected = crypto::Poseidon2<crypto::Poseidon2Bn254ScalarFieldParams>::hash(input);

    EXPECT_NE(result1, expected);
    EXPECT_EQ(result2, expected);
}
} // namespace poseidon2_tests
=======
    std::vector<fr> input{ a };
    auto expected = crypto::Poseidon2<crypto::Poseidon2Bn254ScalarFieldParams>::hash(input);

    fr result = crypto::Poseidon2<crypto::Poseidon2Bn254ScalarFieldParams>::hash_buffer(input_vec);

    EXPECT_EQ(result, expected);
}
>>>>>>> 37662b78
<|MERGE_RESOLUTION|>--- conflicted
+++ resolved
@@ -56,22 +56,11 @@
     auto input_vec = to_buffer(a);
     bb::fr result1 = crypto::Poseidon2<crypto::Poseidon2Bn254ScalarFieldParams>::hash_buffer(input_vec);
     input_vec.erase(input_vec.begin()); // erase first byte since we want 31 bytes
-<<<<<<< HEAD
-    bb::fr result2 = crypto::Poseidon2<crypto::Poseidon2Bn254ScalarFieldParams>::hash_buffer(input_vec);
+    fr result2 = crypto::Poseidon2<crypto::Poseidon2Bn254ScalarFieldParams>::hash_buffer(input_vec);
 
-    std::vector<bb::fr> input{ a };
+    std::vector<fr> input{ a };
     auto expected = crypto::Poseidon2<crypto::Poseidon2Bn254ScalarFieldParams>::hash(input);
 
     EXPECT_NE(result1, expected);
     EXPECT_EQ(result2, expected);
-}
-} // namespace poseidon2_tests
-=======
-    std::vector<fr> input{ a };
-    auto expected = crypto::Poseidon2<crypto::Poseidon2Bn254ScalarFieldParams>::hash(input);
-
-    fr result = crypto::Poseidon2<crypto::Poseidon2Bn254ScalarFieldParams>::hash_buffer(input_vec);
-
-    EXPECT_EQ(result, expected);
-}
->>>>>>> 37662b78
+}