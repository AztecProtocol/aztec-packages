#include "poseidon2.hpp"
#include "barretenberg/crypto/poseidon2/poseidon2_params.hpp"
#include "barretenberg/ecc/curves/bn254/bn254.hpp"
#include <gtest/gtest.h>

using namespace bb;

namespace {
auto& engine = numeric::random::get_debug_engine();
}

namespace poseidon2_tests {
TEST(Poseidon2, HashBasicTests)
{

    bb::fr a = bb::fr::random_element(&engine);
    bb::fr b = bb::fr::random_element(&engine);
    bb::fr c = bb::fr::random_element(&engine);
    bb::fr d = bb::fr::random_element(&engine);

    std::vector<bb::fr> input1{ a, b, c, d };
    std::vector<bb::fr> input2{ d, c, b, a };

    auto r0 = crypto::Poseidon2<crypto::Poseidon2Bn254ScalarFieldParams>::hash(input1);
    auto r1 = crypto::Poseidon2<crypto::Poseidon2Bn254ScalarFieldParams>::hash(input1);
    auto r2 = crypto::Poseidon2<crypto::Poseidon2Bn254ScalarFieldParams>::hash(input2);

    EXPECT_EQ(r0, r1);
    EXPECT_NE(r0, r2);
}

// N.B. these hardcoded values were extracted from the algorithm being tested. These are NOT independent test vectors!
// TODO(@zac-williamson #3132): find independent test vectors we can compare against! (very hard to find given
// flexibility of Poseidon's parametrisation)
TEST(Poseidon2, HashConsistencyCheck)
{
    bb::fr a(std::string("9a807b615c4d3e2fa0b1c2d3e4f56789fedcba9876543210abcdef0123456789"));
    bb::fr b(std::string("9a807b615c4d3e2fa0b1c2d3e4f56789fedcba9876543210abcdef0123456789"));
    bb::fr c(std::string("0x9a807b615c4d3e2fa0b1c2d3e4f56789fedcba9876543210abcdef0123456789"));
    bb::fr d(std::string("0x9a807b615c4d3e2fa0b1c2d3e4f56789fedcba9876543210abcdef0123456789"));

    std::vector<bb::fr> input{ a, b, c, d };
    auto result = crypto::Poseidon2<crypto::Poseidon2Bn254ScalarFieldParams>::hash(input);

    bb::fr expected(std::string("0x2f43a0f83b51a6f5fc839dea0ecec74947637802a579fa9841930a25a0bcec11"));

    EXPECT_EQ(result, expected);
}

TEST(Poseidon2, HashBufferConsistencyCheck)
{
    // 31 byte inputs because hash_buffer slicing is only injective with 31 bytes, as it slices 31 bytes for each field
    // element
    bb::fr a(std::string("00000b615c4d3e2fa0b1c2d3e4f56789fedcba9876543210abcdef0123456789"));

    // takes field element and converts it to 32 bytes
    auto input_vec = to_buffer(a);
    barretenberg::fr result1 = crypto::Poseidon2<crypto::Poseidon2Bn254ScalarFieldParams>::hash_buffer(input_vec);
    input_vec.erase(input_vec.begin()); // erase first byte since we want 31 bytes
<<<<<<< HEAD
    barretenberg::fr result2 = crypto::Poseidon2<crypto::Poseidon2Bn254ScalarFieldParams>::hash_buffer(input_vec);

    std::vector<barretenberg::fr> input{ a };
    auto expected = crypto::Poseidon2<crypto::Poseidon2Bn254ScalarFieldParams>::hash(input);

    EXPECT_NE(result1, expected);
    EXPECT_EQ(result2, expected);
=======
    std::vector<bb::fr> input{ a };
    auto expected = crypto::Poseidon2<crypto::Poseidon2Bn254ScalarFieldParams>::hash(input);

    bb::fr result = crypto::Poseidon2<crypto::Poseidon2Bn254ScalarFieldParams>::hash_buffer(input_vec);

    EXPECT_EQ(result, expected);
>>>>>>> cd2f67f5
}
} // namespace poseidon2_tests<|MERGE_RESOLUTION|>--- conflicted
+++ resolved
@@ -55,23 +55,14 @@
 
     // takes field element and converts it to 32 bytes
     auto input_vec = to_buffer(a);
-    barretenberg::fr result1 = crypto::Poseidon2<crypto::Poseidon2Bn254ScalarFieldParams>::hash_buffer(input_vec);
+    bb::fr result1 = crypto::Poseidon2<crypto::Poseidon2Bn254ScalarFieldParams>::hash_buffer(input_vec);
     input_vec.erase(input_vec.begin()); // erase first byte since we want 31 bytes
-<<<<<<< HEAD
-    barretenberg::fr result2 = crypto::Poseidon2<crypto::Poseidon2Bn254ScalarFieldParams>::hash_buffer(input_vec);
+    bb::fr result2 = crypto::Poseidon2<crypto::Poseidon2Bn254ScalarFieldParams>::hash_buffer(input_vec);
 
-    std::vector<barretenberg::fr> input{ a };
+    std::vector<bb::fr> input{ a };
     auto expected = crypto::Poseidon2<crypto::Poseidon2Bn254ScalarFieldParams>::hash(input);
 
     EXPECT_NE(result1, expected);
     EXPECT_EQ(result2, expected);
-=======
-    std::vector<bb::fr> input{ a };
-    auto expected = crypto::Poseidon2<crypto::Poseidon2Bn254ScalarFieldParams>::hash(input);
-
-    bb::fr result = crypto::Poseidon2<crypto::Poseidon2Bn254ScalarFieldParams>::hash_buffer(input_vec);
-
-    EXPECT_EQ(result, expected);
->>>>>>> cd2f67f5
 }
 } // namespace poseidon2_tests