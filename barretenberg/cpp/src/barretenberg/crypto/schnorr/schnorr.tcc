#pragma once

#include "barretenberg/crypto/hmac/hmac.hpp"
#include "barretenberg/crypto/pedersen_hash/pedersen.hpp"

#include "schnorr.hpp"

namespace bb::crypto {

/**
 * @brief Generate the schnorr signature challenge parameter `e` given a message, signer pubkey and nonce
 *
 * @details Normal Schnorr param e = H(R.x || pubkey || message)
 * But we want to keep hash preimage to <= 64 bytes for a 32 byte message
 * (for performance reasons in our join-split circuit!)
 *
 * barretenberg schnorr defines e as the following:
 *
 * e = H(pedersen(R.x || pubkey.x || pubkey.y), message)
 *
 * pedersen is collision resistant => e can be modelled as randomly distributed
 * as long as H can be modelled as a random oracle
 *
 * @tparam Hash the hash-function used as random-oracle
 * @tparam G1 Group over which the signature is produced
 * @todo TODO(https://github.com/AztecProtocol/barretenberg/issues/659)
 * @param message what are we signing over?
 * @param pubkey the pubkey of the signer
 * @param R the nonce
 * @return e = H(pedersen(R.x || pubkey.x || pubkey.y), message) as a 256-bit integer,
 *      represented in a container of 32 uint8_t's
 *
 *
 * @warning When the order of G1 is significantly smaller than 2²⁵⁶−1,
 * the distribution of `e` is no longer uniform over `Fr`. This mainly affects
 * the ZK property of the scheme. If signatures are never revealed (i.e. if they
 * are always private inputs to circuits) then nothing would be revealed anyway.
 */
template <typename Hash, typename G1>
<<<<<<< HEAD
static auto generate_schnorr_challenge(const auto& message,
=======
static auto schnorr_generate_challenge(const std::string& message,
>>>>>>> f8495758
                                       const typename G1::affine_element& pubkey,
                                       const typename G1::affine_element& R)
{
    using Fq = typename G1::coordinate_field;
    // create challenge message pedersen_commitment(R.x, pubkey)
    Fq compressed_keys = crypto::pedersen_hash::hash({ R.x, pubkey.x, pubkey.y });
    std::vector<uint8_t> e_buffer;
    write(e_buffer, compressed_keys);
    std::copy(message.begin(), message.end(), std::back_inserter(e_buffer));

    // hash the result of the pedersen hash digest
    // we return auto since some hash implementation return
    // either a std::vector or a std::array with 32 bytes
    return Hash::hash(e_buffer);
}

/**
 * @brief Construct a Schnorr signature of the form (random - priv * hash, hash) using the group G1.
 *
 * @warning Proofs are not deterministic.
 *
 * @tparam Hash: A function std::vector<uint8_t> -> std::array<uint8_t, 32>
 * @tparam Fq:   The field over which points of G1 are defined.
 * @tparam Fr:   A class with a random element generator, where the multiplication
 * G1::one * k is defined for any randomly-generated class member.
 * @tparam G1:   A group with a generator G1:one, where an element R is assumed
 * to posses an 'x-coordinate' R.x lying in the field Fq. It is also assumed that
 * G1 comes with a notion of an 'affine element'.
 * @param message A standard library string reference.
 * @param account A private key-public key pair in Fr × {affine elements of G1}.
 * @return signature
 */
template <typename Hash, typename Fq, typename Fr, typename G1>
schnorr_signature schnorr_construct_signature(const std::string& message, const schnorr_key_pair<Fr, G1>& account)
{
    // sanity check to ensure our hash function produces `e_raw`
    // of exactly 32 bytes.
    static_assert(Hash::OUTPUT_SIZE == 32);

    auto& public_key = account.public_key;
    auto& private_key = account.private_key;

    // sample random nonce k
    //
    // Fr::random_element() will call std::random_device, which in turn relies on system calls to generate a string
    // of random bits. It is important to ensure that the execution environment will correctly supply system calls
    // that give std::random_device access to an entropy source that produces a string of non-deterministic
    // uniformly random bits. For example, when compiling into a wasm binary, it is essential that the random_get
    // method is overloaded to utilise a suitable entropy source
    // (see https://github.com/WebAssembly/WASI/blob/main/phases/snapshot/docs.md)
    //
    // TODO(https://github.com/AztecProtocol/barretenberg/issues/895): securely erase `k`
    Fr k = Fr::random_element();

    typename G1::affine_element R(G1::one * k);

    auto e_raw = schnorr_generate_challenge<Hash, G1>(message, public_key, R);
    // the conversion from e_raw results in a biased field element e
    Fr e = Fr::serialize_from_buffer(&e_raw[0]);
    Fr s = k - (private_key * e);

    // we serialize e_raw rather than e, so that no binary conversion needs to be
    // performed during verification.
    // indeed, e_raw defines an integer exponent which exponentiates the public_key point.
    // if we define e_uint as the integers whose binary representation is e_raw,
    // and e = e_uint % r, where r is the order of the curve,
    // and pk as the point representing the public_key,
    // then e•pk = e_uint•pk
    schnorr_signature sig;
    Fr::serialize_to_buffer(s, &sig.s[0]);
    std::copy(e_raw.begin(), e_raw.end(), sig.e.begin());
    return sig;
}

/**
<<<<<<< HEAD
 * @brief Verify a Schnorr signature of the sort produced by construct_signature.
 * @todo TODO(https://github.com/AztecProtocol/barretenberg/issues/659)zs
 */
template <typename Hash, typename Fq, typename Fr, typename G1>
bool verify_signature(const auto& message, const typename G1::affine_element& public_key, const signature& sig)
=======
 * @brief Verify a Schnorr signature of the sort produced by schnorr_construct_signature.
 */
template <typename Hash, typename Fq, typename Fr, typename G1>
bool schnorr_verify_signature(const std::string& message,
                              const typename G1::affine_element& public_key,
                              const schnorr_signature& sig)
>>>>>>> f8495758
{
    using affine_element = typename G1::affine_element;
    using element = typename G1::element;

    if (!public_key.on_curve() || public_key.is_point_at_infinity()) {
        return false;
    }
    // Deserializing from a 256-bit buffer will induce a bias on the order of
    // 1/(2(256-log(r))) where r is the order of Fr, since we perform a modular reduction
    Fr e = Fr::serialize_from_buffer(&sig.e[0]);

    // reading s in this way always applies the modular reduction, and
    // therefore a signature where (r,s') where s'=s+Fr::modulus would also be accepted
    // this makes our signatures malleable, but is not an issue in the context of the
    // circuits where we use these signatures
    Fr s = Fr::serialize_from_buffer(&sig.s[0]);

    if (s == 0 || e == 0) {
        return false;
    }

    // R = g^{sig.s} • pub^{sig.e}
    affine_element R(element(public_key) * e + G1::one * s);
    if (R.is_point_at_infinity()) {
        // this result implies k == 0, which would be catastrophic for the prover.
        // it is a cheap check that ensures this doesn't happen.
        return false;
    }

    // compare the _hashes_ rather than field elements modulo r

    // e = H(pedersen(r, pk.x, pk.y), m), where r = x(R)
    auto target_e = schnorr_generate_challenge<Hash, G1>(message, public_key, R);
    return std::equal(sig.e.begin(), sig.e.end(), target_e.begin(), target_e.end());
}
} // namespace bb::crypto<|MERGE_RESOLUTION|>--- conflicted
+++ resolved
@@ -37,11 +37,7 @@
  * are always private inputs to circuits) then nothing would be revealed anyway.
  */
 template <typename Hash, typename G1>
-<<<<<<< HEAD
-static auto generate_schnorr_challenge(const auto& message,
-=======
 static auto schnorr_generate_challenge(const std::string& message,
->>>>>>> f8495758
                                        const typename G1::affine_element& pubkey,
                                        const typename G1::affine_element& R)
 {
@@ -117,20 +113,12 @@
 }
 
 /**
-<<<<<<< HEAD
- * @brief Verify a Schnorr signature of the sort produced by construct_signature.
- * @todo TODO(https://github.com/AztecProtocol/barretenberg/issues/659)zs
- */
-template <typename Hash, typename Fq, typename Fr, typename G1>
-bool verify_signature(const auto& message, const typename G1::affine_element& public_key, const signature& sig)
-=======
  * @brief Verify a Schnorr signature of the sort produced by schnorr_construct_signature.
  */
 template <typename Hash, typename Fq, typename Fr, typename G1>
 bool schnorr_verify_signature(const std::string& message,
                               const typename G1::affine_element& public_key,
                               const schnorr_signature& sig)
->>>>>>> f8495758
 {
     using affine_element = typename G1::affine_element;
     using element = typename G1::element;
