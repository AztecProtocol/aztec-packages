--- conflicted
+++ resolved
@@ -47,17 +47,14 @@
     return os.str();
 }
 
+extern bool debug_logging;
 #ifndef NDEBUG
 template <typename... Args> inline void debug(Args... args)
 {
-<<<<<<< HEAD
-    logstr(format(args...).c_str());
-=======
     // NDEBUG is used to turn off asserts, so we want this flag to prevent debug log spamming.
     if (debug_logging) {
         logstr(format(args...).c_str());
     }
->>>>>>> d1e33a31
 }
 #else
 template <typename... Args> inline void debug(Args... /*unused*/) {}
