#include <gtest/gtest.h>

#include "barretenberg/circuit_checker/circuit_checker.hpp"
#include "barretenberg/common/streams.hpp"
#include "barretenberg/common/test.hpp"
#include "barretenberg/crypto/merkle_tree/index.hpp"
#include "barretenberg/examples/join_split/constants.hpp"
#include "barretenberg/examples/join_split/inner_proof_data.hpp"
#include "barretenberg/examples/join_split/notes/native/index.hpp"
#include "barretenberg/examples/join_split/types.hpp"
#include "barretenberg/plonk/proof_system/proving_key/serialize.hpp"
#include "index.hpp"
#include "join_split_circuit.hpp"

namespace bb::join_split_example::proofs::join_split {

using namespace bb::crypto::merkle_tree;

/* Old join-split tests below. The value of having all of these logic tests is unclear, but we'll
   leave them around, at least for a while. */

// #ifdef CI
// constexpr bool CIRCUIT_CHANGE_EXPECTED = false;
// #else
// During development, if the circuit vk hash/gate count is expected to change, set the following to true.
// constexpr bool CIRCUIT_CHANGE_EXPECTED = false;
// #endif

using namespace bb;
using namespace bb::stdlib;
using namespace bb::crypto::merkle_tree;
using namespace bb::join_split_example::proofs::notes::native;
using key_pair = join_split_example::fixtures::grumpkin_key_pair;

auto create_account_leaf_data(fr const& account_alias_hash,
                              bb::grumpkin::g1::affine_element const& owner_key,
                              bb::grumpkin::g1::affine_element const& signing_key)
{
    return notes::native::account::account_note{ account_alias_hash, owner_key, signing_key }.commit();
}

class join_split_tests : public ::testing::Test {
  protected:
    static constexpr size_t ACCOUNT_INDEX = 14;

    virtual void SetUp()
    {
        store = std::make_unique<MemoryStore>();
        tree = std::make_unique<MerkleTree<MemoryStore, PedersenHashPolicy>>(*store, 32);
        user = join_split_example::fixtures::create_user_context();

        default_value_note = { .value = 100,
                               .asset_id = asset_id,
                               .account_required = false,
                               .owner = user.owner.public_key,
                               .secret = user.note_secret,
                               .creator_pubkey = 0,
                               .input_nullifier = fr::random_element() };

        // Initialize value_notes array as default:
        for (auto& value_note : value_notes) {
            value_note = default_value_note;
            value_note.input_nullifier = fr::random_element(); // to ensure uniqueness
        }

        value_notes[0].creator_pubkey = user.owner.public_key.x;

        value_notes[1].value = 50;
        value_notes[1].creator_pubkey = join_split_example::fixtures::create_key_pair(nullptr).public_key.x;

        value_notes[2].value = 90;
        value_notes[2].account_required = true,

        value_notes[3].value = 40;
        value_notes[3].account_required = true;

        const uint32_t virtual_asset_id = virtual_asset_id_flag + defi_interaction_nonce;

        value_notes[4].asset_id = virtual_asset_id;

        value_notes[5].value = 30;
        value_notes[5].asset_id = virtual_asset_id;

        value_notes[6].value = 90;
        value_notes[6].asset_id = asset_id + 1;
        value_notes[6].creator_pubkey = user.owner.public_key.x;

        // Value chosen to cause tests to fail.
        value_notes[7].value = 110;
        value_notes[7].asset_id = asset_id + 1;
        value_notes[7].creator_pubkey = user.owner.public_key.x;

        // Similar to value_notes[0], but a different value of 90, to match defi_deposit_value in tests.
        value_notes[8].value = 90;
        value_notes[8].creator_pubkey = user.owner.public_key.x;

        // Similar previous virtual notes, but a different value of 90, to match defi_deposit_value in tests.
        value_notes[9].value = 90;
        value_notes[9].asset_id = virtual_asset_id + 1;

        // Value chosen to cause tests to fail.
        value_notes[10].value = 110;
        value_notes[10].asset_id = virtual_asset_id + 1;

        // Similar previous virtual notes, but a different value of 90, to match defi_deposit_value in tests.
        value_notes[11].value = 90;
        value_notes[11].asset_id = virtual_asset_id;

        // Asset id field designed to be invalid.
        value_notes[12].value = 90;
        value_notes[12].asset_id = virtual_asset_id_flag + asset_id;

        // 'zero'
        value_notes[13].value = 0;
        value_notes[13].asset_id = 0;
    }

    /**
     * Add two account notes for the user.
     */
    void preload_account_notes()
    {
        tree->update_element(
            tree->size(),
            create_account_leaf_data(user.alias_hash, user.owner.public_key, user.signing_keys[0].public_key));
        tree->update_element(
            tree->size(),
            create_account_leaf_data(user.alias_hash, user.owner.public_key, user.signing_keys[1].public_key));
    }

    /**
     * See the test's SetUp() function for the value_notes.
     */
    void preload_value_notes()
    {
        for (auto note : value_notes) {
            tree->update_element(tree->size(), note.commit());
        }
    }

    void append_notes(std::vector<value::value_note> const& notes)
    {
        for (auto note : notes) {
            tree->update_element(tree->size(), note.commit());
        }
    }

    /**
     * Given 2 input notes, outputs a single output note that is the sum of both.
     */
    join_split_tx create_join_split_tx(std::array<uint32_t, 2> const& input_indices,
                                       std::array<value::value_note, 2> const& input_notes,
                                       uint32_t account_note_index = 0,
                                       bool account_required = false)
    {
        uint32_t tx_asset_id = input_notes[0].asset_id;
        auto input_nullifier1 = compute_nullifier(input_notes[0].commit(), user.owner.private_key, true);
        auto input_nullifier2 = compute_nullifier(input_notes[1].commit(), user.owner.private_key, true);
        value::value_note output_note1 = { .value = input_notes[0].value + input_notes[1].value,
                                           .asset_id = tx_asset_id,
                                           .account_required = account_required,
                                           .owner = user.owner.public_key,
                                           .secret = user.note_secret,
                                           .creator_pubkey = 0,
                                           .input_nullifier = input_nullifier1 };
        value::value_note output_note2 = { .value = 0,
                                           .asset_id = tx_asset_id,
                                           .account_required = account_required,
                                           .owner = user.owner.public_key,
                                           .secret = user.note_secret,
                                           .creator_pubkey = 0,
                                           .input_nullifier = input_nullifier2 };

        join_split_tx tx;
        tx.proof_id = proof_ids::SEND;
        tx.public_value = 0;
        tx.num_input_notes = 2;
        tx.input_index = input_indices;
        tx.old_data_root = tree->root();
        tx.input_path = { tree->get_hash_path(input_indices[0]), tree->get_hash_path(input_indices[1]) };
        tx.input_note = input_notes;
        tx.output_note = { output_note1, output_note2 };
        tx.public_owner = fr(0);
        tx.account_note_index = account_note_index;
        tx.account_note_path = tree->get_hash_path(account_note_index);
        tx.signing_pub_key = user.signing_keys[0].public_key;
        tx.asset_id = tx_asset_id;
        tx.account_private_key = user.owner.private_key;
        tx.partial_claim_note.input_nullifier = 0;
        tx.alias_hash =
            !account_required ? bb::join_split_example::fixtures::generate_alias_hash("penguin") : user.alias_hash;
        tx.account_required = account_required;
        // default to no chaining:
        tx.backward_link = 0;
        tx.allow_chain = 0;
        return tx;
    }

    /**
     * Add account notes and value notes.
     * Return a join split tx that spends them.
     */
    join_split_tx simple_setup(std::array<uint32_t, 2> const& input_indices = { 0, 1 },
                               uint32_t account_note_index = 0,
                               bool account_required = false)
    {
        // The tree, user and notes are initialized in SetUp().
        preload_value_notes();
        preload_account_notes(); // indices: [ACCOUNT_INDEX, ACCOUNT_INDEX + 1]
        return create_join_split_tx(input_indices,
                                    { value_notes[input_indices[0]], value_notes[input_indices[1]] },
                                    account_note_index,
                                    account_required);

        /** Default tx:
         * SEND tx
         * public_value = 0
         * input_note_1:  value = 100, asset_id = 1, account_required = 0
         * input_note_2:  value = 50,  asset_id = 1, account_required = 0
         * output_note_1: value = 150, asset_id = 1, account_required = 0, same owner as inputs
         * output_note_2: value = 0,   asset_id = 1, account_required = 0, same owner as inputs
         */
    }

    /**
     * Return a join split tx with 0-valued input notes.
     */
    join_split_tx zero_input_setup()
    {
        value::value_note input_note1 = { 0, 0, 0, user.owner.public_key, user.note_secret, 0, fr::random_element() };
        value::value_note input_note2 = { 0, 0, 0, user.owner.public_key, user.note_secret, 0, fr::random_element() };
        auto input_nullifier1 = compute_nullifier(input_note1.commit(), user.owner.private_key, false);
        auto input_nullifier2 = compute_nullifier(input_note2.commit(), user.owner.private_key, false);
        value::value_note output_note1 = { 0, 0, 0, user.owner.public_key, user.note_secret, 0, input_nullifier1 };
        value::value_note output_note2 = { 0, 0, 0, user.owner.public_key, user.note_secret, 0, input_nullifier2 };

        join_split_tx tx;
        tx.proof_id = proof_ids::SEND;
        tx.public_value = 0;
        tx.public_owner = 0;
        tx.asset_id = 0;
        tx.num_input_notes = 0;
        tx.input_index = { 0, 1 };
        tx.old_data_root = tree->root();
        tx.input_path = { tree->get_hash_path(0), tree->get_hash_path(1) };
        tx.input_note = { input_note1, input_note2 };
        tx.output_note = { output_note1, output_note2 };
        tx.partial_claim_note.input_nullifier = 0;
        tx.account_private_key = user.owner.private_key;
        tx.alias_hash = join_split_example::fixtures::generate_alias_hash("penguin");
        tx.account_required = false;
        tx.account_note_index = 0;
        tx.account_note_path = tree->get_hash_path(0);
        tx.signing_pub_key = user.signing_keys[0].public_key;
        tx.backward_link = 0;
        tx.allow_chain = 0;
        return tx;
    }

    Builder sign_and_create_circuit(join_split_tx& tx, key_pair const& signing_key)
    {
        tx.signature = sign_join_split_tx(tx, signing_key);
        circuit = new_join_split_circuit(tx);
        return circuit;
    }

    bool sign_and_check_circuit(join_split_tx& tx, key_pair const& signing_key)
    {
        circuit = sign_and_create_circuit(tx, signing_key);
        return CircuitChecker::check(circuit);
    }

    struct verify_result {
        bool valid;
        std::string err;
        std::vector<fr> public_inputs;
        size_t number_of_gates;
    };

    verify_result verify_logic(join_split_tx& tx)
    {
        circuit = Builder();
        join_split_circuit(circuit, tx);
        if (circuit.failed()) {
            info("Logic failed: ", circuit.err());
        }
        return {
            !circuit.failed(), circuit.err(), circuit.get_public_inputs(), circuit.get_estimated_num_finalized_gates()
        };
    }

    verify_result sign_and_verify_logic(join_split_tx& tx, key_pair const& signing_key)
    {
        tx.signature = sign_join_split_tx(tx, signing_key);
        return verify_logic(tx);
    }

    Builder circuit;
    join_split_example::fixtures::user_context user;
    std::unique_ptr<MemoryStore> store;
    std::unique_ptr<MerkleTree<MemoryStore, PedersenHashPolicy>> tree;
    bridge_call_data empty_bridge_call_data = { .bridge_address_id = 0,
                                                .input_asset_id_a = 0,
                                                .input_asset_id_b = 0,
                                                .output_asset_id_a = 0,
                                                .output_asset_id_b = 0,
                                                .config = { .second_input_in_use = false,
                                                            .second_output_in_use = false },
                                                .aux_data = 0 };
    value::value_note default_value_note;
    value::value_note value_notes[14];
    const uint32_t asset_id = 1;
    const uint32_t defi_interaction_nonce = 7;
    const uint32_t virtual_asset_id_flag = (uint32_t(1) << (MAX_NUM_ASSETS_BIT_LENGTH - 1));
    const uint256_t max_value = notes::NOTE_VALUE_MAX;
};

/**
 * List of negative tests - ways of triggering each error message:
 *
 * BRIDGE CALL DATA
 *
 * - "Expected second_input_in_use, given input_asset_id_b != 0"
 *     - input_asset_id_b != 0, but config.second_input_in_use = false;
 * - "Expected second_output_in_use, given output_asset_id_b != 0"
 *     - output_asset_id_b != 0, but config.second_output_in_use = false;
 * - "input asset ids must be different for the second bridge input to be in-use"
 *     - config.second_input_in_use but equality: input_asset_id_a == input_asset_id_b (bridge inputs)
 * - "real output asset ids must be different for the second bridge output to be in-use"
 *     - config.second_output_in_use and both real but equality: output_asset_id_a == output_asset_id_b (bridge outputs)
 * - "output_asset_id_a detected as virtual, but has incorrect placeholder value"
 *     - first output virtual, but output_asset_id_a != 2**29
 * - "output_asset_id_b detected as virtual, but has incorrect placeholder value"
 *     - first output virtual, but output_asset_id_b != 2**29
 *
 * MAIN
 *
 * INPUT VALIDATION
 *
 * - "invalid num_input_notes"
 *     - provide an invalid # notes
 * - "public value invalid":
 *     - deposit, no public value
 *     - withdraw, no public value
 *     - send, public value
 *     - defi deposit, public value
 * - "public owner invalid"
 *     - deposit, no public owner
 *     - withdraw, no public owner
 *     - send, public owner
 *     - defi deposit, public owner
 * - "invalid proof id"
 *     - provide an invalid proof id
 * - "joining same note"
 *     - pass two identical input notes
 * - "can only deposit"
 *     - num_input_notes = 0, Send
 *     - num_input_notes = 0, Withdraw
 *     - num_input_notes = 0, Defi Desposit
 * - "asset ids don't match"
 *     - inputs.asset_id != input_note1.asset_id
 *     - inputs.asset_id != output_note1.asset_id
 *     - inputs.asset_id != output_note2.asset_id
 * - "input asset ids must match unless defi-depositing"
 *     - input_note_2_in_use && is_deposit, but differing input note asset_ids
 *     - input_note_2_in_use && is_send, but differing input note asset_ids
 *     - input_note_2_in_use && is_withdraw, but differing input note asset_ids
 *
 * DEFI DEPOSIT CHECKS
 *
 * - "Expected a nonzero defi_deposit_value for a defi-deposit"
 *     - proof_id = DEFI_DEPOSIT, but defi_deposit_value = 0.
 * - "all of input note 2 must be defi-deposited"
 *     - (is_defi_deposit && input_note_2_in_use && different_input_asset_ids), but
 *       defi_deposit_value != input_note_2_value
 * - "Expected bridge_call_data_local.input_asset_id_a == input_note_1.asset_id for a defi-deposit"
 *     - is_defi_deposit, but bridge_call_data_local.input_asset_id_a != input_note_1.asset_id
 * - "Expected input_note_2_in_use, given bridge_call_data_local.config.second_input_in_use"
 *     - bridge_call_data_local.config.second_input_in_use, but input_note_2_in_use = false
 * - "Expected bridge_call_data_local.config.second_input_in_use, given input_note_2_in_use &&
 * different_input_asset_ids"
 *     - input_note_2_in_use && different_input_asset_ids, but bridge_call_data_local.config.second_input_in_use =
 * false,
 * - "Expected bridge_call_data_local.input_asset_id_b == input_note_2.asset_id, given
 *    bridge_call_data_local.config.second_input_in_use"
 *     - bridge_call_data_local.config.second_input_in_use, but bridge_call_data_local.input_asset_id_b !=
 * input_note_2.asset_id
 *
 * TRANSACTION CHAINING CHECKS
 *
 * (Not listed here)
 *
 * VALUE CONSERVATION EQUATION (BALANCING CHECKS)
 * - To trigger "total_in_value < total_out_value"
 *     - total_out_value > total_in_value
 *     - defi deposit, input_note_2 in use, different input note asset_ids, input_note_1_value < input_note_2_value
 *
 * ACCOUNT
 *
 * - "input note owners don't match"
 *     - different owners in the two input notes
 * - "input note account_required don't match"
 *     - different account_required in the two input notes
 * - "account private key is zero"
 *     - set inputs.account_private_key = 0
 * - "account_private_key incorrect"
 *     - input an incorrect inputs.account_private_key, relative to the input_note_1.owner
 * - "account_required incorrect"
 *     - set inputs.account_required != input_note_1.account_required
 * - "output note 1 creator_pubkey mismatch"
 *     - set the output_note_1.creator_pubkey to be different from input_note_1.owner (and nonzero)
 * - "output note 2 creator_pubkey mismatch"
 *     - set the output_note_2.creator_pubkey to be different from input_note_1.owner (and nonzero)
 * - "account check_membership failed"
 *     - signing_key_exists = false  AND !inputs.account_required = false
 *
 * NOTE
 *
 * - "padding note non zero"
 *     - input_note_1.value != 0 AND num_input_notes = 0
 *     - input_note_2.value != 0 AND num_input_notes = 0
 * - "input note not a member"
 *     - fails merkle membership check due to:
 *         - bad merkle_root
 *         - bad hash_path
 *         - bad index
 *     - if note doesn't exist, isn't propagated, and is in_use
 *
 * NULLIFIER
 * - "output note 1 has incorrect input nullifier"
 *     - Put an incorrect input_nullifier into output_note_1
 * - "output note 2 has incorrect input nullifier"
 *     - Put an incorrect input_nullifier into output_note_2
 */

// *************************************************************************************************************
// Input validation
// *************************************************************************************************************

TEST_F(join_split_tests, test_invalid_num_input_notes_fails)
{
    // Only num_input_notes = 0, 1, 2 should be accepted.
    join_split_tx tx = simple_setup();
    tx.num_input_notes = 100; // <-- testing this fails.
    tx.input_note[1].value = 0;
    tx.output_note[0].value = tx.input_note[0].value;
    tx.output_note[1].input_nullifier = compute_nullifier(tx.input_note[1].commit(), user.owner.private_key, false);

    auto result = sign_and_verify_logic(tx, user.owner);
    EXPECT_FALSE(result.valid);
    EXPECT_EQ(result.err, "invalid num_input_notes");
}

TEST_F(join_split_tests, test_deposit_public_value_invalid_fails)
{
    join_split_tx tx = zero_input_setup();
    tx.proof_id = proof_ids::DEPOSIT;
    tx.public_value = 0; // <-- invalid, should be nonzero
    tx.public_owner = fr::random_element();

    auto result = sign_and_verify_logic(tx, user.owner);
    EXPECT_FALSE(result.valid);
    EXPECT_EQ(result.err, "public value invalid");
}

TEST_F(join_split_tests, test_send_public_value_invalid_fails)
{
    join_split_tx tx = zero_input_setup();
    tx.public_value = 10; // <-- invalid - should be 0
    tx.public_owner = fr::random_element();

    auto result = sign_and_verify_logic(tx, user.owner);
    EXPECT_FALSE(result.valid);
    EXPECT_EQ(result.err, "public value invalid");
}

TEST_F(join_split_tests, test_withdraw_public_value_invalid_fails)
{
    join_split_tx tx = simple_setup();
    tx.proof_id = proof_ids::WITHDRAW;
    tx.public_value = 0; // <-- invalid - should be nonzero
    tx.public_owner = fr::random_element();

    auto result = sign_and_verify_logic(tx, user.owner);
    EXPECT_FALSE(result.valid);
    EXPECT_EQ(result.err, "public value invalid");
}

TEST_F(join_split_tests, test_defi_deposit_public_value_invalid_fails)
{
    join_split_tx tx = simple_setup();
    tx.proof_id = proof_ids::DEFI_DEPOSIT;
    tx.output_note[0].value = 0;
    tx.output_note[1].value = 99;
    tx.partial_claim_note.deposit_value = 50;

    tx.public_value = 1; // <-- invalid - should be 0

    bridge_call_data bridge_call_data = empty_bridge_call_data;
    bridge_call_data.input_asset_id_a = tx.input_note[0].asset_id;
    tx.partial_claim_note.bridge_call_data = bridge_call_data.to_uint256_t();

    auto result = sign_and_verify_logic(tx, user.owner);
    EXPECT_FALSE(result.valid);
    EXPECT_EQ(result.err, "public value invalid");
}

TEST_F(join_split_tests, test_deposit_public_owner_invalid_fails)
{
    join_split_tx tx = zero_input_setup();
    tx.proof_id = proof_ids::DEPOSIT;
    tx.public_value = 10;
    tx.public_owner = 0; // <-- invalid - should be nonzero

    auto result = sign_and_verify_logic(tx, user.owner);
    EXPECT_FALSE(result.valid);
    EXPECT_EQ(result.err, "public owner invalid");
}

TEST_F(join_split_tests, test_send_public_owner_invalid_fails)
{
    join_split_tx tx = zero_input_setup();
    tx.public_value = 0;
    tx.public_owner = fr::random_element(); // <-- invalid - should be 0

    auto result = sign_and_verify_logic(tx, user.owner);
    EXPECT_FALSE(result.valid);
    EXPECT_EQ(result.err, "public owner invalid");
}

TEST_F(join_split_tests, test_withdraw_public_owner_invalid_fails)
{
    join_split_tx tx = simple_setup();
    tx.proof_id = proof_ids::WITHDRAW;
    tx.public_value = 10;
    tx.public_owner = 0; // <-- invalid - should be nonzero

    auto result = sign_and_verify_logic(tx, user.owner);
    EXPECT_FALSE(result.valid);
    EXPECT_EQ(result.err, "public owner invalid");
}

TEST_F(join_split_tests, test_defi_deposit_public_owner_invalid_fails)
{
    join_split_tx tx = simple_setup();
    tx.proof_id = proof_ids::DEFI_DEPOSIT;
    tx.output_note[0].value = 0;
    tx.output_note[1].value = 99;
    tx.partial_claim_note.deposit_value = 50;

    tx.public_owner = 1; // <-- invalid - should be 0

    bridge_call_data bridge_call_data = empty_bridge_call_data;
    bridge_call_data.input_asset_id_a = tx.input_note[0].asset_id;
    tx.partial_claim_note.bridge_call_data = bridge_call_data.to_uint256_t();

    auto result = sign_and_verify_logic(tx, user.owner);
    EXPECT_FALSE(result.valid);
    EXPECT_EQ(result.err, "public owner invalid");
}

TEST_F(join_split_tests, test_wrong_proof_id)
{
    join_split_tx tx = zero_input_setup();
    tx.proof_id = proof_ids::DEFI_CLAIM;

    auto result = sign_and_verify_logic(tx, user.owner);
    EXPECT_FALSE(result.valid);
    EXPECT_EQ(result.err, "invalid proof id");
}

TEST_F(join_split_tests, test_joining_same_note_fails)
{
    join_split_tx tx = simple_setup({ 1, 1 });
    auto result = sign_and_verify_logic(tx, user.owner);
    EXPECT_FALSE(result.valid);
    EXPECT_EQ(result.err, "joining same note");
}

TEST_F(join_split_tests, test_send_with_0_input_notes_fails)
{
    join_split_tx tx = zero_input_setup();

    auto result = sign_and_verify_logic(tx, user.owner);
    EXPECT_FALSE(result.valid);
    EXPECT_EQ(result.err, "can only deposit");
}

TEST_F(join_split_tests, test_withdraw_with_0_input_notes_fails)
{
    join_split_tx tx = zero_input_setup();
    tx.proof_id = proof_ids::WITHDRAW;
    tx.public_value = 10;
    tx.public_owner = fr::random_element();

    auto result = sign_and_verify_logic(tx, user.owner);
    EXPECT_FALSE(result.valid);
    EXPECT_EQ(result.err, "can only deposit");
}

TEST_F(join_split_tests, test_defi_deposit_with_0_input_notes_fails)
{
    join_split_tx tx = zero_input_setup();
    tx.proof_id = proof_ids::DEFI_DEPOSIT;

    auto result = sign_and_verify_logic(tx, user.owner);
    EXPECT_FALSE(result.valid);
    EXPECT_EQ(result.err, "can only deposit");
}

TEST_F(join_split_tests, test_wrong_asset_id_fails)
{
    join_split_tx tx = simple_setup();
    tx.asset_id = 3;

    auto result = sign_and_verify_logic(tx, user.owner);
    EXPECT_FALSE(result.valid);
    EXPECT_EQ(result.err, "asset ids don't match");
}

TEST_F(join_split_tests, test_different_input_note_1_asset_id_fails)
{
    join_split_tx tx = simple_setup();
    tx.input_note[0].asset_id = 3;

    auto result = sign_and_verify_logic(tx, user.owner);
    EXPECT_FALSE(result.valid);
    EXPECT_EQ(result.err, "asset ids don't match");
}

TEST_F(join_split_tests, test_different_output_note_1_asset_id_fails)
{
    join_split_tx tx = simple_setup();
    tx.output_note[0].asset_id = 3;

    auto result = sign_and_verify_logic(tx, user.owner);
    EXPECT_FALSE(result.valid);
    EXPECT_EQ(result.err, "asset ids don't match");
}

TEST_F(join_split_tests, test_different_output_note_2_asset_id_fails)
{
    join_split_tx tx = simple_setup();
    tx.output_note[1].asset_id = 3;

    auto result = sign_and_verify_logic(tx, user.owner);
    EXPECT_FALSE(result.valid);
    EXPECT_EQ(result.err, "asset ids don't match");
}

TEST_F(join_split_tests, test_deposit_but_different_input_note_2_asset_id_fails)
{
    join_split_tx tx = simple_setup();
    tx.proof_id = proof_ids::DEPOSIT;
    tx.public_value = 10;
    tx.public_owner = fr::random_element();
    tx.input_note[1].asset_id = 3;

    auto result = sign_and_verify_logic(tx, user.owner);
    EXPECT_FALSE(result.valid);
    EXPECT_EQ(result.err, "input asset ids must match unless defi-depositing");
}

TEST_F(join_split_tests, test_send_but_different_input_note_2_asset_id_fails)
{
    join_split_tx tx = simple_setup();
    tx.input_note[1].asset_id = 3;

    auto result = sign_and_verify_logic(tx, user.owner);
    EXPECT_FALSE(result.valid);
    EXPECT_EQ(result.err, "input asset ids must match unless defi-depositing");
}

TEST_F(join_split_tests, test_withdraw_but_different_input_note_2_asset_id_fails)
{
    join_split_tx tx = simple_setup();
    tx.proof_id = proof_ids::WITHDRAW;
    tx.public_value = 10;
    tx.public_owner = fr::random_element();
    tx.input_note[1].asset_id = 3;

    auto result = sign_and_verify_logic(tx, user.owner);
    EXPECT_FALSE(result.valid);
    EXPECT_EQ(result.err, "input asset ids must match unless defi-depositing");
}

// *************************************************************************************************************
// Input note combinations. Deposit/Send/Withdraw.
// *************************************************************************************************************

// TEST_F(join_split_tests, test_0_input_notes_and_detect_circuit_change)
// {
//     join_split_tx tx = zero_input_setup();
//     tx.proof_id = proof_ids::DEPOSIT;
//     tx.public_value = 30;
//     tx.public_owner = fr::random_element();
//     tx.output_note[0].value = 30;

//     auto result = sign_and_verify_logic(tx, user.owner);

//     EXPECT_TRUE(result.valid);

//     // The below part detects any changes in the join-split circuit

<<<<<<< HEAD
//     constexpr uint256_t CIRCUIT_HASH("0x2b30566e4d921ea9b0c76802d86ea5b8381ffa78ef143af1b0d0e3045862cb6b");
=======
    constexpr uint256_t CIRCUIT_HASH("0xe833d0ffaa99f39ca31ef79ded0089b0ec614eb4a528c4e1c4af6221a003fa6e");
>>>>>>> e7686f11

//     const uint256_t circuit_hash = circuit.hash_circuit();
//     // circuit is finalized now
//     if (!CIRCUIT_CHANGE_EXPECTED) {
//         EXPECT_LT(circuit.get_estimated_num_finalized_gates(), DYADIC_CIRCUIT_SIZE)
//             << "The gate count for the join-split circuit has crossed a power-of-two boundary.";
//         EXPECT_EQ(circuit_hash, CIRCUIT_HASH)
//             << "The circuit hash for the join_split circuit has changed to: " << circuit_hash;
//     }
// }

// Bespoke test seeking bug.
TEST_F(join_split_tests, test_0_input_notes_create_dupicate_output_notes_fails)
{
    join_split_tx tx = zero_input_setup();

    tx.proof_id = proof_ids::DEPOSIT;
    tx.public_value = 30;
    tx.public_owner = fr::random_element();
    tx.output_note[0].value = 15;
    tx.output_note[1] = tx.output_note[0]; // <-- attempt to maliciously create duplicate output notes.
    tx.input_note[1] = tx.input_note[0];   // <-- for output notes to be equal, input_nullifiers must be equal.

    auto result = sign_and_verify_logic(tx, user.owner);
    EXPECT_FALSE(result.valid);
    EXPECT_EQ(result.err, "joining same note");
}

// Bespoke test seeking bug.
TEST_F(join_split_tests, test_0_input_notes_create_dupicate_output_notes_fails_2)
{
    join_split_tx tx = zero_input_setup();

    tx.proof_id = proof_ids::DEPOSIT;
    tx.public_value = 30;
    tx.public_owner = fr::random_element();
    tx.output_note[0].value = 15;
    tx.output_note[1] = tx.output_note[0]; // <-- attempt to maliciously create duplicate output notes.
    tx.input_note[1] = tx.input_note[0];
    tx.input_note[1].secret +=
        1; // <-- to avoid 'joining same note', modify input_note[1], but then hit the error that requirement for
           // different input_nullifiers will force the output_notes to be different.

    auto result = sign_and_verify_logic(tx, user.owner);
    EXPECT_FALSE(result.valid);
    EXPECT_EQ(result.err, "output note 2 has incorrect input nullifier");
}

TEST_F(join_split_tests, test_dummy_input_note_1_non_0_value_fails)
{
    // Note: `tx.num_input_notes = 0` implies both inputs are 'dummy'
    join_split_tx tx = zero_input_setup();
    tx.proof_id = proof_ids::DEPOSIT;
    tx.public_value = 10;
    tx.public_owner = fr::random_element();
    tx.input_note[0].value = 10;
    tx.output_note[0].value = 20;

    auto result = sign_and_verify_logic(tx, user.owner);
    EXPECT_FALSE(result.valid);
    EXPECT_EQ(result.err, "padding note non zero");
}

TEST_F(join_split_tests, test_dummy_input_note_2_non_0_value_fails)
{
    // Note: `tx.num_input_notes = 0` implies both inputs are 'dummy'
    join_split_tx tx = zero_input_setup();
    tx.proof_id = proof_ids::DEPOSIT;
    tx.public_value = 10;
    tx.public_owner = fr::random_element();
    tx.input_note[1].value = 10;
    tx.output_note[0].value = 20;

    auto result = sign_and_verify_logic(tx, user.owner);
    EXPECT_FALSE(result.valid);
    EXPECT_EQ(result.err, "padding note non zero");
}

TEST_F(join_split_tests, test_1_input_note)
{
    join_split_tx tx = simple_setup();
    tx.num_input_notes = 1; // <-- testing this
    tx.input_note[1].value = 0;
    tx.output_note[0].value = tx.input_note[0].value;
    tx.output_note[1].input_nullifier = compute_nullifier(tx.input_note[1].commit(), user.owner.private_key, false);

    EXPECT_TRUE(sign_and_verify_logic(tx, user.owner).valid);
}

// Bespoke test seeking bug.
TEST_F(join_split_tests, test_1_input_note_with_num_input_notes_as_0)
{
    join_split_tx tx = simple_setup();
    tx.num_input_notes = 0; // try to trick the circuit into creating a second option for a nullifier where is_real = 0.
    // tx.input_note[0] is nonzero - we're going to try to spend it with a cheeky nullifier
    tx.input_note[1].value = 0;
    tx.output_note[0].value = tx.input_note[0].value;
    // create a cheeky nullifier for tx.input_note[0] where is_real = false
    tx.output_note[0].input_nullifier = compute_nullifier(tx.input_note[0].commit(), user.owner.private_key, false);
    tx.output_note[1].input_nullifier = compute_nullifier(tx.input_note[1].commit(), user.owner.private_key, false);

    auto result = sign_and_verify_logic(tx, user.owner);
    EXPECT_FALSE(result.valid);
    EXPECT_EQ(result.err, "can only deposit");
}

TEST_F(join_split_tests, test_2_input_notes)
{
    join_split_tx tx = simple_setup();
    auto result = sign_and_verify_logic(tx, user.owner);
    EXPECT_TRUE(result.valid);
    EXPECT_EQ(result.public_inputs.size(), inner_proof_fields::NUM_FIELDS);
}

TEST_F(join_split_tests, test_0_output_notes)
{
    join_split_tx tx = simple_setup();
    tx.proof_id = proof_ids::WITHDRAW;
    tx.output_note[0].value = 0;
    tx.output_note[1].value = 0;
    tx.public_value = tx.input_note[0].value + tx.input_note[1].value;
    tx.public_owner = fr::random_element();

    EXPECT_TRUE(sign_and_verify_logic(tx, user.owner).valid);
}

// *************************************************************************************************************
// Chaining
// *************************************************************************************************************

class test_valid_allow_chain_permutations : public join_split_tests, public ::testing::WithParamInterface<uint32_t> {};
TEST_P(test_valid_allow_chain_permutations, )
{
    join_split_tx tx = simple_setup();
    // sending to self is implied here, by the fixture's default values
    tx.allow_chain = GetParam();
    auto result = sign_and_verify_logic(tx, user.owner);
    EXPECT_TRUE(result.valid);
    EXPECT_EQ(result.public_inputs[inner_proof_fields::ALLOW_CHAIN], GetParam());
}
INSTANTIATE_TEST_SUITE_P(join_split_tests, test_valid_allow_chain_permutations, ::testing::Values(0, 1, 2, 3));

TEST_F(join_split_tests, test_allow_chain_out_of_range_fails)
{
    join_split_tx tx = simple_setup();
    tx.backward_link = fr::random_element(); // choose a value unrelated to the inputs being spent
    auto result = sign_and_verify_logic(tx, user.owner);
    EXPECT_FALSE(result.valid);
    EXPECT_EQ(result.err, "backward_link unrelated to inputs");
}

TEST_F(join_split_tests, test_unrelated_backward_link_fails)
{
    join_split_tx tx = simple_setup();
    tx.allow_chain = 4;
    auto result = sign_and_verify_logic(tx, user.owner);
    EXPECT_FALSE(result.valid);
    EXPECT_EQ(result.err, "allow_chain out of range");
}

class test_allow_chain_to_other_users_fail : public join_split_tests, public ::testing::WithParamInterface<uint32_t> {};
TEST_P(test_allow_chain_to_other_users_fail, )
{
    join_split_tx tx = simple_setup();
    tx.allow_chain = GetParam();
    tx.output_note[tx.allow_chain - 1].owner = bb::grumpkin::g1::element::random_element(); // i.e. not owned by self.
    auto result = sign_and_verify_logic(tx, user.owner);
    EXPECT_FALSE(result.valid);
    EXPECT_EQ(result.err, "inter-user chaining disallowed");
}
INSTANTIATE_TEST_SUITE_P(join_split_tests, test_allow_chain_to_other_users_fail, ::testing::Values(1, 2));

void assign_backward_link(join_split_tx& tx, size_t& indicator)
{
    switch (indicator) {
    case 0:
        tx.backward_link = 0;
        break;
    case 1:
        tx.backward_link = tx.input_note[0].commit();
        break;
    case 2:
        tx.backward_link = tx.input_note[1].commit();
        break;
    default:
        tx.backward_link = fr::random_element();
    }
}

class test_propagated_notes_skip_membership_check : public join_split_tests,
                                                    public ::testing::WithParamInterface<size_t> {};
TEST_P(test_propagated_notes_skip_membership_check, )
{
    join_split_tx tx = simple_setup();
    size_t indicator = GetParam();
    assign_backward_link(tx, indicator);
    tx.input_path[indicator - 1] =
        tree->get_hash_path(99); // select a clearly incorrect path for the input note being propagated.
    auto result = sign_and_verify_logic(tx, user.owner);
    EXPECT_TRUE(result.valid);
}
INSTANTIATE_TEST_SUITE_P(join_split_tests, test_propagated_notes_skip_membership_check, ::testing::Values(1, 2));

TEST_F(join_split_tests, test_propagated_input_note1_no_double_spend)
{
    join_split_tx tx = simple_setup();
    tx.backward_link = value_notes[0].commit();

    // Let's try to double-spend input_note[0]:
    tx.input_note[1] = tx.input_note[0];

    tx.output_note[0] = {
        tx.input_note[0].value,           tx.input_note[0].asset_id, tx.input_note[0].account_required,
        tx.input_note[0].owner,           tx.input_note[0].secret,   tx.input_note[0].creator_pubkey,
        tx.output_note[0].input_nullifier
    };
    tx.output_note[1] = {
        tx.input_note[0].value,           tx.input_note[0].asset_id,   tx.input_note[0].account_required,
        tx.input_note[0].owner,           tx.input_note[0].secret + 1, tx.input_note[0].creator_pubkey,
        tx.output_note[0].input_nullifier
    };

    auto result = sign_and_verify_logic(tx, user.owner);

    EXPECT_FALSE(result.valid);
    EXPECT_EQ(result.err, "joining same note");
}

// *************************************************************************************************************
// Public values
// *************************************************************************************************************

TEST_F(join_split_tests, test_max_public_input)
{
    join_split_tx tx = zero_input_setup();
    tx.proof_id = proof_ids::DEPOSIT;
    tx.public_value = max_value;
    tx.output_note[0].value = max_value;
    tx.public_owner = fr::random_element();

    EXPECT_TRUE(sign_and_verify_logic(tx, user.owner).valid);
}

TEST_F(join_split_tests, test_overflow_public_value_fails)
{
    join_split_tx tx = zero_input_setup();
    tx.proof_id = proof_ids::DEPOSIT;
    tx.public_value = max_value + 1;
    tx.public_owner = fr::random_element();

    auto result = sign_and_verify_logic(tx, user.owner);
    EXPECT_FALSE(result.valid);
    EXPECT_EQ(result.err, "safe_uint_t range constraint failure: public_value");
}

// *************************************************************************************************************
// Tx fee
// *************************************************************************************************************

TEST_F(join_split_tests, test_non_zero_tx_fee)
{
    join_split_tx tx = zero_input_setup();
    tx.proof_id = proof_ids::DEPOSIT;
    tx.public_value += 10;
    tx.public_owner = fr::random_element();

    auto result = sign_and_verify_logic(tx, user.owner);
    EXPECT_TRUE(result.valid);
    EXPECT_EQ(result.public_inputs[inner_proof_fields::TX_FEE], 10);
}

TEST_F(join_split_tests, test_non_zero_tx_fee_zero_public_values)
{
    join_split_tx tx = simple_setup();
    tx.output_note[0].value -= 10;

    auto result = sign_and_verify_logic(tx, user.owner);
    EXPECT_TRUE(result.valid);
    EXPECT_EQ(result.public_inputs[inner_proof_fields::TX_FEE], 10);
}

TEST_F(join_split_tests, test_max_tx_fee)
{
    join_split_tx tx = zero_input_setup();
    auto tx_fee = (uint256_t(1) << bb::join_split_example::TX_FEE_BIT_LENGTH) - 1;
    tx.proof_id = proof_ids::DEPOSIT;
    tx.public_value += tx_fee;
    tx.public_owner = fr::random_element();

    auto result = sign_and_verify_logic(tx, user.owner);
    EXPECT_TRUE(result.valid);
    EXPECT_EQ(result.public_inputs[inner_proof_fields::TX_FEE], fr(tx_fee));
}

TEST_F(join_split_tests, test_overflow_tx_fee_fails)
{
    join_split_tx tx = simple_setup();
    auto tx_fee = uint256_t(1) << bb::join_split_example::TX_FEE_BIT_LENGTH;
    tx.proof_id = proof_ids::DEPOSIT;
    tx.public_value += tx_fee;
    tx.public_owner = fr::random_element();

    auto result = sign_and_verify_logic(tx, user.owner);
    EXPECT_FALSE(result.valid);
    EXPECT_EQ(result.err, "safe_uint_t range constraint failure: subtract: total_in_value < total_out_value");
}

TEST_F(join_split_tests, test_total_output_value_larger_than_total_input_value_fails)
{
    join_split_tx tx = simple_setup();
    tx.output_note[0].value += 1;

    auto result = sign_and_verify_logic(tx, user.owner);
    EXPECT_FALSE(result.valid);
    EXPECT_EQ(result.err, "safe_uint_t range constraint failure: subtract: total_in_value < total_out_value");
}

// *************************************************************************************************************
// Account
// *************************************************************************************************************

TEST_F(join_split_tests, test_different_input_note_owners_fails)
{
    join_split_tx tx = simple_setup({ 1, 2 });
    tx.input_note[0].owner = bb::grumpkin::g1::affine_element::hash_to_curve({ 1 });

    auto result = sign_and_verify_logic(tx, user.owner);
    EXPECT_FALSE(result.valid);
    EXPECT_EQ(result.err, "input note owners don't match");
}

TEST_F(join_split_tests, test_different_input_note_account_requireds_fails)
{
    join_split_tx tx = simple_setup({ 1, 2 });

    auto result = sign_and_verify_logic(tx, user.owner);
    EXPECT_FALSE(result.valid);
    EXPECT_EQ(result.err, "input note account_required don't match");
}

// Test omitted, because circle ci test is terminated when reaching this ASSERT.
// TEST_F(join_split_tests, test_zero_account_private_key_fails)
// {
//     join_split_tx tx = simple_setup({ 2, 3 }, ACCOUNT_INDEX, 1);
//     tx.account_private_key = 0;

//     auto result = sign_and_verify_logic(tx, user.owner);
//     EXPECT_FALSE(result.valid);
//     EXPECT_EQ(result.err, "input scalar to fixed_base_scalar_mul_internal cannot be 0");
//     // EXPECT_EQ(result.err, "account private key is zero");
// }

TEST_F(join_split_tests, test_spend_notes_with_registered_account)
{
    join_split_tx tx = simple_setup({ 2, 3 }, ACCOUNT_INDEX, 1);
    EXPECT_TRUE(sign_and_verify_logic(tx, user.signing_keys[0]).valid);
}

TEST_F(join_split_tests, test_different_note_account_required_vs_account_required_fails)
{
    join_split_tx tx = simple_setup({ 2, 3 }, ACCOUNT_INDEX, 0);
    auto result = sign_and_verify_logic(tx, user.owner);
    EXPECT_FALSE(result.valid);
    EXPECT_EQ(result.err, "account_required incorrect");
}

TEST_F(join_split_tests, test_wrong_input_note_owner_fails)
{
    join_split_tx tx = simple_setup();
    tx.input_note[0].owner = bb::grumpkin::g1::element::random_element();
    tx.input_note[1].owner = tx.input_note[0].owner;

    auto result = sign_and_verify_logic(tx, user.owner);
    EXPECT_FALSE(result.valid);
    EXPECT_EQ(result.err, "account_private_key incorrect");
}

TEST_F(join_split_tests, test_random_output_note_owners)
{
    join_split_tx tx = simple_setup();
    tx.output_note[0].owner = bb::grumpkin::g1::element::random_element();
    tx.output_note[1].owner = bb::grumpkin::g1::element::random_element();

    EXPECT_TRUE(sign_and_verify_logic(tx, user.owner).valid);
}

// *************************************************************************************************************
// Signature
// *************************************************************************************************************

TEST_F(join_split_tests, test_wrong_account_private_key_fails)
{
    join_split_tx tx = simple_setup();
    tx.account_private_key = bb::grumpkin::fr::random_element();

    auto result = sign_and_verify_logic(tx, user.owner);
    EXPECT_FALSE(result.valid);
    EXPECT_EQ(result.err, "account_private_key incorrect");
}

TEST_F(join_split_tests, test_wrong_public_owner_sig_fail)
{
    join_split_tx tx = simple_setup();
    tx.proof_id = proof_ids::DEPOSIT;
    tx.public_value = 1;
    tx.public_owner = fr::random_element();

    // sign over a different public owner
    tx.signature = sign_join_split_tx(tx, user.owner);

    tx.public_owner = fr::random_element();

    auto result = verify_logic(tx);
    EXPECT_FALSE(result.valid);
    EXPECT_EQ(result.err, "verify signature failed");
}

TEST_F(join_split_tests, test_spend_notes_with_signing_key_when_account_required_is_false_fails)
{
    join_split_tx tx = simple_setup();
    auto result = sign_and_verify_logic(tx, user.signing_keys[0]);
    EXPECT_FALSE(result.valid);
    EXPECT_EQ(result.err, "verify signature failed");
}

TEST_F(join_split_tests, test_spend_registered_notes_with_owner_key_fails)
{
    auto tx = simple_setup({ 2, 3 }, ACCOUNT_INDEX, 1);
    auto result = sign_and_verify_logic(tx, user.owner);
    EXPECT_FALSE(result.valid);
    EXPECT_EQ(result.err, "verify signature failed");
}

// *************************************************************************************************************
// Account membership
// *************************************************************************************************************

TEST_F(join_split_tests, test_wrong_alias_hash_fails)
{
    join_split_tx tx = simple_setup({ 2, 3 }, ACCOUNT_INDEX, 1);
    tx.alias_hash = join_split_example::fixtures::generate_alias_hash("derive_generators");

    auto result = sign_and_verify_logic(tx, user.owner);
    EXPECT_FALSE(result.valid);
    EXPECT_EQ(result.err, "account check_membership failed");
}

TEST_F(join_split_tests, test_nonregistered_signing_key_fails)
{
    join_split_tx tx = simple_setup({ 2, 3 }, ACCOUNT_INDEX, 1);
    auto keys = join_split_example::fixtures::create_key_pair(nullptr);
    tx.signing_pub_key = keys.public_key;

    auto result = sign_and_verify_logic(tx, user.owner);
    EXPECT_FALSE(result.valid);
    EXPECT_EQ(result.err, "account check_membership failed");
}

// *************************************************************************************************************
// Note membership
// *************************************************************************************************************

TEST_F(join_split_tests, test_wrong_merkle_root_fails)
{
    join_split_tx tx = simple_setup();
    tx.old_data_root = fr::random_element();

    auto result = sign_and_verify_logic(tx, user.owner);
    EXPECT_FALSE(result.valid);
    EXPECT_EQ(result.err, "input note not a member");
}

TEST_F(join_split_tests, test_wrong_note_hash_path_fails)
{
    join_split_tx tx = simple_setup();
    auto gibberish_path = fr_hash_path(32, std::make_pair(fr::random_element(), fr::random_element()));
    tx.input_path[0] = gibberish_path;

    auto result = sign_and_verify_logic(tx, user.owner);
    EXPECT_FALSE(result.valid);
    EXPECT_EQ(result.err, "input note not a member");
}

TEST_F(join_split_tests, test_wrong_leaf_index_fails)
{
    join_split_tx tx = simple_setup();
    tx.input_index[0] = 99;

    auto result = sign_and_verify_logic(tx, user.owner);
    EXPECT_FALSE(result.valid);
    EXPECT_EQ(result.err, "input note not a member");
}

// *************************************************************************************************************
// Nullifier
// *************************************************************************************************************

TEST_F(join_split_tests, test_incorrect_input_nullifier_in_output_note_1_fails)
{
    join_split_tx tx = simple_setup();
    tx.output_note[0].input_nullifier = 1; // incorrect nullifier

    auto result = sign_and_verify_logic(tx, user.owner);
    EXPECT_FALSE(result.valid);
    EXPECT_EQ(result.err, "output note 1 has incorrect input nullifier");
}

TEST_F(join_split_tests, test_incorrect_input_nullifier_in_output_note_2_fails)
{
    join_split_tx tx = simple_setup();
    tx.output_note[1].input_nullifier = 1; // incorrect nullifier

    auto result = sign_and_verify_logic(tx, user.owner);
    EXPECT_FALSE(result.valid);
    EXPECT_EQ(result.err, "output note 2 has incorrect input nullifier");
}

// *************************************************************************************************************
// Defi deposit
// *************************************************************************************************************

TEST_F(join_split_tests, test_defi_deposit_one_virtual_input)
{
    join_split_tx tx = simple_setup({ 4, 13 });

    tx.num_input_notes = 1;
    tx.output_note[1].input_nullifier =
        compute_nullifier(tx.input_note[1].commit(), user.owner.private_key, false); // input note 2 is a dummy note

    tx.proof_id = proof_ids::DEFI_DEPOSIT;
    tx.partial_claim_note.deposit_value = 90;
    tx.partial_claim_note.input_nullifier = tx.output_note[0].input_nullifier;

    bridge_call_data bridge_call_data = empty_bridge_call_data;
    bridge_call_data.input_asset_id_a = tx.input_note[0].asset_id;
    tx.partial_claim_note.bridge_call_data = bridge_call_data.to_uint256_t();

    /**
     * tx represents:
     *   - 100 in1 (virtual)
     *   - 0 in2 (not in use)
     *   - 90 deposited
     *   - 10 paid as fee
     */

    auto result = sign_and_verify_logic(tx, user.owner);
    EXPECT_TRUE(result.valid);
}

TEST_F(join_split_tests, test_defi_deposit_one_real_one_virtual_inputs)
{
    join_split_tx tx = simple_setup({ 0, 11 });

    tx.proof_id = proof_ids::DEFI_DEPOSIT;
    tx.partial_claim_note.deposit_value = 90;
    tx.partial_claim_note.input_nullifier = tx.output_note[0].input_nullifier;

    bridge_call_data bridge_call_data = empty_bridge_call_data;
    bridge_call_data.input_asset_id_a = tx.input_note[0].asset_id;
    bridge_call_data.input_asset_id_b = tx.input_note[1].asset_id;
    bridge_call_data.config.second_input_in_use = true;
    tx.partial_claim_note.bridge_call_data = bridge_call_data.to_uint256_t();

    /**
     * tx represents:
     *   - 100 in1 (real)
     *   - 90 in2 (virtual)
     *   - 90 deposited via bridge input 1 (real)
     *   - 90 deposited via bridge input 2 (virtual)
     *   - 10 paid as fee (in1's asset_id)
     */

    auto result = sign_and_verify_logic(tx, user.owner);
    EXPECT_TRUE(result.valid);
}

TEST_F(join_split_tests, test_defi_deposit_one_virtual_one_real_inputs)
{
    join_split_tx tx = simple_setup({ 10, 7 });

    tx.proof_id = proof_ids::DEFI_DEPOSIT;
    tx.partial_claim_note.deposit_value = 110;
    tx.partial_claim_note.input_nullifier = tx.output_note[0].input_nullifier;

    bridge_call_data bridge_call_data = empty_bridge_call_data;
    bridge_call_data.input_asset_id_a = tx.input_note[0].asset_id;
    bridge_call_data.input_asset_id_b = tx.input_note[1].asset_id;
    bridge_call_data.config.second_input_in_use = true;
    tx.partial_claim_note.bridge_call_data = bridge_call_data.to_uint256_t();

    /**
     * tx represents:
     *   - 110 in1 (virtual)
     *   - 110 in2 (real)
     *   - 110 deposited via bridge input 1 (virtual)
     *   - 110 deposited via bridge input 2 (virtual)
     */

    auto result = sign_and_verify_logic(tx, user.owner);
    EXPECT_TRUE(result.valid);
}

TEST_F(join_split_tests, test_defi_deposit_one_real_one_virtual_inputs_same_asset_ids)
{
    join_split_tx tx = simple_setup({ 0, 12 });

    tx.proof_id = proof_ids::DEFI_DEPOSIT;
    tx.partial_claim_note.deposit_value = 90;
    tx.partial_claim_note.input_nullifier = tx.output_note[0].input_nullifier;

    bridge_call_data bridge_call_data = empty_bridge_call_data;
    bridge_call_data.input_asset_id_a = tx.input_note[0].asset_id;
    bridge_call_data.input_asset_id_b = tx.input_note[1].asset_id;
    bridge_call_data.config.second_input_in_use = true;
    tx.partial_claim_note.bridge_call_data = bridge_call_data.to_uint256_t();

    /**
     * tx represents:
     *   - 100 in1 (real)
     *   - 90 in2 (virtual flag, but same 'asset id' (29 bits) as input 1)
     *   - 90 deposited via bridge input 1 (real)
     *   - 90 deposited via bridge input 2 (virtual)
     *   - 10 paid as fee (in1's asset_id)
     */

    auto result = sign_and_verify_logic(tx, user.owner);
    EXPECT_TRUE(result.valid);
}

TEST_F(join_split_tests, test_defi_deposit_two_real_inputs_different_asset_ids)
{
    join_split_tx tx = simple_setup({ 0, 6 });

    tx.proof_id = proof_ids::DEFI_DEPOSIT;
    tx.partial_claim_note.deposit_value = 90;
    tx.partial_claim_note.input_nullifier = tx.output_note[0].input_nullifier;

    bridge_call_data bridge_call_data = empty_bridge_call_data;
    bridge_call_data.input_asset_id_a = tx.input_note[0].asset_id;
    bridge_call_data.input_asset_id_b = tx.input_note[1].asset_id;
    bridge_call_data.config.second_input_in_use = true;
    tx.partial_claim_note.bridge_call_data = bridge_call_data.to_uint256_t();

    /**
     * tx represents:
     *   - 100 in1 (real)
     *   - 90 in2 (real, different asset_id = asset_id + 1)
     *   - 90 deposited via bridge input 1
     *   - 90 deposited via bridge input 2
     *   - 10 paid as fee (in1's asset_id)
     */

    auto result = sign_and_verify_logic(tx, user.owner);
    EXPECT_TRUE(result.valid);
}

TEST_F(join_split_tests, test_defi_deposit_two_virtual_inputs_different_asset_ids)
{
    join_split_tx tx = simple_setup({ 4, 9 });

    tx.proof_id = proof_ids::DEFI_DEPOSIT;
    tx.partial_claim_note.deposit_value = 90;
    tx.partial_claim_note.input_nullifier = tx.output_note[0].input_nullifier;

    bridge_call_data bridge_call_data = empty_bridge_call_data;
    bridge_call_data.input_asset_id_a = tx.input_note[0].asset_id;
    bridge_call_data.input_asset_id_b = tx.input_note[1].asset_id;
    bridge_call_data.config.second_input_in_use = true;
    tx.partial_claim_note.bridge_call_data = bridge_call_data.to_uint256_t();

    /**
     * tx represents:
     *   - 100 in (virtual)
     *   - 90 in (virtual, different asset_id = virtual_asset_id + 1)
     *   - 90 deposited via bridge input 1
     *   - 90 deposited via bridge input 2
     *   - 10 paid as fee (in1's asset_id)
     */

    auto result = sign_and_verify_logic(tx, user.owner);
    EXPECT_TRUE(result.valid);
}

TEST_F(join_split_tests,
       test_defi_deposit_two_virtual_inputs_different_asset_ids_and_input_note_2_gt_defi_deposit_fails)
{
    join_split_tx tx = simple_setup({ 4, 10 });

    tx.proof_id = proof_ids::DEFI_DEPOSIT;
    tx.partial_claim_note.deposit_value = 90;
    tx.partial_claim_note.input_nullifier = tx.output_note[0].input_nullifier;

    bridge_call_data bridge_call_data = empty_bridge_call_data;
    bridge_call_data.input_asset_id_a = tx.input_note[0].asset_id;
    bridge_call_data.input_asset_id_b = tx.input_note[1].asset_id;
    bridge_call_data.config.second_input_in_use = true;
    tx.partial_claim_note.bridge_call_data = bridge_call_data.to_uint256_t();

    /**
     * tx represents:
     *   - 100 in (virtual)
     *   - 110 in (virtual, different asset_id = virtual_asset_id + 1) <-- fails, since input note 2 value should equal
     *     defi deposit value.
     *   - 90 deposited via bridge input 1
     *   - 90 deposited via bridge input 2
     *   - 10 paid as fee (in1's asset_id)
     */

    auto result = sign_and_verify_logic(tx, user.owner);
    EXPECT_FALSE(result.valid);
    EXPECT_EQ(result.err, "all of input note 2 must be defi-deposited");
}

TEST_F(join_split_tests, test_defi_deposit_two_real_inputs_different_asset_ids_and_input_note_2_gt_defi_deposit_fails)
{
    join_split_tx tx = simple_setup({ 0, 7 });

    tx.proof_id = proof_ids::DEFI_DEPOSIT;
    tx.partial_claim_note.deposit_value = 90;
    tx.partial_claim_note.input_nullifier = tx.output_note[0].input_nullifier;

    bridge_call_data bridge_call_data = empty_bridge_call_data;
    bridge_call_data.input_asset_id_a = tx.input_note[0].asset_id;
    bridge_call_data.input_asset_id_b = tx.input_note[1].asset_id;
    bridge_call_data.config.second_input_in_use = true;
    tx.partial_claim_note.bridge_call_data = bridge_call_data.to_uint256_t();

    /**
     * tx represents:
     *   - 100 in1 (real)
     *   - 110 in2 (real, different asset_id = asset_id + 1) <-- fails, since input note 2 value should equal
     *     defi deposit value.
     *   - 90 deposited via bridge input 1
     *   - 90 deposited via bridge input 2
     *   - 10 paid as fee (in1's asset_id)
     */

    auto result = sign_and_verify_logic(tx, user.owner);
    EXPECT_FALSE(result.valid);
    EXPECT_EQ(result.err, "all of input note 2 must be defi-deposited");
}

TEST_F(join_split_tests, test_defi_deposit_two_real_inputs_different_asset_ids_and_input_note_2_lt_defi_deposit_fails)
{
    join_split_tx tx = simple_setup({ 0, 6 });

    tx.proof_id = proof_ids::DEFI_DEPOSIT;
    tx.partial_claim_note.deposit_value = 95;
    tx.partial_claim_note.input_nullifier = tx.output_note[0].input_nullifier;

    bridge_call_data bridge_call_data = empty_bridge_call_data;
    bridge_call_data.input_asset_id_a = tx.input_note[0].asset_id;
    bridge_call_data.input_asset_id_b = tx.input_note[1].asset_id;
    bridge_call_data.config.second_input_in_use = true;
    tx.partial_claim_note.bridge_call_data = bridge_call_data.to_uint256_t();

    /**
     * tx represents:
     *   - 100 in1 (real)
     *   - 90 in2 (real, different asset_id = asset_id + 1) <-- fails, since input note 2 value should equal
     *     defi deposit value.
     *   - 95 deposited via bridge input 1
     *   - 95 deposited via bridge input 2 <-- not possible, given input note 2 value
     *   - 5 paid as fee (in1's asset_id)
     */

    auto result = sign_and_verify_logic(tx, user.owner);
    EXPECT_FALSE(result.valid);
    EXPECT_EQ(result.err, "all of input note 2 must be defi-deposited");
}

TEST_F(join_split_tests, test_defi_invalid_tx_fee_asset_id_fails)
{
    join_split_tx tx = simple_setup({ 0, 11 });

    tx.proof_id = proof_ids::DEFI_DEPOSIT;
    tx.partial_claim_note.deposit_value = 90;
    tx.partial_claim_note.input_nullifier = tx.output_note[0].input_nullifier;

    bridge_call_data bridge_call_data = empty_bridge_call_data;
    bridge_call_data.input_asset_id_a = tx.input_note[0].asset_id;
    bridge_call_data.input_asset_id_b = tx.input_note[1].asset_id;
    bridge_call_data.config.second_input_in_use = true;
    tx.partial_claim_note.bridge_call_data = bridge_call_data.to_uint256_t();

    tx.asset_id = 666; // <-- different fee asset_id from both input notes.

    /**
     * tx represents:
     *   - 100 in1 (real)
     *   - 90 in2 (virtual)
     *   - 90 deposited via bridge input 1 (real)
     *   - 90 deposited via bridge input 2 (virtual)
     *   - 10 paid as fee (incorrect asset_id)
     */

    auto result = sign_and_verify_logic(tx, user.owner);
    EXPECT_FALSE(result.valid);
    EXPECT_EQ(result.err, "asset ids don't match");
}

TEST_F(join_split_tests, test_defi_deposit_of_zero_fails)
{
    join_split_tx tx = simple_setup();

    tx.proof_id = proof_ids::DEFI_DEPOSIT;
    tx.output_note[0].value = 0;
    tx.output_note[1].value = 0;
    tx.partial_claim_note.deposit_value = 0; // <-- should be > 0

    bridge_call_data bridge_call_data = empty_bridge_call_data;
    bridge_call_data.input_asset_id_a = tx.input_note[0].asset_id;
    tx.partial_claim_note.bridge_call_data = bridge_call_data.to_uint256_t();

    auto result = sign_and_verify_logic(tx, user.owner);
    EXPECT_FALSE(result.valid);
    EXPECT_EQ(result.err, "Expected a nonzero defi_deposit_value for a defi-deposit");
}

TEST_F(join_split_tests, test_defi_non_zero_output_note_1_ignored)
{
    join_split_tx tx = simple_setup();
    tx.proof_id = proof_ids::DEFI_DEPOSIT;
    tx.output_note[0].value = 10; // This should be ignored in fee calculation.
    tx.output_note[1].value = 100;
    tx.partial_claim_note.deposit_value = 50;
    tx.partial_claim_note.input_nullifier = tx.output_note[0].input_nullifier;

    bridge_call_data bridge_call_data = empty_bridge_call_data;
    bridge_call_data.input_asset_id_a = tx.input_note[0].asset_id;
    tx.partial_claim_note.bridge_call_data = bridge_call_data.to_uint256_t();

    /**
     * tx represents:
     *   - 100 in1 (real)
     *   - 50 in2 (real, same asset_id)
     *   - 50 deposited via bridge input 1 (real, same asset_id)
     *   - 10 out1 (should be ignored, since we're doing a defi deposit)
     *   - 100 out2 (real, same asset_id)
     *   - 0 paid as fee
     */

    EXPECT_TRUE(sign_and_verify_logic(tx, user.owner).valid);
}

TEST_F(join_split_tests, test_defi_allow_chain_1_fails)
{
    join_split_tx tx = simple_setup();
    tx.proof_id = proof_ids::DEFI_DEPOSIT;
    tx.output_note[1].value = 100;
    tx.partial_claim_note.deposit_value = 50;
    tx.partial_claim_note.input_nullifier = tx.output_note[0].input_nullifier;

    bridge_call_data bridge_call_data = empty_bridge_call_data;
    bridge_call_data.input_asset_id_a = tx.input_note[0].asset_id;
    tx.partial_claim_note.bridge_call_data = bridge_call_data.to_uint256_t();

    tx.allow_chain = 1;

    /**
     * tx represents:
     *   - 100 in1 (real)
     *   - 50 in2 (real, same asset_id)
     *   - 50 deposited via bridge input 1 (real, same asset_id)
     *   - 100 out2 (real, same asset_id)
     *   - 0 paid as fee
     *   - trying to chain off output_note_1, which is not allowed for defi deposits.
     */

    auto result = sign_and_verify_logic(tx, user.owner);
    EXPECT_FALSE(result.valid);
    EXPECT_EQ(result.err, "cannot chain from a partial claim note");
}

TEST_F(join_split_tests, test_defi_deposit_incorrect_input_nullifier_in_partial_claim_note_fails)
{
    join_split_tx tx = simple_setup({ 4, 13 });

    tx.num_input_notes = 1;
    tx.output_note[1].input_nullifier =
        compute_nullifier(tx.input_note[1].commit(), user.owner.private_key, false); // input note 2 is a dummy note

    tx.proof_id = proof_ids::DEFI_DEPOSIT;
    tx.partial_claim_note.deposit_value = 90;
    tx.partial_claim_note.input_nullifier = 1; // incorrect nullifier

    bridge_call_data bridge_call_data = empty_bridge_call_data;
    bridge_call_data.input_asset_id_a = tx.input_note[0].asset_id;
    tx.partial_claim_note.bridge_call_data = bridge_call_data.to_uint256_t();

    /**
     * tx represents:
     *   - 100 in1 (virtual)
     *   - 0 in2 (not in use)
     *   - 90 deposited
     *   - 10 paid as fee
     */

    auto result = sign_and_verify_logic(tx, user.owner);
    EXPECT_FALSE(result.valid);
    EXPECT_EQ(result.err, "partial claim note has incorrect input nullifier");
}

// *************************************************************************************************************
// BridgeCallData checks
// *************************************************************************************************************

TEST_F(join_split_tests, test_defi_deposit_bridge_call_data_second_bridge_input_nonzero_but_not_in_use_fails)
{
    join_split_tx tx = simple_setup({ 0, 11 });

    tx.proof_id = proof_ids::DEFI_DEPOSIT;
    tx.partial_claim_note.deposit_value = 90;
    tx.partial_claim_note.input_nullifier = tx.output_note[0].input_nullifier;

    bridge_call_data bridge_call_data = empty_bridge_call_data;
    bridge_call_data.input_asset_id_a = tx.input_note[0].asset_id;
    bridge_call_data.input_asset_id_b = tx.input_note[1].asset_id;
    bridge_call_data.config.second_input_in_use = false; // <-- to cause the contradiction
    tx.partial_claim_note.bridge_call_data = bridge_call_data.to_uint256_t();

    /**
     * tx represents:
     *   - 100 in1 (real)
     *   - 90 in2 (virtual)
     *   - 90 deposited via bridge input 1
     *   - 90 deposited via bridge input 2 (but bit_config contradicts this)
     *   - 10 paid as fee (in1's asset_id)
     */

    auto result = sign_and_verify_logic(tx, user.owner);
    EXPECT_FALSE(result.valid);
    EXPECT_EQ(result.err, "Expected second_input_in_use, given input_asset_id_b != 0");
}

TEST_F(join_split_tests, test_defi_deposit_bridge_call_data_second_bridge_output_nonzero_but_not_in_use_fails)
{
    join_split_tx tx = simple_setup({ 4, 13 });

    tx.num_input_notes = 1;
    tx.output_note[1].input_nullifier =
        compute_nullifier(tx.input_note[1].commit(), user.owner.private_key, false); // input note 2 is a dummy note

    tx.proof_id = proof_ids::DEFI_DEPOSIT;
    tx.partial_claim_note.deposit_value = 90;
    tx.partial_claim_note.input_nullifier = tx.output_note[0].input_nullifier;

    bridge_call_data bridge_call_data = empty_bridge_call_data;
    bridge_call_data.input_asset_id_a = tx.input_note[0].asset_id;
    bridge_call_data.output_asset_id_b = virtual_asset_id_flag;
    bridge_call_data.config.second_output_in_use = false; // <-- to cause the contradiction
    tx.partial_claim_note.bridge_call_data = bridge_call_data.to_uint256_t();

    /**
     * tx represents:
     *   - 100 in1 (real)
     *   - 0 in2 (not in use)
     *   - 90 deposited via bridge input 1
     *   - expectation of a virtual bridge output, but in_use flag not set.
     *   - 10 paid as fee (in1's asset_id)
     */

    auto result = sign_and_verify_logic(tx, user.owner);
    EXPECT_FALSE(result.valid);
    EXPECT_EQ(result.err, "Expected second_output_in_use, given output_asset_id_b != 0");
}

TEST_F(join_split_tests, test_defi_deposit_second_bridge_input_in_use_but_same_bridge_input_asset_ids_fails)
{
    join_split_tx tx = simple_setup();

    tx.proof_id = proof_ids::DEFI_DEPOSIT;
    tx.partial_claim_note.deposit_value = 50;
    tx.partial_claim_note.input_nullifier = tx.output_note[0].input_nullifier;
    tx.output_note[1].value = 90;

    bridge_call_data bridge_call_data = empty_bridge_call_data;
    bridge_call_data.input_asset_id_a = tx.input_note[0].asset_id;
    bridge_call_data.input_asset_id_b = tx.input_note[1].asset_id; // <-- same asset_id
    bridge_call_data.config.second_input_in_use = true;
    tx.partial_claim_note.bridge_call_data = bridge_call_data.to_uint256_t();

    /**
     * tx represents:
     *   - 100 in1 (real)
     *   - 50 in2 (real, same asset_id)
     *   - 50 deposited via bridge input 1
     *   - 50 deposited via bridge input 2 <-- not allowed, since both inputs have the same asset_id (so they should be
     * combined into a single deposit of 100 via bridge input 1)
     *   - 90 out2
     *   - 10 paid as fee (in1's asset_id)
     */

    auto result = sign_and_verify_logic(tx, user.owner);
    EXPECT_FALSE(result.valid);
    EXPECT_EQ(result.err, "input asset ids must be different for the second bridge input to be in-use");
}

TEST_F(join_split_tests, test_defi_deposit_second_bridge_output_in_use_and_same_virtual_bridge_output_asset_ids)
{
    join_split_tx tx = simple_setup({ 4, 13 });

    tx.num_input_notes = 1;
    tx.output_note[1].input_nullifier =
        compute_nullifier(tx.input_note[1].commit(), user.owner.private_key, false); // input note 2 is a dummy note

    tx.proof_id = proof_ids::DEFI_DEPOSIT;
    tx.partial_claim_note.deposit_value = 90;
    tx.partial_claim_note.input_nullifier = tx.output_note[0].input_nullifier;

    bridge_call_data bridge_call_data = empty_bridge_call_data;
    bridge_call_data.input_asset_id_a = tx.input_note[0].asset_id;
    bridge_call_data.output_asset_id_a = virtual_asset_id_flag;
    bridge_call_data.output_asset_id_b =
        virtual_asset_id_flag; // <-- same, but that's ok, since they're virtual asset_id placeholders.
    bridge_call_data.config.second_output_in_use = true;
    tx.partial_claim_note.bridge_call_data = bridge_call_data.to_uint256_t();

    /**
     * tx represents:
     *   - 100 in1 (real)
     *   - 0 in2 (not in use)
     *   - 90 deposited via bridge input 1
     *   - expectation of two _virtual_ bridge outputs, so they have the same asset_id (placeholder values of 2 ** 29).
     *   - 10 paid as fee (in1's asset_id)
     */

    auto result = sign_and_verify_logic(tx, user.owner);
    EXPECT_TRUE(result.valid);
}

TEST_F(join_split_tests, test_defi_deposit_second_bridge_output_in_use_but_same_real_bridge_output_asset_ids_fails)
{
    join_split_tx tx = simple_setup({ 4, 13 });

    tx.num_input_notes = 1;
    tx.output_note[1].input_nullifier =
        compute_nullifier(tx.input_note[1].commit(), user.owner.private_key, false); // input note 2 is a dummy note

    tx.proof_id = proof_ids::DEFI_DEPOSIT;
    tx.partial_claim_note.deposit_value = 90;
    tx.partial_claim_note.input_nullifier = tx.output_note[0].input_nullifier;

    bridge_call_data bridge_call_data = empty_bridge_call_data;
    bridge_call_data.input_asset_id_a = tx.input_note[0].asset_id;
    bridge_call_data.output_asset_id_a = asset_id;
    bridge_call_data.output_asset_id_b = asset_id; // <-- same - not ok, since they're both real output asset_ids
    bridge_call_data.config.second_output_in_use = true;
    tx.partial_claim_note.bridge_call_data = bridge_call_data.to_uint256_t();

    /**
     * tx represents:
     *   - 100 in1 (real)
     *   - 0 in2 (not in use)
     *   - 90 deposited via bridge input 1
     *   - expectation of two bridge outputs, but they have the same real asset_id (and so they should be combined into
     * bridge output 1).
     *   - 10 paid as fee (in1's asset_id)
     */

    auto result = sign_and_verify_logic(tx, user.owner);
    EXPECT_FALSE(result.valid);
    EXPECT_EQ(result.err, "real output asset ids must be different for the second bridge output to be in-use");
}

TEST_F(join_split_tests, test_defi_deposit_first_bridge_output_asset_id_virtual_but_incorrect_placeholder_value_fails)
{
    join_split_tx tx = simple_setup({ 4, 13 });

    tx.num_input_notes = 1;
    tx.output_note[1].input_nullifier =
        compute_nullifier(tx.input_note[1].commit(), user.owner.private_key, false); // input note 2 is a dummy note

    tx.proof_id = proof_ids::DEFI_DEPOSIT;
    tx.partial_claim_note.deposit_value = 90;
    tx.partial_claim_note.input_nullifier = tx.output_note[0].input_nullifier;

    bridge_call_data bridge_call_data = empty_bridge_call_data;
    bridge_call_data.input_asset_id_a = tx.input_note[0].asset_id;
    bridge_call_data.output_asset_id_a = virtual_asset_id_flag + 1; // should just be virtual_asset_id_flag (=2**29)
    tx.partial_claim_note.bridge_call_data = bridge_call_data.to_uint256_t();

    /**
     * tx represents:
     *   - 100 in1 (real)
     *   - 0 in2 (not in use)
     *   - 90 deposited via bridge input 1
     *   - expectation of one _virtual_ bridge output, but it has an invlaid placeholder asset_id.
     *   - 10 paid as fee (in1's asset_id)
     */

    auto result = sign_and_verify_logic(tx, user.owner);
    EXPECT_FALSE(result.valid);
    EXPECT_EQ(result.err, "output_asset_id_a detected as virtual, but has incorrect placeholder value");
}

TEST_F(join_split_tests, test_defi_deposit_second_bridge_output_asset_id_virtual_but_incorrect_placeholder_value_fails)
{
    join_split_tx tx = simple_setup({ 4, 13 });

    tx.num_input_notes = 1;
    tx.output_note[1].input_nullifier =
        compute_nullifier(tx.input_note[1].commit(), user.owner.private_key, false); // input note 2 is a dummy note

    tx.proof_id = proof_ids::DEFI_DEPOSIT;
    tx.partial_claim_note.deposit_value = 90;
    tx.partial_claim_note.input_nullifier = tx.output_note[0].input_nullifier;

    bridge_call_data bridge_call_data = empty_bridge_call_data;
    bridge_call_data.input_asset_id_a = tx.input_note[0].asset_id;
    bridge_call_data.output_asset_id_a = virtual_asset_id_flag;
    bridge_call_data.output_asset_id_b = virtual_asset_id_flag + 1; // should just be virtual_asset_id_flag (=2**29)
    bridge_call_data.config.second_output_in_use = true;
    tx.partial_claim_note.bridge_call_data = bridge_call_data.to_uint256_t();

    /**
     * tx represents:
     *   - 100 in1 (real)
     *   - 0 in2 (not in use)
     *   - 90 deposited via bridge input 1
     *   - expectation of two _virtual_ bridge outputs, but the 2nd has an invlaid placeholder asset_id.
     *   - 10 paid as fee (in1's asset_id)
     */

    auto result = sign_and_verify_logic(tx, user.owner);
    EXPECT_FALSE(result.valid);
    EXPECT_EQ(result.err, "output_asset_id_b detected as virtual, but has incorrect placeholder value");
}

// *************************************************************************************************************
// BridgeCallData data vs input note data
// *************************************************************************************************************

TEST_F(join_split_tests, test_defi_wrong_first_asset_id_in_bridge_call_data_fails)
{
    join_split_tx tx = simple_setup({ 4, 13 });

    tx.num_input_notes = 1;
    tx.output_note[1].input_nullifier =
        compute_nullifier(tx.input_note[1].commit(), user.owner.private_key, false); // input note 2 is a dummy note

    tx.proof_id = proof_ids::DEFI_DEPOSIT;
    tx.partial_claim_note.deposit_value = 90;
    tx.partial_claim_note.input_nullifier = tx.output_note[0].input_nullifier;

    bridge_call_data bridge_call_data = empty_bridge_call_data;
    bridge_call_data.input_asset_id_a = tx.input_note[0].asset_id + 1; // wrong asset_id vs input notes
    tx.partial_claim_note.bridge_call_data = bridge_call_data.to_uint256_t();

    /**
     * tx represents:
     *   - 100 in1 (virtual)
     *   - 0 in2 (not in use)
     *   - 90 deposited
     *   - 10 paid as fee
     */

    auto result = sign_and_verify_logic(tx, user.owner);
    EXPECT_FALSE(result.valid);
    EXPECT_EQ(result.err,
              "Expected bridge_call_data_local.input_asset_id_a == input_note_1.asset_id for a defi-deposit");
}

TEST_F(join_split_tests, test_defi_bridge_call_data_config_second_input_in_use_but_input_note_2_not_in_use_fails)
{
    join_split_tx tx = simple_setup({ 4, 13 });

    tx.num_input_notes = 1;
    tx.output_note[1].input_nullifier =
        compute_nullifier(tx.input_note[1].commit(), user.owner.private_key, false); // input note 2 is a dummy note

    tx.proof_id = proof_ids::DEFI_DEPOSIT;
    tx.partial_claim_note.deposit_value = 90;
    tx.partial_claim_note.input_nullifier = tx.output_note[0].input_nullifier;

    bridge_call_data bridge_call_data = empty_bridge_call_data;
    bridge_call_data.input_asset_id_a = tx.input_note[0].asset_id;
    bridge_call_data.config.second_input_in_use =
        true; // <-- causes error, since there's no input note 2 that can be fed into the second bridge input.
    tx.partial_claim_note.bridge_call_data = bridge_call_data.to_uint256_t();

    /**
     * tx represents:
     *   - 100 in1 (virtual)
     *   - 0 in2 (not in use)
     *   - 90 deposited
     *   - 10 paid as fee
     */

    auto result = sign_and_verify_logic(tx, user.owner);
    EXPECT_FALSE(result.valid);
    EXPECT_EQ(result.err, "Expected input_note_2_in_use, given bridge_call_data_local.config.second_input_in_use");
}

TEST_F(join_split_tests, test_defi_missing_second_asset_in_bridge_call_data_fails)
{
    join_split_tx tx = simple_setup({ 0, 11 });

    tx.proof_id = proof_ids::DEFI_DEPOSIT;
    tx.partial_claim_note.deposit_value = 90;
    tx.partial_claim_note.input_nullifier = tx.output_note[0].input_nullifier;

    bridge_call_data bridge_call_data = empty_bridge_call_data;
    bridge_call_data.input_asset_id_a = tx.input_note[0].asset_id;
    tx.partial_claim_note.bridge_call_data = bridge_call_data.to_uint256_t();

    /**
     * tx represents:
     *   - 100 in1 (real)
     *   - 90 in2 (virtual)
     *   - 90 deposited via bridge input 1 (real)
     *   - 90 SHOULD BE deposited via bridge input 2 (virtual), but bridge_call_data is incorrect.
     *   - 10 paid as fee (in1's asset_id)
     */

    auto result = sign_and_verify_logic(tx, user.owner);
    EXPECT_FALSE(result.valid);
    EXPECT_EQ(result.err,
              "Expected bridge_call_data_local.config.second_input_in_use, given input_note_2_in_use && "
              "different_input_asset_ids");
}

TEST_F(join_split_tests, test_defi_wrong_second_asset_id_in_bridge_call_data_fails)
{
    join_split_tx tx = simple_setup({ 4, 9 });

    tx.proof_id = proof_ids::DEFI_DEPOSIT;
    tx.partial_claim_note.deposit_value = 90;
    tx.partial_claim_note.input_nullifier = tx.output_note[0].input_nullifier;

    bridge_call_data bridge_call_data = empty_bridge_call_data;
    bridge_call_data.input_asset_id_a = tx.input_note[0].asset_id;
    bridge_call_data.input_asset_id_b = tx.input_note[1].asset_id + 1; // <-- wrong asset_id, vs input note 2's asset_id
    bridge_call_data.config.second_input_in_use = true;
    tx.partial_claim_note.bridge_call_data = bridge_call_data.to_uint256_t();

    /**
     * tx represents:
     *   - 100 in1 (virtual)
     *   - 90 in2 (virtual, different asset_id = virtual_asset_id + 1)
     *   - 90 deposited via bridge input 1
     *   - 90 deposited via bridge input 2 (but bridge_call_data is incorrect)
     *   - 10 paid as fee (in1's asset_id)
     */

    auto result = sign_and_verify_logic(tx, user.owner);
    EXPECT_FALSE(result.valid);
    EXPECT_EQ(result.err,
              "Expected bridge_call_data_local.input_asset_id_b == input_note_2.asset_id, given "
              "bridge_call_data_local.config.second_input_in_use");
}

// *************************************************************************************************************
// Virtual note repayment.
// *************************************************************************************************************

TEST_F(join_split_tests, test_repayment_logic)
{
    join_split_tx tx = simple_setup({ 0, 11 });

    tx.proof_id = proof_ids::DEFI_DEPOSIT;
    tx.partial_claim_note.deposit_value = 90;
    tx.partial_claim_note.input_nullifier = tx.output_note[0].input_nullifier;
    tx.output_note[1].value = 10; // <-- repaying some value back to the defi-depositor

    bridge_call_data bridge_call_data = empty_bridge_call_data;
    bridge_call_data.input_asset_id_a = tx.input_note[0].asset_id;
    bridge_call_data.input_asset_id_b = virtual_asset_id_flag + defi_interaction_nonce; // virtual_asset_id
    bridge_call_data.config.second_input_in_use = true;
    tx.partial_claim_note.bridge_call_data = bridge_call_data.to_uint256_t();

    /**
     * tx represents:
     *   - 100 in1 (real)
     *   - 90 in2 (virtual)
     *   - 90 deposited via bridge input 1
     *   - 90 deposited via bridge input 2
     *   - 10 out2 repayment back to depositor (in1's asset_id)
     */

    EXPECT_TRUE(sign_and_verify_logic(tx, user.owner).valid);
}

TEST_F(join_split_tests, test_virtual_note_repay_different_asset_id_fail)
{
    join_split_tx tx = simple_setup({ 0, 11 });

    tx.proof_id = proof_ids::DEFI_DEPOSIT;
    tx.partial_claim_note.deposit_value = 90;
    tx.partial_claim_note.input_nullifier = tx.output_note[0].input_nullifier;
    tx.output_note[1].asset_id = 3; // <-- different from any of the input notes' asset_ids

    bridge_call_data bridge_call_data = empty_bridge_call_data;
    bridge_call_data.input_asset_id_a = tx.input_note[0].asset_id;
    bridge_call_data.input_asset_id_b = virtual_asset_id_flag + defi_interaction_nonce; // virtual_asset_id
    bridge_call_data.config.second_input_in_use = true;
    tx.partial_claim_note.bridge_call_data = bridge_call_data.to_uint256_t();

    /**
     * tx represents:
     *   - 100 in1 (real)
     *   - 90 in2 (virtual)
     *   - 90 deposited via bridge input 1
     *   - 90 deposited via bridge input 2
     *   - 10 out2 repayment back to depositor (INVALID asset_id)
     */

    auto result = sign_and_verify_logic(tx, user.owner);
    EXPECT_FALSE(result.valid);
    EXPECT_EQ(result.err, "asset ids don't match");
}

TEST_F(join_split_tests, test_real_input_value_lt_virtual_input_value_fails)
{
    join_split_tx tx = simple_setup({ 1, 11 });
    tx.proof_id = proof_ids::DEFI_DEPOSIT;
    tx.partial_claim_note.deposit_value = 90;
    tx.partial_claim_note.input_nullifier = tx.output_note[0].input_nullifier;

    bridge_call_data bridge_call_data = empty_bridge_call_data;
    bridge_call_data.input_asset_id_a = tx.input_note[0].asset_id;
    bridge_call_data.input_asset_id_b = tx.input_note[1].asset_id;
    bridge_call_data.config.second_input_in_use = true;
    tx.partial_claim_note.bridge_call_data = bridge_call_data.to_uint256_t();

    /**
     * tx represents:
     *   - 50 in1 (real)
     *   - 90 in2 (virtual)
     *   - 90 deposited via bridge input 1 (shouldn't be possible, given low in1 value)
     *   - 90 deposited via bridge input 2
     *   - 10 out2 repayment back to depositor (INVALID asset_id)
     */

    auto result = sign_and_verify_logic(tx, user.owner);
    EXPECT_FALSE(result.valid);
    // In this context, failure of this subtraction (due to underflow) implies input note 1's value was less than input
    // note 2's value (and hence the defi_deposit_value) (which is not allowed).
    EXPECT_EQ(result.err, "safe_uint_t range constraint failure: subtract: total_in_value < total_out_value");
}

// *************************************************************************************************************
// Virtual note send tx
// *************************************************************************************************************

TEST_F(join_split_tests, test_send_two_virtual_notes)
{
    join_split_tx tx = simple_setup({ 4, 5 });

    /**
     * SEND tx represents:
     *   - 100 in1 (virtual)
     *   - 30 in2 (virtual, same asset_id)
     *   - 130 out1
     *   - 0 out2
     */

    EXPECT_TRUE(sign_and_verify_logic(tx, user.owner).valid);
}

TEST_F(join_split_tests, test_send_one_virtual_note)
{
    join_split_tx tx = simple_setup({ 4, 13 });
    tx.num_input_notes = 1;
    tx.output_note[1].input_nullifier = compute_nullifier(tx.input_note[1].commit(), user.owner.private_key, false);

    /**
     *  SEND tx represents:
     *   - 100 in1 (virtual)
     *   - 0 in2 (not in use)
     *   - 100 out1
     *   - 0 out2
     */

    EXPECT_TRUE(sign_and_verify_logic(tx, user.owner).valid);
}

TEST_F(join_split_tests, test_send_two_virtual_notes_nonzero_public_value_fails)
{
    join_split_tx tx = simple_setup({ 4, 5 });
    tx.public_value = 10;

    /**
     * SEND tx represents:
     *   - 100 in1 (virtual)
     *   - 30 in2 (virtual, same asset_id)
     *   - 130 out1
     *   - 0 out2
     *   - public_value = 10 (not allowed for a send tx)
     */

    auto result = sign_and_verify_logic(tx, user.owner);
    EXPECT_FALSE(result.valid);
    EXPECT_EQ(result.err, "public value invalid");
}

TEST_F(join_split_tests, test_send_two_virtual_inputs_different_asset_ids_fails)
{
    join_split_tx tx = simple_setup({ 4, 9 });

    /**
     * SEND tx represents:
     *   - 100 in1 (virtual)
     *   - 90 in2 (virtual, different asset_id)
     *   - 190 out1
     *   - 0 out2
     */

    auto result = sign_and_verify_logic(tx, user.owner);
    EXPECT_FALSE(result.valid);
    EXPECT_EQ(result.err, "input asset ids must match unless defi-depositing");
}

TEST_F(join_split_tests, test_send_two_virtual_inputs_different_fee_asset_id_fails)
{
    join_split_tx tx = simple_setup({ 4, 5 });
    tx.asset_id = 0;

    /**
     * SEND tx represents:
     *   - 100 in1 (virtual)
     *   - 30 in2 (virtual, same asset_id)
     *   - 130 out1
     *   - 0 out2
     *   - public_asset_id = 0 (should be same as input_note_1's asset_id)
     */

    auto result = sign_and_verify_logic(tx, user.owner);
    EXPECT_FALSE(result.valid);
    EXPECT_EQ(result.err, "asset ids don't match");
}

// *************************************************************************************************************
// Creator pubkey
// *************************************************************************************************************

TEST_F(join_split_tests, test_non_zero_output_note_creator_pubkey_x)
{
    {
        join_split_tx tx = simple_setup();
        tx.output_note[0].creator_pubkey = user.owner.public_key.x;
        tx.output_note[1].creator_pubkey = user.owner.public_key.x;
        EXPECT_TRUE(sign_and_verify_logic(tx, user.owner).valid);
    }
    {
        join_split_tx tx = simple_setup();
        tx.output_note[0].creator_pubkey = user.owner.public_key.x;
        EXPECT_TRUE(sign_and_verify_logic(tx, user.owner).valid);
    }
    {
        join_split_tx tx = simple_setup();
        tx.output_note[1].creator_pubkey = user.owner.public_key.x;
        EXPECT_TRUE(sign_and_verify_logic(tx, user.owner).valid);
    }
}

TEST_F(join_split_tests, test_incorrect_output_note_creator_pubkey_x)
{
    {
        join_split_tx tx = simple_setup();
        tx.output_note[0].creator_pubkey =
            join_split_example::fixtures::create_key_pair(nullptr)
                .public_key.x; // setting creator to be different from sender (the owner of the input notes).
        auto result = sign_and_verify_logic(tx, user.owner);
        EXPECT_FALSE(result.valid);
        EXPECT_EQ(result.err, "output note 1 creator_pubkey mismatch");
    }
    {
        join_split_tx tx = simple_setup();
        tx.output_note[1].creator_pubkey =
            join_split_example::fixtures::create_key_pair(nullptr)
                .public_key.x; // setting creator to be different from sender (the owner of the input notes).
        auto result = sign_and_verify_logic(tx, user.owner);
        EXPECT_FALSE(result.valid);
        EXPECT_EQ(result.err, "output note 2 creator_pubkey mismatch");
    }
}

// *************************************************************************************************************
// Basic success tests
// *************************************************************************************************************

TEST_F(join_split_tests, test_deposit)
{
    join_split_tx tx = zero_input_setup();
    tx.proof_id = proof_ids::DEPOSIT;
    tx.public_value = 10;
    tx.public_owner = fr::random_element();
    tx.output_note[0].value = 7;

    /**
     * DEPOSIT tx represents:
     *   - public_value = 10
     *   - out1 = 7
     *   - fee = 3
     */

    Builder circuit = sign_and_create_circuit(tx, user.owner);
    EXPECT_TRUE(CircuitChecker::check(circuit));
}

TEST_F(join_split_tests, test_withdraw)
{
    join_split_tx tx = simple_setup();
    tx.proof_id = proof_ids::WITHDRAW;
    tx.public_value = 10;
    tx.public_owner = fr::random_element();
    tx.output_note[0].value -= 13;

    /**
     * WITHDRAW tx represents:
     *   - 10 public_value
     *   - 100 in1 (real)
     *   - 50 in2 (real, same asset_id)
     *   - 137 out1
     *   - 3 paid as fee (in1's asset_id)
     */

    Builder circuit = sign_and_create_circuit(tx, user.owner);
    EXPECT_TRUE(CircuitChecker::check(circuit));
}

TEST_F(join_split_tests, test_private_send)
{
    join_split_tx tx = simple_setup();
    tx.output_note[0].value -= 3;

    /**
     * SEND tx represents:
     *   - 100 in1 (real)
     *   - 50 in2 (real, same asset_id)
     *   - 147 out1
     *   - 3 paid as fee (in1's asset_id)
     */

    Builder circuit = sign_and_create_circuit(tx, user.owner);

    EXPECT_TRUE(CircuitChecker::check(circuit));
}

TEST_F(join_split_tests, test_defi_deposit)
{
    join_split_tx tx = simple_setup();

    tx.proof_id = proof_ids::DEFI_DEPOSIT;
    tx.partial_claim_note.deposit_value = 50;
    tx.partial_claim_note.input_nullifier = tx.output_note[0].input_nullifier;
    tx.output_note[1].value = 90;

    bridge_call_data bridge_call_data = empty_bridge_call_data;
    bridge_call_data.input_asset_id_a = tx.input_note[0].asset_id;
    bridge_call_data.output_asset_id_b = 1;
    bridge_call_data.config.second_output_in_use = true;
    tx.partial_claim_note.bridge_call_data = bridge_call_data.to_uint256_t();

    /**
     * tx represents:
     *   - 100 in1 (real)
     *   - 50 in2 (real, same asset_id)
     *   - 50 deposited via bridge input 1
     *   - expecting two real assets to be returned by the bridge
     *   - 90 out2
     *   - 10 paid as fee (in1's asset_id)
     */

    Builder circuit = sign_and_create_circuit(tx, user.owner);
    EXPECT_TRUE(CircuitChecker::check(circuit));
}

TEST_F(join_split_tests, test_repayment)
{
    join_split_tx tx = simple_setup({ 0, 11 });

    tx.proof_id = proof_ids::DEFI_DEPOSIT;
    tx.partial_claim_note.deposit_value = 90;
    tx.partial_claim_note.input_nullifier = tx.output_note[0].input_nullifier;
    tx.output_note[1].value = 10; // <-- repaying some value back to the defi-depositor

    bridge_call_data bridge_call_data = empty_bridge_call_data;
    bridge_call_data.input_asset_id_a = tx.input_note[0].asset_id;
    bridge_call_data.input_asset_id_b = virtual_asset_id_flag + defi_interaction_nonce; // virtual_asset_id
    bridge_call_data.config.second_input_in_use = true;
    tx.partial_claim_note.bridge_call_data = bridge_call_data.to_uint256_t();

    /**
     * tx represents:
     *   - 100 in1 (real)
     *   - 90 in2 (virtual)
     *   - 90 deposited via bridge input 1
     *   - 90 deposited via bridge input 2
     *   - 10 out2 (repay back to depositor in in1's asset_id)
     */

    tx.partial_claim_note.bridge_call_data = bridge_call_data.to_uint256_t();
    tx.partial_claim_note.input_nullifier = tx.output_note[0].input_nullifier;

    Builder circuit = sign_and_create_circuit(tx, user.owner);
    EXPECT_TRUE(CircuitChecker::check(circuit));
}

} // namespace bb::join_split_example::proofs::join_split<|MERGE_RESOLUTION|>--- conflicted
+++ resolved
@@ -702,11 +702,7 @@
 
 //     // The below part detects any changes in the join-split circuit
 
-<<<<<<< HEAD
 //     constexpr uint256_t CIRCUIT_HASH("0x2b30566e4d921ea9b0c76802d86ea5b8381ffa78ef143af1b0d0e3045862cb6b");
-=======
-    constexpr uint256_t CIRCUIT_HASH("0xe833d0ffaa99f39ca31ef79ded0089b0ec614eb4a528c4e1c4af6221a003fa6e");
->>>>>>> e7686f11
 
 //     const uint256_t circuit_hash = circuit.hash_circuit();
 //     // circuit is finalized now
