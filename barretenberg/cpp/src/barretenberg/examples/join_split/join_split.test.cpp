#include <gtest/gtest.h>

#include "barretenberg/circuit_checker/circuit_checker.hpp"
#include "barretenberg/common/streams.hpp"
#include "barretenberg/common/test.hpp"
#include "barretenberg/crypto/merkle_tree/index.hpp"
#include "barretenberg/examples/join_split/constants.hpp"
#include "barretenberg/examples/join_split/inner_proof_data.hpp"
#include "barretenberg/examples/join_split/notes/native/index.hpp"
#include "barretenberg/examples/join_split/types.hpp"
#include "barretenberg/plonk/proof_system/proving_key/serialize.hpp"
#include "index.hpp"
#include "join_split_circuit.hpp"

namespace bb::join_split_example::proofs::join_split {

using namespace bb::crypto::merkle_tree;

/* Old join-split tests below. The value of having all of these logic tests is unclear, but we'll
   leave them around, at least for a while. */

#ifdef CI
constexpr bool CIRCUIT_CHANGE_EXPECTED = false;
#else
// During development, if the circuit vk hash/gate count is expected to change, set the following to true.
constexpr bool CIRCUIT_CHANGE_EXPECTED = false;
#endif

using namespace bb;
using namespace bb::stdlib;
using namespace bb::crypto::merkle_tree;
using namespace bb::join_split_example::proofs::notes::native;
using key_pair = join_split_example::fixtures::grumpkin_key_pair;

auto create_account_leaf_data(fr const& account_alias_hash,
                              bb::grumpkin::g1::affine_element const& owner_key,
                              bb::grumpkin::g1::affine_element const& signing_key)
{
    return notes::native::account::account_note{ account_alias_hash, owner_key, signing_key }.commit();
}

class join_split_tests : public ::testing::Test {
  protected:
    static constexpr size_t ACCOUNT_INDEX = 14;

    virtual void SetUp()
    {
        store = std::make_unique<MemoryStore>();
        tree = std::make_unique<MerkleTree<MemoryStore, PedersenHashPolicy>>(*store, 32);
        user = join_split_example::fixtures::create_user_context();

        default_value_note = { .value = 100,
                               .asset_id = asset_id,
                               .account_required = false,
                               .owner = user.owner.public_key,
                               .secret = user.note_secret,
                               .creator_pubkey = 0,
                               .input_nullifier = fr::random_element() };

        // Initialize value_notes array as default:
        for (auto& value_note : value_notes) {
            value_note = default_value_note;
            value_note.input_nullifier = fr::random_element(); // to ensure uniqueness
        }

        value_notes[0].creator_pubkey = user.owner.public_key.x;

        value_notes[1].value = 50;
        value_notes[1].creator_pubkey = join_split_example::fixtures::create_key_pair(nullptr).public_key.x;

        value_notes[2].value = 90;
        value_notes[2].account_required = true,

        value_notes[3].value = 40;
        value_notes[3].account_required = true;

        const uint32_t virtual_asset_id = virtual_asset_id_flag + defi_interaction_nonce;

        value_notes[4].asset_id = virtual_asset_id;

        value_notes[5].value = 30;
        value_notes[5].asset_id = virtual_asset_id;

        value_notes[6].value = 90;
        value_notes[6].asset_id = asset_id + 1;
        value_notes[6].creator_pubkey = user.owner.public_key.x;

        // Value chosen to cause tests to fail.
        value_notes[7].value = 110;
        value_notes[7].asset_id = asset_id + 1;
        value_notes[7].creator_pubkey = user.owner.public_key.x;

        // Similar to value_notes[0], but a different value of 90, to match defi_deposit_value in tests.
        value_notes[8].value = 90;
        value_notes[8].creator_pubkey = user.owner.public_key.x;

        // Similar previous virtual notes, but a different value of 90, to match defi_deposit_value in tests.
        value_notes[9].value = 90;
        value_notes[9].asset_id = virtual_asset_id + 1;

        // Value chosen to cause tests to fail.
        value_notes[10].value = 110;
        value_notes[10].asset_id = virtual_asset_id + 1;

        // Similar previous virtual notes, but a different value of 90, to match defi_deposit_value in tests.
        value_notes[11].value = 90;
        value_notes[11].asset_id = virtual_asset_id;

        // Asset id field designed to be invalid.
        value_notes[12].value = 90;
        value_notes[12].asset_id = virtual_asset_id_flag + asset_id;

        // 'zero'
        value_notes[13].value = 0;
        value_notes[13].asset_id = 0;
    }

    /**
     * Add two account notes for the user.
     */
    void preload_account_notes()
    {
        tree->update_element(
            tree->size(),
            create_account_leaf_data(user.alias_hash, user.owner.public_key, user.signing_keys[0].public_key));
        tree->update_element(
            tree->size(),
            create_account_leaf_data(user.alias_hash, user.owner.public_key, user.signing_keys[1].public_key));
    }

    /**
     * See the test's SetUp() function for the value_notes.
     */
    void preload_value_notes()
    {
        for (auto note : value_notes) {
            tree->update_element(tree->size(), note.commit());
        }
    }

    void append_notes(std::vector<value::value_note> const& notes)
    {
        for (auto note : notes) {
            tree->update_element(tree->size(), note.commit());
        }
    }

    /**
     * Given 2 input notes, outputs a single output note that is the sum of both.
     */
    join_split_tx create_join_split_tx(std::array<uint32_t, 2> const& input_indices,
                                       std::array<value::value_note, 2> const& input_notes,
                                       uint32_t account_note_index = 0,
                                       bool account_required = false)
    {
        uint32_t tx_asset_id = input_notes[0].asset_id;
        auto input_nullifier1 = compute_nullifier(input_notes[0].commit(), user.owner.private_key, true);
        auto input_nullifier2 = compute_nullifier(input_notes[1].commit(), user.owner.private_key, true);
        value::value_note output_note1 = { .value = input_notes[0].value + input_notes[1].value,
                                           .asset_id = tx_asset_id,
                                           .account_required = account_required,
                                           .owner = user.owner.public_key,
                                           .secret = user.note_secret,
                                           .creator_pubkey = 0,
                                           .input_nullifier = input_nullifier1 };
        value::value_note output_note2 = { .value = 0,
                                           .asset_id = tx_asset_id,
                                           .account_required = account_required,
                                           .owner = user.owner.public_key,
                                           .secret = user.note_secret,
                                           .creator_pubkey = 0,
                                           .input_nullifier = input_nullifier2 };

        join_split_tx tx;
        tx.proof_id = proof_ids::SEND;
        tx.public_value = 0;
        tx.num_input_notes = 2;
        tx.input_index = input_indices;
        tx.old_data_root = tree->root();
        tx.input_path = { tree->get_hash_path(input_indices[0]), tree->get_hash_path(input_indices[1]) };
        tx.input_note = input_notes;
        tx.output_note = { output_note1, output_note2 };
        tx.public_owner = fr(0);
        tx.account_note_index = account_note_index;
        tx.account_note_path = tree->get_hash_path(account_note_index);
        tx.signing_pub_key = user.signing_keys[0].public_key;
        tx.asset_id = tx_asset_id;
        tx.account_private_key = user.owner.private_key;
        tx.partial_claim_note.input_nullifier = 0;
        tx.alias_hash =
            !account_required ? bb::join_split_example::fixtures::generate_alias_hash("penguin") : user.alias_hash;
        tx.account_required = account_required;
        // default to no chaining:
        tx.backward_link = 0;
        tx.allow_chain = 0;
        return tx;
    }

    /**
     * Add account notes and value notes.
     * Return a join split tx that spends them.
     */
    join_split_tx simple_setup(std::array<uint32_t, 2> const& input_indices = { 0, 1 },
                               uint32_t account_note_index = 0,
                               bool account_required = false)
    {
        // The tree, user and notes are initialized in SetUp().
        preload_value_notes();
        preload_account_notes(); // indices: [ACCOUNT_INDEX, ACCOUNT_INDEX + 1]
        return create_join_split_tx(input_indices,
                                    { value_notes[input_indices[0]], value_notes[input_indices[1]] },
                                    account_note_index,
                                    account_required);

        /** Default tx:
         * SEND tx
         * public_value = 0
         * input_note_1:  value = 100, asset_id = 1, account_required = 0
         * input_note_2:  value = 50,  asset_id = 1, account_required = 0
         * output_note_1: value = 150, asset_id = 1, account_required = 0, same owner as inputs
         * output_note_2: value = 0,   asset_id = 1, account_required = 0, same owner as inputs
         */
    }

    /**
     * Return a join split tx with 0-valued input notes.
     */
    join_split_tx zero_input_setup()
    {
        value::value_note input_note1 = { 0, 0, 0, user.owner.public_key, user.note_secret, 0, fr::random_element() };
        value::value_note input_note2 = { 0, 0, 0, user.owner.public_key, user.note_secret, 0, fr::random_element() };
        auto input_nullifier1 = compute_nullifier(input_note1.commit(), user.owner.private_key, false);
        auto input_nullifier2 = compute_nullifier(input_note2.commit(), user.owner.private_key, false);
        value::value_note output_note1 = { 0, 0, 0, user.owner.public_key, user.note_secret, 0, input_nullifier1 };
        value::value_note output_note2 = { 0, 0, 0, user.owner.public_key, user.note_secret, 0, input_nullifier2 };

        join_split_tx tx;
        tx.proof_id = proof_ids::SEND;
        tx.public_value = 0;
        tx.public_owner = 0;
        tx.asset_id = 0;
        tx.num_input_notes = 0;
        tx.input_index = { 0, 1 };
        tx.old_data_root = tree->root();
        tx.input_path = { tree->get_hash_path(0), tree->get_hash_path(1) };
        tx.input_note = { input_note1, input_note2 };
        tx.output_note = { output_note1, output_note2 };
        tx.partial_claim_note.input_nullifier = 0;
        tx.account_private_key = user.owner.private_key;
        tx.alias_hash = join_split_example::fixtures::generate_alias_hash("penguin");
        tx.account_required = false;
        tx.account_note_index = 0;
        tx.account_note_path = tree->get_hash_path(0);
        tx.signing_pub_key = user.signing_keys[0].public_key;
        tx.backward_link = 0;
        tx.allow_chain = 0;
        return tx;
    }

    Builder sign_and_create_circuit(join_split_tx& tx, key_pair const& signing_key)
    {
        tx.signature = sign_join_split_tx(tx, signing_key);
        circuit = new_join_split_circuit(tx);
        return circuit;
    }

    bool sign_and_check_circuit(join_split_tx& tx, key_pair const& signing_key)
    {
        circuit = sign_and_create_circuit(tx, signing_key);
        return CircuitChecker::check(circuit);
    }

    struct verify_result {
        bool valid;
        std::string err;
        std::vector<fr> public_inputs;
        size_t number_of_gates;
    };

    verify_result verify_logic(join_split_tx& tx)
    {
        circuit = Builder();
        join_split_circuit(circuit, tx);
        if (circuit.failed()) {
            info("Logic failed: ", circuit.err());
        }
        return {
            !circuit.failed(), circuit.err(), circuit.get_public_inputs(), circuit.get_estimated_num_finalized_gates()
        };
    }

    verify_result sign_and_verify_logic(join_split_tx& tx, key_pair const& signing_key)
    {
        tx.signature = sign_join_split_tx(tx, signing_key);
        return verify_logic(tx);
    }

    Builder circuit;
    join_split_example::fixtures::user_context user;
    std::unique_ptr<MemoryStore> store;
    std::unique_ptr<MerkleTree<MemoryStore, PedersenHashPolicy>> tree;
    bridge_call_data empty_bridge_call_data = { .bridge_address_id = 0,
                                                .input_asset_id_a = 0,
                                                .input_asset_id_b = 0,
                                                .output_asset_id_a = 0,
                                                .output_asset_id_b = 0,
                                                .config = { .second_input_in_use = false,
                                                            .second_output_in_use = false },
                                                .aux_data = 0 };
    value::value_note default_value_note;
    value::value_note value_notes[14];
    const uint32_t asset_id = 1;
    const uint32_t defi_interaction_nonce = 7;
    const uint32_t virtual_asset_id_flag = (uint32_t(1) << (MAX_NUM_ASSETS_BIT_LENGTH - 1));
    const uint256_t max_value = notes::NOTE_VALUE_MAX;
};

/**
 * List of negative tests - ways of triggering each error message:
 *
 * BRIDGE CALL DATA
 *
 * - "Expected second_input_in_use, given input_asset_id_b != 0"
 *     - input_asset_id_b != 0, but config.second_input_in_use = false;
 * - "Expected second_output_in_use, given output_asset_id_b != 0"
 *     - output_asset_id_b != 0, but config.second_output_in_use = false;
 * - "input asset ids must be different for the second bridge input to be in-use"
 *     - config.second_input_in_use but equality: input_asset_id_a == input_asset_id_b (bridge inputs)
 * - "real output asset ids must be different for the second bridge output to be in-use"
 *     - config.second_output_in_use and both real but equality: output_asset_id_a == output_asset_id_b (bridge outputs)
 * - "output_asset_id_a detected as virtual, but has incorrect placeholder value"
 *     - first output virtual, but output_asset_id_a != 2**29
 * - "output_asset_id_b detected as virtual, but has incorrect placeholder value"
 *     - first output virtual, but output_asset_id_b != 2**29
 *
 * MAIN
 *
 * INPUT VALIDATION
 *
 * - "invalid num_input_notes"
 *     - provide an invalid # notes
 * - "public value invalid":
 *     - deposit, no public value
 *     - withdraw, no public value
 *     - send, public value
 *     - defi deposit, public value
 * - "public owner invalid"
 *     - deposit, no public owner
 *     - withdraw, no public owner
 *     - send, public owner
 *     - defi deposit, public owner
 * - "invalid proof id"
 *     - provide an invalid proof id
 * - "joining same note"
 *     - pass two identical input notes
 * - "can only deposit"
 *     - num_input_notes = 0, Send
 *     - num_input_notes = 0, Withdraw
 *     - num_input_notes = 0, Defi Desposit
 * - "asset ids don't match"
 *     - inputs.asset_id != input_note1.asset_id
 *     - inputs.asset_id != output_note1.asset_id
 *     - inputs.asset_id != output_note2.asset_id
 * - "input asset ids must match unless defi-depositing"
 *     - input_note_2_in_use && is_deposit, but differing input note asset_ids
 *     - input_note_2_in_use && is_send, but differing input note asset_ids
 *     - input_note_2_in_use && is_withdraw, but differing input note asset_ids
 *
 * DEFI DEPOSIT CHECKS
 *
 * - "Expected a nonzero defi_deposit_value for a defi-deposit"
 *     - proof_id = DEFI_DEPOSIT, but defi_deposit_value = 0.
 * - "all of input note 2 must be defi-deposited"
 *     - (is_defi_deposit && input_note_2_in_use && different_input_asset_ids), but
 *       defi_deposit_value != input_note_2_value
 * - "Expected bridge_call_data_local.input_asset_id_a == input_note_1.asset_id for a defi-deposit"
 *     - is_defi_deposit, but bridge_call_data_local.input_asset_id_a != input_note_1.asset_id
 * - "Expected input_note_2_in_use, given bridge_call_data_local.config.second_input_in_use"
 *     - bridge_call_data_local.config.second_input_in_use, but input_note_2_in_use = false
 * - "Expected bridge_call_data_local.config.second_input_in_use, given input_note_2_in_use &&
 * different_input_asset_ids"
 *     - input_note_2_in_use && different_input_asset_ids, but bridge_call_data_local.config.second_input_in_use =
 * false,
 * - "Expected bridge_call_data_local.input_asset_id_b == input_note_2.asset_id, given
 *    bridge_call_data_local.config.second_input_in_use"
 *     - bridge_call_data_local.config.second_input_in_use, but bridge_call_data_local.input_asset_id_b !=
 * input_note_2.asset_id
 *
 * TRANSACTION CHAINING CHECKS
 *
 * (Not listed here)
 *
 * VALUE CONSERVATION EQUATION (BALANCING CHECKS)
 * - To trigger "total_in_value < total_out_value"
 *     - total_out_value > total_in_value
 *     - defi deposit, input_note_2 in use, different input note asset_ids, input_note_1_value < input_note_2_value
 *
 * ACCOUNT
 *
 * - "input note owners don't match"
 *     - different owners in the two input notes
 * - "input note account_required don't match"
 *     - different account_required in the two input notes
 * - "account private key is zero"
 *     - set inputs.account_private_key = 0
 * - "account_private_key incorrect"
 *     - input an incorrect inputs.account_private_key, relative to the input_note_1.owner
 * - "account_required incorrect"
 *     - set inputs.account_required != input_note_1.account_required
 * - "output note 1 creator_pubkey mismatch"
 *     - set the output_note_1.creator_pubkey to be different from input_note_1.owner (and nonzero)
 * - "output note 2 creator_pubkey mismatch"
 *     - set the output_note_2.creator_pubkey to be different from input_note_1.owner (and nonzero)
 * - "account check_membership failed"
 *     - signing_key_exists = false  AND !inputs.account_required = false
 *
 * NOTE
 *
 * - "padding note non zero"
 *     - input_note_1.value != 0 AND num_input_notes = 0
 *     - input_note_2.value != 0 AND num_input_notes = 0
 * - "input note not a member"
 *     - fails merkle membership check due to:
 *         - bad merkle_root
 *         - bad hash_path
 *         - bad index
 *     - if note doesn't exist, isn't propagated, and is in_use
 *
 * NULLIFIER
 * - "output note 1 has incorrect input nullifier"
 *     - Put an incorrect input_nullifier into output_note_1
 * - "output note 2 has incorrect input nullifier"
 *     - Put an incorrect input_nullifier into output_note_2
 */

// *************************************************************************************************************
// Input validation
// *************************************************************************************************************

TEST_F(join_split_tests, test_invalid_num_input_notes_fails)
{
    // Only num_input_notes = 0, 1, 2 should be accepted.
    join_split_tx tx = simple_setup();
    tx.num_input_notes = 100; // <-- testing this fails.
    tx.input_note[1].value = 0;
    tx.output_note[0].value = tx.input_note[0].value;
    tx.output_note[1].input_nullifier = compute_nullifier(tx.input_note[1].commit(), user.owner.private_key, false);

    auto result = sign_and_verify_logic(tx, user.owner);
    EXPECT_FALSE(result.valid);
    EXPECT_EQ(result.err, "invalid num_input_notes");
}

TEST_F(join_split_tests, test_deposit_public_value_invalid_fails)
{
    join_split_tx tx = zero_input_setup();
    tx.proof_id = proof_ids::DEPOSIT;
    tx.public_value = 0; // <-- invalid, should be nonzero
    tx.public_owner = fr::random_element();

    auto result = sign_and_verify_logic(tx, user.owner);
    EXPECT_FALSE(result.valid);
    EXPECT_EQ(result.err, "public value invalid");
}

TEST_F(join_split_tests, test_send_public_value_invalid_fails)
{
    join_split_tx tx = zero_input_setup();
    tx.public_value = 10; // <-- invalid - should be 0
    tx.public_owner = fr::random_element();

    auto result = sign_and_verify_logic(tx, user.owner);
    EXPECT_FALSE(result.valid);
    EXPECT_EQ(result.err, "public value invalid");
}

TEST_F(join_split_tests, test_withdraw_public_value_invalid_fails)
{
    join_split_tx tx = simple_setup();
    tx.proof_id = proof_ids::WITHDRAW;
    tx.public_value = 0; // <-- invalid - should be nonzero
    tx.public_owner = fr::random_element();

    auto result = sign_and_verify_logic(tx, user.owner);
    EXPECT_FALSE(result.valid);
    EXPECT_EQ(result.err, "public value invalid");
}

TEST_F(join_split_tests, test_defi_deposit_public_value_invalid_fails)
{
    join_split_tx tx = simple_setup();
    tx.proof_id = proof_ids::DEFI_DEPOSIT;
    tx.output_note[0].value = 0;
    tx.output_note[1].value = 99;
    tx.partial_claim_note.deposit_value = 50;

    tx.public_value = 1; // <-- invalid - should be 0

    bridge_call_data bridge_call_data = empty_bridge_call_data;
    bridge_call_data.input_asset_id_a = tx.input_note[0].asset_id;
    tx.partial_claim_note.bridge_call_data = bridge_call_data.to_uint256_t();

    auto result = sign_and_verify_logic(tx, user.owner);
    EXPECT_FALSE(result.valid);
    EXPECT_EQ(result.err, "public value invalid");
}

TEST_F(join_split_tests, test_deposit_public_owner_invalid_fails)
{
    join_split_tx tx = zero_input_setup();
    tx.proof_id = proof_ids::DEPOSIT;
    tx.public_value = 10;
    tx.public_owner = 0; // <-- invalid - should be nonzero

    auto result = sign_and_verify_logic(tx, user.owner);
    EXPECT_FALSE(result.valid);
    EXPECT_EQ(result.err, "public owner invalid");
}

TEST_F(join_split_tests, test_send_public_owner_invalid_fails)
{
    join_split_tx tx = zero_input_setup();
    tx.public_value = 0;
    tx.public_owner = fr::random_element(); // <-- invalid - should be 0

    auto result = sign_and_verify_logic(tx, user.owner);
    EXPECT_FALSE(result.valid);
    EXPECT_EQ(result.err, "public owner invalid");
}

TEST_F(join_split_tests, test_withdraw_public_owner_invalid_fails)
{
    join_split_tx tx = simple_setup();
    tx.proof_id = proof_ids::WITHDRAW;
    tx.public_value = 10;
    tx.public_owner = 0; // <-- invalid - should be nonzero

    auto result = sign_and_verify_logic(tx, user.owner);
    EXPECT_FALSE(result.valid);
    EXPECT_EQ(result.err, "public owner invalid");
}

TEST_F(join_split_tests, test_defi_deposit_public_owner_invalid_fails)
{
    join_split_tx tx = simple_setup();
    tx.proof_id = proof_ids::DEFI_DEPOSIT;
    tx.output_note[0].value = 0;
    tx.output_note[1].value = 99;
    tx.partial_claim_note.deposit_value = 50;

    tx.public_owner = 1; // <-- invalid - should be 0

    bridge_call_data bridge_call_data = empty_bridge_call_data;
    bridge_call_data.input_asset_id_a = tx.input_note[0].asset_id;
    tx.partial_claim_note.bridge_call_data = bridge_call_data.to_uint256_t();

    auto result = sign_and_verify_logic(tx, user.owner);
    EXPECT_FALSE(result.valid);
    EXPECT_EQ(result.err, "public owner invalid");
}

TEST_F(join_split_tests, test_wrong_proof_id)
{
    join_split_tx tx = zero_input_setup();
    tx.proof_id = proof_ids::DEFI_CLAIM;

    auto result = sign_and_verify_logic(tx, user.owner);
    EXPECT_FALSE(result.valid);
    EXPECT_EQ(result.err, "invalid proof id");
}

TEST_F(join_split_tests, test_joining_same_note_fails)
{
    join_split_tx tx = simple_setup({ 1, 1 });
    auto result = sign_and_verify_logic(tx, user.owner);
    EXPECT_FALSE(result.valid);
    EXPECT_EQ(result.err, "joining same note");
}

TEST_F(join_split_tests, test_send_with_0_input_notes_fails)
{
    join_split_tx tx = zero_input_setup();

    auto result = sign_and_verify_logic(tx, user.owner);
    EXPECT_FALSE(result.valid);
    EXPECT_EQ(result.err, "can only deposit");
}

TEST_F(join_split_tests, test_withdraw_with_0_input_notes_fails)
{
    join_split_tx tx = zero_input_setup();
    tx.proof_id = proof_ids::WITHDRAW;
    tx.public_value = 10;
    tx.public_owner = fr::random_element();

    auto result = sign_and_verify_logic(tx, user.owner);
    EXPECT_FALSE(result.valid);
    EXPECT_EQ(result.err, "can only deposit");
}

TEST_F(join_split_tests, test_defi_deposit_with_0_input_notes_fails)
{
    join_split_tx tx = zero_input_setup();
    tx.proof_id = proof_ids::DEFI_DEPOSIT;

    auto result = sign_and_verify_logic(tx, user.owner);
    EXPECT_FALSE(result.valid);
    EXPECT_EQ(result.err, "can only deposit");
}

TEST_F(join_split_tests, test_wrong_asset_id_fails)
{
    join_split_tx tx = simple_setup();
    tx.asset_id = 3;

    auto result = sign_and_verify_logic(tx, user.owner);
    EXPECT_FALSE(result.valid);
    EXPECT_EQ(result.err, "asset ids don't match");
}

TEST_F(join_split_tests, test_different_input_note_1_asset_id_fails)
{
    join_split_tx tx = simple_setup();
    tx.input_note[0].asset_id = 3;

    auto result = sign_and_verify_logic(tx, user.owner);
    EXPECT_FALSE(result.valid);
    EXPECT_EQ(result.err, "asset ids don't match");
}

TEST_F(join_split_tests, test_different_output_note_1_asset_id_fails)
{
    join_split_tx tx = simple_setup();
    tx.output_note[0].asset_id = 3;

    auto result = sign_and_verify_logic(tx, user.owner);
    EXPECT_FALSE(result.valid);
    EXPECT_EQ(result.err, "asset ids don't match");
}

TEST_F(join_split_tests, test_different_output_note_2_asset_id_fails)
{
    join_split_tx tx = simple_setup();
    tx.output_note[1].asset_id = 3;

    auto result = sign_and_verify_logic(tx, user.owner);
    EXPECT_FALSE(result.valid);
    EXPECT_EQ(result.err, "asset ids don't match");
}

TEST_F(join_split_tests, test_deposit_but_different_input_note_2_asset_id_fails)
{
    join_split_tx tx = simple_setup();
    tx.proof_id = proof_ids::DEPOSIT;
    tx.public_value = 10;
    tx.public_owner = fr::random_element();
    tx.input_note[1].asset_id = 3;

    auto result = sign_and_verify_logic(tx, user.owner);
    EXPECT_FALSE(result.valid);
    EXPECT_EQ(result.err, "input asset ids must match unless defi-depositing");
}

TEST_F(join_split_tests, test_send_but_different_input_note_2_asset_id_fails)
{
    join_split_tx tx = simple_setup();
    tx.input_note[1].asset_id = 3;

    auto result = sign_and_verify_logic(tx, user.owner);
    EXPECT_FALSE(result.valid);
    EXPECT_EQ(result.err, "input asset ids must match unless defi-depositing");
}

TEST_F(join_split_tests, test_withdraw_but_different_input_note_2_asset_id_fails)
{
    join_split_tx tx = simple_setup();
    tx.proof_id = proof_ids::WITHDRAW;
    tx.public_value = 10;
    tx.public_owner = fr::random_element();
    tx.input_note[1].asset_id = 3;

    auto result = sign_and_verify_logic(tx, user.owner);
    EXPECT_FALSE(result.valid);
    EXPECT_EQ(result.err, "input asset ids must match unless defi-depositing");
}

// *************************************************************************************************************
// Input note combinations. Deposit/Send/Withdraw.
// *************************************************************************************************************

TEST_F(join_split_tests, test_0_input_notes_and_detect_circuit_change)
{
    join_split_tx tx = zero_input_setup();
    tx.proof_id = proof_ids::DEPOSIT;
    tx.public_value = 30;
    tx.public_owner = fr::random_element();
    tx.output_note[0].value = 30;

    auto result = sign_and_verify_logic(tx, user.owner);

    EXPECT_TRUE(result.valid);

    // The below part detects any changes in the join-split circuit
    constexpr size_t DYADIC_CIRCUIT_SIZE = 1 << 16;

<<<<<<< HEAD
    constexpr uint256_t CIRCUIT_HASH("0x727924c3ea2266dc2b6a38f335019c26a941911d5991f25adb3ce9c288af7751");
=======
    constexpr uint256_t CIRCUIT_HASH("0xee0f4a847920b66af0bcc00e760348e97612c947237834e6967be430ae54b53c");
>>>>>>> 43191e00

    const uint256_t circuit_hash = circuit.hash_circuit();
    // circuit is finalized now
    if (!CIRCUIT_CHANGE_EXPECTED) {
        EXPECT_LT(circuit.get_estimated_num_finalized_gates(), DYADIC_CIRCUIT_SIZE)
            << "The gate count for the join-split circuit has crossed a power-of-two boundary.";
        EXPECT_EQ(circuit_hash, CIRCUIT_HASH)
            << "The circuit hash for the join_split circuit has changed to: " << circuit_hash;
    }
}

// Bespoke test seeking bug.
TEST_F(join_split_tests, test_0_input_notes_create_dupicate_output_notes_fails)
{
    join_split_tx tx = zero_input_setup();

    tx.proof_id = proof_ids::DEPOSIT;
    tx.public_value = 30;
    tx.public_owner = fr::random_element();
    tx.output_note[0].value = 15;
    tx.output_note[1] = tx.output_note[0]; // <-- attempt to maliciously create duplicate output notes.
    tx.input_note[1] = tx.input_note[0];   // <-- for output notes to be equal, input_nullifiers must be equal.

    auto result = sign_and_verify_logic(tx, user.owner);
    EXPECT_FALSE(result.valid);
    EXPECT_EQ(result.err, "joining same note");
}

// Bespoke test seeking bug.
TEST_F(join_split_tests, test_0_input_notes_create_dupicate_output_notes_fails_2)
{
    join_split_tx tx = zero_input_setup();

    tx.proof_id = proof_ids::DEPOSIT;
    tx.public_value = 30;
    tx.public_owner = fr::random_element();
    tx.output_note[0].value = 15;
    tx.output_note[1] = tx.output_note[0]; // <-- attempt to maliciously create duplicate output notes.
    tx.input_note[1] = tx.input_note[0];
    tx.input_note[1].secret +=
        1; // <-- to avoid 'joining same note', modify input_note[1], but then hit the error that requirement for
           // different input_nullifiers will force the output_notes to be different.

    auto result = sign_and_verify_logic(tx, user.owner);
    EXPECT_FALSE(result.valid);
    EXPECT_EQ(result.err, "output note 2 has incorrect input nullifier");
}

TEST_F(join_split_tests, test_dummy_input_note_1_non_0_value_fails)
{
    // Note: `tx.num_input_notes = 0` implies both inputs are 'dummy'
    join_split_tx tx = zero_input_setup();
    tx.proof_id = proof_ids::DEPOSIT;
    tx.public_value = 10;
    tx.public_owner = fr::random_element();
    tx.input_note[0].value = 10;
    tx.output_note[0].value = 20;

    auto result = sign_and_verify_logic(tx, user.owner);
    EXPECT_FALSE(result.valid);
    EXPECT_EQ(result.err, "padding note non zero");
}

TEST_F(join_split_tests, test_dummy_input_note_2_non_0_value_fails)
{
    // Note: `tx.num_input_notes = 0` implies both inputs are 'dummy'
    join_split_tx tx = zero_input_setup();
    tx.proof_id = proof_ids::DEPOSIT;
    tx.public_value = 10;
    tx.public_owner = fr::random_element();
    tx.input_note[1].value = 10;
    tx.output_note[0].value = 20;

    auto result = sign_and_verify_logic(tx, user.owner);
    EXPECT_FALSE(result.valid);
    EXPECT_EQ(result.err, "padding note non zero");
}

TEST_F(join_split_tests, test_1_input_note)
{
    join_split_tx tx = simple_setup();
    tx.num_input_notes = 1; // <-- testing this
    tx.input_note[1].value = 0;
    tx.output_note[0].value = tx.input_note[0].value;
    tx.output_note[1].input_nullifier = compute_nullifier(tx.input_note[1].commit(), user.owner.private_key, false);

    EXPECT_TRUE(sign_and_verify_logic(tx, user.owner).valid);
}

// Bespoke test seeking bug.
TEST_F(join_split_tests, test_1_input_note_with_num_input_notes_as_0)
{
    join_split_tx tx = simple_setup();
    tx.num_input_notes = 0; // try to trick the circuit into creating a second option for a nullifier where is_real = 0.
    // tx.input_note[0] is nonzero - we're going to try to spend it with a cheeky nullifier
    tx.input_note[1].value = 0;
    tx.output_note[0].value = tx.input_note[0].value;
    // create a cheeky nullifier for tx.input_note[0] where is_real = false
    tx.output_note[0].input_nullifier = compute_nullifier(tx.input_note[0].commit(), user.owner.private_key, false);
    tx.output_note[1].input_nullifier = compute_nullifier(tx.input_note[1].commit(), user.owner.private_key, false);

    auto result = sign_and_verify_logic(tx, user.owner);
    EXPECT_FALSE(result.valid);
    EXPECT_EQ(result.err, "can only deposit");
}

TEST_F(join_split_tests, test_2_input_notes)
{
    join_split_tx tx = simple_setup();
    auto result = sign_and_verify_logic(tx, user.owner);
    EXPECT_TRUE(result.valid);
    EXPECT_EQ(result.public_inputs.size(), inner_proof_fields::NUM_FIELDS);
}

TEST_F(join_split_tests, test_0_output_notes)
{
    join_split_tx tx = simple_setup();
    tx.proof_id = proof_ids::WITHDRAW;
    tx.output_note[0].value = 0;
    tx.output_note[1].value = 0;
    tx.public_value = tx.input_note[0].value + tx.input_note[1].value;
    tx.public_owner = fr::random_element();

    EXPECT_TRUE(sign_and_verify_logic(tx, user.owner).valid);
}

// *************************************************************************************************************
// Chaining
// *************************************************************************************************************

class test_valid_allow_chain_permutations : public join_split_tests, public ::testing::WithParamInterface<uint32_t> {};
TEST_P(test_valid_allow_chain_permutations, )
{
    join_split_tx tx = simple_setup();
    // sending to self is implied here, by the fixture's default values
    tx.allow_chain = GetParam();
    auto result = sign_and_verify_logic(tx, user.owner);
    EXPECT_TRUE(result.valid);
    EXPECT_EQ(result.public_inputs[inner_proof_fields::ALLOW_CHAIN], GetParam());
}
INSTANTIATE_TEST_SUITE_P(join_split_tests, test_valid_allow_chain_permutations, ::testing::Values(0, 1, 2, 3));

TEST_F(join_split_tests, test_allow_chain_out_of_range_fails)
{
    join_split_tx tx = simple_setup();
    tx.backward_link = fr::random_element(); // choose a value unrelated to the inputs being spent
    auto result = sign_and_verify_logic(tx, user.owner);
    EXPECT_FALSE(result.valid);
    EXPECT_EQ(result.err, "backward_link unrelated to inputs");
}

TEST_F(join_split_tests, test_unrelated_backward_link_fails)
{
    join_split_tx tx = simple_setup();
    tx.allow_chain = 4;
    auto result = sign_and_verify_logic(tx, user.owner);
    EXPECT_FALSE(result.valid);
    EXPECT_EQ(result.err, "allow_chain out of range");
}

class test_allow_chain_to_other_users_fail : public join_split_tests, public ::testing::WithParamInterface<uint32_t> {};
TEST_P(test_allow_chain_to_other_users_fail, )
{
    join_split_tx tx = simple_setup();
    tx.allow_chain = GetParam();
    tx.output_note[tx.allow_chain - 1].owner = bb::grumpkin::g1::element::random_element(); // i.e. not owned by self.
    auto result = sign_and_verify_logic(tx, user.owner);
    EXPECT_FALSE(result.valid);
    EXPECT_EQ(result.err, "inter-user chaining disallowed");
}
INSTANTIATE_TEST_SUITE_P(join_split_tests, test_allow_chain_to_other_users_fail, ::testing::Values(1, 2));

void assign_backward_link(join_split_tx& tx, size_t& indicator)
{
    switch (indicator) {
    case 0:
        tx.backward_link = 0;
        break;
    case 1:
        tx.backward_link = tx.input_note[0].commit();
        break;
    case 2:
        tx.backward_link = tx.input_note[1].commit();
        break;
    default:
        tx.backward_link = fr::random_element();
    }
}

class test_propagated_notes_skip_membership_check : public join_split_tests,
                                                    public ::testing::WithParamInterface<size_t> {};
TEST_P(test_propagated_notes_skip_membership_check, )
{
    join_split_tx tx = simple_setup();
    size_t indicator = GetParam();
    assign_backward_link(tx, indicator);
    tx.input_path[indicator - 1] =
        tree->get_hash_path(99); // select a clearly incorrect path for the input note being propagated.
    auto result = sign_and_verify_logic(tx, user.owner);
    EXPECT_TRUE(result.valid);
}
INSTANTIATE_TEST_SUITE_P(join_split_tests, test_propagated_notes_skip_membership_check, ::testing::Values(1, 2));

TEST_F(join_split_tests, test_propagated_input_note1_no_double_spend)
{
    join_split_tx tx = simple_setup();
    tx.backward_link = value_notes[0].commit();

    // Let's try to double-spend input_note[0]:
    tx.input_note[1] = tx.input_note[0];

    tx.output_note[0] = {
        tx.input_note[0].value,           tx.input_note[0].asset_id, tx.input_note[0].account_required,
        tx.input_note[0].owner,           tx.input_note[0].secret,   tx.input_note[0].creator_pubkey,
        tx.output_note[0].input_nullifier
    };
    tx.output_note[1] = {
        tx.input_note[0].value,           tx.input_note[0].asset_id,   tx.input_note[0].account_required,
        tx.input_note[0].owner,           tx.input_note[0].secret + 1, tx.input_note[0].creator_pubkey,
        tx.output_note[0].input_nullifier
    };

    auto result = sign_and_verify_logic(tx, user.owner);

    EXPECT_FALSE(result.valid);
    EXPECT_EQ(result.err, "joining same note");
}

// *************************************************************************************************************
// Public values
// *************************************************************************************************************

TEST_F(join_split_tests, test_max_public_input)
{
    join_split_tx tx = zero_input_setup();
    tx.proof_id = proof_ids::DEPOSIT;
    tx.public_value = max_value;
    tx.output_note[0].value = max_value;
    tx.public_owner = fr::random_element();

    EXPECT_TRUE(sign_and_verify_logic(tx, user.owner).valid);
}

TEST_F(join_split_tests, test_overflow_public_value_fails)
{
    join_split_tx tx = zero_input_setup();
    tx.proof_id = proof_ids::DEPOSIT;
    tx.public_value = max_value + 1;
    tx.public_owner = fr::random_element();

    auto result = sign_and_verify_logic(tx, user.owner);
    EXPECT_FALSE(result.valid);
    EXPECT_EQ(result.err, "safe_uint_t range constraint failure: public_value");
}

// *************************************************************************************************************
// Tx fee
// *************************************************************************************************************

TEST_F(join_split_tests, test_non_zero_tx_fee)
{
    join_split_tx tx = zero_input_setup();
    tx.proof_id = proof_ids::DEPOSIT;
    tx.public_value += 10;
    tx.public_owner = fr::random_element();

    auto result = sign_and_verify_logic(tx, user.owner);
    EXPECT_TRUE(result.valid);
    EXPECT_EQ(result.public_inputs[inner_proof_fields::TX_FEE], 10);
}

TEST_F(join_split_tests, test_non_zero_tx_fee_zero_public_values)
{
    join_split_tx tx = simple_setup();
    tx.output_note[0].value -= 10;

    auto result = sign_and_verify_logic(tx, user.owner);
    EXPECT_TRUE(result.valid);
    EXPECT_EQ(result.public_inputs[inner_proof_fields::TX_FEE], 10);
}

TEST_F(join_split_tests, test_max_tx_fee)
{
    join_split_tx tx = zero_input_setup();
    auto tx_fee = (uint256_t(1) << bb::join_split_example::TX_FEE_BIT_LENGTH) - 1;
    tx.proof_id = proof_ids::DEPOSIT;
    tx.public_value += tx_fee;
    tx.public_owner = fr::random_element();

    auto result = sign_and_verify_logic(tx, user.owner);
    EXPECT_TRUE(result.valid);
    EXPECT_EQ(result.public_inputs[inner_proof_fields::TX_FEE], fr(tx_fee));
}

TEST_F(join_split_tests, test_overflow_tx_fee_fails)
{
    join_split_tx tx = simple_setup();
    auto tx_fee = uint256_t(1) << bb::join_split_example::TX_FEE_BIT_LENGTH;
    tx.proof_id = proof_ids::DEPOSIT;
    tx.public_value += tx_fee;
    tx.public_owner = fr::random_element();

    auto result = sign_and_verify_logic(tx, user.owner);
    EXPECT_FALSE(result.valid);
    EXPECT_EQ(result.err, "safe_uint_t range constraint failure: subtract: total_in_value < total_out_value");
}

TEST_F(join_split_tests, test_total_output_value_larger_than_total_input_value_fails)
{
    join_split_tx tx = simple_setup();
    tx.output_note[0].value += 1;

    auto result = sign_and_verify_logic(tx, user.owner);
    EXPECT_FALSE(result.valid);
    EXPECT_EQ(result.err, "safe_uint_t range constraint failure: subtract: total_in_value < total_out_value");
}

// *************************************************************************************************************
// Account
// *************************************************************************************************************

TEST_F(join_split_tests, test_different_input_note_owners_fails)
{
    join_split_tx tx = simple_setup({ 1, 2 });
    tx.input_note[0].owner = bb::grumpkin::g1::affine_element::hash_to_curve({ 1 });

    auto result = sign_and_verify_logic(tx, user.owner);
    EXPECT_FALSE(result.valid);
    EXPECT_EQ(result.err, "input note owners don't match");
}

TEST_F(join_split_tests, test_different_input_note_account_requireds_fails)
{
    join_split_tx tx = simple_setup({ 1, 2 });

    auto result = sign_and_verify_logic(tx, user.owner);
    EXPECT_FALSE(result.valid);
    EXPECT_EQ(result.err, "input note account_required don't match");
}

// Test omitted, because circle ci test is terminated when reaching this ASSERT.
// TEST_F(join_split_tests, test_zero_account_private_key_fails)
// {
//     join_split_tx tx = simple_setup({ 2, 3 }, ACCOUNT_INDEX, 1);
//     tx.account_private_key = 0;

//     auto result = sign_and_verify_logic(tx, user.owner);
//     EXPECT_FALSE(result.valid);
//     EXPECT_EQ(result.err, "input scalar to fixed_base_scalar_mul_internal cannot be 0");
//     // EXPECT_EQ(result.err, "account private key is zero");
// }

TEST_F(join_split_tests, test_spend_notes_with_registered_account)
{
    join_split_tx tx = simple_setup({ 2, 3 }, ACCOUNT_INDEX, 1);
    EXPECT_TRUE(sign_and_verify_logic(tx, user.signing_keys[0]).valid);
}

TEST_F(join_split_tests, test_different_note_account_required_vs_account_required_fails)
{
    join_split_tx tx = simple_setup({ 2, 3 }, ACCOUNT_INDEX, 0);
    auto result = sign_and_verify_logic(tx, user.owner);
    EXPECT_FALSE(result.valid);
    EXPECT_EQ(result.err, "account_required incorrect");
}

TEST_F(join_split_tests, test_wrong_input_note_owner_fails)
{
    join_split_tx tx = simple_setup();
    tx.input_note[0].owner = bb::grumpkin::g1::element::random_element();
    tx.input_note[1].owner = tx.input_note[0].owner;

    auto result = sign_and_verify_logic(tx, user.owner);
    EXPECT_FALSE(result.valid);
    EXPECT_EQ(result.err, "account_private_key incorrect");
}

TEST_F(join_split_tests, test_random_output_note_owners)
{
    join_split_tx tx = simple_setup();
    tx.output_note[0].owner = bb::grumpkin::g1::element::random_element();
    tx.output_note[1].owner = bb::grumpkin::g1::element::random_element();

    EXPECT_TRUE(sign_and_verify_logic(tx, user.owner).valid);
}

// *************************************************************************************************************
// Signature
// *************************************************************************************************************

TEST_F(join_split_tests, test_wrong_account_private_key_fails)
{
    join_split_tx tx = simple_setup();
    tx.account_private_key = bb::grumpkin::fr::random_element();

    auto result = sign_and_verify_logic(tx, user.owner);
    EXPECT_FALSE(result.valid);
    EXPECT_EQ(result.err, "account_private_key incorrect");
}

TEST_F(join_split_tests, test_wrong_public_owner_sig_fail)
{
    join_split_tx tx = simple_setup();
    tx.proof_id = proof_ids::DEPOSIT;
    tx.public_value = 1;
    tx.public_owner = fr::random_element();

    // sign over a different public owner
    tx.signature = sign_join_split_tx(tx, user.owner);

    tx.public_owner = fr::random_element();

    auto result = verify_logic(tx);
    EXPECT_FALSE(result.valid);
    EXPECT_EQ(result.err, "verify signature failed");
}

TEST_F(join_split_tests, test_spend_notes_with_signing_key_when_account_required_is_false_fails)
{
    join_split_tx tx = simple_setup();
    auto result = sign_and_verify_logic(tx, user.signing_keys[0]);
    EXPECT_FALSE(result.valid);
    EXPECT_EQ(result.err, "verify signature failed");
}

TEST_F(join_split_tests, test_spend_registered_notes_with_owner_key_fails)
{
    auto tx = simple_setup({ 2, 3 }, ACCOUNT_INDEX, 1);
    auto result = sign_and_verify_logic(tx, user.owner);
    EXPECT_FALSE(result.valid);
    EXPECT_EQ(result.err, "verify signature failed");
}

// *************************************************************************************************************
// Account membership
// *************************************************************************************************************

TEST_F(join_split_tests, test_wrong_alias_hash_fails)
{
    join_split_tx tx = simple_setup({ 2, 3 }, ACCOUNT_INDEX, 1);
    tx.alias_hash = join_split_example::fixtures::generate_alias_hash("derive_generators");

    auto result = sign_and_verify_logic(tx, user.owner);
    EXPECT_FALSE(result.valid);
    EXPECT_EQ(result.err, "account check_membership failed");
}

TEST_F(join_split_tests, test_nonregistered_signing_key_fails)
{
    join_split_tx tx = simple_setup({ 2, 3 }, ACCOUNT_INDEX, 1);
    auto keys = join_split_example::fixtures::create_key_pair(nullptr);
    tx.signing_pub_key = keys.public_key;

    auto result = sign_and_verify_logic(tx, user.owner);
    EXPECT_FALSE(result.valid);
    EXPECT_EQ(result.err, "account check_membership failed");
}

// *************************************************************************************************************
// Note membership
// *************************************************************************************************************

TEST_F(join_split_tests, test_wrong_merkle_root_fails)
{
    join_split_tx tx = simple_setup();
    tx.old_data_root = fr::random_element();

    auto result = sign_and_verify_logic(tx, user.owner);
    EXPECT_FALSE(result.valid);
    EXPECT_EQ(result.err, "input note not a member");
}

TEST_F(join_split_tests, test_wrong_note_hash_path_fails)
{
    join_split_tx tx = simple_setup();
    auto gibberish_path = fr_hash_path(32, std::make_pair(fr::random_element(), fr::random_element()));
    tx.input_path[0] = gibberish_path;

    auto result = sign_and_verify_logic(tx, user.owner);
    EXPECT_FALSE(result.valid);
    EXPECT_EQ(result.err, "input note not a member");
}

TEST_F(join_split_tests, test_wrong_leaf_index_fails)
{
    join_split_tx tx = simple_setup();
    tx.input_index[0] = 99;

    auto result = sign_and_verify_logic(tx, user.owner);
    EXPECT_FALSE(result.valid);
    EXPECT_EQ(result.err, "input note not a member");
}

// *************************************************************************************************************
// Nullifier
// *************************************************************************************************************

TEST_F(join_split_tests, test_incorrect_input_nullifier_in_output_note_1_fails)
{
    join_split_tx tx = simple_setup();
    tx.output_note[0].input_nullifier = 1; // incorrect nullifier

    auto result = sign_and_verify_logic(tx, user.owner);
    EXPECT_FALSE(result.valid);
    EXPECT_EQ(result.err, "output note 1 has incorrect input nullifier");
}

TEST_F(join_split_tests, test_incorrect_input_nullifier_in_output_note_2_fails)
{
    join_split_tx tx = simple_setup();
    tx.output_note[1].input_nullifier = 1; // incorrect nullifier

    auto result = sign_and_verify_logic(tx, user.owner);
    EXPECT_FALSE(result.valid);
    EXPECT_EQ(result.err, "output note 2 has incorrect input nullifier");
}

// *************************************************************************************************************
// Defi deposit
// *************************************************************************************************************

TEST_F(join_split_tests, test_defi_deposit_one_virtual_input)
{
    join_split_tx tx = simple_setup({ 4, 13 });

    tx.num_input_notes = 1;
    tx.output_note[1].input_nullifier =
        compute_nullifier(tx.input_note[1].commit(), user.owner.private_key, false); // input note 2 is a dummy note

    tx.proof_id = proof_ids::DEFI_DEPOSIT;
    tx.partial_claim_note.deposit_value = 90;
    tx.partial_claim_note.input_nullifier = tx.output_note[0].input_nullifier;

    bridge_call_data bridge_call_data = empty_bridge_call_data;
    bridge_call_data.input_asset_id_a = tx.input_note[0].asset_id;
    tx.partial_claim_note.bridge_call_data = bridge_call_data.to_uint256_t();

    /**
     * tx represents:
     *   - 100 in1 (virtual)
     *   - 0 in2 (not in use)
     *   - 90 deposited
     *   - 10 paid as fee
     */

    auto result = sign_and_verify_logic(tx, user.owner);
    EXPECT_TRUE(result.valid);
}

TEST_F(join_split_tests, test_defi_deposit_one_real_one_virtual_inputs)
{
    join_split_tx tx = simple_setup({ 0, 11 });

    tx.proof_id = proof_ids::DEFI_DEPOSIT;
    tx.partial_claim_note.deposit_value = 90;
    tx.partial_claim_note.input_nullifier = tx.output_note[0].input_nullifier;

    bridge_call_data bridge_call_data = empty_bridge_call_data;
    bridge_call_data.input_asset_id_a = tx.input_note[0].asset_id;
    bridge_call_data.input_asset_id_b = tx.input_note[1].asset_id;
    bridge_call_data.config.second_input_in_use = true;
    tx.partial_claim_note.bridge_call_data = bridge_call_data.to_uint256_t();

    /**
     * tx represents:
     *   - 100 in1 (real)
     *   - 90 in2 (virtual)
     *   - 90 deposited via bridge input 1 (real)
     *   - 90 deposited via bridge input 2 (virtual)
     *   - 10 paid as fee (in1's asset_id)
     */

    auto result = sign_and_verify_logic(tx, user.owner);
    EXPECT_TRUE(result.valid);
}

TEST_F(join_split_tests, test_defi_deposit_one_virtual_one_real_inputs)
{
    join_split_tx tx = simple_setup({ 10, 7 });

    tx.proof_id = proof_ids::DEFI_DEPOSIT;
    tx.partial_claim_note.deposit_value = 110;
    tx.partial_claim_note.input_nullifier = tx.output_note[0].input_nullifier;

    bridge_call_data bridge_call_data = empty_bridge_call_data;
    bridge_call_data.input_asset_id_a = tx.input_note[0].asset_id;
    bridge_call_data.input_asset_id_b = tx.input_note[1].asset_id;
    bridge_call_data.config.second_input_in_use = true;
    tx.partial_claim_note.bridge_call_data = bridge_call_data.to_uint256_t();

    /**
     * tx represents:
     *   - 110 in1 (virtual)
     *   - 110 in2 (real)
     *   - 110 deposited via bridge input 1 (virtual)
     *   - 110 deposited via bridge input 2 (virtual)
     */

    auto result = sign_and_verify_logic(tx, user.owner);
    EXPECT_TRUE(result.valid);
}

TEST_F(join_split_tests, test_defi_deposit_one_real_one_virtual_inputs_same_asset_ids)
{
    join_split_tx tx = simple_setup({ 0, 12 });

    tx.proof_id = proof_ids::DEFI_DEPOSIT;
    tx.partial_claim_note.deposit_value = 90;
    tx.partial_claim_note.input_nullifier = tx.output_note[0].input_nullifier;

    bridge_call_data bridge_call_data = empty_bridge_call_data;
    bridge_call_data.input_asset_id_a = tx.input_note[0].asset_id;
    bridge_call_data.input_asset_id_b = tx.input_note[1].asset_id;
    bridge_call_data.config.second_input_in_use = true;
    tx.partial_claim_note.bridge_call_data = bridge_call_data.to_uint256_t();

    /**
     * tx represents:
     *   - 100 in1 (real)
     *   - 90 in2 (virtual flag, but same 'asset id' (29 bits) as input 1)
     *   - 90 deposited via bridge input 1 (real)
     *   - 90 deposited via bridge input 2 (virtual)
     *   - 10 paid as fee (in1's asset_id)
     */

    auto result = sign_and_verify_logic(tx, user.owner);
    EXPECT_TRUE(result.valid);
}

TEST_F(join_split_tests, test_defi_deposit_two_real_inputs_different_asset_ids)
{
    join_split_tx tx = simple_setup({ 0, 6 });

    tx.proof_id = proof_ids::DEFI_DEPOSIT;
    tx.partial_claim_note.deposit_value = 90;
    tx.partial_claim_note.input_nullifier = tx.output_note[0].input_nullifier;

    bridge_call_data bridge_call_data = empty_bridge_call_data;
    bridge_call_data.input_asset_id_a = tx.input_note[0].asset_id;
    bridge_call_data.input_asset_id_b = tx.input_note[1].asset_id;
    bridge_call_data.config.second_input_in_use = true;
    tx.partial_claim_note.bridge_call_data = bridge_call_data.to_uint256_t();

    /**
     * tx represents:
     *   - 100 in1 (real)
     *   - 90 in2 (real, different asset_id = asset_id + 1)
     *   - 90 deposited via bridge input 1
     *   - 90 deposited via bridge input 2
     *   - 10 paid as fee (in1's asset_id)
     */

    auto result = sign_and_verify_logic(tx, user.owner);
    EXPECT_TRUE(result.valid);
}

TEST_F(join_split_tests, test_defi_deposit_two_virtual_inputs_different_asset_ids)
{
    join_split_tx tx = simple_setup({ 4, 9 });

    tx.proof_id = proof_ids::DEFI_DEPOSIT;
    tx.partial_claim_note.deposit_value = 90;
    tx.partial_claim_note.input_nullifier = tx.output_note[0].input_nullifier;

    bridge_call_data bridge_call_data = empty_bridge_call_data;
    bridge_call_data.input_asset_id_a = tx.input_note[0].asset_id;
    bridge_call_data.input_asset_id_b = tx.input_note[1].asset_id;
    bridge_call_data.config.second_input_in_use = true;
    tx.partial_claim_note.bridge_call_data = bridge_call_data.to_uint256_t();

    /**
     * tx represents:
     *   - 100 in (virtual)
     *   - 90 in (virtual, different asset_id = virtual_asset_id + 1)
     *   - 90 deposited via bridge input 1
     *   - 90 deposited via bridge input 2
     *   - 10 paid as fee (in1's asset_id)
     */

    auto result = sign_and_verify_logic(tx, user.owner);
    EXPECT_TRUE(result.valid);
}

TEST_F(join_split_tests,
       test_defi_deposit_two_virtual_inputs_different_asset_ids_and_input_note_2_gt_defi_deposit_fails)
{
    join_split_tx tx = simple_setup({ 4, 10 });

    tx.proof_id = proof_ids::DEFI_DEPOSIT;
    tx.partial_claim_note.deposit_value = 90;
    tx.partial_claim_note.input_nullifier = tx.output_note[0].input_nullifier;

    bridge_call_data bridge_call_data = empty_bridge_call_data;
    bridge_call_data.input_asset_id_a = tx.input_note[0].asset_id;
    bridge_call_data.input_asset_id_b = tx.input_note[1].asset_id;
    bridge_call_data.config.second_input_in_use = true;
    tx.partial_claim_note.bridge_call_data = bridge_call_data.to_uint256_t();

    /**
     * tx represents:
     *   - 100 in (virtual)
     *   - 110 in (virtual, different asset_id = virtual_asset_id + 1) <-- fails, since input note 2 value should equal
     *     defi deposit value.
     *   - 90 deposited via bridge input 1
     *   - 90 deposited via bridge input 2
     *   - 10 paid as fee (in1's asset_id)
     */

    auto result = sign_and_verify_logic(tx, user.owner);
    EXPECT_FALSE(result.valid);
    EXPECT_EQ(result.err, "all of input note 2 must be defi-deposited");
}

TEST_F(join_split_tests, test_defi_deposit_two_real_inputs_different_asset_ids_and_input_note_2_gt_defi_deposit_fails)
{
    join_split_tx tx = simple_setup({ 0, 7 });

    tx.proof_id = proof_ids::DEFI_DEPOSIT;
    tx.partial_claim_note.deposit_value = 90;
    tx.partial_claim_note.input_nullifier = tx.output_note[0].input_nullifier;

    bridge_call_data bridge_call_data = empty_bridge_call_data;
    bridge_call_data.input_asset_id_a = tx.input_note[0].asset_id;
    bridge_call_data.input_asset_id_b = tx.input_note[1].asset_id;
    bridge_call_data.config.second_input_in_use = true;
    tx.partial_claim_note.bridge_call_data = bridge_call_data.to_uint256_t();

    /**
     * tx represents:
     *   - 100 in1 (real)
     *   - 110 in2 (real, different asset_id = asset_id + 1) <-- fails, since input note 2 value should equal
     *     defi deposit value.
     *   - 90 deposited via bridge input 1
     *   - 90 deposited via bridge input 2
     *   - 10 paid as fee (in1's asset_id)
     */

    auto result = sign_and_verify_logic(tx, user.owner);
    EXPECT_FALSE(result.valid);
    EXPECT_EQ(result.err, "all of input note 2 must be defi-deposited");
}

TEST_F(join_split_tests, test_defi_deposit_two_real_inputs_different_asset_ids_and_input_note_2_lt_defi_deposit_fails)
{
    join_split_tx tx = simple_setup({ 0, 6 });

    tx.proof_id = proof_ids::DEFI_DEPOSIT;
    tx.partial_claim_note.deposit_value = 95;
    tx.partial_claim_note.input_nullifier = tx.output_note[0].input_nullifier;

    bridge_call_data bridge_call_data = empty_bridge_call_data;
    bridge_call_data.input_asset_id_a = tx.input_note[0].asset_id;
    bridge_call_data.input_asset_id_b = tx.input_note[1].asset_id;
    bridge_call_data.config.second_input_in_use = true;
    tx.partial_claim_note.bridge_call_data = bridge_call_data.to_uint256_t();

    /**
     * tx represents:
     *   - 100 in1 (real)
     *   - 90 in2 (real, different asset_id = asset_id + 1) <-- fails, since input note 2 value should equal
     *     defi deposit value.
     *   - 95 deposited via bridge input 1
     *   - 95 deposited via bridge input 2 <-- not possible, given input note 2 value
     *   - 5 paid as fee (in1's asset_id)
     */

    auto result = sign_and_verify_logic(tx, user.owner);
    EXPECT_FALSE(result.valid);
    EXPECT_EQ(result.err, "all of input note 2 must be defi-deposited");
}

TEST_F(join_split_tests, test_defi_invalid_tx_fee_asset_id_fails)
{
    join_split_tx tx = simple_setup({ 0, 11 });

    tx.proof_id = proof_ids::DEFI_DEPOSIT;
    tx.partial_claim_note.deposit_value = 90;
    tx.partial_claim_note.input_nullifier = tx.output_note[0].input_nullifier;

    bridge_call_data bridge_call_data = empty_bridge_call_data;
    bridge_call_data.input_asset_id_a = tx.input_note[0].asset_id;
    bridge_call_data.input_asset_id_b = tx.input_note[1].asset_id;
    bridge_call_data.config.second_input_in_use = true;
    tx.partial_claim_note.bridge_call_data = bridge_call_data.to_uint256_t();

    tx.asset_id = 666; // <-- different fee asset_id from both input notes.

    /**
     * tx represents:
     *   - 100 in1 (real)
     *   - 90 in2 (virtual)
     *   - 90 deposited via bridge input 1 (real)
     *   - 90 deposited via bridge input 2 (virtual)
     *   - 10 paid as fee (incorrect asset_id)
     */

    auto result = sign_and_verify_logic(tx, user.owner);
    EXPECT_FALSE(result.valid);
    EXPECT_EQ(result.err, "asset ids don't match");
}

TEST_F(join_split_tests, test_defi_deposit_of_zero_fails)
{
    join_split_tx tx = simple_setup();

    tx.proof_id = proof_ids::DEFI_DEPOSIT;
    tx.output_note[0].value = 0;
    tx.output_note[1].value = 0;
    tx.partial_claim_note.deposit_value = 0; // <-- should be > 0

    bridge_call_data bridge_call_data = empty_bridge_call_data;
    bridge_call_data.input_asset_id_a = tx.input_note[0].asset_id;
    tx.partial_claim_note.bridge_call_data = bridge_call_data.to_uint256_t();

    auto result = sign_and_verify_logic(tx, user.owner);
    EXPECT_FALSE(result.valid);
    EXPECT_EQ(result.err, "Expected a nonzero defi_deposit_value for a defi-deposit");
}

TEST_F(join_split_tests, test_defi_non_zero_output_note_1_ignored)
{
    join_split_tx tx = simple_setup();
    tx.proof_id = proof_ids::DEFI_DEPOSIT;
    tx.output_note[0].value = 10; // This should be ignored in fee calculation.
    tx.output_note[1].value = 100;
    tx.partial_claim_note.deposit_value = 50;
    tx.partial_claim_note.input_nullifier = tx.output_note[0].input_nullifier;

    bridge_call_data bridge_call_data = empty_bridge_call_data;
    bridge_call_data.input_asset_id_a = tx.input_note[0].asset_id;
    tx.partial_claim_note.bridge_call_data = bridge_call_data.to_uint256_t();

    /**
     * tx represents:
     *   - 100 in1 (real)
     *   - 50 in2 (real, same asset_id)
     *   - 50 deposited via bridge input 1 (real, same asset_id)
     *   - 10 out1 (should be ignored, since we're doing a defi deposit)
     *   - 100 out2 (real, same asset_id)
     *   - 0 paid as fee
     */

    EXPECT_TRUE(sign_and_verify_logic(tx, user.owner).valid);
}

TEST_F(join_split_tests, test_defi_allow_chain_1_fails)
{
    join_split_tx tx = simple_setup();
    tx.proof_id = proof_ids::DEFI_DEPOSIT;
    tx.output_note[1].value = 100;
    tx.partial_claim_note.deposit_value = 50;
    tx.partial_claim_note.input_nullifier = tx.output_note[0].input_nullifier;

    bridge_call_data bridge_call_data = empty_bridge_call_data;
    bridge_call_data.input_asset_id_a = tx.input_note[0].asset_id;
    tx.partial_claim_note.bridge_call_data = bridge_call_data.to_uint256_t();

    tx.allow_chain = 1;

    /**
     * tx represents:
     *   - 100 in1 (real)
     *   - 50 in2 (real, same asset_id)
     *   - 50 deposited via bridge input 1 (real, same asset_id)
     *   - 100 out2 (real, same asset_id)
     *   - 0 paid as fee
     *   - trying to chain off output_note_1, which is not allowed for defi deposits.
     */

    auto result = sign_and_verify_logic(tx, user.owner);
    EXPECT_FALSE(result.valid);
    EXPECT_EQ(result.err, "cannot chain from a partial claim note");
}

TEST_F(join_split_tests, test_defi_deposit_incorrect_input_nullifier_in_partial_claim_note_fails)
{
    join_split_tx tx = simple_setup({ 4, 13 });

    tx.num_input_notes = 1;
    tx.output_note[1].input_nullifier =
        compute_nullifier(tx.input_note[1].commit(), user.owner.private_key, false); // input note 2 is a dummy note

    tx.proof_id = proof_ids::DEFI_DEPOSIT;
    tx.partial_claim_note.deposit_value = 90;
    tx.partial_claim_note.input_nullifier = 1; // incorrect nullifier

    bridge_call_data bridge_call_data = empty_bridge_call_data;
    bridge_call_data.input_asset_id_a = tx.input_note[0].asset_id;
    tx.partial_claim_note.bridge_call_data = bridge_call_data.to_uint256_t();

    /**
     * tx represents:
     *   - 100 in1 (virtual)
     *   - 0 in2 (not in use)
     *   - 90 deposited
     *   - 10 paid as fee
     */

    auto result = sign_and_verify_logic(tx, user.owner);
    EXPECT_FALSE(result.valid);
    EXPECT_EQ(result.err, "partial claim note has incorrect input nullifier");
}

// *************************************************************************************************************
// BridgeCallData checks
// *************************************************************************************************************

TEST_F(join_split_tests, test_defi_deposit_bridge_call_data_second_bridge_input_nonzero_but_not_in_use_fails)
{
    join_split_tx tx = simple_setup({ 0, 11 });

    tx.proof_id = proof_ids::DEFI_DEPOSIT;
    tx.partial_claim_note.deposit_value = 90;
    tx.partial_claim_note.input_nullifier = tx.output_note[0].input_nullifier;

    bridge_call_data bridge_call_data = empty_bridge_call_data;
    bridge_call_data.input_asset_id_a = tx.input_note[0].asset_id;
    bridge_call_data.input_asset_id_b = tx.input_note[1].asset_id;
    bridge_call_data.config.second_input_in_use = false; // <-- to cause the contradiction
    tx.partial_claim_note.bridge_call_data = bridge_call_data.to_uint256_t();

    /**
     * tx represents:
     *   - 100 in1 (real)
     *   - 90 in2 (virtual)
     *   - 90 deposited via bridge input 1
     *   - 90 deposited via bridge input 2 (but bit_config contradicts this)
     *   - 10 paid as fee (in1's asset_id)
     */

    auto result = sign_and_verify_logic(tx, user.owner);
    EXPECT_FALSE(result.valid);
    EXPECT_EQ(result.err, "Expected second_input_in_use, given input_asset_id_b != 0");
}

TEST_F(join_split_tests, test_defi_deposit_bridge_call_data_second_bridge_output_nonzero_but_not_in_use_fails)
{
    join_split_tx tx = simple_setup({ 4, 13 });

    tx.num_input_notes = 1;
    tx.output_note[1].input_nullifier =
        compute_nullifier(tx.input_note[1].commit(), user.owner.private_key, false); // input note 2 is a dummy note

    tx.proof_id = proof_ids::DEFI_DEPOSIT;
    tx.partial_claim_note.deposit_value = 90;
    tx.partial_claim_note.input_nullifier = tx.output_note[0].input_nullifier;

    bridge_call_data bridge_call_data = empty_bridge_call_data;
    bridge_call_data.input_asset_id_a = tx.input_note[0].asset_id;
    bridge_call_data.output_asset_id_b = virtual_asset_id_flag;
    bridge_call_data.config.second_output_in_use = false; // <-- to cause the contradiction
    tx.partial_claim_note.bridge_call_data = bridge_call_data.to_uint256_t();

    /**
     * tx represents:
     *   - 100 in1 (real)
     *   - 0 in2 (not in use)
     *   - 90 deposited via bridge input 1
     *   - expectation of a virtual bridge output, but in_use flag not set.
     *   - 10 paid as fee (in1's asset_id)
     */

    auto result = sign_and_verify_logic(tx, user.owner);
    EXPECT_FALSE(result.valid);
    EXPECT_EQ(result.err, "Expected second_output_in_use, given output_asset_id_b != 0");
}

TEST_F(join_split_tests, test_defi_deposit_second_bridge_input_in_use_but_same_bridge_input_asset_ids_fails)
{
    join_split_tx tx = simple_setup();

    tx.proof_id = proof_ids::DEFI_DEPOSIT;
    tx.partial_claim_note.deposit_value = 50;
    tx.partial_claim_note.input_nullifier = tx.output_note[0].input_nullifier;
    tx.output_note[1].value = 90;

    bridge_call_data bridge_call_data = empty_bridge_call_data;
    bridge_call_data.input_asset_id_a = tx.input_note[0].asset_id;
    bridge_call_data.input_asset_id_b = tx.input_note[1].asset_id; // <-- same asset_id
    bridge_call_data.config.second_input_in_use = true;
    tx.partial_claim_note.bridge_call_data = bridge_call_data.to_uint256_t();

    /**
     * tx represents:
     *   - 100 in1 (real)
     *   - 50 in2 (real, same asset_id)
     *   - 50 deposited via bridge input 1
     *   - 50 deposited via bridge input 2 <-- not allowed, since both inputs have the same asset_id (so they should be
     * combined into a single deposit of 100 via bridge input 1)
     *   - 90 out2
     *   - 10 paid as fee (in1's asset_id)
     */

    auto result = sign_and_verify_logic(tx, user.owner);
    EXPECT_FALSE(result.valid);
    EXPECT_EQ(result.err, "input asset ids must be different for the second bridge input to be in-use");
}

TEST_F(join_split_tests, test_defi_deposit_second_bridge_output_in_use_and_same_virtual_bridge_output_asset_ids)
{
    join_split_tx tx = simple_setup({ 4, 13 });

    tx.num_input_notes = 1;
    tx.output_note[1].input_nullifier =
        compute_nullifier(tx.input_note[1].commit(), user.owner.private_key, false); // input note 2 is a dummy note

    tx.proof_id = proof_ids::DEFI_DEPOSIT;
    tx.partial_claim_note.deposit_value = 90;
    tx.partial_claim_note.input_nullifier = tx.output_note[0].input_nullifier;

    bridge_call_data bridge_call_data = empty_bridge_call_data;
    bridge_call_data.input_asset_id_a = tx.input_note[0].asset_id;
    bridge_call_data.output_asset_id_a = virtual_asset_id_flag;
    bridge_call_data.output_asset_id_b =
        virtual_asset_id_flag; // <-- same, but that's ok, since they're virtual asset_id placeholders.
    bridge_call_data.config.second_output_in_use = true;
    tx.partial_claim_note.bridge_call_data = bridge_call_data.to_uint256_t();

    /**
     * tx represents:
     *   - 100 in1 (real)
     *   - 0 in2 (not in use)
     *   - 90 deposited via bridge input 1
     *   - expectation of two _virtual_ bridge outputs, so they have the same asset_id (placeholder values of 2 ** 29).
     *   - 10 paid as fee (in1's asset_id)
     */

    auto result = sign_and_verify_logic(tx, user.owner);
    EXPECT_TRUE(result.valid);
}

TEST_F(join_split_tests, test_defi_deposit_second_bridge_output_in_use_but_same_real_bridge_output_asset_ids_fails)
{
    join_split_tx tx = simple_setup({ 4, 13 });

    tx.num_input_notes = 1;
    tx.output_note[1].input_nullifier =
        compute_nullifier(tx.input_note[1].commit(), user.owner.private_key, false); // input note 2 is a dummy note

    tx.proof_id = proof_ids::DEFI_DEPOSIT;
    tx.partial_claim_note.deposit_value = 90;
    tx.partial_claim_note.input_nullifier = tx.output_note[0].input_nullifier;

    bridge_call_data bridge_call_data = empty_bridge_call_data;
    bridge_call_data.input_asset_id_a = tx.input_note[0].asset_id;
    bridge_call_data.output_asset_id_a = asset_id;
    bridge_call_data.output_asset_id_b = asset_id; // <-- same - not ok, since they're both real output asset_ids
    bridge_call_data.config.second_output_in_use = true;
    tx.partial_claim_note.bridge_call_data = bridge_call_data.to_uint256_t();

    /**
     * tx represents:
     *   - 100 in1 (real)
     *   - 0 in2 (not in use)
     *   - 90 deposited via bridge input 1
     *   - expectation of two bridge outputs, but they have the same real asset_id (and so they should be combined into
     * bridge output 1).
     *   - 10 paid as fee (in1's asset_id)
     */

    auto result = sign_and_verify_logic(tx, user.owner);
    EXPECT_FALSE(result.valid);
    EXPECT_EQ(result.err, "real output asset ids must be different for the second bridge output to be in-use");
}

TEST_F(join_split_tests, test_defi_deposit_first_bridge_output_asset_id_virtual_but_incorrect_placeholder_value_fails)
{
    join_split_tx tx = simple_setup({ 4, 13 });

    tx.num_input_notes = 1;
    tx.output_note[1].input_nullifier =
        compute_nullifier(tx.input_note[1].commit(), user.owner.private_key, false); // input note 2 is a dummy note

    tx.proof_id = proof_ids::DEFI_DEPOSIT;
    tx.partial_claim_note.deposit_value = 90;
    tx.partial_claim_note.input_nullifier = tx.output_note[0].input_nullifier;

    bridge_call_data bridge_call_data = empty_bridge_call_data;
    bridge_call_data.input_asset_id_a = tx.input_note[0].asset_id;
    bridge_call_data.output_asset_id_a = virtual_asset_id_flag + 1; // should just be virtual_asset_id_flag (=2**29)
    tx.partial_claim_note.bridge_call_data = bridge_call_data.to_uint256_t();

    /**
     * tx represents:
     *   - 100 in1 (real)
     *   - 0 in2 (not in use)
     *   - 90 deposited via bridge input 1
     *   - expectation of one _virtual_ bridge output, but it has an invlaid placeholder asset_id.
     *   - 10 paid as fee (in1's asset_id)
     */

    auto result = sign_and_verify_logic(tx, user.owner);
    EXPECT_FALSE(result.valid);
    EXPECT_EQ(result.err, "output_asset_id_a detected as virtual, but has incorrect placeholder value");
}

TEST_F(join_split_tests, test_defi_deposit_second_bridge_output_asset_id_virtual_but_incorrect_placeholder_value_fails)
{
    join_split_tx tx = simple_setup({ 4, 13 });

    tx.num_input_notes = 1;
    tx.output_note[1].input_nullifier =
        compute_nullifier(tx.input_note[1].commit(), user.owner.private_key, false); // input note 2 is a dummy note

    tx.proof_id = proof_ids::DEFI_DEPOSIT;
    tx.partial_claim_note.deposit_value = 90;
    tx.partial_claim_note.input_nullifier = tx.output_note[0].input_nullifier;

    bridge_call_data bridge_call_data = empty_bridge_call_data;
    bridge_call_data.input_asset_id_a = tx.input_note[0].asset_id;
    bridge_call_data.output_asset_id_a = virtual_asset_id_flag;
    bridge_call_data.output_asset_id_b = virtual_asset_id_flag + 1; // should just be virtual_asset_id_flag (=2**29)
    bridge_call_data.config.second_output_in_use = true;
    tx.partial_claim_note.bridge_call_data = bridge_call_data.to_uint256_t();

    /**
     * tx represents:
     *   - 100 in1 (real)
     *   - 0 in2 (not in use)
     *   - 90 deposited via bridge input 1
     *   - expectation of two _virtual_ bridge outputs, but the 2nd has an invlaid placeholder asset_id.
     *   - 10 paid as fee (in1's asset_id)
     */

    auto result = sign_and_verify_logic(tx, user.owner);
    EXPECT_FALSE(result.valid);
    EXPECT_EQ(result.err, "output_asset_id_b detected as virtual, but has incorrect placeholder value");
}

// *************************************************************************************************************
// BridgeCallData data vs input note data
// *************************************************************************************************************

TEST_F(join_split_tests, test_defi_wrong_first_asset_id_in_bridge_call_data_fails)
{
    join_split_tx tx = simple_setup({ 4, 13 });

    tx.num_input_notes = 1;
    tx.output_note[1].input_nullifier =
        compute_nullifier(tx.input_note[1].commit(), user.owner.private_key, false); // input note 2 is a dummy note

    tx.proof_id = proof_ids::DEFI_DEPOSIT;
    tx.partial_claim_note.deposit_value = 90;
    tx.partial_claim_note.input_nullifier = tx.output_note[0].input_nullifier;

    bridge_call_data bridge_call_data = empty_bridge_call_data;
    bridge_call_data.input_asset_id_a = tx.input_note[0].asset_id + 1; // wrong asset_id vs input notes
    tx.partial_claim_note.bridge_call_data = bridge_call_data.to_uint256_t();

    /**
     * tx represents:
     *   - 100 in1 (virtual)
     *   - 0 in2 (not in use)
     *   - 90 deposited
     *   - 10 paid as fee
     */

    auto result = sign_and_verify_logic(tx, user.owner);
    EXPECT_FALSE(result.valid);
    EXPECT_EQ(result.err,
              "Expected bridge_call_data_local.input_asset_id_a == input_note_1.asset_id for a defi-deposit");
}

TEST_F(join_split_tests, test_defi_bridge_call_data_config_second_input_in_use_but_input_note_2_not_in_use_fails)
{
    join_split_tx tx = simple_setup({ 4, 13 });

    tx.num_input_notes = 1;
    tx.output_note[1].input_nullifier =
        compute_nullifier(tx.input_note[1].commit(), user.owner.private_key, false); // input note 2 is a dummy note

    tx.proof_id = proof_ids::DEFI_DEPOSIT;
    tx.partial_claim_note.deposit_value = 90;
    tx.partial_claim_note.input_nullifier = tx.output_note[0].input_nullifier;

    bridge_call_data bridge_call_data = empty_bridge_call_data;
    bridge_call_data.input_asset_id_a = tx.input_note[0].asset_id;
    bridge_call_data.config.second_input_in_use =
        true; // <-- causes error, since there's no input note 2 that can be fed into the second bridge input.
    tx.partial_claim_note.bridge_call_data = bridge_call_data.to_uint256_t();

    /**
     * tx represents:
     *   - 100 in1 (virtual)
     *   - 0 in2 (not in use)
     *   - 90 deposited
     *   - 10 paid as fee
     */

    auto result = sign_and_verify_logic(tx, user.owner);
    EXPECT_FALSE(result.valid);
    EXPECT_EQ(result.err, "Expected input_note_2_in_use, given bridge_call_data_local.config.second_input_in_use");
}

TEST_F(join_split_tests, test_defi_missing_second_asset_in_bridge_call_data_fails)
{
    join_split_tx tx = simple_setup({ 0, 11 });

    tx.proof_id = proof_ids::DEFI_DEPOSIT;
    tx.partial_claim_note.deposit_value = 90;
    tx.partial_claim_note.input_nullifier = tx.output_note[0].input_nullifier;

    bridge_call_data bridge_call_data = empty_bridge_call_data;
    bridge_call_data.input_asset_id_a = tx.input_note[0].asset_id;
    tx.partial_claim_note.bridge_call_data = bridge_call_data.to_uint256_t();

    /**
     * tx represents:
     *   - 100 in1 (real)
     *   - 90 in2 (virtual)
     *   - 90 deposited via bridge input 1 (real)
     *   - 90 SHOULD BE deposited via bridge input 2 (virtual), but bridge_call_data is incorrect.
     *   - 10 paid as fee (in1's asset_id)
     */

    auto result = sign_and_verify_logic(tx, user.owner);
    EXPECT_FALSE(result.valid);
    EXPECT_EQ(result.err,
              "Expected bridge_call_data_local.config.second_input_in_use, given input_note_2_in_use && "
              "different_input_asset_ids");
}

TEST_F(join_split_tests, test_defi_wrong_second_asset_id_in_bridge_call_data_fails)
{
    join_split_tx tx = simple_setup({ 4, 9 });

    tx.proof_id = proof_ids::DEFI_DEPOSIT;
    tx.partial_claim_note.deposit_value = 90;
    tx.partial_claim_note.input_nullifier = tx.output_note[0].input_nullifier;

    bridge_call_data bridge_call_data = empty_bridge_call_data;
    bridge_call_data.input_asset_id_a = tx.input_note[0].asset_id;
    bridge_call_data.input_asset_id_b = tx.input_note[1].asset_id + 1; // <-- wrong asset_id, vs input note 2's asset_id
    bridge_call_data.config.second_input_in_use = true;
    tx.partial_claim_note.bridge_call_data = bridge_call_data.to_uint256_t();

    /**
     * tx represents:
     *   - 100 in1 (virtual)
     *   - 90 in2 (virtual, different asset_id = virtual_asset_id + 1)
     *   - 90 deposited via bridge input 1
     *   - 90 deposited via bridge input 2 (but bridge_call_data is incorrect)
     *   - 10 paid as fee (in1's asset_id)
     */

    auto result = sign_and_verify_logic(tx, user.owner);
    EXPECT_FALSE(result.valid);
    EXPECT_EQ(result.err,
              "Expected bridge_call_data_local.input_asset_id_b == input_note_2.asset_id, given "
              "bridge_call_data_local.config.second_input_in_use");
}

// *************************************************************************************************************
// Virtual note repayment.
// *************************************************************************************************************

TEST_F(join_split_tests, test_repayment_logic)
{
    join_split_tx tx = simple_setup({ 0, 11 });

    tx.proof_id = proof_ids::DEFI_DEPOSIT;
    tx.partial_claim_note.deposit_value = 90;
    tx.partial_claim_note.input_nullifier = tx.output_note[0].input_nullifier;
    tx.output_note[1].value = 10; // <-- repaying some value back to the defi-depositor

    bridge_call_data bridge_call_data = empty_bridge_call_data;
    bridge_call_data.input_asset_id_a = tx.input_note[0].asset_id;
    bridge_call_data.input_asset_id_b = virtual_asset_id_flag + defi_interaction_nonce; // virtual_asset_id
    bridge_call_data.config.second_input_in_use = true;
    tx.partial_claim_note.bridge_call_data = bridge_call_data.to_uint256_t();

    /**
     * tx represents:
     *   - 100 in1 (real)
     *   - 90 in2 (virtual)
     *   - 90 deposited via bridge input 1
     *   - 90 deposited via bridge input 2
     *   - 10 out2 repayment back to depositor (in1's asset_id)
     */

    EXPECT_TRUE(sign_and_verify_logic(tx, user.owner).valid);
}

TEST_F(join_split_tests, test_virtual_note_repay_different_asset_id_fail)
{
    join_split_tx tx = simple_setup({ 0, 11 });

    tx.proof_id = proof_ids::DEFI_DEPOSIT;
    tx.partial_claim_note.deposit_value = 90;
    tx.partial_claim_note.input_nullifier = tx.output_note[0].input_nullifier;
    tx.output_note[1].asset_id = 3; // <-- different from any of the input notes' asset_ids

    bridge_call_data bridge_call_data = empty_bridge_call_data;
    bridge_call_data.input_asset_id_a = tx.input_note[0].asset_id;
    bridge_call_data.input_asset_id_b = virtual_asset_id_flag + defi_interaction_nonce; // virtual_asset_id
    bridge_call_data.config.second_input_in_use = true;
    tx.partial_claim_note.bridge_call_data = bridge_call_data.to_uint256_t();

    /**
     * tx represents:
     *   - 100 in1 (real)
     *   - 90 in2 (virtual)
     *   - 90 deposited via bridge input 1
     *   - 90 deposited via bridge input 2
     *   - 10 out2 repayment back to depositor (INVALID asset_id)
     */

    auto result = sign_and_verify_logic(tx, user.owner);
    EXPECT_FALSE(result.valid);
    EXPECT_EQ(result.err, "asset ids don't match");
}

TEST_F(join_split_tests, test_real_input_value_lt_virtual_input_value_fails)
{
    join_split_tx tx = simple_setup({ 1, 11 });
    tx.proof_id = proof_ids::DEFI_DEPOSIT;
    tx.partial_claim_note.deposit_value = 90;
    tx.partial_claim_note.input_nullifier = tx.output_note[0].input_nullifier;

    bridge_call_data bridge_call_data = empty_bridge_call_data;
    bridge_call_data.input_asset_id_a = tx.input_note[0].asset_id;
    bridge_call_data.input_asset_id_b = tx.input_note[1].asset_id;
    bridge_call_data.config.second_input_in_use = true;
    tx.partial_claim_note.bridge_call_data = bridge_call_data.to_uint256_t();

    /**
     * tx represents:
     *   - 50 in1 (real)
     *   - 90 in2 (virtual)
     *   - 90 deposited via bridge input 1 (shouldn't be possible, given low in1 value)
     *   - 90 deposited via bridge input 2
     *   - 10 out2 repayment back to depositor (INVALID asset_id)
     */

    auto result = sign_and_verify_logic(tx, user.owner);
    EXPECT_FALSE(result.valid);
    // In this context, failure of this subtraction (due to underflow) implies input note 1's value was less than input
    // note 2's value (and hence the defi_deposit_value) (which is not allowed).
    EXPECT_EQ(result.err, "safe_uint_t range constraint failure: subtract: total_in_value < total_out_value");
}

// *************************************************************************************************************
// Virtual note send tx
// *************************************************************************************************************

TEST_F(join_split_tests, test_send_two_virtual_notes)
{
    join_split_tx tx = simple_setup({ 4, 5 });

    /**
     * SEND tx represents:
     *   - 100 in1 (virtual)
     *   - 30 in2 (virtual, same asset_id)
     *   - 130 out1
     *   - 0 out2
     */

    EXPECT_TRUE(sign_and_verify_logic(tx, user.owner).valid);
}

TEST_F(join_split_tests, test_send_one_virtual_note)
{
    join_split_tx tx = simple_setup({ 4, 13 });
    tx.num_input_notes = 1;
    tx.output_note[1].input_nullifier = compute_nullifier(tx.input_note[1].commit(), user.owner.private_key, false);

    /**
     *  SEND tx represents:
     *   - 100 in1 (virtual)
     *   - 0 in2 (not in use)
     *   - 100 out1
     *   - 0 out2
     */

    EXPECT_TRUE(sign_and_verify_logic(tx, user.owner).valid);
}

TEST_F(join_split_tests, test_send_two_virtual_notes_nonzero_public_value_fails)
{
    join_split_tx tx = simple_setup({ 4, 5 });
    tx.public_value = 10;

    /**
     * SEND tx represents:
     *   - 100 in1 (virtual)
     *   - 30 in2 (virtual, same asset_id)
     *   - 130 out1
     *   - 0 out2
     *   - public_value = 10 (not allowed for a send tx)
     */

    auto result = sign_and_verify_logic(tx, user.owner);
    EXPECT_FALSE(result.valid);
    EXPECT_EQ(result.err, "public value invalid");
}

TEST_F(join_split_tests, test_send_two_virtual_inputs_different_asset_ids_fails)
{
    join_split_tx tx = simple_setup({ 4, 9 });

    /**
     * SEND tx represents:
     *   - 100 in1 (virtual)
     *   - 90 in2 (virtual, different asset_id)
     *   - 190 out1
     *   - 0 out2
     */

    auto result = sign_and_verify_logic(tx, user.owner);
    EXPECT_FALSE(result.valid);
    EXPECT_EQ(result.err, "input asset ids must match unless defi-depositing");
}

TEST_F(join_split_tests, test_send_two_virtual_inputs_different_fee_asset_id_fails)
{
    join_split_tx tx = simple_setup({ 4, 5 });
    tx.asset_id = 0;

    /**
     * SEND tx represents:
     *   - 100 in1 (virtual)
     *   - 30 in2 (virtual, same asset_id)
     *   - 130 out1
     *   - 0 out2
     *   - public_asset_id = 0 (should be same as input_note_1's asset_id)
     */

    auto result = sign_and_verify_logic(tx, user.owner);
    EXPECT_FALSE(result.valid);
    EXPECT_EQ(result.err, "asset ids don't match");
}

// *************************************************************************************************************
// Creator pubkey
// *************************************************************************************************************

TEST_F(join_split_tests, test_non_zero_output_note_creator_pubkey_x)
{
    {
        join_split_tx tx = simple_setup();
        tx.output_note[0].creator_pubkey = user.owner.public_key.x;
        tx.output_note[1].creator_pubkey = user.owner.public_key.x;
        EXPECT_TRUE(sign_and_verify_logic(tx, user.owner).valid);
    }
    {
        join_split_tx tx = simple_setup();
        tx.output_note[0].creator_pubkey = user.owner.public_key.x;
        EXPECT_TRUE(sign_and_verify_logic(tx, user.owner).valid);
    }
    {
        join_split_tx tx = simple_setup();
        tx.output_note[1].creator_pubkey = user.owner.public_key.x;
        EXPECT_TRUE(sign_and_verify_logic(tx, user.owner).valid);
    }
}

TEST_F(join_split_tests, test_incorrect_output_note_creator_pubkey_x)
{
    {
        join_split_tx tx = simple_setup();
        tx.output_note[0].creator_pubkey =
            join_split_example::fixtures::create_key_pair(nullptr)
                .public_key.x; // setting creator to be different from sender (the owner of the input notes).
        auto result = sign_and_verify_logic(tx, user.owner);
        EXPECT_FALSE(result.valid);
        EXPECT_EQ(result.err, "output note 1 creator_pubkey mismatch");
    }
    {
        join_split_tx tx = simple_setup();
        tx.output_note[1].creator_pubkey =
            join_split_example::fixtures::create_key_pair(nullptr)
                .public_key.x; // setting creator to be different from sender (the owner of the input notes).
        auto result = sign_and_verify_logic(tx, user.owner);
        EXPECT_FALSE(result.valid);
        EXPECT_EQ(result.err, "output note 2 creator_pubkey mismatch");
    }
}

// *************************************************************************************************************
// Basic success tests
// *************************************************************************************************************

TEST_F(join_split_tests, test_deposit)
{
    join_split_tx tx = zero_input_setup();
    tx.proof_id = proof_ids::DEPOSIT;
    tx.public_value = 10;
    tx.public_owner = fr::random_element();
    tx.output_note[0].value = 7;

    /**
     * DEPOSIT tx represents:
     *   - public_value = 10
     *   - out1 = 7
     *   - fee = 3
     */

    Builder circuit = sign_and_create_circuit(tx, user.owner);
    EXPECT_TRUE(CircuitChecker::check(circuit));
}

TEST_F(join_split_tests, test_withdraw)
{
    join_split_tx tx = simple_setup();
    tx.proof_id = proof_ids::WITHDRAW;
    tx.public_value = 10;
    tx.public_owner = fr::random_element();
    tx.output_note[0].value -= 13;

    /**
     * WITHDRAW tx represents:
     *   - 10 public_value
     *   - 100 in1 (real)
     *   - 50 in2 (real, same asset_id)
     *   - 137 out1
     *   - 3 paid as fee (in1's asset_id)
     */

    Builder circuit = sign_and_create_circuit(tx, user.owner);
    EXPECT_TRUE(CircuitChecker::check(circuit));
}

TEST_F(join_split_tests, test_private_send)
{
    join_split_tx tx = simple_setup();
    tx.output_note[0].value -= 3;

    /**
     * SEND tx represents:
     *   - 100 in1 (real)
     *   - 50 in2 (real, same asset_id)
     *   - 147 out1
     *   - 3 paid as fee (in1's asset_id)
     */

    Builder circuit = sign_and_create_circuit(tx, user.owner);

    EXPECT_TRUE(CircuitChecker::check(circuit));
}

TEST_F(join_split_tests, test_defi_deposit)
{
    join_split_tx tx = simple_setup();

    tx.proof_id = proof_ids::DEFI_DEPOSIT;
    tx.partial_claim_note.deposit_value = 50;
    tx.partial_claim_note.input_nullifier = tx.output_note[0].input_nullifier;
    tx.output_note[1].value = 90;

    bridge_call_data bridge_call_data = empty_bridge_call_data;
    bridge_call_data.input_asset_id_a = tx.input_note[0].asset_id;
    bridge_call_data.output_asset_id_b = 1;
    bridge_call_data.config.second_output_in_use = true;
    tx.partial_claim_note.bridge_call_data = bridge_call_data.to_uint256_t();

    /**
     * tx represents:
     *   - 100 in1 (real)
     *   - 50 in2 (real, same asset_id)
     *   - 50 deposited via bridge input 1
     *   - expecting two real assets to be returned by the bridge
     *   - 90 out2
     *   - 10 paid as fee (in1's asset_id)
     */

    Builder circuit = sign_and_create_circuit(tx, user.owner);
    EXPECT_TRUE(CircuitChecker::check(circuit));
}

TEST_F(join_split_tests, test_repayment)
{
    join_split_tx tx = simple_setup({ 0, 11 });

    tx.proof_id = proof_ids::DEFI_DEPOSIT;
    tx.partial_claim_note.deposit_value = 90;
    tx.partial_claim_note.input_nullifier = tx.output_note[0].input_nullifier;
    tx.output_note[1].value = 10; // <-- repaying some value back to the defi-depositor

    bridge_call_data bridge_call_data = empty_bridge_call_data;
    bridge_call_data.input_asset_id_a = tx.input_note[0].asset_id;
    bridge_call_data.input_asset_id_b = virtual_asset_id_flag + defi_interaction_nonce; // virtual_asset_id
    bridge_call_data.config.second_input_in_use = true;
    tx.partial_claim_note.bridge_call_data = bridge_call_data.to_uint256_t();

    /**
     * tx represents:
     *   - 100 in1 (real)
     *   - 90 in2 (virtual)
     *   - 90 deposited via bridge input 1
     *   - 90 deposited via bridge input 2
     *   - 10 out2 (repay back to depositor in in1's asset_id)
     */

    tx.partial_claim_note.bridge_call_data = bridge_call_data.to_uint256_t();
    tx.partial_claim_note.input_nullifier = tx.output_note[0].input_nullifier;

    Builder circuit = sign_and_create_circuit(tx, user.owner);
    EXPECT_TRUE(CircuitChecker::check(circuit));
}

} // namespace bb::join_split_example::proofs::join_split<|MERGE_RESOLUTION|>--- conflicted
+++ resolved
@@ -703,11 +703,7 @@
     // The below part detects any changes in the join-split circuit
     constexpr size_t DYADIC_CIRCUIT_SIZE = 1 << 16;
 
-<<<<<<< HEAD
-    constexpr uint256_t CIRCUIT_HASH("0x727924c3ea2266dc2b6a38f335019c26a941911d5991f25adb3ce9c288af7751");
-=======
     constexpr uint256_t CIRCUIT_HASH("0xee0f4a847920b66af0bcc00e760348e97612c947237834e6967be430ae54b53c");
->>>>>>> 43191e00
 
     const uint256_t circuit_hash = circuit.hash_circuit();
     // circuit is finalized now
