--- conflicted
+++ resolved
@@ -10,18 +10,14 @@
  */
 void AztecIVC::instantiate_stdlib_verification_queue(ClientCircuit& circuit)
 {
-<<<<<<< HEAD
     circuit.databus_propagation_data.is_kernel = true;
 
     // Perform recursive verification and databus consistency checks for each entry in the verification queue
-=======
->>>>>>> 9573c93b
     for (auto& [proof, vkey, type] : verification_queue) {
         // Construct stdlib verification key and proof
         auto stdlib_proof = bb::convert_proof_to_witness(&circuit, proof);
         auto stdlib_vkey = std::make_shared<RecursiveVerificationKey>(&circuit, vkey);
 
-<<<<<<< HEAD
         switch (type) {
         case QUEUE_TYPE::PG: {
             // Construct stdlib verifier accumulator from the native counterpart computed on a previous round
@@ -64,8 +60,6 @@
             break;
         }
         }
-=======
-        stdlib_verification_queue.emplace_back(stdlib_proof, stdlib_vkey, type);
     }
     verification_queue.clear(); // the native data is not needed beyond this point
 }
@@ -128,7 +122,6 @@
 
         break;
     }
->>>>>>> 9573c93b
     }
 }
 
@@ -147,36 +140,6 @@
 }
 
 /**
-<<<<<<< HEAD
-=======
- * @brief Append logic to complete a kernel circuit
- * @details A kernel circuit may contain some combination of PG recursive verification, merge recursive
- * verification, and databus commitment consistency checks. This method appends this logic to a provided kernel
- * circuit.
- *
- * @param circuit
- */
-void AztecIVC::complete_kernel_circuit_logic(ClientCircuit& circuit)
-{
-    circuit.databus_propagation_data.is_kernel = true;
-
-    // Instantiate stdlib verifier inputs from their native counterparts
-    if (stdlib_verification_queue.empty()) {
-        instantiate_stdlib_verification_queue(circuit);
-    }
-
-    // Peform recursive verification and databus consistency checks for each entry in the verification queue
-    for (auto& [proof, vkey, type] : stdlib_verification_queue) {
-        perform_recursive_verification_and_databus_consistency_checks(circuit, proof, vkey, type);
-    }
-    stdlib_verification_queue.clear();
-
-    // Perform recursive merge verification for every merge proof in the queue
-    process_recursive_merge_verification_queue(circuit);
-}
-
-/**
->>>>>>> 9573c93b
  * @brief Execute prover work for accumulation
  * @details Construct an proving key for the provided circuit. If this is the first step in the IVC, simply initialize
  * the folding accumulator. Otherwise, execute the PG prover to fold the proving key into the accumulator and produce a
@@ -219,11 +182,7 @@
 
         // Add oink proof and corresponding verification key to the verification queue
         verification_queue.push_back(
-<<<<<<< HEAD
             bb::AztecIVC::RecursiveVerifierInputs{ oink_prover.transcript->proof_data, honk_vk, QUEUE_TYPE::OINK });
-=======
-            bb::AztecIVC::VerifierInputs{ oink_prover.transcript->proof_data, honk_vk, QUEUE_TYPE::OINK });
->>>>>>> 9573c93b
 
         initialized = true;
     } else { // Otherwise, fold the new key into the accumulator
@@ -231,12 +190,8 @@
         fold_output = folding_prover.prove();
 
         // Add fold proof and corresponding verification key to the verification queue
-<<<<<<< HEAD
         verification_queue.push_back(
             bb::AztecIVC::RecursiveVerifierInputs{ fold_output.proof, honk_vk, QUEUE_TYPE::PG });
-=======
-        verification_queue.push_back(bb::AztecIVC::VerifierInputs{ fold_output.proof, honk_vk, QUEUE_TYPE::PG });
->>>>>>> 9573c93b
     }
 
     // Track the maximum size of each block for all circuits porcessed (for debugging purposes only)
@@ -283,11 +238,7 @@
  * @param proof
  * @return bool
  */
-<<<<<<< HEAD
 bool AztecIVC::verify(Proof& proof, const std::vector<std::shared_ptr<DeciderVerificationKey>>& vk_stack)
-=======
-bool AztecIVC::verify(const Proof& proof, const std::vector<std::shared_ptr<DeciderVerificationKey>>& vk_stack)
->>>>>>> 9573c93b
 {
     auto eccvm_vk = std::make_shared<ECCVMVerificationKey>(goblin.get_eccvm_proving_key());
     auto translator_vk = std::make_shared<TranslatorVerificationKey>(goblin.get_translator_proving_key());
