--- conflicted
+++ resolved
@@ -56,46 +56,6 @@
                           verifier.keys_to_fold[1]->verification_key->databus_propagation_data);
         break;
     }
-<<<<<<< HEAD
-    verification_queue.clear(); // the native data is not needed beyond this point
-}
-
-/**
- * @brief Populate the provided circuit with constraints for (1) recursive verification of the provided accumulation
- * proof and (2) the associated databus commitment consistency checks.
- * @details The recursive verifier will be either Oink or Protogalaxy depending on the specified proof type. In either
- * case, the verifier accumulator is updated in place via the verification algorithm. Databus commitment consistency
- * checks are performed on the witness commitments and public inputs extracted from the proof by the verifier.
- *
- * @param circuit The circuit to which the constraints are appended
- * @param proof A stdlib proof to be recursively verified (either oink or PG)
- * @param vkey The stdlib verfication key associated with the proof
- * @param type The type of the proof (equivalently, the type of the verifier)
- */
-void AztecIVC::perform_recursive_verification_and_databus_consistency_checks(
-    ClientCircuit& circuit,
-    const StdlibProof<ClientCircuit>& proof,
-    const std::shared_ptr<RecursiveVerificationKey>& vkey,
-    const QUEUE_TYPE type)
-{
-    switch (type) {
-    case QUEUE_TYPE::PG: {
-        // Construct stdlib verifier accumulator from the native counterpart computed on a previous round
-        auto stdlib_verifier_accum = std::make_shared<RecursiveDeciderVerificationKey>(&circuit, verifier_accumulator);
-
-        // Perform folding recursive verification to update the verifier accumulator
-        FoldingRecursiveVerifier verifier{ &circuit, stdlib_verifier_accum, { vkey } };
-        auto verifier_accum = verifier.verify_folding_proof(proof);
-
-        // Extract native verifier accumulator from the stdlib accum for use on the next round
-        verifier_accumulator = std::make_shared<DeciderVerificationKey>(verifier_accum->get_value());
-
-        // Perform databus commitment consistency checks and propagate return data commitments via public inputs
-        bus_depot.execute(verifier.keys_to_fold[1]->witness_commitments,
-                          verifier.keys_to_fold[1]->public_inputs,
-                          verifier.keys_to_fold[1]->verification_key->databus_propagation_data);
-        break;
-    }
     case QUEUE_TYPE::OINK: {
         // Construct an incomplete stdlib verifier accumulator from the corresponding stdlib verification key
         auto verifier_accum = std::make_shared<RecursiveDeciderVerificationKey>(&circuit, vkey);
@@ -121,33 +81,6 @@
     }
 }
 
-=======
-    case QUEUE_TYPE::OINK: {
-        // Construct an incomplete stdlib verifier accumulator from the corresponding stdlib verification key
-        auto verifier_accum = std::make_shared<RecursiveDeciderVerificationKey>(&circuit, vkey);
-
-        // Perform oink recursive verification to complete the initial verifier accumulator
-        OinkRecursiveVerifier oink{ &circuit, verifier_accum };
-        oink.verify_proof(proof);
-        verifier_accum->is_accumulator = true; // indicate to PG that it should not run oink
-
-        // Extract native verifier accumulator from the stdlib accum for use on the next round
-        verifier_accumulator = std::make_shared<DeciderVerificationKey>(verifier_accum->get_value());
-        // Initialize the gate challenges to zero for use in first round of folding
-        auto log_circuit_size = static_cast<size_t>(verifier_accum->verification_key->log_circuit_size);
-        verifier_accumulator->gate_challenges = std::vector<FF>(log_circuit_size, 0);
-
-        // Perform databus commitment consistency checks and propagate return data commitments via public inputs
-        bus_depot.execute(verifier_accum->witness_commitments,
-                          verifier_accum->public_inputs,
-                          verifier_accum->verification_key->databus_propagation_data);
-
-        break;
-    }
-    }
-}
-
->>>>>>> 200a2435
 /**
  * @brief Perform recursive merge verification for each merge proof in the queue
  *
@@ -170,7 +103,7 @@
  *
  * @param circuit
  */
-void AztecIVC::complete_kernel_circuit_logic(ClientCircuit& circuit)
+void AztecIVC::instantiate_stdlib_verification_queue(ClientCircuit& circuit)
 {
     circuit.databus_propagation_data.is_kernel = true;
 
