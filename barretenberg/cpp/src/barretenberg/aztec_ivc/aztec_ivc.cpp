#include "barretenberg/aztec_ivc/aztec_ivc.hpp"
#include "barretenberg/ultra_honk/oink_prover.hpp"

namespace bb {

/**
 * @brief Instantiate a stdlib verification queue corresponding to the native counterpart
 *
 * @param circuit
 */
void AztecIVC::instantiate_stdlib_verification_queue(ClientCircuit& circuit)
{
    for (auto& [proof, vkey, type] : verification_queue) {
        // Construct stdlib verification key and proof
        auto stdlib_proof = bb::convert_proof_to_witness(&circuit, proof);
        auto stdlib_vkey = std::make_shared<RecursiveVerificationKey>(&circuit, vkey);

<<<<<<< HEAD
        stdlib_verification_queue.emplace_back(stdlib_proof, stdlib_vkey, type);
    }
    verification_queue.clear(); // the native data is not needed beyond this point
}

/**
 * @brief Populate the provided circuit with constraints for (1) recursive verification of the provided accumulation
 * proof and (2) the associated databus commitment consistency checks.
 * @details The recursive verifier will be either Oink or Protogalaxy depending on the specified proof type. In either
 * case, the verifier accumulator is updated in place via the verification algorithm. Databus commitment consistency
 * checks are performed on the witness commitments and public inputs extracted from the proof by the verifier.
 *
 * @param circuit The circuit to which the constraints are appended
 * @param proof A stdlib proof to be recursively verified (either oink or PG)
 * @param vkey The stdlib verfication key associated with the proof
 * @param type The type of the proof (equivalently, the type of the verifier)
 */
void AztecIVC::perform_recursive_verification_and_databus_consistency_checks(
    ClientCircuit& circuit, StdProof& proof, std::shared_ptr<RecursiveVerificationKey> vkey, QUEUE_TYPE type)
{
    switch (type) {
    case QUEUE_TYPE::PG: {
        // Construct stdlib verifier accumulator from the native counterpart computed on a previous round
        auto stdlib_verifier_accum = std::make_shared<RecursiveVerifierInstance>(&circuit, verifier_accumulator);

        // Perform folding recursive verification to update the verifier accumulator
        FoldingRecursiveVerifier verifier{ &circuit, stdlib_verifier_accum, { vkey } };
        auto verifier_accum = verifier.verify_folding_proof(proof);

        // Extract native verifier accumulator from the stdlib accum for use on the next round
        verifier_accumulator = std::make_shared<VerifierInstance>(verifier_accum->get_value());

        // Perform databus commitment consistency checks and propagate return data commitments via public inputs
        bus_depot.execute(verifier.instances[1]->witness_commitments,
                          verifier.instances[1]->public_inputs,
                          verifier.instances[1]->verification_key->databus_propagation_data);
        break;
    }
    case QUEUE_TYPE::OINK: {
        // Construct an incomplete stdlib verifier accumulator from the corresponding stdlib verification key
        auto verifier_accum = std::make_shared<RecursiveVerifierInstance>(&circuit, vkey);

        // Perform oink recursive verification to complete the initial verifier accumulator
        OinkRecursiveVerifier oink{ &circuit, verifier_accum };
        oink.verify_proof(proof);
        verifier_accum->is_accumulator = true; // indicate to PG that it should not run oink on this instance

        // Extract native verifier accumulator from the stdlib accum for use on the next round
        verifier_accumulator = std::make_shared<VerifierInstance>(verifier_accum->get_value());
        // Initialize the gate challenges to zero for use in first round of folding
        auto log_circuit_size = static_cast<size_t>(verifier_accum->verification_key->log_circuit_size);
        verifier_accumulator->gate_challenges = std::vector<FF>(log_circuit_size, 0);

        // Perform databus commitment consistency checks and propagate return data commitments via public inputs
        bus_depot.execute(verifier_accum->witness_commitments,
                          verifier_accum->public_inputs,
                          verifier_accum->verification_key->databus_propagation_data);

        break;
    }
=======
        switch (type) {
        case QUEUE_TYPE::PG: {
            // Construct stdlib verifier accumulator from the native counterpart computed on a previous round
            auto stdlib_verifier_accum =
                std::make_shared<RecursiveDeciderVerificationKey>(&circuit, verifier_accumulator);

            // Perform folding recursive verification to update the verifier accumulator
            FoldingRecursiveVerifier verifier{ &circuit, stdlib_verifier_accum, { stdlib_vkey } };
            auto verifier_accum = verifier.verify_folding_proof(stdlib_proof);

            // Extract native verifier accumulator from the stdlib accum for use on the next round
            verifier_accumulator = std::make_shared<DeciderVerificationKey>(verifier_accum->get_value());

            // Perform databus commitment consistency checks and propagate return data commitments via public inputs
            bus_depot.execute(verifier.keys_to_fold[1]->witness_commitments,
                              verifier.keys_to_fold[1]->public_inputs,
                              verifier.keys_to_fold[1]->verification_key->databus_propagation_data);
            break;
        }
        case QUEUE_TYPE::OINK: {
            // Construct an incomplete stdlib verifier accumulator from the corresponding stdlib verification key
            auto verifier_accum = std::make_shared<RecursiveDeciderVerificationKey>(&circuit, stdlib_vkey);

            // Perform oink recursive verification to complete the initial verifier accumulator
            OinkRecursiveVerifier oink{ &circuit, verifier_accum };
            oink.verify_proof(stdlib_proof);
            verifier_accum->is_accumulator = true; // indicate to PG that it should not run oink on this key

            // Extract native verifier accumulator from the stdlib accum for use on the next round
            verifier_accumulator = std::make_shared<DeciderVerificationKey>(verifier_accum->get_value());
            // Initialize the gate challenges to zero for use in first round of folding
            verifier_accumulator->gate_challenges =
                std::vector<FF>(verifier_accum->verification_key->log_circuit_size, 0);

            // Perform databus commitment consistency checks and propagate return data commitments via public inputs
            bus_depot.execute(verifier_accum->witness_commitments,
                              verifier_accum->public_inputs,
                              verifier_accum->verification_key->databus_propagation_data);

            break;
        }
        }
>>>>>>> 0d8e835d
    }
}

/**
 * @brief Perform recursive merge verification for each merge proof in the queue
 *
 * @param circuit
 */
void AztecIVC::process_recursive_merge_verification_queue(ClientCircuit& circuit)
{
    // Recusively verify all merge proofs in queue
    for (auto& proof : merge_verification_queue) {
        goblin.verify_merge(circuit, proof);
    }
    merge_verification_queue.clear();
}

/**
<<<<<<< HEAD
 * @brief Append logic to complete a kernel circuit
 * @details A kernel circuit may contain some combination of PG recursive verification, merge recursive
 * verification, and databus commitment consistency checks. This method appends this logic to a provided kernel
 * circuit.
 *
 * @param circuit
 */
void AztecIVC::complete_kernel_circuit_logic(ClientCircuit& circuit)
{
    circuit.databus_propagation_data.is_kernel = true;

    // Instantiate stdlib verifier inputs from their native counterparts
    if (stdlib_verification_queue.empty()) {
        instantiate_stdlib_verification_queue(circuit);
    }

    // Peform recursive verification and databus consistency checks for each entry in the verification queue
    for (auto& [proof, vkey, type] : stdlib_verification_queue) {
        perform_recursive_verification_and_databus_consistency_checks(circuit, proof, vkey, type);
    }
    stdlib_verification_queue.clear();

    // Perform recursive merge verification for every merge proof in the queue
    process_recursive_merge_verification_queue(circuit);
}

/**
 * @brief Execute prover work for instance accumulation
 * @details Construct an instance for the provided circuit. If this is the first instance in the IVC, simply initialize
 * the folding accumulator. Otherwise, execute the PG prover to fold the instance into the accumulator and produce a
=======
 * @brief Execute prover work for accumulation
 * @details Construct an proving key for the provided circuit. If this is the first step in the IVC, simply initialize
 * the folding accumulator. Otherwise, execute the PG prover to fold the proving key into the accumulator and produce a
>>>>>>> 0d8e835d
 * folding proof. Also execute the merge protocol to produce a merge proof.
 *
 * @param circuit
 * @param precomputed_vk
 */
void AztecIVC::accumulate(ClientCircuit& circuit, const std::shared_ptr<VerificationKey>& precomputed_vk)
{
    // Construct merge proof for the present circuit and add to merge verification queue
    MergeProof merge_proof = goblin.prove_merge(circuit);
    merge_verification_queue.emplace_back(merge_proof);

    // TODO(https://github.com/AztecProtocol/barretenberg/issues/1069): Do proper aggregation with merge recursive
    // verifier.
    circuit.add_recursive_proof(stdlib::recursion::init_default_agg_obj_indices<ClientCircuit>(circuit));

    // Construct the proving key for circuit
    std::shared_ptr<DeciderProvingKey> proving_key;
    if (!initialized) {
        proving_key = std::make_shared<DeciderProvingKey>(circuit, trace_structure);
    } else {
        proving_key = std::make_shared<DeciderProvingKey>(
            circuit, trace_structure, fold_output.accumulator->proving_key.commitment_key);
    }

    // Set the verification key from precomputed if available, else compute it
    honk_vk = precomputed_vk ? precomputed_vk : std::make_shared<VerificationKey>(proving_key->proving_key);

    // If this is the first circuit in the IVC, use oink to complete the decider proving key and generate an oink proof
    if (!initialized) {
        OinkProver<Flavor> oink_prover{ proving_key };
        oink_prover.prove();
        proving_key->is_accumulator = true; // indicate to PG that it should not run oink on this key
        // Initialize the gate challenges to zero for use in first round of folding
        proving_key->gate_challenges = std::vector<FF>(proving_key->proving_key.log_circuit_size, 0);

        fold_output.accumulator = proving_key; // initialize the prover accum with the completed key

        // Add oink proof and corresponding verification key to the verification queue
        verification_queue.push_back(
            bb::AztecIVC::RecursiveVerifierInputs{ oink_prover.transcript->proof_data, honk_vk, QUEUE_TYPE::OINK });

        initialized = true;
    } else { // Otherwise, fold the new key into the accumulator
        FoldingProver folding_prover({ fold_output.accumulator, proving_key });
        fold_output = folding_prover.prove();

        // Add fold proof and corresponding verification key to the verification queue
        verification_queue.push_back(
            bb::AztecIVC::RecursiveVerifierInputs{ fold_output.proof, honk_vk, QUEUE_TYPE::PG });
    }

    // Track the maximum size of each block for all circuits porcessed (for debugging purposes only)
    max_block_size_tracker.update(circuit);
}

/**
 * @brief Construct a proof for the IVC, which, if verified, fully establishes its correctness
 *
 * @return Proof
 */
AztecIVC::Proof AztecIVC::prove()
{
    max_block_size_tracker.print();               // print minimum structured sizes for each block
    ASSERT(verification_queue.size() == 1);       // ensure only a single fold proof remains in the queue
    ASSERT(merge_verification_queue.size() == 1); // ensure only a single merge proof remains in the queue
    FoldProof& fold_proof = verification_queue[0].proof;
    MergeProof& merge_proof = merge_verification_queue[0];
    return { fold_proof, decider_prove(), goblin.prove(merge_proof) };
};

bool AztecIVC::verify(const Proof& proof,
                      const std::shared_ptr<DeciderVerificationKey>& accumulator,
                      const std::shared_ptr<DeciderVerificationKey>& final_stack_vk,
                      const std::shared_ptr<AztecIVC::ECCVMVerificationKey>& eccvm_vk,
                      const std::shared_ptr<AztecIVC::TranslatorVerificationKey>& translator_vk)
{
    // Goblin verification (merge, eccvm, translator)
    GoblinVerifier goblin_verifier{ eccvm_vk, translator_vk };
    bool goblin_verified = goblin_verifier.verify(proof.goblin_proof);

    // Decider verification
    AztecIVC::FoldingVerifier folding_verifier({ accumulator, final_stack_vk });
    auto verifier_accumulator = folding_verifier.verify_folding_proof(proof.folding_proof);

    AztecIVC::DeciderVerifier decider_verifier(verifier_accumulator);
    bool decision = decider_verifier.verify_proof(proof.decider_proof);
    return goblin_verified && decision;
}

/**
 * @brief Verify a full proof of the IVC
 *
 * @param proof
 * @return bool
 */
bool AztecIVC::verify(Proof& proof, const std::vector<std::shared_ptr<DeciderVerificationKey>>& vk_stack)
{
    auto eccvm_vk = std::make_shared<ECCVMVerificationKey>(goblin.get_eccvm_proving_key());
    auto translator_vk = std::make_shared<TranslatorVerificationKey>(goblin.get_translator_proving_key());
    return verify(proof, vk_stack[0], vk_stack[1], eccvm_vk, translator_vk);
}

/**
 * @brief Internal method for constructing a decider proof
 *
 * @return HonkProof
 */
HonkProof AztecIVC::decider_prove() const
{
    MegaDeciderProver decider_prover(fold_output.accumulator);
    return decider_prover.construct_proof();
}

/**
 * @brief Construct and verify a proof for the IVC
 * @note Use of this method only makes sense when the prover and verifier are the same entity, e.g. in
 * development/testing.
 *
 */
bool AztecIVC::prove_and_verify()
{
    auto proof = prove();

    ASSERT(verification_queue.size() == 1); // ensure only a single fold proof remains in the queue
    auto verifier_inst = std::make_shared<DeciderVerificationKey>(this->verification_queue[0].honk_verification_key);
    return verify(proof, { this->verifier_accumulator, verifier_inst });
}

} // namespace bb<|MERGE_RESOLUTION|>--- conflicted
+++ resolved
@@ -15,7 +15,6 @@
         auto stdlib_proof = bb::convert_proof_to_witness(&circuit, proof);
         auto stdlib_vkey = std::make_shared<RecursiveVerificationKey>(&circuit, vkey);
 
-<<<<<<< HEAD
         stdlib_verification_queue.emplace_back(stdlib_proof, stdlib_vkey, type);
     }
     verification_queue.clear(); // the native data is not needed beyond this point
@@ -39,24 +38,24 @@
     switch (type) {
     case QUEUE_TYPE::PG: {
         // Construct stdlib verifier accumulator from the native counterpart computed on a previous round
-        auto stdlib_verifier_accum = std::make_shared<RecursiveVerifierInstance>(&circuit, verifier_accumulator);
+        auto stdlib_verifier_accum = std::make_shared<RecursiveDeciderVerificationKey>(&circuit, verifier_accumulator);
 
         // Perform folding recursive verification to update the verifier accumulator
         FoldingRecursiveVerifier verifier{ &circuit, stdlib_verifier_accum, { vkey } };
         auto verifier_accum = verifier.verify_folding_proof(proof);
 
         // Extract native verifier accumulator from the stdlib accum for use on the next round
-        verifier_accumulator = std::make_shared<VerifierInstance>(verifier_accum->get_value());
+        verifier_accumulator = std::make_shared<DeciderVerificationKey>(verifier_accum->get_value());
 
         // Perform databus commitment consistency checks and propagate return data commitments via public inputs
-        bus_depot.execute(verifier.instances[1]->witness_commitments,
-                          verifier.instances[1]->public_inputs,
-                          verifier.instances[1]->verification_key->databus_propagation_data);
+        bus_depot.execute(verifier.keys_to_fold[1]->witness_commitments,
+                          verifier.keys_to_fold[1]->public_inputs,
+                          verifier.keys_to_fold[1]->verification_key->databus_propagation_data);
         break;
     }
     case QUEUE_TYPE::OINK: {
         // Construct an incomplete stdlib verifier accumulator from the corresponding stdlib verification key
-        auto verifier_accum = std::make_shared<RecursiveVerifierInstance>(&circuit, vkey);
+        auto verifier_accum = std::make_shared<RecursiveDeciderVerificationKey>(&circuit, vkey);
 
         // Perform oink recursive verification to complete the initial verifier accumulator
         OinkRecursiveVerifier oink{ &circuit, verifier_accum };
@@ -64,7 +63,7 @@
         verifier_accum->is_accumulator = true; // indicate to PG that it should not run oink on this instance
 
         // Extract native verifier accumulator from the stdlib accum for use on the next round
-        verifier_accumulator = std::make_shared<VerifierInstance>(verifier_accum->get_value());
+        verifier_accumulator = std::make_shared<DeciderVerificationKey>(verifier_accum->get_value());
         // Initialize the gate challenges to zero for use in first round of folding
         auto log_circuit_size = static_cast<size_t>(verifier_accum->verification_key->log_circuit_size);
         verifier_accumulator->gate_challenges = std::vector<FF>(log_circuit_size, 0);
@@ -76,50 +75,6 @@
 
         break;
     }
-=======
-        switch (type) {
-        case QUEUE_TYPE::PG: {
-            // Construct stdlib verifier accumulator from the native counterpart computed on a previous round
-            auto stdlib_verifier_accum =
-                std::make_shared<RecursiveDeciderVerificationKey>(&circuit, verifier_accumulator);
-
-            // Perform folding recursive verification to update the verifier accumulator
-            FoldingRecursiveVerifier verifier{ &circuit, stdlib_verifier_accum, { stdlib_vkey } };
-            auto verifier_accum = verifier.verify_folding_proof(stdlib_proof);
-
-            // Extract native verifier accumulator from the stdlib accum for use on the next round
-            verifier_accumulator = std::make_shared<DeciderVerificationKey>(verifier_accum->get_value());
-
-            // Perform databus commitment consistency checks and propagate return data commitments via public inputs
-            bus_depot.execute(verifier.keys_to_fold[1]->witness_commitments,
-                              verifier.keys_to_fold[1]->public_inputs,
-                              verifier.keys_to_fold[1]->verification_key->databus_propagation_data);
-            break;
-        }
-        case QUEUE_TYPE::OINK: {
-            // Construct an incomplete stdlib verifier accumulator from the corresponding stdlib verification key
-            auto verifier_accum = std::make_shared<RecursiveDeciderVerificationKey>(&circuit, stdlib_vkey);
-
-            // Perform oink recursive verification to complete the initial verifier accumulator
-            OinkRecursiveVerifier oink{ &circuit, verifier_accum };
-            oink.verify_proof(stdlib_proof);
-            verifier_accum->is_accumulator = true; // indicate to PG that it should not run oink on this key
-
-            // Extract native verifier accumulator from the stdlib accum for use on the next round
-            verifier_accumulator = std::make_shared<DeciderVerificationKey>(verifier_accum->get_value());
-            // Initialize the gate challenges to zero for use in first round of folding
-            verifier_accumulator->gate_challenges =
-                std::vector<FF>(verifier_accum->verification_key->log_circuit_size, 0);
-
-            // Perform databus commitment consistency checks and propagate return data commitments via public inputs
-            bus_depot.execute(verifier_accum->witness_commitments,
-                              verifier_accum->public_inputs,
-                              verifier_accum->verification_key->databus_propagation_data);
-
-            break;
-        }
-        }
->>>>>>> 0d8e835d
     }
 }
 
@@ -138,7 +93,6 @@
 }
 
 /**
-<<<<<<< HEAD
  * @brief Append logic to complete a kernel circuit
  * @details A kernel circuit may contain some combination of PG recursive verification, merge recursive
  * verification, and databus commitment consistency checks. This method appends this logic to a provided kernel
@@ -166,14 +120,9 @@
 }
 
 /**
- * @brief Execute prover work for instance accumulation
- * @details Construct an instance for the provided circuit. If this is the first instance in the IVC, simply initialize
- * the folding accumulator. Otherwise, execute the PG prover to fold the instance into the accumulator and produce a
-=======
  * @brief Execute prover work for accumulation
  * @details Construct an proving key for the provided circuit. If this is the first step in the IVC, simply initialize
  * the folding accumulator. Otherwise, execute the PG prover to fold the proving key into the accumulator and produce a
->>>>>>> 0d8e835d
  * folding proof. Also execute the merge protocol to produce a merge proof.
  *
  * @param circuit
