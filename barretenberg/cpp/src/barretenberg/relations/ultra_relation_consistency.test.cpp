--- conflicted
+++ resolved
@@ -597,23 +597,6 @@
         u4 *= u4;
         u4 *= s4;
 
-<<<<<<< HEAD
-        // multiply with external matrix
-        auto t0 = u1 + u2; // A + B
-        auto t1 = u3 + u4; // C + D
-        auto t2 = u2 + u2; // 2B
-        t2 += t1;          // 2B + C + D
-        auto t3 = u4 + u4; // 2D
-        t3 += t0;          // 2D + A + B
-        auto v4 = t1 + t1;
-        v4 += v4;
-        v4 += t3; // A + B + 4C + 6D
-        auto v2 = t0 + t0;
-        v2 += v2;
-        v2 += t2;          // 4A + 6B + C + D
-        auto v1 = t3 + v2; // 5A + 7B + C + 3D
-        auto v3 = t2 + v4; // A + 3B + 5C + 7D
-=======
         // matrix mul v = M_E * u with 14 additions
         auto t0 = u1 + u2; // u_1 + u_2
         auto t1 = u3 + u4; // u_3 + u_4
@@ -629,7 +612,6 @@
         v2 += t2;          // 4u_1 + 6u_2 + u_3 + u_4
         auto v1 = t3 + v2; // 5u_1 + 7u_2 + u_3 + 3u_4
         auto v3 = t2 + v4; // u_1 + 3u_2 + 5u_3 + 7u_4
->>>>>>> 14b97369
 
         // output is { v1, v2, v3, v4 }
 
