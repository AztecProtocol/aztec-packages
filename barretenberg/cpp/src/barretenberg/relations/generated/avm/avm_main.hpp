--- conflicted
+++ resolved
@@ -1276,232 +1276,192 @@
         {
             Avm_DECLARE_VIEWS(106);
 
-<<<<<<< HEAD
+            auto tmp = (avm_main_sel_op_transaction_fee * (avm_kernel_kernel_in_offset - FF(40)));
+            tmp *= scaling_factor;
+            std::get<106>(evals) += tmp;
+        }
+        // Contribution 107
+        {
+            Avm_DECLARE_VIEWS(107);
+
+            auto tmp = (avm_main_sel_op_chain_id * (avm_kernel_kernel_in_offset - FF(29)));
+            tmp *= scaling_factor;
+            std::get<107>(evals) += tmp;
+        }
+        // Contribution 108
+        {
+            Avm_DECLARE_VIEWS(108);
+
+            auto tmp = (avm_main_sel_op_version * (avm_kernel_kernel_in_offset - FF(30)));
+            tmp *= scaling_factor;
+            std::get<108>(evals) += tmp;
+        }
+        // Contribution 109
+        {
+            Avm_DECLARE_VIEWS(109);
+
+            auto tmp = (avm_main_sel_op_block_number * (avm_kernel_kernel_in_offset - FF(31)));
+            tmp *= scaling_factor;
+            std::get<109>(evals) += tmp;
+        }
+        // Contribution 110
+        {
+            Avm_DECLARE_VIEWS(110);
+
+            auto tmp = (avm_main_sel_op_coinbase * (avm_kernel_kernel_in_offset - FF(33)));
+            tmp *= scaling_factor;
+            std::get<110>(evals) += tmp;
+        }
+        // Contribution 111
+        {
+            Avm_DECLARE_VIEWS(111);
+
+            auto tmp = (avm_main_sel_op_timestamp * (avm_kernel_kernel_in_offset - FF(32)));
+            tmp *= scaling_factor;
+            std::get<111>(evals) += tmp;
+        }
+        // Contribution 112
+        {
+            Avm_DECLARE_VIEWS(112);
+
+            auto tmp = (avm_main_sel_op_note_hash_exists *
+                        (avm_kernel_kernel_out_offset - (avm_kernel_note_hash_exist_write_offset + FF(0))));
+            tmp *= scaling_factor;
+            std::get<112>(evals) += tmp;
+        }
+        // Contribution 113
+        {
+            Avm_DECLARE_VIEWS(113);
+
+            auto tmp = (avm_main_first * avm_kernel_note_hash_exist_write_offset);
+            tmp *= scaling_factor;
+            std::get<113>(evals) += tmp;
+        }
+        // Contribution 114
+        {
+            Avm_DECLARE_VIEWS(114);
+
             auto tmp = (avm_main_sel_op_emit_note_hash *
                         (avm_kernel_kernel_out_offset - (avm_kernel_emit_note_hash_write_offset + FF(160))));
-=======
-            auto tmp = (avm_main_sel_op_transaction_fee * (avm_kernel_kernel_in_offset - FF(40)));
->>>>>>> 058856e3
-            tmp *= scaling_factor;
-            std::get<106>(evals) += tmp;
-        }
-        // Contribution 107
-        {
-            Avm_DECLARE_VIEWS(107);
-
-            auto tmp = (avm_main_sel_op_chain_id * (avm_kernel_kernel_in_offset - FF(29)));
-            tmp *= scaling_factor;
-            std::get<107>(evals) += tmp;
-        }
-        // Contribution 108
-        {
-            Avm_DECLARE_VIEWS(108);
-
-<<<<<<< HEAD
+            tmp *= scaling_factor;
+            std::get<114>(evals) += tmp;
+        }
+        // Contribution 115
+        {
+            Avm_DECLARE_VIEWS(115);
+
+            auto tmp = (avm_main_first * avm_kernel_emit_note_hash_write_offset);
+            tmp *= scaling_factor;
+            std::get<115>(evals) += tmp;
+        }
+        // Contribution 116
+        {
+            Avm_DECLARE_VIEWS(116);
+
             auto tmp = (avm_main_sel_op_nullifier_exists *
                         (avm_kernel_kernel_out_offset - (avm_kernel_nullifier_exists_write_offset + FF(32))));
-=======
-            auto tmp = (avm_main_sel_op_version * (avm_kernel_kernel_in_offset - FF(30)));
->>>>>>> 058856e3
-            tmp *= scaling_factor;
-            std::get<108>(evals) += tmp;
-        }
-        // Contribution 109
-        {
-            Avm_DECLARE_VIEWS(109);
-
-            auto tmp = (avm_main_sel_op_block_number * (avm_kernel_kernel_in_offset - FF(31)));
-            tmp *= scaling_factor;
-            std::get<109>(evals) += tmp;
-        }
-        // Contribution 110
-        {
-            Avm_DECLARE_VIEWS(110);
-
-<<<<<<< HEAD
+            tmp *= scaling_factor;
+            std::get<116>(evals) += tmp;
+        }
+        // Contribution 117
+        {
+            Avm_DECLARE_VIEWS(117);
+
+            auto tmp = (avm_main_first * avm_kernel_nullifier_exists_write_offset);
+            tmp *= scaling_factor;
+            std::get<117>(evals) += tmp;
+        }
+        // Contribution 118
+        {
+            Avm_DECLARE_VIEWS(118);
+
             auto tmp = (avm_main_sel_op_emit_nullifier *
                         (avm_kernel_kernel_out_offset - (avm_kernel_emit_nullifier_write_offset + FF(176))));
-=======
-            auto tmp = (avm_main_sel_op_coinbase * (avm_kernel_kernel_in_offset - FF(33)));
->>>>>>> 058856e3
-            tmp *= scaling_factor;
-            std::get<110>(evals) += tmp;
-        }
-        // Contribution 111
-        {
-            Avm_DECLARE_VIEWS(111);
-
-            auto tmp = (avm_main_sel_op_timestamp * (avm_kernel_kernel_in_offset - FF(32)));
-            tmp *= scaling_factor;
-            std::get<111>(evals) += tmp;
-        }
-        // Contribution 112
-        {
-            Avm_DECLARE_VIEWS(112);
-
-<<<<<<< HEAD
+            tmp *= scaling_factor;
+            std::get<118>(evals) += tmp;
+        }
+        // Contribution 119
+        {
+            Avm_DECLARE_VIEWS(119);
+
+            auto tmp = (avm_main_first * avm_kernel_emit_nullifier_write_offset);
+            tmp *= scaling_factor;
+            std::get<119>(evals) += tmp;
+        }
+        // Contribution 120
+        {
+            Avm_DECLARE_VIEWS(120);
+
             auto tmp = (avm_main_sel_op_l1_to_l2_msg_exists *
                         (avm_kernel_kernel_out_offset - (avm_kernel_l1_to_l2_msg_exists_write_offset + FF(96))));
-=======
-            auto tmp = (avm_main_sel_op_note_hash_exists *
-                        (avm_kernel_kernel_out_offset - (avm_kernel_note_hash_exist_write_offset + FF(0))));
->>>>>>> 058856e3
-            tmp *= scaling_factor;
-            std::get<112>(evals) += tmp;
-        }
-        // Contribution 113
-        {
-            Avm_DECLARE_VIEWS(113);
-
-            auto tmp = (avm_main_first * avm_kernel_note_hash_exist_write_offset);
-            tmp *= scaling_factor;
-            std::get<113>(evals) += tmp;
-        }
-        // Contribution 114
-        {
-            Avm_DECLARE_VIEWS(114);
-
-<<<<<<< HEAD
+            tmp *= scaling_factor;
+            std::get<120>(evals) += tmp;
+        }
+        // Contribution 121
+        {
+            Avm_DECLARE_VIEWS(121);
+
+            auto tmp = (avm_main_first * avm_kernel_l1_to_l2_msg_exists_write_offset);
+            tmp *= scaling_factor;
+            std::get<121>(evals) += tmp;
+        }
+        // Contribution 122
+        {
+            Avm_DECLARE_VIEWS(122);
+
             auto tmp = (avm_main_sel_op_emit_unencrypted_log *
                         (avm_kernel_kernel_out_offset - (avm_kernel_emit_unencrypted_log_write_offset + FF(194))));
-=======
-            auto tmp = (avm_main_sel_op_emit_note_hash *
-                        (avm_kernel_kernel_out_offset - (avm_kernel_emit_note_hash_write_offset + FF(4))));
->>>>>>> 058856e3
-            tmp *= scaling_factor;
-            std::get<114>(evals) += tmp;
-        }
-        // Contribution 115
-        {
-            Avm_DECLARE_VIEWS(115);
-
-            auto tmp = (avm_main_first * avm_kernel_emit_note_hash_write_offset);
-            tmp *= scaling_factor;
-            std::get<115>(evals) += tmp;
-        }
-        // Contribution 116
-        {
-            Avm_DECLARE_VIEWS(116);
-
-<<<<<<< HEAD
+            tmp *= scaling_factor;
+            std::get<122>(evals) += tmp;
+        }
+        // Contribution 123
+        {
+            Avm_DECLARE_VIEWS(123);
+
+            auto tmp = (avm_main_first * avm_kernel_emit_unencrypted_log_write_offset);
+            tmp *= scaling_factor;
+            std::get<123>(evals) += tmp;
+        }
+        // Contribution 124
+        {
+            Avm_DECLARE_VIEWS(124);
+
             auto tmp = (avm_main_sel_op_emit_l2_to_l1_msg *
                         (avm_kernel_kernel_out_offset - (avm_kernel_emit_l2_to_l1_msg_write_offset + FF(192))));
-=======
-            auto tmp = (avm_main_sel_op_nullifier_exists *
-                        (avm_kernel_kernel_out_offset - (avm_kernel_nullifier_exists_write_offset + FF(8))));
->>>>>>> 058856e3
-            tmp *= scaling_factor;
-            std::get<116>(evals) += tmp;
-        }
-        // Contribution 117
-        {
-            Avm_DECLARE_VIEWS(117);
-
-            auto tmp = (avm_main_first * avm_kernel_nullifier_exists_write_offset);
-            tmp *= scaling_factor;
-            std::get<117>(evals) += tmp;
-        }
-        // Contribution 118
-        {
-            Avm_DECLARE_VIEWS(118);
-
-<<<<<<< HEAD
+            tmp *= scaling_factor;
+            std::get<124>(evals) += tmp;
+        }
+        // Contribution 125
+        {
+            Avm_DECLARE_VIEWS(125);
+
+            auto tmp = (avm_main_first * avm_kernel_emit_l2_to_l1_msg_write_offset);
+            tmp *= scaling_factor;
+            std::get<125>(evals) += tmp;
+        }
+        // Contribution 126
+        {
+            Avm_DECLARE_VIEWS(126);
+
             auto tmp =
                 (avm_main_sel_op_sload * (avm_kernel_kernel_out_offset - (avm_kernel_sload_write_offset + FF(112))));
-=======
-            auto tmp = (avm_main_sel_op_emit_nullifier *
-                        (avm_kernel_kernel_out_offset - (avm_kernel_emit_nullifier_write_offset + FF(12))));
->>>>>>> 058856e3
-            tmp *= scaling_factor;
-            std::get<118>(evals) += tmp;
-        }
-        // Contribution 119
-        {
-            Avm_DECLARE_VIEWS(119);
-
-            auto tmp = (avm_main_first * avm_kernel_emit_nullifier_write_offset);
-            tmp *= scaling_factor;
-            std::get<119>(evals) += tmp;
-        }
-        // Contribution 120
-        {
-            Avm_DECLARE_VIEWS(120);
-
-<<<<<<< HEAD
+            tmp *= scaling_factor;
+            std::get<126>(evals) += tmp;
+        }
+        // Contribution 127
+        {
+            Avm_DECLARE_VIEWS(127);
+
+            auto tmp = (avm_main_first * avm_kernel_sload_write_offset);
+            tmp *= scaling_factor;
+            std::get<127>(evals) += tmp;
+        }
+        // Contribution 128
+        {
+            Avm_DECLARE_VIEWS(128);
+
             auto tmp =
                 (avm_main_sel_op_sstore * (avm_kernel_kernel_out_offset - (avm_kernel_sstore_write_offset + FF(144))));
-=======
-            auto tmp = (avm_main_sel_op_l1_to_l2_msg_exists *
-                        (avm_kernel_kernel_out_offset - (avm_kernel_l1_to_l2_msg_exists_write_offset + FF(16))));
->>>>>>> 058856e3
-            tmp *= scaling_factor;
-            std::get<120>(evals) += tmp;
-        }
-        // Contribution 121
-        {
-            Avm_DECLARE_VIEWS(121);
-
-            auto tmp = (avm_main_first * avm_kernel_l1_to_l2_msg_exists_write_offset);
-            tmp *= scaling_factor;
-            std::get<121>(evals) += tmp;
-        }
-        // Contribution 122
-        {
-            Avm_DECLARE_VIEWS(122);
-
-            auto tmp = (avm_main_sel_op_emit_unencrypted_log *
-                        (avm_kernel_kernel_out_offset - (avm_kernel_emit_unencrypted_log_write_offset + FF(20))));
-            tmp *= scaling_factor;
-            std::get<122>(evals) += tmp;
-        }
-        // Contribution 123
-        {
-            Avm_DECLARE_VIEWS(123);
-
-            auto tmp = (avm_main_first * avm_kernel_emit_unencrypted_log_write_offset);
-            tmp *= scaling_factor;
-            std::get<123>(evals) += tmp;
-        }
-        // Contribution 124
-        {
-            Avm_DECLARE_VIEWS(124);
-
-            auto tmp = (avm_main_sel_op_emit_l2_to_l1_msg *
-                        (avm_kernel_kernel_out_offset - (avm_kernel_emit_l2_to_l1_msg_write_offset + FF(24))));
-            tmp *= scaling_factor;
-            std::get<124>(evals) += tmp;
-        }
-        // Contribution 125
-        {
-            Avm_DECLARE_VIEWS(125);
-
-            auto tmp = (avm_main_first * avm_kernel_emit_l2_to_l1_msg_write_offset);
-            tmp *= scaling_factor;
-            std::get<125>(evals) += tmp;
-        }
-        // Contribution 126
-        {
-            Avm_DECLARE_VIEWS(126);
-
-            auto tmp =
-                (avm_main_sel_op_sload * (avm_kernel_kernel_out_offset - (avm_kernel_sload_write_offset + FF(28))));
-            tmp *= scaling_factor;
-            std::get<126>(evals) += tmp;
-        }
-        // Contribution 127
-        {
-            Avm_DECLARE_VIEWS(127);
-
-            auto tmp = (avm_main_first * avm_kernel_sload_write_offset);
-            tmp *= scaling_factor;
-            std::get<127>(evals) += tmp;
-        }
-        // Contribution 128
-        {
-            Avm_DECLARE_VIEWS(128);
-
-            auto tmp =
-                (avm_main_sel_op_sstore * (avm_kernel_kernel_out_offset - (avm_kernel_sstore_write_offset + FF(32))));
             tmp *= scaling_factor;
             std::get<128>(evals) += tmp;
         }
