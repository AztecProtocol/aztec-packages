--- conflicted
+++ resolved
@@ -250,53 +250,28 @@
     case 124:
         return "NULLIFIER_EXISTS_KERNEL_OUTPUT";
 
-<<<<<<< HEAD
-    case 123:
+    case 127:
         return "EMIT_NULLIFIER_KERNEL_OUTPUT";
 
-    case 125:
+    case 129:
         return "L1_TO_L2_MSG_EXISTS_KERNEL_OUTPUT";
 
-    case 127:
+    case 131:
         return "EMIT_UNENCRYPTED_LOG_KERNEL_OUTPUT";
 
-    case 129:
+    case 133:
         return "EMIT_L2_TO_L1_MSGS_KERNEL_OUTPUT";
 
-    case 131:
+    case 135:
         return "SLOAD_KERNEL_OUTPUT";
 
-    case 133:
+    case 137:
         return "SSTORE_KERNEL_OUTPUT";
 
-    case 136:
+    case 140:
         return "BIN_SEL_1";
 
-    case 137:
-=======
-    case 126:
-        return "EMIT_NULLIFIER_KERNEL_OUTPUT";
-
-    case 128:
-        return "L1_TO_L2_MSG_EXISTS_KERNEL_OUTPUT";
-
-    case 130:
-        return "EMIT_UNENCRYPTED_LOG_KERNEL_OUTPUT";
-
-    case 132:
-        return "EMIT_L2_TO_L1_MSGS_KERNEL_OUTPUT";
-
-    case 134:
-        return "SLOAD_KERNEL_OUTPUT";
-
-    case 136:
-        return "SSTORE_KERNEL_OUTPUT";
-
-    case 139:
-        return "BIN_SEL_1";
-
-    case 140:
->>>>>>> fbab612b
+    case 141:
         return "BIN_SEL_2";
     }
     return std::to_string(index);
@@ -306,19 +281,11 @@
   public:
     using FF = FF_;
 
-<<<<<<< HEAD
-    static constexpr std::array<size_t, 138> SUBRELATION_PARTIAL_LENGTHS{
-        3, 3, 3, 3, 3, 3, 3, 3, 3, 3, 3, 3, 3, 3, 3, 3, 3, 3, 3, 3, 3, 3, 3, 3, 3, 3, 3, 3, 3, 3, 3, 3, 3, 3, 3,
-        3, 3, 3, 3, 3, 3, 3, 3, 3, 3, 3, 3, 3, 3, 3, 3, 3, 3, 3, 3, 3, 3, 3, 3, 3, 3, 3, 3, 3, 3, 3, 3, 3, 3, 5,
-        4, 4, 3, 3, 3, 3, 3, 3, 4, 3, 3, 3, 3, 3, 3, 3, 3, 3, 3, 3, 2, 5, 3, 3, 3, 4, 4, 3, 3, 3, 3, 3, 4, 3, 3,
-        3, 3, 3, 3, 3, 3, 3, 3, 3, 3, 3, 3, 3, 3, 3, 4, 3, 3, 3, 3, 3, 3, 3, 3, 3, 3, 3, 3, 3, 3, 3, 3, 2,
-=======
-    static constexpr std::array<size_t, 141> SUBRELATION_PARTIAL_LENGTHS{
+    static constexpr std::array<size_t, 142> SUBRELATION_PARTIAL_LENGTHS{
         3, 3, 3, 3, 3, 3, 3, 3, 3, 3, 3, 3, 3, 3, 3, 3, 3, 3, 3, 3, 3, 3, 3, 3, 3, 3, 3, 3, 3, 3, 3, 3, 3, 3, 3, 3,
         3, 3, 3, 3, 3, 3, 3, 3, 3, 3, 3, 3, 3, 3, 3, 3, 3, 3, 3, 3, 3, 3, 3, 3, 3, 3, 3, 3, 3, 3, 3, 3, 3, 3, 3, 5,
         4, 4, 3, 3, 3, 3, 3, 3, 4, 3, 3, 3, 3, 3, 3, 3, 3, 3, 3, 3, 2, 5, 3, 3, 3, 4, 4, 3, 3, 3, 3, 3, 4, 3, 3, 3,
-        3, 3, 3, 3, 3, 3, 3, 3, 3, 3, 3, 3, 3, 3, 3, 3, 3, 3, 3, 3, 3, 3, 3, 3, 3, 3, 3, 3, 3, 3, 3, 3, 2,
->>>>>>> fbab612b
+        3, 3, 3, 3, 3, 3, 3, 3, 3, 3, 3, 3, 3, 3, 3, 3, 4, 3, 3, 3, 3, 3, 3, 3, 3, 3, 3, 3, 3, 3, 3, 3, 3, 2,
     };
 
     template <typename ContainerOverSubrelations, typename AllEntities>
@@ -1446,227 +1413,169 @@
         {
             Avm_DECLARE_VIEWS(120);
 
-<<<<<<< HEAD
+            auto tmp = (avm_main_sel_op_note_hash_exists *
+                        (avm_kernel_kernel_out_offset - (avm_kernel_note_hash_exist_write_offset + FF(0))));
+            tmp *= scaling_factor;
+            std::get<120>(evals) += tmp;
+        }
+        // Contribution 121
+        {
+            Avm_DECLARE_VIEWS(121);
+
+            auto tmp = (avm_main_first * avm_kernel_note_hash_exist_write_offset);
+            tmp *= scaling_factor;
+            std::get<121>(evals) += tmp;
+        }
+        // Contribution 122
+        {
+            Avm_DECLARE_VIEWS(122);
+
+            auto tmp = (avm_main_sel_op_emit_note_hash *
+                        (avm_kernel_kernel_out_offset - (avm_kernel_emit_note_hash_write_offset + FF(160))));
+            tmp *= scaling_factor;
+            std::get<122>(evals) += tmp;
+        }
+        // Contribution 123
+        {
+            Avm_DECLARE_VIEWS(123);
+
+            auto tmp = (avm_main_first * avm_kernel_emit_note_hash_write_offset);
+            tmp *= scaling_factor;
+            std::get<123>(evals) += tmp;
+        }
+        // Contribution 124
+        {
+            Avm_DECLARE_VIEWS(124);
+
             auto tmp = (avm_main_sel_op_nullifier_exists *
                         (avm_kernel_kernel_out_offset -
                          ((avm_main_ib * (avm_kernel_nullifier_exists_write_offset + FF(32))) +
                           ((-avm_main_ib + FF(1)) * (avm_kernel_nullifier_non_exists_write_offset + FF(64))))));
-=======
-            auto tmp = (avm_main_sel_op_note_hash_exists *
-                        (avm_kernel_kernel_out_offset - (avm_kernel_note_hash_exist_write_offset + FF(0))));
->>>>>>> fbab612b
-            tmp *= scaling_factor;
-            std::get<120>(evals) += tmp;
-        }
-        // Contribution 121
-        {
-            Avm_DECLARE_VIEWS(121);
-
-            auto tmp = (avm_main_first * avm_kernel_note_hash_exist_write_offset);
-            tmp *= scaling_factor;
-            std::get<121>(evals) += tmp;
-        }
-        // Contribution 122
-        {
-            Avm_DECLARE_VIEWS(122);
-
-<<<<<<< HEAD
+            tmp *= scaling_factor;
+            std::get<124>(evals) += tmp;
+        }
+        // Contribution 125
+        {
+            Avm_DECLARE_VIEWS(125);
+
+            auto tmp = (avm_main_first * avm_kernel_nullifier_exists_write_offset);
+            tmp *= scaling_factor;
+            std::get<125>(evals) += tmp;
+        }
+        // Contribution 126
+        {
+            Avm_DECLARE_VIEWS(126);
+
             auto tmp = (avm_main_first * avm_kernel_nullifier_non_exists_write_offset);
-=======
-            auto tmp = (avm_main_sel_op_emit_note_hash *
-                        (avm_kernel_kernel_out_offset - (avm_kernel_emit_note_hash_write_offset + FF(160))));
->>>>>>> fbab612b
-            tmp *= scaling_factor;
-            std::get<122>(evals) += tmp;
-        }
-        // Contribution 123
-        {
-            Avm_DECLARE_VIEWS(123);
-
-<<<<<<< HEAD
+            tmp *= scaling_factor;
+            std::get<126>(evals) += tmp;
+        }
+        // Contribution 127
+        {
+            Avm_DECLARE_VIEWS(127);
+
             auto tmp = (avm_main_sel_op_emit_nullifier *
                         (avm_kernel_kernel_out_offset - (avm_kernel_emit_nullifier_write_offset + FF(176))));
-=======
-            auto tmp = (avm_main_first * avm_kernel_emit_note_hash_write_offset);
->>>>>>> fbab612b
-            tmp *= scaling_factor;
-            std::get<123>(evals) += tmp;
-        }
-        // Contribution 124
-        {
-            Avm_DECLARE_VIEWS(124);
-
-<<<<<<< HEAD
+            tmp *= scaling_factor;
+            std::get<127>(evals) += tmp;
+        }
+        // Contribution 128
+        {
+            Avm_DECLARE_VIEWS(128);
+
             auto tmp = (avm_main_first * avm_kernel_emit_nullifier_write_offset);
-=======
-            auto tmp = (avm_main_sel_op_nullifier_exists *
-                        (avm_kernel_kernel_out_offset - (avm_kernel_nullifier_exists_write_offset + FF(32))));
->>>>>>> fbab612b
-            tmp *= scaling_factor;
-            std::get<124>(evals) += tmp;
-        }
-        // Contribution 125
-        {
-            Avm_DECLARE_VIEWS(125);
-
-<<<<<<< HEAD
+            tmp *= scaling_factor;
+            std::get<128>(evals) += tmp;
+        }
+        // Contribution 129
+        {
+            Avm_DECLARE_VIEWS(129);
+
             auto tmp = (avm_main_sel_op_l1_to_l2_msg_exists *
                         (avm_kernel_kernel_out_offset - (avm_kernel_l1_to_l2_msg_exists_write_offset + FF(96))));
-=======
-            auto tmp = (avm_main_first * avm_kernel_nullifier_exists_write_offset);
->>>>>>> fbab612b
-            tmp *= scaling_factor;
-            std::get<125>(evals) += tmp;
-        }
-        // Contribution 126
-        {
-            Avm_DECLARE_VIEWS(126);
-
-<<<<<<< HEAD
+            tmp *= scaling_factor;
+            std::get<129>(evals) += tmp;
+        }
+        // Contribution 130
+        {
+            Avm_DECLARE_VIEWS(130);
+
             auto tmp = (avm_main_first * avm_kernel_l1_to_l2_msg_exists_write_offset);
-=======
-            auto tmp = (avm_main_sel_op_emit_nullifier *
-                        (avm_kernel_kernel_out_offset - (avm_kernel_emit_nullifier_write_offset + FF(176))));
->>>>>>> fbab612b
-            tmp *= scaling_factor;
-            std::get<126>(evals) += tmp;
-        }
-        // Contribution 127
-        {
-            Avm_DECLARE_VIEWS(127);
-
-<<<<<<< HEAD
+            tmp *= scaling_factor;
+            std::get<130>(evals) += tmp;
+        }
+        // Contribution 131
+        {
+            Avm_DECLARE_VIEWS(131);
+
             auto tmp = (avm_main_sel_op_emit_unencrypted_log *
                         (avm_kernel_kernel_out_offset - (avm_kernel_emit_unencrypted_log_write_offset + FF(194))));
-=======
-            auto tmp = (avm_main_first * avm_kernel_emit_nullifier_write_offset);
->>>>>>> fbab612b
-            tmp *= scaling_factor;
-            std::get<127>(evals) += tmp;
-        }
-        // Contribution 128
-        {
-            Avm_DECLARE_VIEWS(128);
-
-<<<<<<< HEAD
+            tmp *= scaling_factor;
+            std::get<131>(evals) += tmp;
+        }
+        // Contribution 132
+        {
+            Avm_DECLARE_VIEWS(132);
+
             auto tmp = (avm_main_first * avm_kernel_emit_unencrypted_log_write_offset);
-=======
-            auto tmp = (avm_main_sel_op_l1_to_l2_msg_exists *
-                        (avm_kernel_kernel_out_offset - (avm_kernel_l1_to_l2_msg_exists_write_offset + FF(96))));
->>>>>>> fbab612b
-            tmp *= scaling_factor;
-            std::get<128>(evals) += tmp;
-        }
-        // Contribution 129
-        {
-            Avm_DECLARE_VIEWS(129);
-
-<<<<<<< HEAD
+            tmp *= scaling_factor;
+            std::get<132>(evals) += tmp;
+        }
+        // Contribution 133
+        {
+            Avm_DECLARE_VIEWS(133);
+
             auto tmp = (avm_main_sel_op_emit_l2_to_l1_msg *
                         (avm_kernel_kernel_out_offset - (avm_kernel_emit_l2_to_l1_msg_write_offset + FF(192))));
-=======
-            auto tmp = (avm_main_first * avm_kernel_l1_to_l2_msg_exists_write_offset);
->>>>>>> fbab612b
-            tmp *= scaling_factor;
-            std::get<129>(evals) += tmp;
-        }
-        // Contribution 130
-        {
-            Avm_DECLARE_VIEWS(130);
-
-<<<<<<< HEAD
+            tmp *= scaling_factor;
+            std::get<133>(evals) += tmp;
+        }
+        // Contribution 134
+        {
+            Avm_DECLARE_VIEWS(134);
+
             auto tmp = (avm_main_first * avm_kernel_emit_l2_to_l1_msg_write_offset);
-=======
-            auto tmp = (avm_main_sel_op_emit_unencrypted_log *
-                        (avm_kernel_kernel_out_offset - (avm_kernel_emit_unencrypted_log_write_offset + FF(194))));
->>>>>>> fbab612b
-            tmp *= scaling_factor;
-            std::get<130>(evals) += tmp;
-        }
-        // Contribution 131
-        {
-            Avm_DECLARE_VIEWS(131);
-
-<<<<<<< HEAD
+            tmp *= scaling_factor;
+            std::get<134>(evals) += tmp;
+        }
+        // Contribution 135
+        {
+            Avm_DECLARE_VIEWS(135);
+
             auto tmp =
                 (avm_main_sel_op_sload * (avm_kernel_kernel_out_offset - (avm_kernel_sload_write_offset + FF(144))));
-=======
-            auto tmp = (avm_main_first * avm_kernel_emit_unencrypted_log_write_offset);
->>>>>>> fbab612b
-            tmp *= scaling_factor;
-            std::get<131>(evals) += tmp;
-        }
-        // Contribution 132
-        {
-            Avm_DECLARE_VIEWS(132);
-
-<<<<<<< HEAD
+            tmp *= scaling_factor;
+            std::get<135>(evals) += tmp;
+        }
+        // Contribution 136
+        {
+            Avm_DECLARE_VIEWS(136);
+
             auto tmp = (avm_main_first * avm_kernel_sload_write_offset);
-=======
-            auto tmp = (avm_main_sel_op_emit_l2_to_l1_msg *
-                        (avm_kernel_kernel_out_offset - (avm_kernel_emit_l2_to_l1_msg_write_offset + FF(192))));
->>>>>>> fbab612b
-            tmp *= scaling_factor;
-            std::get<132>(evals) += tmp;
-        }
-        // Contribution 133
-        {
-            Avm_DECLARE_VIEWS(133);
-
-<<<<<<< HEAD
+            tmp *= scaling_factor;
+            std::get<136>(evals) += tmp;
+        }
+        // Contribution 137
+        {
+            Avm_DECLARE_VIEWS(137);
+
             auto tmp =
                 (avm_main_sel_op_sstore * (avm_kernel_kernel_out_offset - (avm_kernel_sstore_write_offset + FF(128))));
-=======
-            auto tmp = (avm_main_first * avm_kernel_emit_l2_to_l1_msg_write_offset);
->>>>>>> fbab612b
-            tmp *= scaling_factor;
-            std::get<133>(evals) += tmp;
-        }
-        // Contribution 134
-        {
-            Avm_DECLARE_VIEWS(134);
-
-<<<<<<< HEAD
+            tmp *= scaling_factor;
+            std::get<137>(evals) += tmp;
+        }
+        // Contribution 138
+        {
+            Avm_DECLARE_VIEWS(138);
+
             auto tmp = (avm_main_first * avm_kernel_sstore_write_offset);
-=======
-            auto tmp =
-                (avm_main_sel_op_sload * (avm_kernel_kernel_out_offset - (avm_kernel_sload_write_offset + FF(112))));
->>>>>>> fbab612b
-            tmp *= scaling_factor;
-            std::get<134>(evals) += tmp;
-        }
-        // Contribution 135
-        {
-            Avm_DECLARE_VIEWS(135);
-
-<<<<<<< HEAD
-=======
-            auto tmp = (avm_main_first * avm_kernel_sload_write_offset);
-            tmp *= scaling_factor;
-            std::get<135>(evals) += tmp;
-        }
-        // Contribution 136
-        {
-            Avm_DECLARE_VIEWS(136);
-
-            auto tmp =
-                (avm_main_sel_op_sstore * (avm_kernel_kernel_out_offset - (avm_kernel_sstore_write_offset + FF(144))));
-            tmp *= scaling_factor;
-            std::get<136>(evals) += tmp;
-        }
-        // Contribution 137
-        {
-            Avm_DECLARE_VIEWS(137);
-
-            auto tmp = (avm_main_first * avm_kernel_sstore_write_offset);
-            tmp *= scaling_factor;
-            std::get<137>(evals) += tmp;
-        }
-        // Contribution 138
-        {
-            Avm_DECLARE_VIEWS(138);
-
->>>>>>> fbab612b
+            tmp *= scaling_factor;
+            std::get<138>(evals) += tmp;
+        }
+        // Contribution 139
+        {
+            Avm_DECLARE_VIEWS(139);
+
             auto tmp = (((((((((avm_main_sel_op_note_hash_exists + avm_main_sel_op_emit_note_hash) +
                                avm_main_sel_op_nullifier_exists) +
                               avm_main_sel_op_emit_nullifier) +
@@ -1677,43 +1586,23 @@
                          avm_main_sel_op_sstore) *
                         (avm_kernel_side_effect_counter_shift - (avm_kernel_side_effect_counter + FF(1))));
             tmp *= scaling_factor;
-<<<<<<< HEAD
-            std::get<135>(evals) += tmp;
-        }
-        // Contribution 136
-        {
-            Avm_DECLARE_VIEWS(136);
+            std::get<139>(evals) += tmp;
+        }
+        // Contribution 140
+        {
+            Avm_DECLARE_VIEWS(140);
 
             auto tmp = (avm_main_bin_op_id - (avm_main_sel_op_or + (avm_main_sel_op_xor * FF(2))));
             tmp *= scaling_factor;
-            std::get<136>(evals) += tmp;
-        }
-        // Contribution 137
-        {
-            Avm_DECLARE_VIEWS(137);
+            std::get<140>(evals) += tmp;
+        }
+        // Contribution 141
+        {
+            Avm_DECLARE_VIEWS(141);
 
             auto tmp = (avm_main_bin_sel - ((avm_main_sel_op_and + avm_main_sel_op_or) + avm_main_sel_op_xor));
             tmp *= scaling_factor;
-            std::get<137>(evals) += tmp;
-=======
-            std::get<138>(evals) += tmp;
-        }
-        // Contribution 139
-        {
-            Avm_DECLARE_VIEWS(139);
-
-            auto tmp = (avm_main_bin_op_id - (avm_main_sel_op_or + (avm_main_sel_op_xor * FF(2))));
-            tmp *= scaling_factor;
-            std::get<139>(evals) += tmp;
-        }
-        // Contribution 140
-        {
-            Avm_DECLARE_VIEWS(140);
-
-            auto tmp = (avm_main_bin_sel - ((avm_main_sel_op_and + avm_main_sel_op_or) + avm_main_sel_op_xor));
-            tmp *= scaling_factor;
-            std::get<140>(evals) += tmp;
->>>>>>> fbab612b
+            std::get<141>(evals) += tmp;
         }
     }
 };
