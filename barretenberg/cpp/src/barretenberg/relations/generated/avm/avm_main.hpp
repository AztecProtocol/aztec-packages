
#pragma once
#include "../../relation_parameters.hpp"
#include "../../relation_types.hpp"
#include "./declare_views.hpp"

namespace bb::Avm_vm {

template <typename FF> struct Avm_mainRow {
    FF avm_kernel_kernel_sel{};
    FF avm_main_alu_in_tag{};
    FF avm_main_alu_sel{};
    FF avm_main_bin_op_id{};
    FF avm_main_bin_sel{};
    FF avm_main_first{};
    FF avm_main_ia{};
    FF avm_main_ib{};
    FF avm_main_ic{};
    FF avm_main_id{};
    FF avm_main_id_zero{};
    FF avm_main_ind_op_a{};
    FF avm_main_ind_op_b{};
    FF avm_main_ind_op_c{};
    FF avm_main_ind_op_d{};
    FF avm_main_internal_return_ptr{};
    FF avm_main_internal_return_ptr_shift{};
    FF avm_main_inv{};
    FF avm_main_mem_idx_a{};
    FF avm_main_mem_idx_b{};
    FF avm_main_mem_op_a{};
    FF avm_main_mem_op_b{};
    FF avm_main_mem_op_c{};
    FF avm_main_mem_op_d{};
    FF avm_main_op_err{};
    FF avm_main_pc{};
    FF avm_main_pc_shift{};
    FF avm_main_q_kernel_lookup{};
    FF avm_main_r_in_tag{};
    FF avm_main_rwa{};
    FF avm_main_rwb{};
    FF avm_main_rwc{};
    FF avm_main_rwd{};
    FF avm_main_sel_cmov{};
    FF avm_main_sel_halt{};
    FF avm_main_sel_internal_call{};
    FF avm_main_sel_internal_return{};
    FF avm_main_sel_jump{};
    FF avm_main_sel_mov{};
    FF avm_main_sel_mov_a{};
    FF avm_main_sel_mov_b{};
    FF avm_main_sel_op_add{};
    FF avm_main_sel_op_address{};
    FF avm_main_sel_op_and{};
    FF avm_main_sel_op_block_number{};
    FF avm_main_sel_op_cast{};
    FF avm_main_sel_op_chain_id{};
    FF avm_main_sel_op_coinbase{};
    FF avm_main_sel_op_div{};
    FF avm_main_sel_op_eq{};
    FF avm_main_sel_op_fdiv{};
    FF avm_main_sel_op_fee_per_da_gas{};
    FF avm_main_sel_op_fee_per_l2_gas{};
    FF avm_main_sel_op_function_selector{};
    FF avm_main_sel_op_lt{};
    FF avm_main_sel_op_lte{};
    FF avm_main_sel_op_mul{};
    FF avm_main_sel_op_not{};
    FF avm_main_sel_op_or{};
    FF avm_main_sel_op_portal{};
    FF avm_main_sel_op_sender{};
    FF avm_main_sel_op_shl{};
    FF avm_main_sel_op_shr{};
    FF avm_main_sel_op_sub{};
    FF avm_main_sel_op_timestamp{};
    FF avm_main_sel_op_transaction_fee{};
    FF avm_main_sel_op_version{};
    FF avm_main_sel_op_xor{};
    FF avm_main_tag_err{};
    FF avm_main_w_in_tag{};
};

inline std::string get_relation_label_avm_main(int index)
{
    switch (index) {
    case 48:
        return "OUTPUT_U8";

    case 49:
        return "SUBOP_FDIV";

    case 50:
        return "SUBOP_FDIV_ZERO_ERR1";

    case 51:
        return "SUBOP_FDIV_ZERO_ERR2";

    case 52:
        return "SUBOP_FDIV_R_IN_TAG_FF";

    case 53:
        return "SUBOP_FDIV_W_IN_TAG_FF";

    case 54:
        return "SUBOP_ERROR_RELEVANT_OP";

    case 55:
        return "KERNEL_ACTIVE_CHECK";

    case 57:
        return "RETURN_POINTER_INCREMENT";

    case 63:
        return "RETURN_POINTER_DECREMENT";

    case 68:
        return "PC_INCREMENT";

    case 69:
        return "INTERNAL_RETURN_POINTER_CONSISTENCY";

    case 70:
        return "CMOV_CONDITION_RES_1";

    case 71:
        return "CMOV_CONDITION_RES_2";

    case 74:
        return "MOV_SAME_VALUE_A";

    case 75:
        return "MOV_SAME_VALUE_B";

    case 76:
        return "MOV_MAIN_SAME_TAG";

    case 80:
        return "SENDER_KERNEL";

    case 81:
        return "ADDRESS_KERNEL";

    case 82:
        return "PORTAL_KERNEL";

    case 83:
        return "FUNCTION_KERNEL";

    case 84:
        return "FEE_DA_GAS_KERNEL";

    case 85:
        return "FEE_L2_GAS_KERNEL";

    case 86:
        return "FEE_TRANSACTION_FEE_KERNEL";

    case 87:
        return "CHAIN_ID_KERNEL";

    case 88:
        return "VERSION_KERNEL";

    case 89:
        return "CHAIN_ID_KERNEL";

    case 90:
        return "CHAIN_ID_KERNEL";

    case 91:
        return "CHAIN_ID_KERNEL";

    case 92:
        return "BIN_SEL_1";

    case 93:
        return "BIN_SEL_2";
    }
    return std::to_string(index);
}

template <typename FF_> class avm_mainImpl {
  public:
    using FF = FF_;

<<<<<<< HEAD
    static constexpr std::array<size_t, 94> SUBRELATION_PARTIAL_LENGTHS{
        3, 3, 3, 3, 3, 3, 3, 3, 3, 3, 3, 3, 3, 3, 3, 3, 3, 3, 3, 3, 3, 3, 3, 3, 3, 3, 3, 3, 3, 3, 3, 3,
        3, 3, 3, 3, 3, 3, 3, 3, 3, 3, 3, 3, 3, 3, 3, 3, 3, 5, 4, 4, 3, 3, 3, 3, 3, 3, 3, 3, 3, 3, 3, 3,
        3, 3, 3, 3, 5, 3, 4, 4, 3, 3, 3, 3, 3, 3, 3, 3, 3, 3, 3, 3, 3, 3, 3, 3, 3, 3, 3, 3, 3, 2,
=======
    static constexpr std::array<size_t, 69> SUBRELATION_PARTIAL_LENGTHS{
        3, 3, 3, 3, 3, 3, 3, 3, 3, 3, 3, 3, 3, 3, 3, 3, 3, 3, 3, 3, 3, 3, 3, 3, 3, 3, 3, 3, 3, 3, 3, 3, 3, 3, 3,
        3, 3, 5, 4, 4, 3, 3, 3, 3, 3, 3, 3, 3, 3, 3, 3, 3, 3, 3, 3, 5, 3, 4, 4, 3, 3, 3, 3, 3, 4, 3, 3, 3, 2,
>>>>>>> 66f958e5
    };

    template <typename ContainerOverSubrelations, typename AllEntities>
    void static accumulate(ContainerOverSubrelations& evals,
                           const AllEntities& new_term,
                           [[maybe_unused]] const RelationParameters<FF>&,
                           [[maybe_unused]] const FF& scaling_factor)
    {

        // Contribution 0
        {
            Avm_DECLARE_VIEWS(0);

            auto tmp = (avm_main_sel_op_sender * (-avm_main_sel_op_sender + FF(1)));
            tmp *= scaling_factor;
            std::get<0>(evals) += tmp;
        }
        // Contribution 1
        {
            Avm_DECLARE_VIEWS(1);

            auto tmp = (avm_main_sel_op_address * (-avm_main_sel_op_address + FF(1)));
            tmp *= scaling_factor;
            std::get<1>(evals) += tmp;
        }
        // Contribution 2
        {
            Avm_DECLARE_VIEWS(2);

            auto tmp = (avm_main_sel_op_portal * (-avm_main_sel_op_portal + FF(1)));
            tmp *= scaling_factor;
            std::get<2>(evals) += tmp;
        }
        // Contribution 3
        {
            Avm_DECLARE_VIEWS(3);

            auto tmp = (avm_main_sel_op_function_selector * (-avm_main_sel_op_function_selector + FF(1)));
            tmp *= scaling_factor;
            std::get<3>(evals) += tmp;
        }
        // Contribution 4
        {
            Avm_DECLARE_VIEWS(4);

            auto tmp = (avm_main_sel_op_chain_id * (-avm_main_sel_op_chain_id + FF(1)));
            tmp *= scaling_factor;
            std::get<4>(evals) += tmp;
        }
        // Contribution 5
        {
            Avm_DECLARE_VIEWS(5);

            auto tmp = (avm_main_sel_op_version * (-avm_main_sel_op_version + FF(1)));
            tmp *= scaling_factor;
            std::get<5>(evals) += tmp;
        }
        // Contribution 6
        {
            Avm_DECLARE_VIEWS(6);

            auto tmp = (avm_main_sel_op_block_number * (-avm_main_sel_op_block_number + FF(1)));
            tmp *= scaling_factor;
            std::get<6>(evals) += tmp;
        }
        // Contribution 7
        {
            Avm_DECLARE_VIEWS(7);

            auto tmp = (avm_main_sel_op_coinbase * (-avm_main_sel_op_coinbase + FF(1)));
            tmp *= scaling_factor;
            std::get<7>(evals) += tmp;
        }
        // Contribution 8
        {
            Avm_DECLARE_VIEWS(8);

            auto tmp = (avm_main_sel_op_timestamp * (-avm_main_sel_op_timestamp + FF(1)));
            tmp *= scaling_factor;
            std::get<8>(evals) += tmp;
        }
        // Contribution 9
        {
            Avm_DECLARE_VIEWS(9);

            auto tmp = (avm_main_sel_op_fee_per_l2_gas * (-avm_main_sel_op_fee_per_l2_gas + FF(1)));
            tmp *= scaling_factor;
            std::get<9>(evals) += tmp;
        }
        // Contribution 10
        {
            Avm_DECLARE_VIEWS(10);

            auto tmp = (avm_main_sel_op_fee_per_da_gas * (-avm_main_sel_op_fee_per_da_gas + FF(1)));
            tmp *= scaling_factor;
            std::get<10>(evals) += tmp;
        }
        // Contribution 11
        {
            Avm_DECLARE_VIEWS(11);

            auto tmp = (avm_main_sel_op_transaction_fee * (-avm_main_sel_op_transaction_fee + FF(1)));
            tmp *= scaling_factor;
            std::get<11>(evals) += tmp;
        }
        // Contribution 12
        {
            Avm_DECLARE_VIEWS(12);

            auto tmp = (avm_main_sel_op_add * (-avm_main_sel_op_add + FF(1)));
            tmp *= scaling_factor;
            std::get<12>(evals) += tmp;
        }
        // Contribution 13
        {
            Avm_DECLARE_VIEWS(13);

            auto tmp = (avm_main_sel_op_sub * (-avm_main_sel_op_sub + FF(1)));
            tmp *= scaling_factor;
            std::get<13>(evals) += tmp;
        }
        // Contribution 14
        {
            Avm_DECLARE_VIEWS(14);

            auto tmp = (avm_main_sel_op_mul * (-avm_main_sel_op_mul + FF(1)));
            tmp *= scaling_factor;
            std::get<14>(evals) += tmp;
        }
        // Contribution 15
        {
            Avm_DECLARE_VIEWS(15);

            auto tmp = (avm_main_sel_op_div * (-avm_main_sel_op_div + FF(1)));
            tmp *= scaling_factor;
            std::get<15>(evals) += tmp;
        }
        // Contribution 16
        {
            Avm_DECLARE_VIEWS(16);

            auto tmp = (avm_main_sel_op_fdiv * (-avm_main_sel_op_fdiv + FF(1)));
            tmp *= scaling_factor;
            std::get<16>(evals) += tmp;
        }
        // Contribution 17
        {
            Avm_DECLARE_VIEWS(17);

            auto tmp = (avm_main_sel_op_not * (-avm_main_sel_op_not + FF(1)));
            tmp *= scaling_factor;
            std::get<17>(evals) += tmp;
        }
        // Contribution 18
        {
            Avm_DECLARE_VIEWS(18);

            auto tmp = (avm_main_sel_op_eq * (-avm_main_sel_op_eq + FF(1)));
            tmp *= scaling_factor;
            std::get<18>(evals) += tmp;
        }
        // Contribution 19
        {
            Avm_DECLARE_VIEWS(19);

            auto tmp = (avm_main_sel_op_and * (-avm_main_sel_op_and + FF(1)));
            tmp *= scaling_factor;
            std::get<19>(evals) += tmp;
        }
        // Contribution 20
        {
            Avm_DECLARE_VIEWS(20);

            auto tmp = (avm_main_sel_op_or * (-avm_main_sel_op_or + FF(1)));
            tmp *= scaling_factor;
            std::get<20>(evals) += tmp;
        }
        // Contribution 21
        {
            Avm_DECLARE_VIEWS(21);

            auto tmp = (avm_main_sel_op_xor * (-avm_main_sel_op_xor + FF(1)));
            tmp *= scaling_factor;
            std::get<21>(evals) += tmp;
        }
        // Contribution 22
        {
            Avm_DECLARE_VIEWS(22);

            auto tmp = (avm_main_sel_op_cast * (-avm_main_sel_op_cast + FF(1)));
            tmp *= scaling_factor;
            std::get<22>(evals) += tmp;
        }
        // Contribution 23
        {
            Avm_DECLARE_VIEWS(23);

            auto tmp = (avm_main_sel_op_lt * (-avm_main_sel_op_lt + FF(1)));
            tmp *= scaling_factor;
            std::get<23>(evals) += tmp;
        }
        // Contribution 24
        {
            Avm_DECLARE_VIEWS(24);

            auto tmp = (avm_main_sel_op_lte * (-avm_main_sel_op_lte + FF(1)));
            tmp *= scaling_factor;
            std::get<24>(evals) += tmp;
        }
        // Contribution 25
        {
            Avm_DECLARE_VIEWS(25);

            auto tmp = (avm_main_sel_op_shl * (-avm_main_sel_op_shl + FF(1)));
            tmp *= scaling_factor;
            std::get<25>(evals) += tmp;
        }
        // Contribution 26
        {
            Avm_DECLARE_VIEWS(26);

            auto tmp = (avm_main_sel_op_shr * (-avm_main_sel_op_shr + FF(1)));
            tmp *= scaling_factor;
            std::get<26>(evals) += tmp;
        }
        // Contribution 27
        {
            Avm_DECLARE_VIEWS(27);

            auto tmp = (avm_main_sel_internal_call * (-avm_main_sel_internal_call + FF(1)));
            tmp *= scaling_factor;
            std::get<27>(evals) += tmp;
        }
        // Contribution 28
        {
            Avm_DECLARE_VIEWS(28);

            auto tmp = (avm_main_sel_internal_return * (-avm_main_sel_internal_return + FF(1)));
            tmp *= scaling_factor;
            std::get<28>(evals) += tmp;
        }
        // Contribution 29
        {
            Avm_DECLARE_VIEWS(29);

            auto tmp = (avm_main_sel_jump * (-avm_main_sel_jump + FF(1)));
            tmp *= scaling_factor;
            std::get<29>(evals) += tmp;
        }
        // Contribution 30
        {
            Avm_DECLARE_VIEWS(30);

            auto tmp = (avm_main_sel_halt * (-avm_main_sel_halt + FF(1)));
            tmp *= scaling_factor;
            std::get<30>(evals) += tmp;
        }
        // Contribution 31
        {
            Avm_DECLARE_VIEWS(31);

            auto tmp = (avm_main_sel_mov * (-avm_main_sel_mov + FF(1)));
            tmp *= scaling_factor;
            std::get<31>(evals) += tmp;
        }
        // Contribution 32
        {
            Avm_DECLARE_VIEWS(32);

            auto tmp = (avm_main_sel_cmov * (-avm_main_sel_cmov + FF(1)));
            tmp *= scaling_factor;
            std::get<32>(evals) += tmp;
        }
        // Contribution 33
        {
            Avm_DECLARE_VIEWS(33);

            auto tmp = (avm_main_op_err * (-avm_main_op_err + FF(1)));
            tmp *= scaling_factor;
            std::get<33>(evals) += tmp;
        }
        // Contribution 34
        {
            Avm_DECLARE_VIEWS(34);

            auto tmp = (avm_main_tag_err * (-avm_main_tag_err + FF(1)));
            tmp *= scaling_factor;
            std::get<34>(evals) += tmp;
        }
        // Contribution 35
        {
            Avm_DECLARE_VIEWS(35);

            auto tmp = (avm_main_id_zero * (-avm_main_id_zero + FF(1)));
            tmp *= scaling_factor;
            std::get<35>(evals) += tmp;
        }
        // Contribution 36
        {
            Avm_DECLARE_VIEWS(36);

            auto tmp = (avm_main_mem_op_a * (-avm_main_mem_op_a + FF(1)));
            tmp *= scaling_factor;
            std::get<36>(evals) += tmp;
        }
        // Contribution 37
        {
            Avm_DECLARE_VIEWS(37);

            auto tmp = (avm_main_mem_op_b * (-avm_main_mem_op_b + FF(1)));
            tmp *= scaling_factor;
            std::get<37>(evals) += tmp;
        }
        // Contribution 38
        {
            Avm_DECLARE_VIEWS(38);

<<<<<<< HEAD
            auto tmp = (avm_main_mem_op_c * (-avm_main_mem_op_c + FF(1)));
=======
            auto tmp = ((avm_main_sel_op_fdiv + avm_main_sel_op_div) *
                        (((avm_main_ib * avm_main_inv) - FF(1)) + avm_main_op_err));
>>>>>>> 66f958e5
            tmp *= scaling_factor;
            std::get<38>(evals) += tmp;
        }
        // Contribution 39
        {
            Avm_DECLARE_VIEWS(39);

<<<<<<< HEAD
            auto tmp = (avm_main_mem_op_d * (-avm_main_mem_op_d + FF(1)));
=======
            auto tmp = (((avm_main_sel_op_fdiv + avm_main_sel_op_div) * avm_main_op_err) * (-avm_main_inv + FF(1)));
>>>>>>> 66f958e5
            tmp *= scaling_factor;
            std::get<39>(evals) += tmp;
        }
        // Contribution 40
        {
            Avm_DECLARE_VIEWS(40);

            auto tmp = (avm_main_rwa * (-avm_main_rwa + FF(1)));
            tmp *= scaling_factor;
            std::get<40>(evals) += tmp;
        }
        // Contribution 41
        {
            Avm_DECLARE_VIEWS(41);

            auto tmp = (avm_main_rwb * (-avm_main_rwb + FF(1)));
            tmp *= scaling_factor;
            std::get<41>(evals) += tmp;
        }
        // Contribution 42
        {
            Avm_DECLARE_VIEWS(42);

<<<<<<< HEAD
            auto tmp = (avm_main_rwc * (-avm_main_rwc + FF(1)));
=======
            auto tmp = (avm_main_op_err * ((avm_main_sel_op_fdiv + avm_main_sel_op_div) - FF(1)));
>>>>>>> 66f958e5
            tmp *= scaling_factor;
            std::get<42>(evals) += tmp;
        }
        // Contribution 43
        {
            Avm_DECLARE_VIEWS(43);

            auto tmp = (avm_main_rwd * (-avm_main_rwd + FF(1)));
            tmp *= scaling_factor;
            std::get<43>(evals) += tmp;
        }
        // Contribution 44
        {
            Avm_DECLARE_VIEWS(44);

            auto tmp = (avm_main_ind_op_a * (-avm_main_ind_op_a + FF(1)));
            tmp *= scaling_factor;
            std::get<44>(evals) += tmp;
        }
        // Contribution 45
        {
            Avm_DECLARE_VIEWS(45);

            auto tmp = (avm_main_ind_op_b * (-avm_main_ind_op_b + FF(1)));
            tmp *= scaling_factor;
            std::get<45>(evals) += tmp;
        }
        // Contribution 46
        {
            Avm_DECLARE_VIEWS(46);

            auto tmp = (avm_main_ind_op_c * (-avm_main_ind_op_c + FF(1)));
            tmp *= scaling_factor;
            std::get<46>(evals) += tmp;
        }
        // Contribution 47
        {
            Avm_DECLARE_VIEWS(47);

            auto tmp = (avm_main_ind_op_d * (-avm_main_ind_op_d + FF(1)));
            tmp *= scaling_factor;
            std::get<47>(evals) += tmp;
        }
        // Contribution 48
        {
            Avm_DECLARE_VIEWS(48);

            auto tmp =
                (((avm_main_sel_op_eq + avm_main_sel_op_lte) + avm_main_sel_op_lt) * (avm_main_w_in_tag - FF(1)));
            tmp *= scaling_factor;
            std::get<48>(evals) += tmp;
        }
        // Contribution 49
        {
            Avm_DECLARE_VIEWS(49);

            auto tmp =
                ((avm_main_sel_op_fdiv * (-avm_main_op_err + FF(1))) * ((avm_main_ic * avm_main_ib) - avm_main_ia));
            tmp *= scaling_factor;
            std::get<49>(evals) += tmp;
        }
        // Contribution 50
        {
            Avm_DECLARE_VIEWS(50);

            auto tmp = (avm_main_sel_op_fdiv * (((avm_main_ib * avm_main_inv) - FF(1)) + avm_main_op_err));
            tmp *= scaling_factor;
            std::get<50>(evals) += tmp;
        }
        // Contribution 51
        {
            Avm_DECLARE_VIEWS(51);

            auto tmp = ((avm_main_sel_op_fdiv * avm_main_op_err) * (-avm_main_inv + FF(1)));
            tmp *= scaling_factor;
            std::get<51>(evals) += tmp;
        }
        // Contribution 52
        {
            Avm_DECLARE_VIEWS(52);

            auto tmp = (avm_main_sel_op_fdiv * (avm_main_r_in_tag - FF(6)));
            tmp *= scaling_factor;
            std::get<52>(evals) += tmp;
        }
        // Contribution 53
        {
            Avm_DECLARE_VIEWS(53);

            auto tmp = (avm_main_sel_op_fdiv * (avm_main_w_in_tag - FF(6)));
            tmp *= scaling_factor;
            std::get<53>(evals) += tmp;
        }
        // Contribution 54
        {
            Avm_DECLARE_VIEWS(54);

            auto tmp = (avm_main_op_err * (avm_main_sel_op_fdiv - FF(1)));
            tmp *= scaling_factor;
            std::get<54>(evals) += tmp;
        }
        // Contribution 55
        {
            Avm_DECLARE_VIEWS(55);

            auto tmp = ((((((((((((avm_main_sel_op_sender + avm_main_sel_op_address) + avm_main_sel_op_portal) +
                                 avm_main_sel_op_function_selector) +
                                avm_main_sel_op_chain_id) +
                               avm_main_sel_op_version) +
                              avm_main_sel_op_block_number) +
                             avm_main_sel_op_coinbase) +
                            avm_main_sel_op_timestamp) +
                           avm_main_sel_op_fee_per_l2_gas) +
                          avm_main_sel_op_fee_per_da_gas) +
                         avm_main_sel_op_transaction_fee) *
                        (-avm_main_q_kernel_lookup + FF(1)));
            tmp *= scaling_factor;
            std::get<55>(evals) += tmp;
        }
        // Contribution 56
        {
            Avm_DECLARE_VIEWS(56);

            auto tmp = (avm_main_sel_jump * (avm_main_pc_shift - avm_main_ia));
            tmp *= scaling_factor;
            std::get<56>(evals) += tmp;
        }
        // Contribution 57
        {
            Avm_DECLARE_VIEWS(57);

            auto tmp = (avm_main_sel_internal_call *
                        (avm_main_internal_return_ptr_shift - (avm_main_internal_return_ptr + FF(1))));
            tmp *= scaling_factor;
            std::get<57>(evals) += tmp;
        }
        // Contribution 58
        {
            Avm_DECLARE_VIEWS(58);

            auto tmp = (avm_main_sel_internal_call * (avm_main_internal_return_ptr - avm_main_mem_idx_b));
            tmp *= scaling_factor;
            std::get<58>(evals) += tmp;
        }
        // Contribution 59
        {
            Avm_DECLARE_VIEWS(59);

            auto tmp = (avm_main_sel_internal_call * (avm_main_pc_shift - avm_main_ia));
            tmp *= scaling_factor;
            std::get<59>(evals) += tmp;
        }
        // Contribution 60
        {
            Avm_DECLARE_VIEWS(60);

            auto tmp = (avm_main_sel_internal_call * ((avm_main_pc + FF(1)) - avm_main_ib));
            tmp *= scaling_factor;
            std::get<60>(evals) += tmp;
        }
        // Contribution 61
        {
            Avm_DECLARE_VIEWS(61);

            auto tmp = (avm_main_sel_internal_call * (avm_main_rwb - FF(1)));
            tmp *= scaling_factor;
            std::get<61>(evals) += tmp;
        }
        // Contribution 62
        {
            Avm_DECLARE_VIEWS(62);

            auto tmp = (avm_main_sel_internal_call * (avm_main_mem_op_b - FF(1)));
            tmp *= scaling_factor;
            std::get<62>(evals) += tmp;
        }
        // Contribution 63
        {
            Avm_DECLARE_VIEWS(63);

            auto tmp = (avm_main_sel_internal_return *
                        (avm_main_internal_return_ptr_shift - (avm_main_internal_return_ptr - FF(1))));
            tmp *= scaling_factor;
            std::get<63>(evals) += tmp;
        }
        // Contribution 64
        {
            Avm_DECLARE_VIEWS(64);

            auto tmp = (avm_main_sel_internal_return * ((avm_main_internal_return_ptr - FF(1)) - avm_main_mem_idx_a));
            tmp *= scaling_factor;
            std::get<64>(evals) += tmp;
        }
        // Contribution 65
        {
            Avm_DECLARE_VIEWS(65);

            auto tmp = (avm_main_sel_internal_return * (avm_main_pc_shift - avm_main_ia));
            tmp *= scaling_factor;
            std::get<65>(evals) += tmp;
        }
        // Contribution 66
        {
            Avm_DECLARE_VIEWS(66);

            auto tmp = (avm_main_sel_internal_return * avm_main_rwa);
            tmp *= scaling_factor;
            std::get<66>(evals) += tmp;
        }
        // Contribution 67
        {
            Avm_DECLARE_VIEWS(67);

            auto tmp = (avm_main_sel_internal_return * (avm_main_mem_op_a - FF(1)));
            tmp *= scaling_factor;
            std::get<67>(evals) += tmp;
        }
        // Contribution 68
        {
            Avm_DECLARE_VIEWS(68);

            auto tmp =
                ((((-avm_main_first + FF(1)) * (-avm_main_sel_halt + FF(1))) *
                  (((((((((((avm_main_sel_op_add + avm_main_sel_op_sub) + avm_main_sel_op_div) + avm_main_sel_op_fdiv) +
                          avm_main_sel_op_mul) +
                         avm_main_sel_op_not) +
                        avm_main_sel_op_eq) +
                       avm_main_sel_op_and) +
                      avm_main_sel_op_or) +
                     avm_main_sel_op_xor) +
                    avm_main_sel_op_cast) +
                   (((((((((((avm_main_sel_op_sender + avm_main_sel_op_address) + avm_main_sel_op_portal) +
                            avm_main_sel_op_function_selector) +
                           avm_main_sel_op_chain_id) +
                          avm_main_sel_op_version) +
                         avm_main_sel_op_block_number) +
                        avm_main_sel_op_coinbase) +
                       avm_main_sel_op_timestamp) +
                      avm_main_sel_op_fee_per_l2_gas) +
                     avm_main_sel_op_fee_per_da_gas) +
                    avm_main_sel_op_transaction_fee))) *
                 (avm_main_pc_shift - (avm_main_pc + FF(1))));
            tmp *= scaling_factor;
            std::get<68>(evals) += tmp;
        }
        // Contribution 69
        {
            Avm_DECLARE_VIEWS(69);

            auto tmp = ((-(((avm_main_first + avm_main_sel_internal_call) + avm_main_sel_internal_return) +
                           avm_main_sel_halt) +
                         FF(1)) *
                        (avm_main_internal_return_ptr_shift - avm_main_internal_return_ptr));
            tmp *= scaling_factor;
            std::get<69>(evals) += tmp;
        }
        // Contribution 70
        {
            Avm_DECLARE_VIEWS(70);

            auto tmp = (avm_main_sel_cmov * (((avm_main_id * avm_main_inv) - FF(1)) + avm_main_id_zero));
            tmp *= scaling_factor;
            std::get<70>(evals) += tmp;
        }
        // Contribution 71
        {
            Avm_DECLARE_VIEWS(71);

            auto tmp = ((avm_main_sel_cmov * avm_main_id_zero) * (-avm_main_inv + FF(1)));
            tmp *= scaling_factor;
            std::get<71>(evals) += tmp;
        }
        // Contribution 72
        {
            Avm_DECLARE_VIEWS(72);

            auto tmp = (avm_main_sel_mov_a - (avm_main_sel_mov + (avm_main_sel_cmov * (-avm_main_id_zero + FF(1)))));
            tmp *= scaling_factor;
            std::get<72>(evals) += tmp;
        }
        // Contribution 73
        {
            Avm_DECLARE_VIEWS(73);

            auto tmp = (avm_main_sel_mov_b - (avm_main_sel_cmov * avm_main_id_zero));
            tmp *= scaling_factor;
            std::get<73>(evals) += tmp;
        }
        // Contribution 74
        {
            Avm_DECLARE_VIEWS(74);

            auto tmp = (avm_main_sel_mov_a * (avm_main_ia - avm_main_ic));
            tmp *= scaling_factor;
            std::get<74>(evals) += tmp;
        }
        // Contribution 75
        {
            Avm_DECLARE_VIEWS(75);

            auto tmp = (avm_main_sel_mov_b * (avm_main_ib - avm_main_ic));
            tmp *= scaling_factor;
            std::get<75>(evals) += tmp;
        }
        // Contribution 76
        {
            Avm_DECLARE_VIEWS(76);

            auto tmp = ((avm_main_sel_mov + avm_main_sel_cmov) * (avm_main_r_in_tag - avm_main_w_in_tag));
            tmp *= scaling_factor;
            std::get<76>(evals) += tmp;
        }
        // Contribution 77
        {
            Avm_DECLARE_VIEWS(77);

            auto tmp =
                (avm_main_alu_sel -
                 ((((((((((((avm_main_sel_op_add + avm_main_sel_op_sub) + avm_main_sel_op_mul) + avm_main_sel_op_div) +
                          avm_main_sel_op_not) +
                         avm_main_sel_op_eq) +
                        avm_main_sel_op_lt) +
                       avm_main_sel_op_lte) +
                      avm_main_sel_op_shr) +
                     avm_main_sel_op_shl) +
                    avm_main_sel_op_cast) *
                   (-avm_main_tag_err + FF(1))) *
                  (-avm_main_op_err + FF(1))));
            tmp *= scaling_factor;
            std::get<77>(evals) += tmp;
        }
        // Contribution 78
        {
            Avm_DECLARE_VIEWS(78);

            auto tmp =
                ((((((((((avm_main_sel_op_add + avm_main_sel_op_sub) + avm_main_sel_op_mul) + avm_main_sel_op_div) +
                       avm_main_sel_op_not) +
                      avm_main_sel_op_eq) +
                     avm_main_sel_op_lt) +
                    avm_main_sel_op_lte) +
                   avm_main_sel_op_shr) +
                  avm_main_sel_op_shl) *
                 (avm_main_alu_in_tag - avm_main_r_in_tag));
            tmp *= scaling_factor;
            std::get<78>(evals) += tmp;
        }
        // Contribution 79
        {
            Avm_DECLARE_VIEWS(79);

            auto tmp = (avm_main_sel_op_cast * (avm_main_alu_in_tag - avm_main_w_in_tag));
            tmp *= scaling_factor;
            std::get<79>(evals) += tmp;
        }
        // Contribution 80
        {
            Avm_DECLARE_VIEWS(80);

            auto tmp = (avm_main_sel_op_sender * (avm_kernel_kernel_sel - FF(0)));
            tmp *= scaling_factor;
            std::get<80>(evals) += tmp;
        }
        // Contribution 81
        {
            Avm_DECLARE_VIEWS(81);

            auto tmp = (avm_main_sel_op_address * (avm_kernel_kernel_sel - FF(1)));
            tmp *= scaling_factor;
            std::get<81>(evals) += tmp;
        }
        // Contribution 82
        {
            Avm_DECLARE_VIEWS(82);

            auto tmp = (avm_main_sel_op_portal * (avm_kernel_kernel_sel - FF(2)));
            tmp *= scaling_factor;
            std::get<82>(evals) += tmp;
        }
        // Contribution 83
        {
            Avm_DECLARE_VIEWS(83);

            auto tmp = (avm_main_sel_op_function_selector * (avm_kernel_kernel_sel - FF(3)));
            tmp *= scaling_factor;
            std::get<83>(evals) += tmp;
        }
        // Contribution 84
        {
            Avm_DECLARE_VIEWS(84);

            auto tmp = (avm_main_sel_op_fee_per_da_gas * (avm_kernel_kernel_sel - FF(37)));
            tmp *= scaling_factor;
            std::get<84>(evals) += tmp;
        }
        // Contribution 85
        {
            Avm_DECLARE_VIEWS(85);

            auto tmp = (avm_main_sel_op_fee_per_l2_gas * (avm_kernel_kernel_sel - FF(38)));
            tmp *= scaling_factor;
            std::get<85>(evals) += tmp;
        }
        // Contribution 86
        {
            Avm_DECLARE_VIEWS(86);

            auto tmp = (avm_main_sel_op_transaction_fee * (avm_kernel_kernel_sel - FF(39)));
            tmp *= scaling_factor;
            std::get<86>(evals) += tmp;
        }
        // Contribution 87
        {
            Avm_DECLARE_VIEWS(87);

            auto tmp = (avm_main_sel_op_chain_id * (avm_kernel_kernel_sel - FF(28)));
            tmp *= scaling_factor;
            std::get<87>(evals) += tmp;
        }
        // Contribution 88
        {
            Avm_DECLARE_VIEWS(88);

            auto tmp = (avm_main_sel_op_version * (avm_kernel_kernel_sel - FF(29)));
            tmp *= scaling_factor;
            std::get<88>(evals) += tmp;
        }
        // Contribution 89
        {
            Avm_DECLARE_VIEWS(89);

            auto tmp = (avm_main_sel_op_block_number * (avm_kernel_kernel_sel - FF(30)));
            tmp *= scaling_factor;
            std::get<89>(evals) += tmp;
        }
        // Contribution 90
        {
            Avm_DECLARE_VIEWS(90);

            auto tmp = (avm_main_sel_op_coinbase * (avm_kernel_kernel_sel - FF(32)));
            tmp *= scaling_factor;
            std::get<90>(evals) += tmp;
        }
        // Contribution 91
        {
            Avm_DECLARE_VIEWS(91);

            auto tmp = (avm_main_sel_op_timestamp * (avm_kernel_kernel_sel - FF(31)));
            tmp *= scaling_factor;
            std::get<91>(evals) += tmp;
        }
        // Contribution 92
        {
            Avm_DECLARE_VIEWS(92);

            auto tmp = (avm_main_bin_op_id - (avm_main_sel_op_or + (avm_main_sel_op_xor * FF(2))));
            tmp *= scaling_factor;
            std::get<92>(evals) += tmp;
        }
        // Contribution 93
        {
            Avm_DECLARE_VIEWS(93);

            auto tmp = (avm_main_bin_sel - ((avm_main_sel_op_and + avm_main_sel_op_or) + avm_main_sel_op_xor));
            tmp *= scaling_factor;
            std::get<93>(evals) += tmp;
        }
    }
};

template <typename FF> using avm_main = Relation<avm_mainImpl<FF>>;

} // namespace bb::Avm_vm<|MERGE_RESOLUTION|>--- conflicted
+++ resolved
@@ -182,16 +182,9 @@
   public:
     using FF = FF_;
 
-<<<<<<< HEAD
-    static constexpr std::array<size_t, 94> SUBRELATION_PARTIAL_LENGTHS{
-        3, 3, 3, 3, 3, 3, 3, 3, 3, 3, 3, 3, 3, 3, 3, 3, 3, 3, 3, 3, 3, 3, 3, 3, 3, 3, 3, 3, 3, 3, 3, 3,
-        3, 3, 3, 3, 3, 3, 3, 3, 3, 3, 3, 3, 3, 3, 3, 3, 3, 5, 4, 4, 3, 3, 3, 3, 3, 3, 3, 3, 3, 3, 3, 3,
-        3, 3, 3, 3, 5, 3, 4, 4, 3, 3, 3, 3, 3, 3, 3, 3, 3, 3, 3, 3, 3, 3, 3, 3, 3, 3, 3, 3, 3, 2,
-=======
     static constexpr std::array<size_t, 69> SUBRELATION_PARTIAL_LENGTHS{
         3, 3, 3, 3, 3, 3, 3, 3, 3, 3, 3, 3, 3, 3, 3, 3, 3, 3, 3, 3, 3, 3, 3, 3, 3, 3, 3, 3, 3, 3, 3, 3, 3, 3, 3,
         3, 3, 5, 4, 4, 3, 3, 3, 3, 3, 3, 3, 3, 3, 3, 3, 3, 3, 3, 3, 5, 3, 4, 4, 3, 3, 3, 3, 3, 4, 3, 3, 3, 2,
->>>>>>> 66f958e5
     };
 
     template <typename ContainerOverSubrelations, typename AllEntities>
@@ -509,12 +502,8 @@
         {
             Avm_DECLARE_VIEWS(38);
 
-<<<<<<< HEAD
-            auto tmp = (avm_main_mem_op_c * (-avm_main_mem_op_c + FF(1)));
-=======
             auto tmp = ((avm_main_sel_op_fdiv + avm_main_sel_op_div) *
                         (((avm_main_ib * avm_main_inv) - FF(1)) + avm_main_op_err));
->>>>>>> 66f958e5
             tmp *= scaling_factor;
             std::get<38>(evals) += tmp;
         }
@@ -522,11 +511,7 @@
         {
             Avm_DECLARE_VIEWS(39);
 
-<<<<<<< HEAD
-            auto tmp = (avm_main_mem_op_d * (-avm_main_mem_op_d + FF(1)));
-=======
             auto tmp = (((avm_main_sel_op_fdiv + avm_main_sel_op_div) * avm_main_op_err) * (-avm_main_inv + FF(1)));
->>>>>>> 66f958e5
             tmp *= scaling_factor;
             std::get<39>(evals) += tmp;
         }
@@ -550,11 +535,7 @@
         {
             Avm_DECLARE_VIEWS(42);
 
-<<<<<<< HEAD
-            auto tmp = (avm_main_rwc * (-avm_main_rwc + FF(1)));
-=======
             auto tmp = (avm_main_op_err * ((avm_main_sel_op_fdiv + avm_main_sel_op_div) - FF(1)));
->>>>>>> 66f958e5
             tmp *= scaling_factor;
             std::get<42>(evals) += tmp;
         }
