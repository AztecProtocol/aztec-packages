
#pragma once
#include "../../relation_parameters.hpp"
#include "../../relation_types.hpp"
#include "./declare_views.hpp"

namespace bb::Avm_vm {

template <typename FF> struct Avm_aluRow {
<<<<<<< HEAD
    FF avm_alu_alu_u8_r0{};
    FF avm_alu_alu_ff_tag{};
    FF avm_alu_alu_u16_r7_shift{};
    FF avm_alu_alu_cf{};
    FF avm_alu_alu_op_sub{};
    FF avm_alu_alu_u16_r3{};
    FF avm_alu_alu_ia{};
    FF avm_alu_alu_u16_r0_shift{};
    FF avm_alu_alu_u16_r6_shift{};
    FF avm_alu_alu_ic{};
    FF avm_alu_alu_u8_tag{};
    FF avm_alu_alu_u128_tag{};
    FF avm_alu_alu_u16_r2{};
    FF avm_alu_alu_op_add{};
    FF avm_alu_alu_u8_r1{};
    FF avm_alu_alu_u16_tag{};
    FF avm_alu_alu_u64_tag{};
    FF avm_alu_alu_u16_r4{};
    FF avm_alu_alu_u16_r7{};
    FF avm_alu_alu_u32_tag{};
    FF avm_alu_alu_u16_r1{};
    FF avm_alu_alu_u16_r3_shift{};
    FF avm_alu_alu_u16_r0{};
    FF avm_alu_alu_u16_r5{};
    FF avm_alu_alu_u16_r6{};
    FF avm_alu_alu_ib{};
    FF avm_alu_alu_u16_r2_shift{};
    FF avm_alu_alu_u16_r4_shift{};
    FF avm_alu_alu_u16_r5_shift{};
    FF avm_alu_alu_u64_r0{};
    FF avm_alu_alu_op_not{};
    FF avm_alu_alu_u16_r1_shift{};
    FF avm_alu_alu_op_mul{};
=======
    FF avm_alu_alu_u64_tag{};
    FF avm_alu_alu_ic{};
    FF avm_alu_alu_ia{};
    FF avm_alu_alu_ff_tag{};
    FF avm_alu_alu_u128_tag{};
    FF avm_alu_alu_u16_tag{};
    FF avm_alu_alu_u16_r6_shift{};
    FF avm_alu_alu_u8_tag{};
    FF avm_alu_alu_u16_r0{};
    FF avm_alu_alu_op_sub{};
    FF avm_alu_alu_op_add{};
    FF avm_alu_alu_u16_r0_shift{};
    FF avm_alu_alu_u16_r2_shift{};
    FF avm_alu_alu_u16_r7_shift{};
    FF avm_alu_alu_u64_r0{};
    FF avm_alu_alu_u16_r7{};
    FF avm_alu_alu_u8_r0{};
    FF avm_alu_alu_u16_r2{};
    FF avm_alu_alu_op_eq{};
    FF avm_alu_alu_u16_r4{};
    FF avm_alu_alu_op_eq_diff_inv{};
    FF avm_alu_alu_ib{};
    FF avm_alu_alu_u16_r1{};
    FF avm_alu_alu_u8_r1{};
    FF avm_alu_alu_op_mul{};
    FF avm_alu_alu_u16_r6{};
    FF avm_alu_alu_u16_r3_shift{};
    FF avm_alu_alu_op_not{};
    FF avm_alu_alu_u16_r5{};
    FF avm_alu_alu_cf{};
    FF avm_alu_alu_u16_r1_shift{};
    FF avm_alu_alu_u32_tag{};
    FF avm_alu_alu_u16_r3{};
    FF avm_alu_alu_u16_r5_shift{};
    FF avm_alu_alu_u16_r4_shift{};
>>>>>>> f5592b82
};

inline std::string get_relation_label_avm_alu(int index)
{
    switch (index) {
    case 15:
        return "ALU_OP_NOT";
<<<<<<< HEAD

    case 9:
        return "ALU_MUL_COMMON_1";

    case 10:
        return "ALU_MUL_COMMON_2";

    case 7:
        return "ALU_ADD_SUB_2";
=======

    case 7:
        return "ALU_ADD_SUB_2";

    case 10:
        return "ALU_MUL_COMMON_2";

    case 14:
        return "ALU_FF_NOT_XOR";

    case 9:
        return "ALU_MUL_COMMON_1";

    case 13:
        return "ALU_MULTIPLICATION_OUT_U128";

    case 8:
        return "ALU_MULTIPLICATION_FF";

    case 16:
        return "ALU_RES_IS_BOOL";
>>>>>>> f5592b82

    case 17:
        return "ALU_OP_EQ";

    case 6:
        return "ALU_ADD_SUB_1";
<<<<<<< HEAD

    case 13:
        return "ALU_MULTIPLICATION_OUT_U128";

    case 8:
        return "ALU_MULTIPLICATION_FF";
=======
>>>>>>> f5592b82
    }
    return std::to_string(index);
}

template <typename FF_> class avm_aluImpl {
  public:
    using FF = FF_;

    static constexpr std::array<size_t, 18> SUBRELATION_PARTIAL_LENGTHS{
        3, 3, 3, 3, 3, 3, 4, 5, 5, 5, 5, 6, 6, 8, 3, 4, 4, 5,
    };

    template <typename ContainerOverSubrelations, typename AllEntities>
    void static accumulate(ContainerOverSubrelations& evals,
                           const AllEntities& new_term,
                           [[maybe_unused]] const RelationParameters<FF>&,
                           [[maybe_unused]] const FF& scaling_factor)
    {

        // Contribution 0
        {
            Avm_DECLARE_VIEWS(0);

            auto tmp = (avm_alu_alu_ff_tag * (-avm_alu_alu_ff_tag + FF(1)));
            tmp *= scaling_factor;
            std::get<0>(evals) += tmp;
        }
        // Contribution 1
        {
            Avm_DECLARE_VIEWS(1);

            auto tmp = (avm_alu_alu_u8_tag * (-avm_alu_alu_u8_tag + FF(1)));
            tmp *= scaling_factor;
            std::get<1>(evals) += tmp;
        }
        // Contribution 2
        {
            Avm_DECLARE_VIEWS(2);

            auto tmp = (avm_alu_alu_u16_tag * (-avm_alu_alu_u16_tag + FF(1)));
            tmp *= scaling_factor;
            std::get<2>(evals) += tmp;
        }
        // Contribution 3
        {
            Avm_DECLARE_VIEWS(3);

            auto tmp = (avm_alu_alu_u32_tag * (-avm_alu_alu_u32_tag + FF(1)));
            tmp *= scaling_factor;
            std::get<3>(evals) += tmp;
        }
        // Contribution 4
        {
            Avm_DECLARE_VIEWS(4);

            auto tmp = (avm_alu_alu_u64_tag * (-avm_alu_alu_u64_tag + FF(1)));
            tmp *= scaling_factor;
            std::get<4>(evals) += tmp;
        }
        // Contribution 5
        {
            Avm_DECLARE_VIEWS(5);

            auto tmp = (avm_alu_alu_u128_tag * (-avm_alu_alu_u128_tag + FF(1)));
            tmp *= scaling_factor;
            std::get<5>(evals) += tmp;
        }
        // Contribution 6
        {
            Avm_DECLARE_VIEWS(6);

            auto tmp =
                (((avm_alu_alu_op_add + avm_alu_alu_op_sub) *
                  ((((((((((avm_alu_alu_u8_r0 + (avm_alu_alu_u8_r1 * FF(256))) + (avm_alu_alu_u16_r0 * FF(65536))) +
                          (avm_alu_alu_u16_r1 * FF(4294967296UL))) +
                         (avm_alu_alu_u16_r2 * FF(281474976710656UL))) +
                        (avm_alu_alu_u16_r3 * FF(uint256_t{ 0, 1, 0, 0 }))) +
                       (avm_alu_alu_u16_r4 * FF(uint256_t{ 0, 65536, 0, 0 }))) +
                      (avm_alu_alu_u16_r5 * FF(uint256_t{ 0, 4294967296, 0, 0 }))) +
                     (avm_alu_alu_u16_r6 * FF(uint256_t{ 0, 281474976710656, 0, 0 }))) -
                    avm_alu_alu_ia) +
                   (avm_alu_alu_ff_tag * avm_alu_alu_ic))) +
                 ((avm_alu_alu_op_add - avm_alu_alu_op_sub) *
                  ((avm_alu_alu_cf * FF(uint256_t{ 0, 0, 1, 0 })) - avm_alu_alu_ib)));
            tmp *= scaling_factor;
            std::get<6>(evals) += tmp;
        }
        // Contribution 7
        {
            Avm_DECLARE_VIEWS(7);

            auto tmp =
                (((avm_alu_alu_op_add + avm_alu_alu_op_sub) *
                  (((((((avm_alu_alu_u8_tag * avm_alu_alu_u8_r0) +
                        (avm_alu_alu_u16_tag * (avm_alu_alu_u8_r0 + (avm_alu_alu_u8_r1 * FF(256))))) +
                       (avm_alu_alu_u32_tag *
                        ((avm_alu_alu_u8_r0 + (avm_alu_alu_u8_r1 * FF(256))) + (avm_alu_alu_u16_r0 * FF(65536))))) +
                      (avm_alu_alu_u64_tag *
                       ((((avm_alu_alu_u8_r0 + (avm_alu_alu_u8_r1 * FF(256))) + (avm_alu_alu_u16_r0 * FF(65536))) +
                         (avm_alu_alu_u16_r1 * FF(4294967296UL))) +
                        (avm_alu_alu_u16_r2 * FF(281474976710656UL))))) +
                     (avm_alu_alu_u128_tag *
                      ((((((((avm_alu_alu_u8_r0 + (avm_alu_alu_u8_r1 * FF(256))) + (avm_alu_alu_u16_r0 * FF(65536))) +
                            (avm_alu_alu_u16_r1 * FF(4294967296UL))) +
                           (avm_alu_alu_u16_r2 * FF(281474976710656UL))) +
                          (avm_alu_alu_u16_r3 * FF(uint256_t{ 0, 1, 0, 0 }))) +
                         (avm_alu_alu_u16_r4 * FF(uint256_t{ 0, 65536, 0, 0 }))) +
                        (avm_alu_alu_u16_r5 * FF(uint256_t{ 0, 4294967296, 0, 0 }))) +
                       (avm_alu_alu_u16_r6 * FF(uint256_t{ 0, 281474976710656, 0, 0 }))))) +
                    (avm_alu_alu_ff_tag * avm_alu_alu_ia)) -
                   avm_alu_alu_ic)) +
                 ((avm_alu_alu_ff_tag * (avm_alu_alu_op_add - avm_alu_alu_op_sub)) * avm_alu_alu_ib));
            tmp *= scaling_factor;
            std::get<7>(evals) += tmp;
        }
        // Contribution 8
        {
            Avm_DECLARE_VIEWS(8);

            auto tmp =
                ((avm_alu_alu_ff_tag * avm_alu_alu_op_mul) * ((avm_alu_alu_ia * avm_alu_alu_ib) - avm_alu_alu_ic));
            tmp *= scaling_factor;
            std::get<8>(evals) += tmp;
        }
        // Contribution 9
        {
            Avm_DECLARE_VIEWS(9);

            auto tmp =
                ((((-avm_alu_alu_ff_tag + FF(1)) - avm_alu_alu_u128_tag) * avm_alu_alu_op_mul) *
                 (((((((((avm_alu_alu_u8_r0 + (avm_alu_alu_u8_r1 * FF(256))) + (avm_alu_alu_u16_r0 * FF(65536))) +
                        (avm_alu_alu_u16_r1 * FF(4294967296UL))) +
                       (avm_alu_alu_u16_r2 * FF(281474976710656UL))) +
                      (avm_alu_alu_u16_r3 * FF(uint256_t{ 0, 1, 0, 0 }))) +
                     (avm_alu_alu_u16_r4 * FF(uint256_t{ 0, 65536, 0, 0 }))) +
                    (avm_alu_alu_u16_r5 * FF(uint256_t{ 0, 4294967296, 0, 0 }))) +
                   (avm_alu_alu_u16_r6 * FF(uint256_t{ 0, 281474976710656, 0, 0 }))) -
                  (avm_alu_alu_ia * avm_alu_alu_ib)));
            tmp *= scaling_factor;
            std::get<9>(evals) += tmp;
        }
        // Contribution 10
        {
            Avm_DECLARE_VIEWS(10);

            auto tmp = (avm_alu_alu_op_mul *
                        (((((avm_alu_alu_u8_tag * avm_alu_alu_u8_r0) +
                            (avm_alu_alu_u16_tag * (avm_alu_alu_u8_r0 + (avm_alu_alu_u8_r1 * FF(256))))) +
                           (avm_alu_alu_u32_tag *
                            ((avm_alu_alu_u8_r0 + (avm_alu_alu_u8_r1 * FF(256))) + (avm_alu_alu_u16_r0 * FF(65536))))) +
                          (avm_alu_alu_u64_tag *
                           ((((avm_alu_alu_u8_r0 + (avm_alu_alu_u8_r1 * FF(256))) + (avm_alu_alu_u16_r0 * FF(65536))) +
                             (avm_alu_alu_u16_r1 * FF(4294967296UL))) +
                            (avm_alu_alu_u16_r2 * FF(281474976710656UL))))) -
                         (((-avm_alu_alu_ff_tag + FF(1)) - avm_alu_alu_u128_tag) * avm_alu_alu_ic)));
            tmp *= scaling_factor;
            std::get<10>(evals) += tmp;
        }
        // Contribution 11
        {
            Avm_DECLARE_VIEWS(11);

            auto tmp = ((avm_alu_alu_u128_tag * avm_alu_alu_op_mul) *
                        (((((avm_alu_alu_u16_r0 + (avm_alu_alu_u16_r1 * FF(65536))) +
                            (avm_alu_alu_u16_r2 * FF(4294967296UL))) +
                           (avm_alu_alu_u16_r3 * FF(281474976710656UL))) +
                          ((((avm_alu_alu_u16_r4 + (avm_alu_alu_u16_r5 * FF(65536))) +
                             (avm_alu_alu_u16_r6 * FF(4294967296UL))) +
                            (avm_alu_alu_u16_r7 * FF(281474976710656UL))) *
                           FF(uint256_t{ 0, 1, 0, 0 }))) -
                         avm_alu_alu_ia));
            tmp *= scaling_factor;
            std::get<11>(evals) += tmp;
        }
        // Contribution 12
        {
            Avm_DECLARE_VIEWS(12);

            auto tmp = ((avm_alu_alu_u128_tag * avm_alu_alu_op_mul) *
                        (((((avm_alu_alu_u16_r0_shift + (avm_alu_alu_u16_r1_shift * FF(65536))) +
                            (avm_alu_alu_u16_r2_shift * FF(4294967296UL))) +
                           (avm_alu_alu_u16_r3_shift * FF(281474976710656UL))) +
                          ((((avm_alu_alu_u16_r4_shift + (avm_alu_alu_u16_r5_shift * FF(65536))) +
                             (avm_alu_alu_u16_r6_shift * FF(4294967296UL))) +
                            (avm_alu_alu_u16_r7_shift * FF(281474976710656UL))) *
                           FF(uint256_t{ 0, 1, 0, 0 }))) -
                         avm_alu_alu_ib));
            tmp *= scaling_factor;
            std::get<12>(evals) += tmp;
        }
        // Contribution 13
        {
            Avm_DECLARE_VIEWS(13);

            auto tmp = ((avm_alu_alu_u128_tag * avm_alu_alu_op_mul) *
                        ((((avm_alu_alu_ia * (((avm_alu_alu_u16_r0_shift + (avm_alu_alu_u16_r1_shift * FF(65536))) +
                                               (avm_alu_alu_u16_r2_shift * FF(4294967296UL))) +
                                              (avm_alu_alu_u16_r3_shift * FF(281474976710656UL)))) +
                           (((((avm_alu_alu_u16_r0 + (avm_alu_alu_u16_r1 * FF(65536))) +
                               (avm_alu_alu_u16_r2 * FF(4294967296UL))) +
                              (avm_alu_alu_u16_r3 * FF(281474976710656UL))) *
                             (((avm_alu_alu_u16_r4_shift + (avm_alu_alu_u16_r5_shift * FF(65536))) +
                               (avm_alu_alu_u16_r6_shift * FF(4294967296UL))) +
                              (avm_alu_alu_u16_r7_shift * FF(281474976710656UL)))) *
                            FF(uint256_t{ 0, 1, 0, 0 }))) -
                          (((avm_alu_alu_cf * FF(uint256_t{ 0, 1, 0, 0 })) + avm_alu_alu_u64_r0) *
                           FF(uint256_t{ 0, 0, 1, 0 }))) -
                         avm_alu_alu_ic));
            tmp *= scaling_factor;
            std::get<13>(evals) += tmp;
        }
        // Contribution 14
        {
            Avm_DECLARE_VIEWS(14);

            auto tmp = (avm_alu_alu_op_not * avm_alu_alu_ff_tag);
            tmp *= scaling_factor;
            std::get<14>(evals) += tmp;
        }
        // Contribution 15
        {
            Avm_DECLARE_VIEWS(15);

            auto tmp = (avm_alu_alu_op_not * ((avm_alu_alu_ia + avm_alu_alu_ic) -
                                              ((((((avm_alu_alu_u8_tag * FF(256)) + (avm_alu_alu_u16_tag * FF(65536))) +
                                                  (avm_alu_alu_u32_tag * FF(4294967296UL))) +
                                                 (avm_alu_alu_u64_tag * FF(uint256_t{ 0, 1, 0, 0 }))) +
                                                (avm_alu_alu_u128_tag * FF(uint256_t{ 0, 0, 1, 0 }))) -
                                               FF(1))));
            tmp *= scaling_factor;
            std::get<15>(evals) += tmp;
        }
        // Contribution 16
        {
            Avm_DECLARE_VIEWS(16);

            auto tmp = (avm_alu_alu_op_eq * (avm_alu_alu_ic * (-avm_alu_alu_ic + FF(1))));
            tmp *= scaling_factor;
            std::get<16>(evals) += tmp;
        }
        // Contribution 17
        {
            Avm_DECLARE_VIEWS(17);

            auto tmp = (avm_alu_alu_op_eq *
                        ((((avm_alu_alu_ia - avm_alu_alu_ib) *
                           ((avm_alu_alu_ic * (-avm_alu_alu_op_eq_diff_inv + FF(1))) + avm_alu_alu_op_eq_diff_inv)) -
                          FF(1)) +
                         avm_alu_alu_ic));
            tmp *= scaling_factor;
            std::get<17>(evals) += tmp;
        }
    }
};

template <typename FF> using avm_alu = Relation<avm_aluImpl<FF>>;

} // namespace bb::Avm_vm<|MERGE_RESOLUTION|>--- conflicted
+++ resolved
@@ -7,77 +7,41 @@
 namespace bb::Avm_vm {
 
 template <typename FF> struct Avm_aluRow {
-<<<<<<< HEAD
+    FF avm_alu_alu_u16_tag{};
+    FF avm_alu_alu_u16_r6{};
+    FF avm_alu_alu_ia{};
+    FF avm_alu_alu_ib{};
+    FF avm_alu_alu_u16_r7{};
+    FF avm_alu_alu_u64_tag{};
+    FF avm_alu_alu_u16_r2_shift{};
+    FF avm_alu_alu_u8_r1{};
+    FF avm_alu_alu_op_eq_diff_inv{};
+    FF avm_alu_alu_u16_r3{};
+    FF avm_alu_alu_op_add{};
+    FF avm_alu_alu_op_not{};
+    FF avm_alu_alu_ff_tag{};
     FF avm_alu_alu_u8_r0{};
-    FF avm_alu_alu_ff_tag{};
+    FF avm_alu_alu_u16_r2{};
+    FF avm_alu_alu_u8_tag{};
+    FF avm_alu_alu_u16_r1{};
+    FF avm_alu_alu_u128_tag{};
+    FF avm_alu_alu_op_eq{};
+    FF avm_alu_alu_u16_r4{};
+    FF avm_alu_alu_u16_r0{};
+    FF avm_alu_alu_u16_r1_shift{};
+    FF avm_alu_alu_u32_tag{};
+    FF avm_alu_alu_op_sub{};
+    FF avm_alu_alu_u16_r5_shift{};
+    FF avm_alu_alu_u16_r5{};
+    FF avm_alu_alu_u16_r0_shift{};
     FF avm_alu_alu_u16_r7_shift{};
     FF avm_alu_alu_cf{};
-    FF avm_alu_alu_op_sub{};
-    FF avm_alu_alu_u16_r3{};
-    FF avm_alu_alu_ia{};
-    FF avm_alu_alu_u16_r0_shift{};
     FF avm_alu_alu_u16_r6_shift{};
+    FF avm_alu_alu_u16_r4_shift{};
+    FF avm_alu_alu_u16_r3_shift{};
+    FF avm_alu_alu_op_mul{};
     FF avm_alu_alu_ic{};
-    FF avm_alu_alu_u8_tag{};
-    FF avm_alu_alu_u128_tag{};
-    FF avm_alu_alu_u16_r2{};
-    FF avm_alu_alu_op_add{};
-    FF avm_alu_alu_u8_r1{};
-    FF avm_alu_alu_u16_tag{};
-    FF avm_alu_alu_u64_tag{};
-    FF avm_alu_alu_u16_r4{};
-    FF avm_alu_alu_u16_r7{};
-    FF avm_alu_alu_u32_tag{};
-    FF avm_alu_alu_u16_r1{};
-    FF avm_alu_alu_u16_r3_shift{};
-    FF avm_alu_alu_u16_r0{};
-    FF avm_alu_alu_u16_r5{};
-    FF avm_alu_alu_u16_r6{};
-    FF avm_alu_alu_ib{};
-    FF avm_alu_alu_u16_r2_shift{};
-    FF avm_alu_alu_u16_r4_shift{};
-    FF avm_alu_alu_u16_r5_shift{};
     FF avm_alu_alu_u64_r0{};
-    FF avm_alu_alu_op_not{};
-    FF avm_alu_alu_u16_r1_shift{};
-    FF avm_alu_alu_op_mul{};
-=======
-    FF avm_alu_alu_u64_tag{};
-    FF avm_alu_alu_ic{};
-    FF avm_alu_alu_ia{};
-    FF avm_alu_alu_ff_tag{};
-    FF avm_alu_alu_u128_tag{};
-    FF avm_alu_alu_u16_tag{};
-    FF avm_alu_alu_u16_r6_shift{};
-    FF avm_alu_alu_u8_tag{};
-    FF avm_alu_alu_u16_r0{};
-    FF avm_alu_alu_op_sub{};
-    FF avm_alu_alu_op_add{};
-    FF avm_alu_alu_u16_r0_shift{};
-    FF avm_alu_alu_u16_r2_shift{};
-    FF avm_alu_alu_u16_r7_shift{};
-    FF avm_alu_alu_u64_r0{};
-    FF avm_alu_alu_u16_r7{};
-    FF avm_alu_alu_u8_r0{};
-    FF avm_alu_alu_u16_r2{};
-    FF avm_alu_alu_op_eq{};
-    FF avm_alu_alu_u16_r4{};
-    FF avm_alu_alu_op_eq_diff_inv{};
-    FF avm_alu_alu_ib{};
-    FF avm_alu_alu_u16_r1{};
-    FF avm_alu_alu_u8_r1{};
-    FF avm_alu_alu_op_mul{};
-    FF avm_alu_alu_u16_r6{};
-    FF avm_alu_alu_u16_r3_shift{};
-    FF avm_alu_alu_op_not{};
-    FF avm_alu_alu_u16_r5{};
-    FF avm_alu_alu_cf{};
-    FF avm_alu_alu_u16_r1_shift{};
-    FF avm_alu_alu_u32_tag{};
-    FF avm_alu_alu_u16_r3{};
-    FF avm_alu_alu_u16_r5_shift{};
-    FF avm_alu_alu_u16_r4_shift{};
->>>>>>> f5592b82
 };
 
 inline std::string get_relation_label_avm_alu(int index)
@@ -85,54 +49,33 @@
     switch (index) {
     case 15:
         return "ALU_OP_NOT";
-<<<<<<< HEAD
+
+    case 7:
+        return "ALU_ADD_SUB_2";
+
+    case 16:
+        return "ALU_RES_IS_BOOL";
+
+    case 13:
+        return "ALU_MULTIPLICATION_OUT_U128";
+
+    case 17:
+        return "ALU_OP_EQ";
+
+    case 14:
+        return "ALU_FF_NOT_XOR";
+
+    case 6:
+        return "ALU_ADD_SUB_1";
+
+    case 8:
+        return "ALU_MULTIPLICATION_FF";
+
+    case 10:
+        return "ALU_MUL_COMMON_2";
 
     case 9:
         return "ALU_MUL_COMMON_1";
-
-    case 10:
-        return "ALU_MUL_COMMON_2";
-
-    case 7:
-        return "ALU_ADD_SUB_2";
-=======
-
-    case 7:
-        return "ALU_ADD_SUB_2";
-
-    case 10:
-        return "ALU_MUL_COMMON_2";
-
-    case 14:
-        return "ALU_FF_NOT_XOR";
-
-    case 9:
-        return "ALU_MUL_COMMON_1";
-
-    case 13:
-        return "ALU_MULTIPLICATION_OUT_U128";
-
-    case 8:
-        return "ALU_MULTIPLICATION_FF";
-
-    case 16:
-        return "ALU_RES_IS_BOOL";
->>>>>>> f5592b82
-
-    case 17:
-        return "ALU_OP_EQ";
-
-    case 6:
-        return "ALU_ADD_SUB_1";
-<<<<<<< HEAD
-
-    case 13:
-        return "ALU_MULTIPLICATION_OUT_U128";
-
-    case 8:
-        return "ALU_MULTIPLICATION_FF";
-=======
->>>>>>> f5592b82
     }
     return std::to_string(index);
 }
