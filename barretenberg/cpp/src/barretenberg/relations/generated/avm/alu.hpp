
#pragma once
#include "../../relation_parameters.hpp"
#include "../../relation_types.hpp"
#include "./declare_views.hpp"

namespace bb::Avm_vm {

template <typename FF> struct AluRow {
    FF alu_a_hi{};
    FF alu_a_hi_shift{};
    FF alu_a_lo{};
    FF alu_a_lo_shift{};
    FF alu_b_hi{};
    FF alu_b_hi_shift{};
    FF alu_b_lo{};
    FF alu_b_lo_shift{};
    FF alu_borrow{};
    FF alu_cf{};
    FF alu_cmp_rng_ctr{};
    FF alu_cmp_rng_ctr_shift{};
    FF alu_div_u16_r0{};
    FF alu_div_u16_r0_shift{};
    FF alu_div_u16_r1{};
    FF alu_div_u16_r1_shift{};
    FF alu_div_u16_r2{};
    FF alu_div_u16_r2_shift{};
    FF alu_div_u16_r3{};
    FF alu_div_u16_r3_shift{};
    FF alu_div_u16_r4{};
    FF alu_div_u16_r4_shift{};
    FF alu_div_u16_r5{};
    FF alu_div_u16_r5_shift{};
    FF alu_div_u16_r6{};
    FF alu_div_u16_r6_shift{};
    FF alu_div_u16_r7{};
    FF alu_div_u16_r7_shift{};
    FF alu_divisor_hi{};
    FF alu_divisor_lo{};
    FF alu_ff_tag{};
    FF alu_ia{};
    FF alu_ib{};
    FF alu_ic{};
    FF alu_in_tag{};
    FF alu_op_add{};
    FF alu_op_add_shift{};
    FF alu_op_cast{};
    FF alu_op_cast_prev{};
    FF alu_op_cast_prev_shift{};
    FF alu_op_cast_shift{};
    FF alu_op_div{};
    FF alu_op_div_a_lt_b{};
    FF alu_op_div_shift{};
    FF alu_op_div_std{};
    FF alu_op_eq{};
    FF alu_op_eq_diff_inv{};
    FF alu_op_lt{};
    FF alu_op_lte{};
    FF alu_op_mul{};
    FF alu_op_mul_shift{};
    FF alu_op_not{};
    FF alu_op_shl{};
    FF alu_op_shl_shift{};
    FF alu_op_shr{};
    FF alu_op_shr_shift{};
    FF alu_op_sub{};
    FF alu_op_sub_shift{};
    FF alu_p_a_borrow{};
    FF alu_p_b_borrow{};
    FF alu_p_sub_a_hi{};
    FF alu_p_sub_a_hi_shift{};
    FF alu_p_sub_a_lo{};
    FF alu_p_sub_a_lo_shift{};
    FF alu_p_sub_b_hi{};
    FF alu_p_sub_b_hi_shift{};
    FF alu_p_sub_b_lo{};
    FF alu_p_sub_b_lo_shift{};
    FF alu_partial_prod_hi{};
    FF alu_partial_prod_lo{};
    FF alu_quotient_hi{};
    FF alu_quotient_lo{};
    FF alu_remainder{};
    FF alu_res_hi{};
    FF alu_res_lo{};
    FF alu_sel_alu{};
    FF alu_sel_alu_shift{};
    FF alu_sel_cmp{};
    FF alu_sel_cmp_shift{};
    FF alu_sel_div_rng_chk{};
    FF alu_sel_div_rng_chk_shift{};
    FF alu_sel_rng_chk{};
    FF alu_sel_rng_chk_lookup_shift{};
    FF alu_sel_rng_chk_shift{};
    FF alu_sel_shift_which{};
    FF alu_shift_lt_bit_len{};
    FF alu_t_sub_s_bits{};
    FF alu_two_pow_s{};
    FF alu_two_pow_t_sub_s{};
    FF alu_u128_tag{};
    FF alu_u16_r0{};
    FF alu_u16_r0_shift{};
    FF alu_u16_r1{};
    FF alu_u16_r10{};
    FF alu_u16_r11{};
    FF alu_u16_r12{};
    FF alu_u16_r13{};
    FF alu_u16_r14{};
    FF alu_u16_r1_shift{};
    FF alu_u16_r2{};
    FF alu_u16_r2_shift{};
    FF alu_u16_r3{};
    FF alu_u16_r3_shift{};
    FF alu_u16_r4{};
    FF alu_u16_r4_shift{};
    FF alu_u16_r5{};
    FF alu_u16_r5_shift{};
    FF alu_u16_r6{};
    FF alu_u16_r6_shift{};
    FF alu_u16_r7{};
    FF alu_u16_r8{};
    FF alu_u16_r9{};
    FF alu_u16_tag{};
    FF alu_u32_tag{};
    FF alu_u64_tag{};
    FF alu_u8_r0{};
    FF alu_u8_r0_shift{};
    FF alu_u8_r1{};
    FF alu_u8_r1_shift{};
    FF alu_u8_tag{};

    [[maybe_unused]] static std::vector<std::string> names();
};

inline std::string get_relation_label_alu(int index)
{
    switch (index) {
    case 12:
        return "ALU_ADD_SUB_1";

    case 13:
        return "ALU_ADD_SUB_2";

    case 14:
        return "ALU_MULTIPLICATION_FF";

    case 15:
        return "ALU_MUL_COMMON_1";

    case 16:
        return "ALU_MUL_COMMON_2";

    case 19:
        return "ALU_MULTIPLICATION_OUT_U128";

    case 20:
        return "ALU_FF_NOT_XOR";

    case 21:
        return "ALU_OP_NOT";

    case 22:
        return "ALU_RES_IS_BOOL";

    case 23:
        return "ALU_OP_EQ";

    case 24:
        return "INPUT_DECOMP_1";

    case 25:
        return "INPUT_DECOMP_2";

    case 27:
        return "SUB_LO_1";

    case 28:
        return "SUB_HI_1";

    case 30:
        return "SUB_LO_2";

    case 31:
        return "SUB_HI_2";

    case 32:
        return "RES_LO";

    case 33:
        return "RES_HI";

    case 34:
        return "CMP_CTR_REL_1";

    case 35:
        return "CMP_CTR_REL_2";

    case 38:
        return "CTR_NON_ZERO_REL";

    case 39:
        return "RNG_CHK_LOOKUP_SELECTOR";

    case 40:
        return "LOWER_CMP_RNG_CHK";

    case 41:
        return "UPPER_CMP_RNG_CHK";

    case 42:
        return "SHIFT_RELS_0";

    case 44:
        return "SHIFT_RELS_1";

    case 46:
        return "SHIFT_RELS_2";

    case 48:
        return "SHIFT_RELS_3";

    case 50:
        return "OP_CAST_PREV_LINE";

    case 51:
        return "ALU_OP_CAST";

    case 52:
        return "OP_CAST_RNG_CHECK_P_SUB_A_LOW";

    case 53:
        return "OP_CAST_RNG_CHECK_P_SUB_A_HIGH";

    case 54:
        return "TWO_LINE_OP_NO_OVERLAP";

    case 55:
        return "SHR_RANGE_0";

    case 56:
        return "SHR_RANGE_1";

    case 57:
        return "SHL_RANGE_0";

    case 58:
        return "SHL_RANGE_1";

    case 60:
        return "SHIFT_LT_BIT_LEN";

    case 61:
        return "SHR_INPUT_DECOMPOSITION";

    case 62:
        return "SHR_OUTPUT";

    case 63:
        return "SHL_INPUT_DECOMPOSITION";

    case 64:
        return "SHL_OUTPUT";

    case 74:
        return "ALU_PROD_DIV";

    case 75:
        return "REMAINDER_RANGE_CHK";

    case 76:
        return "CMP_CTR_REL_3";

    case 78:
        return "DIVISION_RELATION";
    }
    return std::to_string(index);
}

template <typename FF_> class aluImpl {
  public:
    using FF = FF_;

    static constexpr std::array<size_t, 87> SUBRELATION_PARTIAL_LENGTHS{
        2, 2, 2, 3, 3, 3, 3, 3, 3, 3, 3, 3, 4, 5, 5, 5, 5, 6, 6, 8, 3, 4, 4, 5, 4, 4, 3, 4, 3,
        3, 4, 3, 6, 5, 3, 3, 3, 3, 4, 3, 4, 4, 3, 3, 3, 3, 3, 3, 3, 3, 2, 5, 3, 3, 4, 4, 4, 4,
        4, 3, 5, 5, 4, 5, 5, 2, 3, 3, 3, 3, 3, 4, 4, 3, 5, 3, 3, 3, 5, 3, 3, 4, 4, 4, 4, 4, 4,
    };

    template <typename ContainerOverSubrelations, typename AllEntities>
    void static accumulate(ContainerOverSubrelations& evals,
                           const AllEntities& new_term,
                           [[maybe_unused]] const RelationParameters<FF>&,
                           [[maybe_unused]] const FF& scaling_factor)
    {

        // Contribution 0
        {
            Avm_DECLARE_VIEWS(0);

            auto tmp = (alu_sel_alu -
                        ((((((((((alu_op_add + alu_op_sub) + alu_op_mul) + alu_op_not) + alu_op_eq) + alu_op_cast) +
                             alu_op_lt) +
                            alu_op_lte) +
                           alu_op_shr) +
                          alu_op_shl) +
                         alu_op_div));
            tmp *= scaling_factor;
            std::get<0>(evals) += tmp;
        }
        // Contribution 1
        {
            Avm_DECLARE_VIEWS(1);

            auto tmp = (alu_sel_cmp - (alu_op_lt + alu_op_lte));
            tmp *= scaling_factor;
            std::get<1>(evals) += tmp;
        }
        // Contribution 2
        {
            Avm_DECLARE_VIEWS(2);

            auto tmp = (alu_sel_shift_which - (alu_op_shl + alu_op_shr));
            tmp *= scaling_factor;
            std::get<2>(evals) += tmp;
        }
        // Contribution 3
        {
            Avm_DECLARE_VIEWS(3);

            auto tmp = ((alu_cf * (-alu_cf + FF(1))) - FF(0));
            tmp *= scaling_factor;
            std::get<3>(evals) += tmp;
        }
        // Contribution 4
        {
            Avm_DECLARE_VIEWS(4);

            auto tmp = ((alu_ff_tag * (-alu_ff_tag + FF(1))) - FF(0));
            tmp *= scaling_factor;
            std::get<4>(evals) += tmp;
        }
        // Contribution 5
        {
            Avm_DECLARE_VIEWS(5);

            auto tmp = ((alu_u8_tag * (-alu_u8_tag + FF(1))) - FF(0));
            tmp *= scaling_factor;
            std::get<5>(evals) += tmp;
        }
        // Contribution 6
        {
            Avm_DECLARE_VIEWS(6);

            auto tmp = ((alu_u16_tag * (-alu_u16_tag + FF(1))) - FF(0));
            tmp *= scaling_factor;
            std::get<6>(evals) += tmp;
        }
        // Contribution 7
        {
            Avm_DECLARE_VIEWS(7);

            auto tmp = ((alu_u32_tag * (-alu_u32_tag + FF(1))) - FF(0));
            tmp *= scaling_factor;
            std::get<7>(evals) += tmp;
        }
        // Contribution 8
        {
            Avm_DECLARE_VIEWS(8);

            auto tmp = ((alu_u64_tag * (-alu_u64_tag + FF(1))) - FF(0));
            tmp *= scaling_factor;
            std::get<8>(evals) += tmp;
        }
        // Contribution 9
        {
            Avm_DECLARE_VIEWS(9);

            auto tmp = ((alu_u128_tag * (-alu_u128_tag + FF(1))) - FF(0));
            tmp *= scaling_factor;
            std::get<9>(evals) += tmp;
        }
        // Contribution 10
        {
            Avm_DECLARE_VIEWS(10);

<<<<<<< HEAD
            auto tmp = ((alu_alu_sel *
=======
            auto tmp = ((alu_sel_alu *
>>>>>>> 04421581
                         ((((((alu_ff_tag + alu_u8_tag) + alu_u16_tag) + alu_u32_tag) + alu_u64_tag) + alu_u128_tag) -
                          FF(1))) -
                        FF(0));
            tmp *= scaling_factor;
            std::get<10>(evals) += tmp;
        }
        // Contribution 11
        {
            Avm_DECLARE_VIEWS(11);

            auto tmp = (alu_in_tag -
                        (((((alu_u8_tag + (alu_u16_tag * FF(2))) + (alu_u32_tag * FF(3))) + (alu_u64_tag * FF(4))) +
                          (alu_u128_tag * FF(5))) +
                         (alu_ff_tag * FF(6))));
            tmp *= scaling_factor;
            std::get<11>(evals) += tmp;
        }
        // Contribution 12
        {
            Avm_DECLARE_VIEWS(12);

            auto tmp = ((((alu_op_add + alu_op_sub) *
                          ((((((((((alu_u8_r0 + (alu_u8_r1 * FF(256))) + (alu_u16_r0 * FF(65536))) +
                                  (alu_u16_r1 * FF(4294967296UL))) +
                                 (alu_u16_r2 * FF(281474976710656UL))) +
                                (alu_u16_r3 * FF(uint256_t{ 0UL, 1UL, 0UL, 0UL }))) +
                               (alu_u16_r4 * FF(uint256_t{ 0UL, 65536UL, 0UL, 0UL }))) +
                              (alu_u16_r5 * FF(uint256_t{ 0UL, 4294967296UL, 0UL, 0UL }))) +
                             (alu_u16_r6 * FF(uint256_t{ 0UL, 281474976710656UL, 0UL, 0UL }))) -
                            alu_ia) +
                           (alu_ff_tag * alu_ic))) +
                         ((alu_op_add - alu_op_sub) * ((alu_cf * FF(uint256_t{ 0UL, 0UL, 1UL, 0UL })) - alu_ib))) -
                        FF(0));
            tmp *= scaling_factor;
            std::get<12>(evals) += tmp;
        }
        // Contribution 13
        {
            Avm_DECLARE_VIEWS(13);

            auto tmp = ((((alu_op_add + alu_op_sub) *
                          (((((((alu_u8_tag * alu_u8_r0) + (alu_u16_tag * (alu_u8_r0 + (alu_u8_r1 * FF(256))))) +
                               (alu_u32_tag * ((alu_u8_r0 + (alu_u8_r1 * FF(256))) + (alu_u16_r0 * FF(65536))))) +
                              (alu_u64_tag * ((((alu_u8_r0 + (alu_u8_r1 * FF(256))) + (alu_u16_r0 * FF(65536))) +
                                               (alu_u16_r1 * FF(4294967296UL))) +
                                              (alu_u16_r2 * FF(281474976710656UL))))) +
                             (alu_u128_tag * ((((((((alu_u8_r0 + (alu_u8_r1 * FF(256))) + (alu_u16_r0 * FF(65536))) +
                                                   (alu_u16_r1 * FF(4294967296UL))) +
                                                  (alu_u16_r2 * FF(281474976710656UL))) +
                                                 (alu_u16_r3 * FF(uint256_t{ 0UL, 1UL, 0UL, 0UL }))) +
                                                (alu_u16_r4 * FF(uint256_t{ 0UL, 65536UL, 0UL, 0UL }))) +
                                               (alu_u16_r5 * FF(uint256_t{ 0UL, 4294967296UL, 0UL, 0UL }))) +
                                              (alu_u16_r6 * FF(uint256_t{ 0UL, 281474976710656UL, 0UL, 0UL }))))) +
                            (alu_ff_tag * alu_ia)) -
                           alu_ic)) +
                         ((alu_ff_tag * (alu_op_add - alu_op_sub)) * alu_ib)) -
                        FF(0));
            tmp *= scaling_factor;
            std::get<13>(evals) += tmp;
        }
        // Contribution 14
        {
            Avm_DECLARE_VIEWS(14);

            auto tmp = (((alu_ff_tag * alu_op_mul) * ((alu_ia * alu_ib) - alu_ic)) - FF(0));
            tmp *= scaling_factor;
            std::get<14>(evals) += tmp;
        }
        // Contribution 15
        {
            Avm_DECLARE_VIEWS(15);

            auto tmp = (((((-alu_ff_tag + FF(1)) - alu_u128_tag) * alu_op_mul) *
                         (((((((((alu_u8_r0 + (alu_u8_r1 * FF(256))) + (alu_u16_r0 * FF(65536))) +
                                (alu_u16_r1 * FF(4294967296UL))) +
                               (alu_u16_r2 * FF(281474976710656UL))) +
                              (alu_u16_r3 * FF(uint256_t{ 0UL, 1UL, 0UL, 0UL }))) +
                             (alu_u16_r4 * FF(uint256_t{ 0UL, 65536UL, 0UL, 0UL }))) +
                            (alu_u16_r5 * FF(uint256_t{ 0UL, 4294967296UL, 0UL, 0UL }))) +
                           (alu_u16_r6 * FF(uint256_t{ 0UL, 281474976710656UL, 0UL, 0UL }))) -
                          (alu_ia * alu_ib))) -
                        FF(0));
            tmp *= scaling_factor;
            std::get<15>(evals) += tmp;
        }
        // Contribution 16
        {
            Avm_DECLARE_VIEWS(16);

            auto tmp =
                ((alu_op_mul * (((((alu_u8_tag * alu_u8_r0) + (alu_u16_tag * (alu_u8_r0 + (alu_u8_r1 * FF(256))))) +
                                  (alu_u32_tag * ((alu_u8_r0 + (alu_u8_r1 * FF(256))) + (alu_u16_r0 * FF(65536))))) +
                                 (alu_u64_tag * ((((alu_u8_r0 + (alu_u8_r1 * FF(256))) + (alu_u16_r0 * FF(65536))) +
                                                  (alu_u16_r1 * FF(4294967296UL))) +
                                                 (alu_u16_r2 * FF(281474976710656UL))))) -
                                (((-alu_ff_tag + FF(1)) - alu_u128_tag) * alu_ic))) -
                 FF(0));
            tmp *= scaling_factor;
            std::get<16>(evals) += tmp;
        }
        // Contribution 17
        {
            Avm_DECLARE_VIEWS(17);

            auto tmp = (((alu_u128_tag * alu_op_mul) *
                         ((((((alu_u8_r0 + (alu_u8_r1 * FF(256))) + (alu_u16_r0 * FF(65536))) +
                             (alu_u16_r1 * FF(4294967296UL))) +
                            (alu_u16_r2 * FF(281474976710656UL))) +
                           ((((alu_u16_r3 + (alu_u16_r4 * FF(65536))) + (alu_u16_r5 * FF(4294967296UL))) +
                             (alu_u16_r6 * FF(281474976710656UL))) *
                            FF(uint256_t{ 0UL, 1UL, 0UL, 0UL }))) -
                          alu_ia)) -
                        FF(0));
            tmp *= scaling_factor;
            std::get<17>(evals) += tmp;
        }
        // Contribution 18
        {
            Avm_DECLARE_VIEWS(18);

            auto tmp =
                (((alu_u128_tag * alu_op_mul) *
                  ((((((alu_u8_r0_shift + (alu_u8_r1_shift * FF(256))) + (alu_u16_r0_shift * FF(65536))) +
                      (alu_u16_r1_shift * FF(4294967296UL))) +
                     (alu_u16_r2_shift * FF(281474976710656UL))) +
                    ((((alu_u16_r3_shift + (alu_u16_r4_shift * FF(65536))) + (alu_u16_r5_shift * FF(4294967296UL))) +
                      (alu_u16_r6_shift * FF(281474976710656UL))) *
                     FF(uint256_t{ 0UL, 1UL, 0UL, 0UL }))) -
                   alu_ib)) -
                 FF(0));
            tmp *= scaling_factor;
            std::get<18>(evals) += tmp;
        }
        // Contribution 19
        {
            Avm_DECLARE_VIEWS(19);

            auto tmp =
                (((alu_u128_tag * alu_op_mul) *
                  ((((alu_ia * ((((alu_u8_r0_shift + (alu_u8_r1_shift * FF(256))) + (alu_u16_r0_shift * FF(65536))) +
                                 (alu_u16_r1_shift * FF(4294967296UL))) +
                                (alu_u16_r2_shift * FF(281474976710656UL)))) +
                     ((((((alu_u8_r0 + (alu_u8_r1 * FF(256))) + (alu_u16_r0 * FF(65536))) +
                         (alu_u16_r1 * FF(4294967296UL))) +
                        (alu_u16_r2 * FF(281474976710656UL))) *
                       (((alu_u16_r3_shift + (alu_u16_r4_shift * FF(65536))) + (alu_u16_r5_shift * FF(4294967296UL))) +
                        (alu_u16_r6_shift * FF(281474976710656UL)))) *
                      FF(uint256_t{ 0UL, 1UL, 0UL, 0UL }))) -
                    (((alu_cf * FF(uint256_t{ 0UL, 1UL, 0UL, 0UL })) +
                      (((alu_u16_r7 + (alu_u16_r8 * FF(65536))) + (alu_u16_r9 * FF(4294967296UL))) +
                       (alu_u16_r10 * FF(281474976710656UL)))) *
                     FF(uint256_t{ 0UL, 0UL, 1UL, 0UL }))) -
                   alu_ic)) -
                 FF(0));
            tmp *= scaling_factor;
            std::get<19>(evals) += tmp;
        }
        // Contribution 20
        {
            Avm_DECLARE_VIEWS(20);

            auto tmp = ((alu_op_not * alu_ff_tag) - FF(0));
            tmp *= scaling_factor;
            std::get<20>(evals) += tmp;
        }
        // Contribution 21
        {
            Avm_DECLARE_VIEWS(21);

            auto tmp = ((alu_op_not * ((alu_ia + alu_ic) - ((((((alu_u8_tag * FF(256)) + (alu_u16_tag * FF(65536))) +
                                                               (alu_u32_tag * FF(4294967296UL))) +
                                                              (alu_u64_tag * FF(uint256_t{ 0UL, 1UL, 0UL, 0UL }))) +
                                                             (alu_u128_tag * FF(uint256_t{ 0UL, 0UL, 1UL, 0UL }))) -
                                                            FF(1)))) -
                        FF(0));
            tmp *= scaling_factor;
            std::get<21>(evals) += tmp;
        }
        // Contribution 22
        {
            Avm_DECLARE_VIEWS(22);

<<<<<<< HEAD
            auto tmp = (((alu_cmp_sel + alu_op_eq) * (alu_ic * (-alu_ic + FF(1)))) - FF(0));
=======
            auto tmp = (((alu_sel_cmp + alu_op_eq) * (alu_ic * (-alu_ic + FF(1)))) - FF(0));
>>>>>>> 04421581
            tmp *= scaling_factor;
            std::get<22>(evals) += tmp;
        }
        // Contribution 23
        {
            Avm_DECLARE_VIEWS(23);

            auto tmp =
                ((alu_op_eq *
                  ((((alu_ia - alu_ib) * ((alu_ic * (-alu_op_eq_diff_inv + FF(1))) + alu_op_eq_diff_inv)) - FF(1)) +
                   alu_ic)) -
                 FF(0));
            tmp *= scaling_factor;
            std::get<23>(evals) += tmp;
        }
        // Contribution 24
        {
            Avm_DECLARE_VIEWS(24);

            auto tmp = (((alu_op_lt * alu_ib) + ((alu_op_lte + alu_op_cast) * alu_ia)) -
                        ((alu_a_lo + (alu_a_hi * FF(uint256_t{ 0UL, 0UL, 1UL, 0UL }))) * (alu_sel_cmp + alu_op_cast)));
            tmp *= scaling_factor;
            std::get<24>(evals) += tmp;
        }
        // Contribution 25
        {
            Avm_DECLARE_VIEWS(25);

            auto tmp = (((alu_op_lt * alu_ia) + (alu_op_lte * alu_ib)) -
                        ((alu_b_lo + (alu_b_hi * FF(uint256_t{ 0UL, 0UL, 1UL, 0UL }))) * alu_sel_cmp));
            tmp *= scaling_factor;
            std::get<25>(evals) += tmp;
        }
        // Contribution 26
        {
            Avm_DECLARE_VIEWS(26);

            auto tmp = ((alu_p_a_borrow * (-alu_p_a_borrow + FF(1))) - FF(0));
            tmp *= scaling_factor;
            std::get<26>(evals) += tmp;
        }
        // Contribution 27
        {
            Avm_DECLARE_VIEWS(27);

            auto tmp = (((alu_p_sub_a_lo -
                          ((-alu_a_lo + FF(uint256_t{ 4891460686036598784UL, 2896914383306846353UL, 0UL, 0UL })) +
                           (alu_p_a_borrow * FF(uint256_t{ 0UL, 0UL, 1UL, 0UL })))) *
<<<<<<< HEAD
                         ((alu_cmp_sel + alu_op_cast) + alu_op_div_std)) -
=======
                         ((alu_sel_cmp + alu_op_cast) + alu_op_div_std)) -
>>>>>>> 04421581
                        FF(0));
            tmp *= scaling_factor;
            std::get<27>(evals) += tmp;
        }
        // Contribution 28
        {
            Avm_DECLARE_VIEWS(28);

            auto tmp = (((alu_p_sub_a_hi -
                          ((-alu_a_hi + FF(uint256_t{ 13281191951274694749UL, 3486998266802970665UL, 0UL, 0UL })) -
                           alu_p_a_borrow)) *
<<<<<<< HEAD
                         ((alu_cmp_sel + alu_op_cast) + alu_op_div_std)) -
=======
                         ((alu_sel_cmp + alu_op_cast) + alu_op_div_std)) -
>>>>>>> 04421581
                        FF(0));
            tmp *= scaling_factor;
            std::get<28>(evals) += tmp;
        }
        // Contribution 29
        {
            Avm_DECLARE_VIEWS(29);

            auto tmp = ((alu_p_b_borrow * (-alu_p_b_borrow + FF(1))) - FF(0));
            tmp *= scaling_factor;
            std::get<29>(evals) += tmp;
        }
        // Contribution 30
        {
            Avm_DECLARE_VIEWS(30);

            auto tmp = (((alu_p_sub_b_lo -
                          ((-alu_b_lo + FF(uint256_t{ 4891460686036598784UL, 2896914383306846353UL, 0UL, 0UL })) +
                           (alu_p_b_borrow * FF(uint256_t{ 0UL, 0UL, 1UL, 0UL })))) *
<<<<<<< HEAD
                         alu_cmp_sel) -
=======
                         alu_sel_cmp) -
>>>>>>> 04421581
                        FF(0));
            tmp *= scaling_factor;
            std::get<30>(evals) += tmp;
        }
        // Contribution 31
        {
            Avm_DECLARE_VIEWS(31);

            auto tmp = (((alu_p_sub_b_hi -
                          ((-alu_b_hi + FF(uint256_t{ 13281191951274694749UL, 3486998266802970665UL, 0UL, 0UL })) -
                           alu_p_b_borrow)) *
<<<<<<< HEAD
                         alu_cmp_sel) -
=======
                         alu_sel_cmp) -
>>>>>>> 04421581
                        FF(0));
            tmp *= scaling_factor;
            std::get<31>(evals) += tmp;
        }
        // Contribution 32
        {
            Avm_DECLARE_VIEWS(32);

            auto tmp = (((alu_res_lo -
                          (((((alu_a_lo - alu_b_lo) - FF(1)) + (alu_borrow * FF(uint256_t{ 0UL, 0UL, 1UL, 0UL }))) *
                            ((alu_op_lt * alu_ic) + ((-alu_ic + FF(1)) * alu_op_lte))) +
                           (((alu_b_lo - alu_a_lo) + (alu_borrow * FF(uint256_t{ 0UL, 0UL, 1UL, 0UL }))) *
                            (-((alu_op_lt * alu_ic) + ((-alu_ic + FF(1)) * alu_op_lte)) + FF(1))))) *
<<<<<<< HEAD
                         alu_cmp_sel) -
=======
                         alu_sel_cmp) -
>>>>>>> 04421581
                        FF(0));
            tmp *= scaling_factor;
            std::get<32>(evals) += tmp;
        }
        // Contribution 33
        {
            Avm_DECLARE_VIEWS(33);

            auto tmp =
                (((alu_res_hi -
                   ((((alu_a_hi - alu_b_hi) - alu_borrow) * ((alu_op_lt * alu_ic) + ((-alu_ic + FF(1)) * alu_op_lte))) +
                    (((alu_b_hi - alu_a_hi) - alu_borrow) *
                     (-((alu_op_lt * alu_ic) + ((-alu_ic + FF(1)) * alu_op_lte)) + FF(1))))) *
<<<<<<< HEAD
                  alu_cmp_sel) -
=======
                  alu_sel_cmp) -
>>>>>>> 04421581
                 FF(0));
            tmp *= scaling_factor;
            std::get<33>(evals) += tmp;
        }
        // Contribution 34
        {
            Avm_DECLARE_VIEWS(34);

            auto tmp = ((((alu_cmp_rng_ctr_shift - alu_cmp_rng_ctr) + FF(1)) * alu_cmp_rng_ctr) - FF(0));
            tmp *= scaling_factor;
            std::get<34>(evals) += tmp;
        }
        // Contribution 35
        {
            Avm_DECLARE_VIEWS(35);

<<<<<<< HEAD
            auto tmp = (((alu_cmp_rng_ctr_shift - FF(4)) * alu_cmp_sel) - FF(0));
=======
            auto tmp = (((alu_cmp_rng_ctr_shift - FF(4)) * alu_sel_cmp) - FF(0));
>>>>>>> 04421581
            tmp *= scaling_factor;
            std::get<35>(evals) += tmp;
        }
        // Contribution 36
        {
            Avm_DECLARE_VIEWS(36);

<<<<<<< HEAD
            auto tmp = ((alu_rng_chk_sel * (-alu_rng_chk_sel + FF(1))) - FF(0));
=======
            auto tmp = ((alu_sel_rng_chk * (-alu_sel_rng_chk + FF(1))) - FF(0));
>>>>>>> 04421581
            tmp *= scaling_factor;
            std::get<36>(evals) += tmp;
        }
        // Contribution 37
        {
            Avm_DECLARE_VIEWS(37);

<<<<<<< HEAD
            auto tmp = ((alu_rng_chk_sel * alu_cmp_sel) - FF(0));
=======
            auto tmp = ((alu_sel_rng_chk * alu_sel_cmp) - FF(0));
>>>>>>> 04421581
            tmp *= scaling_factor;
            std::get<37>(evals) += tmp;
        }
        // Contribution 38
        {
            Avm_DECLARE_VIEWS(38);

            auto tmp = (((alu_cmp_rng_ctr *
<<<<<<< HEAD
                          (((-alu_rng_chk_sel + FF(1)) * (-alu_op_eq_diff_inv + FF(1))) + alu_op_eq_diff_inv)) -
                         alu_rng_chk_sel) -
=======
                          (((-alu_sel_rng_chk + FF(1)) * (-alu_op_eq_diff_inv + FF(1))) + alu_op_eq_diff_inv)) -
                         alu_sel_rng_chk) -
>>>>>>> 04421581
                        FF(0));
            tmp *= scaling_factor;
            std::get<38>(evals) += tmp;
        }
        // Contribution 39
        {
            Avm_DECLARE_VIEWS(39);

            auto tmp = (alu_sel_rng_chk_lookup_shift -
                        ((((((((((alu_sel_cmp_shift + alu_sel_rng_chk_shift) + alu_op_add_shift) + alu_op_sub_shift) +
                               alu_op_mul_shift) +
                              (alu_op_mul * alu_u128_tag)) +
                             alu_op_cast_shift) +
                            alu_op_cast_prev_shift) +
                           alu_op_shl_shift) +
                          alu_op_shr_shift) +
                         alu_op_div_shift));
            tmp *= scaling_factor;
            std::get<39>(evals) += tmp;
        }
        // Contribution 40
        {
            Avm_DECLARE_VIEWS(40);

            auto tmp =
                (alu_a_lo -
                 (((((((((alu_u8_r0 + (alu_u8_r1 * FF(256))) + (alu_u16_r0 * FF(65536))) +
                        (alu_u16_r1 * FF(4294967296UL))) +
                       (alu_u16_r2 * FF(281474976710656UL))) +
                      (alu_u16_r3 * FF(uint256_t{ 0UL, 1UL, 0UL, 0UL }))) +
                     (alu_u16_r4 * FF(uint256_t{ 0UL, 65536UL, 0UL, 0UL }))) +
                    (alu_u16_r5 * FF(uint256_t{ 0UL, 4294967296UL, 0UL, 0UL }))) +
                   (alu_u16_r6 * FF(uint256_t{ 0UL, 281474976710656UL, 0UL, 0UL }))) *
                  (((((alu_sel_rng_chk + alu_sel_cmp) + alu_op_cast) + alu_op_cast_prev) + alu_shift_lt_bit_len) +
                   alu_op_div)));
            tmp *= scaling_factor;
            std::get<40>(evals) += tmp;
        }
        // Contribution 41
        {
            Avm_DECLARE_VIEWS(41);

            auto tmp =
                (alu_a_hi -
                 ((((((((alu_u16_r7 + (alu_u16_r8 * FF(65536))) + (alu_u16_r9 * FF(4294967296UL))) +
                       (alu_u16_r10 * FF(281474976710656UL))) +
                      (alu_u16_r11 * FF(uint256_t{ 0UL, 1UL, 0UL, 0UL }))) +
                     (alu_u16_r12 * FF(uint256_t{ 0UL, 65536UL, 0UL, 0UL }))) +
                    (alu_u16_r13 * FF(uint256_t{ 0UL, 4294967296UL, 0UL, 0UL }))) +
                   (alu_u16_r14 * FF(uint256_t{ 0UL, 281474976710656UL, 0UL, 0UL }))) *
                  (((((alu_sel_rng_chk + alu_sel_cmp) + alu_op_cast) + alu_op_cast_prev) + alu_shift_lt_bit_len) +
                   alu_op_div)));
            tmp *= scaling_factor;
            std::get<41>(evals) += tmp;
        }
        // Contribution 42
        {
            Avm_DECLARE_VIEWS(42);

<<<<<<< HEAD
            auto tmp = (((alu_a_lo_shift - alu_b_lo) * alu_rng_chk_sel_shift) - FF(0));
=======
            auto tmp = (((alu_a_lo_shift - alu_b_lo) * alu_sel_rng_chk_shift) - FF(0));
>>>>>>> 04421581
            tmp *= scaling_factor;
            std::get<42>(evals) += tmp;
        }
        // Contribution 43
        {
            Avm_DECLARE_VIEWS(43);

<<<<<<< HEAD
            auto tmp = (((alu_a_hi_shift - alu_b_hi) * alu_rng_chk_sel_shift) - FF(0));
=======
            auto tmp = (((alu_a_hi_shift - alu_b_hi) * alu_sel_rng_chk_shift) - FF(0));
>>>>>>> 04421581
            tmp *= scaling_factor;
            std::get<43>(evals) += tmp;
        }
        // Contribution 44
        {
            Avm_DECLARE_VIEWS(44);

<<<<<<< HEAD
            auto tmp = (((alu_b_lo_shift - alu_p_sub_a_lo) * alu_rng_chk_sel_shift) - FF(0));
=======
            auto tmp = (((alu_b_lo_shift - alu_p_sub_a_lo) * alu_sel_rng_chk_shift) - FF(0));
>>>>>>> 04421581
            tmp *= scaling_factor;
            std::get<44>(evals) += tmp;
        }
        // Contribution 45
        {
            Avm_DECLARE_VIEWS(45);

<<<<<<< HEAD
            auto tmp = (((alu_b_hi_shift - alu_p_sub_a_hi) * alu_rng_chk_sel_shift) - FF(0));
=======
            auto tmp = (((alu_b_hi_shift - alu_p_sub_a_hi) * alu_sel_rng_chk_shift) - FF(0));
>>>>>>> 04421581
            tmp *= scaling_factor;
            std::get<45>(evals) += tmp;
        }
        // Contribution 46
        {
            Avm_DECLARE_VIEWS(46);

<<<<<<< HEAD
            auto tmp = (((alu_p_sub_a_lo_shift - alu_p_sub_b_lo) * alu_rng_chk_sel_shift) - FF(0));
=======
            auto tmp = (((alu_p_sub_a_lo_shift - alu_p_sub_b_lo) * alu_sel_rng_chk_shift) - FF(0));
>>>>>>> 04421581
            tmp *= scaling_factor;
            std::get<46>(evals) += tmp;
        }
        // Contribution 47
        {
            Avm_DECLARE_VIEWS(47);

<<<<<<< HEAD
            auto tmp = (((alu_p_sub_a_hi_shift - alu_p_sub_b_hi) * alu_rng_chk_sel_shift) - FF(0));
=======
            auto tmp = (((alu_p_sub_a_hi_shift - alu_p_sub_b_hi) * alu_sel_rng_chk_shift) - FF(0));
>>>>>>> 04421581
            tmp *= scaling_factor;
            std::get<47>(evals) += tmp;
        }
        // Contribution 48
        {
            Avm_DECLARE_VIEWS(48);

<<<<<<< HEAD
            auto tmp = (((alu_p_sub_b_lo_shift - alu_res_lo) * alu_rng_chk_sel_shift) - FF(0));
=======
            auto tmp = (((alu_p_sub_b_lo_shift - alu_res_lo) * alu_sel_rng_chk_shift) - FF(0));
>>>>>>> 04421581
            tmp *= scaling_factor;
            std::get<48>(evals) += tmp;
        }
        // Contribution 49
        {
            Avm_DECLARE_VIEWS(49);

<<<<<<< HEAD
            auto tmp = (((alu_p_sub_b_hi_shift - alu_res_hi) * alu_rng_chk_sel_shift) - FF(0));
=======
            auto tmp = (((alu_p_sub_b_hi_shift - alu_res_hi) * alu_sel_rng_chk_shift) - FF(0));
>>>>>>> 04421581
            tmp *= scaling_factor;
            std::get<49>(evals) += tmp;
        }
        // Contribution 50
        {
            Avm_DECLARE_VIEWS(50);

            auto tmp = (alu_op_cast_prev_shift - alu_op_cast);
            tmp *= scaling_factor;
            std::get<50>(evals) += tmp;
        }
        // Contribution 51
        {
            Avm_DECLARE_VIEWS(51);

            auto tmp = ((alu_op_cast *
                         (((((((alu_u8_tag * alu_u8_r0) + (alu_u16_tag * (alu_u8_r0 + (alu_u8_r1 * FF(256))))) +
                              (alu_u32_tag * ((alu_u8_r0 + (alu_u8_r1 * FF(256))) + (alu_u16_r0 * FF(65536))))) +
                             (alu_u64_tag * ((((alu_u8_r0 + (alu_u8_r1 * FF(256))) + (alu_u16_r0 * FF(65536))) +
                                              (alu_u16_r1 * FF(4294967296UL))) +
                                             (alu_u16_r2 * FF(281474976710656UL))))) +
                            (alu_u128_tag * ((((((((alu_u8_r0 + (alu_u8_r1 * FF(256))) + (alu_u16_r0 * FF(65536))) +
                                                  (alu_u16_r1 * FF(4294967296UL))) +
                                                 (alu_u16_r2 * FF(281474976710656UL))) +
                                                (alu_u16_r3 * FF(uint256_t{ 0UL, 1UL, 0UL, 0UL }))) +
                                               (alu_u16_r4 * FF(uint256_t{ 0UL, 65536UL, 0UL, 0UL }))) +
                                              (alu_u16_r5 * FF(uint256_t{ 0UL, 4294967296UL, 0UL, 0UL }))) +
                                             (alu_u16_r6 * FF(uint256_t{ 0UL, 281474976710656UL, 0UL, 0UL }))))) +
                           (alu_ff_tag * alu_ia)) -
                          alu_ic)) -
                        FF(0));
            tmp *= scaling_factor;
            std::get<51>(evals) += tmp;
        }
        // Contribution 52
        {
            Avm_DECLARE_VIEWS(52);

            auto tmp = ((alu_op_cast * (alu_a_lo_shift - alu_p_sub_a_lo)) - FF(0));
            tmp *= scaling_factor;
            std::get<52>(evals) += tmp;
        }
        // Contribution 53
        {
            Avm_DECLARE_VIEWS(53);

            auto tmp = ((alu_op_cast * (alu_a_hi_shift - alu_p_sub_a_hi)) - FF(0));
            tmp *= scaling_factor;
            std::get<53>(evals) += tmp;
        }
        // Contribution 54
        {
            Avm_DECLARE_VIEWS(54);

<<<<<<< HEAD
            auto tmp = ((((alu_op_mul * alu_u128_tag) + alu_op_cast) * alu_alu_sel_shift) - FF(0));
=======
            auto tmp = ((((alu_op_mul * alu_u128_tag) + alu_op_cast) * alu_sel_alu_shift) - FF(0));
>>>>>>> 04421581
            tmp *= scaling_factor;
            std::get<54>(evals) += tmp;
        }
        // Contribution 55
        {
            Avm_DECLARE_VIEWS(55);

            auto tmp =
                (((alu_shift_lt_bit_len * alu_op_shr) * (alu_a_lo - ((alu_two_pow_s - alu_b_lo) - FF(1)))) - FF(0));
            tmp *= scaling_factor;
            std::get<55>(evals) += tmp;
        }
        // Contribution 56
        {
            Avm_DECLARE_VIEWS(56);

            auto tmp =
                (((alu_shift_lt_bit_len * alu_op_shr) * (alu_a_hi - ((alu_two_pow_t_sub_s - alu_b_hi) - FF(1)))) -
                 FF(0));
            tmp *= scaling_factor;
            std::get<56>(evals) += tmp;
        }
        // Contribution 57
        {
            Avm_DECLARE_VIEWS(57);

            auto tmp =
                (((alu_shift_lt_bit_len * alu_op_shl) * (alu_a_lo - ((alu_two_pow_t_sub_s - alu_b_lo) - FF(1)))) -
                 FF(0));
            tmp *= scaling_factor;
            std::get<57>(evals) += tmp;
        }
        // Contribution 58
        {
            Avm_DECLARE_VIEWS(58);

            auto tmp =
                (((alu_shift_lt_bit_len * alu_op_shl) * (alu_a_hi - ((alu_two_pow_s - alu_b_hi) - FF(1)))) - FF(0));
            tmp *= scaling_factor;
            std::get<58>(evals) += tmp;
        }
        // Contribution 59
        {
            Avm_DECLARE_VIEWS(59);

            auto tmp = ((alu_shift_lt_bit_len * (-alu_shift_lt_bit_len + FF(1))) - FF(0));
            tmp *= scaling_factor;
            std::get<59>(evals) += tmp;
        }
        // Contribution 60
        {
            Avm_DECLARE_VIEWS(60);

            auto tmp = (alu_t_sub_s_bits -
                        (alu_sel_shift_which *
                         ((alu_shift_lt_bit_len *
                           ((((((alu_u8_tag * FF(8)) + (alu_u16_tag * FF(16))) + (alu_u32_tag * FF(32))) +
                              (alu_u64_tag * FF(64))) +
                             (alu_u128_tag * FF(128))) -
                            alu_ib)) +
                          ((-alu_shift_lt_bit_len + FF(1)) *
                           (alu_ib - (((((alu_u8_tag * FF(8)) + (alu_u16_tag * FF(16))) + (alu_u32_tag * FF(32))) +
                                       (alu_u64_tag * FF(64))) +
                                      (alu_u128_tag * FF(128))))))));
            tmp *= scaling_factor;
            std::get<60>(evals) += tmp;
        }
        // Contribution 61
        {
            Avm_DECLARE_VIEWS(61);

            auto tmp =
                (((alu_shift_lt_bit_len * alu_op_shr) * (((alu_b_hi * alu_two_pow_s) + alu_b_lo) - alu_ia)) - FF(0));
            tmp *= scaling_factor;
            std::get<61>(evals) += tmp;
        }
        // Contribution 62
        {
            Avm_DECLARE_VIEWS(62);

            auto tmp = ((alu_op_shr * (alu_ic - (alu_b_hi * alu_shift_lt_bit_len))) - FF(0));
            tmp *= scaling_factor;
            std::get<62>(evals) += tmp;
        }
        // Contribution 63
        {
            Avm_DECLARE_VIEWS(63);

            auto tmp =
                (((alu_shift_lt_bit_len * alu_op_shl) * (((alu_b_hi * alu_two_pow_t_sub_s) + alu_b_lo) - alu_ia)) -
                 FF(0));
            tmp *= scaling_factor;
            std::get<63>(evals) += tmp;
        }
        // Contribution 64
        {
            Avm_DECLARE_VIEWS(64);

            auto tmp = ((alu_op_shl * (alu_ic - ((alu_b_lo * alu_two_pow_s) * alu_shift_lt_bit_len))) - FF(0));
            tmp *= scaling_factor;
            std::get<64>(evals) += tmp;
        }
        // Contribution 65
        {
            Avm_DECLARE_VIEWS(65);

            auto tmp = (alu_op_div - (alu_op_div_std + alu_op_div_a_lt_b));
            tmp *= scaling_factor;
            std::get<65>(evals) += tmp;
        }
        // Contribution 66
        {
            Avm_DECLARE_VIEWS(66);

            auto tmp = ((alu_op_div_a_lt_b * (-alu_op_div_a_lt_b + FF(1))) - FF(0));
            tmp *= scaling_factor;
            std::get<66>(evals) += tmp;
        }
        // Contribution 67
        {
            Avm_DECLARE_VIEWS(67);

            auto tmp = ((alu_op_div_a_lt_b * (alu_a_lo - ((alu_ib - alu_ia) - FF(1)))) - FF(0));
            tmp *= scaling_factor;
            std::get<67>(evals) += tmp;
        }
        // Contribution 68
        {
            Avm_DECLARE_VIEWS(68);

            auto tmp = ((alu_op_div_a_lt_b * alu_ic) - FF(0));
            tmp *= scaling_factor;
            std::get<68>(evals) += tmp;
        }
        // Contribution 69
        {
            Avm_DECLARE_VIEWS(69);

            auto tmp = ((alu_op_div_a_lt_b * (alu_ia - alu_remainder)) - FF(0));
            tmp *= scaling_factor;
            std::get<69>(evals) += tmp;
        }
        // Contribution 70
        {
            Avm_DECLARE_VIEWS(70);

            auto tmp = ((alu_op_div_std * (-alu_op_div_std + FF(1))) - FF(0));
            tmp *= scaling_factor;
            std::get<70>(evals) += tmp;
        }
        // Contribution 71
        {
            Avm_DECLARE_VIEWS(71);

            auto tmp = ((alu_op_div_std *
                         ((alu_ib - alu_divisor_lo) - (alu_divisor_hi * FF(uint256_t{ 0UL, 1UL, 0UL, 0UL })))) -
                        FF(0));
            tmp *= scaling_factor;
            std::get<71>(evals) += tmp;
        }
        // Contribution 72
        {
            Avm_DECLARE_VIEWS(72);

            auto tmp = ((alu_op_div_std *
                         ((alu_ic - alu_quotient_lo) - (alu_quotient_hi * FF(uint256_t{ 0UL, 1UL, 0UL, 0UL })))) -
                        FF(0));
            tmp *= scaling_factor;
            std::get<72>(evals) += tmp;
        }
        // Contribution 73
        {
            Avm_DECLARE_VIEWS(73);

            auto tmp = (((alu_divisor_hi * alu_quotient_lo) + (alu_divisor_lo * alu_quotient_hi)) -
                        (alu_partial_prod_lo + (alu_partial_prod_hi * FF(uint256_t{ 0UL, 1UL, 0UL, 0UL }))));
            tmp *= scaling_factor;
            std::get<73>(evals) += tmp;
        }
        // Contribution 74
        {
            Avm_DECLARE_VIEWS(74);

            auto tmp =
                ((alu_op_div_std *
                  ((((alu_divisor_lo * alu_quotient_lo) + (alu_partial_prod_lo * FF(uint256_t{ 0UL, 1UL, 0UL, 0UL }))) +
                    ((alu_partial_prod_hi + (alu_divisor_hi * alu_quotient_hi)) *
                     FF(uint256_t{ 0UL, 0UL, 1UL, 0UL }))) -
                   (alu_a_lo + (alu_a_hi * FF(uint256_t{ 0UL, 0UL, 1UL, 0UL }))))) -
                 FF(0));
            tmp *= scaling_factor;
            std::get<74>(evals) += tmp;
        }
        // Contribution 75
        {
            Avm_DECLARE_VIEWS(75);

            auto tmp = ((alu_op_div_std * (alu_b_hi - ((alu_ib - alu_remainder) - FF(1)))) - FF(0));
            tmp *= scaling_factor;
            std::get<75>(evals) += tmp;
        }
        // Contribution 76
        {
            Avm_DECLARE_VIEWS(76);

            auto tmp = (((alu_cmp_rng_ctr_shift - FF(2)) * alu_op_div_std) - FF(0));
            tmp *= scaling_factor;
            std::get<76>(evals) += tmp;
        }
        // Contribution 77
        {
            Avm_DECLARE_VIEWS(77);

<<<<<<< HEAD
            auto tmp = ((alu_rng_chk_sel * alu_op_div_std) - FF(0));
=======
            auto tmp = ((alu_sel_rng_chk * alu_op_div_std) - FF(0));
>>>>>>> 04421581
            tmp *= scaling_factor;
            std::get<77>(evals) += tmp;
        }
        // Contribution 78
        {
            Avm_DECLARE_VIEWS(78);

            auto tmp =
                ((alu_op_div_std *
                  ((((alu_divisor_lo * alu_quotient_lo) + (alu_partial_prod_lo * FF(uint256_t{ 0UL, 1UL, 0UL, 0UL }))) +
                    ((alu_partial_prod_hi + (alu_divisor_hi * alu_quotient_hi)) *
                     FF(uint256_t{ 0UL, 0UL, 1UL, 0UL }))) -
                   (alu_ia - alu_remainder))) -
                 FF(0));
            tmp *= scaling_factor;
            std::get<78>(evals) += tmp;
        }
        // Contribution 79
        {
            Avm_DECLARE_VIEWS(79);

<<<<<<< HEAD
            auto tmp = ((alu_div_rng_chk_selector * (-alu_div_rng_chk_selector + FF(1))) - FF(0));
=======
            auto tmp = ((alu_sel_div_rng_chk * (-alu_sel_div_rng_chk + FF(1))) - FF(0));
>>>>>>> 04421581
            tmp *= scaling_factor;
            std::get<79>(evals) += tmp;
        }
        // Contribution 80
        {
            Avm_DECLARE_VIEWS(80);

            auto tmp = ((alu_sel_div_rng_chk * alu_sel_div_rng_chk_shift) - alu_op_div_std);
            tmp *= scaling_factor;
            std::get<80>(evals) += tmp;
        }
        // Contribution 81
        {
            Avm_DECLARE_VIEWS(81);

            auto tmp = (alu_divisor_lo - (alu_op_div_std * (((alu_div_u16_r0 + (alu_div_u16_r1 * FF(65536))) +
                                                             (alu_div_u16_r2 * FF(4294967296UL))) +
                                                            (alu_div_u16_r3 * FF(281474976710656UL)))));
            tmp *= scaling_factor;
            std::get<81>(evals) += tmp;
        }
        // Contribution 82
        {
            Avm_DECLARE_VIEWS(82);

            auto tmp = (alu_divisor_hi - (alu_op_div_std * (((alu_div_u16_r4 + (alu_div_u16_r5 * FF(65536))) +
                                                             (alu_div_u16_r6 * FF(4294967296UL))) +
                                                            (alu_div_u16_r7 * FF(281474976710656UL)))));
            tmp *= scaling_factor;
            std::get<82>(evals) += tmp;
        }
        // Contribution 83
        {
            Avm_DECLARE_VIEWS(83);

            auto tmp =
                (alu_quotient_lo - (alu_op_div_std * (((alu_div_u16_r0_shift + (alu_div_u16_r1_shift * FF(65536))) +
                                                       (alu_div_u16_r2_shift * FF(4294967296UL))) +
                                                      (alu_div_u16_r3_shift * FF(281474976710656UL)))));
            tmp *= scaling_factor;
            std::get<83>(evals) += tmp;
        }
        // Contribution 84
        {
            Avm_DECLARE_VIEWS(84);

            auto tmp =
                (alu_quotient_hi - (alu_op_div_std * (((alu_div_u16_r4_shift + (alu_div_u16_r5_shift * FF(65536))) +
                                                       (alu_div_u16_r6_shift * FF(4294967296UL))) +
                                                      (alu_div_u16_r7_shift * FF(281474976710656UL)))));
            tmp *= scaling_factor;
            std::get<84>(evals) += tmp;
        }
        // Contribution 85
        {
            Avm_DECLARE_VIEWS(85);

            auto tmp = (alu_partial_prod_lo - (alu_op_div_std * ((((alu_u8_r0_shift + (alu_u8_r1_shift * FF(256))) +
                                                                   (alu_u16_r0_shift * FF(65536))) +
                                                                  (alu_u16_r1_shift * FF(4294967296UL))) +
                                                                 (alu_u16_r2_shift * FF(281474976710656UL)))));
            tmp *= scaling_factor;
            std::get<85>(evals) += tmp;
        }
        // Contribution 86
        {
            Avm_DECLARE_VIEWS(86);

            auto tmp = (alu_partial_prod_hi - (alu_op_div_std * (((alu_u16_r3_shift + (alu_u16_r4_shift * FF(65536))) +
                                                                  (alu_u16_r5_shift * FF(4294967296UL))) +
                                                                 (alu_u16_r6_shift * FF(281474976710656UL)))));
            tmp *= scaling_factor;
            std::get<86>(evals) += tmp;
        }
    }
};

template <typename FF> using alu = Relation<aluImpl<FF>>;

} // namespace bb::Avm_vm<|MERGE_RESOLUTION|>--- conflicted
+++ resolved
@@ -382,11 +382,7 @@
         {
             Avm_DECLARE_VIEWS(10);
 
-<<<<<<< HEAD
-            auto tmp = ((alu_alu_sel *
-=======
             auto tmp = ((alu_sel_alu *
->>>>>>> 04421581
                          ((((((alu_ff_tag + alu_u8_tag) + alu_u16_tag) + alu_u32_tag) + alu_u64_tag) + alu_u128_tag) -
                           FF(1))) -
                         FF(0));
@@ -569,11 +565,7 @@
         {
             Avm_DECLARE_VIEWS(22);
 
-<<<<<<< HEAD
-            auto tmp = (((alu_cmp_sel + alu_op_eq) * (alu_ic * (-alu_ic + FF(1)))) - FF(0));
-=======
             auto tmp = (((alu_sel_cmp + alu_op_eq) * (alu_ic * (-alu_ic + FF(1)))) - FF(0));
->>>>>>> 04421581
             tmp *= scaling_factor;
             std::get<22>(evals) += tmp;
         }
@@ -622,11 +614,7 @@
             auto tmp = (((alu_p_sub_a_lo -
                           ((-alu_a_lo + FF(uint256_t{ 4891460686036598784UL, 2896914383306846353UL, 0UL, 0UL })) +
                            (alu_p_a_borrow * FF(uint256_t{ 0UL, 0UL, 1UL, 0UL })))) *
-<<<<<<< HEAD
-                         ((alu_cmp_sel + alu_op_cast) + alu_op_div_std)) -
-=======
                          ((alu_sel_cmp + alu_op_cast) + alu_op_div_std)) -
->>>>>>> 04421581
                         FF(0));
             tmp *= scaling_factor;
             std::get<27>(evals) += tmp;
@@ -638,11 +626,7 @@
             auto tmp = (((alu_p_sub_a_hi -
                           ((-alu_a_hi + FF(uint256_t{ 13281191951274694749UL, 3486998266802970665UL, 0UL, 0UL })) -
                            alu_p_a_borrow)) *
-<<<<<<< HEAD
-                         ((alu_cmp_sel + alu_op_cast) + alu_op_div_std)) -
-=======
                          ((alu_sel_cmp + alu_op_cast) + alu_op_div_std)) -
->>>>>>> 04421581
                         FF(0));
             tmp *= scaling_factor;
             std::get<28>(evals) += tmp;
@@ -662,11 +646,7 @@
             auto tmp = (((alu_p_sub_b_lo -
                           ((-alu_b_lo + FF(uint256_t{ 4891460686036598784UL, 2896914383306846353UL, 0UL, 0UL })) +
                            (alu_p_b_borrow * FF(uint256_t{ 0UL, 0UL, 1UL, 0UL })))) *
-<<<<<<< HEAD
-                         alu_cmp_sel) -
-=======
                          alu_sel_cmp) -
->>>>>>> 04421581
                         FF(0));
             tmp *= scaling_factor;
             std::get<30>(evals) += tmp;
@@ -678,11 +658,7 @@
             auto tmp = (((alu_p_sub_b_hi -
                           ((-alu_b_hi + FF(uint256_t{ 13281191951274694749UL, 3486998266802970665UL, 0UL, 0UL })) -
                            alu_p_b_borrow)) *
-<<<<<<< HEAD
-                         alu_cmp_sel) -
-=======
                          alu_sel_cmp) -
->>>>>>> 04421581
                         FF(0));
             tmp *= scaling_factor;
             std::get<31>(evals) += tmp;
@@ -696,11 +672,7 @@
                             ((alu_op_lt * alu_ic) + ((-alu_ic + FF(1)) * alu_op_lte))) +
                            (((alu_b_lo - alu_a_lo) + (alu_borrow * FF(uint256_t{ 0UL, 0UL, 1UL, 0UL }))) *
                             (-((alu_op_lt * alu_ic) + ((-alu_ic + FF(1)) * alu_op_lte)) + FF(1))))) *
-<<<<<<< HEAD
-                         alu_cmp_sel) -
-=======
                          alu_sel_cmp) -
->>>>>>> 04421581
                         FF(0));
             tmp *= scaling_factor;
             std::get<32>(evals) += tmp;
@@ -714,11 +686,7 @@
                    ((((alu_a_hi - alu_b_hi) - alu_borrow) * ((alu_op_lt * alu_ic) + ((-alu_ic + FF(1)) * alu_op_lte))) +
                     (((alu_b_hi - alu_a_hi) - alu_borrow) *
                      (-((alu_op_lt * alu_ic) + ((-alu_ic + FF(1)) * alu_op_lte)) + FF(1))))) *
-<<<<<<< HEAD
-                  alu_cmp_sel) -
-=======
                   alu_sel_cmp) -
->>>>>>> 04421581
                  FF(0));
             tmp *= scaling_factor;
             std::get<33>(evals) += tmp;
@@ -735,11 +703,7 @@
         {
             Avm_DECLARE_VIEWS(35);
 
-<<<<<<< HEAD
-            auto tmp = (((alu_cmp_rng_ctr_shift - FF(4)) * alu_cmp_sel) - FF(0));
-=======
             auto tmp = (((alu_cmp_rng_ctr_shift - FF(4)) * alu_sel_cmp) - FF(0));
->>>>>>> 04421581
             tmp *= scaling_factor;
             std::get<35>(evals) += tmp;
         }
@@ -747,11 +711,7 @@
         {
             Avm_DECLARE_VIEWS(36);
 
-<<<<<<< HEAD
-            auto tmp = ((alu_rng_chk_sel * (-alu_rng_chk_sel + FF(1))) - FF(0));
-=======
             auto tmp = ((alu_sel_rng_chk * (-alu_sel_rng_chk + FF(1))) - FF(0));
->>>>>>> 04421581
             tmp *= scaling_factor;
             std::get<36>(evals) += tmp;
         }
@@ -759,11 +719,7 @@
         {
             Avm_DECLARE_VIEWS(37);
 
-<<<<<<< HEAD
-            auto tmp = ((alu_rng_chk_sel * alu_cmp_sel) - FF(0));
-=======
             auto tmp = ((alu_sel_rng_chk * alu_sel_cmp) - FF(0));
->>>>>>> 04421581
             tmp *= scaling_factor;
             std::get<37>(evals) += tmp;
         }
@@ -772,13 +728,8 @@
             Avm_DECLARE_VIEWS(38);
 
             auto tmp = (((alu_cmp_rng_ctr *
-<<<<<<< HEAD
-                          (((-alu_rng_chk_sel + FF(1)) * (-alu_op_eq_diff_inv + FF(1))) + alu_op_eq_diff_inv)) -
-                         alu_rng_chk_sel) -
-=======
                           (((-alu_sel_rng_chk + FF(1)) * (-alu_op_eq_diff_inv + FF(1))) + alu_op_eq_diff_inv)) -
                          alu_sel_rng_chk) -
->>>>>>> 04421581
                         FF(0));
             tmp *= scaling_factor;
             std::get<38>(evals) += tmp;
@@ -838,11 +789,7 @@
         {
             Avm_DECLARE_VIEWS(42);
 
-<<<<<<< HEAD
-            auto tmp = (((alu_a_lo_shift - alu_b_lo) * alu_rng_chk_sel_shift) - FF(0));
-=======
             auto tmp = (((alu_a_lo_shift - alu_b_lo) * alu_sel_rng_chk_shift) - FF(0));
->>>>>>> 04421581
             tmp *= scaling_factor;
             std::get<42>(evals) += tmp;
         }
@@ -850,11 +797,7 @@
         {
             Avm_DECLARE_VIEWS(43);
 
-<<<<<<< HEAD
-            auto tmp = (((alu_a_hi_shift - alu_b_hi) * alu_rng_chk_sel_shift) - FF(0));
-=======
             auto tmp = (((alu_a_hi_shift - alu_b_hi) * alu_sel_rng_chk_shift) - FF(0));
->>>>>>> 04421581
             tmp *= scaling_factor;
             std::get<43>(evals) += tmp;
         }
@@ -862,11 +805,7 @@
         {
             Avm_DECLARE_VIEWS(44);
 
-<<<<<<< HEAD
-            auto tmp = (((alu_b_lo_shift - alu_p_sub_a_lo) * alu_rng_chk_sel_shift) - FF(0));
-=======
             auto tmp = (((alu_b_lo_shift - alu_p_sub_a_lo) * alu_sel_rng_chk_shift) - FF(0));
->>>>>>> 04421581
             tmp *= scaling_factor;
             std::get<44>(evals) += tmp;
         }
@@ -874,11 +813,7 @@
         {
             Avm_DECLARE_VIEWS(45);
 
-<<<<<<< HEAD
-            auto tmp = (((alu_b_hi_shift - alu_p_sub_a_hi) * alu_rng_chk_sel_shift) - FF(0));
-=======
             auto tmp = (((alu_b_hi_shift - alu_p_sub_a_hi) * alu_sel_rng_chk_shift) - FF(0));
->>>>>>> 04421581
             tmp *= scaling_factor;
             std::get<45>(evals) += tmp;
         }
@@ -886,11 +821,7 @@
         {
             Avm_DECLARE_VIEWS(46);
 
-<<<<<<< HEAD
-            auto tmp = (((alu_p_sub_a_lo_shift - alu_p_sub_b_lo) * alu_rng_chk_sel_shift) - FF(0));
-=======
             auto tmp = (((alu_p_sub_a_lo_shift - alu_p_sub_b_lo) * alu_sel_rng_chk_shift) - FF(0));
->>>>>>> 04421581
             tmp *= scaling_factor;
             std::get<46>(evals) += tmp;
         }
@@ -898,11 +829,7 @@
         {
             Avm_DECLARE_VIEWS(47);
 
-<<<<<<< HEAD
-            auto tmp = (((alu_p_sub_a_hi_shift - alu_p_sub_b_hi) * alu_rng_chk_sel_shift) - FF(0));
-=======
             auto tmp = (((alu_p_sub_a_hi_shift - alu_p_sub_b_hi) * alu_sel_rng_chk_shift) - FF(0));
->>>>>>> 04421581
             tmp *= scaling_factor;
             std::get<47>(evals) += tmp;
         }
@@ -910,11 +837,7 @@
         {
             Avm_DECLARE_VIEWS(48);
 
-<<<<<<< HEAD
-            auto tmp = (((alu_p_sub_b_lo_shift - alu_res_lo) * alu_rng_chk_sel_shift) - FF(0));
-=======
             auto tmp = (((alu_p_sub_b_lo_shift - alu_res_lo) * alu_sel_rng_chk_shift) - FF(0));
->>>>>>> 04421581
             tmp *= scaling_factor;
             std::get<48>(evals) += tmp;
         }
@@ -922,11 +845,7 @@
         {
             Avm_DECLARE_VIEWS(49);
 
-<<<<<<< HEAD
-            auto tmp = (((alu_p_sub_b_hi_shift - alu_res_hi) * alu_rng_chk_sel_shift) - FF(0));
-=======
             auto tmp = (((alu_p_sub_b_hi_shift - alu_res_hi) * alu_sel_rng_chk_shift) - FF(0));
->>>>>>> 04421581
             tmp *= scaling_factor;
             std::get<49>(evals) += tmp;
         }
@@ -981,11 +900,7 @@
         {
             Avm_DECLARE_VIEWS(54);
 
-<<<<<<< HEAD
-            auto tmp = ((((alu_op_mul * alu_u128_tag) + alu_op_cast) * alu_alu_sel_shift) - FF(0));
-=======
             auto tmp = ((((alu_op_mul * alu_u128_tag) + alu_op_cast) * alu_sel_alu_shift) - FF(0));
->>>>>>> 04421581
             tmp *= scaling_factor;
             std::get<54>(evals) += tmp;
         }
@@ -1199,11 +1114,7 @@
         {
             Avm_DECLARE_VIEWS(77);
 
-<<<<<<< HEAD
-            auto tmp = ((alu_rng_chk_sel * alu_op_div_std) - FF(0));
-=======
             auto tmp = ((alu_sel_rng_chk * alu_op_div_std) - FF(0));
->>>>>>> 04421581
             tmp *= scaling_factor;
             std::get<77>(evals) += tmp;
         }
@@ -1225,11 +1136,7 @@
         {
             Avm_DECLARE_VIEWS(79);
 
-<<<<<<< HEAD
-            auto tmp = ((alu_div_rng_chk_selector * (-alu_div_rng_chk_selector + FF(1))) - FF(0));
-=======
             auto tmp = ((alu_sel_div_rng_chk * (-alu_sel_div_rng_chk + FF(1))) - FF(0));
->>>>>>> 04421581
             tmp *= scaling_factor;
             std::get<79>(evals) += tmp;
         }
