--- conflicted
+++ resolved
@@ -7,34 +7,21 @@
 namespace proof_system::AvmMini_vm {
 
 template <typename FF> struct Avm_miniRow {
-<<<<<<< HEAD
-    FF avmMini_mem_op_a{};
+    FF avmMini_sel_op_div{};
+    FF avmMini_ia{};
     FF avmMini_rwa{};
-    FF avmMini_mem_op_c{};
-    FF avmMini_mem_op_b{};
-    FF avmMini_rwc{};
+    FF avmMini_sel_op_sub{};
     FF avmMini_rwb{};
     FF avmMini_ic{};
-    FF avmMini_ib{};
-    FF avmMini_ia{};
-    FF avmMini_subop{};
-=======
-    FF avmMini_mem_op_b{};
-    FF avmMini_ib{};
-    FF avmMini_ic{};
-    FF avmMini_sel_op_sub{};
-    FF avmMini_mem_op_c{};
+    FF avmMini_inv{};
+    FF avmMini_sel_op_add{};
     FF avmMini_op_err{};
-    FF avmMini_ia{};
-    FF avmMini_inv{};
-    FF avmMini_sel_op_div{};
-    FF avmMini_mem_op_a{};
-    FF avmMini_rwa{};
     FF avmMini_sel_op_mul{};
     FF avmMini_rwc{};
-    FF avmMini_sel_op_add{};
-    FF avmMini_rwb{};
->>>>>>> 17ba7150
+    FF avmMini_ib{};
+    FF avmMini_mem_op_b{};
+    FF avmMini_mem_op_a{};
+    FF avmMini_mem_op_c{};
 };
 
 template <typename FF_> class avm_miniImpl {
@@ -42,7 +29,7 @@
     using FF = FF_;
 
     static constexpr std::array<size_t, 18> SUBRELATION_PARTIAL_LENGTHS{
-        3, 3, 3, 3, 3, 3, 3, 3, 3, 3, 3, 3, 3, 4, 5, 4, 4, 3,
+        3, 3, 3, 3, 3, 3, 3, 3, 3, 3, 3, 3, 3, 4, 4, 4, 4, 3,
     };
 
     template <typename ContainerOverSubrelations, typename AllEntities>
@@ -118,7 +105,7 @@
         }
         // Contribution 8
         {
-            DECLARE_VIEWS(8);
+            AvmMini_DECLARE_VIEWS(8);
 
             auto tmp = (avmMini_rwa * (-avmMini_rwa + FF(1)));
             tmp *= scaling_factor;
@@ -126,7 +113,7 @@
         }
         // Contribution 9
         {
-            DECLARE_VIEWS(9);
+            AvmMini_DECLARE_VIEWS(9);
 
             auto tmp = (avmMini_rwb * (-avmMini_rwb + FF(1)));
             tmp *= scaling_factor;
@@ -134,7 +121,7 @@
         }
         // Contribution 10
         {
-            DECLARE_VIEWS(10);
+            AvmMini_DECLARE_VIEWS(10);
 
             auto tmp = (avmMini_rwc * (-avmMini_rwc + FF(1)));
             tmp *= scaling_factor;
@@ -142,7 +129,7 @@
         }
         // Contribution 11
         {
-            DECLARE_VIEWS(11);
+            AvmMini_DECLARE_VIEWS(11);
 
             auto tmp = (avmMini_sel_op_add * ((avmMini_ia + avmMini_ib) - avmMini_ic));
             tmp *= scaling_factor;
@@ -150,7 +137,7 @@
         }
         // Contribution 12
         {
-            DECLARE_VIEWS(12);
+            AvmMini_DECLARE_VIEWS(12);
 
             auto tmp = (avmMini_sel_op_sub * ((avmMini_ia - avmMini_ib) - avmMini_ic));
             tmp *= scaling_factor;
@@ -158,7 +145,7 @@
         }
         // Contribution 13
         {
-            DECLARE_VIEWS(13);
+            AvmMini_DECLARE_VIEWS(13);
 
             auto tmp = (avmMini_sel_op_mul * ((avmMini_ia * avmMini_ib) - avmMini_ic));
             tmp *= scaling_factor;
@@ -166,7 +153,7 @@
         }
         // Contribution 14
         {
-            DECLARE_VIEWS(14);
+            AvmMini_DECLARE_VIEWS(14);
 
             auto tmp = ((avmMini_sel_op_div * (-avmMini_op_err + FF(1))) * ((avmMini_ic * avmMini_ib) - avmMini_ia));
             tmp *= scaling_factor;
@@ -174,7 +161,7 @@
         }
         // Contribution 15
         {
-            DECLARE_VIEWS(15);
+            AvmMini_DECLARE_VIEWS(15);
 
             auto tmp = (avmMini_sel_op_div * (((avmMini_ib * avmMini_inv) - FF(1)) + avmMini_op_err));
             tmp *= scaling_factor;
@@ -182,7 +169,7 @@
         }
         // Contribution 16
         {
-            DECLARE_VIEWS(16);
+            AvmMini_DECLARE_VIEWS(16);
 
             auto tmp = ((avmMini_sel_op_div * avmMini_op_err) * (-avmMini_inv + FF(1)));
             tmp *= scaling_factor;
@@ -190,7 +177,7 @@
         }
         // Contribution 17
         {
-            DECLARE_VIEWS(17);
+            AvmMini_DECLARE_VIEWS(17);
 
             auto tmp = (avmMini_op_err * (avmMini_sel_op_div - FF(1)));
             tmp *= scaling_factor;
