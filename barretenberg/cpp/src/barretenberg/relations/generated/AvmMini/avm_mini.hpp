
#pragma once
#include "../../relation_parameters.hpp"
#include "../../relation_types.hpp"
#include "./declare_views.hpp"

namespace proof_system::AvmMini_vm {

template <typename FF> struct Avm_miniRow {
<<<<<<< HEAD
    FF avmMini_internal_return_ptr_shift{};
    FF avmMini_sel_op_sub{};
    FF avmMini_sel_op_mul{};
    FF avmMini_sel_internal_call{};
    FF avmMini_sel_internal_return{};
    FF avmMini_rwc{};
    FF avmMini_op_err{};
    FF avmMini_sel_op_div{};
    FF avmMini_mem_op_b{};
    FF avmMini_rwa{};
    FF avmMini_ib{};
    FF avmMini_ia{};
    FF avmMini_ic{};
    FF avmMini_inv{};
    FF avmMini_sel_op_add{};
    FF avmMini_first{};
    FF avmMini_mem_idx_a{};
    FF avmMini_mem_op_c{};
    FF avmMini_rwb{};
    FF avmMini_pc_shift{};
    FF avmMini_pc{};
    FF avmMini_mem_op_a{};
    FF avmMini_internal_return_ptr{};
    FF avmMini_sel_halt{};
=======
    FF avmMini_sel_op_sub{};
    FF avmMini_rwa{};
    FF avmMini_ic{};
    FF avmMini_op_err{};
    FF avmMini_rwb{};
    FF avmMini_ia{};
    FF avmMini_inv{};
    FF avmMini_sel_op_div{};
    FF avmMini_tag_err{};
    FF avmMini_sel_op_mul{};
    FF avmMini_sel_op_add{};
    FF avmMini_mem_op_c{};
    FF avmMini_rwc{};
    FF avmMini_ib{};
    FF avmMini_mem_op_a{};
    FF avmMini_mem_op_b{};
>>>>>>> 739fe90a
};

inline std::string get_relation_label_avm_mini(int index)
{
    switch (index) {
<<<<<<< HEAD
    case 26:
        return "RETURN_POINTER_DECREMENT";

    case 31:
        return "PC_INCREMENT";

    case 32:
        return "INTERNAL_RETURN_POINTER_CONSISTENCY";

    case 21:
        return "RETURN_POINTER_INCREMENT";
=======
    case 18:
        return "SUBOP_DIVISION_FF";

    case 17:
        return "SUBOP_MULTIPLICATION_FF";

    case 16:
        return "SUBOP_SUBTRACTION_FF";

    case 19:
        return "SUBOP_DIVISION_ZERO_ERR1";

    case 20:
        return "SUBOP_DIVISION_ZERO_ERR2";

    case 21:
        return "SUBOP_ERROR_RELEVANT_OP";

    case 15:
        return "SUBOP_ADDITION_FF";
>>>>>>> 739fe90a
    }
    return std::to_string(index);
}

template <typename FF_> class avm_miniImpl {
  public:
    using FF = FF_;

<<<<<<< HEAD
    static constexpr std::array<size_t, 33> SUBRELATION_PARTIAL_LENGTHS{
        3, 3, 3, 3, 3, 3, 3, 3, 3, 3, 3, 3, 3, 3, 3, 3, 4, 5, 4, 4, 3, 3, 3, 3, 3, 3, 3, 3, 3, 3, 3, 5, 3,
=======
    static constexpr std::array<size_t, 22> SUBRELATION_PARTIAL_LENGTHS{
        3, 3, 3, 3, 3, 3, 3, 3, 3, 3, 3, 3, 3, 3, 3, 3, 3, 4, 5, 4, 4, 3,
>>>>>>> 739fe90a
    };

    template <typename ContainerOverSubrelations, typename AllEntities>
    void static accumulate(ContainerOverSubrelations& evals,
                           const AllEntities& new_term,
                           [[maybe_unused]] const RelationParameters<FF>&,
                           [[maybe_unused]] const FF& scaling_factor)
    {

        // Contribution 0
        {
            AvmMini_DECLARE_VIEWS(0);

            auto tmp = (avmMini_sel_op_add * (-avmMini_sel_op_add + FF(1)));
            tmp *= scaling_factor;
            std::get<0>(evals) += tmp;
        }
        // Contribution 1
        {
            AvmMini_DECLARE_VIEWS(1);

            auto tmp = (avmMini_sel_op_sub * (-avmMini_sel_op_sub + FF(1)));
            tmp *= scaling_factor;
            std::get<1>(evals) += tmp;
        }
        // Contribution 2
        {
            AvmMini_DECLARE_VIEWS(2);

            auto tmp = (avmMini_sel_op_mul * (-avmMini_sel_op_mul + FF(1)));
            tmp *= scaling_factor;
            std::get<2>(evals) += tmp;
        }
        // Contribution 3
        {
            AvmMini_DECLARE_VIEWS(3);

            auto tmp = (avmMini_sel_op_div * (-avmMini_sel_op_div + FF(1)));
            tmp *= scaling_factor;
            std::get<3>(evals) += tmp;
        }
        // Contribution 4
        {
            AvmMini_DECLARE_VIEWS(4);

            auto tmp = (avmMini_sel_internal_call * (-avmMini_sel_internal_call + FF(1)));
            tmp *= scaling_factor;
            std::get<4>(evals) += tmp;
        }
        // Contribution 5
        {
            AvmMini_DECLARE_VIEWS(5);

<<<<<<< HEAD
            auto tmp = (avmMini_sel_internal_return * (-avmMini_sel_internal_return + FF(1)));
=======
            auto tmp = (avmMini_tag_err * (-avmMini_tag_err + FF(1)));
>>>>>>> 739fe90a
            tmp *= scaling_factor;
            std::get<5>(evals) += tmp;
        }
        // Contribution 6
        {
            AvmMini_DECLARE_VIEWS(6);

<<<<<<< HEAD
            auto tmp = (avmMini_sel_halt * (-avmMini_sel_halt + FF(1)));
=======
            auto tmp = (avmMini_mem_op_a * (-avmMini_mem_op_a + FF(1)));
>>>>>>> 739fe90a
            tmp *= scaling_factor;
            std::get<6>(evals) += tmp;
        }
        // Contribution 7
        {
            AvmMini_DECLARE_VIEWS(7);

<<<<<<< HEAD
            auto tmp = (avmMini_op_err * (-avmMini_op_err + FF(1)));
=======
            auto tmp = (avmMini_mem_op_b * (-avmMini_mem_op_b + FF(1)));
>>>>>>> 739fe90a
            tmp *= scaling_factor;
            std::get<7>(evals) += tmp;
        }
        // Contribution 8
        {
            AvmMini_DECLARE_VIEWS(8);

<<<<<<< HEAD
            auto tmp = (avmMini_mem_op_a * (-avmMini_mem_op_a + FF(1)));
=======
            auto tmp = (avmMini_mem_op_c * (-avmMini_mem_op_c + FF(1)));
>>>>>>> 739fe90a
            tmp *= scaling_factor;
            std::get<8>(evals) += tmp;
        }
        // Contribution 9
        {
            AvmMini_DECLARE_VIEWS(9);

<<<<<<< HEAD
            auto tmp = (avmMini_mem_op_b * (-avmMini_mem_op_b + FF(1)));
=======
            auto tmp = (avmMini_rwa * (-avmMini_rwa + FF(1)));
>>>>>>> 739fe90a
            tmp *= scaling_factor;
            std::get<9>(evals) += tmp;
        }
        // Contribution 10
        {
            AvmMini_DECLARE_VIEWS(10);

<<<<<<< HEAD
            auto tmp = (avmMini_mem_op_c * (-avmMini_mem_op_c + FF(1)));
=======
            auto tmp = (avmMini_rwb * (-avmMini_rwb + FF(1)));
>>>>>>> 739fe90a
            tmp *= scaling_factor;
            std::get<10>(evals) += tmp;
        }
        // Contribution 11
        {
            AvmMini_DECLARE_VIEWS(11);

<<<<<<< HEAD
            auto tmp = (avmMini_rwa * (-avmMini_rwa + FF(1)));
=======
            auto tmp = (avmMini_rwc * (-avmMini_rwc + FF(1)));
>>>>>>> 739fe90a
            tmp *= scaling_factor;
            std::get<11>(evals) += tmp;
        }
        // Contribution 12
        {
            AvmMini_DECLARE_VIEWS(12);

<<<<<<< HEAD
            auto tmp = (avmMini_rwb * (-avmMini_rwb + FF(1)));
=======
            auto tmp = (avmMini_tag_err * avmMini_ia);
>>>>>>> 739fe90a
            tmp *= scaling_factor;
            std::get<12>(evals) += tmp;
        }
        // Contribution 13
        {
            AvmMini_DECLARE_VIEWS(13);

<<<<<<< HEAD
            auto tmp = (avmMini_rwc * (-avmMini_rwc + FF(1)));
=======
            auto tmp = (avmMini_tag_err * avmMini_ib);
>>>>>>> 739fe90a
            tmp *= scaling_factor;
            std::get<13>(evals) += tmp;
        }
        // Contribution 14
        {
            AvmMini_DECLARE_VIEWS(14);

<<<<<<< HEAD
            auto tmp = (avmMini_sel_op_add * ((avmMini_ia + avmMini_ib) - avmMini_ic));
=======
            auto tmp = (avmMini_tag_err * avmMini_ic);
>>>>>>> 739fe90a
            tmp *= scaling_factor;
            std::get<14>(evals) += tmp;
        }
        // Contribution 15
        {
            AvmMini_DECLARE_VIEWS(15);

<<<<<<< HEAD
            auto tmp = (avmMini_sel_op_sub * ((avmMini_ia - avmMini_ib) - avmMini_ic));
=======
            auto tmp = (avmMini_sel_op_add * ((avmMini_ia + avmMini_ib) - avmMini_ic));
>>>>>>> 739fe90a
            tmp *= scaling_factor;
            std::get<15>(evals) += tmp;
        }
        // Contribution 16
        {
            AvmMini_DECLARE_VIEWS(16);

<<<<<<< HEAD
            auto tmp = (avmMini_sel_op_mul * ((avmMini_ia * avmMini_ib) - avmMini_ic));
=======
            auto tmp = (avmMini_sel_op_sub * ((avmMini_ia - avmMini_ib) - avmMini_ic));
>>>>>>> 739fe90a
            tmp *= scaling_factor;
            std::get<16>(evals) += tmp;
        }
        // Contribution 17
        {
            AvmMini_DECLARE_VIEWS(17);

<<<<<<< HEAD
            auto tmp = ((avmMini_sel_op_div * (-avmMini_op_err + FF(1))) * ((avmMini_ic * avmMini_ib) - avmMini_ia));
=======
            auto tmp = (avmMini_sel_op_mul * ((avmMini_ia * avmMini_ib) - avmMini_ic));
>>>>>>> 739fe90a
            tmp *= scaling_factor;
            std::get<17>(evals) += tmp;
        }
        // Contribution 18
        {
            AvmMini_DECLARE_VIEWS(18);

<<<<<<< HEAD
            auto tmp = (avmMini_sel_op_div * (((avmMini_ib * avmMini_inv) - FF(1)) + avmMini_op_err));
=======
            auto tmp = ((avmMini_sel_op_div * (-avmMini_op_err + FF(1))) * ((avmMini_ic * avmMini_ib) - avmMini_ia));
>>>>>>> 739fe90a
            tmp *= scaling_factor;
            std::get<18>(evals) += tmp;
        }
        // Contribution 19
        {
            AvmMini_DECLARE_VIEWS(19);

<<<<<<< HEAD
            auto tmp = ((avmMini_sel_op_div * avmMini_op_err) * (-avmMini_inv + FF(1)));
=======
            auto tmp = (avmMini_sel_op_div * (((avmMini_ib * avmMini_inv) - FF(1)) + avmMini_op_err));
>>>>>>> 739fe90a
            tmp *= scaling_factor;
            std::get<19>(evals) += tmp;
        }
        // Contribution 20
        {
            AvmMini_DECLARE_VIEWS(20);

<<<<<<< HEAD
            auto tmp = (avmMini_op_err * (avmMini_sel_op_div - FF(1)));
=======
            auto tmp = ((avmMini_sel_op_div * avmMini_op_err) * (-avmMini_inv + FF(1)));
>>>>>>> 739fe90a
            tmp *= scaling_factor;
            std::get<20>(evals) += tmp;
        }
        // Contribution 21
        {
            AvmMini_DECLARE_VIEWS(21);

<<<<<<< HEAD
            auto tmp = (avmMini_sel_internal_call *
                        (avmMini_internal_return_ptr_shift - (avmMini_internal_return_ptr + FF(1))));
            tmp *= scaling_factor;
            std::get<21>(evals) += tmp;
        }
        // Contribution 22
        {
            AvmMini_DECLARE_VIEWS(22);

            auto tmp = (avmMini_sel_internal_call * (avmMini_internal_return_ptr - avmMini_mem_idx_a));
            tmp *= scaling_factor;
            std::get<22>(evals) += tmp;
        }
        // Contribution 23
        {
            AvmMini_DECLARE_VIEWS(23);

            auto tmp = (avmMini_sel_internal_call * ((avmMini_pc + FF(1)) - avmMini_ia));
            tmp *= scaling_factor;
            std::get<23>(evals) += tmp;
        }
        // Contribution 24
        {
            AvmMini_DECLARE_VIEWS(24);

            auto tmp = (avmMini_sel_internal_call * (avmMini_rwa - FF(1)));
            tmp *= scaling_factor;
            std::get<24>(evals) += tmp;
        }
        // Contribution 25
        {
            AvmMini_DECLARE_VIEWS(25);

            auto tmp = (avmMini_sel_internal_call * (avmMini_mem_op_a - FF(1)));
            tmp *= scaling_factor;
            std::get<25>(evals) += tmp;
        }
        // Contribution 26
        {
            AvmMini_DECLARE_VIEWS(26);

            auto tmp = (avmMini_sel_internal_return *
                        (avmMini_internal_return_ptr_shift - (avmMini_internal_return_ptr - FF(1))));
            tmp *= scaling_factor;
            std::get<26>(evals) += tmp;
        }
        // Contribution 27
        {
            AvmMini_DECLARE_VIEWS(27);

            auto tmp = (avmMini_sel_internal_return * ((avmMini_internal_return_ptr - FF(1)) - avmMini_mem_idx_a));
            tmp *= scaling_factor;
            std::get<27>(evals) += tmp;
        }
        // Contribution 28
        {
            AvmMini_DECLARE_VIEWS(28);

            auto tmp = (avmMini_sel_internal_return * (avmMini_pc_shift - avmMini_ia));
            tmp *= scaling_factor;
            std::get<28>(evals) += tmp;
        }
        // Contribution 29
        {
            AvmMini_DECLARE_VIEWS(29);

            auto tmp = (avmMini_sel_internal_return * avmMini_rwa);
            tmp *= scaling_factor;
            std::get<29>(evals) += tmp;
        }
        // Contribution 30
        {
            AvmMini_DECLARE_VIEWS(30);

            auto tmp = (avmMini_sel_internal_return * (avmMini_mem_op_a - FF(1)));
            tmp *= scaling_factor;
            std::get<30>(evals) += tmp;
        }
        // Contribution 31
        {
            AvmMini_DECLARE_VIEWS(31);

            auto tmp = ((((-avmMini_first + FF(1)) * (-avmMini_sel_halt + FF(1))) *
                         (((avmMini_sel_op_add + avmMini_sel_op_sub) + avmMini_sel_op_div) + avmMini_sel_op_mul)) *
                        (avmMini_pc_shift - (avmMini_pc + FF(1))));
            tmp *= scaling_factor;
            std::get<31>(evals) += tmp;
        }
        // Contribution 32
        {
            AvmMini_DECLARE_VIEWS(32);

            auto tmp =
                ((-(((avmMini_first + avmMini_sel_internal_call) + avmMini_sel_internal_return) + avmMini_sel_halt) +
                  FF(1)) *
                 (avmMini_internal_return_ptr_shift - avmMini_internal_return_ptr));
            tmp *= scaling_factor;
            std::get<32>(evals) += tmp;
        }
=======
            auto tmp = (avmMini_op_err * (avmMini_sel_op_div - FF(1)));
            tmp *= scaling_factor;
            std::get<21>(evals) += tmp;
        }
>>>>>>> 739fe90a
    }
};

template <typename FF> using avm_mini = Relation<avm_miniImpl<FF>>;

} // namespace proof_system::AvmMini_vm<|MERGE_RESOLUTION|>--- conflicted
+++ resolved
@@ -7,88 +7,68 @@
 namespace proof_system::AvmMini_vm {
 
 template <typename FF> struct Avm_miniRow {
-<<<<<<< HEAD
+    FF avmMini_rwb{};
+    FF avmMini_mem_op_c{};
+    FF avmMini_ia{};
     FF avmMini_internal_return_ptr_shift{};
+    FF avmMini_first{};
+    FF avmMini_sel_internal_call{};
+    FF avmMini_pc{};
     FF avmMini_sel_op_sub{};
-    FF avmMini_sel_op_mul{};
-    FF avmMini_sel_internal_call{};
-    FF avmMini_sel_internal_return{};
+    FF avmMini_sel_halt{};
     FF avmMini_rwc{};
-    FF avmMini_op_err{};
     FF avmMini_sel_op_div{};
-    FF avmMini_mem_op_b{};
-    FF avmMini_rwa{};
-    FF avmMini_ib{};
-    FF avmMini_ia{};
     FF avmMini_ic{};
     FF avmMini_inv{};
-    FF avmMini_sel_op_add{};
-    FF avmMini_first{};
-    FF avmMini_mem_idx_a{};
-    FF avmMini_mem_op_c{};
-    FF avmMini_rwb{};
-    FF avmMini_pc_shift{};
-    FF avmMini_pc{};
-    FF avmMini_mem_op_a{};
-    FF avmMini_internal_return_ptr{};
-    FF avmMini_sel_halt{};
-=======
-    FF avmMini_sel_op_sub{};
-    FF avmMini_rwa{};
-    FF avmMini_ic{};
-    FF avmMini_op_err{};
-    FF avmMini_rwb{};
-    FF avmMini_ia{};
-    FF avmMini_inv{};
-    FF avmMini_sel_op_div{};
     FF avmMini_tag_err{};
     FF avmMini_sel_op_mul{};
+    FF avmMini_pc_shift{};
+    FF avmMini_sel_internal_return{};
+    FF avmMini_mem_idx_a{};
+    FF avmMini_rwa{};
+    FF avmMini_internal_return_ptr{};
+    FF avmMini_mem_op_a{};
+    FF avmMini_ib{};
     FF avmMini_sel_op_add{};
-    FF avmMini_mem_op_c{};
-    FF avmMini_rwc{};
-    FF avmMini_ib{};
-    FF avmMini_mem_op_a{};
     FF avmMini_mem_op_b{};
->>>>>>> 739fe90a
+    FF avmMini_op_err{};
 };
 
 inline std::string get_relation_label_avm_mini(int index)
 {
     switch (index) {
-<<<<<<< HEAD
-    case 26:
+    case 20:
+        return "SUBOP_MULTIPLICATION_FF";
+
+    case 22:
+        return "SUBOP_DIVISION_ZERO_ERR1";
+
+    case 30:
         return "RETURN_POINTER_DECREMENT";
 
-    case 31:
+    case 21:
+        return "SUBOP_DIVISION_FF";
+
+    case 18:
+        return "SUBOP_ADDITION_FF";
+
+    case 36:
+        return "INTERNAL_RETURN_POINTER_CONSISTENCY";
+
+    case 19:
+        return "SUBOP_SUBTRACTION_FF";
+
+    case 25:
+        return "RETURN_POINTER_INCREMENT";
+
+    case 35:
         return "PC_INCREMENT";
 
-    case 32:
-        return "INTERNAL_RETURN_POINTER_CONSISTENCY";
-
-    case 21:
-        return "RETURN_POINTER_INCREMENT";
-=======
-    case 18:
-        return "SUBOP_DIVISION_FF";
-
-    case 17:
-        return "SUBOP_MULTIPLICATION_FF";
-
-    case 16:
-        return "SUBOP_SUBTRACTION_FF";
-
-    case 19:
-        return "SUBOP_DIVISION_ZERO_ERR1";
-
-    case 20:
+    case 24:
+        return "SUBOP_ERROR_RELEVANT_OP";
+
+    case 23:
         return "SUBOP_DIVISION_ZERO_ERR2";
-
-    case 21:
-        return "SUBOP_ERROR_RELEVANT_OP";
-
-    case 15:
-        return "SUBOP_ADDITION_FF";
->>>>>>> 739fe90a
     }
     return std::to_string(index);
 }
@@ -97,13 +77,8 @@
   public:
     using FF = FF_;
 
-<<<<<<< HEAD
-    static constexpr std::array<size_t, 33> SUBRELATION_PARTIAL_LENGTHS{
-        3, 3, 3, 3, 3, 3, 3, 3, 3, 3, 3, 3, 3, 3, 3, 3, 4, 5, 4, 4, 3, 3, 3, 3, 3, 3, 3, 3, 3, 3, 3, 5, 3,
-=======
-    static constexpr std::array<size_t, 22> SUBRELATION_PARTIAL_LENGTHS{
-        3, 3, 3, 3, 3, 3, 3, 3, 3, 3, 3, 3, 3, 3, 3, 3, 3, 4, 5, 4, 4, 3,
->>>>>>> 739fe90a
+    static constexpr std::array<size_t, 37> SUBRELATION_PARTIAL_LENGTHS{
+        3, 3, 3, 3, 3, 3, 3, 3, 3, 3, 3, 3, 3, 3, 3, 3, 3, 3, 3, 3, 4, 5, 4, 4, 3, 3, 3, 3, 3, 3, 3, 3, 3, 3, 3, 5, 3,
     };
 
     template <typename ContainerOverSubrelations, typename AllEntities>
@@ -157,304 +132,265 @@
         {
             AvmMini_DECLARE_VIEWS(5);
 
-<<<<<<< HEAD
             auto tmp = (avmMini_sel_internal_return * (-avmMini_sel_internal_return + FF(1)));
-=======
+            tmp *= scaling_factor;
+            std::get<5>(evals) += tmp;
+        }
+        // Contribution 6
+        {
+            AvmMini_DECLARE_VIEWS(6);
+
+            auto tmp = (avmMini_sel_halt * (-avmMini_sel_halt + FF(1)));
+            tmp *= scaling_factor;
+            std::get<6>(evals) += tmp;
+        }
+        // Contribution 7
+        {
+            AvmMini_DECLARE_VIEWS(7);
+
+            auto tmp = (avmMini_op_err * (-avmMini_op_err + FF(1)));
+            tmp *= scaling_factor;
+            std::get<7>(evals) += tmp;
+        }
+        // Contribution 8
+        {
+            AvmMini_DECLARE_VIEWS(8);
+
             auto tmp = (avmMini_tag_err * (-avmMini_tag_err + FF(1)));
->>>>>>> 739fe90a
-            tmp *= scaling_factor;
-            std::get<5>(evals) += tmp;
-        }
-        // Contribution 6
-        {
-            AvmMini_DECLARE_VIEWS(6);
-
-<<<<<<< HEAD
-            auto tmp = (avmMini_sel_halt * (-avmMini_sel_halt + FF(1)));
-=======
+            tmp *= scaling_factor;
+            std::get<8>(evals) += tmp;
+        }
+        // Contribution 9
+        {
+            AvmMini_DECLARE_VIEWS(9);
+
             auto tmp = (avmMini_mem_op_a * (-avmMini_mem_op_a + FF(1)));
->>>>>>> 739fe90a
-            tmp *= scaling_factor;
-            std::get<6>(evals) += tmp;
-        }
-        // Contribution 7
-        {
-            AvmMini_DECLARE_VIEWS(7);
-
-<<<<<<< HEAD
-            auto tmp = (avmMini_op_err * (-avmMini_op_err + FF(1)));
-=======
+            tmp *= scaling_factor;
+            std::get<9>(evals) += tmp;
+        }
+        // Contribution 10
+        {
+            AvmMini_DECLARE_VIEWS(10);
+
             auto tmp = (avmMini_mem_op_b * (-avmMini_mem_op_b + FF(1)));
->>>>>>> 739fe90a
-            tmp *= scaling_factor;
-            std::get<7>(evals) += tmp;
-        }
-        // Contribution 8
-        {
-            AvmMini_DECLARE_VIEWS(8);
-
-<<<<<<< HEAD
-            auto tmp = (avmMini_mem_op_a * (-avmMini_mem_op_a + FF(1)));
-=======
+            tmp *= scaling_factor;
+            std::get<10>(evals) += tmp;
+        }
+        // Contribution 11
+        {
+            AvmMini_DECLARE_VIEWS(11);
+
             auto tmp = (avmMini_mem_op_c * (-avmMini_mem_op_c + FF(1)));
->>>>>>> 739fe90a
-            tmp *= scaling_factor;
-            std::get<8>(evals) += tmp;
-        }
-        // Contribution 9
-        {
-            AvmMini_DECLARE_VIEWS(9);
-
-<<<<<<< HEAD
-            auto tmp = (avmMini_mem_op_b * (-avmMini_mem_op_b + FF(1)));
-=======
+            tmp *= scaling_factor;
+            std::get<11>(evals) += tmp;
+        }
+        // Contribution 12
+        {
+            AvmMini_DECLARE_VIEWS(12);
+
             auto tmp = (avmMini_rwa * (-avmMini_rwa + FF(1)));
->>>>>>> 739fe90a
-            tmp *= scaling_factor;
-            std::get<9>(evals) += tmp;
-        }
-        // Contribution 10
-        {
-            AvmMini_DECLARE_VIEWS(10);
-
-<<<<<<< HEAD
-            auto tmp = (avmMini_mem_op_c * (-avmMini_mem_op_c + FF(1)));
-=======
+            tmp *= scaling_factor;
+            std::get<12>(evals) += tmp;
+        }
+        // Contribution 13
+        {
+            AvmMini_DECLARE_VIEWS(13);
+
             auto tmp = (avmMini_rwb * (-avmMini_rwb + FF(1)));
->>>>>>> 739fe90a
-            tmp *= scaling_factor;
-            std::get<10>(evals) += tmp;
-        }
-        // Contribution 11
-        {
-            AvmMini_DECLARE_VIEWS(11);
-
-<<<<<<< HEAD
-            auto tmp = (avmMini_rwa * (-avmMini_rwa + FF(1)));
-=======
+            tmp *= scaling_factor;
+            std::get<13>(evals) += tmp;
+        }
+        // Contribution 14
+        {
+            AvmMini_DECLARE_VIEWS(14);
+
             auto tmp = (avmMini_rwc * (-avmMini_rwc + FF(1)));
->>>>>>> 739fe90a
-            tmp *= scaling_factor;
-            std::get<11>(evals) += tmp;
-        }
-        // Contribution 12
-        {
-            AvmMini_DECLARE_VIEWS(12);
-
-<<<<<<< HEAD
-            auto tmp = (avmMini_rwb * (-avmMini_rwb + FF(1)));
-=======
+            tmp *= scaling_factor;
+            std::get<14>(evals) += tmp;
+        }
+        // Contribution 15
+        {
+            AvmMini_DECLARE_VIEWS(15);
+
             auto tmp = (avmMini_tag_err * avmMini_ia);
->>>>>>> 739fe90a
-            tmp *= scaling_factor;
-            std::get<12>(evals) += tmp;
-        }
-        // Contribution 13
-        {
-            AvmMini_DECLARE_VIEWS(13);
-
-<<<<<<< HEAD
-            auto tmp = (avmMini_rwc * (-avmMini_rwc + FF(1)));
-=======
+            tmp *= scaling_factor;
+            std::get<15>(evals) += tmp;
+        }
+        // Contribution 16
+        {
+            AvmMini_DECLARE_VIEWS(16);
+
             auto tmp = (avmMini_tag_err * avmMini_ib);
->>>>>>> 739fe90a
-            tmp *= scaling_factor;
-            std::get<13>(evals) += tmp;
-        }
-        // Contribution 14
-        {
-            AvmMini_DECLARE_VIEWS(14);
-
-<<<<<<< HEAD
+            tmp *= scaling_factor;
+            std::get<16>(evals) += tmp;
+        }
+        // Contribution 17
+        {
+            AvmMini_DECLARE_VIEWS(17);
+
+            auto tmp = (avmMini_tag_err * avmMini_ic);
+            tmp *= scaling_factor;
+            std::get<17>(evals) += tmp;
+        }
+        // Contribution 18
+        {
+            AvmMini_DECLARE_VIEWS(18);
+
             auto tmp = (avmMini_sel_op_add * ((avmMini_ia + avmMini_ib) - avmMini_ic));
-=======
-            auto tmp = (avmMini_tag_err * avmMini_ic);
->>>>>>> 739fe90a
-            tmp *= scaling_factor;
-            std::get<14>(evals) += tmp;
-        }
-        // Contribution 15
-        {
-            AvmMini_DECLARE_VIEWS(15);
-
-<<<<<<< HEAD
+            tmp *= scaling_factor;
+            std::get<18>(evals) += tmp;
+        }
+        // Contribution 19
+        {
+            AvmMini_DECLARE_VIEWS(19);
+
             auto tmp = (avmMini_sel_op_sub * ((avmMini_ia - avmMini_ib) - avmMini_ic));
-=======
-            auto tmp = (avmMini_sel_op_add * ((avmMini_ia + avmMini_ib) - avmMini_ic));
->>>>>>> 739fe90a
-            tmp *= scaling_factor;
-            std::get<15>(evals) += tmp;
-        }
-        // Contribution 16
-        {
-            AvmMini_DECLARE_VIEWS(16);
-
-<<<<<<< HEAD
+            tmp *= scaling_factor;
+            std::get<19>(evals) += tmp;
+        }
+        // Contribution 20
+        {
+            AvmMini_DECLARE_VIEWS(20);
+
             auto tmp = (avmMini_sel_op_mul * ((avmMini_ia * avmMini_ib) - avmMini_ic));
-=======
-            auto tmp = (avmMini_sel_op_sub * ((avmMini_ia - avmMini_ib) - avmMini_ic));
->>>>>>> 739fe90a
-            tmp *= scaling_factor;
-            std::get<16>(evals) += tmp;
-        }
-        // Contribution 17
-        {
-            AvmMini_DECLARE_VIEWS(17);
-
-<<<<<<< HEAD
+            tmp *= scaling_factor;
+            std::get<20>(evals) += tmp;
+        }
+        // Contribution 21
+        {
+            AvmMini_DECLARE_VIEWS(21);
+
             auto tmp = ((avmMini_sel_op_div * (-avmMini_op_err + FF(1))) * ((avmMini_ic * avmMini_ib) - avmMini_ia));
-=======
-            auto tmp = (avmMini_sel_op_mul * ((avmMini_ia * avmMini_ib) - avmMini_ic));
->>>>>>> 739fe90a
-            tmp *= scaling_factor;
-            std::get<17>(evals) += tmp;
-        }
-        // Contribution 18
-        {
-            AvmMini_DECLARE_VIEWS(18);
-
-<<<<<<< HEAD
+            tmp *= scaling_factor;
+            std::get<21>(evals) += tmp;
+        }
+        // Contribution 22
+        {
+            AvmMini_DECLARE_VIEWS(22);
+
             auto tmp = (avmMini_sel_op_div * (((avmMini_ib * avmMini_inv) - FF(1)) + avmMini_op_err));
-=======
-            auto tmp = ((avmMini_sel_op_div * (-avmMini_op_err + FF(1))) * ((avmMini_ic * avmMini_ib) - avmMini_ia));
->>>>>>> 739fe90a
-            tmp *= scaling_factor;
-            std::get<18>(evals) += tmp;
-        }
-        // Contribution 19
-        {
-            AvmMini_DECLARE_VIEWS(19);
-
-<<<<<<< HEAD
+            tmp *= scaling_factor;
+            std::get<22>(evals) += tmp;
+        }
+        // Contribution 23
+        {
+            AvmMini_DECLARE_VIEWS(23);
+
             auto tmp = ((avmMini_sel_op_div * avmMini_op_err) * (-avmMini_inv + FF(1)));
-=======
-            auto tmp = (avmMini_sel_op_div * (((avmMini_ib * avmMini_inv) - FF(1)) + avmMini_op_err));
->>>>>>> 739fe90a
-            tmp *= scaling_factor;
-            std::get<19>(evals) += tmp;
-        }
-        // Contribution 20
-        {
-            AvmMini_DECLARE_VIEWS(20);
-
-<<<<<<< HEAD
+            tmp *= scaling_factor;
+            std::get<23>(evals) += tmp;
+        }
+        // Contribution 24
+        {
+            AvmMini_DECLARE_VIEWS(24);
+
             auto tmp = (avmMini_op_err * (avmMini_sel_op_div - FF(1)));
-=======
-            auto tmp = ((avmMini_sel_op_div * avmMini_op_err) * (-avmMini_inv + FF(1)));
->>>>>>> 739fe90a
-            tmp *= scaling_factor;
-            std::get<20>(evals) += tmp;
-        }
-        // Contribution 21
-        {
-            AvmMini_DECLARE_VIEWS(21);
-
-<<<<<<< HEAD
+            tmp *= scaling_factor;
+            std::get<24>(evals) += tmp;
+        }
+        // Contribution 25
+        {
+            AvmMini_DECLARE_VIEWS(25);
+
             auto tmp = (avmMini_sel_internal_call *
                         (avmMini_internal_return_ptr_shift - (avmMini_internal_return_ptr + FF(1))));
             tmp *= scaling_factor;
-            std::get<21>(evals) += tmp;
-        }
-        // Contribution 22
-        {
-            AvmMini_DECLARE_VIEWS(22);
+            std::get<25>(evals) += tmp;
+        }
+        // Contribution 26
+        {
+            AvmMini_DECLARE_VIEWS(26);
 
             auto tmp = (avmMini_sel_internal_call * (avmMini_internal_return_ptr - avmMini_mem_idx_a));
             tmp *= scaling_factor;
-            std::get<22>(evals) += tmp;
-        }
-        // Contribution 23
-        {
-            AvmMini_DECLARE_VIEWS(23);
+            std::get<26>(evals) += tmp;
+        }
+        // Contribution 27
+        {
+            AvmMini_DECLARE_VIEWS(27);
 
             auto tmp = (avmMini_sel_internal_call * ((avmMini_pc + FF(1)) - avmMini_ia));
             tmp *= scaling_factor;
-            std::get<23>(evals) += tmp;
-        }
-        // Contribution 24
-        {
-            AvmMini_DECLARE_VIEWS(24);
+            std::get<27>(evals) += tmp;
+        }
+        // Contribution 28
+        {
+            AvmMini_DECLARE_VIEWS(28);
 
             auto tmp = (avmMini_sel_internal_call * (avmMini_rwa - FF(1)));
             tmp *= scaling_factor;
-            std::get<24>(evals) += tmp;
-        }
-        // Contribution 25
-        {
-            AvmMini_DECLARE_VIEWS(25);
+            std::get<28>(evals) += tmp;
+        }
+        // Contribution 29
+        {
+            AvmMini_DECLARE_VIEWS(29);
 
             auto tmp = (avmMini_sel_internal_call * (avmMini_mem_op_a - FF(1)));
             tmp *= scaling_factor;
-            std::get<25>(evals) += tmp;
-        }
-        // Contribution 26
-        {
-            AvmMini_DECLARE_VIEWS(26);
+            std::get<29>(evals) += tmp;
+        }
+        // Contribution 30
+        {
+            AvmMini_DECLARE_VIEWS(30);
 
             auto tmp = (avmMini_sel_internal_return *
                         (avmMini_internal_return_ptr_shift - (avmMini_internal_return_ptr - FF(1))));
             tmp *= scaling_factor;
-            std::get<26>(evals) += tmp;
-        }
-        // Contribution 27
-        {
-            AvmMini_DECLARE_VIEWS(27);
+            std::get<30>(evals) += tmp;
+        }
+        // Contribution 31
+        {
+            AvmMini_DECLARE_VIEWS(31);
 
             auto tmp = (avmMini_sel_internal_return * ((avmMini_internal_return_ptr - FF(1)) - avmMini_mem_idx_a));
             tmp *= scaling_factor;
-            std::get<27>(evals) += tmp;
-        }
-        // Contribution 28
-        {
-            AvmMini_DECLARE_VIEWS(28);
+            std::get<31>(evals) += tmp;
+        }
+        // Contribution 32
+        {
+            AvmMini_DECLARE_VIEWS(32);
 
             auto tmp = (avmMini_sel_internal_return * (avmMini_pc_shift - avmMini_ia));
             tmp *= scaling_factor;
-            std::get<28>(evals) += tmp;
-        }
-        // Contribution 29
-        {
-            AvmMini_DECLARE_VIEWS(29);
+            std::get<32>(evals) += tmp;
+        }
+        // Contribution 33
+        {
+            AvmMini_DECLARE_VIEWS(33);
 
             auto tmp = (avmMini_sel_internal_return * avmMini_rwa);
             tmp *= scaling_factor;
-            std::get<29>(evals) += tmp;
-        }
-        // Contribution 30
-        {
-            AvmMini_DECLARE_VIEWS(30);
+            std::get<33>(evals) += tmp;
+        }
+        // Contribution 34
+        {
+            AvmMini_DECLARE_VIEWS(34);
 
             auto tmp = (avmMini_sel_internal_return * (avmMini_mem_op_a - FF(1)));
             tmp *= scaling_factor;
-            std::get<30>(evals) += tmp;
-        }
-        // Contribution 31
-        {
-            AvmMini_DECLARE_VIEWS(31);
+            std::get<34>(evals) += tmp;
+        }
+        // Contribution 35
+        {
+            AvmMini_DECLARE_VIEWS(35);
 
             auto tmp = ((((-avmMini_first + FF(1)) * (-avmMini_sel_halt + FF(1))) *
                          (((avmMini_sel_op_add + avmMini_sel_op_sub) + avmMini_sel_op_div) + avmMini_sel_op_mul)) *
                         (avmMini_pc_shift - (avmMini_pc + FF(1))));
             tmp *= scaling_factor;
-            std::get<31>(evals) += tmp;
-        }
-        // Contribution 32
-        {
-            AvmMini_DECLARE_VIEWS(32);
+            std::get<35>(evals) += tmp;
+        }
+        // Contribution 36
+        {
+            AvmMini_DECLARE_VIEWS(36);
 
             auto tmp =
                 ((-(((avmMini_first + avmMini_sel_internal_call) + avmMini_sel_internal_return) + avmMini_sel_halt) +
                   FF(1)) *
                  (avmMini_internal_return_ptr_shift - avmMini_internal_return_ptr));
             tmp *= scaling_factor;
-            std::get<32>(evals) += tmp;
-        }
-=======
-            auto tmp = (avmMini_op_err * (avmMini_sel_op_div - FF(1)));
-            tmp *= scaling_factor;
-            std::get<21>(evals) += tmp;
-        }
->>>>>>> 739fe90a
+            std::get<36>(evals) += tmp;
+        }
     }
 };
 
