--- conflicted
+++ resolved
@@ -7,125 +7,61 @@
 namespace proof_system::AvmMini_vm {
 
 template <typename FF> struct Avm_miniRow {
-<<<<<<< HEAD
-    FF avmMini_ia{};
+    FF avmMini_mem_op_b{};
+    FF avmMini_ib{};
+    FF avmMini_mem_op_a{};
+    FF avmMini_ic{};
+    FF avmMini_sel_internal_return{};
+    FF avmMini_mem_op_c{};
+    FF avmMini_op_err{};
+    FF avmMini_pc_shift{};
+    FF avmMini_internal_return_ptr_shift{};
+    FF avmMini_internal_return_ptr{};
+    FF avmMini_mem_idx_b{};
+    FF avmMini_mem_idx_a{};
     FF avmMini_pc{};
     FF avmMini_inv{};
-    FF avmMini_internal_return_ptr{};
     FF avmMini_first{};
+    FF avmMini_sel_op_sub{};
+    FF avmMini_sel_halt{};
+    FF avmMini_sel_internal_call{};
+    FF avmMini_tag_err{};
+    FF avmMini_rwb{};
+    FF avmMini_sel_jump{};
+    FF avmMini_ia{};
+    FF avmMini_rwc{};
     FF avmMini_sel_op_div{};
-    FF avmMini_internal_return_ptr_shift{};
-=======
+    FF avmMini_sel_op_mul{};
     FF avmMini_rwa{};
-    FF avmMini_mem_op_a{};
-    FF avmMini_sel_op_mul{};
-    FF avmMini_mem_op_c{};
-    FF avmMini_internal_return_ptr_shift{};
-    FF avmMini_sel_op_div{};
-    FF avmMini_rwb{};
-    FF avmMini_pc_shift{};
-    FF avmMini_internal_return_ptr{};
-    FF avmMini_sel_internal_call{};
-    FF avmMini_ia{};
->>>>>>> 93cbea1e
-    FF avmMini_mem_idx_a{};
-    FF avmMini_mem_op_a{};
-    FF avmMini_mem_op_b{};
-    FF avmMini_op_err{};
     FF avmMini_sel_op_add{};
-<<<<<<< HEAD
-    FF avmMini_rwa{};
-    FF avmMini_rwc{};
-    FF avmMini_ic{};
-    FF avmMini_sel_internal_call{};
-    FF avmMini_rwb{};
-    FF avmMini_ib{};
-    FF avmMini_sel_op_sub{};
-    FF avmMini_sel_op_mul{};
-    FF avmMini_sel_internal_return{};
-    FF avmMini_tag_err{};
-    FF avmMini_sel_jump{};
-    FF avmMini_mem_op_c{};
-    FF avmMini_pc_shift{};
-    FF avmMini_mem_idx_b{};
-    FF avmMini_sel_halt{};
-=======
-    FF avmMini_mem_op_b{};
-    FF avmMini_inv{};
-    FF avmMini_tag_err{};
-    FF avmMini_op_err{};
-    FF avmMini_ib{};
-    FF avmMini_pc{};
-    FF avmMini_sel_internal_return{};
-    FF avmMini_sel_jump{};
-    FF avmMini_rwc{};
-    FF avmMini_first{};
-    FF avmMini_sel_halt{};
-    FF avmMini_ic{};
-    FF avmMini_mem_idx_b{};
-    FF avmMini_sel_op_sub{};
->>>>>>> 93cbea1e
 };
 
 inline std::string get_relation_label_avm_mini(int index)
 {
     switch (index) {
-<<<<<<< HEAD
+    case 30:
+        return "RETURN_POINTER_DECREMENT";
+
     case 20:
         return "SUBOP_DIVISION_ZERO_ERR1";
-=======
-    case 19:
-        return "SUBOP_ADDITION_FF";
->>>>>>> 93cbea1e
 
     case 21:
         return "SUBOP_DIVISION_ZERO_ERR2";
 
-<<<<<<< HEAD
+    case 19:
+        return "SUBOP_DIVISION_FF";
+
     case 36:
         return "INTERNAL_RETURN_POINTER_CONSISTENCY";
 
+    case 22:
+        return "SUBOP_ERROR_RELEVANT_OP";
+
+    case 24:
+        return "RETURN_POINTER_INCREMENT";
+
     case 35:
         return "PC_INCREMENT";
-=======
-    case 33:
-        return "RETURN_POINTER_DECREMENT";
->>>>>>> 93cbea1e
-
-    case 24:
-        return "RETURN_POINTER_INCREMENT";
-
-<<<<<<< HEAD
-    case 19:
-        return "SUBOP_DIVISION_FF";
-
-    case 22:
-        return "SUBOP_ERROR_RELEVANT_OP";
-
-    case 30:
-        return "RETURN_POINTER_DECREMENT";
-=======
-    case 27:
-        return "RETURN_POINTER_INCREMENT";
-
-    case 24:
-        return "SUBOP_DIVISION_ZERO_ERR2";
-
-    case 20:
-        return "SUBOP_SUBTRACTION_FF";
-
-    case 22:
-        return "SUBOP_DIVISION_FF";
-
-    case 25:
-        return "SUBOP_ERROR_RELEVANT_OP";
-
-    case 23:
-        return "SUBOP_DIVISION_ZERO_ERR1";
-
-    case 38:
-        return "PC_INCREMENT";
->>>>>>> 93cbea1e
     }
     return std::to_string(index);
 }
