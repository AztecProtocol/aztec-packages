
#pragma once
#include "../../relation_parameters.hpp"
#include "../../relation_types.hpp"
#include "./declare_views.hpp"

namespace proof_system::AvmMini_vm {

template <typename FF> struct Avm_miniRow {
<<<<<<< HEAD
    FF avmMini_sel_internal_call{};
    FF avmMini_sel_op_div{};
    FF avmMini_internal_return_ptr{};
    FF avmMini_mem_idx_a{};
    FF avmMini_op_err{};
    FF avmMini_mem_op_b{};
    FF avmMini_ic{};
    FF avmMini_inv{};
    FF avmMini_internal_return_ptr_shift{};
    FF avmMini_pc_shift{};
    FF avmMini_mem_op_c{};
    FF avmMini_rwa{};
    FF avmMini_rwb{};
    FF avmMini_pc{};
    FF avmMini_first{};
    FF avmMini_tag_err{};
    FF avmMini_sel_op_sub{};
    FF avmMini_rwc{};
    FF avmMini_ia{};
    FF avmMini_mem_op_a{};
    FF avmMini_sel_op_mul{};
    FF avmMini_ib{};
    FF avmMini_sel_internal_return{};
    FF avmMini_sel_op_add{};
    FF avmMini_sel_halt{};
=======
    FF avmMini_first{};
    FF avmMini_sel_jump{};
    FF avmMini_internal_return_ptr_shift{};
    FF avmMini_pc{};
    FF avmMini_tag_err{};
    FF avmMini_mem_idx_a{};
    FF avmMini_sel_op_add{};
    FF avmMini_rwb{};
    FF avmMini_rwc{};
    FF avmMini_sel_internal_return{};
    FF avmMini_rwa{};
    FF avmMini_inv{};
    FF avmMini_sel_internal_call{};
    FF avmMini_op_err{};
    FF avmMini_pc_shift{};
    FF avmMini_sel_op_mul{};
    FF avmMini_sel_op_div{};
    FF avmMini_sel_op_sub{};
    FF avmMini_mem_op_b{};
    FF avmMini_sel_halt{};
    FF avmMini_ia{};
    FF avmMini_mem_op_a{};
    FF avmMini_ic{};
    FF avmMini_ib{};
    FF avmMini_internal_return_ptr{};
    FF avmMini_mem_op_c{};
    FF avmMini_mem_idx_b{};
>>>>>>> b1b2e7ca
};

inline std::string get_relation_label_avm_mini(int index)
{
    switch (index) {
<<<<<<< HEAD
    case 25:
        return "RETURN_POINTER_INCREMENT";

    case 23:
        return "SUBOP_DIVISION_ZERO_ERR2";

    case 30:
        return "RETURN_POINTER_DECREMENT";

    case 24:
        return "SUBOP_ERROR_RELEVANT_OP";

    case 35:
        return "PC_INCREMENT";

    case 21:
        return "SUBOP_DIVISION_FF";

    case 18:
        return "SUBOP_ADDITION_FF";

    case 20:
        return "SUBOP_MULTIPLICATION_FF";

    case 22:
        return "SUBOP_DIVISION_ZERO_ERR1";

    case 36:
        return "INTERNAL_RETURN_POINTER_CONSISTENCY";

    case 19:
        return "SUBOP_SUBTRACTION_FF";
=======
    case 24:
        return "SUBOP_DIVISION_ZERO_ERR2";

    case 20:
        return "SUBOP_SUBTRACTION_FF";

    case 38:
        return "PC_INCREMENT";

    case 22:
        return "SUBOP_DIVISION_FF";

    case 23:
        return "SUBOP_DIVISION_ZERO_ERR1";

    case 21:
        return "SUBOP_MULTIPLICATION_FF";

    case 19:
        return "SUBOP_ADDITION_FF";

    case 33:
        return "RETURN_POINTER_DECREMENT";

    case 39:
        return "INTERNAL_RETURN_POINTER_CONSISTENCY";

    case 25:
        return "SUBOP_ERROR_RELEVANT_OP";

    case 27:
        return "RETURN_POINTER_INCREMENT";
>>>>>>> b1b2e7ca
    }
    return std::to_string(index);
}

template <typename FF_> class avm_miniImpl {
  public:
    using FF = FF_;

    static constexpr std::array<size_t, 40> SUBRELATION_PARTIAL_LENGTHS{
        3, 3, 3, 3, 3, 3, 3, 3, 3, 3, 3, 3, 3, 3, 3, 3, 3, 3, 3, 3,
        3, 4, 5, 4, 4, 3, 3, 3, 3, 3, 3, 3, 3, 3, 3, 3, 3, 3, 5, 3,
    };

    template <typename ContainerOverSubrelations, typename AllEntities>
    void static accumulate(ContainerOverSubrelations& evals,
                           const AllEntities& new_term,
                           [[maybe_unused]] const RelationParameters<FF>&,
                           [[maybe_unused]] const FF& scaling_factor)
    {

        // Contribution 0
        {
            AvmMini_DECLARE_VIEWS(0);

            auto tmp = (avmMini_sel_op_add * (-avmMini_sel_op_add + FF(1)));
            tmp *= scaling_factor;
            std::get<0>(evals) += tmp;
        }
        // Contribution 1
        {
            AvmMini_DECLARE_VIEWS(1);

            auto tmp = (avmMini_sel_op_sub * (-avmMini_sel_op_sub + FF(1)));
            tmp *= scaling_factor;
            std::get<1>(evals) += tmp;
        }
        // Contribution 2
        {
            AvmMini_DECLARE_VIEWS(2);

            auto tmp = (avmMini_sel_op_mul * (-avmMini_sel_op_mul + FF(1)));
            tmp *= scaling_factor;
            std::get<2>(evals) += tmp;
        }
        // Contribution 3
        {
            AvmMini_DECLARE_VIEWS(3);

            auto tmp = (avmMini_sel_op_div * (-avmMini_sel_op_div + FF(1)));
            tmp *= scaling_factor;
            std::get<3>(evals) += tmp;
        }
        // Contribution 4
        {
            AvmMini_DECLARE_VIEWS(4);

            auto tmp = (avmMini_sel_internal_call * (-avmMini_sel_internal_call + FF(1)));
            tmp *= scaling_factor;
            std::get<4>(evals) += tmp;
        }
        // Contribution 5
        {
            AvmMini_DECLARE_VIEWS(5);

            auto tmp = (avmMini_sel_internal_return * (-avmMini_sel_internal_return + FF(1)));
            tmp *= scaling_factor;
            std::get<5>(evals) += tmp;
        }
        // Contribution 6
        {
            AvmMini_DECLARE_VIEWS(6);

            auto tmp = (avmMini_sel_jump * (-avmMini_sel_jump + FF(1)));
            tmp *= scaling_factor;
            std::get<6>(evals) += tmp;
        }
        // Contribution 7
        {
            AvmMini_DECLARE_VIEWS(7);

            auto tmp = (avmMini_sel_halt * (-avmMini_sel_halt + FF(1)));
            tmp *= scaling_factor;
            std::get<7>(evals) += tmp;
        }
        // Contribution 8
        {
            AvmMini_DECLARE_VIEWS(8);

            auto tmp = (avmMini_op_err * (-avmMini_op_err + FF(1)));
            tmp *= scaling_factor;
            std::get<8>(evals) += tmp;
        }
        // Contribution 9
        {
            AvmMini_DECLARE_VIEWS(9);

            auto tmp = (avmMini_tag_err * (-avmMini_tag_err + FF(1)));
            tmp *= scaling_factor;
            std::get<9>(evals) += tmp;
        }
        // Contribution 10
        {
            AvmMini_DECLARE_VIEWS(10);

            auto tmp = (avmMini_mem_op_a * (-avmMini_mem_op_a + FF(1)));
            tmp *= scaling_factor;
            std::get<10>(evals) += tmp;
        }
        // Contribution 11
        {
            AvmMini_DECLARE_VIEWS(11);

            auto tmp = (avmMini_mem_op_b * (-avmMini_mem_op_b + FF(1)));
            tmp *= scaling_factor;
            std::get<11>(evals) += tmp;
        }
        // Contribution 12
        {
            AvmMini_DECLARE_VIEWS(12);

            auto tmp = (avmMini_mem_op_c * (-avmMini_mem_op_c + FF(1)));
            tmp *= scaling_factor;
            std::get<12>(evals) += tmp;
        }
        // Contribution 13
        {
            AvmMini_DECLARE_VIEWS(13);

            auto tmp = (avmMini_rwa * (-avmMini_rwa + FF(1)));
            tmp *= scaling_factor;
            std::get<13>(evals) += tmp;
        }
        // Contribution 14
        {
            AvmMini_DECLARE_VIEWS(14);

            auto tmp = (avmMini_rwb * (-avmMini_rwb + FF(1)));
            tmp *= scaling_factor;
            std::get<14>(evals) += tmp;
        }
        // Contribution 15
        {
            AvmMini_DECLARE_VIEWS(15);

            auto tmp = (avmMini_rwc * (-avmMini_rwc + FF(1)));
            tmp *= scaling_factor;
            std::get<15>(evals) += tmp;
        }
        // Contribution 16
        {
            AvmMini_DECLARE_VIEWS(16);

            auto tmp = (avmMini_tag_err * avmMini_ia);
            tmp *= scaling_factor;
            std::get<16>(evals) += tmp;
        }
        // Contribution 17
        {
            AvmMini_DECLARE_VIEWS(17);

            auto tmp = (avmMini_tag_err * avmMini_ib);
            tmp *= scaling_factor;
            std::get<17>(evals) += tmp;
        }
        // Contribution 18
        {
            AvmMini_DECLARE_VIEWS(18);

            auto tmp = (avmMini_tag_err * avmMini_ic);
            tmp *= scaling_factor;
            std::get<18>(evals) += tmp;
        }
        // Contribution 19
        {
            AvmMini_DECLARE_VIEWS(19);

            auto tmp = (avmMini_sel_op_add * ((avmMini_ia + avmMini_ib) - avmMini_ic));
            tmp *= scaling_factor;
            std::get<19>(evals) += tmp;
        }
        // Contribution 20
        {
            AvmMini_DECLARE_VIEWS(20);

            auto tmp = (avmMini_sel_op_sub * ((avmMini_ia - avmMini_ib) - avmMini_ic));
            tmp *= scaling_factor;
            std::get<20>(evals) += tmp;
        }
        // Contribution 21
        {
            AvmMini_DECLARE_VIEWS(21);

            auto tmp = (avmMini_sel_op_mul * ((avmMini_ia * avmMini_ib) - avmMini_ic));
            tmp *= scaling_factor;
            std::get<21>(evals) += tmp;
        }
        // Contribution 22
        {
            AvmMini_DECLARE_VIEWS(22);

            auto tmp = ((avmMini_sel_op_div * (-avmMini_op_err + FF(1))) * ((avmMini_ic * avmMini_ib) - avmMini_ia));
            tmp *= scaling_factor;
            std::get<22>(evals) += tmp;
        }
        // Contribution 23
        {
            AvmMini_DECLARE_VIEWS(23);

            auto tmp = (avmMini_sel_op_div * (((avmMini_ib * avmMini_inv) - FF(1)) + avmMini_op_err));
            tmp *= scaling_factor;
            std::get<23>(evals) += tmp;
        }
        // Contribution 24
        {
            AvmMini_DECLARE_VIEWS(24);

            auto tmp = ((avmMini_sel_op_div * avmMini_op_err) * (-avmMini_inv + FF(1)));
            tmp *= scaling_factor;
            std::get<24>(evals) += tmp;
        }
        // Contribution 25
        {
            AvmMini_DECLARE_VIEWS(25);

            auto tmp = (avmMini_op_err * (avmMini_sel_op_div - FF(1)));
            tmp *= scaling_factor;
            std::get<25>(evals) += tmp;
        }
        // Contribution 26
        {
            AvmMini_DECLARE_VIEWS(26);

            auto tmp = (avmMini_sel_jump * (avmMini_pc_shift - avmMini_ia));
            tmp *= scaling_factor;
            std::get<26>(evals) += tmp;
        }
        // Contribution 27
        {
            AvmMini_DECLARE_VIEWS(27);

            auto tmp = (avmMini_sel_internal_call *
                        (avmMini_internal_return_ptr_shift - (avmMini_internal_return_ptr + FF(1))));
            tmp *= scaling_factor;
            std::get<27>(evals) += tmp;
        }
        // Contribution 28
        {
            AvmMini_DECLARE_VIEWS(28);

            auto tmp = (avmMini_sel_internal_call * (avmMini_internal_return_ptr - avmMini_mem_idx_b));
            tmp *= scaling_factor;
            std::get<28>(evals) += tmp;
        }
        // Contribution 29
        {
            AvmMini_DECLARE_VIEWS(29);

            auto tmp = (avmMini_sel_internal_call * (avmMini_pc_shift - avmMini_ia));
            tmp *= scaling_factor;
            std::get<29>(evals) += tmp;
        }
        // Contribution 30
        {
            AvmMini_DECLARE_VIEWS(30);

            auto tmp = (avmMini_sel_internal_call * ((avmMini_pc + FF(1)) - avmMini_ib));
            tmp *= scaling_factor;
            std::get<30>(evals) += tmp;
        }
        // Contribution 31
        {
            AvmMini_DECLARE_VIEWS(31);

            auto tmp = (avmMini_sel_internal_call * (avmMini_rwb - FF(1)));
            tmp *= scaling_factor;
            std::get<31>(evals) += tmp;
        }
        // Contribution 32
        {
            AvmMini_DECLARE_VIEWS(32);

            auto tmp = (avmMini_sel_internal_call * (avmMini_mem_op_b - FF(1)));
            tmp *= scaling_factor;
            std::get<32>(evals) += tmp;
        }
        // Contribution 33
        {
            AvmMini_DECLARE_VIEWS(33);

            auto tmp = (avmMini_sel_internal_return *
                        (avmMini_internal_return_ptr_shift - (avmMini_internal_return_ptr - FF(1))));
            tmp *= scaling_factor;
            std::get<33>(evals) += tmp;
        }
        // Contribution 34
        {
            AvmMini_DECLARE_VIEWS(34);

            auto tmp = (avmMini_sel_internal_return * ((avmMini_internal_return_ptr - FF(1)) - avmMini_mem_idx_a));
            tmp *= scaling_factor;
            std::get<34>(evals) += tmp;
        }
        // Contribution 35
        {
            AvmMini_DECLARE_VIEWS(35);

            auto tmp = (avmMini_sel_internal_return * (avmMini_pc_shift - avmMini_ia));
            tmp *= scaling_factor;
            std::get<35>(evals) += tmp;
        }
        // Contribution 36
        {
            AvmMini_DECLARE_VIEWS(36);

            auto tmp = (avmMini_sel_internal_return * avmMini_rwa);
            tmp *= scaling_factor;
            std::get<36>(evals) += tmp;
        }
        // Contribution 37
        {
            AvmMini_DECLARE_VIEWS(37);

            auto tmp = (avmMini_sel_internal_return * (avmMini_mem_op_a - FF(1)));
            tmp *= scaling_factor;
            std::get<37>(evals) += tmp;
        }
        // Contribution 38
        {
            AvmMini_DECLARE_VIEWS(38);

            auto tmp = ((((-avmMini_first + FF(1)) * (-avmMini_sel_halt + FF(1))) *
                         (((avmMini_sel_op_add + avmMini_sel_op_sub) + avmMini_sel_op_div) + avmMini_sel_op_mul)) *
                        (avmMini_pc_shift - (avmMini_pc + FF(1))));
            tmp *= scaling_factor;
            std::get<38>(evals) += tmp;
        }
        // Contribution 39
        {
            AvmMini_DECLARE_VIEWS(39);

            auto tmp =
                ((-(((avmMini_first + avmMini_sel_internal_call) + avmMini_sel_internal_return) + avmMini_sel_halt) +
                  FF(1)) *
                 (avmMini_internal_return_ptr_shift - avmMini_internal_return_ptr));
            tmp *= scaling_factor;
            std::get<39>(evals) += tmp;
        }
    }
};

template <typename FF> using avm_mini = Relation<avm_miniImpl<FF>>;

} // namespace proof_system::AvmMini_vm<|MERGE_RESOLUTION|>--- conflicted
+++ resolved
@@ -7,133 +7,70 @@
 namespace proof_system::AvmMini_vm {
 
 template <typename FF> struct Avm_miniRow {
-<<<<<<< HEAD
-    FF avmMini_sel_internal_call{};
     FF avmMini_sel_op_div{};
+    FF avmMini_mem_idx_a{};
     FF avmMini_internal_return_ptr{};
-    FF avmMini_mem_idx_a{};
+    FF avmMini_mem_op_a{};
+    FF avmMini_rwb{};
+    FF avmMini_ib{};
+    FF avmMini_sel_internal_return{};
+    FF avmMini_tag_err{};
+    FF avmMini_sel_op_sub{};
+    FF avmMini_mem_idx_b{};
     FF avmMini_op_err{};
+    FF avmMini_sel_op_mul{};
     FF avmMini_mem_op_b{};
-    FF avmMini_ic{};
+    FF avmMini_rwc{};
+    FF avmMini_ia{};
     FF avmMini_inv{};
     FF avmMini_internal_return_ptr_shift{};
+    FF avmMini_first{};
+    FF avmMini_sel_internal_call{};
+    FF avmMini_sel_halt{};
+    FF avmMini_sel_jump{};
+    FF avmMini_ic{};
+    FF avmMini_mem_op_c{};
     FF avmMini_pc_shift{};
-    FF avmMini_mem_op_c{};
+    FF avmMini_pc{};
+    FF avmMini_sel_op_add{};
     FF avmMini_rwa{};
-    FF avmMini_rwb{};
-    FF avmMini_pc{};
-    FF avmMini_first{};
-    FF avmMini_tag_err{};
-    FF avmMini_sel_op_sub{};
-    FF avmMini_rwc{};
-    FF avmMini_ia{};
-    FF avmMini_mem_op_a{};
-    FF avmMini_sel_op_mul{};
-    FF avmMini_ib{};
-    FF avmMini_sel_internal_return{};
-    FF avmMini_sel_op_add{};
-    FF avmMini_sel_halt{};
-=======
-    FF avmMini_first{};
-    FF avmMini_sel_jump{};
-    FF avmMini_internal_return_ptr_shift{};
-    FF avmMini_pc{};
-    FF avmMini_tag_err{};
-    FF avmMini_mem_idx_a{};
-    FF avmMini_sel_op_add{};
-    FF avmMini_rwb{};
-    FF avmMini_rwc{};
-    FF avmMini_sel_internal_return{};
-    FF avmMini_rwa{};
-    FF avmMini_inv{};
-    FF avmMini_sel_internal_call{};
-    FF avmMini_op_err{};
-    FF avmMini_pc_shift{};
-    FF avmMini_sel_op_mul{};
-    FF avmMini_sel_op_div{};
-    FF avmMini_sel_op_sub{};
-    FF avmMini_mem_op_b{};
-    FF avmMini_sel_halt{};
-    FF avmMini_ia{};
-    FF avmMini_mem_op_a{};
-    FF avmMini_ic{};
-    FF avmMini_ib{};
-    FF avmMini_internal_return_ptr{};
-    FF avmMini_mem_op_c{};
-    FF avmMini_mem_idx_b{};
->>>>>>> b1b2e7ca
 };
 
 inline std::string get_relation_label_avm_mini(int index)
 {
     switch (index) {
-<<<<<<< HEAD
-    case 25:
-        return "RETURN_POINTER_INCREMENT";
-
-    case 23:
-        return "SUBOP_DIVISION_ZERO_ERR2";
-
-    case 30:
-        return "RETURN_POINTER_DECREMENT";
-
-    case 24:
-        return "SUBOP_ERROR_RELEVANT_OP";
-
-    case 35:
+    case 38:
         return "PC_INCREMENT";
 
     case 21:
+        return "SUBOP_MULTIPLICATION_FF";
+
+    case 22:
         return "SUBOP_DIVISION_FF";
 
-    case 18:
-        return "SUBOP_ADDITION_FF";
-
-    case 20:
-        return "SUBOP_MULTIPLICATION_FF";
-
-    case 22:
-        return "SUBOP_DIVISION_ZERO_ERR1";
-
-    case 36:
-        return "INTERNAL_RETURN_POINTER_CONSISTENCY";
-
-    case 19:
-        return "SUBOP_SUBTRACTION_FF";
-=======
     case 24:
         return "SUBOP_DIVISION_ZERO_ERR2";
 
+    case 39:
+        return "INTERNAL_RETURN_POINTER_CONSISTENCY";
+
+    case 27:
+        return "RETURN_POINTER_INCREMENT";
+
+    case 19:
+        return "SUBOP_ADDITION_FF";
+
+    case 33:
+        return "RETURN_POINTER_DECREMENT";
+
     case 20:
         return "SUBOP_SUBTRACTION_FF";
 
-    case 38:
-        return "PC_INCREMENT";
-
-    case 22:
-        return "SUBOP_DIVISION_FF";
-
     case 23:
         return "SUBOP_DIVISION_ZERO_ERR1";
 
-    case 21:
-        return "SUBOP_MULTIPLICATION_FF";
-
-    case 19:
-        return "SUBOP_ADDITION_FF";
-
-    case 33:
-        return "RETURN_POINTER_DECREMENT";
-
-    case 39:
-        return "INTERNAL_RETURN_POINTER_CONSISTENCY";
-
     case 25:
         return "SUBOP_ERROR_RELEVANT_OP";
-
-    case 27:
-        return "RETURN_POINTER_INCREMENT";
->>>>>>> b1b2e7ca
     }
     return std::to_string(index);
 }
