
#pragma once
#include "../../relation_parameters.hpp"
#include "../../relation_types.hpp"
#include "./declare_views.hpp"

namespace proof_system::AvmMini_vm {

template <typename FF> struct Mem_traceRow {
<<<<<<< HEAD
    FF avmMini_last{};
    FF memTrace_m_rw_shift{};
    FF avmMini_first{};
    FF memTrace_m_addr{};
    FF memTrace_m_val_shift{};
    FF memTrace_m_lastAccess{};
    FF memTrace_m_rw{};
    FF memTrace_m_addr_shift{};
=======
    FF memTrace_m_rw_shift{};
    FF memTrace_m_lastAccess{};
    FF memTrace_m_addr{};
    FF memTrace_m_val_shift{};
    FF memTrace_m_rw{};
    FF avmMini_first{};
    FF memTrace_m_addr_shift{};
    FF avmMini_last{};
>>>>>>> 17ba7150
    FF memTrace_m_val{};
};

template <typename FF_> class mem_traceImpl {
  public:
    using FF = FF_;

    static constexpr std::array<size_t, 4> SUBRELATION_PARTIAL_LENGTHS{
        3,
        3,
        4,
        6,
    };

    template <typename ContainerOverSubrelations, typename AllEntities>
    void static accumulate(ContainerOverSubrelations& evals,
                           const AllEntities& new_term,
                           [[maybe_unused]] const RelationParameters<FF>&,
                           [[maybe_unused]] const FF& scaling_factor)
    {

        // Contribution 0
        {
            AvmMini_DECLARE_VIEWS(0);

            auto tmp = (memTrace_m_lastAccess * (-memTrace_m_lastAccess + FF(1)));
            tmp *= scaling_factor;
            std::get<0>(evals) += tmp;
        }
        // Contribution 1
        {
            AvmMini_DECLARE_VIEWS(1);

            auto tmp = (memTrace_m_rw * (-memTrace_m_rw + FF(1)));
            tmp *= scaling_factor;
            std::get<1>(evals) += tmp;
        }
        // Contribution 2
        {
            AvmMini_DECLARE_VIEWS(2);

            auto tmp = (((-avmMini_first + FF(1)) * (-memTrace_m_lastAccess + FF(1))) *
                        (memTrace_m_addr_shift - memTrace_m_addr));
            tmp *= scaling_factor;
            std::get<2>(evals) += tmp;
        }
        // Contribution 3
        {
            AvmMini_DECLARE_VIEWS(3);

            auto tmp = (((((-avmMini_first + FF(1)) * (-avmMini_last + FF(1))) * (-memTrace_m_lastAccess + FF(1))) *
                         (-memTrace_m_rw_shift + FF(1))) *
                        (memTrace_m_val_shift - memTrace_m_val));
            tmp *= scaling_factor;
            std::get<3>(evals) += tmp;
        }
    }
};

template <typename FF> using mem_trace = Relation<mem_traceImpl<FF>>;

} // namespace proof_system::AvmMini_vm<|MERGE_RESOLUTION|>--- conflicted
+++ resolved
@@ -7,26 +7,15 @@
 namespace proof_system::AvmMini_vm {
 
 template <typename FF> struct Mem_traceRow {
-<<<<<<< HEAD
-    FF avmMini_last{};
     FF memTrace_m_rw_shift{};
-    FF avmMini_first{};
+    FF memTrace_m_addr_shift{};
+    FF memTrace_m_val{};
     FF memTrace_m_addr{};
-    FF memTrace_m_val_shift{};
-    FF memTrace_m_lastAccess{};
-    FF memTrace_m_rw{};
-    FF memTrace_m_addr_shift{};
-=======
-    FF memTrace_m_rw_shift{};
-    FF memTrace_m_lastAccess{};
-    FF memTrace_m_addr{};
-    FF memTrace_m_val_shift{};
     FF memTrace_m_rw{};
     FF avmMini_first{};
-    FF memTrace_m_addr_shift{};
+    FF memTrace_m_lastAccess{};
     FF avmMini_last{};
->>>>>>> 17ba7150
-    FF memTrace_m_val{};
+    FF memTrace_m_val_shift{};
 };
 
 template <typename FF_> class mem_traceImpl {
