--- conflicted
+++ resolved
@@ -7,58 +7,42 @@
 namespace proof_system::AvmMini_vm {
 
 template <typename FF> struct Mem_traceRow {
-<<<<<<< HEAD
-    FF memTrace_m_addr{};
-    FF memTrace_m_rw_shift{};
-    FF memTrace_m_addr_shift{};
-    FF avmMini_last{};
-    FF avmMini_first{};
+    FF memTrace_m_tag{};
     FF memTrace_m_lastAccess{};
-    FF memTrace_m_val_shift{};
-    FF memTrace_m_val{};
-    FF memTrace_m_rw{};
-=======
-    FF memTrace_m_rw{};
+    FF memTrace_m_last{};
+    FF memTrace_m_tag_err{};
     FF memTrace_m_addr{};
     FF memTrace_m_val_shift{};
-    FF memTrace_m_last{};
-    FF memTrace_m_tag_err{};
+    FF memTrace_m_rw{};
+    FF memTrace_m_val{};
+    FF memTrace_m_tag_shift{};
+    FF memTrace_m_in_tag{};
     FF memTrace_m_addr_shift{};
-    FF memTrace_m_val{};
-    FF memTrace_m_lastAccess{};
-    FF memTrace_m_tag{};
-    FF memTrace_m_in_tag{};
+    FF memTrace_m_one_min_inv{};
     FF memTrace_m_rw_shift{};
-    FF memTrace_m_one_min_inv{};
-    FF memTrace_m_tag_shift{};
->>>>>>> 739fe90a
 };
 
 inline std::string get_relation_label_mem_trace(int index)
 {
-<<<<<<< HEAD
-    switch (index) {}
-=======
     switch (index) {
-    case 4:
-        return "MEM_LAST_ACCESS_DELIMITER";
-
-    case 6:
-        return "MEM_READ_WRITE_TAG_CONSISTENCY";
-
-    case 9:
-        return "MEM_IN_TAG_CONSISTENCY_2";
-
-    case 5:
-        return "MEM_READ_WRITE_VAL_CONSISTENCY";
-
     case 7:
         return "MEM_ZERO_INIT";
 
     case 8:
         return "MEM_IN_TAG_CONSISTENCY_1";
+
+    case 5:
+        return "MEM_READ_WRITE_VAL_CONSISTENCY";
+
+    case 4:
+        return "MEM_LAST_ACCESS_DELIMITER";
+
+    case 9:
+        return "MEM_IN_TAG_CONSISTENCY_2";
+
+    case 6:
+        return "MEM_READ_WRITE_TAG_CONSISTENCY";
     }
->>>>>>> 739fe90a
     return std::to_string(index);
 }
 
