--- conflicted
+++ resolved
@@ -14,11 +14,7 @@
     using FF = FF_;
 
     // 1 + polynomial degree of this relation
-<<<<<<< HEAD
-    static constexpr size_t RELATION_LENGTH = 5; // degree(op(op - 1)(op - 2)(op - 3)(op - 4)(op - 8)) = 4
-=======
     static constexpr size_t RELATION_LENGTH = 5; // degree(op(op - 3)(op - 4)(op - 8)) = 4
->>>>>>> e6e429e6
     static constexpr std::array<size_t, 1> SUBRELATION_PARTIAL_LENGTHS{
         5 // opcode constraint relation
     };
