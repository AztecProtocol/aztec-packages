#pragma once
#include "barretenberg/ecc/curves/bn254/fr.hpp"
#include "nested_containers.hpp"
#include <algorithm>

template <typename T>
concept IsField = std::same_as<T, bb::fr> /* || std::same_as<T, grumpkin::fr> */;

namespace bb {

/**
 * @brief A type to optionally extract a view of a relation parameter in a relation.
 *
 * @details In sumcheck, challenges in relations are always field elements, but in folding we need univariate
 * challenges. This template inspecting the underlying type of a RelationParameters instance. When this type is a field
 * type, do nothing, otherwise apply the provided view type.
 * @tparam Params
 * @tparam View
 * @todo TODO(https://github.com/AztecProtocol/barretenberg/issues/759): Optimize
 */
template <typename Params, typename View>
using GetParameterView = std::conditional_t<IsField<typename Params::DataType>, typename Params::DataType, View>;

template <typename T, size_t subrelation_idx>
concept HasSubrelationLinearlyIndependentMember = requires(T) {
    {
        std::get<subrelation_idx>(T::SUBRELATION_LINEARLY_INDEPENDENT)
    } -> std::convertible_to<bool>;
};

template <typename T>
concept HasParameterLengthAdjustmentsMember = requires { T::TOTAL_LENGTH_ADJUSTMENTS; };

/**
 * @brief Check whether a given subrelation is linearly independent from the other subrelations.
 *
 * @details More often than not, we want multiply each subrelation contribution by a power of the relation
 * separator challenge. In cases where we wish to define a subrelation that merges into another, we encode this
 * in a boolean array `SUBRELATION_LINEARLY_INDEPENDENT` in the relation. If no such array is defined, then the
 * default case where all subrelations are independent is engaged.
 */
template <typename Relation, size_t subrelation_index> constexpr bool subrelation_is_linearly_independent()
{
    if constexpr (HasSubrelationLinearlyIndependentMember<Relation, subrelation_index>) {
        return std::get<subrelation_index>(Relation::SUBRELATION_LINEARLY_INDEPENDENT);
    } else {
        return true;
    }
}

/**
 * @brief Compute the total subrelation lengths, i.e., the lengths when regarding the challenges as
 * variables.
 */
template <typename RelationImpl>
consteval std::array<size_t, RelationImpl::SUBRELATION_PARTIAL_LENGTHS.size()> compute_total_subrelation_lengths()
{
    if constexpr (HasParameterLengthAdjustmentsMember<RelationImpl>) {
        constexpr size_t NUM_SUBRELATIONS = RelationImpl::SUBRELATION_PARTIAL_LENGTHS.size();
        std::array<size_t, NUM_SUBRELATIONS> result;
        for (size_t idx = 0; idx < NUM_SUBRELATIONS; idx++) {
            result[idx] = RelationImpl::SUBRELATION_PARTIAL_LENGTHS[idx] + RelationImpl::TOTAL_LENGTH_ADJUSTMENTS[idx];
        }
        return result;
    } else {
        return RelationImpl::SUBRELATION_PARTIAL_LENGTHS;
    }
};

/**
 * @brief Get the subrelation accumulators for the Protogalaxy combiner calculation.
 * @details A subrelation of degree D, when evaluated on polynomials of degree N, gives a polynomial of degree D
 * * N. In the context of Protogalaxy, N = NUM_INSTANCES-1. Hence, given a subrelation of length x, its
 * evaluation on such polynomials will have degree (x-1) * (NUM_INSTANCES-1), and the length of this evaluation
 * will be one greater than this.
 * @tparam NUM_INSTANCES
 * @tparam NUM_SUBRELATIONS
 * @param SUBRELATION_PARTIAL_LENGTHS The array of subrelation lengths supplied by a relation.
 * @return The transformed subrelation lenths
 */
template <size_t NUM_INSTANCES, size_t NUM_SUBRELATIONS>
consteval std::array<size_t, NUM_SUBRELATIONS> compute_composed_subrelation_partial_lengths(
    std::array<size_t, NUM_SUBRELATIONS> SUBRELATION_PARTIAL_LENGTHS)
{
    std::transform(SUBRELATION_PARTIAL_LENGTHS.begin(),
                   SUBRELATION_PARTIAL_LENGTHS.end(),
                   SUBRELATION_PARTIAL_LENGTHS.begin(),
                   [](const size_t x) { return (x - 1) * (NUM_INSTANCES - 1) + 1; });
    return SUBRELATION_PARTIAL_LENGTHS;
};

/**
 * @brief The templates defined herein facilitate sharing the relation arithmetic between the prover and the
 * verifier.
 *
 * @details The sumcheck prover and verifier accumulate the contributions from each relation (really, each sub-relation)
 * into, respectively, Univariates and individual field elements. When performing relation arithmetic on
 * Univariates, we introduce UnivariateViews to reduce full length Univariates to the minimum required length
 * and to avoid unnecessary copies.
 *
 * To share the relation arithmetic, we introduce simple structs that specify two types: Accumulators and
 * AccumulatorViews. For the prover, who accumulates Univariates, these are respectively std::tuple<Univariate>
 * and std::tuple<UnivariateView>. For the verifier, who accumulates FFs, both types are simply aliases for
 * std::array<FF> (since no "view" type is necessary). The containers std::tuple and std::array are needed to
 * accommodate multiple sub-relations within each relation, where, for efficiency, each sub-relation has its own
 * specified degree.
 *
 * @note We use some funny terminology: we use the term "length" for 1 + the degree of a relation. When the relation is
 * regarded as a polynomial in all of its arguments, we refer to this length as the "total length", and when we
 * hold the relation parameters constant we refer to it as a "partial length."
 *
 */

/**
 * @brief Check if the relation has a static skip method to determine if accumulation of its result can be
 * optimised away based on a single check
 *
 * @details The skip function should return true if relation can be skipped and false if it can't
 * @tparam Relation The relation type
 * @tparam AllEntities The type containing UnivariateViews with witness and selector values
 */
template <typename Relation, typename AllEntities>
concept isSkippable = requires(const AllEntities& input) {
<<<<<<< HEAD
    {
        Relation::is_active(input)
    } -> std::same_as<bool>;
};
=======
                          {
                              Relation::skip(input)
                              } -> std::same_as<bool>;
                      };
>>>>>>> 1c305beb

/**
 * @brief A wrapper for Relations to expose methods used by the Sumcheck prover or verifier to add the
 * contribution of a given relation to the corresponding accumulator.
 *
 * @tparam FF
 * @tparam RelationImpl Base class that implements the arithmetic for a given relation (or set of sub-relations)
 */
template <typename RelationImpl> class Relation : public RelationImpl {
  public:
    using FF = typename RelationImpl::FF;

    static constexpr std::array<size_t, RelationImpl::SUBRELATION_PARTIAL_LENGTHS.size()> SUBRELATION_TOTAL_LENGTHS =
        compute_total_subrelation_lengths<RelationImpl>();

    static constexpr size_t RELATION_LENGTH = *std::max_element(RelationImpl::SUBRELATION_PARTIAL_LENGTHS.begin(),
                                                                RelationImpl::SUBRELATION_PARTIAL_LENGTHS.end());

    static constexpr size_t TOTAL_RELATION_LENGTH =
        *std::max_element(SUBRELATION_TOTAL_LENGTHS.begin(), SUBRELATION_TOTAL_LENGTHS.end());

    template <size_t NUM_INSTANCES>
    using ProtogalaxyTupleOfUnivariatesOverSubrelations =
        TupleOfUnivariates<FF, compute_composed_subrelation_partial_lengths<NUM_INSTANCES>(SUBRELATION_TOTAL_LENGTHS)>;
    template <size_t NUM_INSTANCES>
    using OptimisedProtogalaxyTupleOfUnivariatesOverSubrelations =
        OptimisedTupleOfUnivariates<FF,
                                    compute_composed_subrelation_partial_lengths<NUM_INSTANCES>(
                                        SUBRELATION_TOTAL_LENGTHS),
                                    NUM_INSTANCES - 1>;
    using SumcheckTupleOfUnivariatesOverSubrelations =
        TupleOfUnivariates<FF, RelationImpl::SUBRELATION_PARTIAL_LENGTHS>;
    using SumcheckArrayOfValuesOverSubrelations = ArrayOfValues<FF, RelationImpl::SUBRELATION_PARTIAL_LENGTHS>;

    // These are commonly needed, most importantly, for explicitly instantiating
    // compute_foo_numerator/denomintor.
    using UnivariateAccumulator0 = std::tuple_element_t<0, SumcheckTupleOfUnivariatesOverSubrelations>;
    using ValueAccumulator0 = std::tuple_element_t<0, SumcheckArrayOfValuesOverSubrelations>;
};
} // namespace bb<|MERGE_RESOLUTION|>--- conflicted
+++ resolved
@@ -121,17 +121,10 @@
  */
 template <typename Relation, typename AllEntities>
 concept isSkippable = requires(const AllEntities& input) {
-<<<<<<< HEAD
     {
-        Relation::is_active(input)
+        Relation::skip(input)
     } -> std::same_as<bool>;
 };
-=======
-                          {
-                              Relation::skip(input)
-                              } -> std::same_as<bool>;
-                      };
->>>>>>> 1c305beb
 
 /**
  * @brief A wrapper for Relations to expose methods used by the Sumcheck prover or verifier to add the
