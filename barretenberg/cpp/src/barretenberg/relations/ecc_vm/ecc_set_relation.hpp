--- conflicted
+++ resolved
@@ -16,29 +16,6 @@
         22, // grand product construction sub-relation
         3   // left-shiftable polynomial sub-relation
     };
-<<<<<<< HEAD
-    /**
-     * @brief For ZK-Flavors: Upper bound on the degrees of subrelations considered as polynomials only in witness
-polynomials,
-     * i.e. all selectors and public polynomials are treated as constants. The subrelation witness degree does not
-     * exceed the subrelation partial degree given by SUBRELATION_PARTIAL_LENGTH - 1.
-     */
-    static constexpr std::array<size_t, 2> SUBRELATION_WITNESS_DEGREES{
-        21, // grand product construction sub-relation
-        1   // left-shiftable polynomial sub-relation
-    };
-
-    template <typename AllEntities> inline static bool skip(const AllEntities& in)
-    {
-        // If z_perm == z_perm_shift, this implies that none of the wire values for the present input are involved in
-        // non-trivial copy constraints.
-        return (in.z_perm - in.z_perm_shift).is_zero();
-    }
-
-    // Max among {SUBRELATION_PARTIAL_LENGTH + SUBRELATION_WITNESS_DEGREE}
-    static constexpr size_t ZK_RELATION_LENGTH = 43;
-=======
->>>>>>> 0b012f10
 
     template <typename Accumulator> static Accumulator convert_to_wnaf(const auto& s0, const auto& s1)
     {
