#pragma once
#include <array>
#include <tuple>

#include "barretenberg/common/constexpr_utils.hpp"
#include "barretenberg/common/thread.hpp"
#include "barretenberg/polynomials/univariate.hpp"
#include "barretenberg/relations/relation_types.hpp"

namespace bb {

/**
 * @brief Log-derivative lookup argument relation for establishing DataBus reads
 * @details Each column of the databus can be thought of as a table from which we can look up values. The log-derivative
 * lookup argument seeks to prove lookups from a column by establishing the following sum:
 *
 * \sum_{i=0}^{n-1} q_{logderiv_lookup}_i * (1 / write_term_i) + read_count_i * (1 / read_term_i) = 0
 *
 * where the read and write terms are both of the form value_i + idx_i*\beta + \gamma. This expression is motivated by
 * taking the derivative of the log of a more conventional grand product style set equivalence argument (see e.g.
 * https://eprint.iacr.org/2022/1530.pdf for details). For the write term, the (idx, value) pair comes from the "table"
 * (bus column), and for the read term the (idx, value) pair comes from wires 1 and 2 which should contain a valid entry
 * in the table. (Note: the meaning of "read" here is clear: the inputs are an (index, value) pair that we want to read
 * from the table. Here "write" refers to data that is present in the "table", i.e. the bus column. There is no gate
 * associated with a write, the data is simply populated in the corresponding column and committed to when constructing
 * a proof).
 *
 * In practice, we must rephrase this expression in terms of polynomials, one of which is a polynomial I containing
 * (indirectly) the rational functions in the above expression: I_i =  1/[(read_term_i) * (write_term_i)]. This leads to
 * two subrelations. The first demonstrates that the inverse polynomial I is correctly formed. The second is the primary
 * lookup identity, where the rational functions are replaced by the use of the inverse polynomial I. These two
 * subrelations can be expressed as follows:
 *
 *  (1) I_i * (read_term_i) * (write_term_i) - 1 = 0
 *
 *  (2) \sum_{i=0}^{n-1} [q_{logderiv_lookup} * I_i * write_term_i + read_count_i * I_i * read_term_i] = 0
 *
 * Each column of the DataBus requires its own pair of subrelations. The column being read is selected via a unique
 * product, i.e. a lookup from bus column j is selected via q_busread * q_j (j = 1,2,...).
 *
 * Note: that the latter subrelation is "linearly dependent" in the sense that it establishes that a sum across all
 * rows of the exectution trace is zero, rather than that some expression holds independently at each row. Accordingly,
 * this subrelation is not multiplied by a scaling factor at each accumulation step.
 *
 */
template <typename FF_> class DatabusLookupRelationImpl {
  public:
    using FF = FF_;
    static constexpr size_t LENGTH = 5;          // 1 + polynomial degree of this relation
    static constexpr size_t NUM_BUS_COLUMNS = 3; // calldata, return data

    static constexpr size_t INVERSE_SUBREL_LENGTH = 5; // deg + 1 of inverse correctness subrelation
    static constexpr size_t LOOKUP_SUBREL_LENGTH = 5;  // deg + 1 of log-deriv lookup subrelation

    // Note: Inverse correctness subrelations are actually LENGTH-1; taking advantage would require additional work
    static constexpr std::array<size_t, NUM_BUS_COLUMNS * 2> SUBRELATION_PARTIAL_LENGTHS{
        INVERSE_SUBREL_LENGTH, // inverse polynomial correctness subrelation (bus_idx 0)
        LOOKUP_SUBREL_LENGTH,  // log-derivative lookup argument subrelation (bus_idx 0)
        INVERSE_SUBREL_LENGTH, // inverse polynomial correctness subrelation (bus_idx 1)
        LOOKUP_SUBREL_LENGTH,  // log-derivative lookup argument subrelation (bus_idx 1)
        INVERSE_SUBREL_LENGTH, // inverse polynomial correctness subrelation (bus_idx 2)
        LOOKUP_SUBREL_LENGTH   // log-derivative lookup argument subrelation (bus_idx 2)
    };

    static constexpr size_t INVERSE_SUBREL_WITNESS_DEGREE = 4; // witness degree of inverse correctness subrelation
    static constexpr size_t LOOKUP_SUBREL_WITNESS_DEGREE = 4;  // witness degree of log-deriv lookup subrelation

    /**
     * @brief For ZK-Flavors: Upper bound on the degrees of subrelations considered as polynomials only in witness
     * polynomials, i.e. all selectors and public polynomials are treated as constants. The subrelation witness degree
     * does not exceed the subrelation partial degree, which is given by LENGTH - 1 in this case.
     */
    static constexpr std::array<size_t, NUM_BUS_COLUMNS * 2> SUBRELATION_WITNESS_DEGREES{
        INVERSE_SUBREL_WITNESS_DEGREE, // inverse polynomial correctness subrelation (bus_idx 0)
        LOOKUP_SUBREL_WITNESS_DEGREE,  // log-derivative lookup argument subrelation (bus_idx 0)
        INVERSE_SUBREL_WITNESS_DEGREE, // inverse polynomial correctness subrelation (bus_idx 1)
        LOOKUP_SUBREL_WITNESS_DEGREE,  // log-derivative lookup argument subrelation (bus_idx 1)
        INVERSE_SUBREL_WITNESS_DEGREE, // inverse polynomial correctness subrelation (bus_idx 2)
        LOOKUP_SUBREL_WITNESS_DEGREE   // log-derivative lookup argument subrelation (bus_idx 2)
    };

    static constexpr bool INVERSE_SUBREL_LIN_INDEPENDENT = true; // to be satisfied independently at each row
    static constexpr bool LOOKUP_SUBREL_LIN_INDEPENDENT = false; // to be satisfied as a sum across all rows

    // The lookup subrelations are "linearly dependent" in the sense that they establish the value of a sum across the
    // entire execution trace rather than a per-row identity.
    static constexpr std::array<bool, NUM_BUS_COLUMNS* 2> SUBRELATION_LINEARLY_INDEPENDENT = {
        INVERSE_SUBREL_LIN_INDEPENDENT, LOOKUP_SUBREL_LIN_INDEPENDENT,  INVERSE_SUBREL_LIN_INDEPENDENT,
        LOOKUP_SUBREL_LIN_INDEPENDENT,  INVERSE_SUBREL_LIN_INDEPENDENT, LOOKUP_SUBREL_LIN_INDEPENDENT
    };

    template <typename AllEntities> inline static bool skip([[maybe_unused]] const AllEntities& in)
    {
        // Ensure the input does not contain a read gate or data that is being read
        return in.q_busread.is_zero() && in.calldata_read_counts.is_zero() &&
               in.secondary_calldata_read_counts.is_zero() && in.return_data_read_counts.is_zero();
    }

    // Interface for easy access of databus components by column (bus_idx)
    template <size_t bus_idx, typename AllEntities> struct BusData;

    // Specialization for calldata (bus_idx = 0)
    template <typename AllEntities> struct BusData</*bus_idx=*/0, AllEntities> {
        static auto& values(const AllEntities& in) { return in.calldata; }
        static auto& selector(const AllEntities& in) { return in.q_l; }
        static auto& inverses(AllEntities& in) { return in.calldata_inverses; }
        static auto& inverses(const AllEntities& in) { return in.calldata_inverses; } // const version
        static auto& read_counts(const AllEntities& in) { return in.calldata_read_counts; }
        static auto& read_tags(const AllEntities& in) { return in.calldata_read_tags; }
    };

    // Specialization for secondary_calldata (bus_idx = 1)
    template <typename AllEntities> struct BusData</*bus_idx=*/1, AllEntities> {
        static auto& values(const AllEntities& in) { return in.secondary_calldata; }
        static auto& selector(const AllEntities& in) { return in.q_r; }
        static auto& inverses(AllEntities& in) { return in.secondary_calldata_inverses; }
        static auto& inverses(const AllEntities& in) { return in.secondary_calldata_inverses; } // const version
        static auto& read_counts(const AllEntities& in) { return in.secondary_calldata_read_counts; }
        static auto& read_tags(const AllEntities& in) { return in.secondary_calldata_read_tags; }
    };

    // Specialization for return data (bus_idx = 2)
    template <typename AllEntities> struct BusData</*bus_idx=*/2, AllEntities> {
        static auto& values(const AllEntities& in) { return in.return_data; }
        static auto& selector(const AllEntities& in) { return in.q_o; }
        static auto& inverses(AllEntities& in) { return in.return_data_inverses; }
        static auto& inverses(const AllEntities& in) { return in.return_data_inverses; } // const version
        static auto& read_counts(const AllEntities& in) { return in.return_data_read_counts; }
        static auto& read_tags(const AllEntities& in) { return in.return_data_read_tags; }
    };

    /**
     * @brief Determine whether the inverse I needs to be computed at a given row for a given bus column
     * @details The value of the inverse polynomial I(X) only needs to be computed when the databus lookup gate is
     * "active". Otherwise it is set to 0. This method allows for determination of when the inverse should be computed.
     *
     * @tparam AllValues
     * @param row
     */
    template <size_t bus_idx, typename AllValues> static bool operation_exists_at_row(const AllValues& row)
    {
        auto read_selector = get_read_selector<FF, bus_idx>(row);
        auto read_tag = BusData<bus_idx, AllValues>::read_tags(row);
        return (read_selector == 1 || read_tag == 1);
    }

    /**
     * @brief Compute the Accumulator whose values indicate whether the inverse is computed or not
     * @details This is needed for efficiency since we don't need to compute the inverse unless the log derivative
     * lookup relation is active at a given row.
     * @note read_counts is constructed such that read_count_i <= 1 and is thus treated as boolean.
     *
     */
    template <typename Accumulator, size_t bus_idx, typename AllEntities>
    static Accumulator compute_inverse_exists(const AllEntities& in)
    {
        using View = typename Accumulator::View;

        const auto is_read_gate = get_read_selector<Accumulator, bus_idx>(in);    // is this a read gate
        const auto read_tag = View(BusData<bus_idx, AllEntities>::read_tags(in)); // does row contain data being read

        return is_read_gate + read_tag - (is_read_gate * read_tag);
    }

    /**
     * @brief Compute scalar for read term in log derivative lookup argument
     * @details The selector indicating read from bus column j is given by q_busread * q_j, j = 1,2,3
     *
     */
    template <typename Accumulator, size_t bus_idx, typename AllEntities>
    static Accumulator get_read_selector(const AllEntities& in)
    {
        using View = typename Accumulator::View;

        auto q_busread = View(in.q_busread);
        auto column_selector = View(BusData<bus_idx, AllEntities>::selector(in));

        return q_busread * column_selector;
    }

    /**
     * @brief Compute write term denominator in log derivative lookup argument
     *
     */
    template <typename Accumulator, size_t bus_idx, typename AllEntities, typename Parameters>
    static Accumulator compute_write_term(const AllEntities& in, const Parameters& params)
    {
        using View = typename Accumulator::View;
        using ParameterView = GetParameterView<Parameters, View>;

        const auto& id = View(in.databus_id);
        const auto& value = View(BusData<bus_idx, AllEntities>::values(in));
        const auto& gamma = ParameterView(params.gamma);
        const auto& beta = ParameterView(params.beta);

        // Construct value_i + idx_i*\beta + \gamma
        return value + gamma + id * beta; // degree 1
    }

    /**
     * @brief Compute read term denominator in log derivative lookup argument
     * @note No bus_idx required here since inputs to a read are of the same form regardless the bus column
     *
     */
    template <typename Accumulator, typename AllEntities, typename Parameters>
    static Accumulator compute_read_term(const AllEntities& in, const Parameters& params)
    {
        using View = typename Accumulator::View;
        using ParameterView = GetParameterView<Parameters, View>;

        // Bus value stored in w_1, index into bus column stored in w_2
        const auto& w_1 = View(in.w_l);
        const auto& w_2 = View(in.w_r);
        const auto& gamma = ParameterView(params.gamma);
        const auto& beta = ParameterView(params.beta);

        // Construct value + index*\beta + \gamma
        return w_1 + gamma + w_2 * beta;
    }

    /**
     * @brief Construct the polynomial I whose components are the inverse of the product of the read and write terms
     * @details If the denominators of log derivative lookup relation are read_term and write_term, then I_i =
     * (read_term_i*write_term_i)^{-1}.
     * @note Importantly, I_i = 0 for rows i at which there is no read or write, so the cost of this method is
     * proportional to the actual databus usage.
     *
     */
    template <size_t bus_idx, typename Polynomials>
    static void compute_logderivative_inverse(
        Polynomials& polynomials,
        auto& relation_parameters,
        const size_t circuit_size,
        [[maybe_unused]] const std::vector<std::pair<size_t, size_t>>& active_block_ranges)
    {
        PROFILE_THIS_NAME("databus relation");
        auto& inverse_polynomial = BusData<bus_idx, Polynomials>::inverses(polynomials);
<<<<<<< HEAD
        bool is_read = false;
        bool nonzero_read_count = false;
        {
            PROFILE_THIS_NAME("chunk2");
            for (size_t i = 0; i < circuit_size; ++i) {
=======

        size_t min_iterations_per_thread = 1 << 6; // min number of iterations for which we'll spin up a unique thread
        size_t num_threads = bb::calculate_num_threads_pow2(circuit_size, min_iterations_per_thread);
        size_t iterations_per_thread = circuit_size / num_threads; // actual iterations per thread

        parallel_for(num_threads, [&](size_t thread_idx) {
            size_t start = thread_idx * iterations_per_thread;
            size_t end = (thread_idx + 1) * iterations_per_thread;
            bool is_read = false;
            bool nonzero_read_count = false;
            for (size_t i = start; i < end; ++i) {
>>>>>>> 933f352d
                // Determine if the present row contains a databus operation
                auto q_busread = polynomials.q_busread[i];
                if constexpr (bus_idx == 0) { // calldata
                    is_read = q_busread == 1 && polynomials.q_l[i] == 1;
                    nonzero_read_count = polynomials.calldata_read_counts[i] > 0;
                }
                if constexpr (bus_idx == 1) { // secondary_calldata
                    is_read = q_busread == 1 && polynomials.q_r[i] == 1;
                    nonzero_read_count = polynomials.secondary_calldata_read_counts[i] > 0;
                }
                if constexpr (bus_idx == 2) { // return data
                    is_read = q_busread == 1 && polynomials.q_o[i] == 1;
                    nonzero_read_count = polynomials.return_data_read_counts[i] > 0;
                }
                // We only compute the inverse if this row contains a read gate or data that has been read
                if (is_read || nonzero_read_count) {
                    // TODO(https://github.com/AztecProtocol/barretenberg/issues/940): avoid get_row if possible.
                    auto row = polynomials.get_row(i); // Note: this is a copy. use sparingly!
                    auto value = compute_read_term<FF>(row, relation_parameters) *
                                 compute_write_term<FF, bus_idx>(row, relation_parameters);
                    inverse_polynomial.at(i) = value;
                }
            }
        });

        // Compute inverse polynomial I in place by inverting the product at each row
        // Note: zeroes are ignored as they are not used anyway
        FF::batch_invert(inverse_polynomial.coeffs());
    };

    /**
     * @brief Accumulate the subrelation contributions for reads from a single databus column
     * @details Two subrelations are required per bus column, one to establish correctness of the precomputed inverses
     * and one to establish the validity of the read.
     *
     * @param accumulator
     * @param in
     * @param params
     * @param scaling_factor
     */
    template <typename FF,
              size_t bus_idx,
              typename ContainerOverSubrelations,
              typename AllEntities,
              typename Parameters>
    static void accumulate_subrelation_contributions(ContainerOverSubrelations& accumulator,
                                                     const AllEntities& in,
                                                     const Parameters& params,
                                                     const FF& scaling_factor)
    {
        PROFILE_THIS_NAME("DatabusRead::accumulate");
        using Accumulator = typename std::tuple_element_t<0, ContainerOverSubrelations>;
        using View = typename Accumulator::View;

        const auto inverses = View(BusData<bus_idx, AllEntities>::inverses(in));       // Degree 1
        const auto read_counts = View(BusData<bus_idx, AllEntities>::read_counts(in)); // Degree 1
        const auto read_term = compute_read_term<Accumulator>(in, params);             // Degree 1 (2)
        const auto write_term = compute_write_term<Accumulator, bus_idx>(in, params);  // Degree 1 (2)
        const auto inverse_exists = compute_inverse_exists<Accumulator, bus_idx>(in);  // Degree 2
        const auto read_selector = get_read_selector<Accumulator, bus_idx>(in);        // Degree 2
        const auto write_inverse = inverses * read_term;                               // Degree 2 (3)
        const auto read_inverse = inverses * write_term;                               // Degree 2 (3)

        // Determine which pair of subrelations to update based on which bus column is being read
        constexpr size_t subrel_idx_1 = 2 * bus_idx;
        constexpr size_t subrel_idx_2 = 2 * bus_idx + 1;

        // Establish the correctness of the polynomial of inverses I. Note: inverses is computed so that the value
        // is 0 if !inverse_exists. Degree 3 (5)
        std::get<subrel_idx_1>(accumulator) += (read_term * write_term * inverses - inverse_exists) * scaling_factor;

        // Establish validity of the read. Note: no scaling factor here since this constraint is enforced across the
        // entire trace, not on a per-row basis.
        std::get<subrel_idx_2>(accumulator) += read_selector * read_inverse - read_counts * write_inverse; // Deg 4 (5)
    }

    /**
     * @brief Accumulate the log derivative databus lookup argument subrelation contributions for each databus column
     * @details Each databus column requires two subrelations
     *
     * @param accumulator transformed to `evals + C(in(X)...)*scaling_factor`
     * @param in an std::array containing the fully extended Accumulator edges.
     * @param params contains beta, gamma, and public_input_delta, ....
     * @param scaling_factor optional term to scale the evaluation before adding to evals.
     */
    template <typename ContainerOverSubrelations, typename AllEntities, typename Parameters>
    static void accumulate(ContainerOverSubrelations& accumulator,
                           const AllEntities& in,
                           const Parameters& params,
                           const FF& scaling_factor)
    {
        // Accumulate the subrelation contributions for each column of the databus
        bb::constexpr_for<0, NUM_BUS_COLUMNS, 1>([&]<size_t bus_idx>() {
            accumulate_subrelation_contributions<FF, bus_idx>(accumulator, in, params, scaling_factor);
        });
    }
};

template <typename FF> using DatabusLookupRelation = Relation<DatabusLookupRelationImpl<FF>>;

} // namespace bb<|MERGE_RESOLUTION|>--- conflicted
+++ resolved
@@ -235,49 +235,45 @@
     {
         PROFILE_THIS_NAME("databus relation");
         auto& inverse_polynomial = BusData<bus_idx, Polynomials>::inverses(polynomials);
-<<<<<<< HEAD
-        bool is_read = false;
-        bool nonzero_read_count = false;
         {
             PROFILE_THIS_NAME("chunk2");
-            for (size_t i = 0; i < circuit_size; ++i) {
-=======
-
-        size_t min_iterations_per_thread = 1 << 6; // min number of iterations for which we'll spin up a unique thread
-        size_t num_threads = bb::calculate_num_threads_pow2(circuit_size, min_iterations_per_thread);
-        size_t iterations_per_thread = circuit_size / num_threads; // actual iterations per thread
-
-        parallel_for(num_threads, [&](size_t thread_idx) {
-            size_t start = thread_idx * iterations_per_thread;
-            size_t end = (thread_idx + 1) * iterations_per_thread;
-            bool is_read = false;
-            bool nonzero_read_count = false;
-            for (size_t i = start; i < end; ++i) {
->>>>>>> 933f352d
-                // Determine if the present row contains a databus operation
-                auto q_busread = polynomials.q_busread[i];
-                if constexpr (bus_idx == 0) { // calldata
-                    is_read = q_busread == 1 && polynomials.q_l[i] == 1;
-                    nonzero_read_count = polynomials.calldata_read_counts[i] > 0;
+
+            size_t min_iterations_per_thread = 1
+                                               << 6; // min number of iterations for which we'll spin up a unique thread
+            size_t num_threads = bb::calculate_num_threads_pow2(circuit_size, min_iterations_per_thread);
+            size_t iterations_per_thread = circuit_size / num_threads; // actual iterations per thread
+
+            parallel_for(num_threads, [&](size_t thread_idx) {
+                size_t start = thread_idx * iterations_per_thread;
+                size_t end = (thread_idx + 1) * iterations_per_thread;
+                bool is_read = false;
+                bool nonzero_read_count = false;
+                for (size_t i = start; i < end; ++i) {
+                    // Determine if the present row contains a databus operation
+                    auto q_busread = polynomials.q_busread[i];
+                    if constexpr (bus_idx == 0) { // calldata
+                        is_read = q_busread == 1 && polynomials.q_l[i] == 1;
+                        nonzero_read_count = polynomials.calldata_read_counts[i] > 0;
+                    }
+                    if constexpr (bus_idx == 1) { // secondary_calldata
+                        is_read = q_busread == 1 && polynomials.q_r[i] == 1;
+                        nonzero_read_count = polynomials.secondary_calldata_read_counts[i] > 0;
+                    }
+                    if constexpr (bus_idx == 2) { // return data
+                        is_read = q_busread == 1 && polynomials.q_o[i] == 1;
+                        nonzero_read_count = polynomials.return_data_read_counts[i] > 0;
+                    }
+                    // We only compute the inverse if this row contains a read gate or data that has been read
+                    if (is_read || nonzero_read_count) {
+                        // TODO(https://github.com/AztecProtocol/barretenberg/issues/940): avoid get_row if possible.
+                        auto row = polynomials.get_row(i); // Note: this is a copy. use sparingly!
+                        auto value = compute_read_term<FF>(row, relation_parameters) *
+                                     compute_write_term<FF, bus_idx>(row, relation_parameters);
+                        inverse_polynomial.at(i) = value;
+                    }
                 }
-                if constexpr (bus_idx == 1) { // secondary_calldata
-                    is_read = q_busread == 1 && polynomials.q_r[i] == 1;
-                    nonzero_read_count = polynomials.secondary_calldata_read_counts[i] > 0;
-                }
-                if constexpr (bus_idx == 2) { // return data
-                    is_read = q_busread == 1 && polynomials.q_o[i] == 1;
-                    nonzero_read_count = polynomials.return_data_read_counts[i] > 0;
-                }
-                // We only compute the inverse if this row contains a read gate or data that has been read
-                if (is_read || nonzero_read_count) {
-                    // TODO(https://github.com/AztecProtocol/barretenberg/issues/940): avoid get_row if possible.
-                    auto row = polynomials.get_row(i); // Note: this is a copy. use sparingly!
-                    auto value = compute_read_term<FF>(row, relation_parameters) *
-                                 compute_write_term<FF, bus_idx>(row, relation_parameters);
-                    inverse_polynomial.at(i) = value;
-                }
-            }
-        });
+            });
+        }
 
         // Compute inverse polynomial I in place by inverting the product at each row
         // Note: zeroes are ignored as they are not used anyway
