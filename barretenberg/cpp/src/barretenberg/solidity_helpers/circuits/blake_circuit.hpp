--- conflicted
+++ resolved
@@ -3,15 +3,6 @@
 #include "barretenberg/stdlib/primitives/field/field.hpp"
 #include "barretenberg/stdlib/primitives/witness/witness.hpp"
 
-<<<<<<< HEAD
-using namespace bb;
-using namespace bb::plonk;
-using namespace bb::stdlib;
-
-using numeric::uint256_t;
-
-=======
->>>>>>> 9a6c2ce6
 template <typename Builder> class BlakeCircuit {
   public:
     using field_ct = bb::stdlib::field_t<Builder>;
