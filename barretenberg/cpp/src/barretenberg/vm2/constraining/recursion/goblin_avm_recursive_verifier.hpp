--- conflicted
+++ resolved
@@ -138,11 +138,7 @@
         auto mega_verifier_output = mega_verifier.verify_proof(mega_proof);
 
         // Recursively verify the goblin proof\pi_G in the Ultra circuit
-<<<<<<< HEAD
-        TableCommitments t_commitments = mega_verifier.key->witness_commitments.get_ecc_op_wires().get_data();
-=======
         TableCommitments t_commitments = mega_verifier.key->witness_commitments.get_ecc_op_wires().get_copy();
->>>>>>> bfaaad49
         GoblinRecursiveVerifier goblin_verifier{ &ultra_builder, inner_output.goblin_vk, transcript };
         GoblinRecursiveVerifierOutput goblin_verifier_output =
             goblin_verifier.verify(inner_output.goblin_proof, t_commitments);
