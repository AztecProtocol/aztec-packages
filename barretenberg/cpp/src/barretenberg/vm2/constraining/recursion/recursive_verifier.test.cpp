--- conflicted
+++ resolved
@@ -57,14 +57,13 @@
 };
 
 // TODO: Makes more sense to migrate this one over a Mega-arithmetized AVM recursive verifier?
-<<<<<<< HEAD
 /**
  * @brief A test of the "vanilla" Ultra-arithmetized AVM recursive verifier.
  *
  */
 TEST_F(AvmRecursiveTests, StandardRecursion)
 {
-    using RecursiveVerifier = AvmRecursiveVerifier_<RecursiveFlavor>;
+    using AvmRecursiveVerifier = AvmGoblinRecursiveVerifier;
     using OuterProver = UltraProver;
     using OuterVerifier = UltraVerifier;
     using OuterDeciderProvingKey = DeciderProvingKey_<UltraFlavor>;
@@ -147,111 +146,4 @@
     EXPECT_TRUE(ultra_verifier.verify_proof(outer_proof)) << "outer/recursion proof verification failed";
 }
 
-=======
->>>>>>> 009b8775
-/**
- * @brief A test of the "vanilla" Ultra-arithmetized AVM recursive verifier.
- *
- */
-TEST_F(AvmRecursiveTests, StandardRecursion)
-{
-    using AvmRecursiveVerifier = AvmGoblinRecursiveVerifier;
-    using OuterProver = UltraProver;
-    using OuterVerifier = UltraVerifier;
-    using OuterDeciderProvingKey = DeciderProvingKey_<UltraFlavor>;
-    using NativeVerifierCommitmentKey = typename AvmFlavor::VerifierCommitmentKey;
-
-    if (testing::skip_slow_tests()) {
-        GTEST_SKIP();
-    }
-
-    NativeProofResult proof_result;
-    ASSERT_NO_FATAL_FAILURE({ create_and_verify_native_proof(proof_result); });
-
-    auto [proof, verification_key, public_inputs_cols] = proof_result;
-    proof.insert(proof.begin(), 0); // TODO(#14234)[Unconditional PIs validation]: remove this
-
-    // Create the outer verifier, to verify the proof
-    OuterBuilder outer_circuit;
-
-    // Scoped to free memory of RecursiveVerifier.
-    {
-        RecursiveVerifier recursive_verifier{ outer_circuit, verification_key };
-
-        auto pairing_points = recursive_verifier.verify_proof(proof, public_inputs_cols);
-
-        NativeVerifierCommitmentKey pcs_vkey{};
-        bool pairing_points_valid =
-            pcs_vkey.pairing_check(pairing_points.P0.get_value(), pairing_points.P1.get_value());
-
-        // Check that the output of the recursive verifier is well-formed for aggregation as this pair of points will
-        // be aggregated with others.
-        ASSERT_TRUE(pairing_points_valid) << "Pairing points are not valid.";
-
-        // Check that no failure flag was raised in the recursive verifier circuit
-        ASSERT_FALSE(outer_circuit.failed()) << outer_circuit.err();
-
-        // Check that the circuit is valid.
-        bool outer_circuit_checked = CircuitChecker::check(outer_circuit);
-        ASSERT_TRUE(outer_circuit_checked) << "outer circuit check failed";
-
-        auto avm_transcript = AvmFlavor::Transcript();
-        avm_transcript.load_proof(proof);
-        auto manifest = avm_transcript.get_manifest();
-        auto recursive_manifest = recursive_verifier.transcript->get_manifest();
-
-        // We sanity check that the recursive manifest matches its counterpart one.
-        ASSERT_EQ(manifest.size(), recursive_manifest.size());
-        for (size_t i = 0; i < recursive_manifest.size(); ++i) {
-            EXPECT_EQ(recursive_manifest[i], manifest[i]);
-        }
-
-        // We sanity check that the recursive verifier key (precomputed columns) matches its counterpart one.
-        for (const auto [key_el, rec_key_el] :
-             zip_view(verification_key->get_all(), recursive_verifier.key->get_all())) {
-            EXPECT_EQ(key_el, rec_key_el.get_value());
-        }
-
-        // Sanity checks on circuit_size and num_public_inputs match.
-        EXPECT_EQ(verification_key->circuit_size,
-                  static_cast<uint64_t>(recursive_verifier.key->circuit_size.get_value()));
-        EXPECT_EQ(verification_key->num_public_inputs,
-                  static_cast<uint64_t>(recursive_verifier.key->num_public_inputs.get_value()));
-    }
-
-    // Make a proof of the verification of an AVM proof
-    const size_t srs_size = 1 << 24; // Current outer_circuit size is 9.6 millions
-    auto ultra_instance = std::make_shared<OuterDeciderProvingKey>(
-        outer_circuit, TraceSettings{}, bb::CommitmentKey<curve::BN254>(srs_size));
-
-    // Scoped to free memory of OuterProver.
-    auto outer_proof = [&]() {
-<<<<<<< HEAD
-        auto verification_key =
-            std::make_shared<UltraRollupFlavor::VerificationKey>(outer_proving_key->get_precomputed());
-        UltraRollupProver outer_prover(outer_proving_key, verification_key);
-        return outer_prover.construct_proof();
-    }();
-
-    // Verify the proof of the Ultra circuit that verified the AVM recursive verifier circuit
-    auto outer_verification_key =
-        std::make_shared<UltraRollupFlavor::VerificationKey>(outer_proving_key->get_precomputed());
-    VerifierCommitmentKey<curve::Grumpkin> ipa_verification_key(1 << CONST_ECCVM_LOG_N);
-    UltraRollupVerifier final_verifier(outer_verification_key, ipa_verification_key);
-
-    EXPECT_TRUE(final_verifier.verify_proof(outer_proof, outer_proving_key->ipa_proof));
-=======
-        auto verification_key = std::make_shared<UltraFlavor::VerificationKey>(ultra_instance->get_precomputed());
-        OuterProver ultra_prover(ultra_instance, verification_key);
-        return ultra_prover.construct_proof();
-    }();
-
-    vinfo("Recursive verifier: finalized num gates = ", outer_circuit.num_gates);
-
-    auto ultra_verification_key = std::make_shared<UltraFlavor::VerificationKey>(ultra_instance->get_precomputed());
-    OuterVerifier ultra_verifier(ultra_verification_key);
-    EXPECT_TRUE(ultra_verifier.verify_proof(outer_proof)) << "outer/recursion proof verification failed";
->>>>>>> 009b8775
-}
-
 } // namespace bb::avm2::constraining