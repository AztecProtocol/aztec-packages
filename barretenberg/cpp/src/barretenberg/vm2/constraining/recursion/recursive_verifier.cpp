#include "recursive_verifier.hpp"

#include <algorithm>
#include <cstddef>
#include <memory>

#include "barretenberg/commitment_schemes/shplonk/shplemini.hpp"
#include "barretenberg/honk/proof_system/types/proof.hpp"
#include "barretenberg/polynomials/polynomial.hpp"
#include "barretenberg/polynomials/shared_shifted_virtual_zeroes_array.hpp"
#include "barretenberg/stdlib/primitives/bool/bool.hpp"
#include "barretenberg/stdlib/primitives/field/field.hpp"
#include "barretenberg/stdlib/primitives/padding_indicator_array/padding_indicator_array.hpp"
#include "barretenberg/transcript/transcript.hpp"
#include "barretenberg/vm2/common/aztec_constants.hpp"

namespace bb::avm2 {

// TODO(#15892): Remove vk argument from all functions once its fixed.
AvmRecursiveVerifier::AvmRecursiveVerifier(Builder& builder, const std::shared_ptr<VerificationKey>& vkey)
    : builder(builder)
    , key(vkey)
{
    // TODO(#15892): Uncomment this when we make the AVM vk and vk
    // hash fixed.
    // key->fix_witness();
    // compute the vk hash from the native vk fields
    // this->vk_hash.fix_witness();
}

// Evaluate the given public input column over the multivariate challenge points
AvmRecursiveVerifier::FF AvmRecursiveVerifier::evaluate_public_input_column(const std::vector<FF>& points,
                                                                            const std::vector<FF>& challenges)
{
    size_t circuit_size = 1 << CONST_PROOF_SIZE_LOG_N;
    auto coefficients = SharedShiftedVirtualZeroesArray<FF>{
        .start_ = 0,
        .end_ = points.size(),
        .virtual_size_ = circuit_size,
        .backing_memory_ = BackingMemory<FF>::allocate(points.size()),
    };

    memcpy(
        static_cast<void*>(coefficients.data()), static_cast<const void*>(points.data()), sizeof(FF) * points.size());

    return generic_evaluate_mle<FF>(challenges, coefficients);
}

AvmRecursiveVerifier::PairingPoints AvmRecursiveVerifier::verify_proof(
    const HonkProof& proof, const std::vector<std::vector<fr>>& public_inputs_vec_nt)
{
    StdlibProof stdlib_proof(builder, proof);

    std::vector<std::vector<FF>> public_inputs_ct;
    public_inputs_ct.reserve(public_inputs_vec_nt.size());

    for (const auto& vec : public_inputs_vec_nt) {
        std::vector<FF> vec_ct;
        vec_ct.reserve(vec.size());
        for (const auto& el : vec) {
            vec_ct.push_back(stdlib::witness_t<Builder>(&builder, el));
        }
        public_inputs_ct.push_back(vec_ct);
    }

    return verify_proof(stdlib_proof, public_inputs_ct);
}

// TODO(#991): (see https://github.com/AztecProtocol/barretenberg/issues/991)
// TODO(#14234)[Unconditional PIs validation]: rename stdlib_proof_with_pi_flag to stdlib_proof
AvmRecursiveVerifier::PairingPoints AvmRecursiveVerifier::verify_proof(
    const stdlib::Proof<Builder>& stdlib_proof_with_pi_flag, const std::vector<std::vector<FF>>& public_inputs)
{
    using Curve = typename Flavor::Curve;
    using PCS = typename Flavor::PCS;
    using VerifierCommitments = typename Flavor::VerifierCommitments;
    using RelationParams = RelationParameters<typename Flavor::FF>;
    using Shplemini = ShpleminiVerifier_<Curve>;
    using ClaimBatcher = ClaimBatcher_<Curve>;
    using ClaimBatch = ClaimBatcher::Batch;
    using stdlib::bool_t;

    // TODO(#14234)[Unconditional PIs validation]: Remove the next 3 lines
    StdlibProof stdlib_proof = stdlib_proof_with_pi_flag;
    bool_t<Builder> pi_validation = !bool_t<Builder>(stdlib_proof.at(0));
    stdlib_proof.erase(stdlib_proof.begin());

    if (public_inputs.size() != AVM_NUM_PUBLIC_INPUT_COLUMNS) {
        throw_or_abort("AvmRecursiveVerifier::verify_proof: public inputs size mismatch");
    }

    transcript->load_proof(stdlib_proof);

    // TODO(#15892): Fiat-Shamir the vk hash by uncommenting the add_to_hash_buffer.
    // transcript->add_to_hash_buffer("avm_vk_hash", vk_hash);
    info("AVM vk hash in recursive verifier: ", vk_hash);

    RelationParams relation_parameters;
    VerifierCommitments commitments{ key };

    // Get commitments to VM wires
    for (auto [comm, label] : zip_view(commitments.get_wires(), commitments.get_wires_labels())) {
        comm = transcript->template receive_from_prover<Commitment>(label);
    }

    auto [beta, gamma] = transcript->template get_challenges<FF>("beta", "gamma");
    relation_parameters.beta = beta;
    relation_parameters.gamma = gamma;

    // Get commitments to inverses
    for (auto [label, commitment] : zip_view(commitments.get_derived_labels(), commitments.get_derived())) {
        commitment = transcript->template receive_from_prover<Commitment>(label);
    }

<<<<<<< HEAD
    const std::vector<FF> padding_indicator_array(CONST_PROOF_SIZE_LOG_N, 1);
=======
    // unconstrained
    const size_t log_circuit_size = static_cast<uint32_t>(key->log_circuit_size.get_value());
    const auto padding_indicator_array =
        stdlib::compute_padding_indicator_array<Curve, CONST_PROOF_SIZE_LOG_N>(FF(log_circuit_size));
>>>>>>> 0cce1717

    // Multiply each linearly independent subrelation contribution by `alpha^i` for i = 0, ..., NUM_SUBRELATIONS - 1.
    const FF alpha = transcript->template get_challenge<FF>("Sumcheck:alpha");

    SumcheckVerifier<Flavor> sumcheck(transcript, alpha, CONST_PROOF_SIZE_LOG_N);

    auto gate_challenges = std::vector<FF>(CONST_PROOF_SIZE_LOG_N);
    for (size_t idx = 0; idx < CONST_PROOF_SIZE_LOG_N; idx++) {
        gate_challenges[idx] = transcript->template get_challenge<FF>("Sumcheck:gate_challenge_" + std::to_string(idx));
    }

    // No need to constrain that sumcheck_verified is true as this is guaranteed by the implementation of
    // when called over a "circuit field" types.
    SumcheckOutput<Flavor> output = sumcheck.verify(relation_parameters, gate_challenges, padding_indicator_array);
    vinfo("verified sumcheck: ", (output.verified));

    std::array<FF, AVM_NUM_PUBLIC_INPUT_COLUMNS> claimed_evaluations = {
        output.claimed_evaluations.public_inputs_cols_0_,
        output.claimed_evaluations.public_inputs_cols_1_,
        output.claimed_evaluations.public_inputs_cols_2_,
        output.claimed_evaluations.public_inputs_cols_3_,
    };

    // TODO(#14234)[Unconditional PIs validation]: Inside of loop, replace pi_validation.must_imply() by
    // public_input_evaluation.assert_equal(claimed_evaluations[i]
    for (size_t i = 0; i < AVM_NUM_PUBLIC_INPUT_COLUMNS; i++) {
        // In-circuit mle evaluation efficiently handles evaluations of polynomials extended by zero, i.e.
        // public_inputs[i] is of the size bounded by compile-time constant `AVM_PUBLIC_INPUTS_COLUMNS_MAX_LENGTH` but
        // it is evaluated as a polynomial in fixed number of variables to match the sumcheck claimed evaluation, that
        // also uses extension by zero.
        FF public_input_evaluation = evaluate_public_input_column(public_inputs[i], output.challenge);
        vinfo("public_input_evaluation failed, public inputs col ", i);
        pi_validation.must_imply(public_input_evaluation == claimed_evaluations[i], "public_input_evaluation failed");
    }

    // Execute Shplemini rounds.
    ClaimBatcher claim_batcher{
        .unshifted = ClaimBatch{ commitments.get_unshifted(), output.claimed_evaluations.get_unshifted() },
        .shifted = ClaimBatch{ commitments.get_to_be_shifted(), output.claimed_evaluations.get_shifted() }
    };
    const BatchOpeningClaim<Curve> opening_claim = Shplemini::compute_batch_opening_claim(
        padding_indicator_array, claim_batcher, output.challenge, Commitment::one(&builder), transcript);

    auto pairing_points = PCS::reduce_verify_batch_opening_claim(opening_claim, transcript);
    return pairing_points;
}

} // namespace bb::avm2<|MERGE_RESOLUTION|>--- conflicted
+++ resolved
@@ -112,14 +112,7 @@
         commitment = transcript->template receive_from_prover<Commitment>(label);
     }
 
-<<<<<<< HEAD
     const std::vector<FF> padding_indicator_array(CONST_PROOF_SIZE_LOG_N, 1);
-=======
-    // unconstrained
-    const size_t log_circuit_size = static_cast<uint32_t>(key->log_circuit_size.get_value());
-    const auto padding_indicator_array =
-        stdlib::compute_padding_indicator_array<Curve, CONST_PROOF_SIZE_LOG_N>(FF(log_circuit_size));
->>>>>>> 0cce1717
 
     // Multiply each linearly independent subrelation contribution by `alpha^i` for i = 0, ..., NUM_SUBRELATIONS - 1.
     const FF alpha = transcript->template get_challenge<FF>("Sumcheck:alpha");
