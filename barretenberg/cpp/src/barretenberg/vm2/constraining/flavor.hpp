#pragma once

#include "barretenberg/commitment_schemes/kzg/kzg.hpp"
#include "barretenberg/common/tuple.hpp"
#include "barretenberg/ecc/curves/bn254/g1.hpp"
#include "barretenberg/flavor/relation_definitions.hpp"
#include "barretenberg/polynomials/barycentric.hpp"
#include "barretenberg/polynomials/univariate.hpp"

#include "barretenberg/flavor/flavor.hpp"
#include "barretenberg/flavor/flavor_macros.hpp"
#include "barretenberg/polynomials/evaluation_domain.hpp"
#include "barretenberg/transcript/transcript.hpp"

#include "barretenberg/vm2/common/aztec_constants.hpp"
#include "barretenberg/vm2/constraining/entities.hpp"
#include "barretenberg/vm2/constraining/flavor_settings.hpp"

#include "barretenberg/vm2/generated/columns.hpp"
#include "barretenberg/vm2/generated/flavor_variables.hpp"

namespace bb::avm2 {

// Metaprogramming to concatenate tuple types.
template <typename... input_t> using tuple_cat_t = decltype(flat_tuple::tuple_cat(std::declval<input_t>()...));

class AvmFlavor {
  public:
    using Curve = AvmFlavorSettings::Curve;
    using G1 = AvmFlavorSettings::G1;
    using PCS = AvmFlavorSettings::PCS;

    using FF = AvmFlavorSettings::FF;
    using Polynomial = AvmFlavorSettings::Polynomial;
    using PolynomialHandle = AvmFlavorSettings::PolynomialHandle;
    using GroupElement = AvmFlavorSettings::GroupElement;
    using Commitment = AvmFlavorSettings::Commitment;
    using CommitmentHandle = AvmFlavorSettings::CommitmentHandle;
    using CommitmentKey = AvmFlavorSettings::CommitmentKey;
    using VerifierCommitmentKey = AvmFlavorSettings::VerifierCommitmentKey;

    // indicates when evaluating sumcheck, edges must be extended to be MAX_TOTAL_RELATION_LENGTH
    static constexpr bool USE_SHORT_MONOMIALS = false;

    // This flavor would not be used with ZK Sumcheck
    static constexpr bool HasZK = false;

    // To achieve fixed proof size and that the recursive verifier circuit is constant, we are using padding in Sumcheck
    // and Shplemini
    static constexpr bool USE_PADDING = true;

    static constexpr size_t NUM_PRECOMPUTED_ENTITIES = AvmFlavorVariables::NUM_PRECOMPUTED_ENTITIES;
    static constexpr size_t NUM_WITNESS_ENTITIES = AvmFlavorVariables::NUM_WITNESS_ENTITIES;
    static constexpr size_t NUM_SHIFTED_ENTITIES = AvmFlavorVariables::NUM_SHIFTED_ENTITIES;
    static constexpr size_t NUM_WIRES = AvmFlavorVariables::NUM_WIRES;
    static constexpr size_t NUM_ALL_ENTITIES = AvmFlavorVariables::NUM_ALL_ENTITIES;

    // In the sumcheck univariate computation, we divide the trace in chunks and each chunk is
    // evenly processed by all the threads. This constant defines the maximum number of rows
    // that a given thread will process per chunk. This constant is assumed to be a power of 2
    // greater or equal to 2.
    // The current constant 32 is the result of time measurements using 16 threads and against
    // bulk test v2. It was performed at a stage where the trace was not large.
    // We note that all the experiments with constants below 256 did not exhibit any significant differences.
    // TODO: Fine-tune the following constant when avm is close to completion.
    static constexpr size_t MAX_CHUNK_THREAD_PORTION_SIZE = 32;

    // Need to be templated for recursive verifier
    template <typename FF_> using MainRelations_ = AvmFlavorVariables::MainRelations_<FF_>;

    using MainRelations = MainRelations_<FF>;

    // Need to be templated for recursive verifier
    template <typename FF_> using LookupRelations_ = AvmFlavorVariables::LookupRelations_<FF_>;

    using LookupRelations = LookupRelations_<FF>;

    // Need to be templated for recursive verifier
    template <typename FF_> using Relations_ = tuple_cat_t<MainRelations_<FF_>, LookupRelations_<FF_>>;
    using Relations = Relations_<FF>;

    static constexpr size_t NUM_SUBRELATIONS = compute_number_of_subrelations<Relations>();

    using SubrelationSeparators = std::array<FF, NUM_SUBRELATIONS - 1>;

    static constexpr size_t MAX_PARTIAL_RELATION_LENGTH = compute_max_partial_relation_length<Relations>();

    static_assert(MAX_PARTIAL_RELATION_LENGTH < 8, "MAX_PARTIAL_RELATION_LENGTH must be less than 8");

    // BATCHED_RELATION_PARTIAL_LENGTH = algebraic degree of sumcheck relation *after* multiplying by the `pow_zeta`
    // random polynomial e.g. For \sum(x) [A(x) * B(x) + C(x)] * PowZeta(X), relation length = 2 and random relation
    // length = 3
    static constexpr size_t BATCHED_RELATION_PARTIAL_LENGTH = MAX_PARTIAL_RELATION_LENGTH + 1;
    static constexpr size_t NUM_RELATIONS = std::tuple_size_v<Relations>;

    static constexpr bool has_zero_row = true;

    static constexpr size_t NUM_FRS_COM = field_conversion::calc_num_bn254_frs<Commitment>();
    static constexpr size_t NUM_FRS_FR = field_conversion::calc_num_bn254_frs<FF>();

    // After any circuit changes, hover `COMPUTED_AVM_PROOF_LENGTH_IN_FIELDS` in your IDE
    // to see its value and then update `AVM_V2_PROOF_LENGTH_IN_FIELDS` in constants.nr.
    static constexpr size_t COMPUTED_AVM_PROOF_LENGTH_IN_FIELDS =
        (NUM_WITNESS_ENTITIES + 1) * NUM_FRS_COM + (NUM_ALL_ENTITIES + 1) * NUM_FRS_FR +
        CONST_PROOF_SIZE_LOG_N * (NUM_FRS_COM + NUM_FRS_FR * (BATCHED_RELATION_PARTIAL_LENGTH + 1));

    static_assert(AVM_V2_PROOF_LENGTH_IN_FIELDS_PADDED >= COMPUTED_AVM_PROOF_LENGTH_IN_FIELDS,
                  "\n The constant AVM_V2_PROOF_LENGTH_IN_FIELDS_PADDED is now too short\n"
                  "as is smaller than the real AVM v2 proof. Increase the padded constant \n"
                  "in constants.nr accordingly.");

    // TODO(#13390): Revive the following code once we freeze the number of colums in AVM.
    // static_assert(AVM_V2_PROOF_LENGTH_IN_FIELDS == COMPUTED_AVM_PROOF_LENGTH_IN_FIELDS,
    //               "\nUnexpected AVM V2 proof length. This might be due to some changes in the\n"
    //               "AVM circuit layout. In this case, modify AVM_V2_PROOF_LENGTH_IN_FIELDS \n"
    //               "in constants.nr accordingly.");

    // VK is composed of
    // - circuit size encoded as a fr field element
    // - num of inputs encoded as a fr field element
    // - NUM_PRECOMPUTED_ENTITIES commitments
    // TODO(#13390): Revive the following code once we freeze the number of colums in AVM.
    // static_assert(AVM_V2_VERIFICATION_KEY_LENGTH_IN_FIELDS == 2 * NUM_FRS_FR + NUM_PRECOMPUTED_ENTITIES *
    // NUM_FRS_COM,
    //               "\nUnexpected AVM V2 VK length. This might be due to some changes in the\n"
    //               "AVM circuit. In this case, modify AVM_V2_VERIFICATION_KEY_LENGTH_IN_FIELDS \n"
    //               "in constants.nr accordingly.");

    template <typename DataType_> class PrecomputedEntities {
      public:
        using DataType = DataType_;
        DEFINE_FLAVOR_MEMBERS(DataType_, AVM2_PRECOMPUTED_ENTITIES)
    };

  private:
    template <typename DataType> class WireEntities {
      public:
        DEFINE_FLAVOR_MEMBERS(DataType, AVM2_WIRE_ENTITIES)
    };

    template <typename DataType> class DerivedWitnessEntities {
      public:
        DEFINE_FLAVOR_MEMBERS(DataType, AVM2_DERIVED_WITNESS_ENTITIES)
    };

    template <typename DataType> class ShiftedEntities {
      public:
        DEFINE_FLAVOR_MEMBERS(DataType, AVM2_SHIFTED_ENTITIES)
    };

    template <typename DataType, typename PrecomputedAndWitnessEntitiesSuperset>
    static auto get_to_be_shifted(PrecomputedAndWitnessEntitiesSuperset& entities)
    {
        return RefArray<DataType, NUM_SHIFTED_ENTITIES>{ AVM2_TO_BE_SHIFTED_E(entities.) };
    }

  public:
    template <typename DataType>
    class WitnessEntities : public WireEntities<DataType>, public DerivedWitnessEntities<DataType> {
      public:
        DEFINE_COMPOUND_GET_ALL(WireEntities<DataType>, DerivedWitnessEntities<DataType>)

        auto get_wires() { return WireEntities<DataType>::get_all(); }
        static const auto& get_wires_labels() { return WireEntities<DataType>::get_labels(); }
        auto get_derived() { return DerivedWitnessEntities<DataType>::get_all(); }
        static const auto& get_derived_labels() { return DerivedWitnessEntities<DataType>::get_labels(); }
    };

    template <typename DataType_>
    class AllEntities : public PrecomputedEntities<DataType_>,
                        public WitnessEntities<DataType_>,
                        public ShiftedEntities<DataType_> {
      public:
        using DataType = DataType_;
        DEFINE_COMPOUND_GET_ALL(PrecomputedEntities<DataType>, WitnessEntities<DataType>, ShiftedEntities<DataType>)

        auto get_unshifted()
        {
            return concatenate(PrecomputedEntities<DataType>::get_all(), WitnessEntities<DataType>::get_all());
        }

        static const auto& get_unshifted_labels()
        {
            static const auto labels =
                concatenate(PrecomputedEntities<DataType>::get_labels(), WitnessEntities<DataType>::get_labels());
            return labels;
        }

        auto get_to_be_shifted() { return AvmFlavor::get_to_be_shifted<DataType>(*this); }
        auto get_shifted() { return ShiftedEntities<DataType>::get_all(); }
        auto get_precomputed() { return PrecomputedEntities<DataType>::get_all(); }

        // We need both const and non-const versions.
        DataType& get(ColumnAndShifts c) { return get_entity_by_column(*this, c); }
        const DataType& get(ColumnAndShifts c) const { return get_entity_by_column(*this, c); }
    };

    class Transcript : public NativeTranscript {
      public:
        uint32_t circuit_size;

        std::array<Commitment, NUM_WITNESS_ENTITIES> commitments;

        std::vector<bb::Univariate<FF, BATCHED_RELATION_PARTIAL_LENGTH>> sumcheck_univariates;
        std::array<FF, NUM_ALL_ENTITIES> sumcheck_evaluations;
        std::vector<Commitment> gemini_fold_comms;
        std::vector<FF> gemini_fold_evals;
        Commitment shplonk_q_comm;
        Commitment kzg_w_comm;

        Transcript() = default;

        void deserialize_full_transcript();
        void serialize_full_transcript();
    };

    class ProvingKey : public PrecomputedEntities<Polynomial>, public WitnessEntities<Polynomial> {
      public:
        using FF = typename Polynomial::FF;
        DEFINE_COMPOUND_GET_ALL(PrecomputedEntities<Polynomial>, WitnessEntities<Polynomial>);

        ProvingKey() = default;
        ProvingKey(const size_t circuit_size, const size_t num_public_inputs);

        size_t circuit_size = 0;
        size_t log_circuit_size = 0;
        size_t num_public_inputs = 0;

        CommitmentKey commitment_key;

        // Offset off the public inputs from the start of the execution trace
        size_t pub_inputs_offset = 0;

        // The number of public inputs has to be the same for all instances because they are
        // folded element by element.
        std::vector<FF> public_inputs;

        auto get_witness_polynomials() { return WitnessEntities<Polynomial>::get_all(); }
        auto get_precomputed_polynomials() { return PrecomputedEntities<Polynomial>::get_all(); }
        auto get_selectors() { return PrecomputedEntities<Polynomial>::get_all(); }
        auto get_to_be_shifted() { return AvmFlavor::get_to_be_shifted<Polynomial>(*this); }
    };

    // Our VerificationKey, mostly defined by NativeVerificationKey. We serialize log_circuit_size, num_public_inputs
    // but not pub_inputs_offset (hence VKSerializationMode::NO_PUB_OFFSET).
    class VerificationKey : public NativeVerificationKey_<PrecomputedEntities<Commitment>,
                                                          Transcript,
                                                          VKSerializationMode::NO_PUB_OFFSET> {
      public:
        static constexpr size_t NUM_PRECOMPUTED_COMMITMENTS = NUM_PRECOMPUTED_ENTITIES;

        VerificationKey() = default;

        VerificationKey(const std::shared_ptr<ProvingKey>& proving_key)
            : NativeVerificationKey_(proving_key->circuit_size, static_cast<size_t>(proving_key->num_public_inputs))
        {
            for (auto [polynomial, commitment] :
                 zip_view(proving_key->get_precomputed_polynomials(), this->get_all())) {
                commitment = proving_key->commitment_key.commit(polynomial);
            }
        }

        VerificationKey(const size_t circuit_size,
                        const size_t num_public_inputs,
                        std::array<Commitment, NUM_PRECOMPUTED_COMMITMENTS> const& precomputed_cmts)
            : NativeVerificationKey_(circuit_size, num_public_inputs)
        {
            for (auto [vk_cmt, cmt] : zip_view(this->get_all(), precomputed_cmts)) {
                vk_cmt = cmt;
            }
        }

<<<<<<< HEAD
        /**
         * @brief Adds the verification key hash to the transcript and returns the hash.
         * @details Needed to make sure the Origin Tag system works. See the base class function for
         * more details.
         *
         * @param domain_separator
         * @param transcript
         * @returns The hash of the verification key
=======
        std::vector<fr> to_field_elements() const override;
        /**
         * @brief Unimplemented because AVM VK is hardcoded so hash does not need to be computed. Rather, we just add
         * the provided VK hash directly to the transcript.
>>>>>>> b3c2f510
         */
        fr hash_through_transcript([[maybe_unused]] const std::string& domain_separator,
                                   [[maybe_unused]] Transcript& transcript) const override
        {
            throw_or_abort("Not intended to be used because vk is hardcoded in circuit.");
        }
    };

    // Used by sumcheck.
    using AllValues = AllEntities<FF>;

    template <typename Polynomials> class PolynomialEntitiesAtFixedRow {
      public:
        PolynomialEntitiesAtFixedRow(const size_t row_idx, const Polynomials& pp)
            : row_idx(row_idx)
            , pp(pp)
        {}

        // Only const-access is allowed here. That's all that the logderivative library requires.
        const auto& get(ColumnAndShifts c) const { return pp.get(c)[row_idx]; }

      private:
        const size_t row_idx;
        const Polynomials& pp;
    };

    /**
     * @brief A container for the prover polynomials handles.
     */
    class ProverPolynomials : public AllEntities<Polynomial> {
      public:
        // Define all operations as default, except copy construction/assignment
        ProverPolynomials() = default;
        ProverPolynomials& operator=(const ProverPolynomials&) = delete;
        ProverPolynomials(const ProverPolynomials& o) = delete;
        ProverPolynomials(ProverPolynomials&& o) noexcept = default;
        ProverPolynomials& operator=(ProverPolynomials&& o) noexcept = default;
        ~ProverPolynomials() = default;

        ProverPolynomials(ProvingKey& proving_key);

        // Only const-access is allowed here. That's all that the logderivative library requires.
        // https://github.com/AztecProtocol/aztec-packages/blob/e50d8e0/barretenberg/cpp/src/barretenberg/honk/proof_system/logderivative_library.hpp#L44.
        PolynomialEntitiesAtFixedRow<ProverPolynomials> get_row(size_t row_idx) const { return { row_idx, *this }; }
    };

    class PartiallyEvaluatedMultivariates : public AllEntities<Polynomial> {
      public:
        PartiallyEvaluatedMultivariates() = default;
        PartiallyEvaluatedMultivariates(const size_t circuit_size);
        PartiallyEvaluatedMultivariates(const ProverPolynomials& full_polynomials, size_t circuit_size);
    };

    /**
     * @brief A container for univariates used during Protogalaxy folding and sumcheck.
     * @details During folding and sumcheck, the prover evaluates the relations on these univariates.
     */
    template <size_t LENGTH> using ProverUnivariates = AllEntities<bb::Univariate<FF, LENGTH>>;

    /**
     * @brief A container for univariates used during Protogalaxy folding and sumcheck with some of the computation
     * optimistically ignored
     * @details During folding and sumcheck, the prover evaluates the relations on these univariates.
     */
    template <size_t LENGTH, size_t SKIP_COUNT>
    using ProverUnivariatesWithOptimisticSkipping = AllEntities<bb::Univariate<FF, LENGTH, 0, SKIP_COUNT>>;

    /**
     * @brief A container for univariates produced during the hot loop in sumcheck.
     */
    using ExtendedEdges = ProverUnivariates<MAX_PARTIAL_RELATION_LENGTH>;

    /**
     * @brief A container for the witness commitments.
     *
     */
    using WitnessCommitments = WitnessEntities<Commitment>;

    // Templated for use in recursive verifier
    template <typename Commitment_, typename VerificationKey>
    class VerifierCommitments_ : public AllEntities<Commitment_> {
      private:
        using Base = AllEntities<Commitment_>;

      public:
        VerifierCommitments_(const std::shared_ptr<VerificationKey>& verification_key)
        {
            for (auto [commitment, vk_commitment] : zip_view(this->get_precomputed(), verification_key->get_all())) {
                commitment = vk_commitment;
            }
        }
    };

    // Native version of the verifier commitments
    using VerifierCommitments = VerifierCommitments_<Commitment, VerificationKey>;
};

} // namespace bb::avm2<|MERGE_RESOLUTION|>--- conflicted
+++ resolved
@@ -241,11 +241,7 @@
         auto get_to_be_shifted() { return AvmFlavor::get_to_be_shifted<Polynomial>(*this); }
     };
 
-    // Our VerificationKey, mostly defined by NativeVerificationKey. We serialize log_circuit_size, num_public_inputs
-    // but not pub_inputs_offset (hence VKSerializationMode::NO_PUB_OFFSET).
-    class VerificationKey : public NativeVerificationKey_<PrecomputedEntities<Commitment>,
-                                                          Transcript,
-                                                          VKSerializationMode::NO_PUB_OFFSET> {
+    class VerificationKey : public NativeVerificationKey_<PrecomputedEntities<Commitment>, Transcript> {
       public:
         static constexpr size_t NUM_PRECOMPUTED_COMMITMENTS = NUM_PRECOMPUTED_ENTITIES;
 
@@ -270,21 +266,10 @@
             }
         }
 
-<<<<<<< HEAD
-        /**
-         * @brief Adds the verification key hash to the transcript and returns the hash.
-         * @details Needed to make sure the Origin Tag system works. See the base class function for
-         * more details.
-         *
-         * @param domain_separator
-         * @param transcript
-         * @returns The hash of the verification key
-=======
         std::vector<fr> to_field_elements() const override;
         /**
          * @brief Unimplemented because AVM VK is hardcoded so hash does not need to be computed. Rather, we just add
          * the provided VK hash directly to the transcript.
->>>>>>> b3c2f510
          */
         fr hash_through_transcript([[maybe_unused]] const std::string& domain_separator,
                                    [[maybe_unused]] Transcript& transcript) const override
