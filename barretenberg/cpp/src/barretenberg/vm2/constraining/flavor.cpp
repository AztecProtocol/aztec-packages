#include "flavor.hpp"
#include "barretenberg/common/assert.hpp"

namespace bb::avm2 {

AvmFlavor::ProverPolynomials::ProverPolynomials(ProvingKey& proving_key)
{
    for (auto [prover_poly, key_poly] : zip_view(this->get_unshifted(), proving_key.get_all())) {
        BB_ASSERT_EQ(flavor_get_label(*this, prover_poly), flavor_get_label(proving_key, key_poly));
        prover_poly = key_poly.share();
    }
    for (auto [prover_poly, key_poly] : zip_view(this->get_shifted(), proving_key.get_to_be_shifted())) {
        BB_ASSERT_EQ(flavor_get_label(*this, prover_poly), (flavor_get_label(proving_key, key_poly) + "_shift"));
        prover_poly = key_poly.shifted();
    }
}

void AvmFlavor::Transcript::deserialize_full_transcript()
{
    size_t num_frs_read = 0;
    circuit_size = deserialize_from_buffer<uint32_t>(proof_data, num_frs_read);

    for (auto& commitment : commitments) {
        commitment = deserialize_from_buffer<Commitment>(proof_data, num_frs_read);
    }

    for (size_t i = 0; i < CONST_PROOF_SIZE_LOG_N; ++i) {
        sumcheck_univariates.emplace_back(deserialize_from_buffer<bb::Univariate<FF, BATCHED_RELATION_PARTIAL_LENGTH>>(
            Transcript::proof_data, num_frs_read));
    }

    sumcheck_evaluations =
        deserialize_from_buffer<std::array<FF, NUM_ALL_ENTITIES>>(Transcript::proof_data, num_frs_read);

    for (size_t i = 0; i < CONST_PROOF_SIZE_LOG_N - 1; ++i) {
        gemini_fold_comms.push_back(deserialize_from_buffer<Commitment>(proof_data, num_frs_read));
    }

    for (size_t i = 0; i < CONST_PROOF_SIZE_LOG_N; ++i) {
        gemini_fold_evals.push_back(deserialize_from_buffer<FF>(proof_data, num_frs_read));
    }

    shplonk_q_comm = deserialize_from_buffer<Commitment>(proof_data, num_frs_read);

    kzg_w_comm = deserialize_from_buffer<Commitment>(proof_data, num_frs_read);
}

void AvmFlavor::Transcript::serialize_full_transcript()
{
    size_t old_proof_length = proof_data.size();
    Transcript::proof_data.clear();

    serialize_to_buffer(circuit_size, Transcript::proof_data);

    for (const auto& commitment : commitments) {
        serialize_to_buffer(commitment, Transcript::proof_data);
    }

    for (size_t i = 0; i < CONST_PROOF_SIZE_LOG_N; ++i) {
        serialize_to_buffer(sumcheck_univariates[i], Transcript::proof_data);
    }

    serialize_to_buffer(sumcheck_evaluations, Transcript::proof_data);

    for (size_t i = 0; i < CONST_PROOF_SIZE_LOG_N - 1; ++i) {
        serialize_to_buffer(gemini_fold_comms[i], proof_data);
    }

    for (size_t i = 0; i < CONST_PROOF_SIZE_LOG_N; ++i) {
        serialize_to_buffer(gemini_fold_evals[i], proof_data);
    }

    serialize_to_buffer(shplonk_q_comm, proof_data);
    serialize_to_buffer(kzg_w_comm, proof_data);

    // sanity check to make sure we generate the same length of proof as before.
    BB_ASSERT_EQ(proof_data.size(), old_proof_length);
}

AvmFlavor::PartiallyEvaluatedMultivariates::PartiallyEvaluatedMultivariates(const size_t circuit_size)
{
    // Storage is only needed after the first partial evaluation, hence polynomials of size (n / 2)
    for (auto& poly : get_all()) {
        poly = Polynomial(circuit_size / 2);
    }
}

AvmFlavor::PartiallyEvaluatedMultivariates::PartiallyEvaluatedMultivariates(const ProverPolynomials& full_polynomials,
                                                                            size_t circuit_size)
{
    for (auto [poly, full_poly] : zip_view(get_all(), full_polynomials.get_all())) {
        // After the initial sumcheck round, the new size is CEIL(size/2).
        size_t desired_size = full_poly.end_index() / 2 + full_poly.end_index() % 2;
        poly = Polynomial(desired_size, circuit_size / 2);
    }
}

AvmFlavor::ProvingKey::ProvingKey(const size_t circuit_size, const size_t num_public_inputs)
    : circuit_size(circuit_size)
    , log_circuit_size(numeric::get_msb(circuit_size))
    , num_public_inputs(num_public_inputs)
    // TODO(https://github.com/AztecProtocol/barretenberg/issues/1420): pass commitment keys by value
    , commitment_key(circuit_size + 1){
        // The proving key's polynomials are not allocated here because they are later overwritten
        // AvmComposer::compute_witness(). We should probably refactor this flow.
    };
<<<<<<< HEAD

=======
>>>>>>> 264c4b91
} // namespace bb::avm2<|MERGE_RESOLUTION|>--- conflicted
+++ resolved
@@ -104,8 +104,4 @@
         // The proving key's polynomials are not allocated here because they are later overwritten
         // AvmComposer::compute_witness(). We should probably refactor this flow.
     };
-<<<<<<< HEAD
-
-=======
->>>>>>> 264c4b91
 } // namespace bb::avm2