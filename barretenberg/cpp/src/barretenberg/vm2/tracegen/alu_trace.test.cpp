#include <gmock/gmock.h>
#include <gtest/gtest.h>

#include <cstdint>
#include <tuple>

#include "barretenberg/numeric/uint128/uint128.hpp"
#include "barretenberg/vm2/common/memory_types.hpp"
#include "barretenberg/vm2/constraining/flavor_settings.hpp"
#include "barretenberg/vm2/constraining/full_row.hpp"
#include "barretenberg/vm2/simulation/alu.hpp"
#include "barretenberg/vm2/simulation/testing/mock_field_gt.hpp"
#include "barretenberg/vm2/simulation/testing/mock_range_check.hpp"
#include "barretenberg/vm2/testing/macros.hpp"
#include "barretenberg/vm2/tracegen/alu_trace.hpp"
#include "barretenberg/vm2/tracegen/lib/instruction_spec.hpp"
#include "barretenberg/vm2/tracegen/test_trace_container.hpp"

namespace bb::avm2::tracegen {
namespace {

using simulation::AluError;
using simulation::AluOperation;
using testing::ElementsAre;
using testing::StrictMock;

using R = TestTraceContainer::Row;

// TODO(MW): Add TEST_P for ADD, LT, LTE
TEST(AluTraceGenTest, TraceGenerationBasicAddU32)
{
    TestTraceContainer trace;
    AluTraceBuilder builder;

    builder.process(
        {
            { .operation = AluOperation::ADD,
              .a = MemoryValue::from<uint32_t>(1),
              .b = MemoryValue::from<uint32_t>(2),
              .c = MemoryValue::from<uint32_t>(3) },
        },
        trace);

    EXPECT_THAT(trace.as_rows(),
                ElementsAre(
                    // Only one row.
                    AllOf(ROW_FIELD_EQ(alu_sel_op_add, 1),
                          ROW_FIELD_EQ(alu_sel, 1),
                          ROW_FIELD_EQ(alu_op_id, AVM_EXEC_OP_ID_ALU_ADD),
                          ROW_FIELD_EQ(alu_ia, 1),
                          ROW_FIELD_EQ(alu_ib, 2),
                          ROW_FIELD_EQ(alu_ic, 3),
                          ROW_FIELD_EQ(alu_ia_tag, static_cast<uint8_t>(ValueTag::U32)),
                          ROW_FIELD_EQ(alu_ib_tag, static_cast<uint8_t>(ValueTag::U32)),
                          ROW_FIELD_EQ(alu_ic_tag, static_cast<uint8_t>(ValueTag::U32)),
                          ROW_FIELD_EQ(alu_cf, 0),
                          ROW_FIELD_EQ(alu_max_bits, get_tag_bits(ValueTag::U32)),
                          ROW_FIELD_EQ(alu_max_value, get_tag_max_value(ValueTag::U32)),
                          ROW_FIELD_EQ(alu_sel_is_ff, 0),
                          ROW_FIELD_EQ(alu_sel_tag_err, 0),
                          ROW_FIELD_EQ(alu_ab_tags_diff_inv, 0))));
}

TEST(AluTraceGenTest, TraceGenerationAddU1)
{
    TestTraceContainer trace;
    AluTraceBuilder builder;

    builder.process(
        {
            { .operation = AluOperation::ADD,
              .a = MemoryValue::from<uint1_t>(1),
              .b = MemoryValue::from<uint1_t>(0),
              .c = MemoryValue::from<uint1_t>(1) },
            { .operation = AluOperation::ADD,
              .a = MemoryValue::from<uint1_t>(1),
              .b = MemoryValue::from<uint1_t>(1),
              .c = MemoryValue::from<uint1_t>(0) },
        },
        trace);

    EXPECT_THAT(trace.as_rows(),
                ElementsAre(AllOf(ROW_FIELD_EQ(alu_sel_op_add, 1),
                                  ROW_FIELD_EQ(alu_sel, 1),
                                  ROW_FIELD_EQ(alu_op_id, AVM_EXEC_OP_ID_ALU_ADD),
                                  ROW_FIELD_EQ(alu_ia, 1),
                                  ROW_FIELD_EQ(alu_ib, 0),
                                  ROW_FIELD_EQ(alu_ic, 1),
                                  ROW_FIELD_EQ(alu_ia_tag, static_cast<uint8_t>(ValueTag::U1)),
                                  ROW_FIELD_EQ(alu_ib_tag, static_cast<uint8_t>(ValueTag::U1)),
                                  ROW_FIELD_EQ(alu_ic_tag, static_cast<uint8_t>(ValueTag::U1)),
                                  ROW_FIELD_EQ(alu_cf, 0),
                                  ROW_FIELD_EQ(alu_max_bits, get_tag_bits(ValueTag::U1)),
                                  ROW_FIELD_EQ(alu_max_value, get_tag_max_value(ValueTag::U1)),
                                  ROW_FIELD_EQ(alu_sel_is_ff, 0),
                                  ROW_FIELD_EQ(alu_sel_tag_err, 0),
                                  ROW_FIELD_EQ(alu_ab_tags_diff_inv, 0)),
                            AllOf(ROW_FIELD_EQ(alu_sel_op_add, 1),
                                  ROW_FIELD_EQ(alu_sel, 1),
                                  ROW_FIELD_EQ(alu_op_id, AVM_EXEC_OP_ID_ALU_ADD),
                                  ROW_FIELD_EQ(alu_ia, 1),
                                  ROW_FIELD_EQ(alu_ib, 1),
                                  ROW_FIELD_EQ(alu_ic, 0),
                                  ROW_FIELD_EQ(alu_ia_tag, static_cast<uint8_t>(ValueTag::U1)),
                                  ROW_FIELD_EQ(alu_ib_tag, static_cast<uint8_t>(ValueTag::U1)),
                                  ROW_FIELD_EQ(alu_ic_tag, static_cast<uint8_t>(ValueTag::U1)),
                                  ROW_FIELD_EQ(alu_cf, 1),
                                  ROW_FIELD_EQ(alu_max_bits, get_tag_bits(ValueTag::U1)),
                                  ROW_FIELD_EQ(alu_max_value, get_tag_max_value(ValueTag::U1)),
                                  ROW_FIELD_EQ(alu_sel_is_ff, 0),
                                  ROW_FIELD_EQ(alu_sel_tag_err, 0),
                                  ROW_FIELD_EQ(alu_ab_tags_diff_inv, 0))));
}

TEST(AluTraceGenTest, TraceGenerationAddU128)
{
    TestTraceContainer trace;
    AluTraceBuilder builder;

    uint128_t u128_max = static_cast<uint128_t>(get_tag_max_value(ValueTag::U128));
    builder.process(
        {
            { .operation = AluOperation::ADD,
              .a = MemoryValue::from<uint128_t>(1),
              .b = MemoryValue::from<uint128_t>(2),
              .c = MemoryValue::from<uint128_t>(3) },
            { .operation = AluOperation::ADD,

              .a = MemoryValue::from<uint128_t>(u128_max),
              .b = MemoryValue::from<uint128_t>(4),
              .c = MemoryValue::from<uint128_t>(3) },
        },
        trace);

    EXPECT_THAT(trace.as_rows(),
                ElementsAre(AllOf(ROW_FIELD_EQ(alu_sel_op_add, 1),
                                  ROW_FIELD_EQ(alu_sel, 1),
                                  ROW_FIELD_EQ(alu_op_id, AVM_EXEC_OP_ID_ALU_ADD),
                                  ROW_FIELD_EQ(alu_ia, 1),
                                  ROW_FIELD_EQ(alu_ib, 2),
                                  ROW_FIELD_EQ(alu_ic, 3),
                                  ROW_FIELD_EQ(alu_ia_tag, static_cast<uint8_t>(ValueTag::U128)),
                                  ROW_FIELD_EQ(alu_ib_tag, static_cast<uint8_t>(ValueTag::U128)),
                                  ROW_FIELD_EQ(alu_ic_tag, static_cast<uint8_t>(ValueTag::U128)),
                                  ROW_FIELD_EQ(alu_cf, 0),
                                  ROW_FIELD_EQ(alu_max_bits, get_tag_bits(ValueTag::U128)),
                                  ROW_FIELD_EQ(alu_max_value, u128_max),
                                  ROW_FIELD_EQ(alu_sel_is_ff, 0),
                                  ROW_FIELD_EQ(alu_sel_tag_err, 0),
                                  ROW_FIELD_EQ(alu_ab_tags_diff_inv, 0)),
                            AllOf(ROW_FIELD_EQ(alu_sel_op_add, 1),
                                  ROW_FIELD_EQ(alu_sel, 1),
                                  ROW_FIELD_EQ(alu_op_id, AVM_EXEC_OP_ID_ALU_ADD),
                                  ROW_FIELD_EQ(alu_ia, u128_max),
                                  ROW_FIELD_EQ(alu_ib, 4),
                                  ROW_FIELD_EQ(alu_ic, 3),
                                  ROW_FIELD_EQ(alu_ia_tag, static_cast<uint8_t>(ValueTag::U128)),
                                  ROW_FIELD_EQ(alu_ib_tag, static_cast<uint8_t>(ValueTag::U128)),
                                  ROW_FIELD_EQ(alu_ic_tag, static_cast<uint8_t>(ValueTag::U128)),
                                  ROW_FIELD_EQ(alu_cf, 1),
                                  ROW_FIELD_EQ(alu_max_bits, get_tag_bits(ValueTag::U128)),
                                  ROW_FIELD_EQ(alu_max_value, u128_max),
                                  ROW_FIELD_EQ(alu_sel_is_ff, 0),
                                  ROW_FIELD_EQ(alu_sel_tag_err, 0),
                                  ROW_FIELD_EQ(alu_ab_tags_diff_inv, 0))));
}

TEST(AluTraceGenTest, TraceGenerationAddTagError)
{
    TestTraceContainer trace;
    AluTraceBuilder builder;

    builder.process(
        {
            { .operation = AluOperation::ADD,
              .a = MemoryValue::from<uint128_t>(1),
              .b = MemoryValue::from<uint64_t>(2),
              .c = MemoryValue::from<uint128_t>(3),
              .error = AluError::TAG_ERROR },
            { .operation = AluOperation::ADD,
              .a = MemoryValue::from<uint128_t>(1),
              .b = MemoryValue::from<uint128_t>(2),
              .c = MemoryValue::from<uint64_t>(3) },
        },
        trace);

    EXPECT_THAT(
        trace.as_rows(),
        ElementsAre(AllOf(ROW_FIELD_EQ(alu_sel_op_add, 1),
                          ROW_FIELD_EQ(alu_sel, 1),
                          ROW_FIELD_EQ(alu_op_id, AVM_EXEC_OP_ID_ALU_ADD),
                          ROW_FIELD_EQ(alu_ia, 1),
                          ROW_FIELD_EQ(alu_ib, 2),
                          ROW_FIELD_EQ(alu_ic, 3),
                          ROW_FIELD_EQ(alu_ia_tag, static_cast<uint8_t>(ValueTag::U128)),
                          ROW_FIELD_EQ(alu_ib_tag, static_cast<uint8_t>(ValueTag::U64)),
                          ROW_FIELD_EQ(alu_ic_tag, static_cast<uint8_t>(ValueTag::U128)),
                          ROW_FIELD_EQ(alu_cf, 0),
                          ROW_FIELD_EQ(alu_max_bits, get_tag_bits(ValueTag::U128)),
                          ROW_FIELD_EQ(alu_max_value, get_tag_max_value(ValueTag::U128)),
                          ROW_FIELD_EQ(alu_sel_is_ff, 0),
                          ROW_FIELD_EQ(alu_sel_tag_err, 1),
                          ROW_FIELD_EQ(
                              alu_ab_tags_diff_inv,
                              FF(static_cast<uint8_t>(ValueTag::U128) - static_cast<uint8_t>(ValueTag::U64)).invert())),
                    AllOf(ROW_FIELD_EQ(alu_sel_op_add, 1),
                          ROW_FIELD_EQ(alu_sel, 1),
                          ROW_FIELD_EQ(alu_op_id, AVM_EXEC_OP_ID_ALU_ADD),
                          ROW_FIELD_EQ(alu_ia, 1),
                          ROW_FIELD_EQ(alu_ib, 2),
                          ROW_FIELD_EQ(alu_ic, 3),
                          ROW_FIELD_EQ(alu_ia_tag, static_cast<uint8_t>(ValueTag::U128)),
                          ROW_FIELD_EQ(alu_ib_tag, static_cast<uint8_t>(ValueTag::U128)),
                          ROW_FIELD_EQ(alu_ic_tag, static_cast<uint8_t>(ValueTag::U64)),
                          ROW_FIELD_EQ(alu_cf, 0),
                          ROW_FIELD_EQ(alu_max_bits, get_tag_bits(ValueTag::U128)),
                          ROW_FIELD_EQ(alu_max_value, get_tag_max_value(ValueTag::U128)),
                          ROW_FIELD_EQ(alu_sel_is_ff, 0),
                          ROW_FIELD_EQ(alu_sel_tag_err,
                                       0)) // Incorrect c tag does not create a tag error (see C_TAG_CHECK)
                    ));
}

TEST(AluTraceGenTest, TraceGenerationLTU128)
{
    TestTraceContainer trace;
    AluTraceBuilder builder;

    uint128_t u128_max = static_cast<uint128_t>(get_tag_max_value(ValueTag::U128));
    builder.process(
        {
            { .operation = AluOperation::LT,
              .a = MemoryValue::from<uint128_t>(1),
              .b = MemoryValue::from<uint128_t>(2),
              .c = MemoryValue::from<uint1_t>(1) },
            { .operation = AluOperation::LT,
              .a = MemoryValue::from<uint128_t>(u128_max),
              .b = MemoryValue::from<uint128_t>(4),
              .c = MemoryValue::from<uint1_t>(0) },
        },
        trace);

    EXPECT_THAT(
        trace.as_rows(),
        ElementsAre(
            AllOf(ROW_FIELD_EQ(alu_sel_op_lt, 1),
                  ROW_FIELD_EQ(alu_sel_lt_ops, 1),
                  ROW_FIELD_EQ(alu_sel, 1),
                  ROW_FIELD_EQ(alu_op_id, AVM_EXEC_OP_ID_ALU_LT),
                  ROW_FIELD_EQ(alu_ia, 1),
                  ROW_FIELD_EQ(alu_ib, 2),
                  ROW_FIELD_EQ(alu_ic, 1),
                  ROW_FIELD_EQ(alu_ia_tag, static_cast<uint8_t>(ValueTag::U128)),
                  ROW_FIELD_EQ(alu_ib_tag, static_cast<uint8_t>(ValueTag::U128)),
                  ROW_FIELD_EQ(alu_ic_tag, static_cast<uint8_t>(ValueTag::U1)),
                  ROW_FIELD_EQ(alu_cf, 0),
                  ROW_FIELD_EQ(alu_lt_ops_input_a, 1),
                  ROW_FIELD_EQ(alu_lt_ops_input_b, 2),
                  ROW_FIELD_EQ(alu_lt_ops_result_c, 1),
                  ROW_FIELD_EQ(alu_max_bits, get_tag_bits(ValueTag::U128)),
                  ROW_FIELD_EQ(alu_max_value, u128_max),
                  ROW_FIELD_EQ(alu_lt_ops_abs_diff, 0),
                  ROW_FIELD_EQ(alu_sel_is_ff, 0),
                  ROW_FIELD_EQ(alu_sel_ff_lt_ops, 0),
                  ROW_FIELD_EQ(alu_tag_ff_diff_inv,
                               FF(static_cast<uint8_t>(ValueTag::U128) - static_cast<uint8_t>(ValueTag::FF)).invert()),
                  ROW_FIELD_EQ(alu_sel_tag_err, 0),
                  ROW_FIELD_EQ(alu_ab_tags_diff_inv, 0)),
            AllOf(ROW_FIELD_EQ(alu_sel_op_lt, 1),
                  ROW_FIELD_EQ(alu_sel_lt_ops, 1),
                  ROW_FIELD_EQ(alu_sel, 1),
                  ROW_FIELD_EQ(alu_op_id, AVM_EXEC_OP_ID_ALU_LT),
                  ROW_FIELD_EQ(alu_ia, u128_max),
                  ROW_FIELD_EQ(alu_ib, 4),
                  ROW_FIELD_EQ(alu_ic, 0),
                  ROW_FIELD_EQ(alu_ia_tag, static_cast<uint8_t>(ValueTag::U128)),
                  ROW_FIELD_EQ(alu_ib_tag, static_cast<uint8_t>(ValueTag::U128)),
                  ROW_FIELD_EQ(alu_ic_tag, static_cast<uint8_t>(ValueTag::U1)),
                  ROW_FIELD_EQ(alu_cf, 0),
                  ROW_FIELD_EQ(alu_lt_ops_input_a, u128_max),
                  ROW_FIELD_EQ(alu_lt_ops_input_b, 4),
                  ROW_FIELD_EQ(alu_lt_ops_result_c, 0),
                  ROW_FIELD_EQ(alu_max_bits, get_tag_bits(ValueTag::U128)),
                  ROW_FIELD_EQ(alu_max_value, u128_max),
                  ROW_FIELD_EQ(alu_lt_ops_abs_diff, u128_max - 4),
                  ROW_FIELD_EQ(alu_sel_is_ff, 0),
                  ROW_FIELD_EQ(alu_sel_ff_lt_ops, 0),
                  ROW_FIELD_EQ(alu_tag_ff_diff_inv,
                               FF(static_cast<uint8_t>(ValueTag::U128) - static_cast<uint8_t>(ValueTag::FF)).invert()),
                  ROW_FIELD_EQ(alu_sel_tag_err, 0),
                  ROW_FIELD_EQ(alu_ab_tags_diff_inv, 0))));
}

TEST(AluTraceGenTest, TraceGenerationLTFF)
{
    TestTraceContainer trace;
    AluTraceBuilder builder;

    builder.process(
        {
            { .operation = AluOperation::LT,
              .a = MemoryValue::from<FF>(1),
              .b = MemoryValue::from<FF>(2),
              .c = MemoryValue::from<uint1_t>(1) },
            { .operation = AluOperation::LT,
              .a = MemoryValue::from<FF>(FF::modulus - 3),
              .b = MemoryValue::from<FF>(4),
              .c = MemoryValue::from<uint1_t>(0) },
        },
        trace);

    EXPECT_THAT(trace.as_rows(),
                ElementsAre(AllOf(ROW_FIELD_EQ(alu_sel_op_lt, 1),
                                  ROW_FIELD_EQ(alu_sel_lt_ops, 1),
                                  ROW_FIELD_EQ(alu_sel, 1),
                                  ROW_FIELD_EQ(alu_op_id, AVM_EXEC_OP_ID_ALU_LT),
                                  ROW_FIELD_EQ(alu_ia, 1),
                                  ROW_FIELD_EQ(alu_ib, 2),
                                  ROW_FIELD_EQ(alu_ic, 1),
                                  ROW_FIELD_EQ(alu_ia_tag, static_cast<uint8_t>(ValueTag::FF)),
                                  ROW_FIELD_EQ(alu_ib_tag, static_cast<uint8_t>(ValueTag::FF)),
                                  ROW_FIELD_EQ(alu_ic_tag, static_cast<uint8_t>(ValueTag::U1)),
                                  ROW_FIELD_EQ(alu_cf, 0),
                                  ROW_FIELD_EQ(alu_lt_ops_input_a, 1),
                                  ROW_FIELD_EQ(alu_lt_ops_input_b, 2),
                                  ROW_FIELD_EQ(alu_lt_ops_result_c, 1),
                                  ROW_FIELD_EQ(alu_max_bits, get_tag_bits(ValueTag::FF)),
                                  ROW_FIELD_EQ(alu_max_value, get_tag_max_value(ValueTag::FF)),
                                  ROW_FIELD_EQ(alu_lt_ops_abs_diff, 0),
                                  ROW_FIELD_EQ(alu_sel_is_ff, 1),
                                  ROW_FIELD_EQ(alu_sel_ff_lt_ops, 1),
                                  ROW_FIELD_EQ(alu_tag_ff_diff_inv, 0),
                                  ROW_FIELD_EQ(alu_sel_tag_err, 0),
                                  ROW_FIELD_EQ(alu_ab_tags_diff_inv, 0)),
                            AllOf(ROW_FIELD_EQ(alu_sel_op_lt, 1),
                                  ROW_FIELD_EQ(alu_sel_lt_ops, 1),
                                  ROW_FIELD_EQ(alu_sel, 1),
                                  ROW_FIELD_EQ(alu_op_id, AVM_EXEC_OP_ID_ALU_LT),
                                  ROW_FIELD_EQ(alu_ia, FF::modulus - 3),
                                  ROW_FIELD_EQ(alu_ib, 4),
                                  ROW_FIELD_EQ(alu_ic, 0),
                                  ROW_FIELD_EQ(alu_ia_tag, static_cast<uint8_t>(ValueTag::FF)),
                                  ROW_FIELD_EQ(alu_ib_tag, static_cast<uint8_t>(ValueTag::FF)),
                                  ROW_FIELD_EQ(alu_ic_tag, static_cast<uint8_t>(ValueTag::U1)),
                                  ROW_FIELD_EQ(alu_cf, 0),
                                  ROW_FIELD_EQ(alu_lt_ops_input_a, FF::modulus - 3),
                                  ROW_FIELD_EQ(alu_lt_ops_input_b, 4),
                                  ROW_FIELD_EQ(alu_lt_ops_result_c, 0),
                                  ROW_FIELD_EQ(alu_max_bits, get_tag_bits(ValueTag::FF)),
                                  ROW_FIELD_EQ(alu_max_value, get_tag_max_value(ValueTag::FF)),
                                  ROW_FIELD_EQ(alu_lt_ops_abs_diff, 0),
                                  ROW_FIELD_EQ(alu_sel_is_ff, 1),
                                  ROW_FIELD_EQ(alu_sel_ff_lt_ops, 1),
                                  ROW_FIELD_EQ(alu_tag_ff_diff_inv, 0),
                                  ROW_FIELD_EQ(alu_sel_tag_err, 0),
                                  ROW_FIELD_EQ(alu_ab_tags_diff_inv, 0))));
}

<<<<<<< HEAD
// EQ TESTS
=======
TEST(AluTraceGenTest, TraceGenerationLTEFF)
{
    TestTraceContainer trace;
    AluTraceBuilder builder;

    builder.process(
        {
            { .operation = AluOperation::LTE,
              .a = MemoryValue::from<FF>(1),
              .b = MemoryValue::from<FF>(2),
              .c = MemoryValue::from<uint1_t>(1) },
            { .operation = AluOperation::LTE,
              .a = MemoryValue::from<FF>(FF::modulus - 3),
              .b = MemoryValue::from<FF>(4),
              .c = MemoryValue::from<uint1_t>(0) },
        },
        trace);

    EXPECT_THAT(trace.as_rows(),
                ElementsAre(AllOf(ROW_FIELD_EQ(alu_sel_op_lte, 1),
                                  ROW_FIELD_EQ(alu_sel_lt_ops, 1),
                                  ROW_FIELD_EQ(alu_sel, 1),
                                  ROW_FIELD_EQ(alu_op_id, AVM_EXEC_OP_ID_ALU_LTE),
                                  ROW_FIELD_EQ(alu_ia, 1),
                                  ROW_FIELD_EQ(alu_ib, 2),
                                  ROW_FIELD_EQ(alu_ic, 1),
                                  ROW_FIELD_EQ(alu_ia_tag, static_cast<uint8_t>(ValueTag::FF)),
                                  ROW_FIELD_EQ(alu_ib_tag, static_cast<uint8_t>(ValueTag::FF)),
                                  ROW_FIELD_EQ(alu_ic_tag, static_cast<uint8_t>(ValueTag::U1)),
                                  ROW_FIELD_EQ(alu_cf, 0),
                                  ROW_FIELD_EQ(alu_lt_ops_input_a, 2),
                                  ROW_FIELD_EQ(alu_lt_ops_input_b, 1),
                                  ROW_FIELD_EQ(alu_lt_ops_result_c, 0),
                                  ROW_FIELD_EQ(alu_max_bits, get_tag_bits(ValueTag::FF)),
                                  ROW_FIELD_EQ(alu_max_value, get_tag_max_value(ValueTag::FF)),
                                  ROW_FIELD_EQ(alu_lt_ops_abs_diff, 0),
                                  ROW_FIELD_EQ(alu_sel_is_ff, 1),
                                  ROW_FIELD_EQ(alu_sel_ff_lt_ops, 1),
                                  ROW_FIELD_EQ(alu_tag_ff_diff_inv, 0),
                                  ROW_FIELD_EQ(alu_sel_tag_err, 0),
                                  ROW_FIELD_EQ(alu_ab_tags_diff_inv, 0)),
                            AllOf(ROW_FIELD_EQ(alu_sel_op_lte, 1),
                                  ROW_FIELD_EQ(alu_sel_lt_ops, 1),
                                  ROW_FIELD_EQ(alu_sel, 1),
                                  ROW_FIELD_EQ(alu_op_id, AVM_EXEC_OP_ID_ALU_LTE),
                                  ROW_FIELD_EQ(alu_ia, FF::modulus - 3),
                                  ROW_FIELD_EQ(alu_ib, 4),
                                  ROW_FIELD_EQ(alu_ic, 0),
                                  ROW_FIELD_EQ(alu_ia_tag, static_cast<uint8_t>(ValueTag::FF)),
                                  ROW_FIELD_EQ(alu_ib_tag, static_cast<uint8_t>(ValueTag::FF)),
                                  ROW_FIELD_EQ(alu_ic_tag, static_cast<uint8_t>(ValueTag::U1)),
                                  ROW_FIELD_EQ(alu_cf, 0),
                                  ROW_FIELD_EQ(alu_lt_ops_input_a, 4),
                                  ROW_FIELD_EQ(alu_lt_ops_input_b, FF::modulus - 3),
                                  ROW_FIELD_EQ(alu_lt_ops_result_c, 1),
                                  ROW_FIELD_EQ(alu_max_bits, get_tag_bits(ValueTag::FF)),
                                  ROW_FIELD_EQ(alu_max_value, get_tag_max_value(ValueTag::FF)),
                                  ROW_FIELD_EQ(alu_lt_ops_abs_diff, 0),
                                  ROW_FIELD_EQ(alu_sel_is_ff, 1),
                                  ROW_FIELD_EQ(alu_sel_ff_lt_ops, 1),
                                  ROW_FIELD_EQ(alu_tag_ff_diff_inv, 0),
                                  ROW_FIELD_EQ(alu_sel_tag_err, 0),
                                  ROW_FIELD_EQ(alu_ab_tags_diff_inv, 0))));
}

TEST(AluTraceGenTest, TraceGenerationLTEU128)
{
    TestTraceContainer trace;
    AluTraceBuilder builder;

    uint128_t u128_max = static_cast<uint128_t>(get_tag_max_value(ValueTag::U128));
    builder.process(
        {
            { .operation = AluOperation::LTE,
              .a = MemoryValue::from<uint128_t>(1),
              .b = MemoryValue::from<uint128_t>(2),
              .c = MemoryValue::from<uint1_t>(1) },
            { .operation = AluOperation::LTE,
              .a = MemoryValue::from<uint128_t>(u128_max),
              .b = MemoryValue::from<uint128_t>(4),
              .c = MemoryValue::from<uint1_t>(0) },
        },
        trace);

    EXPECT_THAT(
        trace.as_rows(),
        ElementsAre(
            AllOf(ROW_FIELD_EQ(alu_sel_op_lte, 1),
                  ROW_FIELD_EQ(alu_sel_lt_ops, 1),
                  ROW_FIELD_EQ(alu_sel, 1),
                  ROW_FIELD_EQ(alu_op_id, AVM_EXEC_OP_ID_ALU_LTE),
                  ROW_FIELD_EQ(alu_ia, 1),
                  ROW_FIELD_EQ(alu_ib, 2),
                  ROW_FIELD_EQ(alu_ic, 1),
                  ROW_FIELD_EQ(alu_ia_tag, static_cast<uint8_t>(ValueTag::U128)),
                  ROW_FIELD_EQ(alu_ib_tag, static_cast<uint8_t>(ValueTag::U128)),
                  ROW_FIELD_EQ(alu_ic_tag, static_cast<uint8_t>(ValueTag::U1)),
                  ROW_FIELD_EQ(alu_cf, 0),
                  ROW_FIELD_EQ(alu_lt_ops_input_a, 2),
                  ROW_FIELD_EQ(alu_lt_ops_input_b, 1),
                  ROW_FIELD_EQ(alu_lt_ops_result_c, 0),
                  ROW_FIELD_EQ(alu_max_bits, get_tag_bits(ValueTag::U128)),
                  ROW_FIELD_EQ(alu_max_value, u128_max),
                  ROW_FIELD_EQ(alu_lt_ops_abs_diff, 1),
                  ROW_FIELD_EQ(alu_sel_is_ff, 0),
                  ROW_FIELD_EQ(alu_sel_ff_lt_ops, 0),
                  ROW_FIELD_EQ(alu_tag_ff_diff_inv,
                               FF(static_cast<uint8_t>(ValueTag::U128) - static_cast<uint8_t>(ValueTag::FF)).invert()),
                  ROW_FIELD_EQ(alu_sel_tag_err, 0),
                  ROW_FIELD_EQ(alu_ab_tags_diff_inv, 0)),
            AllOf(ROW_FIELD_EQ(alu_sel_op_lte, 1),
                  ROW_FIELD_EQ(alu_sel_lt_ops, 1),
                  ROW_FIELD_EQ(alu_sel, 1),
                  ROW_FIELD_EQ(alu_op_id, AVM_EXEC_OP_ID_ALU_LTE),
                  ROW_FIELD_EQ(alu_ia, u128_max),
                  ROW_FIELD_EQ(alu_ib, 4),
                  ROW_FIELD_EQ(alu_ic, 0),
                  ROW_FIELD_EQ(alu_ia_tag, static_cast<uint8_t>(ValueTag::U128)),
                  ROW_FIELD_EQ(alu_ib_tag, static_cast<uint8_t>(ValueTag::U128)),
                  ROW_FIELD_EQ(alu_ic_tag, static_cast<uint8_t>(ValueTag::U1)),
                  ROW_FIELD_EQ(alu_cf, 0),
                  ROW_FIELD_EQ(alu_lt_ops_input_a, 4),
                  ROW_FIELD_EQ(alu_lt_ops_input_b, u128_max),
                  ROW_FIELD_EQ(alu_lt_ops_result_c, 1),
                  ROW_FIELD_EQ(alu_max_bits, get_tag_bits(ValueTag::U128)),
                  ROW_FIELD_EQ(alu_max_value, u128_max),
                  ROW_FIELD_EQ(alu_lt_ops_abs_diff, u128_max - 5),
                  ROW_FIELD_EQ(alu_sel_is_ff, 0),
                  ROW_FIELD_EQ(alu_sel_ff_lt_ops, 0),
                  ROW_FIELD_EQ(alu_tag_ff_diff_inv,
                               FF(static_cast<uint8_t>(ValueTag::U128) - static_cast<uint8_t>(ValueTag::FF)).invert()),
                  ROW_FIELD_EQ(alu_sel_tag_err, 0),
                  ROW_FIELD_EQ(alu_ab_tags_diff_inv, 0))));
}

TEST(AluTraceGenTest, TraceGenerationLTEU128TagError)
{
    TestTraceContainer trace;
    AluTraceBuilder builder;

    uint128_t u128_max = static_cast<uint128_t>(get_tag_max_value(ValueTag::U128));
    builder.process(
        {
            { .operation = AluOperation::LTE,
              .a = MemoryValue::from<uint128_t>(2),
              .b = MemoryValue::from<uint64_t>(1),
              .c = MemoryValue::from<uint1_t>(0),
              .error = AluError::TAG_ERROR },
        },
        trace);

    EXPECT_THAT(
        trace.as_rows(),
        ElementsAre(
            // Only one row.
            AllOf(ROW_FIELD_EQ(alu_sel_op_lte, 1),
                  ROW_FIELD_EQ(alu_sel_lt_ops, 0),
                  ROW_FIELD_EQ(alu_sel, 1),
                  ROW_FIELD_EQ(alu_op_id, AVM_EXEC_OP_ID_ALU_LTE),
                  ROW_FIELD_EQ(alu_ia, 2),
                  ROW_FIELD_EQ(alu_ib, 1),
                  ROW_FIELD_EQ(alu_ic, 0),
                  ROW_FIELD_EQ(alu_ia_tag, static_cast<uint8_t>(ValueTag::U128)),
                  ROW_FIELD_EQ(alu_ib_tag, static_cast<uint8_t>(ValueTag::U64)),
                  ROW_FIELD_EQ(alu_ic_tag, static_cast<uint8_t>(ValueTag::U1)),
                  ROW_FIELD_EQ(alu_cf, 0),
                  ROW_FIELD_EQ(alu_lt_ops_input_a, 1),
                  ROW_FIELD_EQ(alu_lt_ops_input_b, 2),
                  ROW_FIELD_EQ(alu_lt_ops_result_c, 0), // This is set to 0 due to the tag error
                  ROW_FIELD_EQ(alu_max_bits, get_tag_bits(ValueTag::U128)),
                  ROW_FIELD_EQ(alu_max_value, u128_max),
                  ROW_FIELD_EQ(alu_lt_ops_abs_diff, 0),
                  ROW_FIELD_EQ(alu_sel_is_ff, 0),
                  ROW_FIELD_EQ(alu_sel_tag_err, 1),
                  ROW_FIELD_EQ(alu_sel_ff_lt_ops, 0), // This is set to 0 due to the tag error
                  ROW_FIELD_EQ(alu_tag_ff_diff_inv,
                               FF(static_cast<uint8_t>(ValueTag::U128) - static_cast<uint8_t>(ValueTag::FF)).invert()),
                  ROW_FIELD_EQ(alu_ab_tags_diff_inv,
                               FF(static_cast<uint8_t>(ValueTag::U128) - static_cast<uint8_t>(ValueTag::U64)).invert()),
                  ROW_FIELD_EQ(alu_sel_tag_err, 1))));
}

// Base class for EQ tests with common setup
class AluTraceGenEQTestBase {
  protected:
    MemoryValue test_a;
    MemoryValue test_b;
};
>>>>>>> 2f06b62f

// Generic structure for three-operand opcodes
struct ThreeOperandTestParams {
    MemoryValue a;
    MemoryValue b;
    MemoryValue c;
};

TestTraceContainer process_eq_trace(const ThreeOperandTestParams& params, bool error = false)
{
    TestTraceContainer trace;
    AluTraceBuilder builder;

    builder.process(
        {
            { .operation = AluOperation::EQ,
              .a = params.a,
              .b = params.b,
              .c = params.c,
              .error = error ? std::make_optional(AluError::TAG_ERROR) : std::nullopt },
        },
        trace);

    return trace;
}

// Parametrized test for EQ operations with same values and tags
class EQTraceSameValuesAndTagsTest : public ::testing::TestWithParam<MemoryValue> {};

TEST_P(EQTraceSameValuesAndTagsTest, Basic)
{
    const MemoryValue& param = GetParam();
    auto trace = process_eq_trace(ThreeOperandTestParams{ .a = param, .b = param, .c = MemoryValue::from<uint1_t>(1) });

    EXPECT_THAT(trace.as_rows(),
                ElementsAre(AllOf(ROW_FIELD_EQ(alu_sel_op_eq, 1),
                                  ROW_FIELD_EQ(alu_sel, 1),
                                  ROW_FIELD_EQ(alu_op_id, AVM_EXEC_OP_ID_ALU_EQ),
                                  ROW_FIELD_EQ(alu_ia, param.as_ff()),
                                  ROW_FIELD_EQ(alu_ib, param.as_ff()),
                                  ROW_FIELD_EQ(alu_ic, 1),
                                  ROW_FIELD_EQ(alu_helper1, 0),
                                  ROW_FIELD_EQ(alu_ia_tag, static_cast<uint8_t>(param.get_tag())),
                                  ROW_FIELD_EQ(alu_ib_tag, static_cast<uint8_t>(param.get_tag())),
                                  ROW_FIELD_EQ(alu_ic_tag, static_cast<uint8_t>(ValueTag::U1)),
                                  ROW_FIELD_EQ(alu_sel_tag_err, 0),
                                  ROW_FIELD_EQ(alu_ab_tags_diff_inv, 0))));
}

// Test parameters: MemoryValue a
INSTANTIATE_TEST_SUITE_P(AluTraceGenTest,
                         EQTraceSameValuesAndTagsTest,
                         ::testing::Values(MemoryValue::from<uint1_t>(1),
                                           MemoryValue::from<uint8_t>(42),
                                           MemoryValue::from<uint16_t>(12345),
                                           MemoryValue::from<uint32_t>(123456789),
                                           MemoryValue::from<uint64_t>(1234567890123456789ULL),
                                           MemoryValue::from<uint128_t>(123456789),
                                           MemoryValue::from<FF>(42)));

class EQTraceInequalityTest : public ::testing::TestWithParam<ThreeOperandTestParams> {};

TEST_P(EQTraceInequalityTest, Basic)
{
    auto params = GetParam();
    auto trace = process_eq_trace(params);

    EXPECT_THAT(trace.as_rows(),
                ElementsAre(AllOf(ROW_FIELD_EQ(alu_sel_op_eq, 1),
                                  ROW_FIELD_EQ(alu_sel, 1),
                                  ROW_FIELD_EQ(alu_op_id, AVM_EXEC_OP_ID_ALU_EQ),
                                  ROW_FIELD_EQ(alu_ia, params.a.as_ff()),
                                  ROW_FIELD_EQ(alu_ib, params.b.as_ff()),
                                  ROW_FIELD_EQ(alu_ic, 0),
                                  ROW_FIELD_EQ(alu_helper1, FF(params.a.as_ff() - params.b.as_ff()).invert()),
                                  ROW_FIELD_EQ(alu_ia_tag, static_cast<uint8_t>(params.a.get_tag())),
                                  ROW_FIELD_EQ(alu_ib_tag, static_cast<uint8_t>(params.b.get_tag())),
                                  ROW_FIELD_EQ(alu_ic_tag, static_cast<uint8_t>(ValueTag::U1)),
                                  ROW_FIELD_EQ(alu_sel_tag_err, 0),
                                  ROW_FIELD_EQ(alu_ab_tags_diff_inv, 0))));
}

const std::vector<ThreeOperandTestParams> EQ_INEQUALITY_TEST_PARAMS = {
    {
        .a = MemoryValue::from<uint1_t>(1),
        .b = MemoryValue::from<uint1_t>(0),
        .c = MemoryValue::from<uint1_t>(0),
    },
    {
        .a = MemoryValue::from<uint8_t>(42),
        .b = MemoryValue::from<uint8_t>(24),
        .c = MemoryValue::from<uint1_t>(0),
    },
    {
        .a = MemoryValue::from<uint16_t>(12345),
        .b = MemoryValue::from<uint16_t>(54321),
        .c = MemoryValue::from<uint1_t>(0),
    },
    {
        .a = MemoryValue::from<uint32_t>(123456789),
        .b = MemoryValue::from<uint32_t>(987654321),
        .c = MemoryValue::from<uint1_t>(0),
    },
    {
        .a = MemoryValue::from<uint64_t>(1234567890123456789ULL),
        .b = MemoryValue::from<uint64_t>(9876543210987654321ULL),
        .c = MemoryValue::from<uint1_t>(0),
    },
    {
        .a = MemoryValue::from<uint128_t>(123456789),
        .b = MemoryValue::from<uint128_t>(987654321),
        .c = MemoryValue::from<uint1_t>(0),
    },
    {
        .a = MemoryValue::from<FF>(FF::modulus - 3),
        .b = MemoryValue::from<FF>(FF::modulus - 1),
        .c = MemoryValue::from<uint1_t>(0),
    }
};

// Test parameters for inequality: (MemoryValue a, MemoryValue b) - values are different
INSTANTIATE_TEST_SUITE_P(AluTraceGenTest, EQTraceInequalityTest, ::testing::ValuesIn(EQ_INEQUALITY_TEST_PARAMS));

// Parametrized test for EQ operations with different value tags (tag error case)
class EQTraceTagErrorTest : public ::testing::TestWithParam<ThreeOperandTestParams> {};

TEST_P(EQTraceTagErrorTest, Basic)
{
    auto params = GetParam();
    auto trace = process_eq_trace(params, true);

    EXPECT_THAT(
        trace.as_rows(),
        ElementsAre(AllOf(
            ROW_FIELD_EQ(alu_sel_op_eq, 1),
            ROW_FIELD_EQ(alu_sel, 1),
            ROW_FIELD_EQ(alu_op_id, AVM_EXEC_OP_ID_ALU_EQ),
            ROW_FIELD_EQ(alu_ia, params.a.as_ff()),
            ROW_FIELD_EQ(alu_ib, params.b.as_ff()),
            ROW_FIELD_EQ(alu_ic, 0),
            ROW_FIELD_EQ(alu_helper1, 0),
            ROW_FIELD_EQ(alu_ia_tag, static_cast<uint8_t>(params.a.get_tag())),
            ROW_FIELD_EQ(alu_ib_tag, static_cast<uint8_t>(params.b.get_tag())),
            ROW_FIELD_EQ(alu_ic_tag, 0),
            ROW_FIELD_EQ(alu_sel_tag_err, 1),
            ROW_FIELD_EQ(
                alu_ab_tags_diff_inv,
                FF(static_cast<uint8_t>(params.a.get_tag()) - static_cast<uint8_t>(params.b.get_tag())).invert()))));
}

const std::vector<ThreeOperandTestParams> EQ_TAG_ERROR_TEST_PARAMS = {
    {
        .a = MemoryValue::from<uint8_t>(42),
        .b = MemoryValue::from<uint16_t>(42),
        .c = MemoryValue::from_tag(static_cast<MemoryTag>(0), 0),
    },
    {
        .a = MemoryValue::from<uint32_t>(123456789),
        .b = MemoryValue::from<uint64_t>(123456789),
        .c = MemoryValue::from_tag(static_cast<MemoryTag>(0), 0),
    },
    {
        .a = MemoryValue::from<uint128_t>(123456789),
        .b = MemoryValue::from<FF>(123456789),
        .c = MemoryValue::from_tag(static_cast<MemoryTag>(0), 0),
    },
    {
        .a = MemoryValue::from<FF>(42),
        .b = MemoryValue::from<uint8_t>(42),
        .c = MemoryValue::from_tag(static_cast<MemoryTag>(0), 0),
    },
    {
        .a = MemoryValue::from<uint1_t>(1),
        .b = MemoryValue::from<uint8_t>(1),
        .c = MemoryValue::from_tag(static_cast<MemoryTag>(0), 0),
    },
    {
        .a = MemoryValue::from<uint64_t>(1234567890123456789ULL),
        .b = MemoryValue::from<uint128_t>(1234567890123456789ULL),
        .c = MemoryValue::from_tag(static_cast<MemoryTag>(0), 0),
    }
};

// Test parameters for tag error: (MemoryValue a, MemoryValue b) - different tags
INSTANTIATE_TEST_SUITE_P(AluTraceGenTest, EQTraceTagErrorTest, ::testing::ValuesIn(EQ_TAG_ERROR_TEST_PARAMS));

// NOT Opcode Tests

TestTraceContainer process_not_trace(const MemoryValue& a)
{
    TestTraceContainer trace;
    AluTraceBuilder builder;

    simulation::EventEmitter<simulation::AluEvent> alu_event_emitter;
    StrictMock<simulation::MockRangeCheck> range_check;
    StrictMock<simulation::MockFieldGreaterThan> field_gt;
    simulation::Alu alu(range_check, field_gt, alu_event_emitter);

    try {
        alu.op_not(a);
    } catch (simulation::AluException& e) {
    }

    builder.process(alu_event_emitter.dump_events(), trace);
    return trace;
}

class NotOpIntegralTraceTest : public ::testing::TestWithParam<MemoryValue> {};

TEST_P(NotOpIntegralTraceTest, Basic)
{
    const MemoryValue& param = GetParam();
    auto trace = process_not_trace(param);

    EXPECT_THAT(trace.as_rows(),
                ElementsAre(AllOf(ROW_FIELD_EQ(alu_sel_op_not, 1),
                                  ROW_FIELD_EQ(alu_sel, 1),
                                  ROW_FIELD_EQ(alu_op_id, AVM_EXEC_OP_ID_ALU_NOT),
                                  ROW_FIELD_EQ(alu_ia, param.as_ff()),
                                  ROW_FIELD_EQ(alu_ib, (~param).as_ff()),
                                  ROW_FIELD_EQ(alu_ic, 0),
                                  ROW_FIELD_EQ(alu_ia_tag, static_cast<uint8_t>(param.get_tag())),
                                  ROW_FIELD_EQ(alu_ib_tag, static_cast<uint8_t>(param.get_tag())),
                                  ROW_FIELD_EQ(alu_ic_tag, 0),
                                  ROW_FIELD_EQ(alu_max_value, get_tag_max_value(param.get_tag())),
                                  ROW_FIELD_EQ(alu_sel_tag_err, 0))));
}

const std::vector<MemoryValue> NOT_OP_INTEGRAL_TEST_PARAMS = {
    MemoryValue::from<uint1_t>(1),
    MemoryValue::from<uint8_t>(42),
    MemoryValue::from<uint16_t>(12345),
    MemoryValue::from<uint32_t>(123456789),
    MemoryValue::from<uint64_t>(1234567890123456789ULL),
    MemoryValue::from<uint128_t>((uint128_t(1) << 127) + 982739482),
};

INSTANTIATE_TEST_SUITE_P(AluTraceGenTest, NotOpIntegralTraceTest, ::testing::ValuesIn(NOT_OP_INTEGRAL_TEST_PARAMS));

TEST(AluTraceGenTest, TraceGenerationNotOpFF)
{
    auto trace = process_not_trace(MemoryValue::from<FF>(42));

    EXPECT_THAT(trace.as_rows(),
                ElementsAre(AllOf(ROW_FIELD_EQ(alu_sel_op_not, 1),
                                  ROW_FIELD_EQ(alu_sel, 1),
                                  ROW_FIELD_EQ(alu_op_id, AVM_EXEC_OP_ID_ALU_NOT),
                                  ROW_FIELD_EQ(alu_ia, 42),
                                  ROW_FIELD_EQ(alu_ib, 0),
                                  ROW_FIELD_EQ(alu_ic, 0),
                                  ROW_FIELD_EQ(alu_ia_tag, static_cast<uint8_t>(ValueTag::FF)),
                                  ROW_FIELD_EQ(alu_ib_tag, 0),
                                  ROW_FIELD_EQ(alu_ic_tag, 0),
                                  ROW_FIELD_EQ(alu_sel_tag_err, 1),
                                  ROW_FIELD_EQ(alu_sel_is_ff, 1))));
}
} // namespace
} // namespace bb::avm2::tracegen<|MERGE_RESOLUTION|>--- conflicted
+++ resolved
@@ -356,9 +356,6 @@
                                   ROW_FIELD_EQ(alu_ab_tags_diff_inv, 0))));
 }
 
-<<<<<<< HEAD
-// EQ TESTS
-=======
 TEST(AluTraceGenTest, TraceGenerationLTEFF)
 {
     TestTraceContainer trace;
@@ -541,13 +538,7 @@
                   ROW_FIELD_EQ(alu_sel_tag_err, 1))));
 }
 
-// Base class for EQ tests with common setup
-class AluTraceGenEQTestBase {
-  protected:
-    MemoryValue test_a;
-    MemoryValue test_b;
-};
->>>>>>> 2f06b62f
+// EQ TESTS
 
 // Generic structure for three-operand opcodes
 struct ThreeOperandTestParams {
