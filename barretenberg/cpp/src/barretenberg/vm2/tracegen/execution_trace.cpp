--- conflicted
+++ resolved
@@ -179,13 +179,9 @@
     case ExecutionOpCode::SLOAD:
         return C::execution_sel_execute_sload;
     case ExecutionOpCode::SSTORE:
-<<<<<<< HEAD
-        return C::execution_sel_sstore;
+        return C::execution_sel_execute_sstore;
     case ExecutionOpCode::NOTEHASHEXISTS:
-        return C::execution_sel_notehash_exists;
-=======
-        return C::execution_sel_execute_sstore;
->>>>>>> 83fb1058
+        return C::execution_sel_execute_notehash_exists;
     default:
         throw std::runtime_error("Execution opcode does not have a corresponding selector");
     }
