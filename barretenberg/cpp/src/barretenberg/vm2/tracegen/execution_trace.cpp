#include "barretenberg/vm2/tracegen/execution_trace.hpp"

#include <cstddef>
#include <cstdint>
#include <ranges>
#include <stdexcept>
#include <sys/types.h>

#include "barretenberg/common/log.hpp"
#include "barretenberg/common/zip_view.hpp"
#include "barretenberg/vm2/common/instruction_spec.hpp"
#include "barretenberg/vm2/generated/relations/lookups_execution.hpp"
#include "barretenberg/vm2/generated/relations/lookups_gas.hpp"
#include "barretenberg/vm2/simulation/events/addressing_event.hpp"
#include "barretenberg/vm2/simulation/events/event_emitter.hpp"
#include "barretenberg/vm2/simulation/events/execution_event.hpp"
#include "barretenberg/vm2/simulation/lib/serialization.hpp"
#include "barretenberg/vm2/tracegen/lib/instruction_spec.hpp"
#include "barretenberg/vm2/tracegen/lib/lookup_into_indexed_by_clk.hpp"
#include "barretenberg/vm2/tracegen/lib/make_jobs.hpp"

namespace bb::avm2::tracegen {
namespace {

constexpr size_t operand_columns = 7;

uint32_t gas_comparison_witness(uint32_t limit, uint32_t used)
{
    return limit >= used ? limit - used : used - limit - 1;
}

std::pair<uint16_t, uint16_t> decompose_gas_value(uint32_t value)
{
    return { static_cast<uint16_t>(value & 0xFFFF), static_cast<uint16_t>(value >> 16) };
}

} // namespace

// TODO: Currently we accept the execution opcode, we need a way to map this to the actual selector for the circuit
// we should be able to leverage the instruction specification table for this
void ExecutionTraceBuilder::process(
    const simulation::EventEmitterInterface<simulation::ExecutionEvent>::Container& ex_events, TraceContainer& trace)
{
    using C = Column;
    uint32_t row = 1; // We start from row 1 because this trace contains shifted columns.

    // TODO: Compute success for the call opcodes.

    uint32_t last_seen_parent_id = 0;
    FF cached_parent_id_inv = 0;

    for (const auto& ex_event : ex_events) {
        const auto& addr_event = ex_event.addressing_event;

        // TODO(ilyas): These operands will likely also need to obey the exec instruction spec, i.e. a SET will require
        // the sole operand in op3 instead of "compactly" in op1. Ideally this encoding is done in EXEC_INSTRUCTION_SPEC
        // and we can use that to fill in the operands here.
        auto operands = ex_event.wire_instruction.operands;
        assert(operands.size() <= operand_columns);
        operands.resize(operand_columns, simulation::Operand::from<FF>(0));
        auto resolved_operands = ex_event.resolved_operands;
        assert(resolved_operands.size() <= operand_columns);
        resolved_operands.resize(operand_columns, simulation::Operand::from<FF>(0));

        // TODO: remove this once we support all opcodes.
        bool ex_opcode_exists =
            REGISTER_INFO_MAP.contains(ex_event.opcode) && SUBTRACE_INFO_MAP.contains(ex_event.opcode);

        std::array<TaggedValue, operand_columns> registers = {};
        size_t input_counter = 0;
        auto register_info =
            ex_opcode_exists ? REGISTER_INFO_MAP.at(ex_event.opcode) : REGISTER_INFO_MAP.at(ExecutionOpCode::ADD);
        for (uint8_t i = 0; i < operand_columns; ++i) {
            if (register_info.is_active(i)) {
                if (register_info.is_write(i)) {
                    // If this is a write operation, we need to get the value from the output.
                    registers[i] = ex_event.output;
                } else {
                    // If this is a read operation, we need to get the value from the input.
                    auto input = ex_event.inputs.size() > input_counter ? ex_event.inputs[input_counter]
                                                                        : TaggedValue::from<FF>(0);
                    registers[i] = input;
                    input_counter++;
                }
            }
        }

        const SubtraceInfo& dispatch_to_subtrace =
            ex_opcode_exists ? SUBTRACE_INFO_MAP.at(ex_event.opcode) : SUBTRACE_INFO_MAP.at(ExecutionOpCode::ADD);

        // Overly verbose but maximising readibility here
        bool is_call = ex_event.opcode == ExecutionOpCode::CALL;
        bool is_static_call = ex_event.opcode == ExecutionOpCode::STATICCALL;
        bool is_return = ex_event.opcode == ExecutionOpCode::RETURN;
        bool is_revert = ex_event.opcode == ExecutionOpCode::REVERT;
        bool is_err = ex_event.error;
        bool has_parent = ex_event.after_context_event.parent_id != 0;
        bool sel_enter_call = (is_call || is_static_call) && !is_err;
        bool sel_exit_call = is_return || is_revert || is_err;
        bool nested_exit_call = sel_exit_call && has_parent;
        // We rollback if we revert or error and we have a parent context.
        bool rollback_context = (ex_event.opcode == ExecutionOpCode::REVERT || ex_event.error) && has_parent;

        // Cache the parent id inversion since we will repeatedly just be doing the same expensive inversion
        if (last_seen_parent_id != ex_event.after_context_event.parent_id) {
            last_seen_parent_id = ex_event.after_context_event.parent_id;
            cached_parent_id_inv = has_parent ? FF(ex_event.after_context_event.parent_id).invert() : 0;
        }

        trace.set(
            row,
            { {
                { C::execution_sel, 1 }, // active execution trace
                { C::execution_ex_opcode, static_cast<size_t>(ex_event.opcode) },
                { C::execution_indirect, ex_event.wire_instruction.indirect },
                { C::execution_sel_call, is_call ? 1 : 0 },
                { C::execution_sel_static_call, is_static_call ? 1 : 0 },
                { C::execution_sel_enter_call, sel_enter_call ? 1 : 0 },
                { C::execution_sel_return, is_return ? 1 : 0 },
                { C::execution_sel_revert, is_revert ? 1 : 0 },
                { C::execution_sel_error, ex_event.error ? 1 : 0 },
                { C::execution_sel_exit_call, sel_exit_call ? 1 : 0 },
                { C::execution_bytecode_id, ex_event.bytecode_id },
                // Nested Context Control Flow
                { C::execution_has_parent_ctx, has_parent ? 1 : 0 },
                { C::execution_is_parent_id_inv, cached_parent_id_inv },
                { C::execution_nested_exit_call, nested_exit_call ? 1 : 0 },
                { C::execution_rollback_context, rollback_context ? 1 : 0 },
                // Operands
                { C::execution_op1, operands.at(0) },
                { C::execution_op2, operands.at(1) },
                { C::execution_op3, operands.at(2) },
                { C::execution_op4, operands.at(3) },
                { C::execution_op5, operands.at(4) },
                { C::execution_op6, operands.at(5) },
                { C::execution_op7, operands.at(6) },
                // Resolved Operands
                { C::execution_rop1, resolved_operands.at(0) },
                { C::execution_rop2, resolved_operands.at(1) },
                { C::execution_rop3, resolved_operands.at(2) },
                { C::execution_rop4, resolved_operands.at(3) },
                { C::execution_rop5, resolved_operands.at(4) },
                { C::execution_rop6, resolved_operands.at(5) },
                { C::execution_rop7, resolved_operands.at(6) },
                // Selectors for memory operations
                { C::execution_mem_op1, register_info.is_active(0) ? 1 : 0 },
                { C::execution_mem_op2, register_info.is_active(1) ? 1 : 0 },
                { C::execution_mem_op3, register_info.is_active(2) ? 1 : 0 },
                { C::execution_mem_op4, register_info.is_active(3) ? 1 : 0 },
                { C::execution_mem_op5, register_info.is_active(4) ? 1 : 0 },
                { C::execution_mem_op6, register_info.is_active(5) ? 1 : 0 },
                { C::execution_mem_op7, register_info.is_active(6) ? 1 : 0 },
                // Read / Write Selectors
                { C::execution_rw1, register_info.is_write(0) ? 1 : 0 },
                { C::execution_rw2, register_info.is_write(1) ? 1 : 0 },
                { C::execution_rw3, register_info.is_write(2) ? 1 : 0 },
                { C::execution_rw4, register_info.is_write(3) ? 1 : 0 },
                { C::execution_rw5, register_info.is_write(4) ? 1 : 0 },
                { C::execution_rw6, register_info.is_write(5) ? 1 : 0 },
                { C::execution_rw7, register_info.is_write(6) ? 1 : 0 },
                // Register Values
                { C::execution_reg1, registers[0].as_ff() },
                { C::execution_reg2, registers[1].as_ff() },
                { C::execution_reg3, registers[2].as_ff() },
                { C::execution_reg4, registers[3].as_ff() },
                { C::execution_reg5, registers[4].as_ff() },
                { C::execution_reg6, registers[5].as_ff() },
                { C::execution_reg7, registers[6].as_ff() },
                // Associated Mem Tags of Register values
                { C::execution_mem_tag1, static_cast<uint8_t>(registers[0].get_tag()) },
                { C::execution_mem_tag2, static_cast<uint8_t>(registers[1].get_tag()) },
                { C::execution_mem_tag3, static_cast<uint8_t>(registers[2].get_tag()) },
                { C::execution_mem_tag4, static_cast<uint8_t>(registers[3].get_tag()) },
                { C::execution_mem_tag5, static_cast<uint8_t>(registers[4].get_tag()) },
                { C::execution_mem_tag6, static_cast<uint8_t>(registers[5].get_tag()) },
                { C::execution_mem_tag7, static_cast<uint8_t>(registers[6].get_tag()) },
                // Selector Id
                { C::execution_subtrace_operation_id, dispatch_to_subtrace.subtrace_operation_id },
                // Selectors
                { C::execution_sel_alu, dispatch_to_subtrace.subtrace_selector == SubtraceSel::ALU ? 1 : 0 },
                { C::execution_sel_bitwise, dispatch_to_subtrace.subtrace_selector == SubtraceSel::BITWISE ? 1 : 0 },
                { C::execution_sel_poseidon2_perm,
                  dispatch_to_subtrace.subtrace_selector == SubtraceSel::POSEIDON2PERM ? 1 : 0 },
                { C::execution_sel_to_radix, dispatch_to_subtrace.subtrace_selector == SubtraceSel::TORADIXBE ? 1 : 0 },
            } });

        auto operands_after_relative = addr_event.after_relative;
        assert(operands_after_relative.size() <= operand_columns);
        operands_after_relative.resize(operand_columns, simulation::Operand::from<FF>(0));

        const ExecInstructionSpec& ex_spec = ex_opcode_exists ? EXEC_INSTRUCTION_SPEC.at(ex_event.opcode)
                                                              : EXEC_INSTRUCTION_SPEC.at(ExecutionOpCode::ADD);
        // Addressing
        trace.set(
            row,
            { {
                { C::execution_base_address_val, addr_event.base_address.as_ff() },
                { C::execution_base_address_tag, static_cast<size_t>(addr_event.base_address.get_tag()) },
                { C::execution_sel_addressing_error, addr_event.error.has_value() ? 1 : 0 },
                { C::execution_addressing_error_idx, addr_event.error.has_value() ? addr_event.error->operand_idx : 0 },
                { C::execution_addressing_error_kind,
                  addr_event.error.has_value() ? static_cast<size_t>(addr_event.error->error) : 0 },
                { C::execution_sel_op1_is_address, ex_spec.num_addresses <= 1 ? 1 : 0 },
                { C::execution_sel_op2_is_address, ex_spec.num_addresses <= 2 ? 1 : 0 },
                { C::execution_sel_op3_is_address, ex_spec.num_addresses <= 3 ? 1 : 0 },
                { C::execution_sel_op4_is_address, ex_spec.num_addresses <= 4 ? 1 : 0 },
                { C::execution_sel_op5_is_address, ex_spec.num_addresses <= 5 ? 1 : 0 },
                { C::execution_sel_op6_is_address, ex_spec.num_addresses <= 6 ? 1 : 0 },
                { C::execution_sel_op7_is_address, ex_spec.num_addresses <= 7 ? 1 : 0 },
                // After Relative
                { C::execution_op1_after_relative, operands_after_relative.at(0) },
                { C::execution_op2_after_relative, operands_after_relative.at(1) },
                { C::execution_op3_after_relative, operands_after_relative.at(2) },
                { C::execution_op4_after_relative, operands_after_relative.at(3) },
                { C::execution_op5_after_relative, operands_after_relative.at(4) },
                { C::execution_op6_after_relative, operands_after_relative.at(5) },
                { C::execution_op7_after_relative, operands_after_relative.at(6) },
            } });

        // Context
<<<<<<< HEAD
        trace.set(row,
                  { {
                      { C::execution_context_id, ex_event.context_event.id },
                      { C::execution_parent_id, ex_event.context_event.parent_id },
                      { C::execution_pc, ex_event.context_event.pc },
                      { C::execution_next_pc, ex_event.context_event.next_pc },
                      { C::execution_is_static, ex_event.context_event.is_static },
                      { C::execution_msg_sender, ex_event.context_event.msg_sender },
                      { C::execution_contract_address, ex_event.context_event.contract_addr },
                      { C::execution_parent_calldata_offset_addr, ex_event.context_event.parent_cd_addr },
                      { C::execution_parent_calldata_size_addr, ex_event.context_event.parent_cd_size_addr },
                      { C::execution_last_child_returndata_offset_addr, ex_event.context_event.last_child_rd_addr },
                      { C::execution_last_child_returndata_size, ex_event.context_event.last_child_rd_size_addr },
                      { C::execution_last_child_success, ex_event.context_event.last_child_success },
                      { C::execution_l2_gas_limit, ex_event.context_event.gas_limit.l2Gas },
                      { C::execution_da_gas_limit, ex_event.context_event.gas_limit.daGas },
                      { C::execution_l2_gas_used, ex_event.context_event.gas_used.l2Gas },
                      { C::execution_da_gas_used, ex_event.context_event.gas_used.daGas },
                      { C::execution_parent_l2_gas_limit, ex_event.context_event.parent_gas_limit.l2Gas },
                      { C::execution_parent_da_gas_limit, ex_event.context_event.parent_gas_limit.daGas },
                      { C::execution_parent_l2_gas_used, ex_event.context_event.parent_gas_used.l2Gas },
                      { C::execution_parent_da_gas_used, ex_event.context_event.parent_gas_used.daGas },
                      { C::execution_next_context_id, ex_event.next_context_id },
                  } });
=======
        trace.set(
            row,
            { {
                { C::execution_context_id, ex_event.after_context_event.id },
                { C::execution_parent_id, ex_event.after_context_event.parent_id },
                { C::execution_pc, ex_event.before_context_event.pc },
                { C::execution_next_pc, ex_event.after_context_event.pc },
                { C::execution_is_static, ex_event.after_context_event.is_static },
                { C::execution_msg_sender, ex_event.after_context_event.msg_sender },
                { C::execution_contract_address, ex_event.after_context_event.contract_addr },
                { C::execution_parent_calldata_offset_addr, ex_event.after_context_event.parent_cd_addr },
                { C::execution_parent_calldata_size_addr, ex_event.after_context_event.parent_cd_size_addr },
                { C::execution_last_child_returndata_offset_addr, ex_event.after_context_event.last_child_rd_addr },
                { C::execution_last_child_returndata_size, ex_event.after_context_event.last_child_rd_size_addr },
                { C::execution_last_child_success, ex_event.after_context_event.last_child_success },
                { C::execution_next_context_id, ex_event.next_context_id },
            } });
>>>>>>> 1b6b0dd2

        // Base gas
        Gas gas_used_after_base = ex_event.gas_event.prev_gas_used + ex_event.gas_event.base_gas;

        uint32_t limit_used_l2_base_cmp_diff =
            gas_comparison_witness(ex_event.context_event.gas_limit.l2Gas, gas_used_after_base.l2Gas);
        uint32_t limit_used_da_base_cmp_diff =
            gas_comparison_witness(ex_event.context_event.gas_limit.daGas, gas_used_after_base.daGas);

        auto [limit_used_l2_base_cmp_diff_lo, limit_used_l2_base_cmp_diff_hi] =
            decompose_gas_value(limit_used_l2_base_cmp_diff);
        auto [limit_used_da_base_cmp_diff_lo, limit_used_da_base_cmp_diff_hi] =
            decompose_gas_value(limit_used_da_base_cmp_diff);

        // Dynamic gas
        Gas gas_used_after_dynamic = gas_used_after_base + ex_event.gas_event.dynamic_gas;
        uint32_t limit_used_l2_dynamic_cmp_diff = 0;
        uint32_t limit_used_da_dynamic_cmp_diff = 0;
        if (!ex_event.gas_event.oog_l2_base || !ex_event.gas_event.oog_da_base) {
            limit_used_l2_dynamic_cmp_diff =
                gas_comparison_witness(ex_event.context_event.gas_limit.l2Gas, gas_used_after_dynamic.l2Gas);
            limit_used_da_dynamic_cmp_diff =
                gas_comparison_witness(ex_event.context_event.gas_limit.daGas, gas_used_after_dynamic.daGas);
        }

        auto [limit_used_l2_dynamic_cmp_diff_lo, limit_used_l2_dynamic_cmp_diff_hi] =
            decompose_gas_value(limit_used_l2_dynamic_cmp_diff);
        auto [limit_used_da_dynamic_cmp_diff_lo, limit_used_da_dynamic_cmp_diff_hi] =
            decompose_gas_value(limit_used_da_dynamic_cmp_diff);

        // Gas
        trace.set(
            row,
            { {
                { C::execution_opcode_gas, ex_event.gas_event.opcode_gas },
                { C::execution_addressing_gas, ex_event.gas_event.addressing_gas },
                { C::execution_l2_base_gas, ex_event.gas_event.base_gas.l2Gas },
                { C::execution_da_base_gas, ex_event.gas_event.base_gas.daGas },
                { C::execution_out_of_gas_l2_base, ex_event.gas_event.oog_l2_base },
                { C::execution_out_of_gas_da_base, ex_event.gas_event.oog_da_base },
                { C::execution_out_of_gas_base, ex_event.gas_event.oog_l2_base || ex_event.gas_event.oog_da_base },
                { C::execution_prev_l2_gas_used, ex_event.gas_event.prev_gas_used.l2Gas },
                { C::execution_prev_da_gas_used, ex_event.gas_event.prev_gas_used.daGas },
                { C::execution_limit_used_l2_base_cmp_diff, limit_used_l2_base_cmp_diff },
                { C::execution_limit_used_l2_base_cmp_diff_lo, limit_used_l2_base_cmp_diff_lo },
                { C::execution_limit_used_l2_base_cmp_diff_hi, limit_used_l2_base_cmp_diff_hi },
                { C::execution_limit_used_da_base_cmp_diff, limit_used_da_base_cmp_diff },
                { C::execution_limit_used_da_base_cmp_diff_lo, limit_used_da_base_cmp_diff_lo },
                { C::execution_limit_used_da_base_cmp_diff_hi, limit_used_da_base_cmp_diff_hi },
                { C::execution_should_run_dyn_gas_check, !ex_event.gas_event.oog_l2_base },
                { C::execution_l2_dynamic_gas_factor, ex_event.gas_event.dynamic_gas_factor.l2Gas },
                { C::execution_da_dynamic_gas_factor, ex_event.gas_event.dynamic_gas_factor.daGas },
                { C::execution_l2_dynamic_gas, ex_event.gas_event.dynamic_gas.l2Gas },
                { C::execution_da_dynamic_gas, ex_event.gas_event.dynamic_gas.daGas },
                { C::execution_out_of_gas_l2_dynamic, ex_event.gas_event.oog_l2_dynamic },
                { C::execution_out_of_gas_da_dynamic, ex_event.gas_event.oog_da_dynamic },
                { C::execution_out_of_gas_dynamic,
                  ex_event.gas_event.oog_l2_dynamic || ex_event.gas_event.oog_da_dynamic },
                { C::execution_limit_used_l2_dynamic_cmp_diff, limit_used_l2_dynamic_cmp_diff },
                { C::execution_limit_used_l2_dynamic_cmp_diff_lo, limit_used_l2_dynamic_cmp_diff_lo },
                { C::execution_limit_used_l2_dynamic_cmp_diff_hi, limit_used_l2_dynamic_cmp_diff_hi },
                { C::execution_limit_used_da_dynamic_cmp_diff, limit_used_da_dynamic_cmp_diff },
                { C::execution_limit_used_da_dynamic_cmp_diff_lo, limit_used_da_dynamic_cmp_diff_lo },
                { C::execution_limit_used_da_dynamic_cmp_diff_hi, limit_used_da_dynamic_cmp_diff_hi },
            } });

        row++;
    }

    if (!ex_events.empty()) {
        trace.set(C::execution_last, row - 1, 1);
    }
}

std::vector<std::unique_ptr<InteractionBuilderInterface>> ExecutionTraceBuilder::lookup_jobs()
{
    return make_jobs<std::unique_ptr<InteractionBuilderInterface>>(
        // Execution
        std::make_unique<LookupIntoIndexedByClk<lookup_execution_exec_spec_read_settings>>(),
        // Gas
        std::make_unique<LookupIntoIndexedByClk<lookup_gas_addressing_gas_read_settings>>(),
        std::make_unique<LookupIntoIndexedByClk<lookup_gas_limit_used_l2_base_range_lo_settings>>(),
        std::make_unique<LookupIntoIndexedByClk<lookup_gas_limit_used_l2_base_range_hi_settings>>(),
        std::make_unique<LookupIntoIndexedByClk<lookup_gas_limit_used_da_base_range_lo_settings>>(),
        std::make_unique<LookupIntoIndexedByClk<lookup_gas_limit_used_da_base_range_hi_settings>>(),
        std::make_unique<LookupIntoIndexedByClk<lookup_gas_limit_used_l2_dynamic_range_lo_settings>>(),
        std::make_unique<LookupIntoIndexedByClk<lookup_gas_limit_used_l2_dynamic_range_hi_settings>>(),
        std::make_unique<LookupIntoIndexedByClk<lookup_gas_limit_used_da_dynamic_range_lo_settings>>(),
        std::make_unique<LookupIntoIndexedByClk<lookup_gas_limit_used_da_dynamic_range_hi_settings>>());
}

} // namespace bb::avm2::tracegen<|MERGE_RESOLUTION|>--- conflicted
+++ resolved
@@ -218,32 +218,6 @@
             } });
 
         // Context
-<<<<<<< HEAD
-        trace.set(row,
-                  { {
-                      { C::execution_context_id, ex_event.context_event.id },
-                      { C::execution_parent_id, ex_event.context_event.parent_id },
-                      { C::execution_pc, ex_event.context_event.pc },
-                      { C::execution_next_pc, ex_event.context_event.next_pc },
-                      { C::execution_is_static, ex_event.context_event.is_static },
-                      { C::execution_msg_sender, ex_event.context_event.msg_sender },
-                      { C::execution_contract_address, ex_event.context_event.contract_addr },
-                      { C::execution_parent_calldata_offset_addr, ex_event.context_event.parent_cd_addr },
-                      { C::execution_parent_calldata_size_addr, ex_event.context_event.parent_cd_size_addr },
-                      { C::execution_last_child_returndata_offset_addr, ex_event.context_event.last_child_rd_addr },
-                      { C::execution_last_child_returndata_size, ex_event.context_event.last_child_rd_size_addr },
-                      { C::execution_last_child_success, ex_event.context_event.last_child_success },
-                      { C::execution_l2_gas_limit, ex_event.context_event.gas_limit.l2Gas },
-                      { C::execution_da_gas_limit, ex_event.context_event.gas_limit.daGas },
-                      { C::execution_l2_gas_used, ex_event.context_event.gas_used.l2Gas },
-                      { C::execution_da_gas_used, ex_event.context_event.gas_used.daGas },
-                      { C::execution_parent_l2_gas_limit, ex_event.context_event.parent_gas_limit.l2Gas },
-                      { C::execution_parent_da_gas_limit, ex_event.context_event.parent_gas_limit.daGas },
-                      { C::execution_parent_l2_gas_used, ex_event.context_event.parent_gas_used.l2Gas },
-                      { C::execution_parent_da_gas_used, ex_event.context_event.parent_gas_used.daGas },
-                      { C::execution_next_context_id, ex_event.next_context_id },
-                  } });
-=======
         trace.set(
             row,
             { {
@@ -259,17 +233,24 @@
                 { C::execution_last_child_returndata_offset_addr, ex_event.after_context_event.last_child_rd_addr },
                 { C::execution_last_child_returndata_size, ex_event.after_context_event.last_child_rd_size_addr },
                 { C::execution_last_child_success, ex_event.after_context_event.last_child_success },
+                { C::execution_l2_gas_limit, ex_event.after_context_event.gas_limit.l2Gas },
+                { C::execution_da_gas_limit, ex_event.after_context_event.gas_limit.daGas },
+                { C::execution_l2_gas_used, ex_event.after_context_event.gas_used.l2Gas },
+                { C::execution_da_gas_used, ex_event.after_context_event.gas_used.daGas },
+                { C::execution_parent_l2_gas_limit, ex_event.after_context_event.parent_gas_limit.l2Gas },
+                { C::execution_parent_da_gas_limit, ex_event.after_context_event.parent_gas_limit.daGas },
+                { C::execution_parent_l2_gas_used, ex_event.after_context_event.parent_gas_used.l2Gas },
+                { C::execution_parent_da_gas_used, ex_event.after_context_event.parent_gas_used.daGas },
                 { C::execution_next_context_id, ex_event.next_context_id },
             } });
->>>>>>> 1b6b0dd2
 
         // Base gas
         Gas gas_used_after_base = ex_event.gas_event.prev_gas_used + ex_event.gas_event.base_gas;
 
         uint32_t limit_used_l2_base_cmp_diff =
-            gas_comparison_witness(ex_event.context_event.gas_limit.l2Gas, gas_used_after_base.l2Gas);
+            gas_comparison_witness(ex_event.after_context_event.gas_limit.l2Gas, gas_used_after_base.l2Gas);
         uint32_t limit_used_da_base_cmp_diff =
-            gas_comparison_witness(ex_event.context_event.gas_limit.daGas, gas_used_after_base.daGas);
+            gas_comparison_witness(ex_event.after_context_event.gas_limit.daGas, gas_used_after_base.daGas);
 
         auto [limit_used_l2_base_cmp_diff_lo, limit_used_l2_base_cmp_diff_hi] =
             decompose_gas_value(limit_used_l2_base_cmp_diff);
@@ -282,9 +263,9 @@
         uint32_t limit_used_da_dynamic_cmp_diff = 0;
         if (!ex_event.gas_event.oog_l2_base || !ex_event.gas_event.oog_da_base) {
             limit_used_l2_dynamic_cmp_diff =
-                gas_comparison_witness(ex_event.context_event.gas_limit.l2Gas, gas_used_after_dynamic.l2Gas);
+                gas_comparison_witness(ex_event.after_context_event.gas_limit.l2Gas, gas_used_after_dynamic.l2Gas);
             limit_used_da_dynamic_cmp_diff =
-                gas_comparison_witness(ex_event.context_event.gas_limit.daGas, gas_used_after_dynamic.daGas);
+                gas_comparison_witness(ex_event.after_context_event.gas_limit.daGas, gas_used_after_dynamic.daGas);
         }
 
         auto [limit_used_l2_dynamic_cmp_diff_lo, limit_used_l2_dynamic_cmp_diff_hi] =
