--- conflicted
+++ resolved
@@ -94,11 +94,7 @@
     { ExecutionOpCode::REVERT, RegisterMemInfo().has_inputs(1) },
     { ExecutionOpCode::JUMP, RegisterMemInfo() },
     { ExecutionOpCode::JUMPI, RegisterMemInfo().has_inputs(1) },
-<<<<<<< HEAD
-    { ExecutionOpCode::CALLDATACOPY, RegisterMemInfo().has_inputs(3) },
-=======
     { ExecutionOpCode::CALLDATACOPY, RegisterMemInfo().has_inputs(2) },
->>>>>>> d91ddc2e
 } };
 
 } // namespace bb::avm2::tracegen