--- conflicted
+++ resolved
@@ -73,12 +73,6 @@
     ExecutionTraceBuilder builder;
 
     // Inputs
-<<<<<<< HEAD
-    ExecInstructionSpec call_spec = {
-        .num_addresses = 5, .gas_cost = { .base_l2 = AVM_CALL_BASE_L2_GAS, .base_da = 0, .dyn_l2 = 0, .dyn_da = 0 }
-    };
-=======
->>>>>>> 1b6b0dd2
     const auto call_instr = InstructionBuilder(WireOpCode::CALL)
                                 .operand<uint8_t>(2)
                                 .operand<uint8_t>(4)
