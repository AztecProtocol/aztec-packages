#include "barretenberg/vm2/tracegen/execution_trace.hpp"

#include <cstdint>
#include <gmock/gmock.h>
#include <gtest/gtest.h>

#include "barretenberg/vm2/common/aztec_constants.hpp"
#include "barretenberg/vm2/common/instruction_spec.hpp"
#include "barretenberg/vm2/common/opcodes.hpp"
#include "barretenberg/vm2/constraining/flavor_settings.hpp"
#include "barretenberg/vm2/constraining/full_row.hpp"
#include "barretenberg/vm2/simulation/events/execution_event.hpp"
#include "barretenberg/vm2/testing/instruction_builder.hpp"
#include "barretenberg/vm2/testing/macros.hpp"
#include "barretenberg/vm2/tracegen/range_check_trace.hpp"
#include "barretenberg/vm2/tracegen/test_trace_container.hpp"

namespace bb::avm2::tracegen {
namespace {

using simulation::ExecutionEvent;

using ::bb::avm2::testing::InstructionBuilder;
using enum ::bb::avm2::WireOpCode;

using ::testing::_;
using ::testing::AllOf;
using ::testing::ElementsAre;

// Helper functions for creating common execution events

// Base helper to set up common event fields
ExecutionEvent create_base_event(const simulation::Instruction& instruction,
                                 uint32_t context_id,
                                 uint32_t parent_id,
                                 TransactionPhase phase)
{
    ExecutionEvent ex_event;
    ex_event.addressing_event.instruction = instruction;
    ex_event.wire_instruction = instruction;
    ex_event.after_context_event.id = context_id;
    ex_event.after_context_event.parent_id = parent_id;
    ex_event.after_context_event.phase = phase;
    ex_event.before_context_event = ex_event.after_context_event;
    return ex_event;
}

ExecutionEvent create_add_event(uint32_t context_id, uint32_t parent_id, TransactionPhase phase)
{
    const auto add_instr =
        InstructionBuilder(WireOpCode::ADD_8).operand<uint8_t>(0).operand<uint8_t>(0).operand<uint8_t>(0).build();
    auto ex_event = create_base_event(add_instr, context_id, parent_id, phase);
    ex_event.inputs = { TaggedValue::from_tag(ValueTag::U16, 5), TaggedValue::from_tag(ValueTag::U16, 3) };
    ex_event.output = { TaggedValue::from_tag(ValueTag::U16, 8) };
    return ex_event;
}

ExecutionEvent create_call_event(uint32_t context_id,
                                 uint32_t parent_id,
                                 TransactionPhase phase,
                                 uint32_t next_context_id)
{
    const auto call_instr = InstructionBuilder(WireOpCode::CALL)
                                .operand<uint8_t>(2)
                                .operand<uint8_t>(4)
                                .operand<uint8_t>(6)
                                .operand<uint8_t>(10)
                                .operand<uint8_t>(20)
                                .build();
    auto ex_event = create_base_event(call_instr, context_id, parent_id, phase);
    ex_event.next_context_id = next_context_id;
    ex_event.inputs = { /*allocated_l2_gas_read=*/MemoryValue::from<uint32_t>(10),
                        /*allocated_da_gas_read=*/MemoryValue ::from<uint32_t>(11),
                        /*contract_address=*/MemoryValue::from<uint32_t>(0xdeadbeef) };
    return ex_event;
}

ExecutionEvent create_return_event(uint32_t context_id, uint32_t parent_id, TransactionPhase phase)
{
    const auto return_instr = InstructionBuilder(WireOpCode::RETURN).operand<uint8_t>(0).operand<uint8_t>(0).build();
    auto ex_event = create_base_event(return_instr, context_id, parent_id, phase);
    ex_event.inputs = { /*rd_size=*/MemoryValue::from<uint32_t>(2) };
    return ex_event;
}

ExecutionEvent create_error_event(uint32_t context_id,
                                  uint32_t parent_id,
                                  TransactionPhase phase,
                                  uint32_t next_context_id)
{
    // Actually an ADD instruction with exception=true
    const auto add_instr =
        InstructionBuilder(WireOpCode::ADD_8).operand<uint8_t>(0).operand<uint8_t>(0).operand<uint8_t>(0).build();
    auto ex_event = create_base_event(add_instr, context_id, parent_id, phase);
    ex_event.error =
        simulation::ExecutionError::INSTRUCTION_FETCHING; // This should trigger error behavior (like discard)
    ex_event.next_context_id = next_context_id;           // Return to parent
    // inputs and output are not used for error events
    ex_event.inputs = { TaggedValue::from_tag(ValueTag::U16, 5), TaggedValue::from_tag(ValueTag::U16, 3) };
    ex_event.output = { TaggedValue::from_tag(ValueTag::U16, 8) };
    return ex_event;
}

TEST(ExecutionTraceGenTest, RegisterAllocation)
{
    TestTraceContainer trace;
    ExecutionTraceBuilder builder;

    // Some inputs
    // Use the instruction builder - we can make the operands more complex
    const auto instr = InstructionBuilder(WireOpCode::ADD_8)
                           // All operands are direct - for simplicity
                           .operand<uint8_t>(0)
                           .operand<uint8_t>(0)
                           .operand<uint8_t>(0)
                           .build();

    ExecutionEvent ex_event = {
        .wire_instruction = instr,
        .inputs = { TaggedValue::from_tag(ValueTag::U16, 5), TaggedValue::from_tag(ValueTag::U16, 3) },
        .output = { TaggedValue::from_tag(ValueTag::U16, 8) },
        .addressing_event = { .instruction = instr },
    };

    builder.process({ ex_event }, trace);

    // todo: Test doesnt check the other register fields are zeroed out.
    EXPECT_THAT(trace.as_rows(),
                ElementsAre(
                    // First row is empty
                    AllOf(ROW_FIELD_EQ(execution_sel, 0)),
                    // First real row
                    AllOf(ROW_FIELD_EQ(execution_sel, 1),
                          ROW_FIELD_EQ(execution_sel_execute_alu, 1),
                          ROW_FIELD_EQ(execution_register_0_, 5),
                          ROW_FIELD_EQ(execution_register_1_, 3),
                          ROW_FIELD_EQ(execution_register_2_, 8),
                          ROW_FIELD_EQ(execution_mem_tag_reg_0_, static_cast<uint8_t>(ValueTag::U16)),
                          ROW_FIELD_EQ(execution_mem_tag_reg_1_, static_cast<uint8_t>(ValueTag::U16)),
                          ROW_FIELD_EQ(execution_mem_tag_reg_2_, static_cast<uint8_t>(ValueTag::U16)),
                          ROW_FIELD_EQ(execution_sel_mem_op_reg_0_, 1),
                          ROW_FIELD_EQ(execution_sel_mem_op_reg_1_, 1),
                          ROW_FIELD_EQ(execution_sel_mem_op_reg_2_, 1),
                          ROW_FIELD_EQ(execution_rw_reg_0_, 0),
                          ROW_FIELD_EQ(execution_rw_reg_1_, 0),
                          ROW_FIELD_EQ(execution_rw_reg_2_, 1))));
}

TEST(ExecutionTraceGenTest, Call)
{
    TestTraceContainer trace;
    ExecutionTraceBuilder builder;

    // Inputs
    const auto call_instr = InstructionBuilder(WireOpCode::CALL)
                                .operand<uint8_t>(2)
                                .operand<uint8_t>(4)
                                .operand<uint8_t>(6)
                                .operand<uint8_t>(10)
                                .operand<uint8_t>(20)
                                .build();

    Gas allocated_gas = { .l2Gas = 100, .daGas = 200 };
    Gas gas_limit = { .l2Gas = 1000, .daGas = 2000 };
    Gas gas_used = { .l2Gas = 500, .daGas = 1900 };
    Gas gas_left = gas_limit - gas_used;

    ExecutionEvent ex_event = {
        .wire_instruction = call_instr,
        .inputs = { /*allocated_l2_gas_read=*/MemoryValue::from<uint32_t>(allocated_gas.l2Gas),
                    /*allocated_da_gas_read=*/MemoryValue ::from<uint32_t>(allocated_gas.daGas),
                    /*contract_address=*/MemoryValue::from<FF>(0xdeadbeef) },
        .next_context_id = 2,
        .addressing_event = { .instruction = call_instr,
                              .resolution_info = {
                                { .after_relative = MemoryValue::from<uint32_t>(0),
                                  .resolved_operand = MemoryValue::from<uint32_t>(0),
                                  },
                                  { .after_relative = MemoryValue::from<uint32_t>(0),
                                  .resolved_operand = MemoryValue::from<uint32_t>(0),
                                  },
                                  { .after_relative = MemoryValue::from<uint32_t>(0),
                                    .resolved_operand = MemoryValue::from<uint32_t>(0) },
                                    { .after_relative = MemoryValue::from<uint32_t>(0),
                                    .resolved_operand = MemoryValue::from<uint32_t>(10) },
                                  { .after_relative = MemoryValue::from<uint32_t>(0),
                                    .resolved_operand = MemoryValue::from<uint32_t>(20) },
                              } },
        .after_context_event = {
            .id = 1,
            .contract_addr = 0xdeadbeef,
            .gas_used = gas_used,
            .gas_limit = gas_limit,
        },
    };

    builder.process({ ex_event }, trace);
    EXPECT_THAT(
        trace.as_rows(),
        ElementsAre(
            // First row is empty
            AllOf(ROW_FIELD_EQ(execution_sel, 0)),
            // First real row
            AllOf(ROW_FIELD_EQ(execution_sel, 1),
                  ROW_FIELD_EQ(execution_sel_execute_call, 1),
                  ROW_FIELD_EQ(execution_sel_enter_call, 1),
                  ROW_FIELD_EQ(execution_rop_3_, 10),
                  ROW_FIELD_EQ(execution_rop_4_, 20),
                  ROW_FIELD_EQ(execution_register_0_, allocated_gas.l2Gas),
                  ROW_FIELD_EQ(execution_register_1_, allocated_gas.daGas),
                  ROW_FIELD_EQ(execution_register_2_, 0xdeadbeef),
                  ROW_FIELD_EQ(execution_mem_tag_reg_0_, static_cast<uint8_t>(ValueTag::U32)),
                  ROW_FIELD_EQ(execution_mem_tag_reg_1_, static_cast<uint8_t>(ValueTag::U32)),
                  ROW_FIELD_EQ(execution_mem_tag_reg_2_, static_cast<uint8_t>(ValueTag::FF)),
                  ROW_FIELD_EQ(execution_sel_mem_op_reg_0_, 1),
                  ROW_FIELD_EQ(execution_sel_mem_op_reg_1_, 1),
                  ROW_FIELD_EQ(execution_sel_mem_op_reg_2_, 1),
                  ROW_FIELD_EQ(execution_rw_reg_0_, 0),
                  ROW_FIELD_EQ(execution_rw_reg_1_, 0),
                  ROW_FIELD_EQ(execution_rw_reg_2_, 0),
                  ROW_FIELD_EQ(execution_is_static, 0),
                  ROW_FIELD_EQ(execution_context_id, 1),
                  ROW_FIELD_EQ(execution_next_context_id, 2),
                  ROW_FIELD_EQ(execution_constant_32, 32),
                  ROW_FIELD_EQ(execution_call_is_l2_gas_allocated_lt_left, true),
                  ROW_FIELD_EQ(execution_call_allocated_left_l2_cmp_diff, gas_left.l2Gas - allocated_gas.l2Gas - 1),
                  ROW_FIELD_EQ(execution_call_is_da_gas_allocated_lt_left, false),
                  ROW_FIELD_EQ(execution_call_allocated_left_da_cmp_diff, allocated_gas.daGas - gas_left.daGas))));
}

TEST(ExecutionTraceGenTest, Return)
{
    TestTraceContainer trace;
    ExecutionTraceBuilder builder;

    // Inputs
    const auto return_instr = InstructionBuilder(WireOpCode::RETURN).operand<uint8_t>(4).operand<uint8_t>(20).build();

    ExecutionEvent ex_event = {
        .wire_instruction = return_instr,
        .inputs = { /*rd_size=*/MemoryValue::from<uint32_t>(2) },
        .next_context_id = 2,
        .addressing_event = { .instruction = return_instr,
                              .resolution_info = {
                                /*rd_size_offset=*/{ .after_relative = MemoryValue::from<uint32_t>(0),
                                  .resolved_operand = MemoryValue::from<uint32_t>(4),
                                  },
                                  /*rd_offset=*/{ .after_relative = MemoryValue::from<uint32_t>(0),
                                  .resolved_operand = MemoryValue::from<uint32_t>(5),
                                  },
                              } },
        .after_context_event = {
            .id = 1,
            .contract_addr = 0xdeadbeef,
        },
    };

    builder.process({ ex_event }, trace);
    EXPECT_THAT(trace.as_rows(),
                ElementsAre(
                    // First row is empty
                    AllOf(ROW_FIELD_EQ(execution_sel, 0)),
                    // First real row
                    AllOf(ROW_FIELD_EQ(execution_sel, 1),
                          ROW_FIELD_EQ(execution_sel_execute_return, 1),
                          ROW_FIELD_EQ(execution_sel_exit_call, 1),
                          ROW_FIELD_EQ(execution_rop_0_, 4),
                          ROW_FIELD_EQ(execution_rop_1_, 5),
                          ROW_FIELD_EQ(execution_register_0_, /*rd_size*/ 2),
                          ROW_FIELD_EQ(execution_mem_tag_reg_0_, static_cast<uint8_t>(ValueTag::U32)),
                          ROW_FIELD_EQ(execution_sel_mem_op_reg_0_, 1),
                          ROW_FIELD_EQ(execution_rw_reg_0_, 0),
                          ROW_FIELD_EQ(execution_is_static, 0),
                          ROW_FIELD_EQ(execution_context_id, 1),
                          ROW_FIELD_EQ(execution_next_context_id, 2))));
}

TEST(ExecutionTraceGenTest, Gas)
{
    TestTraceContainer trace;
    ExecutionTraceBuilder builder;

    // Use the instruction builder - we can make the operands more complex
    const auto instr = InstructionBuilder(WireOpCode::AND_8)
                           // All operands are direct - for simplicity
                           .operand<uint8_t>(0)
                           .operand<uint8_t>(0)
                           .operand<uint8_t>(0)
                           .build();

    ExecutionEvent ex_event = {
        .wire_instruction = instr,
        .inputs = { TaggedValue::from_tag(ValueTag::U16, 5), TaggedValue::from_tag(ValueTag::U16, 3) },
        .output = { TaggedValue::from_tag(ValueTag::U16, 8) },
        .addressing_event = { .instruction = instr },
    };

    const auto& exec_instruction_spec = EXEC_INSTRUCTION_SPEC.at(instr.get_exec_opcode());

    const uint32_t addressing_gas = 50;
    const uint32_t opcode_gas = exec_instruction_spec.gas_cost.opcode_gas;
    const uint32_t dynamic_l2_gas = exec_instruction_spec.gas_cost.dyn_l2;
    const uint32_t dynamic_da_gas = exec_instruction_spec.gas_cost.dyn_da;
    const uint32_t base_da_gas = exec_instruction_spec.gas_cost.base_da;

    Gas gas_limit = { .l2Gas = 110149, .daGas = 100000 };
    Gas prev_gas_used = { .l2Gas = 100000, .daGas = 70000 };

    ex_event.after_context_event.gas_limit = gas_limit; // Will OOG on l2 after dynamic gas
    ex_event.before_context_event.gas_used = prev_gas_used;
    ex_event.gas_event.addressing_gas = addressing_gas;
    ex_event.gas_event.dynamic_gas_factor = { .l2Gas = 2, .daGas = 1 };
    ex_event.gas_event.oog_l2 = true;
    ex_event.gas_event.oog_da = false;
    ex_event.gas_event.limit_used_l2_comparison_witness = 0;
    ex_event.gas_event.limit_used_da_comparison_witness =
        gas_limit.daGas - prev_gas_used.daGas - base_da_gas - dynamic_da_gas * 1;

    builder.process({ ex_event }, trace);

    EXPECT_THAT(trace.as_rows(),
                ElementsAre(
                    // First row is empty
                    AllOf(ROW_FIELD_EQ(execution_sel, 0)),
                    // First real row
                    AllOf(ROW_FIELD_EQ(execution_sel, 1),
                          ROW_FIELD_EQ(execution_opcode_gas, opcode_gas),
                          ROW_FIELD_EQ(execution_addressing_gas, addressing_gas),
                          ROW_FIELD_EQ(execution_base_da_gas, base_da_gas),
                          ROW_FIELD_EQ(execution_out_of_gas_l2, true),
                          ROW_FIELD_EQ(execution_out_of_gas_da, false),
                          ROW_FIELD_EQ(execution_sel_out_of_gas, true),
                          ROW_FIELD_EQ(execution_prev_l2_gas_used, 100000),
                          ROW_FIELD_EQ(execution_prev_da_gas_used, 70000),
                          ROW_FIELD_EQ(execution_dynamic_l2_gas_factor, 2),
                          ROW_FIELD_EQ(execution_dynamic_da_gas_factor, 1),
                          ROW_FIELD_EQ(execution_dynamic_l2_gas, dynamic_l2_gas),
                          ROW_FIELD_EQ(execution_dynamic_da_gas, dynamic_da_gas),
                          ROW_FIELD_EQ(execution_limit_used_l2_cmp_diff, 0),
                          ROW_FIELD_EQ(execution_limit_used_da_cmp_diff,
                                       ex_event.gas_event.limit_used_da_comparison_witness))));
}

TEST(ExecutionTraceGenTest, DiscardNestedFailContext)
{
    TestTraceContainer trace;
    ExecutionTraceBuilder builder;

    // Create a sequence: parent context calls child context, child does some work then fails
    std::vector<ExecutionEvent> events = {
        // Event 1: Parent context does ADD
        create_add_event(1, 0, TransactionPhase::APP_LOGIC),

        // Event 2: Parent calls child (context 1 -> 2)
        create_call_event(1, 0, TransactionPhase::APP_LOGIC, 2),

        // Event 3: Child context does ADD - this should have discard=1 since child will fail
        create_add_event(2, 1, TransactionPhase::APP_LOGIC),

        // Event 4: Child context fails
        create_error_event(2, 1, TransactionPhase::APP_LOGIC, 1),

        // Event 5: Parent continues after child fails
        create_add_event(1, 0, TransactionPhase::APP_LOGIC),

        // Event 6: Parent returns successfully (top-level exit)
        create_return_event(1, 0, TransactionPhase::APP_LOGIC),
    };

    builder.process(events, trace);

    const auto rows = trace.as_rows();

    EXPECT_THAT(rows,
                ElementsAre(
                    // Row 0: Initialization row
                    _,
                    // Row 1: Parent ADD before call - no discard
                    AllOf(ROW_FIELD_EQ(execution_discard, 0),
                          ROW_FIELD_EQ(execution_dying_context_id, 0),
                          ROW_FIELD_EQ(execution_is_dying_context, 0)),
                    // Row 2: Parent CALL - no discard yet (discard is set for the NEXT event)
                    AllOf(ROW_FIELD_EQ(execution_discard, 0),
                          ROW_FIELD_EQ(execution_dying_context_id, 0),
                          ROW_FIELD_EQ(execution_is_dying_context, 0)),
                    // Row 3: Child ADD - should have discard=1, dying_context_id=2
                    AllOf(ROW_FIELD_EQ(execution_discard, 1),
                          ROW_FIELD_EQ(execution_dying_context_id, 2),
                          ROW_FIELD_EQ(execution_is_dying_context, 1)),
                    // Row 4: Child fail - should still have discard=1, dying_context_id=2
                    AllOf(ROW_FIELD_EQ(execution_discard, 1),
                          ROW_FIELD_EQ(execution_dying_context_id, 2),
                          ROW_FIELD_EQ(execution_is_dying_context, 1),
                          ROW_FIELD_EQ(execution_sel_error, 1),         // failure
                          ROW_FIELD_EQ(execution_rollback_context, 1)), // Has parent, so rollback
                    // Row 5: Parent continues - discard should be reset to 0
                    AllOf(ROW_FIELD_EQ(execution_discard, 0),
                          ROW_FIELD_EQ(execution_dying_context_id, 0),
                          ROW_FIELD_EQ(execution_is_dying_context, 0)),
                    // Row 6: Parent returns - no discard
                    AllOf(ROW_FIELD_EQ(execution_discard, 0),
                          ROW_FIELD_EQ(execution_dying_context_id, 0),
                          ROW_FIELD_EQ(execution_is_dying_context, 0))));
}

TEST(ExecutionTraceGenTest, DiscardAppLogicDueToTeardownError)
{
    TestTraceContainer trace;
    ExecutionTraceBuilder builder;

    // Create a sequence that has app logic success but teardown failure, which should discard app logic too
    std::vector<ExecutionEvent> events = {
        // Event 1: App logic phase - successful ADD
        create_add_event(1, 0, TransactionPhase::APP_LOGIC),

        // Event 2: App logic phase - successful RETURN (exits app logic phase)
        create_return_event(1, 0, TransactionPhase::APP_LOGIC),

        // Event 3: Teardown phase - some operation
        create_add_event(2, 0, TransactionPhase::TEARDOWN),

        // Event 4: Teardown phase - failure (that exits teardown)
        create_error_event(2, 0, TransactionPhase::TEARDOWN, 0),
    };

    builder.process(events, trace);

    const auto rows = trace.as_rows();

    EXPECT_THAT(rows,
                ElementsAre(_,
                            // Row 1: App logic ADD - should have discard=1 because teardown will error
                            AllOf(ROW_FIELD_EQ(execution_discard, 1),
                                  ROW_FIELD_EQ(execution_dying_context_id, 2),  // Teardown context id
                                  ROW_FIELD_EQ(execution_is_dying_context, 0)), // Not the dying context itself
                            // Row 2: App logic RETURN - should have discard=1 because teardown will error
                            AllOf(ROW_FIELD_EQ(execution_discard, 1),
                                  ROW_FIELD_EQ(execution_dying_context_id, 2),
                                  ROW_FIELD_EQ(execution_is_dying_context, 0)),
                            // Row 3: Teardown ADD - should have discard=1
                            AllOf(ROW_FIELD_EQ(execution_discard, 1),
                                  ROW_FIELD_EQ(execution_dying_context_id, 2),
                                  ROW_FIELD_EQ(execution_is_dying_context, 1)), // This IS the dying context
                            // Row 4: Teardown failure - should have discard=1
                            AllOf(ROW_FIELD_EQ(execution_discard, 1),
                                  ROW_FIELD_EQ(execution_dying_context_id, 2),
                                  ROW_FIELD_EQ(execution_is_dying_context, 1),
                                  ROW_FIELD_EQ(execution_sel_error, 1),
                                  ROW_FIELD_EQ(execution_rollback_context, 0)))); // No parent, so no rollback
}

TEST(ExecutionTraceGenTest, DiscardAppLogicDueToSecondEnqueuedCallError)
{
    TestTraceContainer trace;
    ExecutionTraceBuilder builder;

    // Create a sequence with two enqueued calls where the second one errors
    // This should cause the app logic from the first call to be discarded
    std::vector<ExecutionEvent> events = {
        // First enqueued call
        // Event 1: First call's app logic - successful ADD
        create_add_event(1, 0, TransactionPhase::APP_LOGIC),
        // Event 2: First call's app logic - successful RETURN (exits first call)
        create_return_event(1, 0, TransactionPhase::APP_LOGIC),

        // Second enqueued call
        // Event 3: Second call's app logic - ADD operation
        create_add_event(2, 0, TransactionPhase::APP_LOGIC),
        // Event 4: Second call's app logic - ERROR (causes second enqueued call to fail)
        create_error_event(2, 0, TransactionPhase::APP_LOGIC, 0),
    };

    builder.process(events, trace);

    const auto rows = trace.as_rows();

    EXPECT_THAT(rows,
                ElementsAre(_,
                            // Row 1: First call's ADD - should have discard=1 because second call will error
                            AllOf(ROW_FIELD_EQ(execution_discard, 1),
                                  ROW_FIELD_EQ(execution_dying_context_id, 2),  // Second call's context id
                                  ROW_FIELD_EQ(execution_is_dying_context, 0)), // Not the dying context itself
                            // Row 2: First call's RETURN - should have discard=1 because second call will error
                            AllOf(ROW_FIELD_EQ(execution_discard, 1),
                                  ROW_FIELD_EQ(execution_dying_context_id, 2),
                                  ROW_FIELD_EQ(execution_is_dying_context, 0)),
                            // Row 3: Second call's ADD - should have discard=1
                            AllOf(ROW_FIELD_EQ(execution_discard, 1),
                                  ROW_FIELD_EQ(execution_dying_context_id, 2),
                                  ROW_FIELD_EQ(execution_is_dying_context, 1)), // This IS the dying context
                            // Row 4: Second call's ERROR - should have discard=1
                            AllOf(ROW_FIELD_EQ(execution_discard, 1),
                                  ROW_FIELD_EQ(execution_dying_context_id, 2),
                                  ROW_FIELD_EQ(execution_is_dying_context, 1),
                                  ROW_FIELD_EQ(execution_sel_error, 1),
                                  ROW_FIELD_EQ(execution_rollback_context, 0)))); // No parent, so no rollback
}

TEST(ExecutionTraceGenTest, InternalCall)
{
    TestTraceContainer trace;
    ExecutionTraceBuilder builder;
    // Use the instruction builder - we can make the operands more complex
    const auto instr = InstructionBuilder(WireOpCode::INTERNALCALL)
                           // All operands are direct - for simplicity
                           .operand<uint32_t>(10)
                           .build();

    ExecutionEvent ex_event = {
        .wire_instruction = instr,
        .addressing_event = {
            .instruction = instr,
            .resolution_info = {
                {
                  .resolved_operand = MemoryValue::from<uint32_t>(10) },
            },
        },
        .before_context_event {
        .internal_call_id = 1,
        .internal_call_return_id = 0,
        .next_internal_call_id = 2,
        }
    };

    builder.process({ ex_event }, trace);

    EXPECT_THAT(trace.as_rows(),
                ElementsAre(
                    // First row is empty
                    AllOf(ROW_FIELD_EQ(execution_sel, 0)),
                    // Second row is the internal call
                    AllOf(ROW_FIELD_EQ(execution_sel, 1),
                          ROW_FIELD_EQ(execution_sel_execute_internal_call, 1),
                          ROW_FIELD_EQ(execution_next_internal_call_id, 2),
                          ROW_FIELD_EQ(execution_internal_call_id, 1),
                          ROW_FIELD_EQ(execution_internal_call_return_id, 0),
                          ROW_FIELD_EQ(execution_rop_0_, 10))));
}

TEST(ExecutionTraceGenTest, InternalRetError)
{
    TestTraceContainer trace;
    ExecutionTraceBuilder builder;
    // Use the instruction builder - we can make the operands more complex
    const auto instr = InstructionBuilder(WireOpCode::INTERNALRETURN).build();

    simulation::ExecutionEvent ex_event = {
        .error = simulation::ExecutionError::OPCODE_EXECUTION,
        .wire_instruction = instr,
        .addressing_event = {
            .instruction = instr,
        },
        .before_context_event {
        .internal_call_id = 1,
        .internal_call_return_id = 0,
        .next_internal_call_id = 2,
        }
    };

    builder.process({ ex_event }, trace);

    EXPECT_THAT(trace.as_rows(),
                ElementsAre(
                    // First row is empty
                    AllOf(ROW_FIELD_EQ(execution_sel, 0)),
                    // Second row is the internal call
                    AllOf(ROW_FIELD_EQ(execution_sel, 1),
                          ROW_FIELD_EQ(execution_sel_execute_internal_return, 1),
                          ROW_FIELD_EQ(execution_next_internal_call_id, 2),
                          ROW_FIELD_EQ(execution_internal_call_id, 1),
                          ROW_FIELD_EQ(execution_internal_call_return_id, 0),
                          ROW_FIELD_EQ(execution_sel_opcode_error, 1),
                          ROW_FIELD_EQ(execution_internal_call_return_id_inv, 0))));
}

TEST(ExecutionTraceGenTest, Jump)
{
    TestTraceContainer trace;
    ExecutionTraceBuilder builder;

    const auto instr = InstructionBuilder(WireOpCode::JUMP_32)
                           .operand<uint32_t>(120) // Immediate operand
                           .build();

    ExecutionEvent ex_event_jump = {
        .wire_instruction = instr,
        .addressing_event = { .instruction = instr,
                              .resolution_info = { {
                                  .resolved_operand = MemoryValue::from<uint32_t>(120),
                              } } },
    };

    builder.process({ ex_event_jump }, trace);

    EXPECT_THAT(trace.as_rows(),
                ElementsAre(
                    // First row is empty
                    AllOf(ROW_FIELD_EQ(execution_sel, 0)),
                    // Second row is the jump
                    AllOf(ROW_FIELD_EQ(execution_sel, 1),
                          ROW_FIELD_EQ(execution_sel_execute_jump, 1),
                          ROW_FIELD_EQ(execution_rop_0_, 120),
                          ROW_FIELD_EQ(execution_subtrace_operation_id, AVM_EXEC_OP_ID_JUMP))));
}

TEST(ExecutionTraceGenTest, JumpI)
{
    TestTraceContainer trace;
    ExecutionTraceBuilder builder;

    const auto instr = InstructionBuilder(WireOpCode::JUMPI_32)
                           .operand<uint16_t>(654)  // Condition Offset
                           .operand<uint32_t>(9876) // Immediate operand
                           .build();

    ExecutionEvent ex_event_jumpi = {
        .wire_instruction = instr,
        .inputs = { MemoryValue::from<uint1_t>(1) }, // Conditional value
        .addressing_event = { .instruction = instr,
                              .resolution_info = { {
                                                       .resolved_operand = MemoryValue::from<uint32_t>(654),
                                                   },
                                                   {
                                                       .resolved_operand = MemoryValue::from<uint32_t>(9876),
                                                   } } },
    };

    builder.process({ ex_event_jumpi }, trace);

    EXPECT_THAT(trace.as_rows(),
                ElementsAre(
                    // First row is empty
                    AllOf(ROW_FIELD_EQ(execution_sel, 0)),
                    // Second row is the jumpi
                    AllOf(ROW_FIELD_EQ(execution_sel, 1),
                          ROW_FIELD_EQ(execution_sel_execute_jumpi, 1),
                          ROW_FIELD_EQ(execution_rop_0_, 654),
                          ROW_FIELD_EQ(execution_rop_1_, 9876),
                          ROW_FIELD_EQ(execution_register_0_, 1),
                          ROW_FIELD_EQ(execution_mem_tag_reg_0_, static_cast<uint8_t>(ValueTag::U1)),
                          ROW_FIELD_EQ(execution_expected_tag_reg_0_, static_cast<uint8_t>(ValueTag::U1)),
                          ROW_FIELD_EQ(execution_sel_tag_check_reg_0_, 1),
                          ROW_FIELD_EQ(execution_sel_should_read_registers, 1),
                          ROW_FIELD_EQ(execution_sel_register_read_error, 0),
                          ROW_FIELD_EQ(execution_subtrace_operation_id, AVM_EXEC_OP_ID_JUMPI))));
}

TEST(ExecutionTraceGenTest, JumpiWrongTag)
{
    TestTraceContainer trace;
    ExecutionTraceBuilder builder;

    const auto instr = InstructionBuilder(WireOpCode::JUMPI_32)
                           .operand<uint16_t>(654)  // Condition Offset
                           .operand<uint32_t>(9876) // Immediate operand
                           .build();

    ExecutionEvent ex_event_jumpi = {
        .wire_instruction = instr,
        .inputs = { MemoryValue::from<uint8_t>(1) }, // Conditional value with tag != U1
        .addressing_event = { .instruction = instr,
                              .resolution_info = { {
                                                       .resolved_operand = MemoryValue::from<uint32_t>(654),
                                                   },
                                                   {
                                                       .resolved_operand = MemoryValue::from<uint32_t>(9876),
                                                   } } },
    };

    builder.process({ ex_event_jumpi }, trace);

    EXPECT_THAT(trace.as_rows(),
                ElementsAre(
                    // First row is empty
                    AllOf(ROW_FIELD_EQ(execution_sel, 0)),
                    // Second row is the jumpi
                    AllOf(ROW_FIELD_EQ(execution_sel, 1),
                          ROW_FIELD_EQ(execution_sel_execute_jumpi, 1),
                          ROW_FIELD_EQ(execution_rop_0_, 654),
                          ROW_FIELD_EQ(execution_rop_1_, 9876),
                          ROW_FIELD_EQ(execution_register_0_, 1),
                          ROW_FIELD_EQ(execution_mem_tag_reg_0_, static_cast<uint8_t>(MemoryTag::U8)),
                          ROW_FIELD_EQ(execution_expected_tag_reg_0_, static_cast<uint8_t>(MemoryTag::U1)),
                          ROW_FIELD_EQ(execution_sel_tag_check_reg_0_, 1),
                          ROW_FIELD_EQ(execution_sel_should_read_registers, 1),
                          ROW_FIELD_EQ(execution_batched_tags_diff_inv_reg,
                                       1), // (2**0  * (mem_tag_reg[0] - expected_tag_reg[0]))^-1 = 1
                          ROW_FIELD_EQ(execution_sel_register_read_error, 1),
                          ROW_FIELD_EQ(execution_subtrace_operation_id, AVM_EXEC_OP_ID_JUMPI))));
}

TEST(ExecutionTraceGenTest, Mov16)
{
    TestTraceContainer trace;
    ExecutionTraceBuilder builder;

    const auto instr = InstructionBuilder(WireOpCode::MOV_16)
                           .operand<uint32_t>(1000) // srcOffset
                           .operand<uint32_t>(1001) // dstOffset
                           .build();

    ExecutionEvent ex_event_mov = {
        .wire_instruction = instr,
        .inputs = { MemoryValue::from<uint128_t>(100) }, // src value
        .output = MemoryValue::from<uint128_t>(100),     // dst value
        .addressing_event = { .instruction = instr,
                              .resolution_info = { {
                                                       .resolved_operand = MemoryValue::from<uint32_t>(1000),
                                                   },
                                                   {
                                                       .resolved_operand = MemoryValue::from<uint32_t>(1001),
                                                   } } },
    };

    builder.process({ ex_event_mov }, trace);

    EXPECT_THAT(trace.as_rows(),
                ElementsAre(
                    // First row is empty
                    AllOf(ROW_FIELD_EQ(execution_sel, 0)),
                    // Second row is the mov
                    AllOf(ROW_FIELD_EQ(execution_sel, 1),
                          ROW_FIELD_EQ(execution_sel_execute_mov, 1),
                          ROW_FIELD_EQ(execution_rop_0_, 1000),
                          ROW_FIELD_EQ(execution_rop_1_, 1001),
                          ROW_FIELD_EQ(execution_register_0_, 100),
                          ROW_FIELD_EQ(execution_register_1_, 100),
                          ROW_FIELD_EQ(execution_sel_mem_op_reg_0_, 1),
                          ROW_FIELD_EQ(execution_sel_mem_op_reg_1_, 1),
                          ROW_FIELD_EQ(execution_mem_tag_reg_0_, static_cast<uint8_t>(MemoryTag::U128)),
                          ROW_FIELD_EQ(execution_mem_tag_reg_1_, static_cast<uint8_t>(MemoryTag::U128)),
                          ROW_FIELD_EQ(execution_rw_reg_0_, 0),
                          ROW_FIELD_EQ(execution_rw_reg_1_, 1),
                          ROW_FIELD_EQ(execution_subtrace_operation_id, AVM_EXEC_OP_ID_MOV))));
}

TEST(ExecutionTraceGenTest, Mov8)
{
    TestTraceContainer trace;
    ExecutionTraceBuilder builder;

    const auto instr = InstructionBuilder(WireOpCode::MOV_8)
                           .operand<uint32_t>(10) // srcOffset
                           .operand<uint32_t>(11) // dstOffset
                           .build();

    ExecutionEvent ex_event_mov = {
        .wire_instruction = instr,
        .inputs = { MemoryValue::from<uint64_t>(100) }, // src value
        .output = MemoryValue::from<uint64_t>(100),     // dst value
        .addressing_event = { .instruction = instr,
                              .resolution_info = { {
                                                       .resolved_operand = MemoryValue::from<uint32_t>(10),
                                                   },
                                                   {
                                                       .resolved_operand = MemoryValue::from<uint32_t>(11),
                                                   } } },
    };

    builder.process({ ex_event_mov }, trace);

    EXPECT_THAT(trace.as_rows(),
                ElementsAre(
                    // First row is empty
                    AllOf(ROW_FIELD_EQ(execution_sel, 0)),
                    // Second row is the mov
                    AllOf(ROW_FIELD_EQ(execution_sel, 1),
                          ROW_FIELD_EQ(execution_sel_execute_mov, 1),
                          ROW_FIELD_EQ(execution_rop_0_, 10),
                          ROW_FIELD_EQ(execution_rop_1_, 11),
                          ROW_FIELD_EQ(execution_register_0_, 100),
                          ROW_FIELD_EQ(execution_register_1_, 100),
                          ROW_FIELD_EQ(execution_sel_mem_op_reg_0_, 1),
                          ROW_FIELD_EQ(execution_sel_mem_op_reg_1_, 1),
                          ROW_FIELD_EQ(execution_mem_tag_reg_0_, static_cast<uint8_t>(MemoryTag::U64)),
                          ROW_FIELD_EQ(execution_mem_tag_reg_1_, static_cast<uint8_t>(MemoryTag::U64)),
                          ROW_FIELD_EQ(execution_rw_reg_0_, 0),
                          ROW_FIELD_EQ(execution_rw_reg_1_, 1),
                          ROW_FIELD_EQ(execution_subtrace_operation_id, AVM_EXEC_OP_ID_MOV))));
}

TEST(ExecutionTraceGenTest, SuccessCopy)
{
    TestTraceContainer trace;
    ExecutionTraceBuilder builder;
    const auto instr = InstructionBuilder(WireOpCode::SUCCESSCOPY)
                           .operand<uint8_t>(45) // Dst Offset
                           .build();
    // clang-format off
    ExecutionEvent ex_event = {
        .wire_instruction = instr,
        .output = { TaggedValue::from_tag(ValueTag::U1, 1) }, // Success copy outputs true
        .addressing_event = {
            .instruction = instr,
            .resolution_info = { { .resolved_operand = MemoryValue::from<uint8_t>(45) } }
        },
        .after_context_event = { .last_child_success = true }
    };
    // clang-format on

    builder.process({ ex_event }, trace);
    EXPECT_THAT(trace.as_rows(),
                ElementsAre(
                    // First row is empty
                    AllOf(ROW_FIELD_EQ(execution_sel, 0)),
                    // Second row is the success copy
                    AllOf(ROW_FIELD_EQ(execution_sel, 1),
                          ROW_FIELD_EQ(execution_sel_execute_success_copy, 1),
                          ROW_FIELD_EQ(execution_rop_0_, 45), // Dst Offset
                          ROW_FIELD_EQ(execution_register_0_, 1),
                          ROW_FIELD_EQ(execution_mem_tag_reg_0_, /*U1=*/1), // Memory tag for dst
                          ROW_FIELD_EQ(execution_last_child_success, 1),    // last_child_success = true
                          ROW_FIELD_EQ(execution_subtrace_operation_id, AVM_EXEC_OP_ID_SUCCESSCOPY))));
}

TEST(ExecutionTraceGenTest, RdSize)
{
    TestTraceContainer trace;
    ExecutionTraceBuilder builder;
    const auto instr = InstructionBuilder(WireOpCode::RETURNDATASIZE)
                           .operand<uint16_t>(1234) // Dst Offset
                           .build();
    // clang-format off
    ExecutionEvent ex_event = {
        .wire_instruction = instr,
        .output = { TaggedValue::from_tag(ValueTag::U32, 100) }, // RdSize output
        .addressing_event = {
            .instruction = instr,
            .resolution_info = { { .resolved_operand = MemoryValue::from<uint16_t>(1234) } }
        },

        .after_context_event = { .last_child_rd_size = 100 }
    };
    // clang-format on

    builder.process({ ex_event }, trace);
    EXPECT_THAT(trace.as_rows(),
                ElementsAre(
                    // First row is empty
                    AllOf(ROW_FIELD_EQ(execution_sel, 0)),
                    // Second row is the rd_size
                    AllOf(ROW_FIELD_EQ(execution_sel, 1),
                          ROW_FIELD_EQ(execution_sel_execute_returndata_size, 1),
                          ROW_FIELD_EQ(execution_rop_0_, 1234),                    // Dst Offset
                          ROW_FIELD_EQ(execution_register_0_, 100),                // RdSize output
                          ROW_FIELD_EQ(execution_mem_tag_reg_0_, /*U32=*/4),       // Memory tag for dst
                          ROW_FIELD_EQ(execution_last_child_returndata_size, 100), // last_child_returndata_size = 100
                          ROW_FIELD_EQ(execution_subtrace_operation_id, AVM_EXEC_OP_ID_RETURNDATASIZE))));
}

TEST(ExecutionTraceGenTest, SLoad)
{
    TestTraceContainer trace;
    ExecutionTraceBuilder builder;

    uint16_t slot_offset = 1234;
    uint16_t dst_offset = 4567;

    FF slot = 42;
    FF dst_value = 27;

    const auto instr =
        InstructionBuilder(WireOpCode::SLOAD).operand<uint16_t>(slot_offset).operand<uint16_t>(dst_offset).build();

    ExecutionEvent ex_event = {
        .wire_instruction = instr,
        .inputs = { MemoryValue::from<FF>(slot) },
        .output = MemoryValue::from<FF>(dst_value),
        .addressing_event = { .instruction = instr,
                              .resolution_info = { { .resolved_operand = MemoryValue::from<uint16_t>(slot_offset) },
                                                   { .resolved_operand = MemoryValue::from<uint16_t>(dst_offset) } } },
    };

    builder.process({ ex_event }, trace);
    EXPECT_THAT(trace.as_rows(),
                ElementsAre(
                    // First row is empty
                    AllOf(ROW_FIELD_EQ(execution_sel, 0)),
                    // Second row is the sload
                    AllOf(ROW_FIELD_EQ(execution_sel, 1),
                          ROW_FIELD_EQ(execution_sel_execute_sload, 1),
                          ROW_FIELD_EQ(execution_rop_0_, slot_offset),
                          ROW_FIELD_EQ(execution_rop_1_, dst_offset),
                          ROW_FIELD_EQ(execution_register_0_, slot),
                          ROW_FIELD_EQ(execution_register_1_, dst_value),
                          ROW_FIELD_EQ(execution_mem_tag_reg_0_, MEM_TAG_FF), // Memory tag for slot
                          ROW_FIELD_EQ(execution_mem_tag_reg_1_, MEM_TAG_FF), // Memory tag for dst
                          ROW_FIELD_EQ(execution_subtrace_operation_id, AVM_EXEC_OP_ID_SLOAD))));
}

TEST(ExecutionTraceGenTest, SStore)
{
    TestTraceContainer trace;
    ExecutionTraceBuilder builder;

    uint16_t slot_offset = 1234;
    uint16_t value_offset = 4567;

    FF slot = 42;
    FF value = 27;

    const auto instr =
        InstructionBuilder(WireOpCode::SSTORE).operand<uint16_t>(value_offset).operand<uint16_t>(slot_offset).build();

    ExecutionEvent ex_event = {
        .wire_instruction = instr,
        .inputs = { MemoryValue::from<FF>(value), MemoryValue::from<FF>(slot) },
        .addressing_event = { .instruction = instr,
                              .resolution_info = {
                                  { .resolved_operand = MemoryValue::from<uint16_t>(value_offset) },
                                  { .resolved_operand = MemoryValue::from<uint16_t>(slot_offset) },
                              } },
        .before_context_event = {
            .tree_states = {
                .publicDataTree = {
                    .counter = 5,
                },
            }
        },
        .gas_event = {
            .dynamic_gas_factor = { .daGas = 1 },
        },
    };

    builder.process({ ex_event }, trace);
    EXPECT_THAT(trace.as_rows(),
                ElementsAre(
                    // First row is empty
                    AllOf(ROW_FIELD_EQ(execution_sel, 0)),
                    // Second row is the sstore
                    AllOf(ROW_FIELD_EQ(execution_sel, 1),
                          ROW_FIELD_EQ(execution_sel_execute_sstore, 1),
                          ROW_FIELD_EQ(execution_sel_gas_sstore, 1),
                          ROW_FIELD_EQ(execution_rop_0_, value_offset),
                          ROW_FIELD_EQ(execution_rop_1_, slot_offset),
                          ROW_FIELD_EQ(execution_register_0_, value),
                          ROW_FIELD_EQ(execution_register_1_, slot),
                          ROW_FIELD_EQ(execution_mem_tag_reg_0_, MEM_TAG_FF), // Memory tag for value
                          ROW_FIELD_EQ(execution_mem_tag_reg_1_, MEM_TAG_FF), // Memory tag for slot
                          ROW_FIELD_EQ(execution_subtrace_operation_id, AVM_EXEC_OP_ID_SSTORE),
                          ROW_FIELD_EQ(execution_max_data_writes_reached, 0),
                          ROW_FIELD_EQ(execution_remaining_data_writes_inv,
                                       FF(MAX_PUBLIC_DATA_UPDATE_REQUESTS_PER_TX - 5).invert()),
                          ROW_FIELD_EQ(execution_sel_write_public_data, 1))));
}

TEST(ExecutionTraceGenTest, NoteHashExists)
{
    TestTraceContainer trace;
    ExecutionTraceBuilder builder;

    uint16_t unique_note_hash_offset = 1234;
    uint16_t leaf_index_offset = 4567;
    uint16_t dst_offset = 8901;

    FF unique_note_hash = 42;
    uint64_t leaf_index = 27;
    uint1_t dst_value = 1;

    const auto instr = InstructionBuilder(WireOpCode::NOTEHASHEXISTS)
                           .operand<uint16_t>(unique_note_hash_offset)
                           .operand<uint16_t>(leaf_index_offset)
                           .operand<uint16_t>(dst_offset)
                           .build();

    ExecutionEvent ex_event = {
        .wire_instruction = instr,
        .inputs = { MemoryValue::from<FF>(unique_note_hash), MemoryValue::from<uint64_t>(leaf_index) },
        .output = MemoryValue::from<uint1_t>(dst_value),
        .addressing_event = { .instruction = instr,
                              .resolution_info = { { .resolved_operand =
                                                         MemoryValue::from<uint16_t>(unique_note_hash_offset) },
                                                   { .resolved_operand =
                                                         MemoryValue::from<uint16_t>(leaf_index_offset) },
                                                   { .resolved_operand = MemoryValue::from<uint16_t>(dst_offset) } } },
    };

    builder.process({ ex_event }, trace);
<<<<<<< HEAD
    EXPECT_THAT(trace.as_rows(),
                ElementsAre(
                    // First row is empty
                    AllOf(ROW_FIELD_EQ(execution_sel, 0)),
                    // Second row is the note_hash_exists
                    AllOf(ROW_FIELD_EQ(execution_sel, 1),
                          ROW_FIELD_EQ(execution_sel_execute_notehash_exists, 1),
                          ROW_FIELD_EQ(execution_rop_0_, unique_note_hash_offset),
                          ROW_FIELD_EQ(execution_rop_1_, leaf_index_offset),
                          ROW_FIELD_EQ(execution_rop_2_, dst_offset),
                          ROW_FIELD_EQ(execution_register_0_, unique_note_hash),
                          ROW_FIELD_EQ(execution_register_1_, leaf_index),
                          ROW_FIELD_EQ(execution_register_2_, FF(dst_value)),
                          ROW_FIELD_EQ(execution_mem_tag_reg_0_, MEM_TAG_FF),  // Memory tag for unique_note_hash
                          ROW_FIELD_EQ(execution_mem_tag_reg_1_, MEM_TAG_U64), // Memory tag for leaf_index
                          ROW_FIELD_EQ(execution_mem_tag_reg_2_, MEM_TAG_U1),  // Memory tag for dst
                          ROW_FIELD_EQ(execution_note_hash_leaf_in_range, 1),
                          ROW_FIELD_EQ(execution_note_hash_leaf_index_leaf_count_cmp_diff,
                                       NOTE_HASH_TREE_LEAF_COUNT - leaf_index - 1),
                          ROW_FIELD_EQ(execution_subtrace_operation_id, AVM_EXEC_OP_ID_NOTEHASH_EXISTS))));
=======
    EXPECT_THAT(
        trace.as_rows(),
        ElementsAre(
            // First row is empty
            AllOf(ROW_FIELD_EQ(execution_sel, 0)),
            // Second row is the sload
            AllOf(ROW_FIELD_EQ(execution_sel, 1),
                  ROW_FIELD_EQ(execution_sel_execute_notehash_exists, 1),
                  ROW_FIELD_EQ(execution_rop_0_, unique_note_hash_offset),
                  ROW_FIELD_EQ(execution_rop_1_, leaf_index_offset),
                  ROW_FIELD_EQ(execution_rop_2_, dst_offset),
                  ROW_FIELD_EQ(execution_register_0_, unique_note_hash),
                  ROW_FIELD_EQ(execution_register_1_, leaf_index),
                  ROW_FIELD_EQ(execution_register_2_, FF(dst_value)),
                  ROW_FIELD_EQ(execution_mem_tag_reg_0_, MEM_TAG_FF),  // Memory tag for unique_note_hash
                  ROW_FIELD_EQ(execution_mem_tag_reg_1_, MEM_TAG_U64), // Memory tag for leaf_index
                  ROW_FIELD_EQ(execution_mem_tag_reg_2_, MEM_TAG_U1),  // Memory tag for dst
                  ROW_FIELD_EQ(execution_note_hash_leaf_in_range, 1),
                  ROW_FIELD_EQ(execution_note_hash_tree_leaf_count, static_cast<uint64_t>(NOTE_HASH_TREE_LEAF_COUNT)),
                  ROW_FIELD_EQ(execution_subtrace_operation_id, AVM_EXEC_OP_ID_NOTEHASH_EXISTS))));
>>>>>>> 980391ab
}

TEST(ExecutionTraceGenTest, EmitNoteHash)
{
    TestTraceContainer trace;
    ExecutionTraceBuilder builder;

    uint16_t note_hash_offset = 1234;

    FF note_hash = 42;
    uint32_t prev_num_note_hashes_emitted = MAX_NOTE_HASHES_PER_TX - 1;

    const auto instr = InstructionBuilder(WireOpCode::EMITNOTEHASH).operand<uint16_t>(note_hash_offset).build();

    ExecutionEvent ex_event = {
        .wire_instruction = instr,
        .inputs = { MemoryValue::from<FF>(note_hash) },
        .addressing_event = { .instruction = instr,
                              .resolution_info = { { .resolved_operand =
                                                         MemoryValue::from<uint16_t>(note_hash_offset) } } },
        .before_context_event = {
            .tree_states = {
                .noteHashTree = {
                    .counter = prev_num_note_hashes_emitted,
                },
            }
        }
    };

    builder.process({ ex_event }, trace);
    EXPECT_THAT(trace.as_rows(),
                ElementsAre(
                    // First row is empty
                    AllOf(ROW_FIELD_EQ(execution_sel, 0)),
                    // Second row is the emit_note_hash
                    AllOf(ROW_FIELD_EQ(execution_sel, 1),
                          ROW_FIELD_EQ(execution_sel_execute_emit_notehash, 1),
                          ROW_FIELD_EQ(execution_rop_0_, note_hash_offset),
                          ROW_FIELD_EQ(execution_register_0_, note_hash),
                          ROW_FIELD_EQ(execution_mem_tag_reg_0_, MEM_TAG_FF), // Memory tag for note_hash
                          ROW_FIELD_EQ(execution_remaining_note_hashes_inv,
                                       FF(MAX_NOTE_HASHES_PER_TX - prev_num_note_hashes_emitted).invert()),
                          ROW_FIELD_EQ(execution_sel_write_note_hash, 1),
                          ROW_FIELD_EQ(execution_subtrace_operation_id, AVM_EXEC_OP_ID_EMIT_NOTEHASH))));
} // namespace

} // namespace
} // namespace bb::avm2::tracegen<|MERGE_RESOLUTION|>--- conflicted
+++ resolved
@@ -976,34 +976,12 @@
     };
 
     builder.process({ ex_event }, trace);
-<<<<<<< HEAD
-    EXPECT_THAT(trace.as_rows(),
-                ElementsAre(
-                    // First row is empty
-                    AllOf(ROW_FIELD_EQ(execution_sel, 0)),
-                    // Second row is the note_hash_exists
-                    AllOf(ROW_FIELD_EQ(execution_sel, 1),
-                          ROW_FIELD_EQ(execution_sel_execute_notehash_exists, 1),
-                          ROW_FIELD_EQ(execution_rop_0_, unique_note_hash_offset),
-                          ROW_FIELD_EQ(execution_rop_1_, leaf_index_offset),
-                          ROW_FIELD_EQ(execution_rop_2_, dst_offset),
-                          ROW_FIELD_EQ(execution_register_0_, unique_note_hash),
-                          ROW_FIELD_EQ(execution_register_1_, leaf_index),
-                          ROW_FIELD_EQ(execution_register_2_, FF(dst_value)),
-                          ROW_FIELD_EQ(execution_mem_tag_reg_0_, MEM_TAG_FF),  // Memory tag for unique_note_hash
-                          ROW_FIELD_EQ(execution_mem_tag_reg_1_, MEM_TAG_U64), // Memory tag for leaf_index
-                          ROW_FIELD_EQ(execution_mem_tag_reg_2_, MEM_TAG_U1),  // Memory tag for dst
-                          ROW_FIELD_EQ(execution_note_hash_leaf_in_range, 1),
-                          ROW_FIELD_EQ(execution_note_hash_leaf_index_leaf_count_cmp_diff,
-                                       NOTE_HASH_TREE_LEAF_COUNT - leaf_index - 1),
-                          ROW_FIELD_EQ(execution_subtrace_operation_id, AVM_EXEC_OP_ID_NOTEHASH_EXISTS))));
-=======
     EXPECT_THAT(
         trace.as_rows(),
         ElementsAre(
             // First row is empty
             AllOf(ROW_FIELD_EQ(execution_sel, 0)),
-            // Second row is the sload
+            // Second row is the note_hash_exists
             AllOf(ROW_FIELD_EQ(execution_sel, 1),
                   ROW_FIELD_EQ(execution_sel_execute_notehash_exists, 1),
                   ROW_FIELD_EQ(execution_rop_0_, unique_note_hash_offset),
@@ -1018,7 +996,6 @@
                   ROW_FIELD_EQ(execution_note_hash_leaf_in_range, 1),
                   ROW_FIELD_EQ(execution_note_hash_tree_leaf_count, static_cast<uint64_t>(NOTE_HASH_TREE_LEAF_COUNT)),
                   ROW_FIELD_EQ(execution_subtrace_operation_id, AVM_EXEC_OP_ID_NOTEHASH_EXISTS))));
->>>>>>> 980391ab
 }
 
 TEST(ExecutionTraceGenTest, EmitNoteHash)
