--- conflicted
+++ resolved
@@ -37,17 +37,6 @@
                            .operand<uint8_t>(0)
                            .operand<uint8_t>(0)
                            .build();
-<<<<<<< HEAD
-    simulation::AddressingEvent addressing_event{
-        .instruction = instr,
-    };
-
-    simulation::ExecutionEvent ex_event;
-    ex_event.inputs = { TaggedValue::from_tag(ValueTag::U16, 5), TaggedValue::from_tag(ValueTag::U16, 3) };
-    ex_event.output = { TaggedValue::from_tag(ValueTag::U16, 8) };
-    ex_event.opcode = ExecutionOpCode::ADD;
-=======
->>>>>>> d91ddc2e
 
     simulation::ExecutionEvent ex_event = {
         .wire_instruction = instr,
@@ -90,30 +79,6 @@
                                 .operand<uint8_t>(20)
                                 .build();
 
-<<<<<<< HEAD
-    simulation::AddressingEvent addressing_event{
-        .instruction = call_instr,
-    };
-
-    simulation::ContextEvent context_event{
-        .id = 1,
-        .contract_addr = 0xdeadbeef,
-    };
-
-    simulation::ExecutionEvent ex_event;
-    ex_event.opcode = ExecutionOpCode::CALL;
-    ex_event.addressing_event = addressing_event;
-    ex_event.after_context_event = context_event;
-    ex_event.next_context_id = 2;
-    ex_event.inputs = { /*allocated_l2_gas_read=*/MemoryValue::from<uint32_t>(10),
-                        /*allocated_da_gas_read=*/MemoryValue ::from<uint32_t>(11),
-                        /*contract_address=*/MemoryValue::from<uint32_t>(0xdeadbeef) };
-    ex_event.resolved_operands = { MemoryValue::from<uint32_t>(0),
-                                   MemoryValue::from<uint32_t>(0),
-                                   MemoryValue::from<uint32_t>(0),
-                                   MemoryValue::from<uint32_t>(10),
-                                   MemoryValue::from<uint32_t>(20) };
-=======
     Gas allocated_gas = { .l2Gas = 100, .daGas = 200 };
     simulation::ExecutionEvent ex_event = {
         .wire_instruction = call_instr,
@@ -138,7 +103,6 @@
     Gas gas_left = gas_limit - gas_used;
     ex_event.after_context_event.gas_limit = gas_limit;
     ex_event.after_context_event.gas_used = gas_used;
->>>>>>> d91ddc2e
 
     builder.process({ ex_event }, trace);
     EXPECT_THAT(
@@ -178,26 +142,6 @@
     // Inputs
     const auto return_instr = InstructionBuilder(WireOpCode::RETURN).operand<uint8_t>(4).operand<uint8_t>(20).build();
 
-<<<<<<< HEAD
-    simulation::AddressingEvent addressing_event{
-        .instruction = return_instr,
-    };
-
-    simulation::ContextEvent context_event{
-        .id = 1,
-        .contract_addr = 0xdeadbeef,
-    };
-
-    simulation::ExecutionEvent ex_event;
-    ex_event.opcode = ExecutionOpCode::RETURN;
-    ex_event.addressing_event = addressing_event;
-    ex_event.after_context_event = context_event;
-    ex_event.next_context_id = 2;
-    ex_event.inputs = { /*rd_size=*/MemoryValue::from<uint32_t>(2) };
-    ex_event.resolved_operands = { /*rd_size_offset=*/MemoryValue::from<uint32_t>(4),
-                                   /*rd_offset=*/MemoryValue::from<uint32_t>(5) };
-
-=======
     simulation::ExecutionEvent ex_event = {
         .wire_instruction = return_instr,
         .resolved_operands = { /*rd_size_offset=*/MemoryValue::from<uint32_t>(4),
@@ -211,7 +155,6 @@
         },
     };
 
->>>>>>> d91ddc2e
     builder.process({ ex_event }, trace);
     EXPECT_THAT(trace.as_rows(),
                 AllOf(Contains(Field(&R::execution_sel, 1)),
@@ -240,17 +183,6 @@
                            .operand<uint8_t>(0)
                            .operand<uint8_t>(0)
                            .build();
-<<<<<<< HEAD
-    simulation::AddressingEvent addressing_event{
-        .instruction = instr,
-    };
-
-    simulation::ExecutionEvent ex_event;
-    ex_event.inputs = { TaggedValue::from_tag(ValueTag::U16, 5), TaggedValue::from_tag(ValueTag::U16, 3) };
-    ex_event.output = { TaggedValue::from_tag(ValueTag::U16, 8) };
-    ex_event.opcode = ExecutionOpCode::ADD;
-    ex_event.addressing_event = addressing_event;
-=======
 
     simulation::ExecutionEvent ex_event = {
         .wire_instruction = instr,
@@ -258,7 +190,6 @@
         .output = { TaggedValue::from_tag(ValueTag::U16, 8) },
         .addressing_event = { .instruction = instr },
     };
->>>>>>> d91ddc2e
 
     Gas gas_limit = { .l2Gas = 110149, .daGas = 100000 };
     Gas prev_gas_used = { .l2Gas = 100000, .daGas = 70000 };
