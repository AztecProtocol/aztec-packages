#include "barretenberg/vm2/tracegen/precomputed_trace.hpp"

#include <array>
#include <cstddef>
#include <cstdint>

<<<<<<< HEAD
=======
#include "barretenberg/vm2/common/aztec_constants.hpp"
>>>>>>> d91ddc2e
#include "barretenberg/vm2/common/gas.hpp"
#include "barretenberg/vm2/common/instruction_spec.hpp"
#include "barretenberg/vm2/common/memory_types.hpp"
#include "barretenberg/vm2/common/to_radix.hpp"
#include "barretenberg/vm2/tracegen/lib/instruction_spec.hpp"
#include "barretenberg/vm2/tracegen/lib/phase_spec.hpp"

namespace bb::avm2::tracegen {

void PrecomputedTraceBuilder::process_misc(TraceContainer& trace, const uint32_t num_rows)
{
    using C = Column;

    // First row.
    trace.set(C::precomputed_first_row, 0, 1);

    // Clk
    // TODO: What a waste of 64MB. Can we elegantly have a flag for this?
    trace.reserve_column(C::precomputed_clk, num_rows);
    for (uint32_t i = 0; i < num_rows; i++) {
        trace.set(C::precomputed_clk, i, i);
    }
}

void PrecomputedTraceBuilder::process_bitwise(TraceContainer& trace)
{
    using C = Column;

    // 256 per input (a and b), and 3 different bitwise ops
    constexpr auto num_rows = 256 * 256 * 3;
    trace.reserve_column(C::precomputed_sel_bitwise, num_rows);
    trace.reserve_column(C::precomputed_bitwise_input_a, num_rows);
    trace.reserve_column(C::precomputed_bitwise_input_b, num_rows);
    trace.reserve_column(C::precomputed_bitwise_output, num_rows);

    // row # is derived as:
    //     - input_b: bits 0...7 (0 being LSB)
    //     - input_a: bits 8...15
    //     - op_id: bits 16...
    // In other words, the first 256*256 rows are for op_id 0. Next are for op_id 1, followed by op_id 2.
    auto row_from_inputs = [](BitwiseOperation op_id, uint32_t input_a, uint32_t input_b) -> uint32_t {
        return (static_cast<uint32_t>(op_id) << 16) | (input_a << 8) | input_b;
    };
    auto compute_operation = [](BitwiseOperation op_id, uint32_t a, uint32_t b) -> uint32_t {
        switch (op_id) {
        case BitwiseOperation::AND:
            return a & b;
        case BitwiseOperation::OR:
            return a | b;
        case BitwiseOperation::XOR:
            return a ^ b;
        }

        assert(false && "This should not happen");
        return 0; // Should never happen. To please the compiler.
    };

    for (const auto op_id : { BitwiseOperation::AND, BitwiseOperation::OR, BitwiseOperation::XOR }) {
        for (uint32_t a = 0; a < 256; a++) {
            for (uint32_t b = 0; b < 256; b++) {
                trace.set(row_from_inputs(op_id, a, b),
                          { {
                              { C::precomputed_sel_bitwise, 1 },
                              { C::precomputed_bitwise_op_id, static_cast<uint8_t>(op_id) },
                              { C::precomputed_bitwise_input_a, FF(a) },
                              { C::precomputed_bitwise_input_b, FF(b) },
                              { C::precomputed_bitwise_output, FF(compute_operation(op_id, a, b)) },
                          } });
            }
        }
    }
}

/**
 * Generate a selector column that activates the first 2^8 (256) rows.
 * We can enforce that a value X is <= 8 bits via a lookup that checks
 * whether the selector (sel_range_8) is high at the corresponding
 * clk's row (X==clk).
 */
void PrecomputedTraceBuilder::process_sel_range_8(TraceContainer& trace)
{
    using C = Column;

    constexpr auto num_rows = 1 << 8; // 256
    // Set this selector high for the first 2^8 rows
    // For these rows, clk will be 0...255
    trace.reserve_column(C::precomputed_sel_range_8, num_rows);
    for (uint32_t i = 0; i < num_rows; i++) {
        trace.set(C::precomputed_sel_range_8, i, 1);
    }
}

/**
 * Generate a selector column that activates the first 2^16 rows.
 * We can enforce that a value X is <= 16 bits via a lookup that checks
 * whether the selector (sel_range_16) is high at the corresponding
 * clk's row (X==clk).
 */
void PrecomputedTraceBuilder::process_sel_range_16(TraceContainer& trace)
{
    using C = Column;

    constexpr auto num_rows = 1 << 16; // 2^16
    // Set this selector high for the first 2^16 rows
    // For these rows, clk will be 0...2^16-1
    trace.reserve_column(C::precomputed_sel_range_16, num_rows);
    for (uint32_t i = 0; i < num_rows; i++) {
        trace.set(C::precomputed_sel_range_16, i, 1);
    }
}

/**
 * Generate a column where each row is a power of 2 (2^clk).
 * Populate the first 256 rows.
 */
void PrecomputedTraceBuilder::process_power_of_2(TraceContainer& trace)
{
    using C = Column;

    constexpr auto num_rows = 1 << 8; // 2^8 = 256
    trace.reserve_column(C::precomputed_power_of_2, num_rows);
    for (uint32_t i = 0; i < num_rows; i++) {
        trace.set(C::precomputed_power_of_2, i, 1 << i);
    }
}

void PrecomputedTraceBuilder::process_sha256_round_constants(TraceContainer& trace)
{
    using C = Column;

    constexpr std::array<uint32_t, 64> round_constants{
        0x428a2f98, 0x71374491, 0xb5c0fbcf, 0xe9b5dba5, 0x3956c25b, 0x59f111f1, 0x923f82a4, 0xab1c5ed5,
        0xd807aa98, 0x12835b01, 0x243185be, 0x550c7dc3, 0x72be5d74, 0x80deb1fe, 0x9bdc06a7, 0xc19bf174,
        0xe49b69c1, 0xefbe4786, 0x0fc19dc6, 0x240ca1cc, 0x2de92c6f, 0x4a7484aa, 0x5cb0a9dc, 0x76f988da,
        0x983e5152, 0xa831c66d, 0xb00327c8, 0xbf597fc7, 0xc6e00bf3, 0xd5a79147, 0x06ca6351, 0x14292967,
        0x27b70a85, 0x2e1b2138, 0x4d2c6dfc, 0x53380d13, 0x650a7354, 0x766a0abb, 0x81c2c92e, 0x92722c85,
        0xa2bfe8a1, 0xa81a664b, 0xc24b8b70, 0xc76c51a3, 0xd192e819, 0xd6990624, 0xf40e3585, 0x106aa070,
        0x19a4c116, 0x1e376c08, 0x2748774c, 0x34b0bcb5, 0x391c0cb3, 0x4ed8aa4a, 0x5b9cca4f, 0x682e6ff3,
        0x748f82ee, 0x78a5636f, 0x84c87814, 0x8cc70208, 0x90befffa, 0xa4506ceb, 0xbef9a3f7, 0xc67178f2
    };
    constexpr auto num_rows = round_constants.size();
    trace.reserve_column(C::precomputed_sha256_compression_round_constant, num_rows);
    trace.reserve_column(C::precomputed_sel_sha256_compression, num_rows);
    for (uint32_t i = 0; i < num_rows; i++) {
        trace.set(i,
                  { { { C::precomputed_sel_sha256_compression, 1 },
                      { C::precomputed_sha256_compression_round_constant, round_constants[i] } } });
    }
}

void PrecomputedTraceBuilder::process_integral_tag_length(TraceContainer& trace)
{
    using C = Column;
    using bb::avm2::MemoryTag;

    // Column number corresponds to MemoryTag enum value.
    const auto integral_tags = { MemoryTag::U1,  MemoryTag::U8,  MemoryTag::U16,
                                 MemoryTag::U32, MemoryTag::U64, MemoryTag::U128 };

    for (const auto& tag : integral_tags) {
        trace.set(static_cast<uint32_t>(tag),
                  { { { C::precomputed_sel_integral_tag, 1 },
                      { C::precomputed_integral_tag_length, integral_tag_length(tag) } } });
    }
}

void PrecomputedTraceBuilder::process_wire_instruction_spec(TraceContainer& trace)
{
    using C = Column;
    const std::array<Column, NUM_OP_DC_SELECTORS> sel_op_dc_columns = {
        C::precomputed_sel_op_dc_0,  C::precomputed_sel_op_dc_1,  C::precomputed_sel_op_dc_2,
        C::precomputed_sel_op_dc_3,  C::precomputed_sel_op_dc_4,  C::precomputed_sel_op_dc_5,
        C::precomputed_sel_op_dc_6,  C::precomputed_sel_op_dc_7,  C::precomputed_sel_op_dc_8,
        C::precomputed_sel_op_dc_9,  C::precomputed_sel_op_dc_10, C::precomputed_sel_op_dc_11,
        C::precomputed_sel_op_dc_12, C::precomputed_sel_op_dc_13, C::precomputed_sel_op_dc_14,
        C::precomputed_sel_op_dc_15, C::precomputed_sel_op_dc_16, C::precomputed_sel_op_dc_17,
    };

    // First set the selector for this table lookup.
    constexpr uint32_t num_rows = 1 << 8; // 256
    constexpr uint32_t num_opcodes = static_cast<uint32_t>(WireOpCode::LAST_OPCODE_SENTINEL);
    trace.reserve_column(C::precomputed_opcode_out_of_range, num_rows - num_opcodes);
    for (uint32_t i = num_opcodes; i < num_rows; i++) {
        trace.set(C::precomputed_opcode_out_of_range, i, 1);
    }

    for (size_t i = 0; i < NUM_OP_DC_SELECTORS; i++) {
        trace.reserve_column(sel_op_dc_columns.at(i), num_opcodes);
    }
    trace.reserve_column(C::precomputed_exec_opcode, num_opcodes);
    trace.reserve_column(C::precomputed_instr_size, num_opcodes);

    // Fill the lookup tables with the operand decomposition selectors.
    for (const auto& [wire_opcode, wire_instruction_spec] : WIRE_INSTRUCTION_SPEC) {
        for (size_t i = 0; i < NUM_OP_DC_SELECTORS; i++) {
            trace.set(sel_op_dc_columns.at(i),
                      static_cast<uint32_t>(wire_opcode),
                      wire_instruction_spec.op_dc_selectors.at(i));
        }
        trace.set(C::precomputed_exec_opcode,
                  static_cast<uint32_t>(wire_opcode),
                  static_cast<uint32_t>(wire_instruction_spec.exec_opcode));
        trace.set(C::precomputed_instr_size, static_cast<uint32_t>(wire_opcode), wire_instruction_spec.size_in_bytes);

        if (wire_instruction_spec.tag_operand_idx.has_value()) {
            trace.set(C::precomputed_sel_has_tag, static_cast<uint32_t>(wire_opcode), 1);

            if (wire_instruction_spec.tag_operand_idx.value() == 2) {
                trace.set(C::precomputed_sel_tag_is_op2, static_cast<uint32_t>(wire_opcode), 1);
            }
        }
    }
}

void PrecomputedTraceBuilder::process_exec_instruction_spec(TraceContainer& trace)
{
    using C = Column;

<<<<<<< HEAD
=======
    constexpr size_t NUM_REGISTERS = 7;
    constexpr std::array<Column, NUM_REGISTERS> MEM_OP_REG_COLUMNS = {
        Column::precomputed_mem_op_reg_0_, Column::precomputed_mem_op_reg_1_, Column::precomputed_mem_op_reg_2_,
        Column::precomputed_mem_op_reg_3_, Column::precomputed_mem_op_reg_4_, Column::precomputed_mem_op_reg_5_,
        Column::precomputed_mem_op_reg_6_,
    };
    constexpr std::array<Column, NUM_REGISTERS> RW_COLUMNS = {
        Column::precomputed_rw_0_, Column::precomputed_rw_1_, Column::precomputed_rw_2_, Column::precomputed_rw_3_,
        Column::precomputed_rw_4_, Column::precomputed_rw_5_, Column::precomputed_rw_6_,
    };

>>>>>>> d91ddc2e
    for (const auto& [exec_opcode, exec_instruction_spec] : EXEC_INSTRUCTION_SPEC) {
        auto dispatch_to_subtrace = SUBTRACE_INFO_MAP.at(exec_opcode);
        uint8_t alu_sel = dispatch_to_subtrace.subtrace_selector == SubtraceSel::ALU ? 1 : 0;
        uint8_t bitwise_sel = dispatch_to_subtrace.subtrace_selector == SubtraceSel::BITWISE ? 1 : 0;
        uint8_t poseidon_sel = dispatch_to_subtrace.subtrace_selector == SubtraceSel::POSEIDON2PERM ? 1 : 0;
        uint8_t to_radix_sel = dispatch_to_subtrace.subtrace_selector == SubtraceSel::TORADIXBE ? 1 : 0;
        uint8_t ecc_sel = dispatch_to_subtrace.subtrace_selector == SubtraceSel::ECC ? 1 : 0;

        auto register_info = REGISTER_INFO_MAP.at(exec_opcode);

<<<<<<< HEAD
=======
        for (size_t i = 0; i < NUM_REGISTERS; i++) {
            trace.set(MEM_OP_REG_COLUMNS.at(i), static_cast<uint32_t>(exec_opcode), register_info.is_active(i) ? 1 : 0);
            trace.set(RW_COLUMNS.at(i), static_cast<uint32_t>(exec_opcode), register_info.is_write(i) ? 1 : 0);
        }

>>>>>>> d91ddc2e
        trace.set(static_cast<uint32_t>(exec_opcode),
                  { { { C::precomputed_sel_exec_spec, 1 },
                      { C::precomputed_exec_opcode_opcode_gas, exec_instruction_spec.gas_cost.opcode_gas },
                      { C::precomputed_exec_opcode_base_da_gas, exec_instruction_spec.gas_cost.base_da },
                      { C::precomputed_exec_opcode_dynamic_l2_gas, exec_instruction_spec.gas_cost.dyn_l2 },
                      { C::precomputed_exec_opcode_dynamic_da_gas, exec_instruction_spec.gas_cost.dyn_da },
                      // Gadget / Subtrace Selectors
                      { C::precomputed_sel_dispatch_alu, alu_sel },
                      { C::precomputed_sel_dispatch_bitwise, bitwise_sel },
                      { C::precomputed_sel_dispatch_poseidon_perm, poseidon_sel },
                      { C::precomputed_sel_dispatch_to_radix, to_radix_sel },
                      { C::precomputed_sel_dispatch_ecc, ecc_sel },
                      { C::precomputed_subtrace_operation_id, dispatch_to_subtrace.subtrace_operation_id } } });
    }
}

void PrecomputedTraceBuilder::process_to_radix_safe_limbs(TraceContainer& trace)
{
    using C = Column;

    auto p_limbs_per_radix = get_p_limbs_per_radix();

    trace.reserve_column(C::precomputed_sel_to_radix_safe_limbs, p_limbs_per_radix.size());
    trace.reserve_column(C::precomputed_to_radix_safe_limbs, p_limbs_per_radix.size());

    for (size_t i = 0; i < p_limbs_per_radix.size(); ++i) {
        size_t decomposition_len = p_limbs_per_radix[i].size();
        if (decomposition_len > 0) {
            trace.set(C::precomputed_sel_to_radix_safe_limbs, static_cast<uint32_t>(i), 1);
            trace.set(C::precomputed_to_radix_safe_limbs, static_cast<uint32_t>(i), decomposition_len - 1);
        }
    }
}

void PrecomputedTraceBuilder::process_to_radix_p_decompositions(TraceContainer& trace)
{
    using C = Column;

    auto p_limbs_per_radix = get_p_limbs_per_radix();

    uint32_t row = 0;
    for (size_t i = 0; i < p_limbs_per_radix.size(); ++i) {
        size_t decomposition_len = p_limbs_per_radix[i].size();
        for (size_t j = 0; j < decomposition_len; ++j) {
            trace.set(C::precomputed_sel_p_decomposition, row, 1);
            trace.set(C::precomputed_p_decomposition_radix, row, i);
            trace.set(C::precomputed_p_decomposition_limb_index, row, j);
            trace.set(C::precomputed_p_decomposition_limb, row, p_limbs_per_radix[i][j]);
            row++;
        }
    }
}

void PrecomputedTraceBuilder::process_memory_tag_range(TraceContainer& trace)
{
    using C = Column;

    constexpr uint32_t num_rows = 1 << 8; // 256

    for (uint32_t i = static_cast<uint32_t>(MemoryTag::MAX) + 1; i < num_rows; i++) {
        trace.set(C::precomputed_sel_mem_tag_out_of_range, i, 1);
    }
}

void PrecomputedTraceBuilder::process_addressing_gas(TraceContainer& trace)
{
    using C = Column;

    constexpr uint32_t num_rows = 1 << 16; // 65536
    trace.reserve_column(C::precomputed_sel_addressing_gas, num_rows);
    trace.reserve_column(C::precomputed_addressing_gas, num_rows);

    for (uint32_t i = 0; i < num_rows; i++) {
        trace.set(C::precomputed_sel_addressing_gas, i, 1);
        trace.set(C::precomputed_addressing_gas, i, compute_addressing_gas(static_cast<uint16_t>(i)));
    }
}

<<<<<<< HEAD
=======
void PrecomputedTraceBuilder::process_phase_table(TraceContainer& trace)
{
    using C = Column;

    // Non Revertible Nullifiers
    auto nr_nullifiers = TxPhaseOffsetsTable::get_offsets(TransactionPhase::NR_NULLIFIER_INSERTION);
    trace.set(0,
              {
                  {
                      { C::precomputed_sel_phase, 1 },
                      { C::precomputed_phase_value, static_cast<uint8_t>(TransactionPhase::NR_NULLIFIER_INSERTION) },
                      { C::precomputed_sel_non_revertible_append_nullifier, 1 },

                      { C::precomputed_read_public_input_offset, nr_nullifiers.read_pi_offset },
                      { C::precomputed_read_public_input_length_offset, nr_nullifiers.read_pi_length_offset },
                      { C::precomputed_write_public_input_offset, nr_nullifiers.write_pi_offset },
                  },
              });
    // Non Revertible Note Hash
    auto nr_note_hash = TxPhaseOffsetsTable::get_offsets(TransactionPhase::NR_NOTE_INSERTION);
    trace.set(1,
              {
                  {
                      { C::precomputed_sel_phase, 1 },
                      { C::precomputed_phase_value, static_cast<uint8_t>(TransactionPhase::NR_NOTE_INSERTION) },
                      { C::precomputed_sel_non_revertible_append_note_hash, 1 },

                      { C::precomputed_read_public_input_offset, nr_note_hash.read_pi_offset },
                      { C::precomputed_read_public_input_length_offset, nr_note_hash.read_pi_length_offset },
                      { C::precomputed_write_public_input_offset, nr_note_hash.write_pi_offset },
                  },
              });
    // Non Revertible L2 to L1 Messages
    auto nr_l2_to_l1_msgs = TxPhaseOffsetsTable::get_offsets(TransactionPhase::NR_L2_TO_L1_MESSAGE);
    trace.set(2,
              {
                  {
                      { C::precomputed_sel_phase, 1 },
                      { C::precomputed_phase_value, static_cast<uint8_t>(TransactionPhase::NR_L2_TO_L1_MESSAGE) },
                      { C::precomputed_is_l2_l1_message_phase, 1 },

                      { C::precomputed_read_public_input_offset, nr_l2_to_l1_msgs.read_pi_offset },
                      { C::precomputed_read_public_input_length_offset, nr_l2_to_l1_msgs.read_pi_length_offset },
                      { C::precomputed_write_public_input_offset, nr_l2_to_l1_msgs.write_pi_offset },
                  },
              });
    // Setup
    auto setup = TxPhaseOffsetsTable::get_offsets(TransactionPhase::SETUP);
    trace.set(3,
              {
                  {
                      { C::precomputed_sel_phase, 1 },
                      { C::precomputed_phase_value, static_cast<uint8_t>(TransactionPhase::SETUP) },
                      { C::precomputed_is_public_call_request_phase, 1 },

                      { C::precomputed_read_public_input_offset, setup.read_pi_offset },
                      { C::precomputed_read_public_input_length_offset, setup.read_pi_length_offset },
                      { C::precomputed_write_public_input_offset, setup.write_pi_offset },
                  },
              });
    // Revertible Nullifiers
    auto r_nullifiers = TxPhaseOffsetsTable::get_offsets(TransactionPhase::R_NULLIFIER_INSERTION);
    trace.set(4,
              {
                  {
                      { C::precomputed_sel_phase, 1 },
                      { C::precomputed_phase_value, static_cast<uint8_t>(TransactionPhase::R_NULLIFIER_INSERTION) },
                      { C::precomputed_sel_revertible_append_nullifier, 1 },
                      { C::precomputed_is_revertible, 1 },
                      { C::precomputed_next_phase_on_revert, static_cast<uint8_t>(TransactionPhase::TEARDOWN) },

                      { C::precomputed_read_public_input_offset, r_nullifiers.read_pi_offset },
                      { C::precomputed_read_public_input_length_offset, r_nullifiers.read_pi_length_offset },
                      { C::precomputed_write_public_input_offset, r_nullifiers.write_pi_offset },
                  },
              });
    // Revertible Note Hash
    auto r_note_hash = TxPhaseOffsetsTable::get_offsets(TransactionPhase::R_NOTE_INSERTION);
    trace.set(5,
              {
                  {
                      { C::precomputed_sel_phase, 1 },
                      { C::precomputed_phase_value, static_cast<uint8_t>(TransactionPhase::R_NOTE_INSERTION) },
                      { C::precomputed_sel_revertible_append_note_hash, 1 },
                      { C::precomputed_is_revertible, 1 },
                      { C::precomputed_next_phase_on_revert, static_cast<uint8_t>(TransactionPhase::TEARDOWN) },

                      { C::precomputed_read_public_input_offset, r_note_hash.read_pi_offset },
                      { C::precomputed_read_public_input_length_offset, r_note_hash.read_pi_length_offset },
                      { C::precomputed_write_public_input_offset, r_note_hash.write_pi_offset },
                  },
              });
    // Revertible L2 to L1 Messages
    auto r_l2_to_l1_msgs = TxPhaseOffsetsTable::get_offsets(TransactionPhase::R_L2_TO_L1_MESSAGE);
    trace.set(6,
              {
                  {
                      { C::precomputed_sel_phase, 1 },
                      { C::precomputed_phase_value, static_cast<uint8_t>(TransactionPhase::R_L2_TO_L1_MESSAGE) },
                      { C::precomputed_is_l2_l1_message_phase, 1 },
                      { C::precomputed_is_revertible, 1 },
                      { C::precomputed_next_phase_on_revert, static_cast<uint8_t>(TransactionPhase::TEARDOWN) },

                      { C::precomputed_read_public_input_offset, r_l2_to_l1_msgs.read_pi_offset },
                      { C::precomputed_read_public_input_length_offset, r_l2_to_l1_msgs.read_pi_length_offset },
                      { C::precomputed_write_public_input_offset, r_l2_to_l1_msgs.write_pi_offset },
                  },
              });
    // App Logic
    auto app_logic = TxPhaseOffsetsTable::get_offsets(TransactionPhase::APP_LOGIC);
    trace.set(7,
              {
                  {
                      { C::precomputed_sel_phase, 1 },
                      { C::precomputed_phase_value, static_cast<uint8_t>(TransactionPhase::APP_LOGIC) },
                      { C::precomputed_is_public_call_request_phase, 1 },
                      { C::precomputed_is_revertible, 1 },
                      { C::precomputed_next_phase_on_revert, static_cast<uint8_t>(TransactionPhase::TEARDOWN) },

                      { C::precomputed_read_public_input_offset, app_logic.read_pi_offset },
                      { C::precomputed_read_public_input_length_offset, app_logic.read_pi_length_offset },
                      { C::precomputed_write_public_input_offset, app_logic.write_pi_offset },
                  },
              });
    // Teardown
    auto teardown = TxPhaseOffsetsTable::get_offsets(TransactionPhase::TEARDOWN);
    trace.set(8,
              {
                  {
                      { C::precomputed_sel_phase, 1 },
                      { C::precomputed_phase_value, static_cast<uint8_t>(TransactionPhase::TEARDOWN) },
                      { C::precomputed_is_public_call_request_phase, 1 },
                      { C::precomputed_is_revertible, 1 },
                      { C::precomputed_next_phase_on_revert, static_cast<uint8_t>(TransactionPhase::COLLECT_GAS_FEES) },

                      { C::precomputed_read_public_input_offset, teardown.read_pi_offset },
                      { C::precomputed_read_public_input_length_offset, teardown.read_pi_length_offset },
                      { C::precomputed_write_public_input_offset, teardown.write_pi_offset },
                  },
              });
    // TODO: Complete Collect Gas Fee and Pad Tree phases
    auto pay_gas = TxPhaseOffsetsTable::get_offsets(TransactionPhase::COLLECT_GAS_FEES);
    trace.set(9,
              {
                  {
                      { C::precomputed_sel_phase, 1 },
                      { C::precomputed_phase_value, static_cast<uint8_t>(TransactionPhase::COLLECT_GAS_FEES) },
                      { C::precomputed_sel_collect_fee, 1 },
                      { C::precomputed_is_revertible, 0 },

                      { C::precomputed_read_public_input_offset, pay_gas.read_pi_offset },
                      { C::precomputed_read_public_input_length_offset, pay_gas.read_pi_length_offset },
                      { C::precomputed_write_public_input_offset, pay_gas.write_pi_offset },
                  },
              });
}

>>>>>>> d91ddc2e
} // namespace bb::avm2::tracegen<|MERGE_RESOLUTION|>--- conflicted
+++ resolved
@@ -4,10 +4,7 @@
 #include <cstddef>
 #include <cstdint>
 
-<<<<<<< HEAD
-=======
 #include "barretenberg/vm2/common/aztec_constants.hpp"
->>>>>>> d91ddc2e
 #include "barretenberg/vm2/common/gas.hpp"
 #include "barretenberg/vm2/common/instruction_spec.hpp"
 #include "barretenberg/vm2/common/memory_types.hpp"
@@ -226,8 +223,6 @@
 {
     using C = Column;
 
-<<<<<<< HEAD
-=======
     constexpr size_t NUM_REGISTERS = 7;
     constexpr std::array<Column, NUM_REGISTERS> MEM_OP_REG_COLUMNS = {
         Column::precomputed_mem_op_reg_0_, Column::precomputed_mem_op_reg_1_, Column::precomputed_mem_op_reg_2_,
@@ -239,7 +234,6 @@
         Column::precomputed_rw_4_, Column::precomputed_rw_5_, Column::precomputed_rw_6_,
     };
 
->>>>>>> d91ddc2e
     for (const auto& [exec_opcode, exec_instruction_spec] : EXEC_INSTRUCTION_SPEC) {
         auto dispatch_to_subtrace = SUBTRACE_INFO_MAP.at(exec_opcode);
         uint8_t alu_sel = dispatch_to_subtrace.subtrace_selector == SubtraceSel::ALU ? 1 : 0;
@@ -250,14 +244,11 @@
 
         auto register_info = REGISTER_INFO_MAP.at(exec_opcode);
 
-<<<<<<< HEAD
-=======
         for (size_t i = 0; i < NUM_REGISTERS; i++) {
             trace.set(MEM_OP_REG_COLUMNS.at(i), static_cast<uint32_t>(exec_opcode), register_info.is_active(i) ? 1 : 0);
             trace.set(RW_COLUMNS.at(i), static_cast<uint32_t>(exec_opcode), register_info.is_write(i) ? 1 : 0);
         }
 
->>>>>>> d91ddc2e
         trace.set(static_cast<uint32_t>(exec_opcode),
                   { { { C::precomputed_sel_exec_spec, 1 },
                       { C::precomputed_exec_opcode_opcode_gas, exec_instruction_spec.gas_cost.opcode_gas },
@@ -336,8 +327,6 @@
     }
 }
 
-<<<<<<< HEAD
-=======
 void PrecomputedTraceBuilder::process_phase_table(TraceContainer& trace)
 {
     using C = Column;
@@ -495,5 +484,4 @@
               });
 }
 
->>>>>>> d91ddc2e
 } // namespace bb::avm2::tracegen