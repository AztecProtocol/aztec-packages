--- conflicted
+++ resolved
@@ -43,13 +43,9 @@
             { Column::alu_lt_ops_input_b, event.b },
             { Column::alu_lt_ops_result_c, event.c },
             { Column::alu_sel_op_lt, 1 },
-<<<<<<< HEAD
-            { Column::alu_op_id, SUBTRACE_INFO_MAP.at(ExecutionOpCode::LT).subtrace_operation_id },
-=======
             { Column::alu_sel_lt_ops, no_tag_err },
             { Column::alu_op_id,
               static_cast<uint8_t>(SUBTRACE_INFO_MAP.at(ExecutionOpCode::LT).subtrace_operation_id) },
->>>>>>> 2f06b62f
             { Column::alu_sel_is_ff, is_ff },
             { Column::alu_sel_ff_lt_ops, is_ff && no_tag_err },
             { Column::alu_tag_ff_diff_inv,
