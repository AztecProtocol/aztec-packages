#include "barretenberg/vm2/simulation/execution.hpp"

#include "gmock/gmock.h"
#include <gmock/gmock.h>
#include <gtest/gtest.h>

#include <memory>

#include "barretenberg/vm2/common/field.hpp"
#include "barretenberg/vm2/common/memory_types.hpp"
#include "barretenberg/vm2/common/opcodes.hpp"
#include "barretenberg/vm2/simulation/context.hpp"
#include "barretenberg/vm2/simulation/context_provider.hpp"
#include "barretenberg/vm2/simulation/events/event_emitter.hpp"
#include "barretenberg/vm2/simulation/events/execution_event.hpp"
#include "barretenberg/vm2/simulation/gas_tracker.hpp"
#include "barretenberg/vm2/simulation/lib/instruction_info.hpp"
#include "barretenberg/vm2/simulation/lib/serialization.hpp"
#include "barretenberg/vm2/simulation/memory.hpp"
#include "barretenberg/vm2/simulation/testing/mock_alu.hpp"
#include "barretenberg/vm2/simulation/testing/mock_bytecode_manager.hpp"
#include "barretenberg/vm2/simulation/testing/mock_context.hpp"
#include "barretenberg/vm2/simulation/testing/mock_context_provider.hpp"
#include "barretenberg/vm2/simulation/testing/mock_execution_components.hpp"
#include "barretenberg/vm2/simulation/testing/mock_gas_tracker.hpp"
#include "barretenberg/vm2/simulation/testing/mock_memory.hpp"

namespace bb::avm2::simulation {
namespace {

using ::testing::_;
using ::testing::NiceMock;
using ::testing::Return;
using ::testing::ReturnRef;
using ::testing::StrictMock;

class ExecutionSimulationTest : public ::testing::Test {
  protected:
    ExecutionSimulationTest() { ON_CALL(context, get_memory).WillByDefault(ReturnRef(memory)); }

    StrictMock<MockAlu> alu;
    StrictMock<MockMemory> memory;
    StrictMock<MockExecutionComponentsProvider> execution_components;
    StrictMock<MockContext> context;
    EventEmitter<ExecutionEvent> execution_event_emitter;
    EventEmitter<ContextStackEvent> context_stack_event_emitter;
    InstructionInfoDB instruction_info_db; // Using the real thing.
    StrictMock<MockContextProvider> context_provider;
    Execution execution = Execution(alu,
                                    execution_components,
                                    context_provider,
                                    instruction_info_db,
                                    execution_event_emitter,
                                    context_stack_event_emitter);
};

TEST_F(ExecutionSimulationTest, Add)
{
    MemoryValue a = MemoryValue::from<uint32_t>(4);
    MemoryValue b = MemoryValue::from<uint32_t>(5);

    EXPECT_CALL(context, get_memory);
    EXPECT_CALL(memory, get).Times(2).WillOnce(ReturnRef(a)).WillOnce(ReturnRef(b));
    EXPECT_CALL(alu, add(a, b)).WillOnce(Return(MemoryValue::from<uint32_t>(9)));
    EXPECT_CALL(memory, set(6, MemoryValue::from<uint32_t>(9)));
    execution.add(context, 4, 5, 6);
}

TEST_F(ExecutionSimulationTest, Call)
{
    AztecAddress parent_address = 0xdeadbeef;
    AztecAddress nested_address = 0xc0ffee;
    MemoryValue nested_address_value = MemoryValue::from<FF>(nested_address);
    MemoryValue l2_gas_allocated = MemoryValue::from<uint32_t>(6);
    MemoryValue da_gas_allocated = MemoryValue::from<uint32_t>(7);

    auto gas_tracker = std::make_unique<StrictMock<MockGasTracker>>();
    EXPECT_CALL(*gas_tracker, compute_gas_limit_for_call(Gas{ 6, 7 })).WillOnce(Return(Gas{ 2, 3 }));

    EXPECT_CALL(execution_components, make_gas_tracker(_)).WillOnce(Return(std::move(gas_tracker)));
    execution.init_gas_tracker(context);

    // Context snapshotting
    EXPECT_CALL(context, get_context_id);
    EXPECT_CALL(context_provider, get_next_context_id);
    EXPECT_CALL(context, get_parent_id);
    EXPECT_CALL(context, get_next_pc);
    EXPECT_CALL(context, get_is_static);
    EXPECT_CALL(context, get_msg_sender).WillOnce(ReturnRef(parent_address));
    EXPECT_CALL(context, get_parent_gas_used);
    EXPECT_CALL(context, get_parent_gas_limit);

    EXPECT_CALL(context, get_memory);
    EXPECT_CALL(context, get_address).WillRepeatedly(ReturnRef(parent_address));
    EXPECT_CALL(memory, get(1)).WillOnce(ReturnRef(l2_gas_allocated));     // l2_gas_offset
    EXPECT_CALL(memory, get(2)).WillOnce(ReturnRef(da_gas_allocated));     // da_gas_offset
    EXPECT_CALL(memory, get(3)).WillOnce(ReturnRef(nested_address_value)); // contract_address

    auto nested_context = std::make_unique<NiceMock<MockContext>>();
    ON_CALL(*nested_context, halted())
        .WillByDefault(Return(true)); // We just want the recursive call to return immediately.
    ON_CALL(*nested_context, get_gas_used()).WillByDefault(Return(Gas{ 100, 200 }));

<<<<<<< HEAD
    EXPECT_CALL(execution_components, make_nested_context(nested_address, parent_address, _, _, _, _, _))
=======
    EXPECT_CALL(context_provider, make_nested_context(nested_address, parent_address, _, _, _, _, Gas{ 2, 3 }))
>>>>>>> d91ddc2e
        .WillOnce(Return(std::move(nested_context)));

    execution.call(context,
                   /*l2_gas_offset=*/1,
                   /*da_gas_offset=*/2,
                   /*addr=*/3,
                   /*cd_offset=*/5,
                   /*cd_size=*/4);
}

} // namespace
} // namespace bb::avm2::simulation<|MERGE_RESOLUTION|>--- conflicted
+++ resolved
@@ -99,13 +99,8 @@
     auto nested_context = std::make_unique<NiceMock<MockContext>>();
     ON_CALL(*nested_context, halted())
         .WillByDefault(Return(true)); // We just want the recursive call to return immediately.
-    ON_CALL(*nested_context, get_gas_used()).WillByDefault(Return(Gas{ 100, 200 }));
 
-<<<<<<< HEAD
-    EXPECT_CALL(execution_components, make_nested_context(nested_address, parent_address, _, _, _, _, _))
-=======
     EXPECT_CALL(context_provider, make_nested_context(nested_address, parent_address, _, _, _, _, Gas{ 2, 3 }))
->>>>>>> d91ddc2e
         .WillOnce(Return(std::move(nested_context)));
 
     execution.call(context,
