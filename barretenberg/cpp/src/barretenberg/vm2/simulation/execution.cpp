#include "barretenberg/vm2/simulation/execution.hpp"

#include <algorithm>
#include <concepts>
#include <cstdint>
#include <functional>

#include "barretenberg/vm2/common/memory_types.hpp"
#include "barretenberg/vm2/common/opcodes.hpp"
#include "barretenberg/vm2/simulation/addressing.hpp"
#include "barretenberg/vm2/simulation/context.hpp"
#include "barretenberg/vm2/simulation/events/execution_event.hpp"
#include "barretenberg/vm2/simulation/gas_tracker.hpp"

namespace bb::avm2::simulation {

void Execution::add(ContextInterface& context, MemoryAddress a_addr, MemoryAddress b_addr, MemoryAddress dst_addr)
{
    auto& memory = context.get_memory();
    MemoryValue a = memory.get(a_addr);
    MemoryValue b = memory.get(b_addr);
<<<<<<< HEAD
=======
    set_inputs({ a, b });
>>>>>>> 1b6b0dd2

    MemoryValue c = alu.add(a, b);
    memory.set(dst_addr, c);
    set_output(c);
}

// TODO: My dispatch system makes me have a uint8_t tag. Rethink.
void Execution::set(ContextInterface& context, MemoryAddress dst_addr, uint8_t tag, FF value)
{
    TaggedValue tagged_value = TaggedValue::from_tag(static_cast<ValueTag>(tag), value);
    context.get_memory().set(dst_addr, tagged_value);
    set_output(tagged_value);
}

void Execution::mov(ContextInterface& context, MemoryAddress src_addr, MemoryAddress dst_addr)
{
    auto& memory = context.get_memory();
    auto v = memory.get(src_addr);
    memory.set(dst_addr, v);

    set_inputs({ v });
    set_output(v);
}

void Execution::call(ContextInterface& context,
                     MemoryAddress l2_gas_offset,
                     MemoryAddress da_gas_offset,
                     MemoryAddress addr,
                     MemoryAddress cd_offset,
                     MemoryAddress cd_size)
{
    auto& memory = context.get_memory();

    // TODO(ilyas): Consider temporality groups.
    // NOTE: these reads cannot fail due to addressing guarantees.
    const auto& allocated_l2_gas_read = memory.get(l2_gas_offset);
    const auto& allocated_da_gas_read = memory.get(da_gas_offset);
    const auto& contract_address = memory.get(addr);
    set_inputs({ allocated_l2_gas_read, allocated_da_gas_read, contract_address });

    // TODO(ilyas): How will we tag check these?

    // TODO clamp the gas limits based on available gas

    // Cd size and cd offset loads are deferred to (possible) calldatacopy
    auto nested_context = execution_components.make_nested_context(
        contract_address,
        /*msg_sender=*/context.get_address(),
        /*parent_context=*/context,
        /*cd_offset_addr=*/cd_offset,
        /*cd_size_addr=*/cd_size,
        /*is_static=*/false,
        /*gas_limit=*/Gas{ allocated_l2_gas_read.as<uint32_t>(), allocated_da_gas_read.as<uint32_t>() });

<<<<<<< HEAD
    // We recurse. When we return, we'll continue with the current loop and emit the execution event.
    // That event will be out of order, but it will have the right order id. It should be sorted in tracegen.
    auto result = execute_internal(*nested_context);

    // Safe since the nested context gas limit should be clamped to the available gas.
    context.set_gas_used(nested_context->get_gas_used() + context.get_gas_used());
    // TODO: do more things based on the result. This happens in the parent context
    // 1) Accept / Reject side effects (e.g. tree state, newly emitted nullifiers, notes, public writes)
    // 2) Set return data information
    context.set_child_context(std::move(nested_context));
    // TODO(ilyas): Look into just having a setter using ExecutionResult, but this gives us more flexibility
    context.set_last_rd_offset(result.rd_offset);
    context.set_last_rd_size(result.rd_size);
    context.set_last_success(result.success);

    // Set inputs and outputs for the event
    set_inputs({ allocated_l2_gas_read, allocated_da_gas_read, contract_address });
=======
    // We do not recurse. This context will be use on the next cycle of execution.
    handle_enter_call(context, std::move(nested_context));
>>>>>>> 1b6b0dd2
}

void Execution::ret(ContextInterface& context, MemoryAddress ret_size_offset, MemoryAddress ret_offset)
{
    auto& memory = context.get_memory();
    auto get_ret_size = memory.get(ret_size_offset);
    set_inputs({ get_ret_size });
    // TODO(ilyas): check this is a U32
    auto rd_size = get_ret_size.as<uint32_t>();
    set_execution_result({ .rd_offset = ret_offset, .rd_size = rd_size, .success = true });

    context.halt();
}

void Execution::revert(ContextInterface& context, MemoryAddress rev_size_offset, MemoryAddress rev_offset)
{
    auto& memory = context.get_memory();
    auto get_rev_size = memory.get(rev_size_offset);
    set_inputs({ get_rev_size });
    // TODO(ilyas): check this is a U32
    auto rd_size = get_rev_size.as<uint32_t>();
    set_execution_result({ .rd_offset = rev_offset, .rd_size = rd_size, .success = false });

    context.halt();
}

void Execution::jump(ContextInterface& context, uint32_t loc)
{
    context.set_next_pc(loc);
}

void Execution::jumpi(ContextInterface& context, MemoryAddress cond_addr, uint32_t loc)
{
    auto& memory = context.get_memory();

    auto resolved_cond = memory.get(cond_addr);
    set_inputs({ resolved_cond });
    if (!resolved_cond.as_ff().is_zero()) {
        context.set_next_pc(loc);
    }
}

// This context interface is a top-level enqueued one.
// NOTE: For the moment this trace is not returning the context back.
ExecutionResult Execution::execute(std::unique_ptr<ContextInterface> enqueued_call_context)
{
    external_call_stack.push(std::move(enqueued_call_context));

    while (!external_call_stack.empty()) {
        // We fix the context at this point. Even if the opcode changes the stack
        // we'll always use this in the loop.
        auto& context = *external_call_stack.top();

        // We'll be filling in the event as we go. And we always emit at the end.
        ExecutionEvent ex_event;

        try {
            // State before doing anything.
            ex_event.before_context_event = context.serialize_context_event();
            ex_event.next_context_id = execution_components.get_next_context_id();

            // Basic pc and bytecode setup.
            auto pc = context.get_pc();
            ex_event.bytecode_id = context.get_bytecode_manager().get_bytecode_id();

            // We try to fetch an instruction.
            Instruction instruction = context.get_bytecode_manager().read_instruction(pc);
            ex_event.wire_instruction = instruction;

            // Go from a wire instruction to an execution opcode.
            const WireInstructionSpec& wire_spec = instruction_info_db.get(instruction.opcode);
            context.set_next_pc(pc + wire_spec.size_in_bytes);
            debug("@", pc, " ", instruction.to_string());
            ExecutionOpCode opcode = wire_spec.exec_opcode;
            ex_event.opcode = opcode;

            auto addressing = execution_components.make_addressing(ex_event.addressing_event);

            auto gas_tracker = execution_components.make_gas_tracker(context, instruction);

            gas_tracker->consume_base_gas();

            // Resolve the operands.
            std::vector<Operand> resolved_operands = addressing->resolve(instruction, context.get_memory());
            ex_event.resolved_operands = resolved_operands;

<<<<<<< HEAD
            // "Emit" the context event
            // TODO: think about whether we need to know the success at this point
            // For sure we need this to be serialized after dispatching the opcode for dynamic gas.
            // OOF
            auto context_event = context.serialize_context_event();
            ex_event.context_event = context_event;
            ex_event.next_context_id = execution_components.get_next_context_id();

            // TODO: we need to pass in the gas tracker the opcode for dynamic gas.
            // Wait for the rework of execution for this.
            // Execute the opcode.
            dispatch_opcode(opcode, context, resolved_operands);
            // TODO: we set the inputs and outputs here and into the execution event, but maybe there's a better way
            ex_event.inputs = get_inputs();
            ex_event.output = get_output();
            ex_event.gas_event = gas_tracker->finish();

            // Move on to the next pc.
            context.set_pc(context.get_next_pc());
=======
            // Execute the opcode.
            dispatch_opcode(opcode, context, resolved_operands);
>>>>>>> 1b6b0dd2
        } catch (const std::exception& e) {
            info("Exceptional halt: ", e.what());
            context.halt();
            set_execution_result({ .success = false });
        }

        // We always do what follows. "Finally".
        // Move on to the next pc.
        context.set_pc(context.get_next_pc());

        // TODO: we set the inputs and outputs here and into the execution event, but maybe there's a better way
        ex_event.inputs = get_inputs();
        ex_event.output = get_output();

        // State after the opcode.
        ex_event.after_context_event = context.serialize_context_event();
        events.emit(std::move(ex_event));

        // If the context has halted, we need to exit the external call.
        // The external call stack is expected to be popped.
        if (context.halted()) {
            handle_exit_call();
        }
    }

    return get_execution_result();
}

void Execution::handle_enter_call(ContextInterface& parent_context, std::unique_ptr<ContextInterface> child_context)
{
    ctx_stack_events.emit({ .id = parent_context.get_context_id(),
                            .parent_id = parent_context.get_parent_id(),
                            .entered_context_id = execution_components.get_next_context_id(),
                            .next_pc = parent_context.get_next_pc(),
                            .msg_sender = parent_context.get_msg_sender(),
                            .contract_addr = parent_context.get_address(),
                            .is_static = parent_context.get_is_static() });

    external_call_stack.push(std::move(child_context));
}

void Execution::handle_exit_call()
{
    // NOTE: the current (child) context should not be modified here, since it was already emitted.
    std::unique_ptr<ContextInterface> child_context = std::move(external_call_stack.top());
    external_call_stack.pop();
    ExecutionResult result = get_execution_result();

    if (!external_call_stack.empty()) {
        auto& parent_context = *external_call_stack.top();
        // was not top level, communicate with parent
        parent_context.set_last_rd_offset(result.rd_offset);
        parent_context.set_last_rd_size(result.rd_size);
        parent_context.set_last_success(result.success);
        parent_context.set_child_context(std::move(child_context));
    }
    // Else: was top level. ExecutionResult is already set and that will be returned.
}

void Execution::dispatch_opcode(ExecutionOpCode opcode,
                                ContextInterface& context,
                                const std::vector<Operand>& resolved_operands)
{
    // TODO: consider doing this even before the dispatch.
    inputs = {};
    output = TaggedValue::from<FF>(0);

    switch (opcode) {
    case ExecutionOpCode::ADD:
        call_with_operands(&Execution::add, context, resolved_operands);
        break;
    case ExecutionOpCode::SET:
        call_with_operands(&Execution::set, context, resolved_operands);
        break;
    case ExecutionOpCode::MOV:
        call_with_operands(&Execution::mov, context, resolved_operands);
        break;
    case ExecutionOpCode::CALL:
        call_with_operands(&Execution::call, context, resolved_operands);
        break;
    case ExecutionOpCode::RETURN:
        call_with_operands(&Execution::ret, context, resolved_operands);
        break;
    case ExecutionOpCode::JUMP:
        call_with_operands(&Execution::jump, context, resolved_operands);
        break;
    case ExecutionOpCode::JUMPI:
        call_with_operands(&Execution::jumpi, context, resolved_operands);
        break;
    default:
        // TODO: should be caught by parsing.
        throw std::runtime_error("Unknown opcode");
    }
}

// Some template magic to dispatch the opcode by deducing the number of arguments and types,
// and making the appropriate checks and casts.
template <typename... Ts>
inline void Execution::call_with_operands(void (Execution::*f)(ContextInterface&, Ts...),
                                          ContextInterface& context,
                                          const std::vector<Operand>& resolved_operands)
{
    assert(resolved_operands.size() == sizeof...(Ts));
    auto operand_indices = std::make_index_sequence<sizeof...(Ts)>{};
    [f, this, &context, &resolved_operands]<std::size_t... Is>(std::index_sequence<Is...>) {
        // FIXME(fcarreiro): we go through FF here.
        (this->*f)(context, static_cast<Ts>(resolved_operands.at(Is).as_ff())...);
    }(operand_indices);
}

<<<<<<< HEAD
void Execution::emit_context_snapshot(ContextInterface& context)
{
    ctx_stack_events.emit({ .id = context.get_context_id(),
                            .parent_id = context.get_parent_id(),
                            .entered_context_id = execution_components.get_next_context_id(),
                            .next_pc = context.get_next_pc(),
                            .msg_sender = context.get_msg_sender(),
                            .contract_addr = context.get_address(),
                            .is_static = context.get_is_static(),
                            .parent_gas_used = context.get_parent_gas_used(),
                            .parent_gas_limit = context.get_parent_gas_limit() });
};

=======
>>>>>>> 1b6b0dd2
} // namespace bb::avm2::simulation<|MERGE_RESOLUTION|>--- conflicted
+++ resolved
@@ -19,10 +19,7 @@
     auto& memory = context.get_memory();
     MemoryValue a = memory.get(a_addr);
     MemoryValue b = memory.get(b_addr);
-<<<<<<< HEAD
-=======
     set_inputs({ a, b });
->>>>>>> 1b6b0dd2
 
     MemoryValue c = alu.add(a, b);
     memory.set(dst_addr, c);
@@ -77,28 +74,8 @@
         /*is_static=*/false,
         /*gas_limit=*/Gas{ allocated_l2_gas_read.as<uint32_t>(), allocated_da_gas_read.as<uint32_t>() });
 
-<<<<<<< HEAD
-    // We recurse. When we return, we'll continue with the current loop and emit the execution event.
-    // That event will be out of order, but it will have the right order id. It should be sorted in tracegen.
-    auto result = execute_internal(*nested_context);
-
-    // Safe since the nested context gas limit should be clamped to the available gas.
-    context.set_gas_used(nested_context->get_gas_used() + context.get_gas_used());
-    // TODO: do more things based on the result. This happens in the parent context
-    // 1) Accept / Reject side effects (e.g. tree state, newly emitted nullifiers, notes, public writes)
-    // 2) Set return data information
-    context.set_child_context(std::move(nested_context));
-    // TODO(ilyas): Look into just having a setter using ExecutionResult, but this gives us more flexibility
-    context.set_last_rd_offset(result.rd_offset);
-    context.set_last_rd_size(result.rd_size);
-    context.set_last_success(result.success);
-
-    // Set inputs and outputs for the event
-    set_inputs({ allocated_l2_gas_read, allocated_da_gas_read, contract_address });
-=======
     // We do not recurse. This context will be use on the next cycle of execution.
     handle_enter_call(context, std::move(nested_context));
->>>>>>> 1b6b0dd2
 }
 
 void Execution::ret(ContextInterface& context, MemoryAddress ret_size_offset, MemoryAddress ret_offset)
@@ -185,30 +162,8 @@
             std::vector<Operand> resolved_operands = addressing->resolve(instruction, context.get_memory());
             ex_event.resolved_operands = resolved_operands;
 
-<<<<<<< HEAD
-            // "Emit" the context event
-            // TODO: think about whether we need to know the success at this point
-            // For sure we need this to be serialized after dispatching the opcode for dynamic gas.
-            // OOF
-            auto context_event = context.serialize_context_event();
-            ex_event.context_event = context_event;
-            ex_event.next_context_id = execution_components.get_next_context_id();
-
-            // TODO: we need to pass in the gas tracker the opcode for dynamic gas.
-            // Wait for the rework of execution for this.
             // Execute the opcode.
             dispatch_opcode(opcode, context, resolved_operands);
-            // TODO: we set the inputs and outputs here and into the execution event, but maybe there's a better way
-            ex_event.inputs = get_inputs();
-            ex_event.output = get_output();
-            ex_event.gas_event = gas_tracker->finish();
-
-            // Move on to the next pc.
-            context.set_pc(context.get_next_pc());
-=======
-            // Execute the opcode.
-            dispatch_opcode(opcode, context, resolved_operands);
->>>>>>> 1b6b0dd2
         } catch (const std::exception& e) {
             info("Exceptional halt: ", e.what());
             context.halt();
@@ -245,7 +200,9 @@
                             .next_pc = parent_context.get_next_pc(),
                             .msg_sender = parent_context.get_msg_sender(),
                             .contract_addr = parent_context.get_address(),
-                            .is_static = parent_context.get_is_static() });
+                            .is_static = parent_context.get_is_static(),
+                            .parent_gas_used = parent_context.get_parent_gas_used(),
+                            .parent_gas_limit = parent_context.get_parent_gas_limit() });
 
     external_call_stack.push(std::move(child_context));
 }
@@ -264,6 +221,8 @@
         parent_context.set_last_rd_size(result.rd_size);
         parent_context.set_last_success(result.success);
         parent_context.set_child_context(std::move(child_context));
+        // Safe since the nested context gas limit should be clamped to the available gas.
+        parent_context.set_gas_used(child_context->get_gas_used() + parent_context.get_gas_used());
     }
     // Else: was top level. ExecutionResult is already set and that will be returned.
 }
@@ -319,20 +278,4 @@
     }(operand_indices);
 }
 
-<<<<<<< HEAD
-void Execution::emit_context_snapshot(ContextInterface& context)
-{
-    ctx_stack_events.emit({ .id = context.get_context_id(),
-                            .parent_id = context.get_parent_id(),
-                            .entered_context_id = execution_components.get_next_context_id(),
-                            .next_pc = context.get_next_pc(),
-                            .msg_sender = context.get_msg_sender(),
-                            .contract_addr = context.get_address(),
-                            .is_static = context.get_is_static(),
-                            .parent_gas_used = context.get_parent_gas_used(),
-                            .parent_gas_limit = context.get_parent_gas_limit() });
-};
-
-=======
->>>>>>> 1b6b0dd2
 } // namespace bb::avm2::simulation