--- conflicted
+++ resolved
@@ -60,21 +60,6 @@
     const auto& contract_address = memory.get(addr);
     set_inputs({ allocated_l2_gas_read, allocated_da_gas_read, contract_address });
 
-<<<<<<< HEAD
-    // TODO(ilyas): How will we tag check these?
-
-    // TODO clamp the gas limits based on available gas
-
-    // Cd size and cd offset loads are deferred to (possible) calldatacopy
-    auto nested_context = execution_components.make_nested_context(
-        contract_address,
-        /*msg_sender=*/context.get_address(),
-        /*parent_context=*/context,
-        /*cd_offset_addr=*/cd_offset,
-        /*cd_size_addr=*/cd_size,
-        /*is_static=*/false,
-        /*gas_limit=*/Gas{ allocated_l2_gas_read.as<uint32_t>(), allocated_da_gas_read.as<uint32_t>() });
-=======
     // TODO(ilyas): How will we tag check these? We are just throwing right now on the first tag mismatch.
     Gas gas_limit = get_gas_tracker().compute_gas_limit_for_call(
         Gas{ allocated_l2_gas_read.as<uint32_t>(), allocated_da_gas_read.as<uint32_t>() });
@@ -87,7 +72,6 @@
                                                                /*cd_size_addr=*/cd_size,
                                                                /*is_static=*/false,
                                                                /*gas_limit=*/gas_limit);
->>>>>>> d91ddc2e
 
     // We do not recurse. This context will be use on the next cycle of execution.
     handle_enter_call(context, std::move(nested_context));
@@ -135,14 +119,6 @@
     }
 }
 
-<<<<<<< HEAD
-// This context interface is a top-level enqueued one.
-// NOTE: For the moment this trace is not returning the context back.
-ExecutionResult Execution::execute(std::unique_ptr<ContextInterface> enqueued_call_context)
-{
-    external_call_stack.push(std::move(enqueued_call_context));
-
-=======
 // FIXME: unconstrained!
 void Execution::calldata_copy(ContextInterface& context,
                               MemoryAddress copy_size_offset,
@@ -171,7 +147,6 @@
 {
     external_call_stack.push(std::move(enqueued_call_context));
 
->>>>>>> d91ddc2e
     while (!external_call_stack.empty()) {
         // We fix the context at this point. Even if the opcode changes the stack
         // we'll always use this in the loop.
@@ -186,11 +161,7 @@
         try {
             // State before doing anything.
             ex_event.before_context_event = context.serialize_context_event();
-<<<<<<< HEAD
-            ex_event.next_context_id = execution_components.get_next_context_id();
-=======
             ex_event.next_context_id = context_provider.get_next_context_id();
->>>>>>> d91ddc2e
 
             // Basic pc and bytecode setup.
             auto pc = context.get_pc();
@@ -199,20 +170,9 @@
             //// Temporality group 1 starts ////
 
             // We try to fetch an instruction.
-<<<<<<< HEAD
-            Instruction instruction = context.get_bytecode_manager().read_instruction(pc);
-            ex_event.wire_instruction = instruction;
-
-            get_gas_tracker().set_instruction(instruction);
-
-            // Go from a wire instruction to an execution opcode.
-            const WireInstructionSpec& wire_spec = instruction_info_db.get(instruction.opcode);
-            context.set_next_pc(pc + wire_spec.size_in_bytes);
-=======
             ex_event.error = ExecutionError::INSTRUCTION_FETCHING; // Set preemptively.
             Instruction instruction = context.get_bytecode_manager().read_instruction(pc);
             ex_event.wire_instruction = instruction;
->>>>>>> d91ddc2e
             debug("@", pc, " ", instruction.to_string());
             context.set_next_pc(pc + static_cast<uint32_t>(instruction.size_in_bytes()));
 
@@ -225,23 +185,12 @@
 
             //// Temporality group 3 starts ////
 
-<<<<<<< HEAD
-=======
             // Resolve the operands.
             ex_event.error = ExecutionError::ADDRESSING; // Set preemptively.
->>>>>>> d91ddc2e
             auto addressing = execution_components.make_addressing(ex_event.addressing_event);
-
-            get_gas_tracker().consume_base_gas();
-
-            // Resolve the operands.
             std::vector<Operand> resolved_operands = addressing->resolve(instruction, context.get_memory());
             ex_event.resolved_operands = resolved_operands;
 
-<<<<<<< HEAD
-            // Execute the opcode.
-            dispatch_opcode(opcode, context, resolved_operands);
-=======
             //// Temporality group 4+ starts (to be defined) ////
 
             // Execute the opcode.
@@ -250,7 +199,6 @@
 
             // If we made it this far, there was no error.
             ex_event.error = ExecutionError::NONE;
->>>>>>> d91ddc2e
         } catch (const std::exception& e) {
             info("Exceptional halt: ", e.what());
             context.halt();
@@ -285,11 +233,7 @@
 {
     ctx_stack_events.emit({ .id = parent_context.get_context_id(),
                             .parent_id = parent_context.get_parent_id(),
-<<<<<<< HEAD
-                            .entered_context_id = execution_components.get_next_context_id(),
-=======
                             .entered_context_id = context_provider.get_next_context_id(),
->>>>>>> d91ddc2e
                             .next_pc = parent_context.get_next_pc(),
                             .msg_sender = parent_context.get_msg_sender(),
                             .contract_addr = parent_context.get_address(),
@@ -328,10 +272,7 @@
     inputs = {};
     output = TaggedValue::from<FF>(0);
 
-<<<<<<< HEAD
-=======
     debug("Dispatching opcode: ", opcode);
->>>>>>> d91ddc2e
     switch (opcode) {
     case ExecutionOpCode::ADD:
         call_with_operands(&Execution::add, context, resolved_operands);
@@ -380,7 +321,6 @@
 }
 
 void Execution::init_gas_tracker(ContextInterface& context)
-<<<<<<< HEAD
 {
     assert(gas_tracker == nullptr);
     gas_tracker = execution_components.make_gas_tracker(context);
@@ -394,21 +334,6 @@
 
 GasEvent Execution::finish_gas_tracker()
 {
-=======
-{
-    assert(gas_tracker == nullptr);
-    gas_tracker = execution_components.make_gas_tracker(context);
-}
-
-GasTrackerInterface& Execution::get_gas_tracker()
-{
-    assert(gas_tracker != nullptr);
-    return *gas_tracker;
-}
-
-GasEvent Execution::finish_gas_tracker()
-{
->>>>>>> d91ddc2e
     assert(gas_tracker != nullptr);
     GasEvent event = gas_tracker->finish();
     gas_tracker = nullptr;
