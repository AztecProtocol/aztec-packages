#pragma once

#include <cstdint>
#include <memory>
#include <span>
#include <stack>
#include <vector>

#include "barretenberg/vm2/common/aztec_types.hpp"
#include "barretenberg/vm2/common/field.hpp"
#include "barretenberg/vm2/common/memory_types.hpp"
#include "barretenberg/vm2/common/opcodes.hpp"
#include "barretenberg/vm2/common/tagged_value.hpp"
#include "barretenberg/vm2/simulation/addressing.hpp"
#include "barretenberg/vm2/simulation/alu.hpp"
#include "barretenberg/vm2/simulation/context.hpp"
#include "barretenberg/vm2/simulation/context_provider.hpp"
#include "barretenberg/vm2/simulation/events/event_emitter.hpp"
#include "barretenberg/vm2/simulation/events/execution_event.hpp"
#include "barretenberg/vm2/simulation/events/gas_event.hpp"
#include "barretenberg/vm2/simulation/execution_components.hpp"
#include "barretenberg/vm2/simulation/lib/instruction_info.hpp"
#include "barretenberg/vm2/simulation/lib/serialization.hpp"
#include "barretenberg/vm2/simulation/memory.hpp"

namespace bb::avm2::simulation {

struct ExecutionResult {
    MemoryAddress rd_offset;
    MemoryAddress rd_size;
    Gas gas_used;
    bool success;
};

class ExecutionInterface {
  public:
    virtual ~ExecutionInterface() = default;
    // Returns the top-level execution result. TODO: This should only be top level enqueud calls
    virtual ExecutionResult execute(std::unique_ptr<ContextInterface> context) = 0;
<<<<<<< HEAD

    // This feels off, but we need access to the context provider at both the tx and execution level
    // and threading it feels worse.
    virtual ExecutionComponentsProviderInterface& get_provider() = 0;
=======
>>>>>>> d91ddc2e
};

// In charge of executing a single enqueued call.
class Execution : public ExecutionInterface {
  public:
    Execution(AluInterface& alu,
              ExecutionComponentsProviderInterface& execution_components,
              ContextProviderInterface& context_provider,
              const InstructionInfoDBInterface& instruction_info_db,
              EventEmitterInterface<ExecutionEvent>& event_emitter,
              EventEmitterInterface<ContextStackEvent>& ctx_stack_emitter)
        : execution_components(execution_components)
        , instruction_info_db(instruction_info_db)
        , alu(alu)
        , context_provider(context_provider)
        , events(event_emitter)
        , ctx_stack_events(ctx_stack_emitter)
    {}

    ExecutionResult execute(std::unique_ptr<ContextInterface> enqueued_call_context) override;
<<<<<<< HEAD
    ExecutionComponentsProviderInterface& get_provider() override { return execution_components; };
=======
>>>>>>> d91ddc2e

    // Opcode handlers. The order of the operands matters and should be the same as the wire format.
    void add(ContextInterface& context, MemoryAddress a_addr, MemoryAddress b_addr, MemoryAddress dst_addr);
    void set(ContextInterface& context, MemoryAddress dst_addr, uint8_t tag, FF value);
    void mov(ContextInterface& context, MemoryAddress src_addr, MemoryAddress dst_addr);
    void jump(ContextInterface& context, uint32_t loc);
    void jumpi(ContextInterface& context, MemoryAddress cond_addr, uint32_t loc);
    void call(ContextInterface& context,
              MemoryAddress l2_gas_offset,
              MemoryAddress da_gas_offset,
              MemoryAddress addr,
              MemoryAddress cd_offset,
              MemoryAddress cd_size);
    void ret(ContextInterface& context, MemoryAddress ret_size_offset, MemoryAddress ret_offset);
    void revert(ContextInterface& context, MemoryAddress rev_size_offset, MemoryAddress rev_offset);
    void calldata_copy(ContextInterface& context,
                       MemoryAddress copy_size_offset,
                       MemoryAddress cd_start_offset,
                       MemoryAddress dst_offset);

<<<<<<< HEAD
=======
    void init_gas_tracker(ContextInterface& context);
    GasEvent finish_gas_tracker();

>>>>>>> d91ddc2e
  private:
    void set_execution_result(ExecutionResult exec_result) { this->exec_result = exec_result; }
    ExecutionResult get_execution_result() const { return exec_result; }
    void dispatch_opcode(ExecutionOpCode opcode,
                         ContextInterface& context,
                         const std::vector<Operand>& resolved_operands);
    template <typename... Ts>
    void call_with_operands(void (Execution::*f)(ContextInterface&, Ts...),
                            ContextInterface& context,
                            const std::vector<Operand>& resolved_operands);
    std::vector<Operand> resolve_operands(const Instruction& instruction, const ExecInstructionSpec& spec);

    void handle_enter_call(ContextInterface& parent_context, std::unique_ptr<ContextInterface> child_context);
    void handle_exit_call();

    // TODO(#13683): This is leaking circuit implementation details. We should have a better way to do this.
    // Setters for inputs and output for gadgets/subtraces. These are used for register allocation.
    void set_inputs(std::vector<TaggedValue> inputs) { this->inputs = std::move(inputs); }
    void set_output(TaggedValue output) { this->output = std::move(output); }
    const std::vector<TaggedValue>& get_inputs() const { return inputs; }
    const TaggedValue& get_output() const { return output; }

<<<<<<< HEAD
    void init_gas_tracker(ContextInterface& context);
    GasTrackerInterface& get_gas_tracker();
    GasEvent finish_gas_tracker();
=======
    GasTrackerInterface& get_gas_tracker();
>>>>>>> d91ddc2e

    ExecutionComponentsProviderInterface& execution_components;
    const InstructionInfoDBInterface& instruction_info_db;

    AluInterface& alu;
    ContextProviderInterface& context_provider;
    EventEmitterInterface<ExecutionEvent>& events;
    EventEmitterInterface<ContextStackEvent>& ctx_stack_events;

    ExecutionResult exec_result;

    std::stack<std::unique_ptr<ContextInterface>> external_call_stack;
    std::vector<TaggedValue> inputs;
    TaggedValue output;
    std::unique_ptr<GasTrackerInterface> gas_tracker;
};

} // namespace bb::avm2::simulation<|MERGE_RESOLUTION|>--- conflicted
+++ resolved
@@ -37,13 +37,6 @@
     virtual ~ExecutionInterface() = default;
     // Returns the top-level execution result. TODO: This should only be top level enqueud calls
     virtual ExecutionResult execute(std::unique_ptr<ContextInterface> context) = 0;
-<<<<<<< HEAD
-
-    // This feels off, but we need access to the context provider at both the tx and execution level
-    // and threading it feels worse.
-    virtual ExecutionComponentsProviderInterface& get_provider() = 0;
-=======
->>>>>>> d91ddc2e
 };
 
 // In charge of executing a single enqueued call.
@@ -64,10 +57,6 @@
     {}
 
     ExecutionResult execute(std::unique_ptr<ContextInterface> enqueued_call_context) override;
-<<<<<<< HEAD
-    ExecutionComponentsProviderInterface& get_provider() override { return execution_components; };
-=======
->>>>>>> d91ddc2e
 
     // Opcode handlers. The order of the operands matters and should be the same as the wire format.
     void add(ContextInterface& context, MemoryAddress a_addr, MemoryAddress b_addr, MemoryAddress dst_addr);
@@ -88,12 +77,9 @@
                        MemoryAddress cd_start_offset,
                        MemoryAddress dst_offset);
 
-<<<<<<< HEAD
-=======
     void init_gas_tracker(ContextInterface& context);
     GasEvent finish_gas_tracker();
 
->>>>>>> d91ddc2e
   private:
     void set_execution_result(ExecutionResult exec_result) { this->exec_result = exec_result; }
     ExecutionResult get_execution_result() const { return exec_result; }
@@ -116,13 +102,7 @@
     const std::vector<TaggedValue>& get_inputs() const { return inputs; }
     const TaggedValue& get_output() const { return output; }
 
-<<<<<<< HEAD
-    void init_gas_tracker(ContextInterface& context);
     GasTrackerInterface& get_gas_tracker();
-    GasEvent finish_gas_tracker();
-=======
-    GasTrackerInterface& get_gas_tracker();
->>>>>>> d91ddc2e
 
     ExecutionComponentsProviderInterface& execution_components;
     const InstructionInfoDBInterface& instruction_info_db;
