--- conflicted
+++ resolved
@@ -23,23 +23,13 @@
 void UpdateCheck::check_current_class_id(const AztecAddress& address, const ContractInstance& instance)
 {
     // Compute the public data tree slots
-<<<<<<< HEAD
     FF delayed_public_mutable_slot = poseidon2.hash({ UPDATED_CLASS_IDS_SLOT, address });
     FF delayed_public_mutable_hash_slot = delayed_public_mutable_slot + UPDATES_DELAYED_PUBLIC_MUTABLE_VALUES_LEN;
     // Read the hash from the tree. We do a trick with delayed public mutables (updates are delayed public mutables)
     // where we store in one public data tree slot the hash of the whole structure. This is nice because in circuits you
     // can receive the preimage as a hint and just read 1 storage slot instead of 3. We do that here, we will constrain
     // the hash read but then read in unconstrained mode the preimage. The PIL for this gadget constrains the hash.
-    FF hash = merkle_db.storage_read(DEPLOYER_CONTRACT_ADDRESS, delayed_public_mutable_hash_slot);
-=======
-    FF shared_mutable_slot = poseidon2.hash({ UPDATED_CLASS_IDS_SLOT, address });
-    FF shared_mutable_hash_slot = shared_mutable_slot + UPDATES_SHARED_MUTABLE_VALUES_LEN;
-    // Read the hash from the tree. We do a trick with shared mutables (updates are shared mutables) where we store in
-    // one public data tree slot the hash of the whole structure. This is nice because in circuits you can receive the
-    // preimage as a hint and just read 1 storage slot instead of 3. We do that here, we will constrain the hash read
-    // but then read in unconstrained mode the preimage. The PIL for this gadget constrains the hash.
-    FF hash = merkle_db.storage_read(CONTRACT_INSTANCE_REGISTRY_CONTRACT_ADDRESS, shared_mutable_hash_slot);
->>>>>>> 19e4cd7e
+    FF hash = merkle_db.storage_read(CONTRACT_INSTANCE_REGISTRY_CONTRACT_ADDRESS, delayed_public_mutable_hash_slot);
 
     uint256_t update_preimage_metadata = 0;
     FF update_preimage_pre_class_id = 0;
@@ -58,12 +48,8 @@
         std::vector<FF> update_preimage(3);
 
         for (size_t i = 0; i < update_preimage.size(); ++i) {
-<<<<<<< HEAD
-            FF leaf_slot = unconstrained_compute_leaf_slot(DEPLOYER_CONTRACT_ADDRESS, delayed_public_mutable_slot + i);
-=======
-            FF leaf_slot =
-                unconstrained_compute_leaf_slot(CONTRACT_INSTANCE_REGISTRY_CONTRACT_ADDRESS, shared_mutable_slot + i);
->>>>>>> 19e4cd7e
+            FF leaf_slot = unconstrained_compute_leaf_slot(CONTRACT_INSTANCE_REGISTRY_CONTRACT_ADDRESS,
+                                                           delayed_public_mutable_slot + i);
             update_preimage[i] = unconstrained_read(unconstrained_merkle_db, leaf_slot);
         }
 
