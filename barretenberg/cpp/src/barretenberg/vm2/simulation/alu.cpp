--- conflicted
+++ resolved
@@ -64,18 +64,6 @@
     return c;
 }
 
-<<<<<<< HEAD
-MemoryValue Alu::op_not(const MemoryValue& a)
-{
-    if (a.get_tag() == ValueTag::FF) {
-        events.emit({ .operation = AluOperation::NOT, .a = a, .error = AluError::TAG_ERROR });
-        debug("ALU operation failed: ", to_string(AluError::TAG_ERROR));
-        throw AluException();
-    }
-    MemoryValue b = ~a;
-    events.emit({ .operation = AluOperation::NOT, .a = a, .b = b });
-    return b;
-=======
 MemoryValue Alu::lte(const MemoryValue& a, const MemoryValue& b)
 {
     if (a.get_tag() != b.get_tag()) {
@@ -102,7 +90,18 @@
     range_check.assert_range(lte_abs_diff, get_tag_bits(a.get_tag()));
     events.emit({ .operation = AluOperation::LTE, .a = a, .b = b, .c = c });
     return c;
->>>>>>> 2f06b62f
+}
+
+MemoryValue Alu::op_not(const MemoryValue& a)
+{
+    if (a.get_tag() == ValueTag::FF) {
+        events.emit({ .operation = AluOperation::NOT, .a = a, .error = AluError::TAG_ERROR });
+        debug("ALU operation failed: ", to_string(AluError::TAG_ERROR));
+        throw AluException();
+    }
+    MemoryValue b = ~a;
+    events.emit({ .operation = AluOperation::NOT, .a = a, .b = b });
+    return b;
 }
 
 } // namespace bb::avm2::simulation