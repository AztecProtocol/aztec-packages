--- conflicted
+++ resolved
@@ -10,11 +10,7 @@
 
 MemoryValue Alu::add(const MemoryValue& a, const MemoryValue& b)
 {
-<<<<<<< HEAD
-    MemoryValue c;
-=======
     MemoryValue c = MemoryValue::from_tag(a.get_tag(), 0); // Initialize c with the same tag as a
->>>>>>> 226ac8e2
     try {
         if (a.get_tag() != b.get_tag()) {
             throw AluError::TAG_ERROR;
@@ -22,11 +18,10 @@
         // TODO(MW): Apart from tags, how can the below fail and how to catch/assign the errors?
         c = a + b;
         events.emit({ .operation = AluOperation::ADD, .a = a, .b = b, .c = c });
-<<<<<<< HEAD
-    } catch (AluError e) {
-        c = MemoryValue::from_tag(a.get_tag(), 0);
+    } catch (const AluError& e) {
+        debug("ALU operation failed: ", to_string(e));
         events.emit({ .operation = AluOperation::ADD, .a = a, .b = b, .c = c, .error = e });
-        throw e;
+        throw AluException();
     }
     return c;
 }
@@ -61,12 +56,6 @@
         c = MemoryValue::from_tag(ValueTag::U1, 0);
         events.emit({ .operation = AluOperation::ADD, .a = a, .b = b, .c = c, .error = e });
         throw e;
-=======
-    } catch (const AluError& e) {
-        debug("ALU operation failed: ", to_string(e));
-        events.emit({ .operation = AluOperation::ADD, .a = a, .b = b, .c = c, .error = e });
-        throw AluException();
->>>>>>> 226ac8e2
     }
     return c;
 }
