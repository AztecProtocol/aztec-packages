--- conflicted
+++ resolved
@@ -6,49 +6,6 @@
 
 namespace bb::avm2::simulation {
 
-<<<<<<< HEAD
-std::unique_ptr<ContextInterface> ExecutionComponentsProvider::make_nested_context(AztecAddress address,
-                                                                                   AztecAddress msg_sender,
-                                                                                   ContextInterface& parent_context,
-                                                                                   MemoryAddress cd_offset_address,
-                                                                                   MemoryAddress cd_size_address,
-                                                                                   bool is_static,
-                                                                                   Gas gas_limit)
-{
-    uint32_t context_id = next_context_id++;
-    return std::make_unique<NestedContext>(context_id,
-                                           address,
-                                           msg_sender,
-                                           is_static,
-                                           gas_limit,
-                                           std::make_unique<BytecodeManager>(address, tx_bytecode_manager),
-                                           std::make_unique<Memory>(context_id, range_check, memory_events),
-                                           parent_context,
-                                           cd_offset_address,
-                                           cd_size_address);
-}
-
-std::unique_ptr<ContextInterface> ExecutionComponentsProvider::make_enqueued_context(AztecAddress address,
-                                                                                     AztecAddress msg_sender,
-                                                                                     std::span<const FF> calldata,
-                                                                                     bool is_static,
-                                                                                     Gas gas_limit,
-                                                                                     Gas gas_used)
-{
-    uint32_t context_id = next_context_id++;
-    return std::make_unique<EnqueuedCallContext>(context_id,
-                                                 address,
-                                                 msg_sender,
-                                                 is_static,
-                                                 gas_limit,
-                                                 gas_used,
-                                                 std::make_unique<BytecodeManager>(address, tx_bytecode_manager),
-                                                 std::make_unique<Memory>(context_id, range_check, memory_events),
-                                                 calldata);
-}
-
-=======
->>>>>>> d91ddc2e
 std::unique_ptr<AddressingInterface> ExecutionComponentsProvider::make_addressing(AddressingEvent& event)
 {
     auto event_emitter = std::make_unique<OneShotEventEmitter<AddressingEvent>>(event);
