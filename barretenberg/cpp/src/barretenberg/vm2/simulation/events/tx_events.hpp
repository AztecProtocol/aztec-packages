#pragma once

#include <cstdint>
#include <variant>

#include "barretenberg/vm2/common/aztec_types.hpp"
#include "barretenberg/vm2/common/field.hpp"

namespace bb::avm2::simulation {

struct EnqueuedCallEvent {
    FF msg_sender;
    FF contract_address;
    bool is_static;
    FF calldata_hash;
    bool success;
};

struct PrivateAppendTreeEvent {
    FF leaf_value;
    uint64_t size;
};

struct PrivateEmitL2L1MessageEvent {
    ScopedL2ToL1Message scoped_msg;
};

struct CollectGasFeeEvent {
<<<<<<< HEAD
    uint128_t effective_fee_per_da_gas;
    uint128_t effective_fee_per_l2_gas;
    AztecAddress fee_payer;
    FF fee_payer_balance;
    FF fee;
=======
    uint128_t fee_per_da_gas;
    uint128_t fee_per_l2_gas;

    uint128_t max_fee_per_da_gas;
    uint128_t max_fee_per_l2_gas;

    uint128_t max_priority_fees_per_l2_gas;
    uint128_t max_priority_fees_per_da_gas;
>>>>>>> a725813b
};

using TxEventType =
    std::variant<EnqueuedCallEvent, PrivateAppendTreeEvent, PrivateEmitL2L1MessageEvent, CollectGasFeeEvent>;

struct TxEvent {
    TransactionPhase phase;
    TreeStates prev_tree_state;
    TreeStates next_tree_state;
    Gas prev_gas_used;
    Gas gas_used;
    Gas gas_limit;

    bool reverted;

    TxEventType event;
};

} // namespace bb::avm2::simulation<|MERGE_RESOLUTION|>--- conflicted
+++ resolved
@@ -26,22 +26,11 @@
 };
 
 struct CollectGasFeeEvent {
-<<<<<<< HEAD
     uint128_t effective_fee_per_da_gas;
     uint128_t effective_fee_per_l2_gas;
     AztecAddress fee_payer;
     FF fee_payer_balance;
     FF fee;
-=======
-    uint128_t fee_per_da_gas;
-    uint128_t fee_per_l2_gas;
-
-    uint128_t max_fee_per_da_gas;
-    uint128_t max_fee_per_l2_gas;
-
-    uint128_t max_priority_fees_per_l2_gas;
-    uint128_t max_priority_fees_per_da_gas;
->>>>>>> a725813b
 };
 
 using TxEventType =
