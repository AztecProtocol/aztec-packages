#pragma once

#include <cstdint>
#include <vector>

#include "barretenberg/vm2/common/aztec_types.hpp"
#include "barretenberg/vm2/common/memory_types.hpp"
#include "barretenberg/vm2/common/opcodes.hpp"
#include "barretenberg/vm2/common/tagged_value.hpp"
#include "barretenberg/vm2/simulation/events/addressing_event.hpp"
#include "barretenberg/vm2/simulation/events/bytecode_events.hpp"
#include "barretenberg/vm2/simulation/events/context_events.hpp"
#include "barretenberg/vm2/simulation/events/gas_event.hpp"
#include "barretenberg/vm2/simulation/lib/serialization.hpp"

namespace bb::avm2::simulation {

<<<<<<< HEAD
struct ExecutionEvent {
    bool error = false;
=======
// Possible mutually exclusive execution errors.
enum class ExecutionError {
    NONE,
    INSTRUCTION_FETCHING,
    ADDRESSING,
    GAS,
    DISPATCHING,
};

struct ExecutionEvent {
    ExecutionError error = ExecutionError::NONE;
>>>>>>> d91ddc2e
    BytecodeId bytecode_id;
    Instruction wire_instruction;
    std::vector<Operand> resolved_operands;

    // Inputs and Outputs for a gadget/subtrace used when allocating registers in the execution trace.
    std::vector<TaggedValue> inputs;
    TaggedValue output;

    // Context Id for the next context.
    uint32_t next_context_id;

    // Sub-events.
    AddressingEvent addressing_event;
    ContextEvent before_context_event; // FIXME: currently unused (also might be overkill).
    ContextEvent after_context_event;

    GasEvent gas_event;
};

} // namespace bb::avm2::simulation<|MERGE_RESOLUTION|>--- conflicted
+++ resolved
@@ -15,10 +15,6 @@
 
 namespace bb::avm2::simulation {
 
-<<<<<<< HEAD
-struct ExecutionEvent {
-    bool error = false;
-=======
 // Possible mutually exclusive execution errors.
 enum class ExecutionError {
     NONE,
@@ -30,7 +26,6 @@
 
 struct ExecutionEvent {
     ExecutionError error = ExecutionError::NONE;
->>>>>>> d91ddc2e
     BytecodeId bytecode_id;
     Instruction wire_instruction;
     std::vector<Operand> resolved_operands;
