#pragma once

#include <cstdint>
#include <memory>

#include <gmock/gmock.h>

#include "barretenberg/vm2/simulation/context.hpp"
#include "barretenberg/vm2/simulation/memory.hpp"

namespace bb::avm2::simulation {

class MockContext : public ContextInterface {
  public:
    // https://google.github.io/googletest/gmock_cook_book.html#making-the-compilation-faster
    MockContext();
    ~MockContext() override;

    // Machine state.
    MOCK_METHOD(MemoryInterface&, get_memory, (), (override));
    MOCK_METHOD(BytecodeManagerInterface&, get_bytecode_manager, (), (override));
    MOCK_METHOD(uint32_t, get_pc, (), (const, override));
    MOCK_METHOD(void, set_pc, (uint32_t new_pc), (override));
    MOCK_METHOD(uint32_t, get_next_pc, (), (const, override));
    MOCK_METHOD(void, set_next_pc, (uint32_t new_next_pc), (override));
    MOCK_METHOD(bool, halted, (), (const, override));
    MOCK_METHOD(void, halt, (), (override));

    MOCK_METHOD(uint32_t, get_context_id, (), (const, override));
    MOCK_METHOD(uint32_t, get_parent_id, (), (const, override));

    // Environment.
    MOCK_METHOD(const AztecAddress&, get_address, (), (const, override));
    MOCK_METHOD(const AztecAddress&, get_msg_sender, (), (const, override));
    MOCK_METHOD(bool, get_is_static, (), (const, override));

    // Input / Output.
    MOCK_METHOD(std::vector<FF>, get_calldata, (uint32_t cd_offset, uint32_t cd_size), (const, override));
    MOCK_METHOD(std::vector<FF>, get_returndata, (uint32_t rd_offset, uint32_t rd_size), (override));
    MOCK_METHOD(ContextInterface&, get_child_context, (), (override));
    MOCK_METHOD(void, set_child_context, (std::unique_ptr<ContextInterface> child_ctx), (override));

    MOCK_METHOD(MemoryAddress, get_last_rd_offset, (), (const, override));
    MOCK_METHOD(void, set_last_rd_offset, (MemoryAddress rd_offset), (override));

    MOCK_METHOD(MemoryAddress, get_last_rd_size, (), (const, override));
    MOCK_METHOD(void, set_last_rd_size, (MemoryAddress rd_size), (override));

    MOCK_METHOD(bool, get_last_success, (), (const, override));
    MOCK_METHOD(void, set_last_success, (bool success), (override));

    MOCK_METHOD(Gas, get_gas_used, (), (const, override));
    MOCK_METHOD(Gas, get_gas_limit, (), (const, override));
    MOCK_METHOD(void, set_gas_used, (Gas gas_used), (override));
    MOCK_METHOD(Gas, get_parent_gas_used, (), (const, override));
    MOCK_METHOD(Gas, get_parent_gas_limit, (), (const, override));

<<<<<<< HEAD
=======
    MOCK_METHOD(Gas, gas_left, (), (const, override));

>>>>>>> d91ddc2e
    // Event Emitting
    MOCK_METHOD(ContextEvent, serialize_context_event, (), (override));
};

} // namespace bb::avm2::simulation<|MERGE_RESOLUTION|>--- conflicted
+++ resolved
@@ -55,11 +55,8 @@
     MOCK_METHOD(Gas, get_parent_gas_used, (), (const, override));
     MOCK_METHOD(Gas, get_parent_gas_limit, (), (const, override));
 
-<<<<<<< HEAD
-=======
     MOCK_METHOD(Gas, gas_left, (), (const, override));
 
->>>>>>> d91ddc2e
     // Event Emitting
     MOCK_METHOD(ContextEvent, serialize_context_event, (), (override));
 };
