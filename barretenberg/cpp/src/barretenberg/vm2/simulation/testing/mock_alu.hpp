#pragma once

#include <gmock/gmock.h>

#include "barretenberg/vm2/common/memory_types.hpp"
#include "barretenberg/vm2/simulation/alu.hpp"
#include "barretenberg/vm2/simulation/context.hpp"

namespace bb::avm2::simulation {

class MockAlu : public AluInterface {
  public:
    // https://google.github.io/googletest/gmock_cook_book.html#making-the-compilation-faster
    MockAlu();
    ~MockAlu() override;

    MOCK_METHOD(MemoryValue, add, (const MemoryValue& a, const MemoryValue& b), (override));
    MOCK_METHOD(MemoryValue, eq, (const MemoryValue& a, const MemoryValue& b), (override));
    MOCK_METHOD(MemoryValue, lt, (const MemoryValue& a, const MemoryValue& b), (override));
<<<<<<< HEAD
    MOCK_METHOD(MemoryValue, op_not, (const MemoryValue& a), (override));
=======
    MOCK_METHOD(MemoryValue, lte, (const MemoryValue& a, const MemoryValue& b), (override));
>>>>>>> 2f06b62f
};

} // namespace bb::avm2::simulation<|MERGE_RESOLUTION|>--- conflicted
+++ resolved
@@ -17,11 +17,8 @@
     MOCK_METHOD(MemoryValue, add, (const MemoryValue& a, const MemoryValue& b), (override));
     MOCK_METHOD(MemoryValue, eq, (const MemoryValue& a, const MemoryValue& b), (override));
     MOCK_METHOD(MemoryValue, lt, (const MemoryValue& a, const MemoryValue& b), (override));
-<<<<<<< HEAD
+    MOCK_METHOD(MemoryValue, lte, (const MemoryValue& a, const MemoryValue& b), (override));
     MOCK_METHOD(MemoryValue, op_not, (const MemoryValue& a), (override));
-=======
-    MOCK_METHOD(MemoryValue, lte, (const MemoryValue& a, const MemoryValue& b), (override));
->>>>>>> 2f06b62f
 };
 
 } // namespace bb::avm2::simulation