#include "barretenberg/vm2/simulation/class_id_derivation.hpp"

#include <cassert>

#include "barretenberg/vm/aztec_constants.hpp"
#include "barretenberg/vm2/simulation/lib/contract_crypto.hpp"
#include "barretenberg/vm2/simulation/poseidon2.hpp"

namespace bb::avm2::simulation {

void ClassIdDerivation::assert_derivation(const ContractClassId& class_id, const ContractClass& klass)
{
    // TODO: Cache and deduplicate.
    FF computed_class_id = poseidon2.hash({ GENERATOR_INDEX__CONTRACT_LEAF,
                                            klass.artifact_hash,
                                            klass.private_function_root,
                                            klass.public_bytecode_commitment });
<<<<<<< HEAD
    if (computed_class_id != class_id) // workaround for unused variable compilation error
=======
    (void)computed_class_id; // Silence unused variable warning when assert is stripped out
>>>>>>> 6da195fe
    assert(computed_class_id == class_id);
    events.emit({ .class_id = class_id, .klass = klass });
}

} // namespace bb::avm2::simulation<|MERGE_RESOLUTION|>--- conflicted
+++ resolved
@@ -15,11 +15,7 @@
                                             klass.artifact_hash,
                                             klass.private_function_root,
                                             klass.public_bytecode_commitment });
-<<<<<<< HEAD
-    if (computed_class_id != class_id) // workaround for unused variable compilation error
-=======
     (void)computed_class_id; // Silence unused variable warning when assert is stripped out
->>>>>>> 6da195fe
     assert(computed_class_id == class_id);
     events.emit({ .class_id = class_id, .klass = klass });
 }
