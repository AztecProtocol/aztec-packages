--- conflicted
+++ resolved
@@ -29,24 +29,17 @@
     // If the instance is found, the address derivation will be proven.
     // If it is not found, we have to prove that the nullifier does NOT exist.
     std::optional<ContractInstance> maybe_instance = contract_db.get_contract_instance(address);
-<<<<<<< HEAD
 
+    auto bytecode_id = next_bytecode_id++;
     if (!merkle_db.nullifier_exists(DEPLOYER_CONTRACT_ADDRESS, address)) {
-        throw std::runtime_error("Contract " + field_to_string(address) + " is not deployed");
-=======
-    auto siloed_address = poseidon2.hash({ GENERATOR_INDEX__OUTER_NULLIFIER, DEPLOYER_CONTRACT_ADDRESS, address });
-    auto bytecode_id = next_bytecode_id++;
-    if (!merkle_db.nullifier_exists(siloed_address)) {
         retrieval_events.emit({
             .bytecode_id = bytecode_id,
             .address = address,
-            .siloed_address = siloed_address,
             .error = true,
         });
         resolved_addresses[address] = { .bytecode_id = bytecode_id, .not_found = true };
         vinfo("Contract ", field_to_string(address), " is not deployed!");
         throw BytecodeNotFoundError(bytecode_id, "Contract " + field_to_string(address) + " is not deployed");
->>>>>>> 7edf16da
     }
 
     const ContractInstance& instance = maybe_instance.value();
