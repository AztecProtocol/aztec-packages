#include "barretenberg/vm2/simulation/tx_execution.hpp"

#include <algorithm>

#include "barretenberg/crypto/poseidon2/poseidon2.hpp"
#include "barretenberg/vm2/common/aztec_constants.hpp"
#include "barretenberg/vm2/common/aztec_types.hpp"
<<<<<<< HEAD
#include <algorithm>
=======
#include "barretenberg/vm2/simulation/context.hpp"
#include "barretenberg/vm2/simulation/events/tx_events.hpp"
>>>>>>> d91ddc2e

namespace bb::avm2::simulation {

void TxExecution::emit_public_call_request(const EnqueuedCallHint& call,
                                           TransactionPhase phase,
                                           const ExecutionResult& result,
                                           TreeStates&& prev_tree_state,
                                           Gas prev_gas,
                                           Gas gas_limit)
{
    // Compute an emit calldata event here eventually, for now just unconstrained
    std::vector<FF> calldata_with_sep = { GENERATOR_INDEX__PUBLIC_CALLDATA };
    calldata_with_sep.insert(calldata_with_sep.end(), call.calldata.begin(), call.calldata.end());
    auto calldata_hash = crypto::Poseidon2<crypto::Poseidon2Bn254ScalarFieldParams>::hash(calldata_with_sep);
    events.emit(TxEvent{ .phase = phase,
                         .prev_tree_state = std::move(prev_tree_state),
                         .next_tree_state = merkle_db.get_tree_state(),
                         .prev_gas_used = prev_gas,
                         .gas_used = result.gas_used,
                         .gas_limit = gas_limit,
                         .event = EnqueuedCallEvent{
                             .msg_sender = call.msgSender,
                             .contract_address = call.contractAddress,
                             .is_static = call.isStaticCall,
                             .calldata_hash = calldata_hash,
                             .success = result.success,
                         } });
}

// Simulates the entire transaction execution phases.
// There are multiple distinct transaction phases that are executed in order:
// (1) Non-revertible insertions of nullifiers, note hashes, and L2 to L1 messages.
// (2) Setup phase, where the setup enqueued calls are executed.
// (3) Revertible insertions of nullifiers, note hashes, and L2 to L1 messages.
// (4) App logic phase, where the app logic enqueued calls are executed.
// (5) Collec Gas fee
void TxExecution::simulate(const Tx& tx)
{
    Gas gas_limit = tx.gasSettings.gasLimits;
    Gas gas_used = tx.gasUsedByPrivate;

    info("Simulating tx ",
         tx.hash,
         " with ",
         tx.setupEnqueuedCalls.size(),
         " setup enqueued calls, ",
         tx.appLogicEnqueuedCalls.size(),
         " app logic enqueued calls, and ",
         tx.teardownEnqueuedCall ? "1 teardown enqueued call" : "no teardown enqueued call");

    // TODO: Checkpointing is not yet correctly implemented.
    try {
        // Insert non-revertibles.
        insert_non_revertibles(tx);

        // Setup.
        for (const auto& call : tx.setupEnqueuedCalls) {
            info("[SETUP] Executing enqueued call to ", call.contractAddress);
<<<<<<< HEAD
            auto context = make_enqueued_context(
                call.contractAddress, call.msgSender, call.calldata, call.isStaticCall, gas_limit, gas_used);
            ExecutionResult result = call_execution.execute(std::move(context));
=======
            TreeStates prev_tree_state = merkle_db.get_tree_state();
            auto context = context_provider.make_enqueued_context(
                call.contractAddress, call.msgSender, call.calldata, call.isStaticCall, gas_limit, gas_used);
            ExecutionResult result = call_execution.execute(std::move(context));
            emit_public_call_request(
                call, TransactionPhase::SETUP, result, std::move(prev_tree_state), gas_used, gas_limit);
>>>>>>> d91ddc2e
            gas_used = result.gas_used;
        }

        try {
            merkle_db.create_checkpoint();
<<<<<<< HEAD

            // Insert revertibles.
            insert_revertibles(tx);

            // App logic.
            for (const auto& call : tx.appLogicEnqueuedCalls) {
                info("[APP_LOGIC] Executing enqueued call to ", call.contractAddress);
                auto context = make_enqueued_context(
                    call.contractAddress, call.msgSender, call.calldata, call.isStaticCall, gas_limit, gas_used);
                ExecutionResult result = call_execution.execute(std::move(context));
=======

            // Insert revertibles.
            insert_revertibles(tx);

            // App logic.
            for (const auto& call : tx.appLogicEnqueuedCalls) {
                info("[APP_LOGIC] Executing enqueued call to ", call.contractAddress);
                TreeStates prev_tree_state = merkle_db.get_tree_state();
                auto context = context_provider.make_enqueued_context(
                    call.contractAddress, call.msgSender, call.calldata, call.isStaticCall, gas_limit, gas_used);
                ExecutionResult result = call_execution.execute(std::move(context));
                emit_public_call_request(
                    call, TransactionPhase::APP_LOGIC, result, std::move(prev_tree_state), gas_used, gas_limit);
>>>>>>> d91ddc2e
                gas_used = result.gas_used;
            }
        } catch (const std::exception& e) {
            // TODO: revert the checkpoint.
            info("Revertible failure while simulating tx ", tx.hash, ": ", e.what());
        }

        // Teardown.
        if (tx.teardownEnqueuedCall) {
            try {
                info("[TEARDOWN] Executing enqueued call to ", tx.teardownEnqueuedCall->contractAddress);
<<<<<<< HEAD
                auto context = make_enqueued_context(tx.teardownEnqueuedCall->contractAddress,
                                                     tx.teardownEnqueuedCall->msgSender,
                                                     tx.teardownEnqueuedCall->calldata,
                                                     tx.teardownEnqueuedCall->isStaticCall,
                                                     tx.gasSettings.teardownGasLimits,
                                                     Gas{ 0, 0 });
                call_execution.execute(std::move(context));
=======
                TreeStates prev_tree_state = merkle_db.get_tree_state();
                auto context = context_provider.make_enqueued_context(tx.teardownEnqueuedCall->contractAddress,
                                                                      tx.teardownEnqueuedCall->msgSender,
                                                                      tx.teardownEnqueuedCall->calldata,
                                                                      tx.teardownEnqueuedCall->isStaticCall,
                                                                      tx.gasSettings.teardownGasLimits,
                                                                      Gas{ 0, 0 });

                ExecutionResult result = call_execution.execute(std::move(context));
                // Check what to do here for GAS
                emit_public_call_request(*tx.teardownEnqueuedCall,
                                         TransactionPhase::APP_LOGIC,
                                         result,
                                         std::move(prev_tree_state),
                                         Gas{ 0, 0 }, // Reset for teardown since it is tracked separately
                                         tx.gasSettings.teardownGasLimits);
>>>>>>> d91ddc2e
            } catch (const std::exception& e) {
                info("Teardown failure while simulating tx ", tx.hash, ": ", e.what());
            }
        }

<<<<<<< HEAD
        // TODO: Fee payment.
=======
        // Fee payment.
        events.emit(TxEvent{ .phase = TransactionPhase::COLLECT_GAS_FEES,
                             .prev_tree_state = merkle_db.get_tree_state(),
                             .next_tree_state = merkle_db.get_tree_state(),
                             .prev_gas_used = gas_used,
                             .gas_used = gas_used, // Gas charged outside AVM for private inserts
                             .gas_limit = tx.gasSettings.gasLimits,
                             .event = CollectGasFeeEvent{
                                 .fee_per_da_gas = 0,
                                 .fee_per_l2_gas = 0,
                                 .max_fee_per_da_gas = tx.gasSettings.maxFeesPerGas.feePerDaGas,
                                 .max_fee_per_l2_gas = tx.gasSettings.maxFeesPerGas.feePerL2Gas,
                                 .max_priority_fees_per_l2_gas = tx.gasSettings.maxPriorityFeesPerGas.feePerL2Gas,
                                 .max_priority_fees_per_da_gas = tx.gasSettings.maxPriorityFeesPerGas.feePerDaGas,
                             } });
>>>>>>> d91ddc2e
    } catch (const std::exception& e) {
        // Catastrophic failure.
        info("Error while simulating tx ", tx.hash, ": ", e.what());
        throw e;
    }
}

<<<<<<< HEAD
// This is effectively just calling into the execution provider
std::unique_ptr<ContextInterface> TxExecution::make_enqueued_context(AztecAddress address,
                                                                     AztecAddress msg_sender,
                                                                     std::span<const FF> calldata,
                                                                     bool is_static,
                                                                     Gas gas_limit,
                                                                     Gas gas_used)
{
    auto& execution_provider = call_execution.get_provider();
    return execution_provider.make_enqueued_context(address, msg_sender, calldata, is_static, gas_limit, gas_used);
}

=======
// TODO: How to increment the context id here?
// This function inserts the non-revertible accumulated data into the Merkle DB.
// It might error if the limits for number of allowable inserts are exceeded, but this result in an unprovable tx
>>>>>>> d91ddc2e
void TxExecution::insert_non_revertibles(const Tx& tx)
{
    info("[NON_REVERTIBLE] Inserting ",
         tx.nonRevertibleAccumulatedData.nullifiers.size(),
         " nullifiers, ",
         tx.nonRevertibleAccumulatedData.noteHashes.size(),
         " note hashes, and ",
         tx.nonRevertibleAccumulatedData.l2ToL1Messages.size(),
         " L2 to L1 messages for tx ",
         tx.hash);
    auto prev_tree_state = merkle_db.get_tree_state();
    // 1. Write the already siloed nullifiers.
    for (const auto& nullifier : tx.nonRevertibleAccumulatedData.nullifiers) {
        merkle_db.nullifier_write(nullifier);

        auto next_tree_state = merkle_db.get_tree_state();
        events.emit(TxEvent{ .phase = TransactionPhase::NR_NULLIFIER_INSERTION,
                             .prev_tree_state = prev_tree_state,
                             .next_tree_state = next_tree_state,
                             .event = PrivateAppendTreeEvent{ .leaf_value = nullifier } });
        prev_tree_state = next_tree_state;
    }

    // 2. Write already unique note hashes.
    for (const auto& siloed_note_hash : tx.nonRevertibleAccumulatedData.noteHashes) {
        merkle_db.note_hash_write(siloed_note_hash);

        auto next_tree_state = merkle_db.get_tree_state();
        events.emit(TxEvent{ .phase = TransactionPhase::NR_NOTE_INSERTION,
                             .prev_tree_state = prev_tree_state,
                             .next_tree_state = next_tree_state,
                             .event = PrivateAppendTreeEvent{ .leaf_value = siloed_note_hash } });
        prev_tree_state = next_tree_state;
    }

    // 3. Write l2_l1 messages
    for (const auto& l2_to_l1_msg : tx.nonRevertibleAccumulatedData.l2ToL1Messages) {
        // Tree state does not change when writing L2 to L1 messages.
        auto tree_state = merkle_db.get_tree_state();
        events.emit(TxEvent{ .phase = TransactionPhase::NR_L2_TO_L1_MESSAGE,
                             .prev_tree_state = tree_state,
                             .next_tree_state = tree_state,
                             .event = PrivateEmitL2L1MessageEvent{ .scoped_msg = l2_to_l1_msg } });
    }
}

// TODO: Error Handling
void TxExecution::insert_revertibles(const Tx& tx)
{
<<<<<<< HEAD
    // 1. Write the nullifiers.
    // 2. Write the note hashes.
    // 3. Write the new contracts.
=======
    info("[REVERTIBLE] Inserting ",
         tx.revertibleAccumulatedData.nullifiers.size(),
         " nullifiers, ",
         tx.revertibleAccumulatedData.noteHashes.size(),
         " note hashes, and ",
         tx.revertibleAccumulatedData.l2ToL1Messages.size(),
         " L2 to L1 messages for tx ",
         tx.hash);
    auto prev_tree_state = merkle_db.get_tree_state();
    // 1. Write the already siloed nullifiers.
    for (const auto& siloed_nullifier : tx.revertibleAccumulatedData.nullifiers) {
        merkle_db.nullifier_write(siloed_nullifier);

        auto next_tree_state = merkle_db.get_tree_state();
        events.emit(TxEvent{ .phase = TransactionPhase::R_NULLIFIER_INSERTION,
                             .prev_tree_state = prev_tree_state,
                             .next_tree_state = next_tree_state,
                             .event = PrivateAppendTreeEvent{ .leaf_value = siloed_nullifier } });
        prev_tree_state = next_tree_state;
    }

    // 2. Write the note hashes
    for (const auto& note_hash : tx.revertibleAccumulatedData.noteHashes) {
        // todo: this silo/unique-fying needs to be constrained  by the avm. (#14544)
        // This is guaranteed to not fail by a private kernel, otherwise we can't prove
        FF first_nullifier = tx.revertibleAccumulatedData.nullifiers[0];
        uint32_t num_note_hash_emitted = prev_tree_state.noteHashTree.counter;
        auto note_hash_nonce = crypto::Poseidon2<crypto::Poseidon2Bn254ScalarFieldParams>::hash(
            { GENERATOR_INDEX__NOTE_HASH_NONCE, first_nullifier, num_note_hash_emitted });
        auto siloedNoteHash = crypto::Poseidon2<crypto::Poseidon2Bn254ScalarFieldParams>::hash(
            { GENERATOR_INDEX__UNIQUE_NOTE_HASH, note_hash_nonce, note_hash });
        merkle_db.note_hash_write(siloedNoteHash);

        auto next_tree_state = merkle_db.get_tree_state();
        events.emit(TxEvent{ .phase = TransactionPhase::R_NOTE_INSERTION,
                             .prev_tree_state = prev_tree_state,
                             .next_tree_state = next_tree_state,
                             .event = PrivateAppendTreeEvent{ .leaf_value = note_hash } });
        prev_tree_state = next_tree_state;
    }

    // 3. Write L2 to L1 messages.
    for (const auto& l2_to_l1_msg : tx.revertibleAccumulatedData.l2ToL1Messages) {
        // Tree state does not change when writing L2 to L1 messages.
        auto tree_state = merkle_db.get_tree_state();
        events.emit(TxEvent{ .phase = TransactionPhase::R_L2_TO_L1_MESSAGE,
                             .prev_tree_state = tree_state,
                             .next_tree_state = tree_state,
                             .event = PrivateEmitL2L1MessageEvent{ .scoped_msg = l2_to_l1_msg } });
    }
>>>>>>> d91ddc2e
}

} // namespace bb::avm2::simulation<|MERGE_RESOLUTION|>--- conflicted
+++ resolved
@@ -5,12 +5,8 @@
 #include "barretenberg/crypto/poseidon2/poseidon2.hpp"
 #include "barretenberg/vm2/common/aztec_constants.hpp"
 #include "barretenberg/vm2/common/aztec_types.hpp"
-<<<<<<< HEAD
-#include <algorithm>
-=======
 #include "barretenberg/vm2/simulation/context.hpp"
 #include "barretenberg/vm2/simulation/events/tx_events.hpp"
->>>>>>> d91ddc2e
 
 namespace bb::avm2::simulation {
 
@@ -69,35 +65,17 @@
         // Setup.
         for (const auto& call : tx.setupEnqueuedCalls) {
             info("[SETUP] Executing enqueued call to ", call.contractAddress);
-<<<<<<< HEAD
-            auto context = make_enqueued_context(
-                call.contractAddress, call.msgSender, call.calldata, call.isStaticCall, gas_limit, gas_used);
-            ExecutionResult result = call_execution.execute(std::move(context));
-=======
             TreeStates prev_tree_state = merkle_db.get_tree_state();
             auto context = context_provider.make_enqueued_context(
                 call.contractAddress, call.msgSender, call.calldata, call.isStaticCall, gas_limit, gas_used);
             ExecutionResult result = call_execution.execute(std::move(context));
             emit_public_call_request(
                 call, TransactionPhase::SETUP, result, std::move(prev_tree_state), gas_used, gas_limit);
->>>>>>> d91ddc2e
             gas_used = result.gas_used;
         }
 
         try {
             merkle_db.create_checkpoint();
-<<<<<<< HEAD
-
-            // Insert revertibles.
-            insert_revertibles(tx);
-
-            // App logic.
-            for (const auto& call : tx.appLogicEnqueuedCalls) {
-                info("[APP_LOGIC] Executing enqueued call to ", call.contractAddress);
-                auto context = make_enqueued_context(
-                    call.contractAddress, call.msgSender, call.calldata, call.isStaticCall, gas_limit, gas_used);
-                ExecutionResult result = call_execution.execute(std::move(context));
-=======
 
             // Insert revertibles.
             insert_revertibles(tx);
@@ -111,7 +89,6 @@
                 ExecutionResult result = call_execution.execute(std::move(context));
                 emit_public_call_request(
                     call, TransactionPhase::APP_LOGIC, result, std::move(prev_tree_state), gas_used, gas_limit);
->>>>>>> d91ddc2e
                 gas_used = result.gas_used;
             }
         } catch (const std::exception& e) {
@@ -123,15 +100,6 @@
         if (tx.teardownEnqueuedCall) {
             try {
                 info("[TEARDOWN] Executing enqueued call to ", tx.teardownEnqueuedCall->contractAddress);
-<<<<<<< HEAD
-                auto context = make_enqueued_context(tx.teardownEnqueuedCall->contractAddress,
-                                                     tx.teardownEnqueuedCall->msgSender,
-                                                     tx.teardownEnqueuedCall->calldata,
-                                                     tx.teardownEnqueuedCall->isStaticCall,
-                                                     tx.gasSettings.teardownGasLimits,
-                                                     Gas{ 0, 0 });
-                call_execution.execute(std::move(context));
-=======
                 TreeStates prev_tree_state = merkle_db.get_tree_state();
                 auto context = context_provider.make_enqueued_context(tx.teardownEnqueuedCall->contractAddress,
                                                                       tx.teardownEnqueuedCall->msgSender,
@@ -148,15 +116,11 @@
                                          std::move(prev_tree_state),
                                          Gas{ 0, 0 }, // Reset for teardown since it is tracked separately
                                          tx.gasSettings.teardownGasLimits);
->>>>>>> d91ddc2e
             } catch (const std::exception& e) {
                 info("Teardown failure while simulating tx ", tx.hash, ": ", e.what());
             }
         }
 
-<<<<<<< HEAD
-        // TODO: Fee payment.
-=======
         // Fee payment.
         events.emit(TxEvent{ .phase = TransactionPhase::COLLECT_GAS_FEES,
                              .prev_tree_state = merkle_db.get_tree_state(),
@@ -172,7 +136,6 @@
                                  .max_priority_fees_per_l2_gas = tx.gasSettings.maxPriorityFeesPerGas.feePerL2Gas,
                                  .max_priority_fees_per_da_gas = tx.gasSettings.maxPriorityFeesPerGas.feePerDaGas,
                              } });
->>>>>>> d91ddc2e
     } catch (const std::exception& e) {
         // Catastrophic failure.
         info("Error while simulating tx ", tx.hash, ": ", e.what());
@@ -180,24 +143,9 @@
     }
 }
 
-<<<<<<< HEAD
-// This is effectively just calling into the execution provider
-std::unique_ptr<ContextInterface> TxExecution::make_enqueued_context(AztecAddress address,
-                                                                     AztecAddress msg_sender,
-                                                                     std::span<const FF> calldata,
-                                                                     bool is_static,
-                                                                     Gas gas_limit,
-                                                                     Gas gas_used)
-{
-    auto& execution_provider = call_execution.get_provider();
-    return execution_provider.make_enqueued_context(address, msg_sender, calldata, is_static, gas_limit, gas_used);
-}
-
-=======
 // TODO: How to increment the context id here?
 // This function inserts the non-revertible accumulated data into the Merkle DB.
 // It might error if the limits for number of allowable inserts are exceeded, but this result in an unprovable tx
->>>>>>> d91ddc2e
 void TxExecution::insert_non_revertibles(const Tx& tx)
 {
     info("[NON_REVERTIBLE] Inserting ",
@@ -247,11 +195,6 @@
 // TODO: Error Handling
 void TxExecution::insert_revertibles(const Tx& tx)
 {
-<<<<<<< HEAD
-    // 1. Write the nullifiers.
-    // 2. Write the note hashes.
-    // 3. Write the new contracts.
-=======
     info("[REVERTIBLE] Inserting ",
          tx.revertibleAccumulatedData.nullifiers.size(),
          " nullifiers, ",
@@ -302,7 +245,6 @@
                              .next_tree_state = tree_state,
                              .event = PrivateEmitL2L1MessageEvent{ .scoped_msg = l2_to_l1_msg } });
     }
->>>>>>> d91ddc2e
 }
 
 } // namespace bb::avm2::simulation