#include "barretenberg/vm2/simulation/update_check.hpp"

#include "barretenberg/vm2/common/aztec_types.hpp"
#include "barretenberg/vm2/simulation/events/update_check.hpp"
#include "barretenberg/vm2/simulation/lib/contract_crypto.hpp"
#include "barretenberg/vm2/simulation/testing/mock_dbs.hpp"
#include "barretenberg/vm2/simulation/testing/mock_merkle_check.hpp"
#include "barretenberg/vm2/simulation/testing/mock_poseidon2.hpp"
#include "barretenberg/vm2/simulation/testing/mock_range_check.hpp"
#include "barretenberg/vm2/testing/fixtures.hpp"
#include "barretenberg/vm2/testing/macros.hpp"

#include <gmock/gmock.h>
#include <gtest/gtest.h>

using poseidon2 = bb::crypto::Poseidon2<bb::crypto::Poseidon2Bn254ScalarFieldParams>;

namespace bb::avm2::simulation {

using ::testing::_;
using ::testing::ElementsAre;
using ::testing::NiceMock;
using ::testing::Return;
using ::testing::ReturnRef;
using ::testing::SizeIs;
using ::testing::StrictMock;
using ::testing::TestWithParam;

using PublicDataTreeLeafPreimage = IndexedLeaf<PublicDataLeafValue>;

namespace {

TEST(AvmSimulationUpdateCheck, NeverWritten)
{
    uint64_t current_timestamp = 100;
    ContractInstance instance = testing::random_contract_instance();
    instance.current_class_id = instance.original_class_id;
    AztecAddress derived_address = compute_contract_address(instance);
    FF delayed_public_mutable_slot = poseidon2::hash({ UPDATED_CLASS_IDS_SLOT, derived_address });
    FF delayed_public_mutable_hash_slot = delayed_public_mutable_slot + UPDATES_DELAYED_PUBLIC_MUTABLE_VALUES_LEN;

    TreeStates tree_states = {};
    tree_states.publicDataTree.tree.root = 42;

    NiceMock<MockPoseidon2> poseidon2;
    NiceMock<MockHighLevelMerkleDB> merkle_db;
    StrictMock<MockLowLevelMerkleDB> low_level_merkle_db;
    StrictMock<MockRangeCheck> range_check;

    EventEmitter<UpdateCheckEvent> event_emitter;
    UpdateCheck update_check(poseidon2, range_check, merkle_db, current_timestamp, event_emitter);

<<<<<<< HEAD
    EXPECT_CALL(merkle_db, storage_read(AztecAddress(DEPLOYER_CONTRACT_ADDRESS), delayed_public_mutable_hash_slot))
=======
    EXPECT_CALL(merkle_db,
                storage_read(AztecAddress(CONTRACT_INSTANCE_REGISTRY_CONTRACT_ADDRESS), shared_mutable_hash_slot))
>>>>>>> 19e4cd7e
        .WillRepeatedly(Return(FF(0)));
    EXPECT_CALL(merkle_db, get_tree_state()).WillRepeatedly(Return(tree_states));
    EXPECT_CALL(poseidon2, hash(_)).WillRepeatedly([](const std::vector<FF>& input) { return poseidon2::hash(input); });

    update_check.check_current_class_id(derived_address, instance);

    EXPECT_THAT(event_emitter.dump_events(),
                ElementsAre(UpdateCheckEvent{
                    .address = derived_address,
                    .current_class_id = instance.current_class_id,
                    .original_class_id = instance.original_class_id,
                    .public_data_tree_root = tree_states.publicDataTree.tree.root,
                    .current_timestamp = current_timestamp,
                    .update_hash = 0,
                    .update_preimage_metadata = 0,
                    .update_preimage_pre_class_id = 0,
                    .update_preimage_post_class_id = 0,
                    .delayed_public_mutable_slot = delayed_public_mutable_slot,
                }));

    // Negative: class id must be original class id
    instance.current_class_id = instance.current_class_id + 1;
    EXPECT_THROW_WITH_MESSAGE(update_check.check_current_class_id(derived_address, instance),
                              "Current class id.*does not match expected class id.*");
}

struct TestParams {
    FF original_class_id;
    FF current_class_id;
    FF update_pre_class;
    FF update_post_class;
    FF update_timestamp_of_change;
    bool should_throw;
};

std::vector<TestParams> hash_nonzero_tests = {
    TestParams{ // Hash is not zero, but scheduled value change is zeroed out
                // Only delay has been touched
                .original_class_id = 27,
                .current_class_id = 27,
                .should_throw = false },
    TestParams{ // Hash is not zero, but scheduled value change is zeroed out
                // Only delay has been touched
                .original_class_id = 27,
                .current_class_id = 28,
                .should_throw = true },
    TestParams{ .original_class_id = 27,
                .current_class_id = 2,
                .update_pre_class = 2,             // From 2
                .update_post_class = 3,            // To 3
                .update_timestamp_of_change = 101, // At timestamp after current
                .should_throw = false },
    TestParams{ .original_class_id = 27,
                .current_class_id = 2,
                .update_pre_class = 2,            // From 2
                .update_post_class = 3,           // To 3
                .update_timestamp_of_change = 99, // At timestamp before current
                .should_throw = true },
    TestParams{ .original_class_id = 27,
                .current_class_id = 3,
                .update_pre_class = 2,            // From 2
                .update_post_class = 3,           // To 3
                .update_timestamp_of_change = 99, // At timestamp before current
                .should_throw = false },
    TestParams{ .original_class_id = 27,
                .current_class_id = 3,
                .update_pre_class = 2,             // From 2
                .update_post_class = 3,            // To 3
                .update_timestamp_of_change = 101, // At timestamp after current
                .should_throw = true },
    TestParams{ .original_class_id = 27,
                .current_class_id = 3,
                .update_pre_class = 2,             // From 2
                .update_post_class = 3,            // To 3
                .update_timestamp_of_change = 100, // At current (past) timestamp
                .should_throw = false },
    TestParams{ .original_class_id = 27,
                .current_class_id = 2,
                .update_pre_class = 2,             // From 2
                .update_post_class = 3,            // To 3
                .update_timestamp_of_change = 100, // At current (past) timestamp
                .should_throw = true },
    TestParams{ .original_class_id = 1,
                .current_class_id = 1,
                .update_pre_class = 0,             // From original
                .update_post_class = 3,            // To 3
                .update_timestamp_of_change = 101, // At timestamp after current
                .should_throw = false },
    TestParams{ .original_class_id = 1,
                .current_class_id = 3,
                .update_pre_class = 0,             // From original
                .update_post_class = 3,            // To 3
                .update_timestamp_of_change = 101, // At timestamp after current
                .should_throw = true },
};

class UpdateCheckHashNonzeroTest : public TestWithParam<TestParams> {};

TEST_P(UpdateCheckHashNonzeroTest, WithHash)
{
    const auto& param = GetParam();

    uint64_t current_timestamp = 100;
    ContractInstance instance = testing::random_contract_instance();
    instance.current_class_id = param.current_class_id;
    instance.original_class_id = param.original_class_id;

    AztecAddress derived_address = compute_contract_address(instance);
<<<<<<< HEAD
    FF delayed_public_mutable_slot = poseidon2::hash({ UPDATED_CLASS_IDS_SLOT, derived_address });
    FF delayed_public_mutable_hash_slot = delayed_public_mutable_slot + UPDATES_DELAYED_PUBLIC_MUTABLE_VALUES_LEN;
    FF delayed_public_mutable_leaf_slot = poseidon2::hash(
        { GENERATOR_INDEX__PUBLIC_LEAF_INDEX, DEPLOYER_CONTRACT_ADDRESS, delayed_public_mutable_hash_slot });
=======
    FF shared_mutable_slot = poseidon2::hash({ UPDATED_CLASS_IDS_SLOT, derived_address });
    FF shared_mutable_hash_slot = shared_mutable_slot + UPDATES_SHARED_MUTABLE_VALUES_LEN;
    FF shared_mutable_leaf_slot = poseidon2::hash(
        { GENERATOR_INDEX__PUBLIC_LEAF_INDEX, CONTRACT_INSTANCE_REGISTRY_CONTRACT_ADDRESS, shared_mutable_hash_slot });
>>>>>>> 19e4cd7e

    FF update_metadata = FF(static_cast<uint64_t>(123) << 32) + param.update_timestamp_of_change;
    std::vector<FF> update_preimage = { update_metadata, param.update_pre_class, param.update_post_class };
    std::vector<FF> update_preimage_slots;

    for (size_t i = 0; i < update_preimage.size(); ++i) {
<<<<<<< HEAD
        FF leaf_slot = poseidon2::hash(
            { GENERATOR_INDEX__PUBLIC_LEAF_INDEX, DEPLOYER_CONTRACT_ADDRESS, delayed_public_mutable_slot + i });
=======
        FF leaf_slot = poseidon2::hash({ GENERATOR_INDEX__PUBLIC_LEAF_INDEX,
                                         CONTRACT_INSTANCE_REGISTRY_CONTRACT_ADDRESS,
                                         shared_mutable_slot + i });
>>>>>>> 19e4cd7e
        update_preimage_slots.push_back(leaf_slot);
    }

    FF update_hash = poseidon2::hash(update_preimage);

    TreeStates tree_states = {};
    tree_states.publicDataTree.tree.root = 42;

    NiceMock<MockPoseidon2> poseidon2;
    NiceMock<MockHighLevelMerkleDB> merkle_db;
    NiceMock<MockLowLevelMerkleDB> mock_low_level_merkle_db;
    NiceMock<MockRangeCheck> range_check;

    EventEmitter<UpdateCheckEvent> event_emitter;
    UpdateCheck update_check(poseidon2, range_check, merkle_db, current_timestamp, event_emitter);

<<<<<<< HEAD
    EXPECT_CALL(merkle_db, storage_read(AztecAddress(DEPLOYER_CONTRACT_ADDRESS), delayed_public_mutable_hash_slot))
=======
    EXPECT_CALL(merkle_db,
                storage_read(AztecAddress(CONTRACT_INSTANCE_REGISTRY_CONTRACT_ADDRESS), shared_mutable_hash_slot))
>>>>>>> 19e4cd7e
        .WillRepeatedly(Return(update_hash));
    EXPECT_CALL(merkle_db, get_tree_state()).WillRepeatedly(Return(tree_states));
    EXPECT_CALL(merkle_db, as_unconstrained()).WillRepeatedly(ReturnRef(mock_low_level_merkle_db));

    EXPECT_CALL(mock_low_level_merkle_db, get_low_indexed_leaf(world_state::MerkleTreeId::PUBLIC_DATA_TREE, _))
        .WillRepeatedly([&](world_state::MerkleTreeId, const FF& leaf_slot) {
            for (size_t i = 0; i < update_preimage_slots.size(); ++i) {
                if (leaf_slot == update_preimage_slots[i]) {
                    return GetLowIndexedLeafResponse(true, static_cast<uint64_t>(i));
                }
            }
            throw std::runtime_error("Leaf not found");
        });

    EXPECT_CALL(mock_low_level_merkle_db, get_leaf_preimage_public_data_tree(_))
        .WillRepeatedly([&](const uint64_t& index) {
            return PublicDataTreeLeafPreimage(
                PublicDataLeafValue(FF(index) + delayed_public_mutable_leaf_slot, update_preimage[index]), 0, 0);
        });

    EXPECT_CALL(poseidon2, hash(_)).WillRepeatedly([](const std::vector<FF>& input) { return poseidon2::hash(input); });

    EXPECT_CALL(range_check, assert_range(_, _)).WillRepeatedly([](const uint128_t& value, const uint8_t& range) {
        if (range > 128) {
            throw std::runtime_error("Range checks aren't supported for bit-sizes > 128");
        }
        if (range == 128) {
            return;
        }
        if (value > (static_cast<uint128_t>(1) << range)) {
            throw std::runtime_error("Value is out of range");
        }
    });

    if (param.should_throw) {
        EXPECT_THROW_WITH_MESSAGE(update_check.check_current_class_id(derived_address, instance),
                                  "Current class id.*does not match expected class id.*");
        EXPECT_THAT(event_emitter.dump_events(), SizeIs(0));
    } else {
        update_check.check_current_class_id(derived_address, instance);
        EXPECT_THAT(event_emitter.dump_events(),
                    ElementsAre(UpdateCheckEvent{
                        .address = derived_address,
                        .current_class_id = instance.current_class_id,
                        .original_class_id = instance.original_class_id,
                        .public_data_tree_root = tree_states.publicDataTree.tree.root,
                        .current_timestamp = current_timestamp,
                        .update_hash = update_hash,
                        .update_preimage_metadata = update_metadata,
                        .update_preimage_pre_class_id = param.update_pre_class,
                        .update_preimage_post_class_id = param.update_post_class,
                        .delayed_public_mutable_slot = delayed_public_mutable_slot,
                    }));
    }
}

INSTANTIATE_TEST_SUITE_P(AvmSimulationUpdateCheck, UpdateCheckHashNonzeroTest, ::testing::ValuesIn(hash_nonzero_tests));

TEST(AvmSimulationUpdateCheck, HashMismatch)
{
    uint64_t current_timestamp = 100;
    ContractInstance instance = testing::random_contract_instance();
    instance.current_class_id = instance.original_class_id;
    AztecAddress derived_address = compute_contract_address(instance);
<<<<<<< HEAD
    FF delayed_public_mutable_slot = poseidon2::hash({ UPDATED_CLASS_IDS_SLOT, derived_address });
    FF delayed_public_mutable_hash_slot = delayed_public_mutable_slot + UPDATES_DELAYED_PUBLIC_MUTABLE_VALUES_LEN;
    FF delayed_public_mutable_leaf_slot = poseidon2::hash(
        { GENERATOR_INDEX__PUBLIC_LEAF_INDEX, DEPLOYER_CONTRACT_ADDRESS, delayed_public_mutable_hash_slot });
=======
    FF shared_mutable_slot = poseidon2::hash({ UPDATED_CLASS_IDS_SLOT, derived_address });
    FF shared_mutable_hash_slot = shared_mutable_slot + UPDATES_SHARED_MUTABLE_VALUES_LEN;
    FF shared_mutable_leaf_slot = poseidon2::hash(
        { GENERATOR_INDEX__PUBLIC_LEAF_INDEX, CONTRACT_INSTANCE_REGISTRY_CONTRACT_ADDRESS, shared_mutable_hash_slot });
>>>>>>> 19e4cd7e

    TreeSnapshots trees = {};

    NiceMock<MockPoseidon2> poseidon2;
    NiceMock<MockHighLevelMerkleDB> merkle_db;
    NiceMock<MockLowLevelMerkleDB> mock_low_level_merkle_db;
    StrictMock<MockRangeCheck> range_check;

    EventEmitter<UpdateCheckEvent> event_emitter;
    UpdateCheck update_check(poseidon2, range_check, merkle_db, current_timestamp, event_emitter);

<<<<<<< HEAD
    EXPECT_CALL(merkle_db, storage_read(AztecAddress(DEPLOYER_CONTRACT_ADDRESS), delayed_public_mutable_hash_slot))
=======
    EXPECT_CALL(merkle_db,
                storage_read(AztecAddress(CONTRACT_INSTANCE_REGISTRY_CONTRACT_ADDRESS), shared_mutable_hash_slot))
>>>>>>> 19e4cd7e
        .WillRepeatedly(Return(FF(27)));
    EXPECT_CALL(mock_low_level_merkle_db, get_tree_roots()).WillRepeatedly(ReturnRef(trees));
    EXPECT_CALL(merkle_db, as_unconstrained()).WillRepeatedly(ReturnRef(mock_low_level_merkle_db));

    EXPECT_CALL(mock_low_level_merkle_db, get_low_indexed_leaf(world_state::MerkleTreeId::PUBLIC_DATA_TREE, _))
        .WillRepeatedly([&](world_state::MerkleTreeId, const FF& leaf_slot) {
            return GetLowIndexedLeafResponse(true, static_cast<uint64_t>(leaf_slot - delayed_public_mutable_leaf_slot));
        });

    EXPECT_CALL(mock_low_level_merkle_db, get_leaf_preimage_public_data_tree(_))
        .WillRepeatedly([&](const uint64_t& index) {
            return PublicDataTreeLeafPreimage(
                PublicDataLeafValue(FF(index) + delayed_public_mutable_leaf_slot, 0), 0, 0);
        });

    EXPECT_CALL(poseidon2, hash(_)).WillRepeatedly([](const std::vector<FF>& input) { return poseidon2::hash(input); });

    EXPECT_THROW_WITH_MESSAGE(update_check.check_current_class_id(derived_address, instance),
                              "Stored hash does not match preimage hash");
    EXPECT_THAT(event_emitter.dump_events(), SizeIs(0));
}

} // namespace

} // namespace bb::avm2::simulation<|MERGE_RESOLUTION|>--- conflicted
+++ resolved
@@ -50,12 +50,9 @@
     EventEmitter<UpdateCheckEvent> event_emitter;
     UpdateCheck update_check(poseidon2, range_check, merkle_db, current_timestamp, event_emitter);
 
-<<<<<<< HEAD
-    EXPECT_CALL(merkle_db, storage_read(AztecAddress(DEPLOYER_CONTRACT_ADDRESS), delayed_public_mutable_hash_slot))
-=======
-    EXPECT_CALL(merkle_db,
-                storage_read(AztecAddress(CONTRACT_INSTANCE_REGISTRY_CONTRACT_ADDRESS), shared_mutable_hash_slot))
->>>>>>> 19e4cd7e
+    EXPECT_CALL(
+        merkle_db,
+        storage_read(AztecAddress(CONTRACT_INSTANCE_REGISTRY_CONTRACT_ADDRESS), delayed_public_mutable_hash_slot))
         .WillRepeatedly(Return(FF(0)));
     EXPECT_CALL(merkle_db, get_tree_state()).WillRepeatedly(Return(tree_states));
     EXPECT_CALL(poseidon2, hash(_)).WillRepeatedly([](const std::vector<FF>& input) { return poseidon2::hash(input); });
@@ -164,31 +161,20 @@
     instance.original_class_id = param.original_class_id;
 
     AztecAddress derived_address = compute_contract_address(instance);
-<<<<<<< HEAD
     FF delayed_public_mutable_slot = poseidon2::hash({ UPDATED_CLASS_IDS_SLOT, derived_address });
     FF delayed_public_mutable_hash_slot = delayed_public_mutable_slot + UPDATES_DELAYED_PUBLIC_MUTABLE_VALUES_LEN;
-    FF delayed_public_mutable_leaf_slot = poseidon2::hash(
-        { GENERATOR_INDEX__PUBLIC_LEAF_INDEX, DEPLOYER_CONTRACT_ADDRESS, delayed_public_mutable_hash_slot });
-=======
-    FF shared_mutable_slot = poseidon2::hash({ UPDATED_CLASS_IDS_SLOT, derived_address });
-    FF shared_mutable_hash_slot = shared_mutable_slot + UPDATES_SHARED_MUTABLE_VALUES_LEN;
-    FF shared_mutable_leaf_slot = poseidon2::hash(
-        { GENERATOR_INDEX__PUBLIC_LEAF_INDEX, CONTRACT_INSTANCE_REGISTRY_CONTRACT_ADDRESS, shared_mutable_hash_slot });
->>>>>>> 19e4cd7e
+    FF delayed_public_mutable_leaf_slot = poseidon2::hash({ GENERATOR_INDEX__PUBLIC_LEAF_INDEX,
+                                                            CONTRACT_INSTANCE_REGISTRY_CONTRACT_ADDRESS,
+                                                            delayed_public_mutable_hash_slot });
 
     FF update_metadata = FF(static_cast<uint64_t>(123) << 32) + param.update_timestamp_of_change;
     std::vector<FF> update_preimage = { update_metadata, param.update_pre_class, param.update_post_class };
     std::vector<FF> update_preimage_slots;
 
     for (size_t i = 0; i < update_preimage.size(); ++i) {
-<<<<<<< HEAD
-        FF leaf_slot = poseidon2::hash(
-            { GENERATOR_INDEX__PUBLIC_LEAF_INDEX, DEPLOYER_CONTRACT_ADDRESS, delayed_public_mutable_slot + i });
-=======
         FF leaf_slot = poseidon2::hash({ GENERATOR_INDEX__PUBLIC_LEAF_INDEX,
                                          CONTRACT_INSTANCE_REGISTRY_CONTRACT_ADDRESS,
-                                         shared_mutable_slot + i });
->>>>>>> 19e4cd7e
+                                         delayed_public_mutable_slot + i });
         update_preimage_slots.push_back(leaf_slot);
     }
 
@@ -205,12 +191,9 @@
     EventEmitter<UpdateCheckEvent> event_emitter;
     UpdateCheck update_check(poseidon2, range_check, merkle_db, current_timestamp, event_emitter);
 
-<<<<<<< HEAD
-    EXPECT_CALL(merkle_db, storage_read(AztecAddress(DEPLOYER_CONTRACT_ADDRESS), delayed_public_mutable_hash_slot))
-=======
-    EXPECT_CALL(merkle_db,
-                storage_read(AztecAddress(CONTRACT_INSTANCE_REGISTRY_CONTRACT_ADDRESS), shared_mutable_hash_slot))
->>>>>>> 19e4cd7e
+    EXPECT_CALL(
+        merkle_db,
+        storage_read(AztecAddress(CONTRACT_INSTANCE_REGISTRY_CONTRACT_ADDRESS), delayed_public_mutable_hash_slot))
         .WillRepeatedly(Return(update_hash));
     EXPECT_CALL(merkle_db, get_tree_state()).WillRepeatedly(Return(tree_states));
     EXPECT_CALL(merkle_db, as_unconstrained()).WillRepeatedly(ReturnRef(mock_low_level_merkle_db));
@@ -275,17 +258,11 @@
     ContractInstance instance = testing::random_contract_instance();
     instance.current_class_id = instance.original_class_id;
     AztecAddress derived_address = compute_contract_address(instance);
-<<<<<<< HEAD
     FF delayed_public_mutable_slot = poseidon2::hash({ UPDATED_CLASS_IDS_SLOT, derived_address });
     FF delayed_public_mutable_hash_slot = delayed_public_mutable_slot + UPDATES_DELAYED_PUBLIC_MUTABLE_VALUES_LEN;
-    FF delayed_public_mutable_leaf_slot = poseidon2::hash(
-        { GENERATOR_INDEX__PUBLIC_LEAF_INDEX, DEPLOYER_CONTRACT_ADDRESS, delayed_public_mutable_hash_slot });
-=======
-    FF shared_mutable_slot = poseidon2::hash({ UPDATED_CLASS_IDS_SLOT, derived_address });
-    FF shared_mutable_hash_slot = shared_mutable_slot + UPDATES_SHARED_MUTABLE_VALUES_LEN;
-    FF shared_mutable_leaf_slot = poseidon2::hash(
-        { GENERATOR_INDEX__PUBLIC_LEAF_INDEX, CONTRACT_INSTANCE_REGISTRY_CONTRACT_ADDRESS, shared_mutable_hash_slot });
->>>>>>> 19e4cd7e
+    FF delayed_public_mutable_leaf_slot = poseidon2::hash({ GENERATOR_INDEX__PUBLIC_LEAF_INDEX,
+                                                            CONTRACT_INSTANCE_REGISTRY_CONTRACT_ADDRESS,
+                                                            delayed_public_mutable_hash_slot });
 
     TreeSnapshots trees = {};
 
@@ -297,12 +274,9 @@
     EventEmitter<UpdateCheckEvent> event_emitter;
     UpdateCheck update_check(poseidon2, range_check, merkle_db, current_timestamp, event_emitter);
 
-<<<<<<< HEAD
-    EXPECT_CALL(merkle_db, storage_read(AztecAddress(DEPLOYER_CONTRACT_ADDRESS), delayed_public_mutable_hash_slot))
-=======
-    EXPECT_CALL(merkle_db,
-                storage_read(AztecAddress(CONTRACT_INSTANCE_REGISTRY_CONTRACT_ADDRESS), shared_mutable_hash_slot))
->>>>>>> 19e4cd7e
+    EXPECT_CALL(
+        merkle_db,
+        storage_read(AztecAddress(CONTRACT_INSTANCE_REGISTRY_CONTRACT_ADDRESS), delayed_public_mutable_hash_slot))
         .WillRepeatedly(Return(FF(27)));
     EXPECT_CALL(mock_low_level_merkle_db, get_tree_roots()).WillRepeatedly(ReturnRef(trees));
     EXPECT_CALL(merkle_db, as_unconstrained()).WillRepeatedly(ReturnRef(mock_low_level_merkle_db));
