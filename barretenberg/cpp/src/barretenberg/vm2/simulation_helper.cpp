--- conflicted
+++ resolved
@@ -133,14 +133,6 @@
                                        instruction_fetching_emitter);
     ExecutionComponentsProvider execution_components(range_check, instruction_info_db);
 
-<<<<<<< HEAD
-    Alu alu(alu_emitter);
-    ContextProvider context_provider(bytecode_manager, range_check, memory_emitter);
-    Execution execution(
-        alu, execution_components, context_provider, instruction_info_db, execution_emitter, context_stack_emitter);
-    TxExecution tx_execution(execution, context_provider, merkle_db, field_gt, tx_event_emitter);
-    Sha256 sha256(sha256_compression_emitter);
-=======
     MemoryProvider memory_provider(range_check, execution_id_manager, memory_emitter);
     ContextProvider context_provider(bytecode_manager, memory_provider);
     Execution execution(alu,
@@ -150,8 +142,7 @@
                         execution_id_manager,
                         execution_emitter,
                         context_stack_emitter);
-    TxExecution tx_execution(execution, context_provider, merkle_db, tx_event_emitter);
->>>>>>> 15c12144
+    TxExecution tx_execution(execution, context_provider, merkle_db, field_gt, tx_event_emitter);
 
     tx_execution.simulate(hints.tx);
 
