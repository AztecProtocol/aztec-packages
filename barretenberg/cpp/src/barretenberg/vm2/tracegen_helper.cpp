--- conflicted
+++ resolved
@@ -366,28 +366,6 @@
 {
     // Now we can compute lookups and permutations.
     {
-<<<<<<< HEAD
-        auto jobs_interactions = concatenate_jobs(TxTraceBuilder::lookup_jobs(),
-                                                  ExecutionTraceBuilder::lookup_jobs(),
-                                                  Poseidon2TraceBuilder::lookup_jobs(),
-                                                  RangeCheckTraceBuilder::lookup_jobs(),
-                                                  BitwiseTraceBuilder::lookup_jobs(),
-                                                  Sha256TraceBuilder::lookup_jobs(),
-                                                  BytecodeTraceBuilder::lookup_jobs(),
-                                                  ClassIdDerivationTraceBuilder::lookup_jobs(),
-                                                  EccTraceBuilder::lookup_jobs(),
-                                                  ToRadixTraceBuilder::lookup_jobs(),
-                                                  AddressDerivationTraceBuilder::lookup_jobs(),
-                                                  FieldGreaterThanTraceBuilder::lookup_jobs(),
-                                                  MerkleCheckTraceBuilder::lookup_jobs(),
-                                                  PublicDataTreeCheckTraceBuilder::lookup_jobs(),
-                                                  UpdateCheckTraceBuilder::lookup_jobs(),
-                                                  NullifierTreeCheckTraceBuilder::lookup_jobs(),
-                                                  MemoryTraceBuilder::lookup_jobs(),
-                                                  DataCopyTraceBuilder::lookup_jobs(),
-                                                  CalldataTraceBuilder::lookup_jobs(),
-                                                  NoteHashTreeCheckTraceBuilder::lookup_jobs());
-=======
         auto jobs_interactions = concatenate_jobs(TxTraceBuilder::interactions.get_all_jobs(),
                                                   ExecutionTraceBuilder::interactions.get_all_jobs(),
                                                   Poseidon2TraceBuilder::interactions.get_all_jobs(),
@@ -406,8 +384,8 @@
                                                   NullifierTreeCheckTraceBuilder::interactions.get_all_jobs(),
                                                   MemoryTraceBuilder::interactions.get_all_jobs(),
                                                   DataCopyTraceBuilder::interactions.get_all_jobs(),
-                                                  CalldataTraceBuilder::interactions.get_all_jobs());
->>>>>>> 3c671e08
+                                                  CalldataTraceBuilder::interactions.get_all_jobs(),
+                                                  NoteHashTreeCheckTraceBuilder::interactions.get_all_jobs());
 
         AVM_TRACK_TIME("tracegen/interactions",
                        parallel_for(jobs_interactions.size(), [&](size_t i) { jobs_interactions[i]->process(trace); }));
