--- conflicted
+++ resolved
@@ -369,34 +369,13 @@
 {
     // Now we can compute lookups and permutations.
     {
-<<<<<<< HEAD
-        auto jobs_interactions = concatenate_jobs(TxTraceBuilder::lookup_jobs(),
-                                                  ExecutionTraceBuilder::lookup_jobs(),
-                                                  Poseidon2TraceBuilder::lookup_jobs(),
-                                                  RangeCheckTraceBuilder::lookup_jobs(),
-                                                  BitwiseTraceBuilder::lookup_jobs(),
-                                                  Sha256TraceBuilder::lookup_jobs(),
-                                                  KeccakF1600TraceBuilder::lookup_jobs(),
-                                                  BytecodeTraceBuilder::lookup_jobs(),
-                                                  ClassIdDerivationTraceBuilder::lookup_jobs(),
-                                                  EccTraceBuilder::lookup_jobs(),
-                                                  ToRadixTraceBuilder::lookup_jobs(),
-                                                  AddressDerivationTraceBuilder::lookup_jobs(),
-                                                  FieldGreaterThanTraceBuilder::lookup_jobs(),
-                                                  MerkleCheckTraceBuilder::lookup_jobs(),
-                                                  PublicDataTreeCheckTraceBuilder::lookup_jobs(),
-                                                  UpdateCheckTraceBuilder::lookup_jobs(),
-                                                  NullifierTreeCheckTraceBuilder::lookup_jobs(),
-                                                  MemoryTraceBuilder::lookup_jobs(),
-                                                  DataCopyTraceBuilder::lookup_jobs(),
-                                                  CalldataTraceBuilder::lookup_jobs());
-=======
         auto jobs_interactions = concatenate_jobs(TxTraceBuilder::interactions.get_all_jobs(),
                                                   ExecutionTraceBuilder::interactions.get_all_jobs(),
                                                   Poseidon2TraceBuilder::interactions.get_all_jobs(),
                                                   RangeCheckTraceBuilder::interactions.get_all_jobs(),
                                                   BitwiseTraceBuilder::interactions.get_all_jobs(),
                                                   Sha256TraceBuilder::interactions.get_all_jobs(),
+                                                  KeccakF1600TraceBuilder::interactions.get_all_jobs(),
                                                   BytecodeTraceBuilder::interactions.get_all_jobs(),
                                                   ClassIdDerivationTraceBuilder::interactions.get_all_jobs(),
                                                   EccTraceBuilder::interactions.get_all_jobs(),
@@ -410,7 +389,6 @@
                                                   MemoryTraceBuilder::interactions.get_all_jobs(),
                                                   DataCopyTraceBuilder::interactions.get_all_jobs(),
                                                   CalldataTraceBuilder::interactions.get_all_jobs());
->>>>>>> cbd66b52
 
         AVM_TRACK_TIME("tracegen/interactions",
                        parallel_for(jobs_interactions.size(), [&](size_t i) { jobs_interactions[i]->process(trace); }));
