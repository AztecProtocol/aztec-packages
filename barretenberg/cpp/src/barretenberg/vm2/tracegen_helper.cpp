--- conflicted
+++ resolved
@@ -252,15 +252,14 @@
                     clear_events(events.to_radix);
                 },
                 [&]() {
-<<<<<<< HEAD
                     FieldGreaterThanTraceBuilder field_gt_builder;
                     AVM_TRACK_TIME("tracegen/field_gt", field_gt_builder.process(events.field_gt, trace));
                     clear_events(events.field_gt);
-=======
+                },
+                [&]() {
                     MerkleCheckTraceBuilder merkle_check_builder;
                     AVM_TRACK_TIME("tracegen/merkle_check", merkle_check_builder.process(events.merkle_check, trace));
                     clear_events(events.merkle_check);
->>>>>>> ce84b2dd
                 },
                 [&]() {
                     RangeCheckTraceBuilder range_check_builder;
@@ -350,14 +349,11 @@
             std::make_unique<
                 LookupIntoDynamicTableSequential<lookup_address_derivation_preaddress_scalar_mul_settings>>(),
             std::make_unique<LookupIntoDynamicTableSequential<lookup_address_derivation_address_ecadd_settings>>(),
-<<<<<<< HEAD
             // Field GT
             std::make_unique<LookupIntoDynamicTableSequential<lookup_ff_gt_a_lo_range_settings>>(),
-            std::make_unique<LookupIntoDynamicTableSequential<lookup_ff_gt_a_hi_range_settings>>());
-=======
+            std::make_unique<LookupIntoDynamicTableSequential<lookup_ff_gt_a_hi_range_settings>>(),
             // Merkle checks
             std::make_unique<LookupIntoDynamicTableSequential<lookup_merkle_check_merkle_poseidon2_settings>>());
->>>>>>> ce84b2dd
 
         AVM_TRACK_TIME("tracegen/interactions",
                        parallel_for(jobs_interactions.size(), [&](size_t i) { jobs_interactions[i]->process(trace); }));
