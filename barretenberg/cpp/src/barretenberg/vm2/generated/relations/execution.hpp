--- conflicted
+++ resolved
@@ -13,16 +13,10 @@
   public:
     using FF = FF_;
 
-<<<<<<< HEAD
-    static constexpr std::array<size_t, 42> SUBRELATION_PARTIAL_LENGTHS = { 3, 3, 3, 3, 4, 3, 3, 3, 4, 3, 3, 3, 3, 4,
-                                                                            3, 3, 3, 3, 3, 3, 3, 3, 3, 3, 3, 3, 3, 3,
-                                                                            3, 3, 3, 3, 5, 6, 3, 3, 3, 3, 3, 3, 3, 2 };
-=======
-    static constexpr std::array<size_t, 57> SUBRELATION_PARTIAL_LENGTHS = { 3, 3, 3, 3, 4, 3, 3, 3, 4, 3, 3, 3, 3, 3, 3,
+    static constexpr std::array<size_t, 58> SUBRELATION_PARTIAL_LENGTHS = { 3, 3, 3, 3, 4, 3, 3, 3, 4, 3, 3, 3, 3, 3, 3,
                                                                             3, 3, 3, 3, 3, 3, 3, 3, 3, 3, 3, 3, 3, 3, 3,
-                                                                            3, 3, 3, 3, 3, 3, 3, 3, 4, 3, 3, 3, 3, 3, 3,
-                                                                            4, 3, 5, 6, 3, 3, 3, 3, 3, 3, 3, 2 };
->>>>>>> 83fb1058
+                                                                            3, 3, 3, 3, 3, 3, 3, 3, 3, 4, 3, 3, 3, 3, 3,
+                                                                            3, 4, 3, 5, 6, 3, 3, 3, 3, 3, 3, 3, 2 };
 
     template <typename AllEntities> inline static bool skip(const AllEntities& in)
     {
@@ -167,29 +161,7 @@
         }
         {
             using Accumulator = typename std::tuple_element_t<13, ContainerOverSubrelations>;
-<<<<<<< HEAD
-            auto tmp = ((in.get(C::execution_sel_get_env_var) * constants_AVM_EXEC_OP_ID_GETENVVAR +
-                         in.get(C::execution_sel_set) * constants_AVM_EXEC_OP_ID_SET +
-                         in.get(C::execution_sel_mov) * constants_AVM_EXEC_OP_ID_MOV +
-                         in.get(C::execution_sel_jump) * constants_AVM_EXEC_OP_ID_JUMP +
-                         in.get(C::execution_sel_jumpi) * constants_AVM_EXEC_OP_ID_JUMPI +
-                         in.get(C::execution_sel_call) * constants_AVM_EXEC_OP_ID_CALL +
-                         in.get(C::execution_sel_static_call) * constants_AVM_EXEC_OP_ID_STATICCALL +
-                         in.get(C::execution_sel_internal_call) * constants_AVM_EXEC_OP_ID_INTERNALCALL +
-                         in.get(C::execution_sel_internal_return) * constants_AVM_EXEC_OP_ID_INTERNALRETURN +
-                         in.get(C::execution_sel_return) * constants_AVM_EXEC_OP_ID_RETURN +
-                         in.get(C::execution_sel_revert) * constants_AVM_EXEC_OP_ID_REVERT +
-                         in.get(C::execution_sel_success_copy) * constants_AVM_EXEC_OP_ID_SUCCESSCOPY +
-                         in.get(C::execution_sel_returndata_size) * constants_AVM_EXEC_OP_ID_RETURNDATASIZE +
-                         in.get(C::execution_sel_debug_log) * constants_AVM_EXEC_OP_ID_DEBUGLOG +
-                         in.get(C::execution_sel_sload) * constants_AVM_EXEC_OP_ID_SLOAD +
-                         in.get(C::execution_sel_sstore) * constants_AVM_EXEC_OP_ID_SSTORE +
-                         in.get(C::execution_sel_notehash_exists) * constants_AVM_EXEC_OP_ID_NOTEHASH_EXISTS) -
-                        in.get(C::execution_sel_should_execute_opcode) * in.get(C::execution_sel_execution) *
-                            in.get(C::execution_subtrace_operation_id));
-=======
             auto tmp = in.get(C::execution_sel_execute_alu) * (FF(1) - in.get(C::execution_sel_execute_alu));
->>>>>>> 83fb1058
             tmp *= scaling_factor;
             std::get<13>(evals) += typename Accumulator::View(tmp);
         }
@@ -306,123 +278,65 @@
         }
         {
             using Accumulator = typename std::tuple_element_t<30, ContainerOverSubrelations>;
-<<<<<<< HEAD
-            auto tmp = in.get(C::execution_sel_notehash_exists) * (FF(1) - in.get(C::execution_sel_notehash_exists));
-=======
             auto tmp = in.get(C::execution_sel_execute_internal_return) *
                        (FF(1) - in.get(C::execution_sel_execute_internal_return));
->>>>>>> 83fb1058
             tmp *= scaling_factor;
             std::get<30>(evals) += typename Accumulator::View(tmp);
         }
         {
             using Accumulator = typename std::tuple_element_t<31, ContainerOverSubrelations>;
-<<<<<<< HEAD
-            auto tmp = in.get(C::execution_sel_opcode_failure) * (FF(1) - in.get(C::execution_sel_opcode_failure));
+            auto tmp = in.get(C::execution_sel_execute_return) * (FF(1) - in.get(C::execution_sel_execute_return));
             tmp *= scaling_factor;
             std::get<31>(evals) += typename Accumulator::View(tmp);
         }
-        { // PC_NEXT_ROW_INT_CALL_JUMP
-            using Accumulator = typename std::tuple_element_t<32, ContainerOverSubrelations>;
-            auto tmp = execution_NOT_LAST_EXEC *
-                       (in.get(C::execution_sel_internal_call) + in.get(C::execution_sel_jump)) *
-                       (in.get(C::execution_pc_shift) - in.get(C::execution_rop_0_));
-=======
-            auto tmp = in.get(C::execution_sel_execute_return) * (FF(1) - in.get(C::execution_sel_execute_return));
->>>>>>> 83fb1058
-            tmp *= scaling_factor;
-            std::get<32>(evals) += typename Accumulator::View(tmp);
-        }
-<<<<<<< HEAD
-        { // PC_NEXT_ROW_JUMPI
-            using Accumulator = typename std::tuple_element_t<33, ContainerOverSubrelations>;
-            auto tmp =
-                execution_NOT_LAST_EXEC * in.get(C::execution_sel_jumpi) *
-                ((in.get(C::execution_register_0_) * (in.get(C::execution_rop_1_) - in.get(C::execution_next_pc)) +
-                  in.get(C::execution_next_pc)) -
-                 in.get(C::execution_pc_shift));
-=======
         {
             using Accumulator = typename std::tuple_element_t<32, ContainerOverSubrelations>;
             auto tmp = in.get(C::execution_sel_execute_revert) * (FF(1) - in.get(C::execution_sel_execute_revert));
->>>>>>> 83fb1058
+            tmp *= scaling_factor;
+            std::get<32>(evals) += typename Accumulator::View(tmp);
+        }
+        {
+            using Accumulator = typename std::tuple_element_t<33, ContainerOverSubrelations>;
+            auto tmp =
+                in.get(C::execution_sel_execute_success_copy) * (FF(1) - in.get(C::execution_sel_execute_success_copy));
             tmp *= scaling_factor;
             std::get<33>(evals) += typename Accumulator::View(tmp);
         }
-<<<<<<< HEAD
-        { // MOV_SAME_VALUE
-            using Accumulator = typename std::tuple_element_t<34, ContainerOverSubrelations>;
-=======
-        {
-            using Accumulator = typename std::tuple_element_t<33, ContainerOverSubrelations>;
->>>>>>> 83fb1058
-            auto tmp =
-                in.get(C::execution_sel_execute_success_copy) * (FF(1) - in.get(C::execution_sel_execute_success_copy));
-            tmp *= scaling_factor;
-            std::get<34>(evals) += typename Accumulator::View(tmp);
-        }
-<<<<<<< HEAD
-        { // MOV_SAME_TAG
-            using Accumulator = typename std::tuple_element_t<35, ContainerOverSubrelations>;
-            auto tmp = in.get(C::execution_sel_mov) *
-                       (in.get(C::execution_mem_tag_reg_0_) - in.get(C::execution_mem_tag_reg_1_));
-=======
         {
             using Accumulator = typename std::tuple_element_t<34, ContainerOverSubrelations>;
             auto tmp = in.get(C::execution_sel_execute_returndata_size) *
                        (FF(1) - in.get(C::execution_sel_execute_returndata_size));
->>>>>>> 83fb1058
+            tmp *= scaling_factor;
+            std::get<34>(evals) += typename Accumulator::View(tmp);
+        }
+        {
+            using Accumulator = typename std::tuple_element_t<35, ContainerOverSubrelations>;
+            auto tmp =
+                in.get(C::execution_sel_execute_debug_log) * (FF(1) - in.get(C::execution_sel_execute_debug_log));
             tmp *= scaling_factor;
             std::get<35>(evals) += typename Accumulator::View(tmp);
         }
-<<<<<<< HEAD
-        { // SUCCESS_COPY_WRITE_REG
-            using Accumulator = typename std::tuple_element_t<36, ContainerOverSubrelations>;
-            auto tmp = in.get(C::execution_sel_success_copy) *
-                       (in.get(C::execution_register_0_) - in.get(C::execution_last_child_success));
-=======
-        {
-            using Accumulator = typename std::tuple_element_t<35, ContainerOverSubrelations>;
-            auto tmp =
-                in.get(C::execution_sel_execute_debug_log) * (FF(1) - in.get(C::execution_sel_execute_debug_log));
->>>>>>> 83fb1058
-            tmp *= scaling_factor;
-            std::get<36>(evals) += typename Accumulator::View(tmp);
-        }
-<<<<<<< HEAD
-        { // SUCCESS_COPY_U1_TAG
-            using Accumulator = typename std::tuple_element_t<37, ContainerOverSubrelations>;
-            auto tmp =
-                in.get(C::execution_sel_success_copy) * (in.get(C::execution_mem_tag_reg_0_) - constants_MEM_TAG_U1);
-=======
         {
             using Accumulator = typename std::tuple_element_t<36, ContainerOverSubrelations>;
             auto tmp = in.get(C::execution_sel_execute_sload) * (FF(1) - in.get(C::execution_sel_execute_sload));
->>>>>>> 83fb1058
-            tmp *= scaling_factor;
-            std::get<37>(evals) += typename Accumulator::View(tmp);
-        }
-<<<<<<< HEAD
-        { // RETURNDATA_SIZE_WRITE_REG
-            using Accumulator = typename std::tuple_element_t<38, ContainerOverSubrelations>;
-            auto tmp = in.get(C::execution_sel_returndata_size) *
-                       (in.get(C::execution_register_0_) - in.get(C::execution_last_child_returndata_size));
-=======
+            tmp *= scaling_factor;
+            std::get<36>(evals) += typename Accumulator::View(tmp);
+        }
         {
             using Accumulator = typename std::tuple_element_t<37, ContainerOverSubrelations>;
             auto tmp = in.get(C::execution_sel_execute_sstore) * (FF(1) - in.get(C::execution_sel_execute_sstore));
->>>>>>> 83fb1058
+            tmp *= scaling_factor;
+            std::get<37>(evals) += typename Accumulator::View(tmp);
+        }
+        {
+            using Accumulator = typename std::tuple_element_t<38, ContainerOverSubrelations>;
+            auto tmp = in.get(C::execution_sel_execute_notehash_exists) *
+                       (FF(1) - in.get(C::execution_sel_execute_notehash_exists));
             tmp *= scaling_factor;
             std::get<38>(evals) += typename Accumulator::View(tmp);
         }
-<<<<<<< HEAD
-        { // RETURNDATA_SIZE_U32_TAG
+        { // EXEC_OP_ID_DECOMPOSITION
             using Accumulator = typename std::tuple_element_t<39, ContainerOverSubrelations>;
-            auto tmp = in.get(C::execution_sel_returndata_size) *
-                       (in.get(C::execution_mem_tag_reg_0_) - constants_MEM_TAG_U32);
-=======
-        { // EXEC_OP_ID_DECOMPOSITION
-            using Accumulator = typename std::tuple_element_t<38, ContainerOverSubrelations>;
             auto tmp = ((in.get(C::execution_sel_execute_get_env_var) * constants_AVM_EXEC_OP_ID_GETENVVAR +
                          in.get(C::execution_sel_execute_set) * constants_AVM_EXEC_OP_ID_SET +
                          in.get(C::execution_sel_execute_mov) * constants_AVM_EXEC_OP_ID_MOV +
@@ -438,10 +352,10 @@
                          in.get(C::execution_sel_execute_returndata_size) * constants_AVM_EXEC_OP_ID_RETURNDATASIZE +
                          in.get(C::execution_sel_execute_debug_log) * constants_AVM_EXEC_OP_ID_DEBUGLOG +
                          in.get(C::execution_sel_execute_sload) * constants_AVM_EXEC_OP_ID_SLOAD +
-                         in.get(C::execution_sel_execute_sstore) * constants_AVM_EXEC_OP_ID_SSTORE) -
+                         in.get(C::execution_sel_execute_sstore) * constants_AVM_EXEC_OP_ID_SSTORE +
+                         in.get(C::execution_sel_execute_notehash_exists) * constants_AVM_EXEC_OP_ID_NOTEHASH_EXISTS) -
                         in.get(C::execution_sel_should_execute_opcode) * in.get(C::execution_sel_execute_execution) *
                             in.get(C::execution_subtrace_operation_id));
->>>>>>> 83fb1058
             tmp *= scaling_factor;
             std::get<39>(evals) += typename Accumulator::View(tmp);
         }
@@ -453,42 +367,39 @@
             std::get<40>(evals) += typename Accumulator::View(tmp);
         }
         {
-<<<<<<< HEAD
             using Accumulator = typename std::tuple_element_t<41, ContainerOverSubrelations>;
-=======
-            using Accumulator = typename std::tuple_element_t<40, ContainerOverSubrelations>;
             auto tmp =
                 in.get(C::execution_sel_gas_returndata_copy) * (FF(1) - in.get(C::execution_sel_gas_returndata_copy));
             tmp *= scaling_factor;
-            std::get<40>(evals) += typename Accumulator::View(tmp);
-        }
-        {
-            using Accumulator = typename std::tuple_element_t<41, ContainerOverSubrelations>;
+            std::get<41>(evals) += typename Accumulator::View(tmp);
+        }
+        {
+            using Accumulator = typename std::tuple_element_t<42, ContainerOverSubrelations>;
             auto tmp = in.get(C::execution_sel_gas_to_radix) * (FF(1) - in.get(C::execution_sel_gas_to_radix));
             tmp *= scaling_factor;
-            std::get<41>(evals) += typename Accumulator::View(tmp);
-        }
-        {
-            using Accumulator = typename std::tuple_element_t<42, ContainerOverSubrelations>;
+            std::get<42>(evals) += typename Accumulator::View(tmp);
+        }
+        {
+            using Accumulator = typename std::tuple_element_t<43, ContainerOverSubrelations>;
             auto tmp = in.get(C::execution_sel_gas_bitwise) * (FF(1) - in.get(C::execution_sel_gas_bitwise));
             tmp *= scaling_factor;
-            std::get<42>(evals) += typename Accumulator::View(tmp);
-        }
-        {
-            using Accumulator = typename std::tuple_element_t<43, ContainerOverSubrelations>;
+            std::get<43>(evals) += typename Accumulator::View(tmp);
+        }
+        {
+            using Accumulator = typename std::tuple_element_t<44, ContainerOverSubrelations>;
             auto tmp = in.get(C::execution_sel_gas_emit_unencrypted_log) *
                        (FF(1) - in.get(C::execution_sel_gas_emit_unencrypted_log));
             tmp *= scaling_factor;
-            std::get<43>(evals) += typename Accumulator::View(tmp);
-        }
-        {
-            using Accumulator = typename std::tuple_element_t<44, ContainerOverSubrelations>;
+            std::get<44>(evals) += typename Accumulator::View(tmp);
+        }
+        {
+            using Accumulator = typename std::tuple_element_t<45, ContainerOverSubrelations>;
             auto tmp = in.get(C::execution_sel_gas_sstore) * (FF(1) - in.get(C::execution_sel_gas_sstore));
             tmp *= scaling_factor;
-            std::get<44>(evals) += typename Accumulator::View(tmp);
+            std::get<45>(evals) += typename Accumulator::View(tmp);
         }
         { // DYN_GAS_ID_DECOMPOSITION
-            using Accumulator = typename std::tuple_element_t<45, ContainerOverSubrelations>;
+            using Accumulator = typename std::tuple_element_t<46, ContainerOverSubrelations>;
             auto tmp =
                 ((in.get(C::execution_sel_gas_calldata_copy) * constants_AVM_DYN_GAS_ID_CALLDATACOPY +
                   in.get(C::execution_sel_gas_returndata_copy) * constants_AVM_DYN_GAS_ID_RETURNDATACOPY +
@@ -499,96 +410,91 @@
                  in.get(C::execution_sel_should_check_gas) * in.get(C::execution_sel) *
                      in.get(C::execution_dyn_gas_id));
             tmp *= scaling_factor;
-            std::get<45>(evals) += typename Accumulator::View(tmp);
-        }
-        {
-            using Accumulator = typename std::tuple_element_t<46, ContainerOverSubrelations>;
+            std::get<46>(evals) += typename Accumulator::View(tmp);
+        }
+        {
+            using Accumulator = typename std::tuple_element_t<47, ContainerOverSubrelations>;
             auto tmp = in.get(C::execution_sel_opcode_failure) * (FF(1) - in.get(C::execution_sel_opcode_failure));
             tmp *= scaling_factor;
-            std::get<46>(evals) += typename Accumulator::View(tmp);
+            std::get<47>(evals) += typename Accumulator::View(tmp);
         }
         { // PC_NEXT_ROW_INT_CALL_JUMP
-            using Accumulator = typename std::tuple_element_t<47, ContainerOverSubrelations>;
+            using Accumulator = typename std::tuple_element_t<48, ContainerOverSubrelations>;
             auto tmp = execution_NOT_LAST_EXEC *
                        (in.get(C::execution_sel_execute_internal_call) + in.get(C::execution_sel_execute_jump)) *
                        (in.get(C::execution_pc_shift) - in.get(C::execution_rop_0_));
             tmp *= scaling_factor;
-            std::get<47>(evals) += typename Accumulator::View(tmp);
+            std::get<48>(evals) += typename Accumulator::View(tmp);
         }
         { // PC_NEXT_ROW_JUMPI
-            using Accumulator = typename std::tuple_element_t<48, ContainerOverSubrelations>;
+            using Accumulator = typename std::tuple_element_t<49, ContainerOverSubrelations>;
             auto tmp =
                 execution_NOT_LAST_EXEC * in.get(C::execution_sel_execute_jumpi) *
                 ((in.get(C::execution_register_0_) * (in.get(C::execution_rop_1_) - in.get(C::execution_next_pc)) +
                   in.get(C::execution_next_pc)) -
                  in.get(C::execution_pc_shift));
             tmp *= scaling_factor;
-            std::get<48>(evals) += typename Accumulator::View(tmp);
+            std::get<49>(evals) += typename Accumulator::View(tmp);
         }
         { // MOV_SAME_VALUE
-            using Accumulator = typename std::tuple_element_t<49, ContainerOverSubrelations>;
+            using Accumulator = typename std::tuple_element_t<50, ContainerOverSubrelations>;
             auto tmp = in.get(C::execution_sel_execute_mov) *
                        (in.get(C::execution_register_0_) - in.get(C::execution_register_1_));
             tmp *= scaling_factor;
-            std::get<49>(evals) += typename Accumulator::View(tmp);
+            std::get<50>(evals) += typename Accumulator::View(tmp);
         }
         { // MOV_SAME_TAG
-            using Accumulator = typename std::tuple_element_t<50, ContainerOverSubrelations>;
+            using Accumulator = typename std::tuple_element_t<51, ContainerOverSubrelations>;
             auto tmp = in.get(C::execution_sel_execute_mov) *
                        (in.get(C::execution_mem_tag_reg_0_) - in.get(C::execution_mem_tag_reg_1_));
             tmp *= scaling_factor;
-            std::get<50>(evals) += typename Accumulator::View(tmp);
+            std::get<51>(evals) += typename Accumulator::View(tmp);
         }
         { // SUCCESS_COPY_WRITE_REG
-            using Accumulator = typename std::tuple_element_t<51, ContainerOverSubrelations>;
+            using Accumulator = typename std::tuple_element_t<52, ContainerOverSubrelations>;
             auto tmp = in.get(C::execution_sel_execute_success_copy) *
                        (in.get(C::execution_register_0_) - in.get(C::execution_last_child_success));
             tmp *= scaling_factor;
-            std::get<51>(evals) += typename Accumulator::View(tmp);
+            std::get<52>(evals) += typename Accumulator::View(tmp);
         }
         { // SUCCESS_COPY_U1_TAG
-            using Accumulator = typename std::tuple_element_t<52, ContainerOverSubrelations>;
+            using Accumulator = typename std::tuple_element_t<53, ContainerOverSubrelations>;
             auto tmp = in.get(C::execution_sel_execute_success_copy) *
                        (in.get(C::execution_mem_tag_reg_0_) - constants_MEM_TAG_U1);
             tmp *= scaling_factor;
-            std::get<52>(evals) += typename Accumulator::View(tmp);
+            std::get<53>(evals) += typename Accumulator::View(tmp);
         }
         { // RETURNDATA_SIZE_WRITE_REG
-            using Accumulator = typename std::tuple_element_t<53, ContainerOverSubrelations>;
+            using Accumulator = typename std::tuple_element_t<54, ContainerOverSubrelations>;
             auto tmp = in.get(C::execution_sel_execute_returndata_size) *
                        (in.get(C::execution_register_0_) - in.get(C::execution_last_child_returndata_size));
             tmp *= scaling_factor;
-            std::get<53>(evals) += typename Accumulator::View(tmp);
+            std::get<54>(evals) += typename Accumulator::View(tmp);
         }
         { // RETURNDATA_SIZE_U32_TAG
-            using Accumulator = typename std::tuple_element_t<54, ContainerOverSubrelations>;
+            using Accumulator = typename std::tuple_element_t<55, ContainerOverSubrelations>;
             auto tmp = in.get(C::execution_sel_execute_returndata_size) *
                        (in.get(C::execution_mem_tag_reg_0_) - constants_MEM_TAG_U32);
             tmp *= scaling_factor;
-            std::get<54>(evals) += typename Accumulator::View(tmp);
-        }
-        {
-            using Accumulator = typename std::tuple_element_t<55, ContainerOverSubrelations>;
+            std::get<55>(evals) += typename Accumulator::View(tmp);
+        }
+        {
+            using Accumulator = typename std::tuple_element_t<56, ContainerOverSubrelations>;
             auto tmp =
                 (in.get(C::execution_sel_should_write_registers) -
                  in.get(C::execution_sel_should_execute_opcode) * (FF(1) - in.get(C::execution_sel_opcode_error)));
             tmp *= scaling_factor;
-            std::get<55>(evals) += typename Accumulator::View(tmp);
-        }
-        {
-            using Accumulator = typename std::tuple_element_t<56, ContainerOverSubrelations>;
->>>>>>> 83fb1058
+            std::get<56>(evals) += typename Accumulator::View(tmp);
+        }
+        {
+            using Accumulator = typename std::tuple_element_t<57, ContainerOverSubrelations>;
             auto tmp = (in.get(C::execution_sel_error) -
                         (in.get(C::execution_sel_bytecode_retrieval_failure) +
                          in.get(C::execution_sel_instruction_fetching_failure) +
                          in.get(C::execution_sel_addressing_error) + in.get(C::execution_sel_register_read_error) +
                          in.get(C::execution_sel_out_of_gas) + in.get(C::execution_sel_opcode_error)));
             tmp *= scaling_factor;
-<<<<<<< HEAD
-            std::get<41>(evals) += typename Accumulator::View(tmp);
-=======
-            std::get<56>(evals) += typename Accumulator::View(tmp);
->>>>>>> 83fb1058
+            std::get<57>(evals) += typename Accumulator::View(tmp);
         }
     }
 };
@@ -612,43 +518,25 @@
             return "SSTORE_DYN_L2_GAS_IS_ZERO";
         case 21:
             return "SUBTRACE_ID_DECOMPOSITION";
-        case 38:
+        case 39:
             return "EXEC_OP_ID_DECOMPOSITION";
-<<<<<<< HEAD
-        case 32:
+        case 46:
+            return "DYN_GAS_ID_DECOMPOSITION";
+        case 48:
             return "PC_NEXT_ROW_INT_CALL_JUMP";
-        case 33:
+        case 49:
             return "PC_NEXT_ROW_JUMPI";
-        case 34:
+        case 50:
             return "MOV_SAME_VALUE";
-        case 35:
+        case 51:
             return "MOV_SAME_TAG";
-        case 36:
+        case 52:
             return "SUCCESS_COPY_WRITE_REG";
-        case 37:
+        case 53:
             return "SUCCESS_COPY_U1_TAG";
-        case 38:
+        case 54:
             return "RETURNDATA_SIZE_WRITE_REG";
-        case 39:
-=======
-        case 45:
-            return "DYN_GAS_ID_DECOMPOSITION";
-        case 47:
-            return "PC_NEXT_ROW_INT_CALL_JUMP";
-        case 48:
-            return "PC_NEXT_ROW_JUMPI";
-        case 49:
-            return "MOV_SAME_VALUE";
-        case 50:
-            return "MOV_SAME_TAG";
-        case 51:
-            return "SUCCESS_COPY_WRITE_REG";
-        case 52:
-            return "SUCCESS_COPY_U1_TAG";
-        case 53:
-            return "RETURNDATA_SIZE_WRITE_REG";
-        case 54:
->>>>>>> 83fb1058
+        case 55:
             return "RETURNDATA_SIZE_U32_TAG";
         }
         return std::to_string(index);
@@ -659,31 +547,18 @@
     static constexpr size_t SR_ENQUEUED_CALL_END = 3;
     static constexpr size_t SR_TRACE_CONTINUITY = 4;
     static constexpr size_t SR_LAST_IS_LAST = 5;
-<<<<<<< HEAD
-    static constexpr size_t SR_SUBTRACE_ID_DECOMPOSITION = 12;
-    static constexpr size_t SR_EXEC_OP_ID_DECOMPOSITION = 13;
-    static constexpr size_t SR_PC_NEXT_ROW_INT_CALL_JUMP = 32;
-    static constexpr size_t SR_PC_NEXT_ROW_JUMPI = 33;
-    static constexpr size_t SR_MOV_SAME_VALUE = 34;
-    static constexpr size_t SR_MOV_SAME_TAG = 35;
-    static constexpr size_t SR_SUCCESS_COPY_WRITE_REG = 36;
-    static constexpr size_t SR_SUCCESS_COPY_U1_TAG = 37;
-    static constexpr size_t SR_RETURNDATA_SIZE_WRITE_REG = 38;
-    static constexpr size_t SR_RETURNDATA_SIZE_U32_TAG = 39;
-=======
     static constexpr size_t SR_SSTORE_DYN_L2_GAS_IS_ZERO = 10;
     static constexpr size_t SR_SUBTRACE_ID_DECOMPOSITION = 21;
-    static constexpr size_t SR_EXEC_OP_ID_DECOMPOSITION = 38;
-    static constexpr size_t SR_DYN_GAS_ID_DECOMPOSITION = 45;
-    static constexpr size_t SR_PC_NEXT_ROW_INT_CALL_JUMP = 47;
-    static constexpr size_t SR_PC_NEXT_ROW_JUMPI = 48;
-    static constexpr size_t SR_MOV_SAME_VALUE = 49;
-    static constexpr size_t SR_MOV_SAME_TAG = 50;
-    static constexpr size_t SR_SUCCESS_COPY_WRITE_REG = 51;
-    static constexpr size_t SR_SUCCESS_COPY_U1_TAG = 52;
-    static constexpr size_t SR_RETURNDATA_SIZE_WRITE_REG = 53;
-    static constexpr size_t SR_RETURNDATA_SIZE_U32_TAG = 54;
->>>>>>> 83fb1058
+    static constexpr size_t SR_EXEC_OP_ID_DECOMPOSITION = 39;
+    static constexpr size_t SR_DYN_GAS_ID_DECOMPOSITION = 46;
+    static constexpr size_t SR_PC_NEXT_ROW_INT_CALL_JUMP = 48;
+    static constexpr size_t SR_PC_NEXT_ROW_JUMPI = 49;
+    static constexpr size_t SR_MOV_SAME_VALUE = 50;
+    static constexpr size_t SR_MOV_SAME_TAG = 51;
+    static constexpr size_t SR_SUCCESS_COPY_WRITE_REG = 52;
+    static constexpr size_t SR_SUCCESS_COPY_U1_TAG = 53;
+    static constexpr size_t SR_RETURNDATA_SIZE_WRITE_REG = 54;
+    static constexpr size_t SR_RETURNDATA_SIZE_U32_TAG = 55;
 };
 
 } // namespace bb::avm2