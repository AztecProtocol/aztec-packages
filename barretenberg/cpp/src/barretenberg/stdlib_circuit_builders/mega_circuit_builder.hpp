// === AUDIT STATUS ===
// internal:    { status: not started, auditors: [], date: YYYY-MM-DD }
// external_1:  { status: not started, auditors: [], date: YYYY-MM-DD }
// external_2:  { status: not started, auditors: [], date: YYYY-MM-DD }
// =====================

#pragma once
#include <utility>

#include "barretenberg/honk/execution_trace/mega_execution_trace.hpp"
#include "barretenberg/op_queue/ecc_op_queue.hpp"
#include "databus.hpp"
#include "ultra_circuit_builder.hpp"

namespace bb {

template <typename FF> class MegaCircuitBuilder_ : public UltraCircuitBuilder_<MegaExecutionTraceBlocks> {
  private:
    DataBus databus; // Container for public calldata/returndata

  public:
    using ExecutionTrace = MegaExecutionTraceBlocks;

    static constexpr CircuitType CIRCUIT_TYPE = CircuitType::ULTRA;
    static constexpr size_t DEFAULT_NON_NATIVE_FIELD_LIMB_BITS =
        UltraCircuitBuilder_<MegaExecutionTraceBlocks>::DEFAULT_NON_NATIVE_FIELD_LIMB_BITS;

    // Stores record of ecc operations and performs corresponding native operations internally
    std::shared_ptr<ECCOpQueue> op_queue;

    // Indices for constant variables corresponding to ECCOpQueue op codes
    uint32_t null_op_idx;
    uint32_t add_accum_op_idx;
    uint32_t mul_accum_op_idx;
    uint32_t equality_op_idx;

    // Functions for adding ECC op queue "gates"
    ecc_op_tuple queue_ecc_add_accum(const g1::affine_element& point);
    ecc_op_tuple queue_ecc_mul_accum(const g1::affine_element& point, const FF& scalar);
    ecc_op_tuple queue_ecc_eq();
    ecc_op_tuple queue_ecc_no_op();
<<<<<<< HEAD
=======
    void queue_ecc_random_op();
>>>>>>> 45800821

  private:
    ecc_op_tuple populate_ecc_op_wires(const UltraOp& ultra_op);
    void set_goblin_ecc_op_code_constant_variables();
    void create_databus_read_gate(const databus_lookup_gate_<FF>& in, BusId bus_idx);
    void apply_databus_selectors(BusId bus_idx);

  public:
    MegaCircuitBuilder_(const size_t size_hint = 0,
                        std::shared_ptr<ECCOpQueue> op_queue_in = std::make_shared<ECCOpQueue>())
        : UltraCircuitBuilder_<MegaExecutionTraceBlocks>(size_hint)
        , op_queue(std::move(op_queue_in))
    {
        PROFILE_THIS();
        // Instantiate the subtable to be populated with goblin ecc ops from this circuit. The merge settings indicate
        // whether the subtable should be prepended or appended to the existing subtables from prior circuits.
        op_queue->initialize_new_subtable();

        // Set indices to constants corresponding to Goblin ECC op codes
        set_goblin_ecc_op_code_constant_variables();
    };

    MegaCircuitBuilder_(std::shared_ptr<ECCOpQueue> op_queue_in)
        : MegaCircuitBuilder_(0, op_queue_in)
    {}

    /**
     * @brief Constructor from data generated from ACIR
     *
     * @param op_queue_in Op queue to which goblinized group ops will be added
     * @param witness_values witnesses values known to acir
     * @param public_inputs indices of public inputs in witness array
     * @param varnum number of known witness
     *
     * @note The size of witness_values may be less than varnum. The former is the set of actual witness values known at
     * the time of acir generation. The former may be larger and essentially acounts for placeholders for witnesses that
     * we know will exist but whose values are not known during acir generation. Both are in general less than the total
     * number of variables/witnesses that might be present for a circuit generated from acir, since many gates will
     * depend on the details of the bberg implementation (or more generally on the backend used to process acir).
     */
    MegaCircuitBuilder_(std::shared_ptr<ECCOpQueue> op_queue_in,
                        auto& witness_values,
                        const std::vector<uint32_t>& public_inputs,
                        size_t varnum)
        : UltraCircuitBuilder_<MegaExecutionTraceBlocks>(/*size_hint=*/0, witness_values, public_inputs, varnum)
        , op_queue(std::move(op_queue_in))
    {
        // Instantiate the subtable to be populated with goblin ecc ops from this circuit. The merge settings indicate
        // whether the subtable should be prepended or appended to the existing subtables from prior circuits.
        op_queue->initialize_new_subtable();

        // Set indices to constants corresponding to Goblin ECC op codes
        set_goblin_ecc_op_code_constant_variables();
    };

    /**
     * @brief Convert op code to the witness index for the corresponding op index in the builder
     *
     * @param op_code
     * @return uint32_t
     */
    uint32_t get_ecc_op_idx(const EccOpCode& op_code)
    {
        if (op_code.add) {
            return add_accum_op_idx;
        }
        if (op_code.mul) {
            return mul_accum_op_idx;
        }
        if (op_code.eq && op_code.reset) {
            return equality_op_idx;
        }
        if (!op_code.add && !op_code.mul && !op_code.eq && !op_code.reset) {
            return null_op_idx;
        }

        throw_or_abort("Invalid op code");
        return 0;
    }

    void finalize_circuit(const bool ensure_nonzero);
    void add_ultra_and_mega_gates_to_ensure_all_polys_are_non_zero();
    void add_mega_gates_to_ensure_all_polys_are_non_zero();

    size_t get_num_constant_gates() const override { return 0; }

    /**
     * @brief Get the final number of gates in a circuit, which consists of the sum of:
     * 1) Current number number of actual gates
     * 2) Number of public inputs, as we'll need to add a gate for each of them
     * 3) Number of Rom array-associated gates
     * 4) Number of range-list associated gates
     * 5) Number of non-native field multiplication gates.
     *
     * @return size_t
     */
    size_t get_estimated_num_finalized_gates() const override
    {
        auto num_ultra_gates = UltraCircuitBuilder_<MegaExecutionTraceBlocks>::get_estimated_num_finalized_gates();
        auto num_goblin_ecc_op_gates = this->blocks.ecc_op.size();
        return num_ultra_gates + num_goblin_ecc_op_gates;
    }

    /**
     * @brief Dynamically compute the number of gates added by the "add_gates_to_ensure_all_polys_are_non_zero" method
     * @note This does NOT add the gates to the present builder
     *
     */
    size_t get_num_gates_added_to_ensure_nonzero_polynomials()
    {
        MegaCircuitBuilder_<FF> builder; // instantiate new builder

        size_t num_gates_prior = builder.get_estimated_num_finalized_gates();
        builder.add_ultra_and_mega_gates_to_ensure_all_polys_are_non_zero();
        size_t num_gates_post = builder.get_estimated_num_finalized_gates(); // accounts for finalization gates

        return num_gates_post - num_gates_prior;
    }

    /**x
     * @brief Print the number and composition of gates in the circuit
     *
     */
    void print_num_estimated_finalized_gates() const override
    {
        size_t count = 0;
        size_t rangecount = 0;
        size_t romcount = 0;
        size_t ramcount = 0;
        size_t nnfcount = 0;
        UltraCircuitBuilder_<MegaExecutionTraceBlocks>::get_num_estimated_gates_split_into_components(
            count, rangecount, romcount, ramcount, nnfcount);
        auto num_goblin_ecc_op_gates = this->blocks.ecc_op.size();

        size_t total = count + romcount + ramcount + rangecount + num_goblin_ecc_op_gates;
        std::cout << "gates = " << total << " (arith " << count << ", rom " << romcount << ", ram " << ramcount
                  << ", range " << rangecount << ", non native field gates " << nnfcount << ", goblin ecc op gates "
                  << num_goblin_ecc_op_gates << "), pubinp = " << this->num_public_inputs() << std::endl;
    }

    /**
     * @brief Add a witness variable to the public calldata.
     *
     */
    void add_public_calldata(const uint32_t& in) { return append_to_bus_vector(BusId::CALLDATA, in); }

    /**
     * @brief Add a witness variable to secondary_calldata.
     * @details In practice this is used in aztec by the kernel circuit to recieve output from a function circuit
     *
     */
    void add_public_secondary_calldata(const uint32_t& in)
    {
        return append_to_bus_vector(BusId::SECONDARY_CALLDATA, in);
    }

    /**
     * @brief Add a witness variable to the public return_data.
     *
     */
    void add_public_return_data(const uint32_t& in) { return append_to_bus_vector(BusId::RETURNDATA, in); }

    uint32_t read_bus_vector(BusId bus_idx, const uint32_t& read_idx_witness_idx);

    /**
     * @brief Read from calldata and create a corresponding databus read gate
     *
     * @param read_idx_witness_idx Witness index for the calldata read index
     * @return uint32_t Witness index for the result of the read
     */
    uint32_t read_calldata(const uint32_t& read_idx_witness_idx)
    {
        return read_bus_vector(BusId::CALLDATA, read_idx_witness_idx);
    };

    /**
     * @brief Read from secondary_calldata and create a corresponding databus read gate
     *
     * @param read_idx_witness_idx Witness index for the secondary_calldata read index
     * @return uint32_t Witness index for the result of the read
     */
    uint32_t read_secondary_calldata(const uint32_t& read_idx_witness_idx)
    {
        return read_bus_vector(BusId::SECONDARY_CALLDATA, read_idx_witness_idx);
    };

    /**
     * @brief Read from return_data and create a corresponding databus read gate
     *
     * @param read_idx_witness_idx Witness index for the return_data read index
     * @return uint32_t Witness index for the result of the read
     */
    uint32_t read_return_data(const uint32_t& read_idx_witness_idx)
    {
        return read_bus_vector(BusId::RETURNDATA, read_idx_witness_idx);
    };

    void append_to_bus_vector(const BusId bus_idx, const uint32_t& witness_idx)
    {
        databus[static_cast<size_t>(bus_idx)].append(witness_idx);
    }

    const BusVector& get_calldata() const { return databus[static_cast<size_t>(BusId::CALLDATA)]; }
    const BusVector& get_secondary_calldata() const { return databus[static_cast<size_t>(BusId::SECONDARY_CALLDATA)]; }
    const BusVector& get_return_data() const { return databus[static_cast<size_t>(BusId::RETURNDATA)]; }
};
using MegaCircuitBuilder = MegaCircuitBuilder_<bb::fr>;
} // namespace bb<|MERGE_RESOLUTION|>--- conflicted
+++ resolved
@@ -39,10 +39,7 @@
     ecc_op_tuple queue_ecc_mul_accum(const g1::affine_element& point, const FF& scalar);
     ecc_op_tuple queue_ecc_eq();
     ecc_op_tuple queue_ecc_no_op();
-<<<<<<< HEAD
-=======
     void queue_ecc_random_op();
->>>>>>> 45800821
 
   private:
     ecc_op_tuple populate_ecc_op_wires(const UltraOp& ultra_op);
