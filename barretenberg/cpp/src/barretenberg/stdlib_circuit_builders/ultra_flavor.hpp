#pragma once
#include "barretenberg/commitment_schemes/kzg/kzg.hpp"
#include "barretenberg/ecc/curves/bn254/g1.hpp"
#include "barretenberg/flavor/flavor.hpp"
#include "barretenberg/flavor/flavor_macros.hpp"
#include "barretenberg/plonk_honk_shared/library/grand_product_delta.hpp"
#include "barretenberg/plonk_honk_shared/library/grand_product_library.hpp"
#include "barretenberg/polynomials/barycentric.hpp"
#include "barretenberg/polynomials/evaluation_domain.hpp"
#include "barretenberg/polynomials/polynomial.hpp"
#include "barretenberg/polynomials/univariate.hpp"
#include "barretenberg/relations/auxiliary_relation.hpp"
#include "barretenberg/relations/delta_range_constraint_relation.hpp"
#include "barretenberg/relations/elliptic_relation.hpp"
#include "barretenberg/relations/logderiv_lookup_relation.hpp"
#include "barretenberg/relations/permutation_relation.hpp"
#include "barretenberg/relations/relation_parameters.hpp"
#include "barretenberg/relations/ultra_arithmetic_relation.hpp"
#include "barretenberg/stdlib_circuit_builders/ultra_circuit_builder.hpp"
#include "barretenberg/transcript/transcript.hpp"

namespace bb {

class UltraFlavor {
  public:
    using CircuitBuilder = UltraCircuitBuilder;
    using Curve = curve::BN254;
    using FF = Curve::ScalarField;
    using GroupElement = Curve::Element;
    using Commitment = Curve::AffineElement;
    using PCS = KZG<Curve>;
    using Polynomial = bb::Polynomial<FF>;
    using CommitmentKey = bb::CommitmentKey<Curve>;
    using VerifierCommitmentKey = bb::VerifierCommitmentKey<Curve>;

    static constexpr size_t MAX_LOG_CIRCUIT_SIZE = 28;

    static constexpr size_t NUM_WIRES = CircuitBuilder::NUM_WIRES;
    // The number of multivariate polynomials on which a sumcheck prover sumcheck operates (including shifts). We often
    // need containers of this size to hold related data, so we choose a name more agnostic than `NUM_POLYNOMIALS`.
    static constexpr size_t NUM_ALL_ENTITIES = 42;
    // The number of polynomials precomputed to describe a circuit and to aid a prover in constructing a satisfying
    // assignment of witnesses. We again choose a neutral name.
    static constexpr size_t NUM_PRECOMPUTED_ENTITIES = 25;
    // The total number of witness entities not including shifts.
    static constexpr size_t NUM_WITNESS_ENTITIES = 8;
    // Total number of folded polynomials, which is just all polynomials except the shifts
    static constexpr size_t NUM_FOLDED_ENTITIES = NUM_PRECOMPUTED_ENTITIES + NUM_WITNESS_ENTITIES;

    using GrandProductRelations = std::tuple<bb::UltraPermutationRelation<FF>>;
    // define the tuple of Relations that comprise the Sumcheck relation
    // Note: made generic for use in MegaRecursive.
    template <typename FF>
    using Relations_ = std::tuple<bb::UltraArithmeticRelation<FF>,
                                  bb::UltraPermutationRelation<FF>,
                                  bb::LogDerivLookupRelation<FF>,
                                  bb::DeltaRangeConstraintRelation<FF>,
                                  bb::EllipticRelation<FF>,
                                  bb::AuxiliaryRelation<FF>>;
    using Relations = Relations_<FF>;

    static constexpr size_t MAX_PARTIAL_RELATION_LENGTH = compute_max_partial_relation_length<Relations>();
    static_assert(MAX_PARTIAL_RELATION_LENGTH == 6);
    static constexpr size_t MAX_TOTAL_RELATION_LENGTH = compute_max_total_relation_length<Relations>();
    static_assert(MAX_TOTAL_RELATION_LENGTH == 11);
    static constexpr size_t NUM_SUBRELATIONS = compute_number_of_subrelations<Relations>();
    // For instances of this flavour, used in folding, we need a unique sumcheck batching challenge for each
    // subrelation. This is because using powers of alpha would increase the degree of Protogalaxy polynomial $G$ (the
    // combiner) too much.
    using RelationSeparator = std::array<FF, NUM_SUBRELATIONS - 1>;

    // BATCHED_RELATION_PARTIAL_LENGTH = algebraic degree of sumcheck relation *after* multiplying by the `pow_zeta`
    // random polynomial e.g. For \sum(x) [A(x) * B(x) + C(x)] * PowZeta(X), relation length = 2 and random relation
    // length = 3
    static constexpr size_t BATCHED_RELATION_PARTIAL_LENGTH = MAX_PARTIAL_RELATION_LENGTH + 1;
    static constexpr size_t BATCHED_RELATION_TOTAL_LENGTH = MAX_TOTAL_RELATION_LENGTH + 1;
    static constexpr size_t NUM_RELATIONS = std::tuple_size_v<Relations>;

    template <size_t NUM_INSTANCES>
    using ProtogalaxyTupleOfTuplesOfUnivariates =
        decltype(create_protogalaxy_tuple_of_tuples_of_univariates<Relations, NUM_INSTANCES>());
    template <size_t NUM_INSTANCES>
    using OptimisedProtogalaxyTupleOfTuplesOfUnivariates =
        decltype(create_protogalaxy_tuple_of_tuples_of_univariates<Relations,
                                                                   NUM_INSTANCES,
                                                                   /*optimised=*/true>());
    using SumcheckTupleOfTuplesOfUnivariates = decltype(create_sumcheck_tuple_of_tuples_of_univariates<Relations>());
    using TupleOfArraysOfValues = decltype(create_tuple_of_arrays_of_values<Relations>());

    // Whether or not the first row of the execution trace is reserved for 0s to enable shifts
    static constexpr bool has_zero_row = true;

    static constexpr bool is_decider = true;

    /**
     * @brief A base class labelling precomputed entities and (ordered) subsets of interest.
     * @details Used to build the proving key and verification key.
     */
    template <typename DataType_> class PrecomputedEntities : public PrecomputedEntitiesBase {
      public:
        using DataType = DataType_;
        DEFINE_FLAVOR_MEMBERS(DataType,
                              q_m,            // column 0
                              q_c,            // column 1
                              q_l,            // column 2
                              q_r,            // column 3
                              q_o,            // column 4
                              q_4,            // column 5
                              q_arith,        // column 6
                              q_delta_range,  // column 7
                              q_elliptic,     // column 8
                              q_aux,          // column 9
                              q_lookup,       // column 10
                              sigma_1,        // column 11
                              sigma_2,        // column 12
                              sigma_3,        // column 13
                              sigma_4,        // column 14
                              id_1,           // column 15
                              id_2,           // column 16
                              id_3,           // column 17
                              id_4,           // column 18
                              table_1,        // column 19
                              table_2,        // column 20
                              table_3,        // column 21
                              table_4,        // column 22
                              lagrange_first, // column 23
                              lagrange_last)  // column 24

        static constexpr CircuitType CIRCUIT_TYPE = CircuitBuilder::CIRCUIT_TYPE;

        auto get_selectors()
        {
            return RefArray{ q_m, q_c, q_l, q_r, q_o, q_4, q_arith, q_delta_range, q_elliptic, q_aux, q_lookup };
        };
        auto get_sigma_polynomials() { return RefArray{ sigma_1, sigma_2, sigma_3, sigma_4 }; };
        auto get_id_polynomials() { return RefArray{ id_1, id_2, id_3, id_4 }; };

        auto get_table_polynomials() { return RefArray{ table_1, table_2, table_3, table_4 }; };
    };

    /**
     * @brief Container for all witness polynomials used/constructed by the prover.
     * @details Shifts are not included here since they do not occupy their own memory.
     */
    template <typename DataType> class WitnessEntities {
      public:
        DEFINE_FLAVOR_MEMBERS(DataType,
                              w_l,                // column 0
                              w_r,                // column 1
                              w_o,                // column 2
                              w_4,                // column 3
                              z_perm,             // column 4
                              lookup_inverses,    // column 5
                              lookup_read_counts, // column 6
                              lookup_read_tags)   // column 7

        auto get_wires() { return RefArray{ w_l, w_r, w_o, w_4 }; };

        MSGPACK_FIELDS(w_l, w_r, w_o, w_4, z_perm, lookup_inverses, lookup_read_counts, lookup_read_tags);
    };

    /**
     * @brief Class for ShiftedEntities, containing shifted witness and table polynomials.
     */
    template <typename DataType> class ShiftedEntities {
      public:
        DEFINE_FLAVOR_MEMBERS(DataType,
                              table_1_shift, // column 0
                              table_2_shift, // column 1
                              table_3_shift, // column 2
                              table_4_shift, // column 3
                              w_l_shift,     // column 4
                              w_r_shift,     // column 5
                              w_o_shift,     // column 6
                              w_4_shift,     // column 7
                              z_perm_shift)  // column 10

        auto get_shifted()
        {
            return RefArray{ table_1_shift, table_2_shift, table_3_shift, table_4_shift, w_l_shift,
                             w_r_shift,     w_o_shift,     w_4_shift,     z_perm_shift };
        };
    };

    /**
     * @brief A base class labelling all entities (for instance, all of the polynomials used by the prover during
     * sumcheck) in this Honk variant along with particular subsets of interest
     * @details Used to build containers for: the prover's polynomial during sumcheck; the sumcheck's folded
     * polynomials; the univariates consturcted during during sumcheck; the evaluations produced by sumcheck.
     *
     * Symbolically we have: AllEntities = PrecomputedEntities + WitnessEntities + "ShiftedEntities". It could be
     * implemented as such, but we have this now.
     */
    template <typename DataType>
    class AllEntities : public PrecomputedEntities<DataType>,
                        public WitnessEntities<DataType>,
                        public ShiftedEntities<DataType> {
      public:
        DEFINE_COMPOUND_GET_ALL(PrecomputedEntities<DataType>, WitnessEntities<DataType>, ShiftedEntities<DataType>)

        auto get_wires() { return RefArray{ this->w_l, this->w_r, this->w_o, this->w_4 }; };
        auto get_selectors() { return PrecomputedEntities<DataType>::get_selectors(); }
        auto get_sigmas() { return RefArray{ this->sigma_1, this->sigma_2, this->sigma_3, this->sigma_4 }; };
        auto get_ids() { return RefArray{ this->id_1, this->id_2, this->id_3, this->id_4 }; };
        auto get_tables() { return RefArray{ this->table_1, this->table_2, this->table_3, this->table_4 }; };
        auto get_unshifted()
        {
            return concatenate(PrecomputedEntities<DataType>::get_all(), WitnessEntities<DataType>::get_all());
        };

        auto get_precomputed() { return PrecomputedEntities<DataType>::get_all(); }

        auto get_witness() { return WitnessEntities<DataType>::get_all(); };
        auto get_to_be_shifted()
        {
            return RefArray{ this->table_1, this->table_2, this->table_3, this->table_4, this->w_l,
                             this->w_r,     this->w_o,     this->w_4,     this->z_perm };
        };
        auto get_shifted() { return ShiftedEntities<DataType>::get_all(); };
    };

  public:
    /**
     * @brief A field element for each entity of the flavor. These entities represent the prover polynomials
     * evaluated at one point.
     */
    class AllValues : public AllEntities<FF> {
      public:
        using Base = AllEntities<FF>;
        using Base::Base;
    };

    /**
     * @brief A container for polynomials handles.
     */
    // TODO(https://github.com/AztecProtocol/barretenberg/issues/966): use inheritance
    class ProverPolynomials : public AllEntities<Polynomial> {
      public:
        // Define all operations as default, except copy construction/assignment
        ProverPolynomials() = default;
        ProverPolynomials(size_t circuit_size)
        { // Initialize all unshifted polynomials to the zero polynomial and initialize the
          // shifted polys
            for (auto& poly : get_unshifted()) {
                poly = Polynomial{ circuit_size };
            }
            set_shifted();
        }
        ProverPolynomials& operator=(const ProverPolynomials&) = delete;
        ProverPolynomials(const ProverPolynomials& o) = delete;
        ProverPolynomials(ProverPolynomials&& o) noexcept = default;
        ProverPolynomials& operator=(ProverPolynomials&& o) noexcept = default;
        ~ProverPolynomials() = default;
        [[nodiscard]] size_t get_polynomial_size() const { return q_c.size(); }
        [[nodiscard]] AllValues get_row(const size_t row_idx) const
        {
            AllValues result;
            for (auto [result_field, polynomial] : zip_view(result.get_all(), get_all())) {
                result_field = polynomial[row_idx];
            }
            return result;
        }

        // Set all shifted polynomials based on their to-be-shifted counterpart
        void set_shifted()
        {
            for (auto [shifted, to_be_shifted] : zip_view(get_shifted(), get_to_be_shifted())) {
                shifted = to_be_shifted.shifted();
            }
        }
    };
    /**
     * @brief The proving key is responsible for storing the polynomials used by the prover.
     *
     */
    class ProvingKey : public ProvingKey_<FF, CommitmentKey> {
      public:
        // Expose constructors on the base class
        using Base = ProvingKey_<FF, CommitmentKey>;
        using Base::Base;

        ProvingKey(const size_t circuit_size, const size_t num_public_inputs)
            : Base(circuit_size, num_public_inputs)
            , polynomials(circuit_size){};

        std::vector<uint32_t> memory_read_records;
        std::vector<uint32_t> memory_write_records;
        ProverPolynomials polynomials; // storage for all polynomials evaluated by the prover

        /**
         * @brief Add RAM/ROM memory records to the fourth wire polynomial
         *
         * @details This operation must be performed after the first three wires have been
         * committed to, hence the dependence on the `eta` challenge.
         *
         * @tparam Flavor
         * @param eta challenge produced after commitment to first three wire polynomials
         */
        void add_ram_rom_memory_records_to_wire_4(const FF& eta, const FF& eta_two, const FF& eta_three)
        {
            // The memory record values are computed at the indicated indices as
            // w4 = w3 * eta^3 + w2 * eta^2 + w1 * eta + read_write_flag;
            // (See the Auxiliary relation for details)
            auto wires = polynomials.get_wires();

            // Compute read record values
            for (const auto& gate_idx : memory_read_records) {
                wires[3][gate_idx] += wires[2][gate_idx] * eta_three;
                wires[3][gate_idx] += wires[1][gate_idx] * eta_two;
                wires[3][gate_idx] += wires[0][gate_idx] * eta;
            }

            // Compute write record values
            for (const auto& gate_idx : memory_write_records) {
                wires[3][gate_idx] += wires[2][gate_idx] * eta_three;
                wires[3][gate_idx] += wires[1][gate_idx] * eta_two;
                wires[3][gate_idx] += wires[0][gate_idx] * eta;
                wires[3][gate_idx] += 1;
            }
        }

        /**
         * @brief Compute the inverse polynomial used in the log derivative lookup argument
         *
         * @tparam Flavor
         * @param beta
         * @param gamma
         */
        void compute_logderivative_inverses(const RelationParameters<FF>& relation_parameters)
        {
            // Compute inverses for conventional lookups
            compute_logderivative_inverse<UltraFlavor, LogDerivLookupRelation<FF>>(
                this->polynomials, relation_parameters, this->circuit_size);
        }

        /**
         * @brief Computes public_input_delta and the permutation grand product polynomial
         *
         * @param relation_parameters
         */
        void compute_grand_product_polynomials(RelationParameters<FF>& relation_parameters)
        {
            auto public_input_delta = compute_public_input_delta<UltraFlavor>(this->public_inputs,
                                                                              relation_parameters.beta,
                                                                              relation_parameters.gamma,
                                                                              this->circuit_size,
                                                                              this->pub_inputs_offset);
            relation_parameters.public_input_delta = public_input_delta;
            auto lookup_grand_product_delta = compute_lookup_grand_product_delta(
                relation_parameters.beta, relation_parameters.gamma, this->circuit_size);
            relation_parameters.lookup_grand_product_delta = lookup_grand_product_delta;

            // Compute permutation and lookup grand product polynomials
            compute_grand_products<UltraFlavor>(this->polynomials, relation_parameters);
        }
    };

    /**
     * @brief The verification key is responsible for storing the the commitments to the precomputed (non-witnessk)
     * polynomials used by the verifier.
     *
     * @note Note the discrepancy with what sort of data is stored here vs in the proving key. We may want to resolve
     * that, and split out separate PrecomputedPolynomials/Commitments data for clarity but also for portability of our
     * circuits.
     */
    class VerificationKey : public VerificationKey_<PrecomputedEntities<Commitment>, VerifierCommitmentKey> {
      public:
        VerificationKey() = default;
        VerificationKey(const size_t circuit_size, const size_t num_public_inputs)
            : VerificationKey_(circuit_size, num_public_inputs)
        {}
        VerificationKey(ProvingKey& proving_key)
        {
            this->pcs_verification_key = std::make_shared<VerifierCommitmentKey>();
            this->circuit_size = proving_key.circuit_size;
            this->log_circuit_size = numeric::get_msb(this->circuit_size);
            this->num_public_inputs = proving_key.num_public_inputs;
            this->pub_inputs_offset = proving_key.pub_inputs_offset;

            for (auto [polynomial, commitment] : zip_view(proving_key.polynomials.get_precomputed(), this->get_all())) {
                commitment = proving_key.commitment_key->commit(polynomial);
            }
        }
        // TODO(https://github.com/AztecProtocol/barretenberg/issues/964): Clean the boilerplate
        // up.
        VerificationKey(const uint64_t circuit_size,
                        const uint64_t num_public_inputs,
                        const uint64_t pub_inputs_offset,
                        const Commitment& q_m,
                        const Commitment& q_c,
                        const Commitment& q_l,
                        const Commitment& q_r,
                        const Commitment& q_o,
                        const Commitment& q_4,
                        const Commitment& q_arith,
                        const Commitment& q_delta_range,
                        const Commitment& q_elliptic,
                        const Commitment& q_aux,
                        const Commitment& q_lookup,
                        const Commitment& sigma_1,
                        const Commitment& sigma_2,
                        const Commitment& sigma_3,
                        const Commitment& sigma_4,
                        const Commitment& id_1,
                        const Commitment& id_2,
                        const Commitment& id_3,
                        const Commitment& id_4,
                        const Commitment& table_1,
                        const Commitment& table_2,
                        const Commitment& table_3,
                        const Commitment& table_4,
                        const Commitment& lagrange_first,
                        const Commitment& lagrange_last)
        {
            this->circuit_size = circuit_size;
            this->log_circuit_size = numeric::get_msb(this->circuit_size);
            this->num_public_inputs = num_public_inputs;
            this->pub_inputs_offset = pub_inputs_offset;
            this->q_m = q_m;
            this->q_c = q_c;
            this->q_l = q_l;
            this->q_r = q_r;
            this->q_o = q_o;
            this->q_4 = q_4;
            this->q_arith = q_arith;
            this->q_delta_range = q_delta_range;
            this->q_elliptic = q_elliptic;
            this->q_aux = q_aux;
            this->q_lookup = q_lookup;
            this->sigma_1 = sigma_1;
            this->sigma_2 = sigma_2;
            this->sigma_3 = sigma_3;
            this->sigma_4 = sigma_4;
            this->id_1 = id_1;
            this->id_2 = id_2;
            this->id_3 = id_3;
            this->id_4 = id_4;
            this->table_1 = table_1;
            this->table_2 = table_2;
            this->table_3 = table_3;
            this->table_4 = table_4;
            this->lagrange_first = lagrange_first;
            this->lagrange_last = lagrange_last;
        }

        // For serialising and deserialising data
        MSGPACK_FIELDS(circuit_size,
                       log_circuit_size,
                       num_public_inputs,
                       pub_inputs_offset,
                       q_m,
                       q_c,
                       q_l,
                       q_r,
                       q_o,
                       q_4,
                       q_arith,
                       q_delta_range,
                       q_elliptic,
                       q_aux,
                       q_lookup,
                       sigma_1,
                       sigma_2,
                       sigma_3,
                       sigma_4,
                       id_1,
                       id_2,
                       id_3,
                       id_4,
                       table_1,
                       table_2,
                       table_3,
                       table_4,
                       lagrange_first,
                       lagrange_last);
    };

    /**
     * @brief A container for storing the partially evaluated multivariates produced by sumcheck.
     */
    class PartiallyEvaluatedMultivariates : public AllEntities<Polynomial> {

      public:
        PartiallyEvaluatedMultivariates() = default;
        PartiallyEvaluatedMultivariates(const size_t circuit_size)
        {
            // Storage is only needed after the first partial evaluation, hence polynomials of
            // size (n / 2)
            for (auto& poly : this->get_all()) {
                poly = Polynomial(circuit_size / 2);
            }
        }
    };

    /**
     * @brief A container for univariates used during Protogalaxy folding and sumcheck.
     * @details During folding and sumcheck, the prover evaluates the relations on these univariates.
     */
    template <size_t LENGTH> using ProverUnivariates = AllEntities<bb::Univariate<FF, LENGTH>>;
    /**
     * @brief A container for univariates used during Protogalaxy folding and sumcheck.
     * @details During folding and sumcheck, the prover evaluates the relations on these univariates.
     */
    template <size_t LENGTH, size_t SKIP_COUNT>
    using OptimisedProverUnivariates = AllEntities<bb::Univariate<FF, LENGTH, 0, SKIP_COUNT>>;

    /**
     * @brief A container for univariates produced during the hot loop in sumcheck.
     */
    using ExtendedEdges = ProverUnivariates<MAX_PARTIAL_RELATION_LENGTH>;

    /**
     * @brief A container for the witness commitments.
     */
    using WitnessCommitments = WitnessEntities<Commitment>;

    /**
     * @brief A container for commitment labels.
     * @note It's debatable whether this should inherit from AllEntities. since most entries are not strictly needed. It
     * has, however, been useful during debugging to have these labels available.
     *
     */
    class CommitmentLabels : public AllEntities<std::string> {
      public:
        CommitmentLabels()
        {
            w_l = "W_L";
            w_r = "W_R";
            w_o = "W_O";
            w_4 = "W_4";
            z_perm = "Z_PERM";
            lookup_inverses = "LOOKUP_INVERSES";
            lookup_read_counts = "LOOKUP_READ_COUNTS";
            lookup_read_tags = "LOOKUP_READ_TAGS";

            q_c = "Q_C";
            q_l = "Q_L";
            q_r = "Q_R";
            q_o = "Q_O";
            q_4 = "Q_4";
            q_m = "Q_M";
            q_arith = "Q_ARITH";
            q_delta_range = "Q_SORT";
            q_elliptic = "Q_ELLIPTIC";
            q_aux = "Q_AUX";
            q_lookup = "Q_LOOKUP";
            sigma_1 = "SIGMA_1";
            sigma_2 = "SIGMA_2";
            sigma_3 = "SIGMA_3";
            sigma_4 = "SIGMA_4";
            id_1 = "ID_1";
            id_2 = "ID_2";
            id_3 = "ID_3";
            id_4 = "ID_4";
            table_1 = "TABLE_1";
            table_2 = "TABLE_2";
            table_3 = "TABLE_3";
            table_4 = "TABLE_4";
            lagrange_first = "LAGRANGE_FIRST";
            lagrange_last = "LAGRANGE_LAST";
        };
    };

    /**
     * @brief A container encapsulating all the commitments that the verifier receives (to precomputed polynomials and
     * witness polynomials).
     *
     */
    template <typename Commitment, typename VerificationKey>
    class VerifierCommitments_ : public AllEntities<Commitment> {
      public:
        VerifierCommitments_(const std::shared_ptr<VerificationKey>& verification_key,
                             const std::optional<WitnessCommitments>& witness_commitments = std::nullopt)
        {
            this->q_m = verification_key->q_m;
            this->q_c = verification_key->q_c;
            this->q_l = verification_key->q_l;
            this->q_r = verification_key->q_r;
            this->q_o = verification_key->q_o;
            this->q_4 = verification_key->q_4;
            this->q_arith = verification_key->q_arith;
            this->q_delta_range = verification_key->q_delta_range;
            this->q_elliptic = verification_key->q_elliptic;
            this->q_aux = verification_key->q_aux;
            this->q_lookup = verification_key->q_lookup;
            this->sigma_1 = verification_key->sigma_1;
            this->sigma_2 = verification_key->sigma_2;
            this->sigma_3 = verification_key->sigma_3;
            this->sigma_4 = verification_key->sigma_4;
            this->id_1 = verification_key->id_1;
            this->id_2 = verification_key->id_2;
            this->id_3 = verification_key->id_3;
            this->id_4 = verification_key->id_4;
            this->table_1 = verification_key->table_1;
            this->table_2 = verification_key->table_2;
            this->table_3 = verification_key->table_3;
            this->table_4 = verification_key->table_4;
            this->lagrange_first = verification_key->lagrange_first;
            this->lagrange_last = verification_key->lagrange_last;

            if (witness_commitments.has_value()) {
                auto commitments = witness_commitments.value();
                this->w_l = commitments.w_l;
                this->w_r = commitments.w_r;
                this->w_o = commitments.w_o;
                this->lookup_inverses = commitments.lookup_inverses;
                this->lookup_read_counts = commitments.lookup_read_counts;
                this->lookup_read_tags = commitments.lookup_read_tags;
                this->w_4 = commitments.w_4;
                this->z_perm = commitments.z_perm;
            }
        }
    };
    // Specialize for Ultra (general case used in UltraRecursive).
    using VerifierCommitments = VerifierCommitments_<Commitment, VerificationKey>;

    /**
     * @brief Derived class that defines proof structure for Ultra proofs, as well as supporting functions.
     *
     */
    class Transcript : public NativeTranscript {
      public:
        // Transcript objects defined as public member variables for easy access and modification
        uint32_t circuit_size;
        uint32_t public_input_size;
        uint32_t pub_inputs_offset;
        std::vector<FF> public_inputs;
        Commitment w_l_comm;
        Commitment w_r_comm;
        Commitment w_o_comm;
        Commitment lookup_read_counts_comm;
        Commitment lookup_read_tags_comm;
        Commitment w_4_comm;
        Commitment z_perm_comm;
        Commitment lookup_inverses_comm;
        std::vector<bb::Univariate<FF, BATCHED_RELATION_PARTIAL_LENGTH>> sumcheck_univariates;
        std::array<FF, NUM_ALL_ENTITIES> sumcheck_evaluations;
        std::vector<Commitment> zm_cq_comms;
        Commitment zm_cq_comm;
        Commitment kzg_w_comm;

        Transcript() = default;

        // Used by verifier to initialize the transcript
        Transcript(const std::vector<FF>& proof)
            : NativeTranscript(proof)
        {}

        static std::shared_ptr<Transcript> prover_init_empty()
        {
            auto transcript = std::make_shared<Transcript>();
            constexpr uint32_t init{ 42 }; // arbitrary
            transcript->send_to_verifier("Init", init);
            return transcript;
        };

        static std::shared_ptr<Transcript> verifier_init_empty(const std::shared_ptr<Transcript>& transcript)
        {
            auto verifier_transcript = std::make_shared<Transcript>(transcript->proof_data);
            [[maybe_unused]] auto _ = verifier_transcript->template receive_from_prover<FF>("Init");
            return verifier_transcript;
        };

        /**
         * @brief Takes a FULL Ultra proof and deserializes it into the public member variables
         * that compose the structure. Must be called in order to access the structure of the
         * proof.
         *
         */
        void deserialize_full_transcript()
        {
            // take current proof and put them into the struct
            size_t num_frs_read = 0;
            circuit_size = deserialize_from_buffer<uint32_t>(proof_data, num_frs_read);
            // size_t log_n = numeric::get_msb(circuit_size);

            public_input_size = deserialize_from_buffer<uint32_t>(proof_data, num_frs_read);
            pub_inputs_offset = deserialize_from_buffer<uint32_t>(proof_data, num_frs_read);
            for (size_t i = 0; i < public_input_size; ++i) {
                public_inputs.push_back(deserialize_from_buffer<FF>(proof_data, num_frs_read));
            }
            w_l_comm = deserialize_from_buffer<Commitment>(proof_data, num_frs_read);
            w_r_comm = deserialize_from_buffer<Commitment>(proof_data, num_frs_read);
            w_o_comm = deserialize_from_buffer<Commitment>(proof_data, num_frs_read);
            lookup_read_counts_comm = deserialize_from_buffer<Commitment>(proof_data, num_frs_read);
            lookup_read_tags_comm = deserialize_from_buffer<Commitment>(proof_data, num_frs_read);
            w_4_comm = deserialize_from_buffer<Commitment>(proof_data, num_frs_read);
            lookup_inverses_comm = deserialize_from_buffer<Commitment>(proof_data, num_frs_read);
            z_perm_comm = deserialize_from_buffer<Commitment>(proof_data, num_frs_read);
<<<<<<< HEAD
            z_lookup_comm = deserialize_from_buffer<Commitment>(proof_data, num_frs_read);
            for (size_t i = 0; i < MAX_LOG_CIRCUIT_SIZE; ++i) {
=======
            for (size_t i = 0; i < log_n; ++i) {
>>>>>>> 1d29708b
                sumcheck_univariates.push_back(
                    deserialize_from_buffer<bb::Univariate<FF, BATCHED_RELATION_PARTIAL_LENGTH>>(proof_data,
                                                                                                 num_frs_read));
            }
            sumcheck_evaluations = deserialize_from_buffer<std::array<FF, NUM_ALL_ENTITIES>>(proof_data, num_frs_read);
            for (size_t i = 0; i < MAX_LOG_CIRCUIT_SIZE; ++i) {
                zm_cq_comms.push_back(deserialize_from_buffer<Commitment>(proof_data, num_frs_read));
            }
            zm_cq_comm = deserialize_from_buffer<Commitment>(proof_data, num_frs_read);
            kzg_w_comm = deserialize_from_buffer<Commitment>(proof_data, num_frs_read);
        }
        /**
         * @brief Serializes the structure variables into a FULL Ultra proof. Should be called
         * only if deserialize_full_transcript() was called and some transcript variable was
         * modified.
         *
         */
        void serialize_full_transcript()
        {
            size_t old_proof_length = proof_data.size();
            proof_data.clear(); // clear proof_data so the rest of the function can replace it
            // size_t log_n = numeric::get_msb(circuit_size);
            serialize_to_buffer(circuit_size, proof_data);
            serialize_to_buffer(public_input_size, proof_data);
            serialize_to_buffer(pub_inputs_offset, proof_data);
            for (size_t i = 0; i < public_input_size; ++i) {
                serialize_to_buffer(public_inputs[i], proof_data);
            }
            serialize_to_buffer(w_l_comm, proof_data);
            serialize_to_buffer(w_r_comm, proof_data);
            serialize_to_buffer(w_o_comm, proof_data);
            serialize_to_buffer(lookup_read_counts_comm, proof_data);
            serialize_to_buffer(lookup_read_tags_comm, proof_data);
            serialize_to_buffer(w_4_comm, proof_data);
            serialize_to_buffer(lookup_inverses_comm, proof_data);
            serialize_to_buffer(z_perm_comm, proof_data);
<<<<<<< HEAD
            serialize_to_buffer(z_lookup_comm, proof_data);
            for (size_t i = 0; i < MAX_LOG_CIRCUIT_SIZE; ++i) {
=======
            for (size_t i = 0; i < log_n; ++i) {
>>>>>>> 1d29708b
                serialize_to_buffer(sumcheck_univariates[i], proof_data);
            }
            serialize_to_buffer(sumcheck_evaluations, proof_data);
            for (size_t i = 0; i < MAX_LOG_CIRCUIT_SIZE; ++i) {
                serialize_to_buffer(zm_cq_comms[i], proof_data);
            }
            serialize_to_buffer(zm_cq_comm, proof_data);
            serialize_to_buffer(kzg_w_comm, proof_data);

            // sanity check to make sure we generate the same length of proof as before.
            ASSERT(proof_data.size() == old_proof_length);
        }
    };
};

} // namespace bb<|MERGE_RESOLUTION|>--- conflicted
+++ resolved
@@ -687,12 +687,7 @@
             w_4_comm = deserialize_from_buffer<Commitment>(proof_data, num_frs_read);
             lookup_inverses_comm = deserialize_from_buffer<Commitment>(proof_data, num_frs_read);
             z_perm_comm = deserialize_from_buffer<Commitment>(proof_data, num_frs_read);
-<<<<<<< HEAD
-            z_lookup_comm = deserialize_from_buffer<Commitment>(proof_data, num_frs_read);
             for (size_t i = 0; i < MAX_LOG_CIRCUIT_SIZE; ++i) {
-=======
-            for (size_t i = 0; i < log_n; ++i) {
->>>>>>> 1d29708b
                 sumcheck_univariates.push_back(
                     deserialize_from_buffer<bb::Univariate<FF, BATCHED_RELATION_PARTIAL_LENGTH>>(proof_data,
                                                                                                  num_frs_read));
@@ -729,12 +724,7 @@
             serialize_to_buffer(w_4_comm, proof_data);
             serialize_to_buffer(lookup_inverses_comm, proof_data);
             serialize_to_buffer(z_perm_comm, proof_data);
-<<<<<<< HEAD
-            serialize_to_buffer(z_lookup_comm, proof_data);
             for (size_t i = 0; i < MAX_LOG_CIRCUIT_SIZE; ++i) {
-=======
-            for (size_t i = 0; i < log_n; ++i) {
->>>>>>> 1d29708b
                 serialize_to_buffer(sumcheck_univariates[i], proof_data);
             }
             serialize_to_buffer(sumcheck_evaluations, proof_data);
