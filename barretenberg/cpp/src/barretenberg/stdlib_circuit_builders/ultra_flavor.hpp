--- conflicted
+++ resolved
@@ -476,44 +476,6 @@
                        table_4,
                        lagrange_first,
                        lagrange_last);
-<<<<<<< HEAD
-
-        /**
-         * @brief Serialize verification key to field elements
-         *
-         * @return std::vector<FF>
-         */
-        std::vector<FF> to_field_elements()
-        {
-            std::vector<FF> elements;
-            std::vector<FF> circuit_size_elements = bb::field_conversion::convert_to_bn254_frs(this->circuit_size);
-            elements.insert(elements.end(), circuit_size_elements.begin(), circuit_size_elements.end());
-            // Do the same for the rest of the fields
-            std::vector<FF> num_public_inputs_elements =
-                bb::field_conversion::convert_to_bn254_frs(this->num_public_inputs);
-            elements.insert(elements.end(), num_public_inputs_elements.begin(), num_public_inputs_elements.end());
-            std::vector<FF> pub_inputs_offset_elements =
-                bb::field_conversion::convert_to_bn254_frs(this->pub_inputs_offset);
-            elements.insert(elements.end(), pub_inputs_offset_elements.begin(), pub_inputs_offset_elements.end());
-            std::vector<FF> contains_recursive_proof_elements =
-                bb::field_conversion::convert_to_bn254_frs(this->contains_recursive_proof);
-            elements.insert(
-                elements.end(), contains_recursive_proof_elements.begin(), contains_recursive_proof_elements.end());
-
-            std::vector<FF> recursive_proof_public_input_indices_elements =
-                bb::field_conversion::convert_to_bn254_frs(this->recursive_proof_public_input_indices);
-            elements.insert(elements.end(),
-                            recursive_proof_public_input_indices_elements.begin(),
-                            recursive_proof_public_input_indices_elements.end());
-
-            for (Commitment& comm : this->get_all()) {
-                std::vector<FF> comm_elements = bb::field_conversion::convert_to_bn254_frs(comm);
-                elements.insert(elements.end(), comm_elements.begin(), comm_elements.end());
-            }
-            return elements;
-        }
-=======
->>>>>>> ffedf39d
     };
 
     /**
