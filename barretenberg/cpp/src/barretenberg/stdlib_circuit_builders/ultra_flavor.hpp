--- conflicted
+++ resolved
@@ -76,13 +76,7 @@
                                   bb::DeltaRangeConstraintRelation<FF>,
                                   bb::EllipticRelation<FF>,
                                   bb::AuxiliaryRelation<FF>,
-<<<<<<< HEAD
-                                  bb::LogDerivLookupRelation<FF>,
                                   bb::Poseidon2Relation<FF>>;
-=======
-                                  bb::Poseidon2ExternalRelation<FF>,
-                                  bb::Poseidon2InternalRelation<FF>>;
->>>>>>> e7686f11
 
     using Relations = Relations_<FF>;
 
