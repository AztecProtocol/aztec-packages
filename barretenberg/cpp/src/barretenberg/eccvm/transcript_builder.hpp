--- conflicted
+++ resolved
@@ -93,9 +93,8 @@
                                                    const uint32_t total_number_of_muls)
     {
         const size_t num_transcript_entries = vm_operations.size() + 2;
-<<<<<<< HEAD
         const size_t num_vm_entries = vm_operations.size();
-        std::vector<TranscriptState> transcript_state(num_transcript_entries);
+        std::vector<TranscriptRow> transcript_state(num_transcript_entries);
 
         // These vectors track quantities that we need to invert.
         // We fill these vectors and then perform batch inversions to amortize the cost of FF inverts
@@ -108,11 +107,6 @@
         std::vector<Element> msm_accumulator_trace(num_vm_entries);
         std::vector<Element> accumulator_trace(num_vm_entries);
         std::vector<Element> intermediate_accumulator_trace(num_vm_entries);
-=======
-
-        std::vector<TranscriptRow> transcript_state(num_transcript_entries);
-        std::vector<FF> inverse_trace(num_transcript_entries - 2);
->>>>>>> 9e643b42
         VMState state{
             .pc = total_number_of_muls,
             .count = 0,
