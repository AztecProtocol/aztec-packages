#include "./eccvm_verifier.hpp"
#include "barretenberg/commitment_schemes/shplonk/shplonk.hpp"
#include "barretenberg/commitment_schemes/zeromorph/zeromorph.hpp"
#include "barretenberg/sumcheck/sumcheck.hpp"

namespace bb {

/**
 * @brief This function verifies an ECCVM Honk proof for given program settings.
 */
bool ECCVMVerifier::verify_proof(const HonkProof& proof)
{
    using Curve = typename Flavor::Curve;
    using ZeroMorph = ZeroMorphVerifier_<Curve>;
<<<<<<< HEAD
    using Shplonk = ShplonkVerifier_<Curve>;
=======
>>>>>>> fd92d467

    RelationParameters<FF> relation_parameters;
    transcript = std::make_shared<Transcript>(proof);
    VerifierCommitments commitments{ key };
    CommitmentLabels commitment_labels;

    const auto circuit_size = transcript->template receive_from_prover<uint32_t>("circuit_size");
    ASSERT(circuit_size == key->circuit_size);

    for (auto [comm, label] : zip_view(commitments.get_wires(), commitment_labels.get_wires())) {
        comm = transcript->template receive_from_prover<Commitment>(label);
    }

    // Get challenge for sorted list batching and wire four memory records
    auto [beta, gamma] = transcript->template get_challenges<FF>("beta", "gamma");

    auto beta_sqr = beta * beta;
    relation_parameters.gamma = gamma;
    relation_parameters.beta = beta;
    relation_parameters.beta_sqr = beta * beta;
    relation_parameters.beta_cube = beta_sqr * beta;
    relation_parameters.eccvm_set_permutation_delta =
        gamma * (gamma + beta_sqr) * (gamma + beta_sqr + beta_sqr) * (gamma + beta_sqr + beta_sqr + beta_sqr);
    relation_parameters.eccvm_set_permutation_delta = relation_parameters.eccvm_set_permutation_delta.invert();

    // Get commitment to permutation and lookup grand products
    commitments.lookup_inverses =
        transcript->template receive_from_prover<Commitment>(commitment_labels.lookup_inverses);
    commitments.z_perm = transcript->template receive_from_prover<Commitment>(commitment_labels.z_perm);

    // Execute Sumcheck Verifier
    const size_t log_circuit_size = numeric::get_msb(circuit_size);
    auto sumcheck = SumcheckVerifier<Flavor>(log_circuit_size, transcript);
    FF alpha = transcript->template get_challenge<FF>("Sumcheck:alpha");
    std::vector<FF> gate_challenges(static_cast<size_t>(numeric::get_msb(key->circuit_size)));
    for (size_t idx = 0; idx < gate_challenges.size(); idx++) {
        gate_challenges[idx] = transcript->template get_challenge<FF>("Sumcheck:gate_challenge_" + std::to_string(idx));
    }

    auto [multivariate_challenge, claimed_evaluations, sumcheck_verified] =
        sumcheck.verify(relation_parameters, alpha, gate_challenges);

    // If Sumcheck did not verify, return false
    if (sumcheck_verified.has_value() && !sumcheck_verified.value()) {
        return false;
    }

<<<<<<< HEAD
    // Reduce
    auto multivariate_to_univariate_opening_claim = ZeroMorph::verify(commitments.get_unshifted(),
                                                                      commitments.get_to_be_shifted(),
                                                                      claimed_evaluations.get_unshifted(),
                                                                      claimed_evaluations.get_shifted(),
                                                                      multivariate_challenge,
                                                                      key->pcs_verification_key->get_g1_identity(),
                                                                      transcript);
=======
    auto multivariate_opening_claim = ZeroMorph::verify(commitments.get_unshifted(),
                                                        commitments.get_to_be_shifted(),
                                                        claimed_evaluations.get_unshifted(),
                                                        claimed_evaluations.get_shifted(),
                                                        multivariate_challenge,
                                                        key->pcs_verification_key->get_g1_identity(),
                                                        transcript);
    bool multivariate_opening_verified =
        PCS::reduce_verify(key->pcs_verification_key, multivariate_opening_claim, transcript);
>>>>>>> fd92d467

    // Execute transcript consistency univariate opening round
    auto hack_commitment = transcript->template receive_from_prover<Commitment>("Translation:hack_commitment");

    FF evaluation_challenge_x = transcript->template get_challenge<FF>("Translation:evaluation_challenge_x");

    // Construct arrays of commitments and evaluations to be batched, with the evaluations received from the prover
    const size_t NUM_UNIVARIATES = 6;
    std::array<Commitment, NUM_UNIVARIATES> transcript_commitments = {
        commitments.transcript_op, commitments.transcript_Px, commitments.transcript_Py,
        commitments.transcript_z1, commitments.transcript_z2, hack_commitment
    };
    std::array<FF, NUM_UNIVARIATES> transcript_evaluations = {
        transcript->template receive_from_prover<FF>("Translation:op"),
        transcript->template receive_from_prover<FF>("Translation:Px"),
        transcript->template receive_from_prover<FF>("Translation:Py"),
        transcript->template receive_from_prover<FF>("Translation:z1"),
        transcript->template receive_from_prover<FF>("Translation:z2"),
        transcript->template receive_from_prover<FF>("Translation:hack_evaluation")
    };

    // Get another challenge for batching the univariate claims
    FF ipa_batching_challenge = transcript->template get_challenge<FF>("Translation:ipa_batching_challenge");

    // Construct the batched commitment and batched evaluation
    auto batched_commitment = transcript_commitments[0];
    auto batched_transcript_eval = transcript_evaluations[0];
    auto batching_scalar = ipa_batching_challenge;
    for (size_t idx = 1; idx < transcript_commitments.size(); ++idx) {
        batched_commitment = batched_commitment + transcript_commitments[idx] * batching_scalar;
        batched_transcript_eval += batching_scalar * transcript_evaluations[idx];
        batching_scalar *= ipa_batching_challenge;
    }

    std::array<OpeningClaim<Curve>, 2> opening_claims = { multivariate_to_univariate_opening_claim,
                                                          { { evaluation_challenge_x, batched_transcript_eval },
                                                            batched_commitment } };

    // Construct and verify batched opening claim
    auto batched_opening_claim =
        Shplonk::reduce_verification(key->pcs_verification_key->get_g1_identity(), opening_claims, transcript);

    bool batched_opening_verified = PCS::reduce_verify(key->pcs_verification_key, batched_opening_claim, transcript);

    return sumcheck_verified.value() && batched_opening_verified;
}
} // namespace bb<|MERGE_RESOLUTION|>--- conflicted
+++ resolved
@@ -12,10 +12,7 @@
 {
     using Curve = typename Flavor::Curve;
     using ZeroMorph = ZeroMorphVerifier_<Curve>;
-<<<<<<< HEAD
     using Shplonk = ShplonkVerifier_<Curve>;
-=======
->>>>>>> fd92d467
 
     RelationParameters<FF> relation_parameters;
     transcript = std::make_shared<Transcript>(proof);
@@ -63,8 +60,7 @@
         return false;
     }
 
-<<<<<<< HEAD
-    // Reduce
+    // Reduce the multivariate evaluation claims produced by sumcheck to a single univariate opening claim
     auto multivariate_to_univariate_opening_claim = ZeroMorph::verify(commitments.get_unshifted(),
                                                                       commitments.get_to_be_shifted(),
                                                                       claimed_evaluations.get_unshifted(),
@@ -72,17 +68,6 @@
                                                                       multivariate_challenge,
                                                                       key->pcs_verification_key->get_g1_identity(),
                                                                       transcript);
-=======
-    auto multivariate_opening_claim = ZeroMorph::verify(commitments.get_unshifted(),
-                                                        commitments.get_to_be_shifted(),
-                                                        claimed_evaluations.get_unshifted(),
-                                                        claimed_evaluations.get_shifted(),
-                                                        multivariate_challenge,
-                                                        key->pcs_verification_key->get_g1_identity(),
-                                                        transcript);
-    bool multivariate_opening_verified =
-        PCS::reduce_verify(key->pcs_verification_key, multivariate_opening_claim, transcript);
->>>>>>> fd92d467
 
     // Execute transcript consistency univariate opening round
     auto hack_commitment = transcript->template receive_from_prover<Commitment>("Translation:hack_commitment");
