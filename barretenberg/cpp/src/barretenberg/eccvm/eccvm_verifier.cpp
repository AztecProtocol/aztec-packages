--- conflicted
+++ resolved
@@ -178,13 +178,8 @@
     auto batched_commitment_to_be_shifted = GroupElement::zero();
     const size_t NUM_POLYNOMIALS = Flavor::NUM_ALL_ENTITIES;
     // Compute powers of batching challenge rho
-<<<<<<< HEAD
     FF rho = transcript->template get_challenge<FF>("rho");
-    std::vector<FF> rhos = pcs::gemini::powers_of_rho(rho, NUM_POLYNOMIALS);
-=======
-    FF rho = transcript->get_challenge("rho");
     std::vector<FF> rhos = gemini::powers_of_rho(rho, NUM_POLYNOMIALS);
->>>>>>> 6895f522
 
     // Compute batched multivariate evaluation
     FF batched_evaluation = FF::zero();
