#include "./eccvm_verifier.hpp"
#include "barretenberg/commitment_schemes/gemini/gemini.hpp"
#include "barretenberg/commitment_schemes/shplonk/shplonk.hpp"
#include "barretenberg/numeric/bitop/get_msb.hpp"
#include "barretenberg/transcript/transcript.hpp"

<<<<<<< HEAD
using namespace bb;

=======
>>>>>>> 4f372703
namespace bb {
template <typename Flavor>
ECCVMVerifier_<Flavor>::ECCVMVerifier_(const std::shared_ptr<typename Flavor::VerificationKey>& verifier_key)
    : key(verifier_key)
{}

template <typename Flavor>
ECCVMVerifier_<Flavor>::ECCVMVerifier_(ECCVMVerifier_&& other) noexcept
    : key(std::move(other.key))
    , pcs_verification_key(std::move(other.pcs_verification_key))
{}

template <typename Flavor> ECCVMVerifier_<Flavor>& ECCVMVerifier_<Flavor>::operator=(ECCVMVerifier_&& other) noexcept
{
    key = other.key;
    pcs_verification_key = (std::move(other.pcs_verification_key));
    commitments.clear();
    pcs_fr_elements.clear();
    return *this;
}

/**
 * @brief This function verifies an ECCVM Honk proof for given program settings.
 *
 */
template <typename Flavor> bool ECCVMVerifier_<Flavor>::verify_proof(const HonkProof& proof)
{
    using FF = typename Flavor::FF;
    using GroupElement = typename Flavor::GroupElement;
    using Commitment = typename Flavor::Commitment;
    using PCS = typename Flavor::PCS;
    using Curve = typename Flavor::Curve;
    using Gemini = GeminiVerifier_<Curve>;
    using Shplonk = ShplonkVerifier_<Curve>;
    using VerifierCommitments = typename Flavor::VerifierCommitments;
    using CommitmentLabels = typename Flavor::CommitmentLabels;
    using Transcript = typename Flavor::Transcript;

    RelationParameters<FF> relation_parameters;

    transcript = std::make_shared<Transcript>(proof);

    VerifierCommitments commitments{ key };
    CommitmentLabels commitment_labels;

    const auto circuit_size = transcript->template receive_from_prover<uint32_t>("circuit_size");

    if (circuit_size != key->circuit_size) {
        return false;
    }

    // Utility for extracting commitments from transcript
    const auto receive_commitment = [&](const std::string& label) {
        return transcript->template receive_from_prover<Commitment>(label);
    };

    // Get commitments to VM wires
    commitments.transcript_add = receive_commitment(commitment_labels.transcript_add);
    commitments.transcript_mul = receive_commitment(commitment_labels.transcript_mul);
    commitments.transcript_eq = receive_commitment(commitment_labels.transcript_eq);
    commitments.transcript_collision_check = receive_commitment(commitment_labels.transcript_collision_check);
    commitments.transcript_msm_transition = receive_commitment(commitment_labels.transcript_msm_transition);
    commitments.transcript_pc = receive_commitment(commitment_labels.transcript_pc);
    commitments.transcript_msm_count = receive_commitment(commitment_labels.transcript_msm_count);
    commitments.transcript_Px = receive_commitment(commitment_labels.transcript_Px);
    commitments.transcript_Py = receive_commitment(commitment_labels.transcript_Py);
    commitments.transcript_z1 = receive_commitment(commitment_labels.transcript_z1);
    commitments.transcript_z2 = receive_commitment(commitment_labels.transcript_z2);
    commitments.transcript_z1zero = receive_commitment(commitment_labels.transcript_z1zero);
    commitments.transcript_z2zero = receive_commitment(commitment_labels.transcript_z2zero);
    commitments.transcript_op = receive_commitment(commitment_labels.transcript_op);
    commitments.transcript_accumulator_x = receive_commitment(commitment_labels.transcript_accumulator_x);
    commitments.transcript_accumulator_y = receive_commitment(commitment_labels.transcript_accumulator_y);
    commitments.transcript_msm_x = receive_commitment(commitment_labels.transcript_msm_x);
    commitments.transcript_msm_y = receive_commitment(commitment_labels.transcript_msm_y);
    commitments.precompute_pc = receive_commitment(commitment_labels.precompute_pc);
    commitments.precompute_point_transition = receive_commitment(commitment_labels.precompute_point_transition);
    commitments.precompute_round = receive_commitment(commitment_labels.precompute_round);
    commitments.precompute_scalar_sum = receive_commitment(commitment_labels.precompute_scalar_sum);
    commitments.precompute_s1hi = receive_commitment(commitment_labels.precompute_s1hi);
    commitments.precompute_s1lo = receive_commitment(commitment_labels.precompute_s1lo);
    commitments.precompute_s2hi = receive_commitment(commitment_labels.precompute_s2hi);
    commitments.precompute_s2lo = receive_commitment(commitment_labels.precompute_s2lo);
    commitments.precompute_s3hi = receive_commitment(commitment_labels.precompute_s3hi);
    commitments.precompute_s3lo = receive_commitment(commitment_labels.precompute_s3lo);
    commitments.precompute_s4hi = receive_commitment(commitment_labels.precompute_s4hi);
    commitments.precompute_s4lo = receive_commitment(commitment_labels.precompute_s4lo);
    commitments.precompute_skew = receive_commitment(commitment_labels.precompute_skew);
    commitments.precompute_dx = receive_commitment(commitment_labels.precompute_dx);
    commitments.precompute_dy = receive_commitment(commitment_labels.precompute_dy);
    commitments.precompute_tx = receive_commitment(commitment_labels.precompute_tx);
    commitments.precompute_ty = receive_commitment(commitment_labels.precompute_ty);
    commitments.msm_transition = receive_commitment(commitment_labels.msm_transition);
    commitments.msm_add = receive_commitment(commitment_labels.msm_add);
    commitments.msm_double = receive_commitment(commitment_labels.msm_double);
    commitments.msm_skew = receive_commitment(commitment_labels.msm_skew);
    commitments.msm_accumulator_x = receive_commitment(commitment_labels.msm_accumulator_x);
    commitments.msm_accumulator_y = receive_commitment(commitment_labels.msm_accumulator_y);
    commitments.msm_pc = receive_commitment(commitment_labels.msm_pc);
    commitments.msm_size_of_msm = receive_commitment(commitment_labels.msm_size_of_msm);
    commitments.msm_count = receive_commitment(commitment_labels.msm_count);
    commitments.msm_round = receive_commitment(commitment_labels.msm_round);
    commitments.msm_add1 = receive_commitment(commitment_labels.msm_add1);
    commitments.msm_add2 = receive_commitment(commitment_labels.msm_add2);
    commitments.msm_add3 = receive_commitment(commitment_labels.msm_add3);
    commitments.msm_add4 = receive_commitment(commitment_labels.msm_add4);
    commitments.msm_x1 = receive_commitment(commitment_labels.msm_x1);
    commitments.msm_y1 = receive_commitment(commitment_labels.msm_y1);
    commitments.msm_x2 = receive_commitment(commitment_labels.msm_x2);
    commitments.msm_y2 = receive_commitment(commitment_labels.msm_y2);
    commitments.msm_x3 = receive_commitment(commitment_labels.msm_x3);
    commitments.msm_y3 = receive_commitment(commitment_labels.msm_y3);
    commitments.msm_x4 = receive_commitment(commitment_labels.msm_x4);
    commitments.msm_y4 = receive_commitment(commitment_labels.msm_y4);
    commitments.msm_collision_x1 = receive_commitment(commitment_labels.msm_collision_x1);
    commitments.msm_collision_x2 = receive_commitment(commitment_labels.msm_collision_x2);
    commitments.msm_collision_x3 = receive_commitment(commitment_labels.msm_collision_x3);
    commitments.msm_collision_x4 = receive_commitment(commitment_labels.msm_collision_x4);
    commitments.msm_lambda1 = receive_commitment(commitment_labels.msm_lambda1);
    commitments.msm_lambda2 = receive_commitment(commitment_labels.msm_lambda2);
    commitments.msm_lambda3 = receive_commitment(commitment_labels.msm_lambda3);
    commitments.msm_lambda4 = receive_commitment(commitment_labels.msm_lambda4);
    commitments.msm_slice1 = receive_commitment(commitment_labels.msm_slice1);
    commitments.msm_slice2 = receive_commitment(commitment_labels.msm_slice2);
    commitments.msm_slice3 = receive_commitment(commitment_labels.msm_slice3);
    commitments.msm_slice4 = receive_commitment(commitment_labels.msm_slice4);
    commitments.transcript_accumulator_empty = receive_commitment(commitment_labels.transcript_accumulator_empty);
    commitments.transcript_reset_accumulator = receive_commitment(commitment_labels.transcript_reset_accumulator);
    commitments.precompute_select = receive_commitment(commitment_labels.precompute_select);
    commitments.lookup_read_counts_0 = receive_commitment(commitment_labels.lookup_read_counts_0);
    commitments.lookup_read_counts_1 = receive_commitment(commitment_labels.lookup_read_counts_1);

    // Get challenge for sorted list batching and wire four memory records
    auto [beta, gamma] = transcript->template get_challenges<FF>("beta", "gamma");

    relation_parameters.gamma = gamma;
    auto beta_sqr = beta * beta;
    relation_parameters.beta = beta;
    relation_parameters.beta_sqr = beta_sqr;
    relation_parameters.beta_cube = beta_sqr * beta;
    relation_parameters.eccvm_set_permutation_delta =
        gamma * (gamma + beta_sqr) * (gamma + beta_sqr + beta_sqr) * (gamma + beta_sqr + beta_sqr + beta_sqr);
    relation_parameters.eccvm_set_permutation_delta = relation_parameters.eccvm_set_permutation_delta.invert();

    // Get commitment to permutation and lookup grand products
    commitments.lookup_inverses = receive_commitment(commitment_labels.lookup_inverses);
    commitments.z_perm = receive_commitment(commitment_labels.z_perm);

    // Execute Sumcheck Verifier
    const size_t log_circuit_size = numeric::get_msb(circuit_size);
    auto sumcheck = SumcheckVerifier<Flavor>(log_circuit_size, transcript);
    FF alpha = transcript->template get_challenge<FF>("Sumcheck:alpha");
    std::vector<FF> gate_challenges(numeric::get_msb(key->circuit_size));
    for (size_t idx = 0; idx < gate_challenges.size(); idx++) {
        gate_challenges[idx] = transcript->template get_challenge<FF>("Sumcheck:gate_challenge_" + std::to_string(idx));
    }

    auto [multivariate_challenge, purported_evaluations, sumcheck_verified] =
        sumcheck.verify(relation_parameters, alpha, gate_challenges);

    // If Sumcheck did not verify, return false
    if (sumcheck_verified.has_value() && !sumcheck_verified.value()) {
        return false;
    }

    // Execute Gemini/Shplonk verification:

    // Construct inputs for Gemini verifier:
    // - Multivariate opening point u = (u_0, ..., u_{d-1})
    // - batched unshifted and to-be-shifted polynomial commitments
    auto batched_commitment_unshifted = GroupElement::zero();
    auto batched_commitment_to_be_shifted = GroupElement::zero();
    const size_t NUM_POLYNOMIALS = Flavor::NUM_ALL_ENTITIES;
    // Compute powers of batching challenge rho
<<<<<<< HEAD
    FF rho = transcript->get_challenge("rho");
=======
    FF rho = transcript->template get_challenge<FF>("rho");
>>>>>>> 4f372703
    std::vector<FF> rhos = gemini::powers_of_rho(rho, NUM_POLYNOMIALS);

    // Compute batched multivariate evaluation
    FF batched_evaluation = FF::zero();
    size_t evaluation_idx = 0;
    for (auto& value : purported_evaluations.get_unshifted()) {
        batched_evaluation += value * rhos[evaluation_idx];
        ++evaluation_idx;
    }
    for (auto& value : purported_evaluations.get_shifted()) {
        batched_evaluation += value * rhos[evaluation_idx];
        ++evaluation_idx;
    }

    // Construct batched commitment for NON-shifted polynomials
    size_t commitment_idx = 0;
    for (auto& commitment : commitments.get_unshifted()) {
        // TODO(@zac-williamson)(https://github.com/AztecProtocol/barretenberg/issues/820) ensure ECCVM polynomial
        // commitments are never points at infinity
        if (commitment.y != 0) {
            batched_commitment_unshifted += commitment * rhos[commitment_idx];
        } else {
            // TODO(https://github.com/AztecProtocol/barretenberg/issues/820)
        }
        ++commitment_idx;
    }

    // Construct batched commitment for to-be-shifted polynomials
    for (auto& commitment : commitments.get_to_be_shifted()) {
        // TODO(@zac-williamson) ensure ECCVM polynomial commitments are never points at infinity (#2214)
        if (commitment.y != 0) {
            batched_commitment_to_be_shifted += commitment * rhos[commitment_idx];
        } else {
            // TODO(https://github.com/AztecProtocol/barretenberg/issues/820)
        }
        ++commitment_idx;
    }

    // Produce a Gemini claim consisting of:
    // - d+1 commitments [Fold_{r}^(0)], [Fold_{-r}^(0)], and [Fold^(l)], l = 1:d-1
    // - d+1 evaluations a_0_pos, and a_l, l = 0:d-1
    auto gemini_claim = Gemini::reduce_verification(multivariate_challenge,
                                                    batched_evaluation,
                                                    batched_commitment_unshifted,
                                                    batched_commitment_to_be_shifted,
                                                    transcript);

    // Produce a Shplonk claim: commitment [Q] - [Q_z], evaluation zero (at random challenge z)
    auto shplonk_claim = Shplonk::reduce_verification(pcs_verification_key, gemini_claim, transcript);

    // Verify the Shplonk claim with KZG or IPA
    auto multivariate_opening_verified = PCS::verify(pcs_verification_key, shplonk_claim, transcript);

    // Execute transcript consistency univariate opening round
    // TODO(#768): Find a better way to do this. See issue for details.
    bool univariate_opening_verified = false;
    {
        auto hack_commitment = receive_commitment("Translation:hack_commitment");

        FF evaluation_challenge_x = transcript->template get_challenge<FF>("Translation:evaluation_challenge_x");

        // Construct arrays of commitments and evaluations to be batched
        const size_t NUM_UNIVARIATES = 6;
        std::array<Commitment, NUM_UNIVARIATES> transcript_commitments = {
            commitments.transcript_op, commitments.transcript_Px, commitments.transcript_Py,
            commitments.transcript_z1, commitments.transcript_z2, hack_commitment
        };
        std::array<FF, NUM_UNIVARIATES> transcript_evaluations = {
            transcript->template receive_from_prover<FF>("Translation:op"),
            transcript->template receive_from_prover<FF>("Translation:Px"),
            transcript->template receive_from_prover<FF>("Translation:Py"),
            transcript->template receive_from_prover<FF>("Translation:z1"),
            transcript->template receive_from_prover<FF>("Translation:z2"),
            transcript->template receive_from_prover<FF>("Translation:hack_evaluation")
        };

        // Get another challenge for batching the univariate claims
        FF ipa_batching_challenge = transcript->template get_challenge<FF>("Translation:ipa_batching_challenge");

        // Construct batched commitment and batched evaluation
        auto batched_commitment = transcript_commitments[0];
        auto batched_transcript_eval = transcript_evaluations[0];
        auto batching_scalar = ipa_batching_challenge;
        for (size_t idx = 1; idx < transcript_commitments.size(); ++idx) {
            batched_commitment = batched_commitment + transcript_commitments[idx] * batching_scalar;
            batched_transcript_eval += batching_scalar * transcript_evaluations[idx];
            batching_scalar *= ipa_batching_challenge;
        }

        // Construct and verify batched opening claim
        OpeningClaim<Curve> batched_univariate_claim = { { evaluation_challenge_x, batched_transcript_eval },
                                                         batched_commitment };
        univariate_opening_verified = PCS::verify(pcs_verification_key, batched_univariate_claim, transcript);
    }

    return sumcheck_verified.value() && multivariate_opening_verified && univariate_opening_verified;
}

template class ECCVMVerifier_<ECCVMFlavor>;

} // namespace bb<|MERGE_RESOLUTION|>--- conflicted
+++ resolved
@@ -4,11 +4,6 @@
 #include "barretenberg/numeric/bitop/get_msb.hpp"
 #include "barretenberg/transcript/transcript.hpp"
 
-<<<<<<< HEAD
-using namespace bb;
-
-=======
->>>>>>> 4f372703
 namespace bb {
 template <typename Flavor>
 ECCVMVerifier_<Flavor>::ECCVMVerifier_(const std::shared_ptr<typename Flavor::VerificationKey>& verifier_key)
@@ -183,11 +178,7 @@
     auto batched_commitment_to_be_shifted = GroupElement::zero();
     const size_t NUM_POLYNOMIALS = Flavor::NUM_ALL_ENTITIES;
     // Compute powers of batching challenge rho
-<<<<<<< HEAD
-    FF rho = transcript->get_challenge("rho");
-=======
     FF rho = transcript->template get_challenge<FF>("rho");
->>>>>>> 4f372703
     std::vector<FF> rhos = gemini::powers_of_rho(rho, NUM_POLYNOMIALS);
 
     // Compute batched multivariate evaluation
