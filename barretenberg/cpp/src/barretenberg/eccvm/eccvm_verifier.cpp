#include "./eccvm_verifier.hpp"
#include "barretenberg/commitment_schemes/shplonk/shplemini.hpp"
#include "barretenberg/commitment_schemes/shplonk/shplonk.hpp"
#include "barretenberg/sumcheck/sumcheck.hpp"

namespace bb {

/**
 * @brief This function verifies an ECCVM Honk proof for given program settings.
 */
bool ECCVMVerifier::verify_proof(const ECCVMProof& proof)
{
    using Curve = typename Flavor::Curve;
    using Shplemini = ShpleminiVerifier_<Curve>;
    using Shplonk = ShplonkVerifier_<Curve>;
    using OpeningClaim = OpeningClaim<Curve>;
    using ClaimBatcher = ClaimBatcher_<Curve>;
    using ClaimBatch = ClaimBatcher::Batch;

    RelationParameters<FF> relation_parameters;
    transcript = std::make_shared<Transcript>(proof.pre_ipa_proof);
    ipa_transcript = std::make_shared<Transcript>(proof.ipa_proof);
    transcript->enable_manifest();
    ipa_transcript->enable_manifest();

    VerifierCommitments commitments{ key };
    CommitmentLabels commitment_labels;

    const auto circuit_size = transcript->template receive_from_prover<uint32_t>("circuit_size");
    ASSERT(circuit_size == key->circuit_size);

    for (auto [comm, label] : zip_view(commitments.get_wires(), commitment_labels.get_wires())) {
        comm = transcript->template receive_from_prover<Commitment>(label);
    }

    // Get challenge for sorted list batching and wire four memory records
    auto [beta, gamma] = transcript->template get_challenges<FF>("beta", "gamma");

    auto beta_sqr = beta * beta;
    relation_parameters.gamma = gamma;
    relation_parameters.beta = beta;
    relation_parameters.beta_sqr = beta * beta;
    relation_parameters.beta_cube = beta_sqr * beta;
    relation_parameters.eccvm_set_permutation_delta =
        gamma * (gamma + beta_sqr) * (gamma + beta_sqr + beta_sqr) * (gamma + beta_sqr + beta_sqr + beta_sqr);
    relation_parameters.eccvm_set_permutation_delta = relation_parameters.eccvm_set_permutation_delta.invert();

    // Get commitment to permutation and lookup grand products
    commitments.lookup_inverses =
        transcript->template receive_from_prover<Commitment>(commitment_labels.lookup_inverses);
    commitments.z_perm = transcript->template receive_from_prover<Commitment>(commitment_labels.z_perm);

    // Execute Sumcheck Verifier
    const size_t log_circuit_size = numeric::get_msb(circuit_size);
    auto sumcheck = SumcheckVerifier<Flavor>(log_circuit_size, transcript);
    FF alpha = transcript->template get_challenge<FF>("Sumcheck:alpha");
    std::vector<FF> gate_challenges(CONST_PROOF_SIZE_LOG_N);
    for (size_t idx = 0; idx < gate_challenges.size(); idx++) {
        gate_challenges[idx] = transcript->template get_challenge<FF>("Sumcheck:gate_challenge_" + std::to_string(idx));
    }

    // Receive commitments to Libra masking polynomials
    std::array<Commitment, NUM_LIBRA_COMMITMENTS> libra_commitments = {};

    libra_commitments[0] = transcript->template receive_from_prover<Commitment>("Libra:concatenation_commitment");

    auto sumcheck_output = sumcheck.verify(relation_parameters, alpha, gate_challenges);

    libra_commitments[1] = transcript->template receive_from_prover<Commitment>("Libra:grand_sum_commitment");
    libra_commitments[2] = transcript->template receive_from_prover<Commitment>("Libra:quotient_commitment");

    // If Sumcheck did not verify, return false
    if (!sumcheck_output.verified) {
        vinfo("eccvm sumcheck failed");
        return false;
    }
    // Compute the Shplemini accumulator consisting of the Shplonk evaluation and the commitments and scalars vector
    // produced by the unified protocol
    bool consistency_checked = true;
    ClaimBatcher claim_batcher{
        .unshifted = ClaimBatch{ commitments.get_unshifted(), sumcheck_output.claimed_evaluations.get_unshifted() },
        .shifted = ClaimBatch{ commitments.get_to_be_shifted(), sumcheck_output.claimed_evaluations.get_shifted() }
    };
    BatchOpeningClaim<Curve> sumcheck_batch_opening_claims =
        Shplemini::compute_batch_opening_claim(circuit_size,
                                               claim_batcher,
                                               sumcheck_output.challenge,
                                               key->pcs_verification_key->get_g1_identity(),
                                               transcript,
                                               Flavor::REPEATED_COMMITMENTS,
                                               Flavor::HasZK,
                                               &consistency_checked,
                                               libra_commitments,
                                               sumcheck_output.claimed_libra_evaluation,
                                               sumcheck_output.round_univariate_commitments,
                                               sumcheck_output.round_univariate_evaluations);

    // Reduce the accumulator to a single opening claim
    OpeningClaim multivariate_to_univariate_opening_claim =
        PCS::reduce_batch_opening_claim(sumcheck_batch_opening_claims);

    // Produce the opening claim for batch opening of 'op', 'Px', 'Py', 'z1', and 'z2' wires as univariate polynomials
    translation_commitments = { commitments.transcript_op,
                                commitments.transcript_Px,
                                commitments.transcript_Py,
                                commitments.transcript_z1,
                                commitments.transcript_z2 };

<<<<<<< HEAD
    std::array<OpeningClaim, NUM_SMALL_IPA_EVALUATIONS + 1> translation_opening_claims =
        reduce_verify_translation_evaluations(translation_commitments);

    std::array<OpeningClaim, NUM_SMALL_IPA_EVALUATIONS + 2> opening_claims = {
        multivariate_to_univariate_opening_claim
    };

    for (size_t idx = 0; idx < NUM_SMALL_IPA_EVALUATIONS + 1; idx++) {
        opening_claims[idx + 1] = translation_opening_claims[idx];
    }
=======
    const OpeningClaim translation_opening_claim = compute_translation_opening_claim(translation_commitments);

    const std::array<OpeningClaim, 2> opening_claims = { multivariate_to_univariate_opening_claim,
                                                         translation_opening_claim };
>>>>>>> 050ce57b

    // Construct and verify the combined opening claim
    const OpeningClaim batch_opening_claim =
        Shplonk::reduce_verification(key->pcs_verification_key->get_g1_identity(), opening_claims, transcript);

    const bool batched_opening_verified =
        PCS::reduce_verify(key->pcs_verification_key, batch_opening_claim, ipa_transcript);
    vinfo("eccvm sumcheck verified?: ", sumcheck_output.verified);
    vinfo("batch opening verified?: ", batched_opening_verified);
    return sumcheck_output.verified && batched_opening_verified && consistency_checked &&
           translation_masking_consistency_checked;
}

/**
 * @brief To link the ECCVM Transcript wires 'op', 'Px', 'Py', 'z1', and 'z2' to the accumulator computed by the
 * translator, we verify their evaluations as univariates. For efficiency reasons, we batch these evaluations.
 *
 * @param translation_commitments Commitments to  'op', 'Px', 'Py', 'z1', and 'z2'
 * @return OpeningClaim<typename ECCVMFlavor::Curve>
 */
<<<<<<< HEAD
std::array<OpeningClaim<typename ECCVMFlavor::Curve>, NUM_SMALL_IPA_EVALUATIONS + 1> ECCVMVerifier::
    reduce_verify_translation_evaluations(
        const std::array<Commitment, NUM_TRANSLATION_EVALUATIONS>& translation_commitments)
{
    using SmallIPAVerifier = SmallSubgroupIPAVerifier<typename ECCVMFlavor::Curve>;

    std::array<OpeningClaim<typename ECCVMFlavor::Curve>, NUM_SMALL_IPA_EVALUATIONS + 1> opening_claims;

    small_ipa_commitments[0] =
        transcript->template receive_from_prover<Commitment>("Translation:masking_term_commitment");

    evaluation_challenge_x = transcript->template get_challenge<FF>("Translation:evaluation_challenge_x");

    // Construct arrays of commitments and evaluations to be batched, the evaluations being received from the prover
    for (auto [eval, label] : zip_view(translation_evaluations.get_all(), translation_evaluations.labels)) {
        *eval = transcript->template receive_from_prover<FF>(label);
    }
    // Get the batching challenge for commitments and evaluations
    batching_challenge_v = transcript->template get_challenge<FF>("Translation:batching_challenge_v");

    translation_masking_term_eval = transcript->template receive_from_prover<FF>("Translation:masking_term_eval");

    info("masking term eval ", translation_masking_term_eval);

    small_ipa_commitments[1] = transcript->template receive_from_prover<Commitment>("Translation:big_sum_commitment");
    small_ipa_commitments[2] = small_ipa_commitments[1];
    small_ipa_commitments[3] = transcript->template receive_from_prover<Commitment>("Translation:quotient_commitment");

    FF small_ipa_evaluation_challenge =
        transcript->template get_challenge<FF>("Translation:small_ipa_evaluation_challenge");

    std::array<FF, NUM_SMALL_IPA_EVALUATIONS> small_ipa_evaluations;
    labels = SmallIPAVerifier::evaluation_labels();

    evaluation_points = SmallIPAVerifier::evaluation_points(small_ipa_evaluation_challenge);

    for (size_t idx = 0; idx < NUM_SMALL_IPA_EVALUATIONS; idx++) {
        small_ipa_evaluations[idx] = transcript->template receive_from_prover<FF>(labels[idx]);
        opening_claims[idx + 1] = { { evaluation_points[idx], small_ipa_evaluations[idx] },
                                    small_ipa_commitments[idx] };
    }
    // Compute the batched commitment and batched evaluation for the univariate opening claim
    Commitment batched_commitment = translation_commitments[0];
    FF batched_translation_evaluation = *translation_evaluations.get_all()[0];
    FF batching_scalar = batching_challenge_v;
    for (size_t idx = 1; idx < NUM_TRANSLATION_EVALUATIONS; ++idx) {
        batched_commitment = batched_commitment + translation_commitments[idx] * batching_scalar;
        const FF current_eval = *translation_evaluations.get_all()[idx];
        batched_translation_evaluation += current_eval * batching_scalar;
        batching_scalar *= batching_challenge_v;
    }

    opening_claims[0] = { { evaluation_challenge_x, batched_translation_evaluation }, batched_commitment };

    translation_masking_consistency_checked =
        SmallIPAVerifier::check_eccvm_evaluations_consistency(small_ipa_evaluations,
                                                              small_ipa_evaluation_challenge,
                                                              evaluation_challenge_x,
                                                              batching_challenge_v,
                                                              translation_masking_term_eval);
    info(translation_masking_consistency_checked);

    return opening_claims;
=======
OpeningClaim<typename ECCVMFlavor::Curve> ECCVMVerifier::compute_translation_opening_claim(
    const std::array<Commitment, NUM_TRANSLATION_EVALUATIONS>& translation_commitments)
{
    evaluation_challenge_x = transcript->template get_challenge<FF>("Translation:evaluation_challenge_x");

    // Construct arrays of commitments and evaluations to be batched, the evaluations being received from the prover
    std::array<FF, NUM_TRANSLATION_EVALUATIONS> translation_evaluations = {
        transcript->template receive_from_prover<FF>("Translation:op"),
        transcript->template receive_from_prover<FF>("Translation:Px"),
        transcript->template receive_from_prover<FF>("Translation:Py"),
        transcript->template receive_from_prover<FF>("Translation:z1"),
        transcript->template receive_from_prover<FF>("Translation:z2")
    };

    // Get the batching challenge for commitments and evaluations
    batching_challenge_v = transcript->template get_challenge<FF>("Translation:batching_challenge_v");

    // Compute the batched commitment and batched evaluation for the univariate opening claim
    Commitment batched_commitment = translation_commitments[0];
    FF batched_translation_evaluation = translation_evaluations[0];
    FF batching_scalar = batching_challenge_v;
    for (size_t idx = 1; idx < NUM_TRANSLATION_EVALUATIONS; ++idx) {
        batched_commitment = batched_commitment + translation_commitments[idx] * batching_scalar;
        batched_translation_evaluation += batching_scalar * translation_evaluations[idx];
        batching_scalar *= batching_challenge_v;
    }

    return { { evaluation_challenge_x, batched_translation_evaluation }, batched_commitment };
>>>>>>> 050ce57b
};
} // namespace bb<|MERGE_RESOLUTION|>--- conflicted
+++ resolved
@@ -106,9 +106,8 @@
                                 commitments.transcript_z1,
                                 commitments.transcript_z2 };
 
-<<<<<<< HEAD
     std::array<OpeningClaim, NUM_SMALL_IPA_EVALUATIONS + 1> translation_opening_claims =
-        reduce_verify_translation_evaluations(translation_commitments);
+        compute_translation_opening_claims(translation_commitments);
 
     std::array<OpeningClaim, NUM_SMALL_IPA_EVALUATIONS + 2> opening_claims = {
         multivariate_to_univariate_opening_claim
@@ -117,12 +116,6 @@
     for (size_t idx = 0; idx < NUM_SMALL_IPA_EVALUATIONS + 1; idx++) {
         opening_claims[idx + 1] = translation_opening_claims[idx];
     }
-=======
-    const OpeningClaim translation_opening_claim = compute_translation_opening_claim(translation_commitments);
-
-    const std::array<OpeningClaim, 2> opening_claims = { multivariate_to_univariate_opening_claim,
-                                                         translation_opening_claim };
->>>>>>> 050ce57b
 
     // Construct and verify the combined opening claim
     const OpeningClaim batch_opening_claim =
@@ -143,7 +136,6 @@
  * @param translation_commitments Commitments to  'op', 'Px', 'Py', 'z1', and 'z2'
  * @return OpeningClaim<typename ECCVMFlavor::Curve>
  */
-<<<<<<< HEAD
 std::array<OpeningClaim<typename ECCVMFlavor::Curve>, NUM_SMALL_IPA_EVALUATIONS + 1> ECCVMVerifier::
     reduce_verify_translation_evaluations(
         const std::array<Commitment, NUM_TRANSLATION_EVALUATIONS>& translation_commitments)
@@ -207,35 +199,5 @@
     info(translation_masking_consistency_checked);
 
     return opening_claims;
-=======
-OpeningClaim<typename ECCVMFlavor::Curve> ECCVMVerifier::compute_translation_opening_claim(
-    const std::array<Commitment, NUM_TRANSLATION_EVALUATIONS>& translation_commitments)
-{
-    evaluation_challenge_x = transcript->template get_challenge<FF>("Translation:evaluation_challenge_x");
-
-    // Construct arrays of commitments and evaluations to be batched, the evaluations being received from the prover
-    std::array<FF, NUM_TRANSLATION_EVALUATIONS> translation_evaluations = {
-        transcript->template receive_from_prover<FF>("Translation:op"),
-        transcript->template receive_from_prover<FF>("Translation:Px"),
-        transcript->template receive_from_prover<FF>("Translation:Py"),
-        transcript->template receive_from_prover<FF>("Translation:z1"),
-        transcript->template receive_from_prover<FF>("Translation:z2")
-    };
-
-    // Get the batching challenge for commitments and evaluations
-    batching_challenge_v = transcript->template get_challenge<FF>("Translation:batching_challenge_v");
-
-    // Compute the batched commitment and batched evaluation for the univariate opening claim
-    Commitment batched_commitment = translation_commitments[0];
-    FF batched_translation_evaluation = translation_evaluations[0];
-    FF batching_scalar = batching_challenge_v;
-    for (size_t idx = 1; idx < NUM_TRANSLATION_EVALUATIONS; ++idx) {
-        batched_commitment = batched_commitment + translation_commitments[idx] * batching_scalar;
-        batched_translation_evaluation += batching_scalar * translation_evaluations[idx];
-        batching_scalar *= batching_challenge_v;
-    }
-
-    return { { evaluation_challenge_x, batched_translation_evaluation }, batched_commitment };
->>>>>>> 050ce57b
 };
 } // namespace bb