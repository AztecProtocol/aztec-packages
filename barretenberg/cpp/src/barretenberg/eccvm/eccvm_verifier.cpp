#include "./eccvm_verifier.hpp"
#include "barretenberg/commitment_schemes/shplonk/shplemini.hpp"
#include "barretenberg/commitment_schemes/shplonk/shplonk.hpp"
#include "barretenberg/sumcheck/sumcheck.hpp"

namespace bb {

/**
 * @brief This function verifies an ECCVM Honk proof for given program settings.
 */
bool ECCVMVerifier::verify_proof(const HonkProof& proof)
{
    using Curve = typename Flavor::Curve;
    using Shplemini = ShpleminiVerifier_<Curve>;
    using Shplonk = ShplonkVerifier_<Curve>;
    using OpeningClaim = OpeningClaim<Curve>;

    RelationParameters<FF> relation_parameters;
    transcript = std::make_shared<Transcript>(proof);
    VerifierCommitments commitments{ key };
    CommitmentLabels commitment_labels;

    const auto circuit_size = transcript->template receive_from_prover<uint32_t>("circuit_size");
    ASSERT(circuit_size == key->circuit_size);

    for (auto [comm, label] : zip_view(commitments.get_wires(), commitment_labels.get_wires())) {
        comm = transcript->template receive_from_prover<Commitment>(label);
    }

    // Get challenge for sorted list batching and wire four memory records
    auto [beta, gamma] = transcript->template get_challenges<FF>("beta", "gamma");

    auto beta_sqr = beta * beta;
    relation_parameters.gamma = gamma;
    relation_parameters.beta = beta;
    relation_parameters.beta_sqr = beta * beta;
    relation_parameters.beta_cube = beta_sqr * beta;
    relation_parameters.eccvm_set_permutation_delta =
        gamma * (gamma + beta_sqr) * (gamma + beta_sqr + beta_sqr) * (gamma + beta_sqr + beta_sqr + beta_sqr);
    relation_parameters.eccvm_set_permutation_delta = relation_parameters.eccvm_set_permutation_delta.invert();

    // Get commitment to permutation and lookup grand products
    commitments.lookup_inverses =
        transcript->template receive_from_prover<Commitment>(commitment_labels.lookup_inverses);
    commitments.z_perm = transcript->template receive_from_prover<Commitment>(commitment_labels.z_perm);

    // Execute Sumcheck Verifier
    const size_t log_circuit_size = numeric::get_msb(circuit_size);
    auto sumcheck = SumcheckVerifier<Flavor>(log_circuit_size, transcript);
    FF alpha = transcript->template get_challenge<FF>("Sumcheck:alpha");
<<<<<<< HEAD

    std::vector<FF> gate_challenges(static_cast<size_t>(numeric::get_msb(key->circuit_size)));
=======
    std::vector<FF> gate_challenges(CONST_PROOF_SIZE_LOG_N);
>>>>>>> 2fcf94eb
    for (size_t idx = 0; idx < gate_challenges.size(); idx++) {
        gate_challenges[idx] = transcript->template get_challenge<FF>("Sumcheck:gate_challenge_" + std::to_string(idx));
    }

    // Receive commitments to Libra masking polynomials
    std::vector<Commitment> libra_commitments;
    for (size_t idx = 0; idx < log_circuit_size; idx++) {
        Commitment libra_commitment =
            transcript->receive_from_prover<Commitment>("Libra:commitment_" + std::to_string(idx));
        libra_commitments.push_back(libra_commitment);
    }

    auto [multivariate_challenge, claimed_evaluations, libra_evaluations, sumcheck_verified] =
        sumcheck.verify(relation_parameters, alpha, gate_challenges);
    // If Sumcheck did not verify, return false
    if (sumcheck_verified.has_value() && !sumcheck_verified.value()) {
        return false;
    }
    // Compute the Shplemini accumulator consisting of the Shplonk evaluation and the commitments and scalars vector
    // produced by the unified protocol
    BatchOpeningClaim<Curve> sumcheck_batch_opening_claims =
        Shplemini::compute_batch_opening_claim(circuit_size,
                                               commitments.get_unshifted(),
                                               commitments.get_to_be_shifted(),
                                               claimed_evaluations.get_unshifted(),
                                               claimed_evaluations.get_shifted(),
                                               multivariate_challenge,
                                               key->pcs_verification_key->get_g1_identity(),
                                               transcript,
                                               /* concatenation_group_commitments = */ {},
                                               /* concatenated_evaluations = */ {},
                                               RefVector(libra_commitments),
                                               libra_evaluations);

    // Reduce the accumulator to a single opening claim
    const OpeningClaim multivariate_to_univariate_opening_claim =
        PCS::reduce_batch_opening_claim(sumcheck_batch_opening_claims);

    const FF evaluation_challenge_x = transcript->template get_challenge<FF>("Translation:evaluation_challenge_x");

    // Construct arrays of commitments and evaluations to be batched, the evaluations being received from the prover
    const size_t NUM_UNIVARIATES = 5;
    std::array<Commitment, NUM_UNIVARIATES> transcript_commitments = { commitments.transcript_op,
                                                                       commitments.transcript_Px,
                                                                       commitments.transcript_Py,
                                                                       commitments.transcript_z1,
                                                                       commitments.transcript_z2 };
    std::array<FF, NUM_UNIVARIATES> transcript_evaluations = {
        transcript->template receive_from_prover<FF>("Translation:op"),
        transcript->template receive_from_prover<FF>("Translation:Px"),
        transcript->template receive_from_prover<FF>("Translation:Py"),
        transcript->template receive_from_prover<FF>("Translation:z1"),
        transcript->template receive_from_prover<FF>("Translation:z2")
    };

    // Get the batching challenge for commitments and evaluations
    const FF ipa_batching_challenge = transcript->template get_challenge<FF>("Translation:ipa_batching_challenge");

    // Compute the batched commitment and batched evaluation for the univariate opening claim
    Commitment batched_commitment = transcript_commitments[0];
    FF batched_transcript_eval = transcript_evaluations[0];
    FF batching_scalar = ipa_batching_challenge;
    for (size_t idx = 1; idx < NUM_UNIVARIATES; ++idx) {
        batched_commitment = batched_commitment + transcript_commitments[idx] * batching_scalar;
        batched_transcript_eval += batching_scalar * transcript_evaluations[idx];
        batching_scalar *= ipa_batching_challenge;
    }

    const OpeningClaim translation_opening_claim = { { evaluation_challenge_x, batched_transcript_eval },
                                                     batched_commitment };

    const std::array<OpeningClaim, 2> opening_claims = { multivariate_to_univariate_opening_claim,
                                                         translation_opening_claim };

    // Construct and verify the combined opening claim
    const OpeningClaim batch_opening_claim =
        Shplonk::reduce_verification(key->pcs_verification_key->get_g1_identity(), opening_claims, transcript);

    const bool batched_opening_verified =
        PCS::reduce_verify(key->pcs_verification_key, batch_opening_claim, transcript);

    return sumcheck_verified.value() && batched_opening_verified;
}
} // namespace bb<|MERGE_RESOLUTION|>--- conflicted
+++ resolved
@@ -48,12 +48,7 @@
     const size_t log_circuit_size = numeric::get_msb(circuit_size);
     auto sumcheck = SumcheckVerifier<Flavor>(log_circuit_size, transcript);
     FF alpha = transcript->template get_challenge<FF>("Sumcheck:alpha");
-<<<<<<< HEAD
-
-    std::vector<FF> gate_challenges(static_cast<size_t>(numeric::get_msb(key->circuit_size)));
-=======
     std::vector<FF> gate_challenges(CONST_PROOF_SIZE_LOG_N);
->>>>>>> 2fcf94eb
     for (size_t idx = 0; idx < gate_challenges.size(); idx++) {
         gate_challenges[idx] = transcript->template get_challenge<FF>("Sumcheck:gate_challenge_" + std::to_string(idx));
     }
