--- conflicted
+++ resolved
@@ -26,18 +26,10 @@
      *
      * @return TranscriptManifest
      */
-<<<<<<< HEAD
-    TranscriptManifest construct_eccvm_honk_manifest(size_t circuit_size, [[maybe_unused]] size_t log_ipa_poly_degree)
-    {
-        TranscriptManifest manifest_expected;
-        auto log_n = numeric::get_msb(circuit_size);
-
-=======
     TranscriptManifest construct_eccvm_honk_manifest(size_t circuit_size)
     {
         TranscriptManifest manifest_expected;
         auto log_n = numeric::get_msb(circuit_size);
->>>>>>> 65e96133
         size_t MAX_PARTIAL_RELATION_LENGTH = Flavor::BATCHED_RELATION_PARTIAL_LENGTH;
         // Size of types is number of bb::frs needed to represent the type
         size_t frs_per_Fr = bb::field_conversion::calc_num_bn254_frs<FF>();
