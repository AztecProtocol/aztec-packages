#include "eccvm_prover.hpp"
#include "barretenberg/commitment_schemes/claim.hpp"
#include "barretenberg/commitment_schemes/commitment_key.hpp"
#include "barretenberg/common/ref_array.hpp"
#include "barretenberg/honk/proof_system/logderivative_library.hpp"
#include "barretenberg/honk/proof_system/permutation_library.hpp"
#include "barretenberg/polynomials/polynomial.hpp"
#include "barretenberg/proof_system/library/grand_product_library.hpp"
#include "barretenberg/relations/lookup_relation.hpp"
#include "barretenberg/relations/permutation_relation.hpp"
#include "barretenberg/sumcheck/sumcheck.hpp"

namespace bb {

/**
 * Create ECCVMProver_ from proving key, witness and manifest.
 *
 * @param input_key Proving key.
 * @param input_manifest Input manifest
 *
 * @tparam settings Settings class.
 * */
template <IsECCVMFlavor Flavor>
ECCVMProver_<Flavor>::ECCVMProver_(const std::shared_ptr<typename Flavor::ProvingKey>& input_key,
                                   const std::shared_ptr<PCSCommitmentKey>& commitment_key,
                                   const std::shared_ptr<Transcript>& transcript)
    : transcript(transcript)
    , key(input_key)
    , commitment_key(commitment_key)
{
    // this will be initialized properly later
    key->z_perm = Polynomial(key->circuit_size);
    for (auto [prover_poly, key_poly] : zip_view(prover_polynomials.get_unshifted(), key->get_all())) {
        ASSERT(flavor_get_label(prover_polynomials, prover_poly) == flavor_get_label(*key, key_poly));
        prover_poly = key_poly.share();
    }
    for (auto [prover_poly, key_poly] : zip_view(prover_polynomials.get_shifted(), key->get_to_be_shifted())) {
        ASSERT(flavor_get_label(prover_polynomials, prover_poly) == (flavor_get_label(*key, key_poly) + "_shift"));
        prover_poly = key_poly.shifted();
    }
}

/**
 * @brief Add circuit size, public input size, and public inputs to transcript
 *
 */
template <IsECCVMFlavor Flavor> void ECCVMProver_<Flavor>::execute_preamble_round()
{
    const auto circuit_size = static_cast<uint32_t>(key->circuit_size);

    transcript->send_to_verifier("circuit_size", circuit_size);
}

/**
 * @brief Compute commitments to the first three wires
 *
 */
template <IsECCVMFlavor Flavor> void ECCVMProver_<Flavor>::execute_wire_commitments_round()
{
    auto wire_polys = key->get_wires();
    auto labels = commitment_labels.get_wires();
    for (size_t idx = 0; idx < wire_polys.size(); ++idx) {
        transcript->send_to_verifier(labels[idx], commitment_key->commit(wire_polys[idx]));
    }
}

/**
 * @brief Compute sorted witness-table accumulator
 *
 */
template <IsECCVMFlavor Flavor> void ECCVMProver_<Flavor>::execute_log_derivative_commitments_round()
{
    // Compute and add beta to relation parameters
    auto [beta, gamma] = challenges_to_field_elements<FF>(transcript->get_challenges("beta", "gamma"));

    // TODO(#583)(@zac-williamson): fix Transcript to be able to generate more than 2 challenges per round! oof.
    auto beta_sqr = beta * beta;
    relation_parameters.gamma = gamma;
    relation_parameters.beta = beta;
    relation_parameters.beta_sqr = beta_sqr;
    relation_parameters.beta_cube = beta_sqr * beta;
    relation_parameters.eccvm_set_permutation_delta =
        gamma * (gamma + beta_sqr) * (gamma + beta_sqr + beta_sqr) * (gamma + beta_sqr + beta_sqr + beta_sqr);
    relation_parameters.eccvm_set_permutation_delta = relation_parameters.eccvm_set_permutation_delta.invert();
    // Compute inverse polynomial for our logarithmic-derivative lookup method
    compute_logderivative_inverse<Flavor, typename Flavor::LookupRelation>(
        prover_polynomials, relation_parameters, key->circuit_size);
    transcript->send_to_verifier(commitment_labels.lookup_inverses, commitment_key->commit(key->lookup_inverses));
    prover_polynomials.lookup_inverses = key->lookup_inverses.share();
}

/**
 * @brief Compute permutation and lookup grand product polynomials and commitments
 *
 */
template <IsECCVMFlavor Flavor> void ECCVMProver_<Flavor>::execute_grand_product_computation_round()
{
    // Compute permutation grand product and their commitments
    compute_permutation_grand_products<Flavor>(key, prover_polynomials, relation_parameters);

    transcript->send_to_verifier(commitment_labels.z_perm, commitment_key->commit(key->z_perm));
}

/**
 * @brief Run Sumcheck resulting in u = (u_1,...,u_d) challenges and all evaluations at u being calculated.
 *
 */
template <IsECCVMFlavor Flavor> void ECCVMProver_<Flavor>::execute_relation_check_rounds()
{
    using Sumcheck = SumcheckProver<Flavor>;

    auto sumcheck = Sumcheck(key->circuit_size, transcript);
    FF alpha = transcript->get_challenge("Sumcheck:alpha");
    std::vector<FF> gate_challenges(numeric::get_msb(key->circuit_size));
    for (size_t idx = 0; idx < gate_challenges.size(); idx++) {
        gate_challenges[idx] = transcript->get_challenge("Sumcheck:gate_challenge_" + std::to_string(idx));
    }
    sumcheck_output = sumcheck.prove(prover_polynomials, relation_parameters, alpha, gate_challenges);
}

/**
 * - Get rho challenge
 * - Compute d+1 Fold polynomials and their evaluations.
 *
 * */
template <IsECCVMFlavor Flavor> void ECCVMProver_<Flavor>::execute_univariatization_round()
{
    const size_t NUM_POLYNOMIALS = Flavor::NUM_ALL_ENTITIES;

    // Generate batching challenge ρ and powers 1,ρ,…,ρᵐ⁻¹
    FF rho = transcript->get_challenge("rho");
    std::vector<FF> rhos = gemini_detail::powers_of_rho(rho, NUM_POLYNOMIALS);

    // Batch the unshifted polynomials and the to-be-shifted polynomials using ρ
    Polynomial batched_poly_unshifted(key->circuit_size); // batched unshifted polynomials
    size_t poly_idx = 0; // TODO(https://github.com/AztecProtocol/barretenberg/issues/391) zip
    ASSERT(prover_polynomials.get_to_be_shifted().size() == prover_polynomials.get_shifted().size());

    for (auto& unshifted_poly : prover_polynomials.get_unshifted()) {
        ASSERT(poly_idx < rhos.size());
        batched_poly_unshifted.add_scaled(unshifted_poly, rhos[poly_idx]);
        ++poly_idx;
    }

    Polynomial batched_poly_to_be_shifted(key->circuit_size); // batched to-be-shifted polynomials
    for (auto& to_be_shifted_poly : prover_polynomials.get_to_be_shifted()) {
        ASSERT(poly_idx < rhos.size());
        batched_poly_to_be_shifted.add_scaled(to_be_shifted_poly, rhos[poly_idx]);
        ++poly_idx;
    };

    // Compute d-1 polynomials Fold^(i), i = 1, ..., d-1.
    gemini_polynomials = Gemini::compute_gemini_polynomials(
        sumcheck_output.challenge, std::move(batched_poly_unshifted), std::move(batched_poly_to_be_shifted));

    // Compute and add to trasnscript the commitments [Fold^(i)], i = 1, ..., d-1
    for (size_t l = 0; l < key->log_circuit_size - 1; ++l) {
        transcript->send_to_verifier("Gemini:FOLD_" + std::to_string(l + 1),
                                     commitment_key->commit(gemini_polynomials[l + 2]));
    }
}

/**
 * - Do Fiat-Shamir to get "r" challenge
 * - Compute remaining two partially evaluated Fold polynomials Fold_{r}^(0) and Fold_{-r}^(0).
 * - Compute and aggregate opening pairs (challenge, evaluation) for each of d Fold polynomials.
 * - Add d-many Fold evaluations a_i, i = 0, ..., d-1 to the transcript, excluding eval of Fold_{r}^(0)
 * */
template <IsECCVMFlavor Flavor> void ECCVMProver_<Flavor>::execute_pcs_evaluation_round()
{
    const FF r_challenge = transcript->get_challenge("Gemini:r");
    gemini_output = Gemini::compute_fold_polynomial_evaluations(
        sumcheck_output.challenge, std::move(gemini_polynomials), r_challenge);

    for (size_t l = 0; l < key->log_circuit_size; ++l) {
        std::string label = "Gemini:a_" + std::to_string(l);
        const auto& evaluation = gemini_output.opening_pairs[l + 1].evaluation;
        transcript->send_to_verifier(label, evaluation);
    }
}

/**
 * - Do Fiat-Shamir to get "nu" challenge.
 * - Compute commitment [Q]_1
 * */
template <IsECCVMFlavor Flavor> void ECCVMProver_<Flavor>::execute_shplonk_batched_quotient_round()
{
    nu_challenge = transcript->get_challenge("Shplonk:nu");

    batched_quotient_Q =
        Shplonk::compute_batched_quotient(gemini_output.opening_pairs, gemini_output.witnesses, nu_challenge);

    // commit to Q(X) and add [Q] to the transcript
    transcript->send_to_verifier("Shplonk:Q", commitment_key->commit(batched_quotient_Q));
}

/**
 * - Do Fiat-Shamir to get "z" challenge.
 * - Compute polynomial Q(X) - Q_z(X)
 * */
template <IsECCVMFlavor Flavor> void ECCVMProver_<Flavor>::execute_shplonk_partial_evaluation_round()
{
    const FF z_challenge = transcript->get_challenge("Shplonk:z");

    shplonk_output = Shplonk::compute_partially_evaluated_batched_quotient(
        gemini_output.opening_pairs, gemini_output.witnesses, std::move(batched_quotient_Q), nu_challenge, z_challenge);
}
/**
 * - Compute final PCS opening proof:
 * - For KZG, this is the quotient commitment [W]_1
 * - For IPA, the vectors L and R
 * */
template <IsECCVMFlavor Flavor> void ECCVMProver_<Flavor>::execute_final_pcs_round()
{
    PCS::compute_opening_proof(commitment_key, shplonk_output.opening_pair, shplonk_output.witness, transcript);
}

/**
 * @brief Batch open the transcript polynomials as univariates for Translator consistency check
 * TODO(#768): Find a better way to do this. See issue for details.
 *
 * @tparam Flavor
 */
template <IsECCVMFlavor Flavor> void ECCVMProver_<Flavor>::execute_transcript_consistency_univariate_opening_round()
{
    // Since IPA cannot currently handle polynomials for which the latter half of the coefficients are 0, we hackily
    // batch the constant polynomial 1 in with the 5 transcript polynomials. See issue #768 for more details.
    Polynomial hack(key->circuit_size);
    for (size_t idx = 0; idx < key->circuit_size; idx++) {
        hack[idx] = 1;
    }
    transcript->send_to_verifier("Translation:hack_commitment", commitment_key->commit(hack));

    // Get the challenge at which we evaluate the polynomials as univariates
    evaluation_challenge_x = transcript->get_challenge("Translation:evaluation_challenge_x");

    translation_evaluations.op = key->transcript_op.evaluate(evaluation_challenge_x);
    translation_evaluations.Px = key->transcript_Px.evaluate(evaluation_challenge_x);
    translation_evaluations.Py = key->transcript_Py.evaluate(evaluation_challenge_x);
    translation_evaluations.z1 = key->transcript_z1.evaluate(evaluation_challenge_x);
    translation_evaluations.z2 = key->transcript_z2.evaluate(evaluation_challenge_x);

    // Add the univariate evaluations to the transcript
    transcript->send_to_verifier("Translation:op", translation_evaluations.op);
    transcript->send_to_verifier("Translation:Px", translation_evaluations.Px);
    transcript->send_to_verifier("Translation:Py", translation_evaluations.Py);
    transcript->send_to_verifier("Translation:z1", translation_evaluations.z1);
    transcript->send_to_verifier("Translation:z2", translation_evaluations.z2);
    transcript->send_to_verifier("Translation:hack_evaluation", hack.evaluate(evaluation_challenge_x));

    // Get another challenge for batching the univariate claims
    FF ipa_batching_challenge = transcript->get_challenge("Translation:ipa_batching_challenge");

    // Collect the polynomials and evaluations to be batched
    RefArray univariate_polynomials{ key->transcript_op, key->transcript_Px, key->transcript_Py,
                                     key->transcript_z1, key->transcript_z2, hack };
    std::array<FF, univariate_polynomials.size()> univariate_evaluations;

    // Construct the batched polynomial and batched evaluation
    Polynomial batched_univariate{ key->circuit_size };
    FF batched_evaluation{ 0 };
    auto batching_scalar = FF(1);
    for (auto [polynomial, eval] : zip_view(univariate_polynomials, univariate_evaluations)) {
        batched_univariate.add_scaled(polynomial, batching_scalar);
        batched_evaluation += eval * batching_scalar;
        batching_scalar *= ipa_batching_challenge;
    }

    // Compute a proof for the batched univariate opening
    PCS::compute_opening_proof(
        commitment_key, { evaluation_challenge_x, batched_evaluation }, batched_univariate, transcript);

    // Get another challenge for batching the univariate claims
    translation_batching_challenge_v = transcript->get_challenge("Translation:batching_challenge");
}

<<<<<<< HEAD
template <IsECCVMFlavor Flavor> plonk::proof& ECCVMProver_<Flavor>::export_proof()
=======
template <ECCVMFlavor Flavor> honk::proof& ECCVMProver_<Flavor>::export_proof()
>>>>>>> cdf1baf0
{
    proof = transcript->export_proof();
    return proof;
}

<<<<<<< HEAD
template <IsECCVMFlavor Flavor> plonk::proof& ECCVMProver_<Flavor>::construct_proof()
=======
template <ECCVMFlavor Flavor> honk::proof& ECCVMProver_<Flavor>::construct_proof()
>>>>>>> cdf1baf0
{
    execute_preamble_round();

    execute_wire_commitments_round();

    execute_log_derivative_commitments_round();

    execute_grand_product_computation_round();

    execute_relation_check_rounds();

    execute_univariatization_round();

    execute_pcs_evaluation_round();

    execute_shplonk_batched_quotient_round();

    execute_shplonk_partial_evaluation_round();

    execute_final_pcs_round();

    execute_transcript_consistency_univariate_opening_round();

    return export_proof();
}

template class ECCVMProver_<ECCVMFlavor>;

} // namespace bb<|MERGE_RESOLUTION|>--- conflicted
+++ resolved
@@ -274,21 +274,13 @@
     translation_batching_challenge_v = transcript->get_challenge("Translation:batching_challenge");
 }
 
-<<<<<<< HEAD
-template <IsECCVMFlavor Flavor> plonk::proof& ECCVMProver_<Flavor>::export_proof()
-=======
 template <ECCVMFlavor Flavor> honk::proof& ECCVMProver_<Flavor>::export_proof()
->>>>>>> cdf1baf0
 {
     proof = transcript->export_proof();
     return proof;
 }
 
-<<<<<<< HEAD
-template <IsECCVMFlavor Flavor> plonk::proof& ECCVMProver_<Flavor>::construct_proof()
-=======
 template <ECCVMFlavor Flavor> honk::proof& ECCVMProver_<Flavor>::construct_proof()
->>>>>>> cdf1baf0
 {
     execute_preamble_round();
 
