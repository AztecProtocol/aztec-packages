--- conflicted
+++ resolved
@@ -128,11 +128,7 @@
     const size_t NUM_POLYNOMIALS = Flavor::NUM_ALL_ENTITIES;
 
     // Generate batching challenge ρ and powers 1,ρ,…,ρᵐ⁻¹
-<<<<<<< HEAD
-    FF rho = transcript->get_challenge("rho");
-=======
     FF rho = transcript->template get_challenge<FF>("rho");
->>>>>>> 4f372703
     std::vector<FF> rhos = gemini::powers_of_rho(rho, NUM_POLYNOMIALS);
 
     // Batch the unshifted polynomials and the to-be-shifted polynomials using ρ
