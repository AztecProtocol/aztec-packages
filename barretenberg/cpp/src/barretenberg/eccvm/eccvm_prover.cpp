--- conflicted
+++ resolved
@@ -159,7 +159,6 @@
                          sumcheck_output.round_univariates,
                          sumcheck_output.round_univariate_evaluations);
 
-<<<<<<< HEAD
     std::array<OpeningClaim, NUM_SMALL_IPA_EVALUATIONS + 1> translation_opening_claim =
         ECCVMProver::reduce_translation_evaluations();
 
@@ -170,13 +169,6 @@
         opening_claims[idx] = std::move(translation_opening_claim[idx - 1]);
     }
 
-=======
-    const OpeningClaim translation_opening_claim = ECCVMProver::compute_translation_opening_claim();
-
-    const std::array<OpeningClaim, 2> opening_claims = { multivariate_to_univariate_opening_claim,
-                                                         translation_opening_claim };
-
->>>>>>> 050ce57b
     // Reduce the opening claims to a single opening claim via Shplonk
     const OpeningClaim batch_opening_claim = Shplonk::prove(key->commitment_key, opening_claims, transcript);
 
@@ -209,25 +201,16 @@
 }
 
 /**
-<<<<<<< HEAD
  * @brief The evaluations of the wires `op`, `Px`, `Py`, `z_1`, and `z_2` as univariate polynomials have to proved as
-=======
- * @brief The evaluations of the wires `op`, `Px`, `Py`, `z_1`, and `z_2` as univariate polynomials have to be proved as
->>>>>>> 050ce57b
  * they are used in the 'TranslatorVerifier::verify_translation' sub-protocol and its recursive counterpart. To increase
  * the efficiency, we produce an OpeningClaim that is fed to Shplonk along with the OpeningClaim produced by Shplemini.
  *
  * @return ProverOpeningClaim<typename ECCVMFlavor::Curve>
  */
-<<<<<<< HEAD
 std::array<ProverOpeningClaim<typename ECCVMFlavor::Curve>, NUM_SMALL_IPA_EVALUATIONS + 1> ECCVMProver::
     reduce_translation_evaluations()
 {
     using SmallIPAProver = SmallSubgroupIPAProver<ECCVMFlavor>;
-=======
-ProverOpeningClaim<typename ECCVMFlavor::Curve> ECCVMProver::compute_translation_opening_claim()
-{
->>>>>>> 050ce57b
     // Collect the polynomials and evaluations to be batched
     RefArray translation_polynomials{ key->polynomials.transcript_op,
                                       key->polynomials.transcript_Px,
@@ -235,31 +218,21 @@
                                       key->polynomials.transcript_z1,
                                       key->polynomials.transcript_z2 };
 
-<<<<<<< HEAD
     TranslationData translation_data(translation_polynomials, transcript, key->commitment_key);
 
-=======
->>>>>>> 050ce57b
     // Get the challenge at which we evaluate all transcript polynomials as univariates
     evaluation_challenge_x = transcript->template get_challenge<FF>("Translation:evaluation_challenge_x");
 
     // Evaluate the transcript polynomials as univariates and add their evaluations at x to the transcript
     for (auto [eval, poly, label] :
-<<<<<<< HEAD
          zip_view(translation_evaluations.get_all(), translation_polynomials, translation_evaluations.labels)) {
-        *eval = poly.evaluate(evaluation_challenge_x);
+        eval = poly.evaluate(evaluation_challenge_x);
         transcript->template send_to_verifier(label, *eval);
-=======
-         zip_view(translation_evaluations.get_all(), translation_polynomials, translation_labels)) {
-        eval = poly.evaluate(evaluation_challenge_x);
-        transcript->template send_to_verifier(label, eval);
->>>>>>> 050ce57b
     }
 
     // Get another challenge to batch the evaluations of the transcript polynomials
     translation_batching_challenge_v = transcript->template get_challenge<FF>("Translation:batching_challenge_v");
 
-<<<<<<< HEAD
     FF claimed_masking_eval = SmallIPAProver::compute_claimed_inner_product(
         translation_data, evaluation_challenge_x, translation_batching_challenge_v);
 
@@ -292,15 +265,12 @@
                                     .opening_pair = { evaluation_points[idx], evaluation } };
     }
 
-=======
->>>>>>> 050ce57b
     // Construct the batched polynomial and batched evaluation to produce the batched opening claim
     Polynomial batched_translation_univariate{ key->circuit_size };
     FF batched_translation_evaluation{ 0 };
     FF batching_scalar = FF(1);
     for (auto [polynomial, eval] : zip_view(translation_polynomials, translation_evaluations.get_all())) {
         batched_translation_univariate.add_scaled(polynomial, batching_scalar);
-<<<<<<< HEAD
         batched_translation_evaluation += *eval * batching_scalar;
         batching_scalar *= translation_batching_challenge_v;
     }
@@ -308,13 +278,5 @@
     opening_claims[0] = { .polynomial = batched_translation_univariate,
                           .opening_pair = { evaluation_challenge_x, batched_translation_evaluation } };
     return opening_claims;
-=======
-        batched_translation_evaluation += eval * batching_scalar;
-        batching_scalar *= translation_batching_challenge_v;
-    }
-
-    return { .polynomial = batched_translation_univariate,
-             .opening_pair = { evaluation_challenge_x, batched_translation_evaluation } };
->>>>>>> 050ce57b
 }
 } // namespace bb