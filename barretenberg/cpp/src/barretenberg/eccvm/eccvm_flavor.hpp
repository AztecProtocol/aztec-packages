--- conflicted
+++ resolved
@@ -906,541 +906,6 @@
     using VerifierCommitments = VerifierCommitments_<Commitment, VerificationKey>;
 
     /**
-<<<<<<< HEAD
-     * @brief Derived class that defines proof structure for ECCVM proofs, as well as supporting functions.
-     *
-     */
-    class Transcript : public NativeTranscript {
-      public:
-        Commitment transcript_add_comm;
-        Commitment transcript_mul_comm;
-        Commitment transcript_eq_comm;
-        Commitment transcript_msm_transition_comm;
-        Commitment transcript_pc_comm;
-        Commitment transcript_msm_count_comm;
-        Commitment transcript_Px_comm;
-        Commitment transcript_Py_comm;
-        Commitment transcript_z1_comm;
-        Commitment transcript_z2_comm;
-        Commitment transcript_z1zero_comm;
-        Commitment transcript_z2zero_comm;
-        Commitment transcript_op_comm;
-        Commitment transcript_accumulator_x_comm;
-        Commitment transcript_accumulator_y_comm;
-        Commitment transcript_msm_x_comm;
-        Commitment transcript_msm_y_comm;
-        Commitment precompute_pc_comm;
-        Commitment precompute_point_transition_comm;
-        Commitment precompute_round_comm;
-        Commitment precompute_scalar_sum_comm;
-        Commitment precompute_s1hi_comm;
-        Commitment precompute_s1lo_comm;
-        Commitment precompute_s2hi_comm;
-        Commitment precompute_s2lo_comm;
-        Commitment precompute_s3hi_comm;
-        Commitment precompute_s3lo_comm;
-        Commitment precompute_s4hi_comm;
-        Commitment precompute_s4lo_comm;
-        Commitment precompute_skew_comm;
-        Commitment precompute_dx_comm;
-        Commitment precompute_dy_comm;
-        Commitment precompute_tx_comm;
-        Commitment precompute_ty_comm;
-        Commitment msm_transition_comm;
-        Commitment msm_add_comm;
-        Commitment msm_double_comm;
-        Commitment msm_skew_comm;
-        Commitment msm_accumulator_x_comm;
-        Commitment msm_accumulator_y_comm;
-        Commitment msm_pc_comm;
-        Commitment msm_size_of_msm_comm;
-        Commitment msm_count_comm;
-        Commitment msm_round_comm;
-        Commitment msm_add1_comm;
-        Commitment msm_add2_comm;
-        Commitment msm_add3_comm;
-        Commitment msm_add4_comm;
-        Commitment msm_x1_comm;
-        Commitment msm_y1_comm;
-        Commitment msm_x2_comm;
-        Commitment msm_y2_comm;
-        Commitment msm_x3_comm;
-        Commitment msm_y3_comm;
-        Commitment msm_x4_comm;
-        Commitment msm_y4_comm;
-        Commitment msm_collision_x1_comm;
-        Commitment msm_collision_x2_comm;
-        Commitment msm_collision_x3_comm;
-        Commitment msm_collision_x4_comm;
-        Commitment msm_lambda1_comm;
-        Commitment msm_lambda2_comm;
-        Commitment msm_lambda3_comm;
-        Commitment msm_lambda4_comm;
-        Commitment msm_slice1_comm;
-        Commitment msm_slice2_comm;
-        Commitment msm_slice3_comm;
-        Commitment msm_slice4_comm;
-        Commitment transcript_accumulator_not_empty_comm;
-        Commitment transcript_reset_accumulator_comm;
-        Commitment precompute_select_comm;
-        Commitment lookup_read_counts_0_comm;
-        Commitment lookup_read_counts_1_comm;
-        Commitment transcript_base_infinity_comm;
-        Commitment transcript_base_x_inverse_comm;
-        Commitment transcript_base_y_inverse_comm;
-        Commitment transcript_add_x_equal_comm;
-        Commitment transcript_add_y_equal_comm;
-        Commitment transcript_add_lambda_comm;
-        Commitment transcript_msm_intermediate_x_comm;
-        Commitment transcript_msm_intermediate_y_comm;
-        Commitment transcript_msm_infinity_comm;
-        Commitment transcript_msm_x_inverse_comm;
-        Commitment transcript_msm_count_zero_at_transition_comm;
-        Commitment transcript_msm_count_at_transition_inverse_comm;
-        Commitment z_perm_comm;
-        Commitment lookup_inverses_comm;
-        Commitment libra_concatenation_commitment;
-        FF libra_sum;
-        std::array<Commitment, CONST_ECCVM_LOG_N> sumcheck_round_commitments;
-        std::array<std::array<FF, 2>, CONST_ECCVM_LOG_N> sumcheck_round_evaluations;
-        FF libra_claimed_evaluation;
-        Commitment libra_grand_sum_commitment;
-        Commitment libra_quotient_commitment;
-        std::array<FF, NUM_ALL_ENTITIES> sumcheck_evaluations;
-        FF libra_concatenation_eval;
-        FF libra_shifted_grand_sum_eval;
-        FF libra_grand_sum_eval;
-        FF libra_quotient_eval;
-        Commitment hiding_polynomial_commitment;
-        FF hiding_polynomial_eval;
-        std::vector<Commitment> gemini_fold_comms;
-        std::vector<FF> gemini_fold_evals;
-        Commitment shplonk_q_comm;
-        Commitment translation_concatenated_masking_term_commitment;
-        FF translation_masking_term_eval;
-        FF translation_eval_op;
-        FF translation_eval_px;
-        FF translation_eval_py;
-        FF translation_eval_z1;
-        FF translation_eval_z2;
-        Commitment translation_grand_sum_commitment;
-        Commitment translation_quotient_commitment;
-        FF translation_concatenation_eval;
-        FF translation_grand_sum_shift_eval;
-        FF translation_grand_sum_eval;
-        FF translation_quotient_eval;
-        Commitment shplonk_q2_comm;
-
-        Transcript() = default;
-
-        Transcript(const HonkProof& proof)
-            : NativeTranscript(proof)
-        {}
-
-        void deserialize_full_transcript()
-        {
-            // take current proof and put them into the struct
-            size_t num_frs_read = 0;
-
-            transcript_add_comm = NativeTranscript::template deserialize_from_buffer<Commitment>(
-                NativeTranscript::proof_data, num_frs_read);
-            transcript_mul_comm = NativeTranscript::template deserialize_from_buffer<Commitment>(
-                NativeTranscript::proof_data, num_frs_read);
-            transcript_eq_comm = NativeTranscript::template deserialize_from_buffer<Commitment>(
-                NativeTranscript::proof_data, num_frs_read);
-            transcript_msm_transition_comm = NativeTranscript::template deserialize_from_buffer<Commitment>(
-                NativeTranscript::proof_data, num_frs_read);
-            transcript_pc_comm = NativeTranscript::template deserialize_from_buffer<Commitment>(
-                NativeTranscript::proof_data, num_frs_read);
-            transcript_msm_count_comm = NativeTranscript::template deserialize_from_buffer<Commitment>(
-                NativeTranscript::proof_data, num_frs_read);
-            transcript_Px_comm = NativeTranscript::template deserialize_from_buffer<Commitment>(
-                NativeTranscript::proof_data, num_frs_read);
-            transcript_Py_comm = NativeTranscript::template deserialize_from_buffer<Commitment>(
-                NativeTranscript::proof_data, num_frs_read);
-            transcript_z1_comm = NativeTranscript::template deserialize_from_buffer<Commitment>(
-                NativeTranscript::proof_data, num_frs_read);
-            transcript_z2_comm = NativeTranscript::template deserialize_from_buffer<Commitment>(
-                NativeTranscript::proof_data, num_frs_read);
-            transcript_z1zero_comm = NativeTranscript::template deserialize_from_buffer<Commitment>(
-                NativeTranscript::proof_data, num_frs_read);
-            transcript_z2zero_comm = NativeTranscript::template deserialize_from_buffer<Commitment>(
-                NativeTranscript::proof_data, num_frs_read);
-            transcript_op_comm = NativeTranscript::template deserialize_from_buffer<Commitment>(
-                NativeTranscript::proof_data, num_frs_read);
-            transcript_accumulator_x_comm = NativeTranscript::template deserialize_from_buffer<Commitment>(
-                NativeTranscript::proof_data, num_frs_read);
-            transcript_accumulator_y_comm = NativeTranscript::template deserialize_from_buffer<Commitment>(
-                NativeTranscript::proof_data, num_frs_read);
-            transcript_msm_x_comm = NativeTranscript::template deserialize_from_buffer<Commitment>(
-                NativeTranscript::proof_data, num_frs_read);
-            transcript_msm_y_comm = NativeTranscript::template deserialize_from_buffer<Commitment>(
-                NativeTranscript::proof_data, num_frs_read);
-            precompute_pc_comm = NativeTranscript::template deserialize_from_buffer<Commitment>(
-                NativeTranscript::proof_data, num_frs_read);
-            precompute_point_transition_comm = NativeTranscript::template deserialize_from_buffer<Commitment>(
-                NativeTranscript::proof_data, num_frs_read);
-            precompute_round_comm = NativeTranscript::template deserialize_from_buffer<Commitment>(
-                NativeTranscript::proof_data, num_frs_read);
-            precompute_scalar_sum_comm = NativeTranscript::template deserialize_from_buffer<Commitment>(
-                NativeTranscript::proof_data, num_frs_read);
-            precompute_s1hi_comm = NativeTranscript::template deserialize_from_buffer<Commitment>(
-                NativeTranscript::proof_data, num_frs_read);
-            precompute_s1lo_comm = NativeTranscript::template deserialize_from_buffer<Commitment>(
-                NativeTranscript::proof_data, num_frs_read);
-            precompute_s2hi_comm = NativeTranscript::template deserialize_from_buffer<Commitment>(
-                NativeTranscript::proof_data, num_frs_read);
-            precompute_s2lo_comm = NativeTranscript::template deserialize_from_buffer<Commitment>(
-                NativeTranscript::proof_data, num_frs_read);
-            precompute_s3hi_comm = NativeTranscript::template deserialize_from_buffer<Commitment>(
-                NativeTranscript::proof_data, num_frs_read);
-            precompute_s3lo_comm = NativeTranscript::template deserialize_from_buffer<Commitment>(
-                NativeTranscript::proof_data, num_frs_read);
-            precompute_s4hi_comm = NativeTranscript::template deserialize_from_buffer<Commitment>(
-                NativeTranscript::proof_data, num_frs_read);
-            precompute_s4lo_comm = NativeTranscript::template deserialize_from_buffer<Commitment>(
-                NativeTranscript::proof_data, num_frs_read);
-            precompute_skew_comm = NativeTranscript::template deserialize_from_buffer<Commitment>(
-                NativeTranscript::proof_data, num_frs_read);
-            precompute_dx_comm = NativeTranscript::template deserialize_from_buffer<Commitment>(
-                NativeTranscript::proof_data, num_frs_read);
-            precompute_dy_comm = NativeTranscript::template deserialize_from_buffer<Commitment>(
-                NativeTranscript::proof_data, num_frs_read);
-            precompute_tx_comm = NativeTranscript::template deserialize_from_buffer<Commitment>(
-                NativeTranscript::proof_data, num_frs_read);
-            precompute_ty_comm = NativeTranscript::template deserialize_from_buffer<Commitment>(
-                NativeTranscript::proof_data, num_frs_read);
-            msm_transition_comm = NativeTranscript::template deserialize_from_buffer<Commitment>(
-                NativeTranscript::proof_data, num_frs_read);
-            msm_add_comm = NativeTranscript::template deserialize_from_buffer<Commitment>(NativeTranscript::proof_data,
-                                                                                          num_frs_read);
-            msm_double_comm = NativeTranscript::template deserialize_from_buffer<Commitment>(
-                NativeTranscript::proof_data, num_frs_read);
-            msm_skew_comm = NativeTranscript::template deserialize_from_buffer<Commitment>(NativeTranscript::proof_data,
-                                                                                           num_frs_read);
-            msm_accumulator_x_comm = NativeTranscript::template deserialize_from_buffer<Commitment>(
-                NativeTranscript::proof_data, num_frs_read);
-            msm_accumulator_y_comm = NativeTranscript::template deserialize_from_buffer<Commitment>(
-                NativeTranscript::proof_data, num_frs_read);
-            msm_pc_comm = NativeTranscript::template deserialize_from_buffer<Commitment>(NativeTranscript::proof_data,
-                                                                                         num_frs_read);
-            msm_size_of_msm_comm = NativeTranscript::template deserialize_from_buffer<Commitment>(
-                NativeTranscript::proof_data, num_frs_read);
-            msm_count_comm = NativeTranscript::template deserialize_from_buffer<Commitment>(
-                NativeTranscript::proof_data, num_frs_read);
-            msm_round_comm = NativeTranscript::template deserialize_from_buffer<Commitment>(
-                NativeTranscript::proof_data, num_frs_read);
-            msm_add1_comm = NativeTranscript::template deserialize_from_buffer<Commitment>(NativeTranscript::proof_data,
-                                                                                           num_frs_read);
-            msm_add2_comm = NativeTranscript::template deserialize_from_buffer<Commitment>(NativeTranscript::proof_data,
-                                                                                           num_frs_read);
-            msm_add3_comm = NativeTranscript::template deserialize_from_buffer<Commitment>(NativeTranscript::proof_data,
-                                                                                           num_frs_read);
-            msm_add4_comm = NativeTranscript::template deserialize_from_buffer<Commitment>(NativeTranscript::proof_data,
-                                                                                           num_frs_read);
-            msm_x1_comm = NativeTranscript::template deserialize_from_buffer<Commitment>(NativeTranscript::proof_data,
-                                                                                         num_frs_read);
-            msm_y1_comm = NativeTranscript::template deserialize_from_buffer<Commitment>(NativeTranscript::proof_data,
-                                                                                         num_frs_read);
-            msm_x2_comm = NativeTranscript::template deserialize_from_buffer<Commitment>(NativeTranscript::proof_data,
-                                                                                         num_frs_read);
-            msm_y2_comm = NativeTranscript::template deserialize_from_buffer<Commitment>(NativeTranscript::proof_data,
-                                                                                         num_frs_read);
-            msm_x3_comm = NativeTranscript::template deserialize_from_buffer<Commitment>(NativeTranscript::proof_data,
-                                                                                         num_frs_read);
-            msm_y3_comm = NativeTranscript::template deserialize_from_buffer<Commitment>(NativeTranscript::proof_data,
-                                                                                         num_frs_read);
-            msm_x4_comm = NativeTranscript::template deserialize_from_buffer<Commitment>(NativeTranscript::proof_data,
-                                                                                         num_frs_read);
-            msm_y4_comm = NativeTranscript::template deserialize_from_buffer<Commitment>(NativeTranscript::proof_data,
-                                                                                         num_frs_read);
-            msm_collision_x1_comm = NativeTranscript::template deserialize_from_buffer<Commitment>(
-                NativeTranscript::proof_data, num_frs_read);
-            msm_collision_x2_comm = NativeTranscript::template deserialize_from_buffer<Commitment>(
-                NativeTranscript::proof_data, num_frs_read);
-            msm_collision_x3_comm = NativeTranscript::template deserialize_from_buffer<Commitment>(
-                NativeTranscript::proof_data, num_frs_read);
-            msm_collision_x4_comm = NativeTranscript::template deserialize_from_buffer<Commitment>(
-                NativeTranscript::proof_data, num_frs_read);
-            msm_lambda1_comm = NativeTranscript::template deserialize_from_buffer<Commitment>(
-                NativeTranscript::proof_data, num_frs_read);
-            msm_lambda2_comm = NativeTranscript::template deserialize_from_buffer<Commitment>(
-                NativeTranscript::proof_data, num_frs_read);
-            msm_lambda3_comm = NativeTranscript::template deserialize_from_buffer<Commitment>(
-                NativeTranscript::proof_data, num_frs_read);
-            msm_lambda4_comm = NativeTranscript::template deserialize_from_buffer<Commitment>(
-                NativeTranscript::proof_data, num_frs_read);
-            msm_slice1_comm = NativeTranscript::template deserialize_from_buffer<Commitment>(
-                NativeTranscript::proof_data, num_frs_read);
-            msm_slice2_comm = NativeTranscript::template deserialize_from_buffer<Commitment>(
-                NativeTranscript::proof_data, num_frs_read);
-            msm_slice3_comm = NativeTranscript::template deserialize_from_buffer<Commitment>(
-                NativeTranscript::proof_data, num_frs_read);
-            msm_slice4_comm = NativeTranscript::template deserialize_from_buffer<Commitment>(
-                NativeTranscript::proof_data, num_frs_read);
-            transcript_accumulator_not_empty_comm = NativeTranscript::template deserialize_from_buffer<Commitment>(
-                NativeTranscript::proof_data, num_frs_read);
-            transcript_reset_accumulator_comm = NativeTranscript::template deserialize_from_buffer<Commitment>(
-                NativeTranscript::proof_data, num_frs_read);
-            precompute_select_comm = NativeTranscript::template deserialize_from_buffer<Commitment>(
-                NativeTranscript::proof_data, num_frs_read);
-            lookup_read_counts_0_comm = NativeTranscript::template deserialize_from_buffer<Commitment>(
-                NativeTranscript::proof_data, num_frs_read);
-            lookup_read_counts_1_comm = NativeTranscript::template deserialize_from_buffer<Commitment>(
-                NativeTranscript::proof_data, num_frs_read);
-            transcript_base_infinity_comm = NativeTranscript::template deserialize_from_buffer<Commitment>(
-                NativeTranscript::proof_data, num_frs_read);
-            transcript_base_x_inverse_comm = NativeTranscript::template deserialize_from_buffer<Commitment>(
-                NativeTranscript::proof_data, num_frs_read);
-            transcript_base_y_inverse_comm = NativeTranscript::template deserialize_from_buffer<Commitment>(
-                NativeTranscript::proof_data, num_frs_read);
-            transcript_add_x_equal_comm = NativeTranscript::template deserialize_from_buffer<Commitment>(
-                NativeTranscript::proof_data, num_frs_read);
-            transcript_add_y_equal_comm = NativeTranscript::template deserialize_from_buffer<Commitment>(
-                NativeTranscript::proof_data, num_frs_read);
-            transcript_add_lambda_comm = NativeTranscript::template deserialize_from_buffer<Commitment>(
-                NativeTranscript::proof_data, num_frs_read);
-            transcript_msm_intermediate_x_comm = NativeTranscript::template deserialize_from_buffer<Commitment>(
-                NativeTranscript::proof_data, num_frs_read);
-            transcript_msm_intermediate_y_comm = NativeTranscript::template deserialize_from_buffer<Commitment>(
-                NativeTranscript::proof_data, num_frs_read);
-            transcript_msm_infinity_comm = NativeTranscript::template deserialize_from_buffer<Commitment>(
-                NativeTranscript::proof_data, num_frs_read);
-            transcript_msm_x_inverse_comm = NativeTranscript::template deserialize_from_buffer<Commitment>(
-                NativeTranscript::proof_data, num_frs_read);
-            transcript_msm_count_zero_at_transition_comm =
-                NativeTranscript::template deserialize_from_buffer<Commitment>(NativeTranscript::proof_data,
-                                                                               num_frs_read);
-            transcript_msm_count_at_transition_inverse_comm =
-                NativeTranscript::template deserialize_from_buffer<Commitment>(NativeTranscript::proof_data,
-                                                                               num_frs_read);
-            lookup_inverses_comm = NativeTranscript::template deserialize_from_buffer<Commitment>(
-                NativeTranscript::proof_data, num_frs_read);
-            z_perm_comm = NativeTranscript::template deserialize_from_buffer<Commitment>(NativeTranscript::proof_data,
-                                                                                         num_frs_read);
-            libra_concatenation_commitment =
-                NativeTranscript::template deserialize_from_buffer<Commitment>(proof_data, num_frs_read);
-            libra_sum =
-                NativeTranscript::template deserialize_from_buffer<FF>(NativeTranscript::proof_data, num_frs_read);
-            for (size_t i = 0; i < CONST_ECCVM_LOG_N; ++i) {
-                sumcheck_round_commitments[i] = NativeTranscript::template deserialize_from_buffer<Commitment>(
-                    NativeTranscript::proof_data, num_frs_read);
-                sumcheck_round_evaluations[i] = NativeTranscript::template deserialize_from_buffer<std::array<FF, 2>>(
-                    NativeTranscript::proof_data, num_frs_read);
-            }
-
-            libra_claimed_evaluation = NativeTranscript::template deserialize_from_buffer<FF>(proof_data, num_frs_read);
-            sumcheck_evaluations = NativeTranscript::template deserialize_from_buffer<std::array<FF, NUM_ALL_ENTITIES>>(
-                NativeTranscript::proof_data, num_frs_read);
-            libra_grand_sum_commitment =
-                NativeTranscript::template deserialize_from_buffer<Commitment>(proof_data, num_frs_read);
-            libra_quotient_commitment =
-                NativeTranscript::template deserialize_from_buffer<Commitment>(proof_data, num_frs_read);
-            hiding_polynomial_commitment =
-                deserialize_from_buffer<Commitment>(NativeTranscript::proof_data, num_frs_read);
-            hiding_polynomial_eval = deserialize_from_buffer<FF>(NativeTranscript::proof_data, num_frs_read);
-
-            for (size_t i = 0; i < CONST_ECCVM_LOG_N - 1; ++i) {
-                gemini_fold_comms.push_back(deserialize_from_buffer<Commitment>(proof_data, num_frs_read));
-            }
-            for (size_t i = 0; i < CONST_ECCVM_LOG_N; ++i) {
-                gemini_fold_evals.push_back(deserialize_from_buffer<FF>(proof_data, num_frs_read));
-            }
-            libra_concatenation_eval = deserialize_from_buffer<FF>(proof_data, num_frs_read);
-            libra_shifted_grand_sum_eval = deserialize_from_buffer<FF>(proof_data, num_frs_read);
-            libra_grand_sum_eval = deserialize_from_buffer<FF>(proof_data, num_frs_read);
-            libra_quotient_eval = deserialize_from_buffer<FF>(proof_data, num_frs_read);
-            shplonk_q_comm = deserialize_from_buffer<Commitment>(proof_data, num_frs_read);
-
-            translation_concatenated_masking_term_commitment =
-                NativeTranscript::template deserialize_from_buffer<Commitment>(proof_data, num_frs_read);
-            translation_eval_op =
-                NativeTranscript::template deserialize_from_buffer<FF>(NativeTranscript::proof_data, num_frs_read);
-            translation_eval_px =
-                NativeTranscript::template deserialize_from_buffer<FF>(NativeTranscript::proof_data, num_frs_read);
-            translation_eval_py =
-                NativeTranscript::template deserialize_from_buffer<FF>(NativeTranscript::proof_data, num_frs_read);
-            translation_eval_z1 =
-                NativeTranscript::template deserialize_from_buffer<FF>(NativeTranscript::proof_data, num_frs_read);
-            translation_eval_z2 =
-                NativeTranscript::template deserialize_from_buffer<FF>(NativeTranscript::proof_data, num_frs_read);
-
-            translation_masking_term_eval =
-                NativeTranscript::template deserialize_from_buffer<FF>(proof_data, num_frs_read);
-            translation_grand_sum_commitment =
-                NativeTranscript::template deserialize_from_buffer<Commitment>(proof_data, num_frs_read);
-            translation_quotient_commitment =
-                NativeTranscript::template deserialize_from_buffer<Commitment>(proof_data, num_frs_read);
-            translation_concatenation_eval =
-                NativeTranscript::template deserialize_from_buffer<FF>(proof_data, num_frs_read);
-            translation_grand_sum_shift_eval =
-                NativeTranscript::template deserialize_from_buffer<FF>(proof_data, num_frs_read);
-            translation_grand_sum_eval =
-                NativeTranscript::template deserialize_from_buffer<FF>(proof_data, num_frs_read);
-            translation_quotient_eval =
-                NativeTranscript::template deserialize_from_buffer<FF>(proof_data, num_frs_read);
-            shplonk_q2_comm = NativeTranscript::template deserialize_from_buffer<Commitment>(proof_data, num_frs_read);
-        }
-
-        void serialize_full_transcript()
-        {
-            size_t old_proof_length = NativeTranscript::proof_data.size();
-
-            NativeTranscript::proof_data.clear();
-
-            NativeTranscript::template serialize_to_buffer(transcript_add_comm, NativeTranscript::proof_data);
-            NativeTranscript::template serialize_to_buffer(transcript_mul_comm, NativeTranscript::proof_data);
-            NativeTranscript::template serialize_to_buffer(transcript_eq_comm, NativeTranscript::proof_data);
-            NativeTranscript::template serialize_to_buffer(transcript_msm_transition_comm,
-                                                           NativeTranscript::proof_data);
-            NativeTranscript::template serialize_to_buffer(transcript_pc_comm, NativeTranscript::proof_data);
-            NativeTranscript::template serialize_to_buffer(transcript_msm_count_comm, NativeTranscript::proof_data);
-            NativeTranscript::template serialize_to_buffer(transcript_Px_comm, NativeTranscript::proof_data);
-            NativeTranscript::template serialize_to_buffer(transcript_Py_comm, NativeTranscript::proof_data);
-            NativeTranscript::template serialize_to_buffer(transcript_z1_comm, NativeTranscript::proof_data);
-            NativeTranscript::template serialize_to_buffer(transcript_z2_comm, NativeTranscript::proof_data);
-            NativeTranscript::template serialize_to_buffer(transcript_z1zero_comm, NativeTranscript::proof_data);
-            NativeTranscript::template serialize_to_buffer(transcript_z2zero_comm, NativeTranscript::proof_data);
-            NativeTranscript::template serialize_to_buffer(transcript_op_comm, NativeTranscript::proof_data);
-            NativeTranscript::template serialize_to_buffer(transcript_accumulator_x_comm, NativeTranscript::proof_data);
-            NativeTranscript::template serialize_to_buffer(transcript_accumulator_y_comm, NativeTranscript::proof_data);
-            NativeTranscript::template serialize_to_buffer(transcript_msm_x_comm, NativeTranscript::proof_data);
-            NativeTranscript::template serialize_to_buffer(transcript_msm_y_comm, NativeTranscript::proof_data);
-            NativeTranscript::template serialize_to_buffer(precompute_pc_comm, NativeTranscript::proof_data);
-            NativeTranscript::template serialize_to_buffer(precompute_point_transition_comm,
-                                                           NativeTranscript::proof_data);
-            NativeTranscript::template serialize_to_buffer(precompute_round_comm, NativeTranscript::proof_data);
-            NativeTranscript::template serialize_to_buffer(precompute_scalar_sum_comm, NativeTranscript::proof_data);
-            NativeTranscript::template serialize_to_buffer(precompute_s1hi_comm, NativeTranscript::proof_data);
-            NativeTranscript::template serialize_to_buffer(precompute_s1lo_comm, NativeTranscript::proof_data);
-            NativeTranscript::template serialize_to_buffer(precompute_s2hi_comm, NativeTranscript::proof_data);
-            NativeTranscript::template serialize_to_buffer(precompute_s2lo_comm, NativeTranscript::proof_data);
-            NativeTranscript::template serialize_to_buffer(precompute_s3hi_comm, NativeTranscript::proof_data);
-            NativeTranscript::template serialize_to_buffer(precompute_s3lo_comm, NativeTranscript::proof_data);
-            NativeTranscript::template serialize_to_buffer(precompute_s4hi_comm, NativeTranscript::proof_data);
-            NativeTranscript::template serialize_to_buffer(precompute_s4lo_comm, NativeTranscript::proof_data);
-            NativeTranscript::template serialize_to_buffer(precompute_skew_comm, NativeTranscript::proof_data);
-            NativeTranscript::template serialize_to_buffer(precompute_dx_comm, NativeTranscript::proof_data);
-            NativeTranscript::template serialize_to_buffer(precompute_dy_comm, NativeTranscript::proof_data);
-            NativeTranscript::template serialize_to_buffer(precompute_tx_comm, NativeTranscript::proof_data);
-            NativeTranscript::template serialize_to_buffer(precompute_ty_comm, NativeTranscript::proof_data);
-            NativeTranscript::template serialize_to_buffer(msm_transition_comm, NativeTranscript::proof_data);
-            NativeTranscript::template serialize_to_buffer(msm_add_comm, NativeTranscript::proof_data);
-            NativeTranscript::template serialize_to_buffer(msm_double_comm, NativeTranscript::proof_data);
-            NativeTranscript::template serialize_to_buffer(msm_skew_comm, NativeTranscript::proof_data);
-            NativeTranscript::template serialize_to_buffer(msm_accumulator_x_comm, NativeTranscript::proof_data);
-            NativeTranscript::template serialize_to_buffer(msm_accumulator_y_comm, NativeTranscript::proof_data);
-            NativeTranscript::template serialize_to_buffer(msm_pc_comm, NativeTranscript::proof_data);
-            NativeTranscript::template serialize_to_buffer(msm_size_of_msm_comm, NativeTranscript::proof_data);
-            NativeTranscript::template serialize_to_buffer(msm_count_comm, NativeTranscript::proof_data);
-            NativeTranscript::template serialize_to_buffer(msm_round_comm, NativeTranscript::proof_data);
-            NativeTranscript::template serialize_to_buffer(msm_add1_comm, NativeTranscript::proof_data);
-            NativeTranscript::template serialize_to_buffer(msm_add2_comm, NativeTranscript::proof_data);
-            NativeTranscript::template serialize_to_buffer(msm_add3_comm, NativeTranscript::proof_data);
-            NativeTranscript::template serialize_to_buffer(msm_add4_comm, NativeTranscript::proof_data);
-            NativeTranscript::template serialize_to_buffer(msm_x1_comm, NativeTranscript::proof_data);
-            NativeTranscript::template serialize_to_buffer(msm_y1_comm, NativeTranscript::proof_data);
-            NativeTranscript::template serialize_to_buffer(msm_x2_comm, NativeTranscript::proof_data);
-            NativeTranscript::template serialize_to_buffer(msm_y2_comm, NativeTranscript::proof_data);
-            NativeTranscript::template serialize_to_buffer(msm_x3_comm, NativeTranscript::proof_data);
-            NativeTranscript::template serialize_to_buffer(msm_y3_comm, NativeTranscript::proof_data);
-            NativeTranscript::template serialize_to_buffer(msm_x4_comm, NativeTranscript::proof_data);
-            NativeTranscript::template serialize_to_buffer(msm_y4_comm, NativeTranscript::proof_data);
-            NativeTranscript::template serialize_to_buffer(msm_collision_x1_comm, NativeTranscript::proof_data);
-            NativeTranscript::template serialize_to_buffer(msm_collision_x2_comm, NativeTranscript::proof_data);
-            NativeTranscript::template serialize_to_buffer(msm_collision_x3_comm, NativeTranscript::proof_data);
-            NativeTranscript::template serialize_to_buffer(msm_collision_x4_comm, NativeTranscript::proof_data);
-            NativeTranscript::template serialize_to_buffer(msm_lambda1_comm, NativeTranscript::proof_data);
-            NativeTranscript::template serialize_to_buffer(msm_lambda2_comm, NativeTranscript::proof_data);
-            NativeTranscript::template serialize_to_buffer(msm_lambda3_comm, NativeTranscript::proof_data);
-            NativeTranscript::template serialize_to_buffer(msm_lambda4_comm, NativeTranscript::proof_data);
-            NativeTranscript::template serialize_to_buffer(msm_slice1_comm, NativeTranscript::proof_data);
-            NativeTranscript::template serialize_to_buffer(msm_slice2_comm, NativeTranscript::proof_data);
-            NativeTranscript::template serialize_to_buffer(msm_slice3_comm, NativeTranscript::proof_data);
-            NativeTranscript::template serialize_to_buffer(msm_slice4_comm, NativeTranscript::proof_data);
-            NativeTranscript::template serialize_to_buffer(transcript_accumulator_not_empty_comm,
-                                                           NativeTranscript::proof_data);
-            NativeTranscript::template serialize_to_buffer(transcript_reset_accumulator_comm,
-                                                           NativeTranscript::proof_data);
-            NativeTranscript::template serialize_to_buffer(precompute_select_comm, NativeTranscript::proof_data);
-            NativeTranscript::template serialize_to_buffer(lookup_read_counts_0_comm, NativeTranscript::proof_data);
-            NativeTranscript::template serialize_to_buffer(lookup_read_counts_1_comm, NativeTranscript::proof_data);
-            NativeTranscript::template serialize_to_buffer(transcript_base_infinity_comm, NativeTranscript::proof_data);
-            NativeTranscript::template serialize_to_buffer(transcript_base_x_inverse_comm,
-                                                           NativeTranscript::proof_data);
-            NativeTranscript::template serialize_to_buffer(transcript_base_y_inverse_comm,
-                                                           NativeTranscript::proof_data);
-            NativeTranscript::template serialize_to_buffer(transcript_add_x_equal_comm, NativeTranscript::proof_data);
-            NativeTranscript::template serialize_to_buffer(transcript_add_y_equal_comm, NativeTranscript::proof_data);
-            NativeTranscript::template serialize_to_buffer(transcript_add_lambda_comm, NativeTranscript::proof_data);
-
-            NativeTranscript::template serialize_to_buffer(transcript_msm_intermediate_x_comm,
-                                                           NativeTranscript::proof_data);
-            NativeTranscript::template serialize_to_buffer(transcript_msm_intermediate_y_comm,
-                                                           NativeTranscript::proof_data);
-            NativeTranscript::template serialize_to_buffer(transcript_msm_infinity_comm, NativeTranscript::proof_data);
-            NativeTranscript::template serialize_to_buffer(transcript_msm_x_inverse_comm, NativeTranscript::proof_data);
-            NativeTranscript::template serialize_to_buffer(transcript_msm_count_zero_at_transition_comm,
-                                                           NativeTranscript::proof_data);
-            NativeTranscript::template serialize_to_buffer(transcript_msm_count_at_transition_inverse_comm,
-                                                           NativeTranscript::proof_data);
-            NativeTranscript::template serialize_to_buffer(lookup_inverses_comm, NativeTranscript::proof_data);
-            NativeTranscript::template serialize_to_buffer(z_perm_comm, NativeTranscript::proof_data);
-
-            NativeTranscript::template serialize_to_buffer(libra_concatenation_commitment, proof_data);
-
-            NativeTranscript::template serialize_to_buffer(libra_sum, NativeTranscript::proof_data);
-
-            for (size_t i = 0; i < CONST_ECCVM_LOG_N; ++i) {
-                NativeTranscript::template serialize_to_buffer(sumcheck_round_commitments[i],
-                                                               NativeTranscript::proof_data);
-                NativeTranscript::template serialize_to_buffer(sumcheck_round_evaluations[i],
-                                                               NativeTranscript::proof_data);
-            }
-
-            NativeTranscript::template serialize_to_buffer(libra_claimed_evaluation, proof_data);
-
-            NativeTranscript::template serialize_to_buffer(sumcheck_evaluations, NativeTranscript::proof_data);
-            NativeTranscript::template serialize_to_buffer(libra_grand_sum_commitment, proof_data);
-            NativeTranscript::template serialize_to_buffer(libra_quotient_commitment, proof_data);
-            NativeTranscript::template serialize_to_buffer(hiding_polynomial_commitment, NativeTranscript::proof_data);
-            NativeTranscript::template serialize_to_buffer(hiding_polynomial_eval, NativeTranscript::proof_data);
-            for (size_t i = 0; i < CONST_ECCVM_LOG_N - 1; ++i) {
-                NativeTranscript::template serialize_to_buffer(gemini_fold_comms[i], proof_data);
-            }
-            for (size_t i = 0; i < CONST_ECCVM_LOG_N; ++i) {
-                NativeTranscript::template serialize_to_buffer(gemini_fold_evals[i], proof_data);
-            }
-            NativeTranscript::template serialize_to_buffer(libra_concatenation_eval, proof_data);
-            NativeTranscript::template serialize_to_buffer(libra_shifted_grand_sum_eval, proof_data);
-            NativeTranscript::template serialize_to_buffer(libra_grand_sum_eval, proof_data);
-            NativeTranscript::template serialize_to_buffer(libra_quotient_eval, proof_data);
-            NativeTranscript::template serialize_to_buffer(shplonk_q_comm, proof_data);
-
-            NativeTranscript::template serialize_to_buffer(translation_concatenated_masking_term_commitment,
-                                                           proof_data);
-            NativeTranscript::template serialize_to_buffer(translation_eval_op, NativeTranscript::proof_data);
-            NativeTranscript::template serialize_to_buffer(translation_eval_px, NativeTranscript::proof_data);
-            NativeTranscript::template serialize_to_buffer(translation_eval_py, NativeTranscript::proof_data);
-            NativeTranscript::template serialize_to_buffer(translation_eval_z1, NativeTranscript::proof_data);
-            NativeTranscript::template serialize_to_buffer(translation_eval_z2, NativeTranscript::proof_data);
-
-            NativeTranscript::template serialize_to_buffer(translation_masking_term_eval, proof_data);
-            NativeTranscript::template serialize_to_buffer(translation_grand_sum_commitment, proof_data);
-            NativeTranscript::template serialize_to_buffer(translation_quotient_commitment, proof_data);
-            NativeTranscript::template serialize_to_buffer(translation_concatenation_eval, proof_data);
-            NativeTranscript::template serialize_to_buffer(translation_grand_sum_shift_eval, proof_data);
-            NativeTranscript::template serialize_to_buffer(translation_grand_sum_eval, proof_data);
-            NativeTranscript::template serialize_to_buffer(translation_quotient_eval, proof_data);
-            NativeTranscript::template serialize_to_buffer(shplonk_q2_comm, NativeTranscript::proof_data);
-
-            ASSERT(NativeTranscript::proof_data.size() == old_proof_length);
-        }
-    };
-
-    /**
-=======
->>>>>>> 9081b0ed
      * @brief Derived class that defines proof structure for ECCVM IPA proof, as well as supporting functions.
      *
      */
@@ -1495,7 +960,6 @@
         }
     };
 
-<<<<<<< HEAD
     /**
      * @brief When evaluating the sumcheck protocol - can we skip evaluation of all relations for a given row?
      *
@@ -1511,9 +975,8 @@
                (polynomials.z_perm[edge_idx + 1] == polynomials.z_perm_shift[edge_idx + 1]) &&
                polynomials.lagrange_last[edge_idx] == 0 && polynomials.lagrange_last[edge_idx + 1] == 0;
     }
-=======
+
     using Transcript = NativeTranscript;
->>>>>>> 9081b0ed
 };
 
 // NOLINTEND(cppcoreguidelines-avoid-const-or-ref-data-members)
