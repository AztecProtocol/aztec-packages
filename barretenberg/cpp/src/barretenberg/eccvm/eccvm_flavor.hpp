--- conflicted
+++ resolved
@@ -748,15 +748,12 @@
      */
     class VerificationKey : public VerificationKey_<uint64_t, PrecomputedEntities<Commitment>, VerifierCommitmentKey> {
       public:
-<<<<<<< HEAD
-=======
         bool operator==(const VerificationKey&) const = default;
 
         // IPA verification key requires one more point.
         std::shared_ptr<VerifierCommitmentKey> pcs_verification_key =
             std::make_shared<VerifierCommitmentKey>(ECCVM_FIXED_SIZE + 1);
 
->>>>>>> 2154d5e4
         // Default construct the fixed VK that results from ECCVM_FIXED_SIZE
         VerificationKey()
             : VerificationKey_(ECCVM_FIXED_SIZE, /*num_public_inputs=*/0)
