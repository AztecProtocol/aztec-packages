--- conflicted
+++ resolved
@@ -1043,7 +1043,6 @@
             ASSERT(NativeTranscript::proof_data.size() == old_proof_length);
         }
     };
-<<<<<<< HEAD
 
     /**
      * @brief When evaluating the sumcheck protocol - can we skip evaluation of all relations for a given row?
@@ -1073,10 +1072,6 @@
                (polynomials.transcript_mul[edge_idx] == 0 && polynomials.transcript_mul[edge_idx + 1] == 0) &&
                (polynomials.transcript_op[edge_idx] == 0 && polynomials.transcript_op[edge_idx + 1] == 0);
     }
-
-    using Transcript = NativeTranscript;
-=======
->>>>>>> 1383fcc9
 };
 
 // NOLINTEND(cppcoreguidelines-avoid-const-or-ref-data-members)
