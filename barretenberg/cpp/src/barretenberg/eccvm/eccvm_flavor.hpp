#pragma once
#include "barretenberg/commitment_schemes/ipa/ipa.hpp"
#include "barretenberg/common/std_array.hpp"
#include "barretenberg/ecc/curves/bn254/bn254.hpp"
#include "barretenberg/ecc/curves/grumpkin/grumpkin.hpp"
#include "barretenberg/eccvm//eccvm_fixed_vk.hpp"
#include "barretenberg/eccvm/eccvm_circuit_builder.hpp"
#include "barretenberg/flavor/flavor.hpp"
#include "barretenberg/flavor/flavor_macros.hpp"
#include "barretenberg/flavor/relation_definitions.hpp"
#include "barretenberg/flavor/repeated_commitments_data.hpp"
#include "barretenberg/polynomials/polynomial.hpp"
#include "barretenberg/polynomials/univariate.hpp"
#include "barretenberg/relations/ecc_vm/ecc_bools_relation.hpp"
#include "barretenberg/relations/ecc_vm/ecc_lookup_relation.hpp"
#include "barretenberg/relations/ecc_vm/ecc_msm_relation.hpp"
#include "barretenberg/relations/ecc_vm/ecc_point_table_relation.hpp"
#include "barretenberg/relations/ecc_vm/ecc_set_relation.hpp"
#include "barretenberg/relations/ecc_vm/ecc_transcript_relation.hpp"
#include "barretenberg/relations/ecc_vm/ecc_wnaf_relation.hpp"
#include "barretenberg/relations/relation_parameters.hpp"

// NOLINTBEGIN(cppcoreguidelines-avoid-const-or-ref-data-members)

namespace bb {

class ECCVMFlavor {
  public:
    using CircuitBuilder = ECCVMCircuitBuilder;
    using CycleGroup = bb::g1;
    using Curve = curve::Grumpkin;
    using G1 = typename Curve::Group;
    using PCS = IPA<Curve>;
    using FF = typename Curve::ScalarField;
    using BF = typename Curve::BaseField;
    using Polynomial = bb::Polynomial<FF>;
    using GroupElement = typename G1::element;
    using Commitment = typename G1::affine_element;
    using CommitmentKey = bb::CommitmentKey<Curve>;
    using VerifierCommitmentKey = bb::VerifierCommitmentKey<Curve>;
    using RelationSeparator = FF;
    using MSM = bb::eccvm::MSM<CycleGroup>;

    // indicates when evaluating sumcheck, edges must be extended to be MAX_TOTAL_RELATION_LENGTH
    static constexpr bool USE_SHORT_MONOMIALS = false;

    // Indicates that this flavor runs with ZK Sumcheck.
    static constexpr bool HasZK = true;
    // ECCVM proof size and its recursive verifier circuit are genuinely fixed, hence no padding is needed.
    static constexpr bool USE_PADDING = false;
    // Fixed size of the ECCVM circuits used in ClientIVC
    // Important: these constants cannot be  arbitrarily changes - please consult with a member of the Crypto team if
    // they become too small.
    static constexpr size_t ECCVM_FIXED_SIZE = 1UL << CONST_ECCVM_LOG_N;

    static constexpr size_t NUM_WIRES = 85;

    // The number of multivariate polynomials on which a sumcheck prover sumcheck operates (including shifts). We often
    // need containers of this size to hold related data, so we choose a name more agnostic than `NUM_POLYNOMIALS`.
    // Note: this number does not include the individual sorted list polynomials.
    static constexpr size_t NUM_ALL_ENTITIES = 116;
    // The number of polynomials precomputed to describe a circuit and to aid a prover in constructing a satisfying
    // assignment of witnesses. We again choose a neutral name.
    static constexpr size_t NUM_PRECOMPUTED_ENTITIES = 3;
    // The total number of witness entities not including shifts.
    static constexpr size_t NUM_WITNESS_ENTITIES = 87;
    // The number of entities in ShiftedEntities.
    static constexpr size_t NUM_SHIFTED_ENTITIES = 26;
    // The number of entities in DerivedWitnessEntities that are not going to be shifted.
    static constexpr size_t NUM_DERIVED_WITNESS_ENTITIES_NON_SHIFTED = 1;
    // A container to be fed to ShpleminiVerifier to avoid redundant scalar muls, the first number is the index of the
    // first witness to be shifted.
    static constexpr RepeatedCommitmentsData REPEATED_COMMITMENTS =
        RepeatedCommitmentsData(NUM_PRECOMPUTED_ENTITIES + NUM_WITNESS_ENTITIES -
                                    NUM_DERIVED_WITNESS_ENTITIES_NON_SHIFTED - NUM_SHIFTED_ENTITIES,
                                NUM_PRECOMPUTED_ENTITIES + NUM_WITNESS_ENTITIES,
                                NUM_SHIFTED_ENTITIES);

    using GrandProductRelations = std::tuple<ECCVMSetRelation<FF>>;
    // define the tuple of Relations that comprise the Sumcheck relation
    template <typename FF>
    using Relations_ = std::tuple<ECCVMTranscriptRelation<FF>,
                                  ECCVMPointTableRelation<FF>,
                                  ECCVMWnafRelation<FF>,
                                  ECCVMMSMRelation<FF>,
                                  ECCVMSetRelation<FF>,
                                  ECCVMLookupRelation<FF>,
                                  ECCVMBoolsRelation<FF>>;
    using Relations = Relations_<FF>;
    using LookupRelation = ECCVMLookupRelation<FF>;

    static constexpr size_t MAX_PARTIAL_RELATION_LENGTH = compute_max_partial_relation_length<Relations>();

    // BATCHED_RELATION_PARTIAL_LENGTH = algebraic degree of sumcheck relation *after* multiplying by the `pow_zeta`
    // random polynomial e.g. For \sum(x) [A(x) * B(x) + C(x)] * PowZeta(X), relation length = 2 and random relation
    // length = 3.
    // The degree has to be further increased by 1 because the relation is multiplied by the Row Disabling    //
    // Polynomial
    static constexpr size_t BATCHED_RELATION_PARTIAL_LENGTH = MAX_PARTIAL_RELATION_LENGTH + 2;
    static constexpr size_t NUM_RELATIONS = std::tuple_size<Relations>::value;

    // Instantiate the BarycentricData needed to extend each Relation Univariate

    // define the containers for storing the contributions from each relation in Sumcheck
    using SumcheckTupleOfTuplesOfUnivariates = decltype(create_sumcheck_tuple_of_tuples_of_univariates<Relations>());

    // The sub-protocol `compute_translation_opening_claims` outputs an opening claim for the batched univariate
    // evaluation of `op`, `Px`, `Py`, `z1`, and `z2`, and an array of opening claims for the evaluations of the
    // SmallSubgroupIPA witness polynomials.
    static constexpr size_t NUM_TRANSLATION_OPENING_CLAIMS = NUM_SMALL_IPA_EVALUATIONS + 1;
    using TupleOfArraysOfValues = decltype(create_tuple_of_arrays_of_values<Relations>());

    // TODO(https://github.com/AztecProtocol/barretenberg/issues/989): refine access specifiers in flavors, this is
    // public as it is also used in the recursive flavor but the two could possibly me unified eventually
    /**
     * @brief A base class labelling precomputed entities and (ordered) subsets of interest.
     * @details Used to build the proving key and verification key.
     */
    template <typename DataType_> class PrecomputedEntities {
      public:
        bool operator==(const PrecomputedEntities& other) const = default;
        using DataType = DataType_;
        DEFINE_FLAVOR_MEMBERS(DataType,
                              lagrange_first,  // column 0
                              lagrange_second, // column 1
                              lagrange_last);  // column 2

        DataType get_selectors() { return get_all(); };
    };

    /**
     * @brief Container for all derived witness polynomials used/constructed by the prover.
     * @details Shifts are not included here since they do not occupy their own memory.
     */
    template <typename DataType> struct DerivedWitnessEntities {
        DEFINE_FLAVOR_MEMBERS(DataType,
                              z_perm,           // column 0
                              lookup_inverses); // column 1
    };
    template <typename DataType> class WireNonShiftedEntities {
      public:
        DEFINE_FLAVOR_MEMBERS(DataType,
                              transcript_add,                             // column 0
                              transcript_eq,                              // column 1
                              transcript_msm_transition,                  // column 2
                              transcript_Px,                              // column 3
                              transcript_Py,                              // column 4
                              transcript_z1,                              // column 5
                              transcript_z2,                              // column 6
                              transcript_z1zero,                          // column 7
                              transcript_z2zero,                          // column 8
                              transcript_op,                              // column 9
                              transcript_msm_x,                           // column 10
                              transcript_msm_y,                           // column 11
                              precompute_point_transition,                // column 12
                              precompute_s1lo,                            // column 13
                              precompute_s2hi,                            // column 14
                              precompute_s2lo,                            // column 15
                              precompute_s3hi,                            // column 16
                              precompute_s3lo,                            // column 17
                              precompute_s4hi,                            // column 18
                              precompute_s4lo,                            // column 19
                              precompute_skew,                            // column 20
                              msm_size_of_msm,                            // column 21
                              msm_add2,                                   // column 22
                              msm_add3,                                   // column 23
                              msm_add4,                                   // column 24
                              msm_x1,                                     // column 25
                              msm_y1,                                     // column 26
                              msm_x2,                                     // column 27
                              msm_y2,                                     // column 28
                              msm_x3,                                     // column 29
                              msm_y3,                                     // column 30
                              msm_x4,                                     // column 31
                              msm_y4,                                     // column 32
                              msm_collision_x1,                           // column 33
                              msm_collision_x2,                           // column 34
                              msm_collision_x3,                           // column 35
                              msm_collision_x4,                           // column 36
                              msm_lambda1,                                // column 37
                              msm_lambda2,                                // column 38
                              msm_lambda3,                                // column 39
                              msm_lambda4,                                // column 40
                              msm_slice1,                                 // column 41
                              msm_slice2,                                 // column 42
                              msm_slice3,                                 // column 43
                              msm_slice4,                                 // column 44
                              transcript_reset_accumulator,               // column 45
                              lookup_read_counts_0,                       // column 46
                              lookup_read_counts_1,                       // column 47
                              transcript_base_infinity,                   // column 48
                              transcript_base_x_inverse,                  // column 49
                              transcript_base_y_inverse,                  // column 50
                              transcript_add_x_equal,                     // column 51
                              transcript_add_y_equal,                     // column 52
                              transcript_add_lambda,                      // column 53
                              transcript_msm_intermediate_x,              // column 54
                              transcript_msm_intermediate_y,              // column 55
                              transcript_msm_infinity,                    // column 56
                              transcript_msm_x_inverse,                   // column 57
                              transcript_msm_count_zero_at_transition,    // column 58
                              transcript_msm_count_at_transition_inverse) // column 59
    };

    /**
     * @brief Container for all to-be-shifted witness polynomials excluding the accumulators used/constructed by the
     * prover.
     * @details Shifts are not included here since they do not occupy their own memory.
     */
    template <typename DataType> class WireToBeShiftedWithoutAccumulatorsEntities {
      public:
        DEFINE_FLAVOR_MEMBERS(DataType,
                              transcript_mul,        // column 60
                              transcript_msm_count,  // column 61
                              precompute_scalar_sum, // column 62
                              precompute_s1hi,       // column 63
                              precompute_dx,         // column 64
                              precompute_dy,         // column 65
                              precompute_tx,         // column 66
                              precompute_ty,         // column 67
                              msm_transition,        // column 68
                              msm_add,               // column 69
                              msm_double,            // column 70
                              msm_skew,              // column 71
                              msm_accumulator_x,     // column 72
                              msm_accumulator_y,     // column 73
                              msm_count,             // column 74
                              msm_round,             // column 75
                              msm_add1,              // column 76
                              msm_pc,                // column 77
                              precompute_pc,         // column 78
                              transcript_pc,         // column 79
                              precompute_round,      // column 80
                              precompute_select)     // column 81
    };

    /**
     * @brief Containter for transcript accumulators, they stand out as the only to-be-shifted wires that are always
     * populated until the dyadic size of the circuit.
     */
    template <typename DataType> class WireToBeShiftedAccumulatorEntities {
      public:
        DEFINE_FLAVOR_MEMBERS(DataType,
                              transcript_accumulator_empty, // column 82
                              transcript_accumulator_x,     // column 83
                              transcript_accumulator_y)     // column 84
    };

    /**
     * @brief Container for all witness polynomials used/constructed by the prover.
     * @details Shifts are not included here since they do not occupy their own memory.
     */
    template <typename DataType>
    class WitnessEntities : public WireNonShiftedEntities<DataType>,
                            public WireToBeShiftedWithoutAccumulatorsEntities<DataType>,
                            public WireToBeShiftedAccumulatorEntities<DataType>,
                            public DerivedWitnessEntities<DataType> {
      public:
        DEFINE_COMPOUND_GET_ALL(WireNonShiftedEntities<DataType>,
                                WireToBeShiftedWithoutAccumulatorsEntities<DataType>,
                                WireToBeShiftedAccumulatorEntities<DataType>,
                                DerivedWitnessEntities<DataType>)
        auto get_wires()
        {
            return concatenate(WireNonShiftedEntities<DataType>::get_all(),
                               WireToBeShiftedWithoutAccumulatorsEntities<DataType>::get_all(),
                               WireToBeShiftedAccumulatorEntities<DataType>::get_all());
        };

        // Used to amortize the commitment time when the ECCVM size is fixed
        auto get_accumulators() { return WireToBeShiftedAccumulatorEntities<DataType>::get_all(); };
        auto get_wires_without_accumulators()
        {
            return concatenate(WireNonShiftedEntities<DataType>::get_all(),
                               WireToBeShiftedWithoutAccumulatorsEntities<DataType>::get_all());
        }
    };

    /**
     * @brief Represents polynomials shifted by 1 or their evaluations, defined relative to WitnessEntities.
     */
    template <typename DataType> class ShiftedEntities {
      public:
        DEFINE_FLAVOR_MEMBERS(DataType,
                              transcript_mul_shift,               // column 0
                              transcript_msm_count_shift,         // column 1
                              precompute_scalar_sum_shift,        // column 2
                              precompute_s1hi_shift,              // column 3
                              precompute_dx_shift,                // column 4
                              precompute_dy_shift,                // column 5
                              precompute_tx_shift,                // column 6
                              precompute_ty_shift,                // column 7
                              msm_transition_shift,               // column 8
                              msm_add_shift,                      // column 9
                              msm_double_shift,                   // column 10
                              msm_skew_shift,                     // column 11
                              msm_accumulator_x_shift,            // column 12
                              msm_accumulator_y_shift,            // column 13
                              msm_count_shift,                    // column 14
                              msm_round_shift,                    // column 15
                              msm_add1_shift,                     // column 16
                              msm_pc_shift,                       // column 17
                              precompute_pc_shift,                // column 18
                              transcript_pc_shift,                // column 19
                              precompute_round_shift,             // column 20
                              precompute_select_shift,            // column 21
                              transcript_accumulator_empty_shift, // column 22
                              transcript_accumulator_x_shift,     // column 23
                              transcript_accumulator_y_shift,     // column 24
                              z_perm_shift);                      // column 25
    };

    template <typename DataType, typename PrecomputedAndWitnessEntitiesSuperset>
    static auto get_to_be_shifted(PrecomputedAndWitnessEntitiesSuperset& entities)
    {
        // NOTE: must match order of ShiftedEntities above!
        return RefArray{ entities.transcript_mul,               // column 0
                         entities.transcript_msm_count,         // column 1
                         entities.precompute_scalar_sum,        // column 2
                         entities.precompute_s1hi,              // column 3
                         entities.precompute_dx,                // column 4
                         entities.precompute_dy,                // column 5
                         entities.precompute_tx,                // column 6
                         entities.precompute_ty,                // column 7
                         entities.msm_transition,               // column 8
                         entities.msm_add,                      // column 9
                         entities.msm_double,                   // column 10
                         entities.msm_skew,                     // column 11
                         entities.msm_accumulator_x,            // column 12
                         entities.msm_accumulator_y,            // column 13
                         entities.msm_count,                    // column 14
                         entities.msm_round,                    // column 15
                         entities.msm_add1,                     // column 16
                         entities.msm_pc,                       // column 17
                         entities.precompute_pc,                // column 18
                         entities.transcript_pc,                // column 19
                         entities.precompute_round,             // column 20
                         entities.precompute_select,            // column 21
                         entities.transcript_accumulator_empty, // column 22
                         entities.transcript_accumulator_x,     // column 23
                         entities.transcript_accumulator_y,     // column 24
                         entities.z_perm };                     // column 25
    }

    /**
     * @brief A base class labelling all entities (for instance, all of the polynomials used by the prover during
     * sumcheck) in this Honk variant along with particular subsets of interest
     * @details Used to build containers for: the prover's polynomial during sumcheck; the sumcheck's folded
     * polynomials; the univariates consturcted during during sumcheck; the evaluations produced by sumcheck.
     *
     * Symbolically we have: AllEntities = PrecomputedEntities + WitnessEntities + ShiftedEntities.
     * TODO(https://github.com/AztecProtocol/barretenberg/issues/788): Move to normal composition once comfortable
     * updating usage sites.
     */
    template <typename DataType>
    class AllEntities : public PrecomputedEntities<DataType>,
                        public WitnessEntities<DataType>,
                        public ShiftedEntities<DataType> {
      public:
        DEFINE_COMPOUND_GET_ALL(PrecomputedEntities<DataType>, WitnessEntities<DataType>, ShiftedEntities<DataType>)
        auto get_unshifted()
        {
            return concatenate(PrecomputedEntities<DataType>::get_all(), WitnessEntities<DataType>::get_all());
        };
        auto get_to_be_shifted() { return ECCVMFlavor::get_to_be_shifted<DataType>(*this); }
        auto get_shifted() { return ShiftedEntities<DataType>::get_all(); };
        auto get_precomputed() { return PrecomputedEntities<DataType>::get_all(); };
    };

    /**
     * @brief A field element for each entity of the flavor.  These entities represent the prover polynomials
     * evaluated at one point.
     */
    class AllValues : public AllEntities<FF> {
      public:
        using Base = AllEntities<FF>;
        using Base::Base;
    };

    /**
     * @brief A container for univariates used during sumcheck.
     */
    template <size_t LENGTH> using ProverUnivariates = AllEntities<bb::Univariate<FF, LENGTH>>;

    /**
     * @brief A container for univariates produced during the hot loop in sumcheck.
     */
    using ExtendedEdges = ProverUnivariates<MAX_PARTIAL_RELATION_LENGTH>;

    /**
     * @brief A container for the prover polynomials.
     */
    class ProverPolynomials : public AllEntities<Polynomial> {
      public:
        // Define all operations as default, except copy construction/assignment
        ProverPolynomials() = default;
        ProverPolynomials& operator=(const ProverPolynomials&) = delete;
        ProverPolynomials(const ProverPolynomials& o) = delete;
        ProverPolynomials(ProverPolynomials&& o) noexcept = default;
        ProverPolynomials& operator=(ProverPolynomials&& o) noexcept = default;
        ~ProverPolynomials() = default;
        [[nodiscard]] size_t get_polynomial_size() const { return this->lagrange_first.size(); }

        /**
         * @brief Returns the evaluations of all prover polynomials at one point on the boolean hypercube, which
         * represents one row in the execution trace.
         */
        AllValues get_row(const size_t row_idx) const
        {
            AllValues result;
            for (auto [result_field, polynomial] : zip_view(result.get_all(), this->get_all())) {
                result_field = polynomial[row_idx];
            }
            return result;
        }
        // Set all shifted polynomials based on their to-be-shifted counterpart
        void set_shifted()
        {
            for (auto [shifted, to_be_shifted] : zip_view(get_shifted(), get_to_be_shifted())) {
                shifted = to_be_shifted.shifted();
            }
        }

        /**
         * @brief Compute the ECCVM flavor polynomial data required to generate an ECCVM Proof
         *
         * @details RawPolynomial member polynomials that this fn must populate described below
         *          For full details see `eccvm/eccvm_flavor.hpp`
         *
         *          lagrange_first: lagrange_first[0] = 1, 0 elsewhere
         *          lagrange_second: lagrange_second[1] = 1, 0 elsewhere
         *          lagrange_last: lagrange_last[lagrange_last.size() - 1] = 1, 0 elsewhere
         *          transcript_add/mul/eq/reset_accumulator: boolean selectors that toggle add/mul/eq/reset opcodes
         trigger
         * incomplete addition rules
         *          transcript_msm_transition: is current transcript row the final `mul` opcode of a multiscalar
         multiplication?
         *          transcript_pc: point counter for transcript columns
         *          transcript_msm_count: counts number of muls processed in an ongoing multiscalar multiplication
         *          transcript_Px: input transcript point, x-coordinate
         *          transcript_Py: input transcriot point, y-coordinate
         *          transcript_op: input transcript opcode value
         *          transcript_z1: input transcript scalar multiplier (low component, 128 bits max)
         *          transcript_z2: input transcript scalar multipplier (high component, 128 bits max)
         * N.B. scalar multiplier = transcript_z1 + \lambda * transcript_z2. \lambda = cube root of unity in scalar
         field
         *          transcript_z1zero: if 1, transcript_z1 must equal 0
         *          transcript_z2zero: if 1, transcript_z2 must equal 0
         *          transcript_accumulator_x: x-coordinate of eccvm accumulator register
         *          transcript_accumulator_y: y-coordinate of eccvm accumulator register
         *          transcript_msm_x: x-coordinate of MSM output
         *          transcript_msm_y: y-coordinate of MSM output
         *          transcript_accumulator_empty: if 1, transcript_accumulator = point at infinity
         *          transcript_base_infinity: if 1, transcript_Px, transcript_Py is a point at infinity
         *          transcript_add_x_equal: if adding a point into the accumulator, is 1 if x-coordinates are equal
         *          transcript_add_y_equal: if adding a point into the accumulator, is 1 if y-coordinates are equal
         *          transcript_base_x_inverse: to check transcript_add_x_equal (if x-vals not equal inverse exists)
         *          transcript_base_y_inverse: to check transcript_add_x_equal (if y-vals not equal inverse exists)
         *          transcript_add_lambda: if adding a point into the accumulator, contains the lambda gradient
         *          transcript_msm_intermediate_x: if add MSM result into accumulator, is msm_output - offset_generator
         *          transcript_msm_intermediate_y: if add MSM result into accumulator, is msm_output - offset_generator
         *          transcript_msm_infinity: is MSM result the point at infinity?
         *          transcript_msm_x_inverse: used to validate transcript_msm_infinity correct
         *          transcript_msm_count_zero_at_transition: does an MSM only contain points at infinity/zero scalars
         *          transcript_msm_count_at_transition_inverse: used to validate transcript_msm_count_zero_at_transition
         *          precompute_pc: point counter for Straus precomputation columns
         *          precompute_select: if 1, evaluate Straus precomputation algorithm at current row
         *          precompute_point_transition: 1 if current row operating on a different point to previous row
         *          precompute_round: round counter for Straus precomputation algorithm
         *          precompute_scalar_sum: accumulating sum of Straus scalar slices
         *          precompute_s1hi/lo: 2-bit hi/lo components of a Straus 4-bit scalar slice
         *          precompute_s2hilo/precompute_s3hi/loprecompute_s4hi/lo: same as above but for a total of 4 Straus
         4-bit scalar slices
         *          precompute_skew: Straus WNAF skew parameter for a single scalar multiplier
         *          precompute_tx: x-coordinate of point accumulator used to generate Straus lookup table for an input
         point (from transcript)
         *          precompute_tx: x-coordinate of point accumulator used to generate Straus lookup table for an input
         point (from transcript)
         *          precompute_dx: x-coordinate of D = 2 * input point we are evaluating Straus over
         *          precompute_dy: y-coordinate of D
         *          msm_pc: point counter for Straus MSM columns
         *          msm_transition: 1 if current row evaluates different MSM to previous row
         *          msm_add: 1 if we are adding points in Straus MSM algorithm at current row
         *          msm_double: 1 if we are doubling accumulator in Straus MSM algorithm at current row
         *          msm_skew: 1 if we are adding skew points in Straus MSM algorithm at current row
         *          msm_size_of_msm: size of multiscalar multiplication current row is a part of
         *          msm_round: describes which round of the Straus MSM algorithm the current row represents
         *          msm_count: number of points processed for the round indicated by `msm_round`
         *          msm_x1: x-coordinate of potential point in Straus MSM round
         *          msm_y1: y-coordinate of potential point in Straus MSM round
         *          msm_x2: x-coordinate of potential point in Straus MSM round
         *          msm_y2: y-coordinate of potential point in Straus MSM round
         *          msm_x3: x-coordinate of potential point in Straus MSM round
         *          msm_y3: y-coordinate of potential point in Straus MSM round
         *          msm_x4: x-coordinate of potential point in Straus MSM round
         *          msm_y4: y-coordinate of potential point in Straus MSM round
         *          msm_add1: are we adding msm_x1/msm_y1 into accumulator at current round?
         *          msm_add2: are we adding msm_x2/msm_y2 into accumulator at current round?
         *          msm_add3: are we adding msm_x3/msm_y3 into accumulator at current round?
         *          msm_add4: are we adding msm_x4/msm_y4 into accumulator at current round?
         *          msm_lambda1: temp variable used for ecc point addition algorithm if msm_add1 = 1
         *          msm_lambda2: temp variable used for ecc point addition algorithm if msm_add2 = 1
         *          msm_lambda3: temp variable used for ecc point addition algorithm if msm_add3 = 1
         *          msm_lambda4: temp variable used for ecc point addition algorithm if msm_add4 = 1
         *          msm_collision_x1: used to ensure incomplete ecc addition exceptions not triggered if msm_add1 = 1
         *          msm_collision_x2: used to ensure incomplete ecc addition exceptions not triggered if msm_add2 = 1
         *          msm_collision_x3: used to ensure incomplete ecc addition exceptions not triggered if msm_add3 = 1
         *          msm_collision_x4: used to ensure incomplete ecc addition exceptions not triggered if msm_add4 = 1
         *          lookup_read_counts_0: stores number of times a point has been read from a Straus precomputation
         table (reads come from msm_x/y1, msm_x/y2)
         *          lookup_read_counts_1: stores number of times a point has been read from a Straus precomputation
         table (reads come from msm_x/y3, msm_x/y4)
         * @return ProverPolynomials
         */
        ProverPolynomials(const CircuitBuilder& builder)
        {
            // compute rows for the three different sections of the ECCVM execution trace
            const auto transcript_rows =
                ECCVMTranscriptBuilder::compute_rows(builder.op_queue->get_eccvm_ops(), builder.get_number_of_muls());
            const std::vector<MSM> msms = builder.get_msms();
            const auto point_table_rows =
                ECCVMPointTablePrecomputationBuilder::compute_rows(CircuitBuilder::get_flattened_scalar_muls(msms));
            const auto result = ECCVMMSMMBuilder::compute_rows(
                msms, builder.get_number_of_muls(), builder.op_queue->get_num_msm_rows());
            const auto& msm_rows = std::get<0>(result);
            const auto& point_table_read_counts = std::get<1>(result);

            const size_t num_rows = std::max({ point_table_rows.size(), msm_rows.size(), transcript_rows.size() }) +
                                    NUM_DISABLED_ROWS_IN_SUMCHECK;
            const auto log_num_rows = static_cast<size_t>(numeric::get_msb64(num_rows));

            size_t dyadic_num_rows = 1UL << (log_num_rows + (1UL << log_num_rows == num_rows ? 0 : 1));

            if (ECCVM_FIXED_SIZE < dyadic_num_rows) {
                throw_or_abort("The ECCVM circuit size has exceeded the fixed upper bound");
            }

            dyadic_num_rows = ECCVM_FIXED_SIZE;
            size_t unmasked_witness_size = dyadic_num_rows - NUM_DISABLED_ROWS_IN_SUMCHECK;

            for (auto& poly : get_to_be_shifted()) {
                poly = Polynomial{ /*memory size*/ dyadic_num_rows - 1,
                                   /*largest possible index*/ dyadic_num_rows,
                                   /* offset */ 1 };
            }
            // allocate polynomials; define lagrange and lookup read count polynomials
            for (auto& poly : get_all()) {
                if (poly.is_empty()) {
                    poly = Polynomial(dyadic_num_rows);
                }
            }
            lagrange_first.at(0) = 1;
            lagrange_second.at(1) = 1;
            lagrange_last.at(unmasked_witness_size - 1) = 1;
            for (size_t i = 0; i < point_table_read_counts[0].size(); ++i) {
                // Explanation of off-by-one offset:
                // When computing the WNAF slice for a point at point counter value `pc` and a round index `round`, the
                // row number that computes the slice can be derived. This row number is then mapped to the index of
                // `lookup_read_counts`. We do this mapping in `ecc_msm_relation`. We are off-by-one because we add an
                // empty row at the start of the WNAF columns that is not accounted for (index of lookup_read_counts
                // maps to the row in our WNAF columns that computes a slice for a given value of pc and round)
                lookup_read_counts_0.at(i + 1) = point_table_read_counts[0][i];
                lookup_read_counts_1.at(i + 1) = point_table_read_counts[1][i];
            }

            // compute polynomials for transcript columns
            parallel_for_range(transcript_rows.size(), [&](size_t start, size_t end) {
                for (size_t i = start; i < end; i++) {
                    transcript_accumulator_empty.set_if_valid_index(i, transcript_rows[i].accumulator_empty);
                    transcript_add.set_if_valid_index(i, transcript_rows[i].q_add);
                    transcript_mul.set_if_valid_index(i, transcript_rows[i].q_mul);
                    transcript_eq.set_if_valid_index(i, transcript_rows[i].q_eq);
                    transcript_reset_accumulator.set_if_valid_index(i, transcript_rows[i].q_reset_accumulator);
                    transcript_msm_transition.set_if_valid_index(i, transcript_rows[i].msm_transition);
                    transcript_pc.set_if_valid_index(i, transcript_rows[i].pc);
                    transcript_msm_count.set_if_valid_index(i, transcript_rows[i].msm_count);
                    transcript_Px.set_if_valid_index(i, transcript_rows[i].base_x);
                    transcript_Py.set_if_valid_index(i, transcript_rows[i].base_y);
                    transcript_z1.set_if_valid_index(i, transcript_rows[i].z1);
                    transcript_z2.set_if_valid_index(i, transcript_rows[i].z2);
                    transcript_z1zero.set_if_valid_index(i, transcript_rows[i].z1_zero);
                    transcript_z2zero.set_if_valid_index(i, transcript_rows[i].z2_zero);
                    transcript_op.set_if_valid_index(i, transcript_rows[i].opcode);
                    transcript_accumulator_x.set_if_valid_index(i, transcript_rows[i].accumulator_x);
                    transcript_accumulator_y.set_if_valid_index(i, transcript_rows[i].accumulator_y);
                    transcript_msm_x.set_if_valid_index(i, transcript_rows[i].msm_output_x);
                    transcript_msm_y.set_if_valid_index(i, transcript_rows[i].msm_output_y);
                    transcript_base_infinity.set_if_valid_index(i, transcript_rows[i].base_infinity);
                    transcript_base_x_inverse.set_if_valid_index(i, transcript_rows[i].base_x_inverse);
                    transcript_base_y_inverse.set_if_valid_index(i, transcript_rows[i].base_y_inverse);
                    transcript_add_x_equal.set_if_valid_index(i, transcript_rows[i].transcript_add_x_equal);
                    transcript_add_y_equal.set_if_valid_index(i, transcript_rows[i].transcript_add_y_equal);
                    transcript_add_lambda.set_if_valid_index(i, transcript_rows[i].transcript_add_lambda);
                    transcript_msm_intermediate_x.set_if_valid_index(i,
                                                                     transcript_rows[i].transcript_msm_intermediate_x);
                    transcript_msm_intermediate_y.set_if_valid_index(i,
                                                                     transcript_rows[i].transcript_msm_intermediate_y);
                    transcript_msm_infinity.set_if_valid_index(i, transcript_rows[i].transcript_msm_infinity);
                    transcript_msm_x_inverse.set_if_valid_index(i, transcript_rows[i].transcript_msm_x_inverse);
                    transcript_msm_count_zero_at_transition.set_if_valid_index(
                        i, transcript_rows[i].msm_count_zero_at_transition);
                    transcript_msm_count_at_transition_inverse.set_if_valid_index(
                        i, transcript_rows[i].msm_count_at_transition_inverse);
                }
            });

            // TODO(@zac-williamson) if final opcode resets accumulator, all subsequent "is_accumulator_empty" row
            // values must be 1. Ideally we find a way to tweak this so that empty rows that do nothing have column
            // values that are all zero (issue #2217)
            if (transcript_rows[transcript_rows.size() - 1].accumulator_empty) {
                for (size_t i = transcript_rows.size(); i < unmasked_witness_size; ++i) {
                    transcript_accumulator_empty.set_if_valid_index(i, 1);
                }
            }
            // in addition, unless the accumulator is reset, it contains the value from the previous row so this
            // must be propagated
            for (size_t i = transcript_rows.size(); i < unmasked_witness_size; ++i) {
                transcript_accumulator_x.set_if_valid_index(i, transcript_accumulator_x[i - 1]);
                transcript_accumulator_y.set_if_valid_index(i, transcript_accumulator_y[i - 1]);
            }

            parallel_for_range(point_table_rows.size(), [&](size_t start, size_t end) {
                for (size_t i = start; i < end; i++) {
                    // first row is always an empty row (to accommodate shifted polynomials which must have 0 as 1st
                    // coefficient). All other rows in the point_table_rows represent active wnaf gates (i.e.
                    // precompute_select = 1)
                    precompute_select.set_if_valid_index(i, (i != 0) ? 1 : 0);
                    precompute_pc.set_if_valid_index(i, point_table_rows[i].pc);
                    precompute_point_transition.set_if_valid_index(
                        i, static_cast<uint64_t>(point_table_rows[i].point_transition));
                    precompute_round.set_if_valid_index(i, point_table_rows[i].round);
                    precompute_scalar_sum.set_if_valid_index(i, point_table_rows[i].scalar_sum);
                    precompute_s1hi.set_if_valid_index(i, point_table_rows[i].s1);
                    precompute_s1lo.set_if_valid_index(i, point_table_rows[i].s2);
                    precompute_s2hi.set_if_valid_index(i, point_table_rows[i].s3);
                    precompute_s2lo.set_if_valid_index(i, point_table_rows[i].s4);
                    precompute_s3hi.set_if_valid_index(i, point_table_rows[i].s5);
                    precompute_s3lo.set_if_valid_index(i, point_table_rows[i].s6);
                    precompute_s4hi.set_if_valid_index(i, point_table_rows[i].s7);
                    precompute_s4lo.set_if_valid_index(i, point_table_rows[i].s8);
                    // If skew is active (i.e. we need to subtract a base point from the msm result),
                    // write `7` into rows.precompute_skew. `7`, in binary representation, equals `-1` when converted
                    // into WNAF form
                    precompute_skew.set_if_valid_index(i, point_table_rows[i].skew ? 7 : 0);
                    precompute_dx.set_if_valid_index(i, point_table_rows[i].precompute_double.x);
                    precompute_dy.set_if_valid_index(i, point_table_rows[i].precompute_double.y);
                    precompute_tx.set_if_valid_index(i, point_table_rows[i].precompute_accumulator.x);
                    precompute_ty.set_if_valid_index(i, point_table_rows[i].precompute_accumulator.y);
                }
            });

            // compute polynomials for the msm columns
            parallel_for_range(msm_rows.size(), [&](size_t start, size_t end) {
                for (size_t i = start; i < end; i++) {
                    msm_transition.set_if_valid_index(i, static_cast<int>(msm_rows[i].msm_transition));
                    msm_add.set_if_valid_index(i, static_cast<int>(msm_rows[i].q_add));
                    msm_double.set_if_valid_index(i, static_cast<int>(msm_rows[i].q_double));
                    msm_skew.set_if_valid_index(i, static_cast<int>(msm_rows[i].q_skew));
                    msm_accumulator_x.set_if_valid_index(i, msm_rows[i].accumulator_x);
                    msm_accumulator_y.set_if_valid_index(i, msm_rows[i].accumulator_y);
                    msm_pc.set_if_valid_index(i, msm_rows[i].pc);
                    msm_size_of_msm.set_if_valid_index(i, msm_rows[i].msm_size);
                    msm_count.set_if_valid_index(i, msm_rows[i].msm_count);
                    msm_round.set_if_valid_index(i, msm_rows[i].msm_round);
                    msm_add1.set_if_valid_index(i, static_cast<int>(msm_rows[i].add_state[0].add));
                    msm_add2.set_if_valid_index(i, static_cast<int>(msm_rows[i].add_state[1].add));
                    msm_add3.set_if_valid_index(i, static_cast<int>(msm_rows[i].add_state[2].add));
                    msm_add4.set_if_valid_index(i, static_cast<int>(msm_rows[i].add_state[3].add));
                    msm_x1.set_if_valid_index(i, msm_rows[i].add_state[0].point.x);
                    msm_y1.set_if_valid_index(i, msm_rows[i].add_state[0].point.y);
                    msm_x2.set_if_valid_index(i, msm_rows[i].add_state[1].point.x);
                    msm_y2.set_if_valid_index(i, msm_rows[i].add_state[1].point.y);
                    msm_x3.set_if_valid_index(i, msm_rows[i].add_state[2].point.x);
                    msm_y3.set_if_valid_index(i, msm_rows[i].add_state[2].point.y);
                    msm_x4.set_if_valid_index(i, msm_rows[i].add_state[3].point.x);
                    msm_y4.set_if_valid_index(i, msm_rows[i].add_state[3].point.y);
                    msm_collision_x1.set_if_valid_index(i, msm_rows[i].add_state[0].collision_inverse);
                    msm_collision_x2.set_if_valid_index(i, msm_rows[i].add_state[1].collision_inverse);
                    msm_collision_x3.set_if_valid_index(i, msm_rows[i].add_state[2].collision_inverse);
                    msm_collision_x4.set_if_valid_index(i, msm_rows[i].add_state[3].collision_inverse);
                    msm_lambda1.set_if_valid_index(i, msm_rows[i].add_state[0].lambda);
                    msm_lambda2.set_if_valid_index(i, msm_rows[i].add_state[1].lambda);
                    msm_lambda3.set_if_valid_index(i, msm_rows[i].add_state[2].lambda);
                    msm_lambda4.set_if_valid_index(i, msm_rows[i].add_state[3].lambda);
                    msm_slice1.set_if_valid_index(i, msm_rows[i].add_state[0].slice);
                    msm_slice2.set_if_valid_index(i, msm_rows[i].add_state[1].slice);
                    msm_slice3.set_if_valid_index(i, msm_rows[i].add_state[2].slice);
                    msm_slice4.set_if_valid_index(i, msm_rows[i].add_state[3].slice);
                }
            });
            this->set_shifted();
        }
    };

    /**
     * @brief A container for storing the partially evaluated multivariates produced by sumcheck.
     */
    class PartiallyEvaluatedMultivariates : public AllEntities<Polynomial> {

      public:
        PartiallyEvaluatedMultivariates() = default;
        PartiallyEvaluatedMultivariates(const size_t circuit_size)
        {
            // Storage is only needed after the first partial evaluation, hence polynomials of size (n / 2)
            for (auto& poly : this->get_all()) {
                poly = Polynomial(circuit_size / 2);
            }
        }
        PartiallyEvaluatedMultivariates(const ProverPolynomials& full_polynomials, size_t circuit_size)
        {
            for (auto [poly, full_poly] : zip_view(get_all(), full_polynomials.get_all())) {
                // After the initial sumcheck round, the new size is CEIL(size/2).
                size_t desired_size = full_poly.end_index() / 2 + full_poly.end_index() % 2;
                poly = Polynomial(desired_size, circuit_size / 2);
            }
        }
    };

    /**
     * @brief The proving key is responsible for storing the polynomials used by the prover.
     *
     */
    class ProvingKey : public ProvingKey_<FF, CommitmentKey> {
      public:
        // Expose constructors on the base class
        using Base = ProvingKey_<FF, CommitmentKey>;
        using Base::Base;
        // Used to amortize the commitment time if the `fixed size` > `real_size`.
        size_t real_size = 0;

        ProverPolynomials polynomials; // storage for all polynomials evaluated by the prover

        // Constructor for fixed size ProvingKey
        ProvingKey(const CircuitBuilder& builder)
            : Base(ECCVM_FIXED_SIZE, 0)
            , real_size(builder.get_circuit_subgroup_size(builder.get_estimated_num_finalized_gates()))
            , polynomials(builder)
        {}
    };

    /**
     * @brief The verification key is responsible for storing the commitments to the precomputed (non-witnessk)
     * polynomials used by the verifier.
     *
     * @note Note the discrepancy with what sort of data is stored here vs in the proving key. We may want to
     * resolve that, and split out separate PrecomputedPolynomials/Commitments data for clarity but also for
     * portability of our circuits.
     */
    class VerificationKey : public VerificationKey_<uint64_t, PrecomputedEntities<Commitment>, VerifierCommitmentKey> {
      public:
        bool operator==(const VerificationKey&) const = default;
<<<<<<< HEAD

        // Default construct the fixed VK that results from ECCVM_FIXED_SIZE
        VerificationKey()
            : VerificationKey_(ECCVM_FIXED_SIZE, /*num_public_inputs=*/0)
        {
            this->pub_inputs_offset = 0;
            // IPA verification key requires one more point.
            // TODO(https://github.com/AztecProtocol/barretenberg/issues/1025): make it so that PCSs inform the crs of
            // how many points they need
            this->pcs_verification_key = std::make_shared<VerifierCommitmentKey>(ECCVM_FIXED_SIZE + 1);

            // Populate the commitments of the precomputed polynomials using the fixed VK data
            for (auto [vk_commitment, fixed_commitment] :
                 zip_view(this->get_all(), ECCVMFixedVKCommitments::get_all())) {
                vk_commitment = fixed_commitment;
            }
        }

        VerificationKey(const size_t circuit_size, const size_t num_public_inputs)
            : VerificationKey_(circuit_size, num_public_inputs)
        {}
=======
        VerificationKey() = default;
>>>>>>> 4bda2d0c

        VerificationKey(const std::shared_ptr<ProvingKey>& proving_key)
        {
            // IPA verification key requires one more point.
            // TODO(https://github.com/AztecProtocol/barretenberg/issues/1025): make it so that PCSs inform the crs of
            // how many points they need
            this->pcs_verification_key = std::make_shared<VerifierCommitmentKey>(ECCVM_FIXED_SIZE + 1);
            this->circuit_size = 1UL << CONST_ECCVM_LOG_N;
            this->log_circuit_size = CONST_ECCVM_LOG_N;
            this->num_public_inputs = proving_key->num_public_inputs;
            this->pub_inputs_offset = proving_key->pub_inputs_offset;

            for (auto [polynomial, commitment] :
                 zip_view(proving_key->polynomials.get_precomputed(), this->get_all())) {
                commitment = proving_key->commitment_key->commit(polynomial);
            }
        }
        // TODO(https://github.com/AztecProtocol/barretenberg/issues/1324): Remove `circuit_size` and `log_circuit_size`
        // from MSGPACK and the verification key.
        MSGPACK_FIELDS(circuit_size,
                       log_circuit_size,
                       num_public_inputs,
                       pub_inputs_offset,
                       lagrange_first,
                       lagrange_second,
                       lagrange_last);
    };

    /**
     * @brief A container for commitment labels.
     * @note It's debatable whether this should inherit from AllEntities. since most entries are not strictly
     * needed. It has, however, been useful during debugging to have these labels available.
     *
     */
    class CommitmentLabels : public AllEntities<std::string> {
      private:
        using Base = AllEntities<std::string>;

      public:
        CommitmentLabels()
            : AllEntities<std::string>()
        {
            Base::transcript_add = "TRANSCRIPT_ADD";
            Base::transcript_mul = "TRANSCRIPT_MUL";
            Base::transcript_eq = "TRANSCRIPT_EQ";
            Base::transcript_msm_transition = "TRANSCRIPT_MSM_TRANSITION";
            Base::transcript_pc = "TRANSCRIPT_PC";
            Base::transcript_msm_count = "TRANSCRIPT_MSM_COUNT";
            Base::transcript_Px = "TRANSCRIPT_PX";
            Base::transcript_Py = "TRANSCRIPT_PY";
            Base::transcript_z1 = "TRANSCRIPT_Z1";
            Base::transcript_z2 = "TRANSCRIPT_Z2";
            Base::transcript_z1zero = "TRANSCRIPT_Z1ZERO";
            Base::transcript_z2zero = "TRANSCRIPT_Z2ZERO";
            Base::transcript_op = "TRANSCRIPT_OP";
            Base::transcript_accumulator_x = "TRANSCRIPT_ACCUMULATOR_X";
            Base::transcript_accumulator_y = "TRANSCRIPT_ACCUMULATOR_Y";
            Base::transcript_msm_x = "TRANSCRIPT_MSM_X";
            Base::transcript_msm_y = "TRANSCRIPT_MSM_Y";
            Base::precompute_pc = "PRECOMPUTE_PC";
            Base::precompute_point_transition = "PRECOMPUTE_POINT_TRANSITION";
            Base::precompute_round = "PRECOMPUTE_ROUND";
            Base::precompute_scalar_sum = "PRECOMPUTE_SCALAR_SUM";
            Base::precompute_s1hi = "PRECOMPUTE_S1HI";
            Base::precompute_s1lo = "PRECOMPUTE_S1LO";
            Base::precompute_s2hi = "PRECOMPUTE_S2HI";
            Base::precompute_s2lo = "PRECOMPUTE_S2LO";
            Base::precompute_s3hi = "PRECOMPUTE_S3HI";
            Base::precompute_s3lo = "PRECOMPUTE_S3LO";
            Base::precompute_s4hi = "PRECOMPUTE_S4HI";
            Base::precompute_s4lo = "PRECOMPUTE_S4LO";
            Base::precompute_skew = "PRECOMPUTE_SKEW";
            Base::precompute_dx = "PRECOMPUTE_DX";
            Base::precompute_dy = "PRECOMPUTE_DY";
            Base::precompute_tx = "PRECOMPUTE_TX";
            Base::precompute_ty = "PRECOMPUTE_TY";
            Base::msm_transition = "MSM_TRANSITION";
            Base::msm_add = "MSM_ADD";
            Base::msm_double = "MSM_DOUBLE";
            Base::msm_skew = "MSM_SKEW";
            Base::msm_accumulator_x = "MSM_ACCUMULATOR_X";
            Base::msm_accumulator_y = "MSM_ACCUMULATOR_Y";
            Base::msm_pc = "MSM_PC";
            Base::msm_size_of_msm = "MSM_SIZE_OF_MSM";
            Base::msm_count = "MSM_COUNT";
            Base::msm_round = "MSM_ROUND";
            Base::msm_add1 = "MSM_ADD1";
            Base::msm_add2 = "MSM_ADD2";
            Base::msm_add3 = "MSM_ADD3";
            Base::msm_add4 = "MSM_ADD4";
            Base::msm_x1 = "MSM_X1";
            Base::msm_y1 = "MSM_Y1";
            Base::msm_x2 = "MSM_X2";
            Base::msm_y2 = "MSM_Y2";
            Base::msm_x3 = "MSM_X3";
            Base::msm_y3 = "MSM_Y3";
            Base::msm_x4 = "MSM_X4";
            Base::msm_y4 = "MSM_Y4";
            Base::msm_collision_x1 = "MSM_COLLISION_X1";
            Base::msm_collision_x2 = "MSM_COLLISION_X2";
            Base::msm_collision_x3 = "MSM_COLLISION_X3";
            Base::msm_collision_x4 = "MSM_COLLISION_X4";
            Base::msm_lambda1 = "MSM_LAMBDA1";
            Base::msm_lambda2 = "MSM_LAMBDA2";
            Base::msm_lambda3 = "MSM_LAMBDA3";
            Base::msm_lambda4 = "MSM_LAMBDA4";
            Base::msm_slice1 = "MSM_SLICE1";
            Base::msm_slice2 = "MSM_SLICE2";
            Base::msm_slice3 = "MSM_SLICE3";
            Base::msm_slice4 = "MSM_SLICE4";
            Base::transcript_accumulator_empty = "TRANSCRIPT_ACCUMULATOR_EMPTY";
            Base::transcript_reset_accumulator = "TRANSCRIPT_RESET_ACCUMULATOR";
            Base::precompute_select = "PRECOMPUTE_SELECT";
            Base::lookup_read_counts_0 = "LOOKUP_READ_COUNTS_0";
            Base::lookup_read_counts_1 = "LOOKUP_READ_COUNTS_1";
            Base::transcript_base_infinity = "TRANSCRIPT_BASE_INFINITY";
            Base::transcript_base_x_inverse = "TRANSCRIPT_BASE_X_INVERSE";
            Base::transcript_base_y_inverse = "TRANSCRIPT_BASE_Y_INVERSE";
            Base::transcript_add_x_equal = "TRANSCRIPT_ADD_X_EQUAL";
            Base::transcript_add_y_equal = "TRANSCRIPT_ADD_Y_EQUAL";
            Base::transcript_add_lambda = "TRANSCRIPT_ADD_LAMBDA";
            Base::transcript_msm_intermediate_x = "TRANSCRIPT_MSM_INTERMEDIATE_X";
            Base::transcript_msm_intermediate_y = "TRANSCRIPT_MSM_INTERMEDIATE_Y";
            Base::transcript_msm_infinity = "TRANSCRIPT_MSM_INFINITY";
            Base::transcript_msm_x_inverse = "TRANSCRIPT_MSM_X_INVERSE";
            Base::transcript_msm_count_zero_at_transition = "TRANSCRIPT_MSM_COUNT_ZERO_AT_TRANSITION";
            Base::transcript_msm_count_at_transition_inverse = "TRANSCRIPT_MSM_COUNT_AT_TRANSITION_INVERSE";
            Base::z_perm = "Z_PERM";
            Base::lookup_inverses = "LOOKUP_INVERSES";
            // The ones beginning with "__" are only used for debugging
            Base::lagrange_first = "__LAGRANGE_FIRST";
            Base::lagrange_second = "__LAGRANGE_SECOND";
            Base::lagrange_last = "__LAGRANGE_LAST";
        };
    };

    template <typename Commitment, typename VerificationKey>
    class VerifierCommitments_ : public AllEntities<Commitment> {
      public:
        VerifierCommitments_(const std::shared_ptr<VerificationKey>& verification_key)
        {
            this->lagrange_first = verification_key->lagrange_first;
            this->lagrange_second = verification_key->lagrange_second;
            this->lagrange_last = verification_key->lagrange_last;
        }
    };

    using VerifierCommitments = VerifierCommitments_<Commitment, VerificationKey>;

    /**
     * @brief Derived class that defines proof structure for ECCVM proofs, as well as supporting functions.
     *
     */
    class Transcript : public NativeTranscript {
      public:
        Commitment transcript_add_comm;
        Commitment transcript_mul_comm;
        Commitment transcript_eq_comm;
        Commitment transcript_msm_transition_comm;
        Commitment transcript_pc_comm;
        Commitment transcript_msm_count_comm;
        Commitment transcript_Px_comm;
        Commitment transcript_Py_comm;
        Commitment transcript_z1_comm;
        Commitment transcript_z2_comm;
        Commitment transcript_z1zero_comm;
        Commitment transcript_z2zero_comm;
        Commitment transcript_op_comm;
        Commitment transcript_accumulator_x_comm;
        Commitment transcript_accumulator_y_comm;
        Commitment transcript_msm_x_comm;
        Commitment transcript_msm_y_comm;
        Commitment precompute_pc_comm;
        Commitment precompute_point_transition_comm;
        Commitment precompute_round_comm;
        Commitment precompute_scalar_sum_comm;
        Commitment precompute_s1hi_comm;
        Commitment precompute_s1lo_comm;
        Commitment precompute_s2hi_comm;
        Commitment precompute_s2lo_comm;
        Commitment precompute_s3hi_comm;
        Commitment precompute_s3lo_comm;
        Commitment precompute_s4hi_comm;
        Commitment precompute_s4lo_comm;
        Commitment precompute_skew_comm;
        Commitment precompute_dx_comm;
        Commitment precompute_dy_comm;
        Commitment precompute_tx_comm;
        Commitment precompute_ty_comm;
        Commitment msm_transition_comm;
        Commitment msm_add_comm;
        Commitment msm_double_comm;
        Commitment msm_skew_comm;
        Commitment msm_accumulator_x_comm;
        Commitment msm_accumulator_y_comm;
        Commitment msm_pc_comm;
        Commitment msm_size_of_msm_comm;
        Commitment msm_count_comm;
        Commitment msm_round_comm;
        Commitment msm_add1_comm;
        Commitment msm_add2_comm;
        Commitment msm_add3_comm;
        Commitment msm_add4_comm;
        Commitment msm_x1_comm;
        Commitment msm_y1_comm;
        Commitment msm_x2_comm;
        Commitment msm_y2_comm;
        Commitment msm_x3_comm;
        Commitment msm_y3_comm;
        Commitment msm_x4_comm;
        Commitment msm_y4_comm;
        Commitment msm_collision_x1_comm;
        Commitment msm_collision_x2_comm;
        Commitment msm_collision_x3_comm;
        Commitment msm_collision_x4_comm;
        Commitment msm_lambda1_comm;
        Commitment msm_lambda2_comm;
        Commitment msm_lambda3_comm;
        Commitment msm_lambda4_comm;
        Commitment msm_slice1_comm;
        Commitment msm_slice2_comm;
        Commitment msm_slice3_comm;
        Commitment msm_slice4_comm;
        Commitment transcript_accumulator_empty_comm;
        Commitment transcript_reset_accumulator_comm;
        Commitment precompute_select_comm;
        Commitment lookup_read_counts_0_comm;
        Commitment lookup_read_counts_1_comm;
        Commitment transcript_base_infinity_comm;
        Commitment transcript_base_x_inverse_comm;
        Commitment transcript_base_y_inverse_comm;
        Commitment transcript_add_x_equal_comm;
        Commitment transcript_add_y_equal_comm;
        Commitment transcript_add_lambda_comm;
        Commitment transcript_msm_intermediate_x_comm;
        Commitment transcript_msm_intermediate_y_comm;
        Commitment transcript_msm_infinity_comm;
        Commitment transcript_msm_x_inverse_comm;
        Commitment transcript_msm_count_zero_at_transition_comm;
        Commitment transcript_msm_count_at_transition_inverse_comm;
        Commitment z_perm_comm;
        Commitment lookup_inverses_comm;
        Commitment libra_concatenation_commitment;
        FF libra_sum;
        std::array<Commitment, CONST_ECCVM_LOG_N> sumcheck_round_commitments;
        std::array<std::array<FF, 2>, CONST_ECCVM_LOG_N> sumcheck_round_evaluations;
        FF libra_claimed_evaluation;
        Commitment libra_grand_sum_commitment;
        Commitment libra_quotient_commitment;
        std::array<FF, NUM_ALL_ENTITIES> sumcheck_evaluations;
        FF libra_concatenation_eval;
        FF libra_shifted_grand_sum_eval;
        FF libra_grand_sum_eval;
        FF libra_quotient_eval;
        Commitment hiding_polynomial_commitment;
        FF hiding_polynomial_eval;
        std::vector<Commitment> gemini_fold_comms;
        std::vector<FF> gemini_fold_evals;
        Commitment shplonk_q_comm;
        Commitment translation_concatenated_masking_term_commitment;
        FF translation_masking_term_eval;
        FF translation_eval_op;
        FF translation_eval_px;
        FF translation_eval_py;
        FF translation_eval_z1;
        FF translation_eval_z2;
        Commitment translation_grand_sum_commitment;
        Commitment translation_quotient_commitment;
        FF translation_concatenation_eval;
        FF translation_grand_sum_shift_eval;
        FF translation_grand_sum_eval;
        FF translation_quotient_eval;
        Commitment shplonk_q2_comm;

        Transcript() = default;

        Transcript(const HonkProof& proof)
            : NativeTranscript(proof)
        {}

        void deserialize_full_transcript()
        {
            // take current proof and put them into the struct
            size_t num_frs_read = 0;

            transcript_add_comm = NativeTranscript::template deserialize_from_buffer<Commitment>(
                NativeTranscript::proof_data, num_frs_read);
            transcript_mul_comm = NativeTranscript::template deserialize_from_buffer<Commitment>(
                NativeTranscript::proof_data, num_frs_read);
            transcript_eq_comm = NativeTranscript::template deserialize_from_buffer<Commitment>(
                NativeTranscript::proof_data, num_frs_read);
            transcript_msm_transition_comm = NativeTranscript::template deserialize_from_buffer<Commitment>(
                NativeTranscript::proof_data, num_frs_read);
            transcript_pc_comm = NativeTranscript::template deserialize_from_buffer<Commitment>(
                NativeTranscript::proof_data, num_frs_read);
            transcript_msm_count_comm = NativeTranscript::template deserialize_from_buffer<Commitment>(
                NativeTranscript::proof_data, num_frs_read);
            transcript_Px_comm = NativeTranscript::template deserialize_from_buffer<Commitment>(
                NativeTranscript::proof_data, num_frs_read);
            transcript_Py_comm = NativeTranscript::template deserialize_from_buffer<Commitment>(
                NativeTranscript::proof_data, num_frs_read);
            transcript_z1_comm = NativeTranscript::template deserialize_from_buffer<Commitment>(
                NativeTranscript::proof_data, num_frs_read);
            transcript_z2_comm = NativeTranscript::template deserialize_from_buffer<Commitment>(
                NativeTranscript::proof_data, num_frs_read);
            transcript_z1zero_comm = NativeTranscript::template deserialize_from_buffer<Commitment>(
                NativeTranscript::proof_data, num_frs_read);
            transcript_z2zero_comm = NativeTranscript::template deserialize_from_buffer<Commitment>(
                NativeTranscript::proof_data, num_frs_read);
            transcript_op_comm = NativeTranscript::template deserialize_from_buffer<Commitment>(
                NativeTranscript::proof_data, num_frs_read);
            transcript_accumulator_x_comm = NativeTranscript::template deserialize_from_buffer<Commitment>(
                NativeTranscript::proof_data, num_frs_read);
            transcript_accumulator_y_comm = NativeTranscript::template deserialize_from_buffer<Commitment>(
                NativeTranscript::proof_data, num_frs_read);
            transcript_msm_x_comm = NativeTranscript::template deserialize_from_buffer<Commitment>(
                NativeTranscript::proof_data, num_frs_read);
            transcript_msm_y_comm = NativeTranscript::template deserialize_from_buffer<Commitment>(
                NativeTranscript::proof_data, num_frs_read);
            precompute_pc_comm = NativeTranscript::template deserialize_from_buffer<Commitment>(
                NativeTranscript::proof_data, num_frs_read);
            precompute_point_transition_comm = NativeTranscript::template deserialize_from_buffer<Commitment>(
                NativeTranscript::proof_data, num_frs_read);
            precompute_round_comm = NativeTranscript::template deserialize_from_buffer<Commitment>(
                NativeTranscript::proof_data, num_frs_read);
            precompute_scalar_sum_comm = NativeTranscript::template deserialize_from_buffer<Commitment>(
                NativeTranscript::proof_data, num_frs_read);
            precompute_s1hi_comm = NativeTranscript::template deserialize_from_buffer<Commitment>(
                NativeTranscript::proof_data, num_frs_read);
            precompute_s1lo_comm = NativeTranscript::template deserialize_from_buffer<Commitment>(
                NativeTranscript::proof_data, num_frs_read);
            precompute_s2hi_comm = NativeTranscript::template deserialize_from_buffer<Commitment>(
                NativeTranscript::proof_data, num_frs_read);
            precompute_s2lo_comm = NativeTranscript::template deserialize_from_buffer<Commitment>(
                NativeTranscript::proof_data, num_frs_read);
            precompute_s3hi_comm = NativeTranscript::template deserialize_from_buffer<Commitment>(
                NativeTranscript::proof_data, num_frs_read);
            precompute_s3lo_comm = NativeTranscript::template deserialize_from_buffer<Commitment>(
                NativeTranscript::proof_data, num_frs_read);
            precompute_s4hi_comm = NativeTranscript::template deserialize_from_buffer<Commitment>(
                NativeTranscript::proof_data, num_frs_read);
            precompute_s4lo_comm = NativeTranscript::template deserialize_from_buffer<Commitment>(
                NativeTranscript::proof_data, num_frs_read);
            precompute_skew_comm = NativeTranscript::template deserialize_from_buffer<Commitment>(
                NativeTranscript::proof_data, num_frs_read);
            precompute_dx_comm = NativeTranscript::template deserialize_from_buffer<Commitment>(
                NativeTranscript::proof_data, num_frs_read);
            precompute_dy_comm = NativeTranscript::template deserialize_from_buffer<Commitment>(
                NativeTranscript::proof_data, num_frs_read);
            precompute_tx_comm = NativeTranscript::template deserialize_from_buffer<Commitment>(
                NativeTranscript::proof_data, num_frs_read);
            precompute_ty_comm = NativeTranscript::template deserialize_from_buffer<Commitment>(
                NativeTranscript::proof_data, num_frs_read);
            msm_transition_comm = NativeTranscript::template deserialize_from_buffer<Commitment>(
                NativeTranscript::proof_data, num_frs_read);
            msm_add_comm = NativeTranscript::template deserialize_from_buffer<Commitment>(NativeTranscript::proof_data,
                                                                                          num_frs_read);
            msm_double_comm = NativeTranscript::template deserialize_from_buffer<Commitment>(
                NativeTranscript::proof_data, num_frs_read);
            msm_skew_comm = NativeTranscript::template deserialize_from_buffer<Commitment>(NativeTranscript::proof_data,
                                                                                           num_frs_read);
            msm_accumulator_x_comm = NativeTranscript::template deserialize_from_buffer<Commitment>(
                NativeTranscript::proof_data, num_frs_read);
            msm_accumulator_y_comm = NativeTranscript::template deserialize_from_buffer<Commitment>(
                NativeTranscript::proof_data, num_frs_read);
            msm_pc_comm = NativeTranscript::template deserialize_from_buffer<Commitment>(NativeTranscript::proof_data,
                                                                                         num_frs_read);
            msm_size_of_msm_comm = NativeTranscript::template deserialize_from_buffer<Commitment>(
                NativeTranscript::proof_data, num_frs_read);
            msm_count_comm = NativeTranscript::template deserialize_from_buffer<Commitment>(
                NativeTranscript::proof_data, num_frs_read);
            msm_round_comm = NativeTranscript::template deserialize_from_buffer<Commitment>(
                NativeTranscript::proof_data, num_frs_read);
            msm_add1_comm = NativeTranscript::template deserialize_from_buffer<Commitment>(NativeTranscript::proof_data,
                                                                                           num_frs_read);
            msm_add2_comm = NativeTranscript::template deserialize_from_buffer<Commitment>(NativeTranscript::proof_data,
                                                                                           num_frs_read);
            msm_add3_comm = NativeTranscript::template deserialize_from_buffer<Commitment>(NativeTranscript::proof_data,
                                                                                           num_frs_read);
            msm_add4_comm = NativeTranscript::template deserialize_from_buffer<Commitment>(NativeTranscript::proof_data,
                                                                                           num_frs_read);
            msm_x1_comm = NativeTranscript::template deserialize_from_buffer<Commitment>(NativeTranscript::proof_data,
                                                                                         num_frs_read);
            msm_y1_comm = NativeTranscript::template deserialize_from_buffer<Commitment>(NativeTranscript::proof_data,
                                                                                         num_frs_read);
            msm_x2_comm = NativeTranscript::template deserialize_from_buffer<Commitment>(NativeTranscript::proof_data,
                                                                                         num_frs_read);
            msm_y2_comm = NativeTranscript::template deserialize_from_buffer<Commitment>(NativeTranscript::proof_data,
                                                                                         num_frs_read);
            msm_x3_comm = NativeTranscript::template deserialize_from_buffer<Commitment>(NativeTranscript::proof_data,
                                                                                         num_frs_read);
            msm_y3_comm = NativeTranscript::template deserialize_from_buffer<Commitment>(NativeTranscript::proof_data,
                                                                                         num_frs_read);
            msm_x4_comm = NativeTranscript::template deserialize_from_buffer<Commitment>(NativeTranscript::proof_data,
                                                                                         num_frs_read);
            msm_y4_comm = NativeTranscript::template deserialize_from_buffer<Commitment>(NativeTranscript::proof_data,
                                                                                         num_frs_read);
            msm_collision_x1_comm = NativeTranscript::template deserialize_from_buffer<Commitment>(
                NativeTranscript::proof_data, num_frs_read);
            msm_collision_x2_comm = NativeTranscript::template deserialize_from_buffer<Commitment>(
                NativeTranscript::proof_data, num_frs_read);
            msm_collision_x3_comm = NativeTranscript::template deserialize_from_buffer<Commitment>(
                NativeTranscript::proof_data, num_frs_read);
            msm_collision_x4_comm = NativeTranscript::template deserialize_from_buffer<Commitment>(
                NativeTranscript::proof_data, num_frs_read);
            msm_lambda1_comm = NativeTranscript::template deserialize_from_buffer<Commitment>(
                NativeTranscript::proof_data, num_frs_read);
            msm_lambda2_comm = NativeTranscript::template deserialize_from_buffer<Commitment>(
                NativeTranscript::proof_data, num_frs_read);
            msm_lambda3_comm = NativeTranscript::template deserialize_from_buffer<Commitment>(
                NativeTranscript::proof_data, num_frs_read);
            msm_lambda4_comm = NativeTranscript::template deserialize_from_buffer<Commitment>(
                NativeTranscript::proof_data, num_frs_read);
            msm_slice1_comm = NativeTranscript::template deserialize_from_buffer<Commitment>(
                NativeTranscript::proof_data, num_frs_read);
            msm_slice2_comm = NativeTranscript::template deserialize_from_buffer<Commitment>(
                NativeTranscript::proof_data, num_frs_read);
            msm_slice3_comm = NativeTranscript::template deserialize_from_buffer<Commitment>(
                NativeTranscript::proof_data, num_frs_read);
            msm_slice4_comm = NativeTranscript::template deserialize_from_buffer<Commitment>(
                NativeTranscript::proof_data, num_frs_read);
            transcript_accumulator_empty_comm = NativeTranscript::template deserialize_from_buffer<Commitment>(
                NativeTranscript::proof_data, num_frs_read);
            transcript_reset_accumulator_comm = NativeTranscript::template deserialize_from_buffer<Commitment>(
                NativeTranscript::proof_data, num_frs_read);
            precompute_select_comm = NativeTranscript::template deserialize_from_buffer<Commitment>(
                NativeTranscript::proof_data, num_frs_read);
            lookup_read_counts_0_comm = NativeTranscript::template deserialize_from_buffer<Commitment>(
                NativeTranscript::proof_data, num_frs_read);
            lookup_read_counts_1_comm = NativeTranscript::template deserialize_from_buffer<Commitment>(
                NativeTranscript::proof_data, num_frs_read);
            transcript_base_infinity_comm = NativeTranscript::template deserialize_from_buffer<Commitment>(
                NativeTranscript::proof_data, num_frs_read);
            transcript_base_x_inverse_comm = NativeTranscript::template deserialize_from_buffer<Commitment>(
                NativeTranscript::proof_data, num_frs_read);
            transcript_base_y_inverse_comm = NativeTranscript::template deserialize_from_buffer<Commitment>(
                NativeTranscript::proof_data, num_frs_read);
            transcript_add_x_equal_comm = NativeTranscript::template deserialize_from_buffer<Commitment>(
                NativeTranscript::proof_data, num_frs_read);
            transcript_add_y_equal_comm = NativeTranscript::template deserialize_from_buffer<Commitment>(
                NativeTranscript::proof_data, num_frs_read);
            transcript_add_lambda_comm = NativeTranscript::template deserialize_from_buffer<Commitment>(
                NativeTranscript::proof_data, num_frs_read);
            transcript_msm_intermediate_x_comm = NativeTranscript::template deserialize_from_buffer<Commitment>(
                NativeTranscript::proof_data, num_frs_read);
            transcript_msm_intermediate_y_comm = NativeTranscript::template deserialize_from_buffer<Commitment>(
                NativeTranscript::proof_data, num_frs_read);
            transcript_msm_infinity_comm = NativeTranscript::template deserialize_from_buffer<Commitment>(
                NativeTranscript::proof_data, num_frs_read);
            transcript_msm_x_inverse_comm = NativeTranscript::template deserialize_from_buffer<Commitment>(
                NativeTranscript::proof_data, num_frs_read);
            transcript_msm_count_zero_at_transition_comm =
                NativeTranscript::template deserialize_from_buffer<Commitment>(NativeTranscript::proof_data,
                                                                               num_frs_read);
            transcript_msm_count_at_transition_inverse_comm =
                NativeTranscript::template deserialize_from_buffer<Commitment>(NativeTranscript::proof_data,
                                                                               num_frs_read);
            lookup_inverses_comm = NativeTranscript::template deserialize_from_buffer<Commitment>(
                NativeTranscript::proof_data, num_frs_read);
            z_perm_comm = NativeTranscript::template deserialize_from_buffer<Commitment>(NativeTranscript::proof_data,
                                                                                         num_frs_read);
            libra_concatenation_commitment =
                NativeTranscript::template deserialize_from_buffer<Commitment>(proof_data, num_frs_read);
            libra_sum =
                NativeTranscript::template deserialize_from_buffer<FF>(NativeTranscript::proof_data, num_frs_read);
            for (size_t i = 0; i < CONST_ECCVM_LOG_N; ++i) {
                sumcheck_round_commitments[i] = NativeTranscript::template deserialize_from_buffer<Commitment>(
                    NativeTranscript::proof_data, num_frs_read);
                sumcheck_round_evaluations[i] = NativeTranscript::template deserialize_from_buffer<std::array<FF, 2>>(
                    NativeTranscript::proof_data, num_frs_read);
            }

            libra_claimed_evaluation = NativeTranscript::template deserialize_from_buffer<FF>(proof_data, num_frs_read);
            sumcheck_evaluations = NativeTranscript::template deserialize_from_buffer<std::array<FF, NUM_ALL_ENTITIES>>(
                NativeTranscript::proof_data, num_frs_read);
            libra_grand_sum_commitment =
                NativeTranscript::template deserialize_from_buffer<Commitment>(proof_data, num_frs_read);
            libra_quotient_commitment =
                NativeTranscript::template deserialize_from_buffer<Commitment>(proof_data, num_frs_read);
            hiding_polynomial_commitment =
                deserialize_from_buffer<Commitment>(NativeTranscript::proof_data, num_frs_read);
            hiding_polynomial_eval = deserialize_from_buffer<FF>(NativeTranscript::proof_data, num_frs_read);

            for (size_t i = 0; i < CONST_ECCVM_LOG_N - 1; ++i) {
                gemini_fold_comms.push_back(deserialize_from_buffer<Commitment>(proof_data, num_frs_read));
            }
            for (size_t i = 0; i < CONST_ECCVM_LOG_N; ++i) {
                gemini_fold_evals.push_back(deserialize_from_buffer<FF>(proof_data, num_frs_read));
            }
            libra_concatenation_eval = deserialize_from_buffer<FF>(proof_data, num_frs_read);
            libra_shifted_grand_sum_eval = deserialize_from_buffer<FF>(proof_data, num_frs_read);
            libra_grand_sum_eval = deserialize_from_buffer<FF>(proof_data, num_frs_read);
            libra_quotient_eval = deserialize_from_buffer<FF>(proof_data, num_frs_read);
            shplonk_q_comm = deserialize_from_buffer<Commitment>(proof_data, num_frs_read);

            translation_concatenated_masking_term_commitment =
                NativeTranscript::template deserialize_from_buffer<Commitment>(proof_data, num_frs_read);
            translation_eval_op =
                NativeTranscript::template deserialize_from_buffer<FF>(NativeTranscript::proof_data, num_frs_read);
            translation_eval_px =
                NativeTranscript::template deserialize_from_buffer<FF>(NativeTranscript::proof_data, num_frs_read);
            translation_eval_py =
                NativeTranscript::template deserialize_from_buffer<FF>(NativeTranscript::proof_data, num_frs_read);
            translation_eval_z1 =
                NativeTranscript::template deserialize_from_buffer<FF>(NativeTranscript::proof_data, num_frs_read);
            translation_eval_z2 =
                NativeTranscript::template deserialize_from_buffer<FF>(NativeTranscript::proof_data, num_frs_read);

            translation_masking_term_eval =
                NativeTranscript::template deserialize_from_buffer<FF>(proof_data, num_frs_read);
            translation_grand_sum_commitment =
                NativeTranscript::template deserialize_from_buffer<Commitment>(proof_data, num_frs_read);
            translation_quotient_commitment =
                NativeTranscript::template deserialize_from_buffer<Commitment>(proof_data, num_frs_read);
            translation_concatenation_eval =
                NativeTranscript::template deserialize_from_buffer<FF>(proof_data, num_frs_read);
            translation_grand_sum_shift_eval =
                NativeTranscript::template deserialize_from_buffer<FF>(proof_data, num_frs_read);
            translation_grand_sum_eval =
                NativeTranscript::template deserialize_from_buffer<FF>(proof_data, num_frs_read);
            translation_quotient_eval =
                NativeTranscript::template deserialize_from_buffer<FF>(proof_data, num_frs_read);
            shplonk_q2_comm = NativeTranscript::template deserialize_from_buffer<Commitment>(proof_data, num_frs_read);
        }

        void serialize_full_transcript()
        {
            size_t old_proof_length = NativeTranscript::proof_data.size();

            NativeTranscript::proof_data.clear();

            NativeTranscript::template serialize_to_buffer(transcript_add_comm, NativeTranscript::proof_data);
            NativeTranscript::template serialize_to_buffer(transcript_mul_comm, NativeTranscript::proof_data);
            NativeTranscript::template serialize_to_buffer(transcript_eq_comm, NativeTranscript::proof_data);
            NativeTranscript::template serialize_to_buffer(transcript_msm_transition_comm,
                                                           NativeTranscript::proof_data);
            NativeTranscript::template serialize_to_buffer(transcript_pc_comm, NativeTranscript::proof_data);
            NativeTranscript::template serialize_to_buffer(transcript_msm_count_comm, NativeTranscript::proof_data);
            NativeTranscript::template serialize_to_buffer(transcript_Px_comm, NativeTranscript::proof_data);
            NativeTranscript::template serialize_to_buffer(transcript_Py_comm, NativeTranscript::proof_data);
            NativeTranscript::template serialize_to_buffer(transcript_z1_comm, NativeTranscript::proof_data);
            NativeTranscript::template serialize_to_buffer(transcript_z2_comm, NativeTranscript::proof_data);
            NativeTranscript::template serialize_to_buffer(transcript_z1zero_comm, NativeTranscript::proof_data);
            NativeTranscript::template serialize_to_buffer(transcript_z2zero_comm, NativeTranscript::proof_data);
            NativeTranscript::template serialize_to_buffer(transcript_op_comm, NativeTranscript::proof_data);
            NativeTranscript::template serialize_to_buffer(transcript_accumulator_x_comm, NativeTranscript::proof_data);
            NativeTranscript::template serialize_to_buffer(transcript_accumulator_y_comm, NativeTranscript::proof_data);
            NativeTranscript::template serialize_to_buffer(transcript_msm_x_comm, NativeTranscript::proof_data);
            NativeTranscript::template serialize_to_buffer(transcript_msm_y_comm, NativeTranscript::proof_data);
            NativeTranscript::template serialize_to_buffer(precompute_pc_comm, NativeTranscript::proof_data);
            NativeTranscript::template serialize_to_buffer(precompute_point_transition_comm,
                                                           NativeTranscript::proof_data);
            NativeTranscript::template serialize_to_buffer(precompute_round_comm, NativeTranscript::proof_data);
            NativeTranscript::template serialize_to_buffer(precompute_scalar_sum_comm, NativeTranscript::proof_data);
            NativeTranscript::template serialize_to_buffer(precompute_s1hi_comm, NativeTranscript::proof_data);
            NativeTranscript::template serialize_to_buffer(precompute_s1lo_comm, NativeTranscript::proof_data);
            NativeTranscript::template serialize_to_buffer(precompute_s2hi_comm, NativeTranscript::proof_data);
            NativeTranscript::template serialize_to_buffer(precompute_s2lo_comm, NativeTranscript::proof_data);
            NativeTranscript::template serialize_to_buffer(precompute_s3hi_comm, NativeTranscript::proof_data);
            NativeTranscript::template serialize_to_buffer(precompute_s3lo_comm, NativeTranscript::proof_data);
            NativeTranscript::template serialize_to_buffer(precompute_s4hi_comm, NativeTranscript::proof_data);
            NativeTranscript::template serialize_to_buffer(precompute_s4lo_comm, NativeTranscript::proof_data);
            NativeTranscript::template serialize_to_buffer(precompute_skew_comm, NativeTranscript::proof_data);
            NativeTranscript::template serialize_to_buffer(precompute_dx_comm, NativeTranscript::proof_data);
            NativeTranscript::template serialize_to_buffer(precompute_dy_comm, NativeTranscript::proof_data);
            NativeTranscript::template serialize_to_buffer(precompute_tx_comm, NativeTranscript::proof_data);
            NativeTranscript::template serialize_to_buffer(precompute_ty_comm, NativeTranscript::proof_data);
            NativeTranscript::template serialize_to_buffer(msm_transition_comm, NativeTranscript::proof_data);
            NativeTranscript::template serialize_to_buffer(msm_add_comm, NativeTranscript::proof_data);
            NativeTranscript::template serialize_to_buffer(msm_double_comm, NativeTranscript::proof_data);
            NativeTranscript::template serialize_to_buffer(msm_skew_comm, NativeTranscript::proof_data);
            NativeTranscript::template serialize_to_buffer(msm_accumulator_x_comm, NativeTranscript::proof_data);
            NativeTranscript::template serialize_to_buffer(msm_accumulator_y_comm, NativeTranscript::proof_data);
            NativeTranscript::template serialize_to_buffer(msm_pc_comm, NativeTranscript::proof_data);
            NativeTranscript::template serialize_to_buffer(msm_size_of_msm_comm, NativeTranscript::proof_data);
            NativeTranscript::template serialize_to_buffer(msm_count_comm, NativeTranscript::proof_data);
            NativeTranscript::template serialize_to_buffer(msm_round_comm, NativeTranscript::proof_data);
            NativeTranscript::template serialize_to_buffer(msm_add1_comm, NativeTranscript::proof_data);
            NativeTranscript::template serialize_to_buffer(msm_add2_comm, NativeTranscript::proof_data);
            NativeTranscript::template serialize_to_buffer(msm_add3_comm, NativeTranscript::proof_data);
            NativeTranscript::template serialize_to_buffer(msm_add4_comm, NativeTranscript::proof_data);
            NativeTranscript::template serialize_to_buffer(msm_x1_comm, NativeTranscript::proof_data);
            NativeTranscript::template serialize_to_buffer(msm_y1_comm, NativeTranscript::proof_data);
            NativeTranscript::template serialize_to_buffer(msm_x2_comm, NativeTranscript::proof_data);
            NativeTranscript::template serialize_to_buffer(msm_y2_comm, NativeTranscript::proof_data);
            NativeTranscript::template serialize_to_buffer(msm_x3_comm, NativeTranscript::proof_data);
            NativeTranscript::template serialize_to_buffer(msm_y3_comm, NativeTranscript::proof_data);
            NativeTranscript::template serialize_to_buffer(msm_x4_comm, NativeTranscript::proof_data);
            NativeTranscript::template serialize_to_buffer(msm_y4_comm, NativeTranscript::proof_data);
            NativeTranscript::template serialize_to_buffer(msm_collision_x1_comm, NativeTranscript::proof_data);
            NativeTranscript::template serialize_to_buffer(msm_collision_x2_comm, NativeTranscript::proof_data);
            NativeTranscript::template serialize_to_buffer(msm_collision_x3_comm, NativeTranscript::proof_data);
            NativeTranscript::template serialize_to_buffer(msm_collision_x4_comm, NativeTranscript::proof_data);
            NativeTranscript::template serialize_to_buffer(msm_lambda1_comm, NativeTranscript::proof_data);
            NativeTranscript::template serialize_to_buffer(msm_lambda2_comm, NativeTranscript::proof_data);
            NativeTranscript::template serialize_to_buffer(msm_lambda3_comm, NativeTranscript::proof_data);
            NativeTranscript::template serialize_to_buffer(msm_lambda4_comm, NativeTranscript::proof_data);
            NativeTranscript::template serialize_to_buffer(msm_slice1_comm, NativeTranscript::proof_data);
            NativeTranscript::template serialize_to_buffer(msm_slice2_comm, NativeTranscript::proof_data);
            NativeTranscript::template serialize_to_buffer(msm_slice3_comm, NativeTranscript::proof_data);
            NativeTranscript::template serialize_to_buffer(msm_slice4_comm, NativeTranscript::proof_data);
            NativeTranscript::template serialize_to_buffer(transcript_accumulator_empty_comm,
                                                           NativeTranscript::proof_data);
            NativeTranscript::template serialize_to_buffer(transcript_reset_accumulator_comm,
                                                           NativeTranscript::proof_data);
            NativeTranscript::template serialize_to_buffer(precompute_select_comm, NativeTranscript::proof_data);
            NativeTranscript::template serialize_to_buffer(lookup_read_counts_0_comm, NativeTranscript::proof_data);
            NativeTranscript::template serialize_to_buffer(lookup_read_counts_1_comm, NativeTranscript::proof_data);
            NativeTranscript::template serialize_to_buffer(transcript_base_infinity_comm, NativeTranscript::proof_data);
            NativeTranscript::template serialize_to_buffer(transcript_base_x_inverse_comm,
                                                           NativeTranscript::proof_data);
            NativeTranscript::template serialize_to_buffer(transcript_base_y_inverse_comm,
                                                           NativeTranscript::proof_data);
            NativeTranscript::template serialize_to_buffer(transcript_add_x_equal_comm, NativeTranscript::proof_data);
            NativeTranscript::template serialize_to_buffer(transcript_add_y_equal_comm, NativeTranscript::proof_data);
            NativeTranscript::template serialize_to_buffer(transcript_add_lambda_comm, NativeTranscript::proof_data);

            NativeTranscript::template serialize_to_buffer(transcript_msm_intermediate_x_comm,
                                                           NativeTranscript::proof_data);
            NativeTranscript::template serialize_to_buffer(transcript_msm_intermediate_y_comm,
                                                           NativeTranscript::proof_data);
            NativeTranscript::template serialize_to_buffer(transcript_msm_infinity_comm, NativeTranscript::proof_data);
            NativeTranscript::template serialize_to_buffer(transcript_msm_x_inverse_comm, NativeTranscript::proof_data);
            NativeTranscript::template serialize_to_buffer(transcript_msm_count_zero_at_transition_comm,
                                                           NativeTranscript::proof_data);
            NativeTranscript::template serialize_to_buffer(transcript_msm_count_at_transition_inverse_comm,
                                                           NativeTranscript::proof_data);
            NativeTranscript::template serialize_to_buffer(lookup_inverses_comm, NativeTranscript::proof_data);
            NativeTranscript::template serialize_to_buffer(z_perm_comm, NativeTranscript::proof_data);

            NativeTranscript::template serialize_to_buffer(libra_concatenation_commitment, proof_data);

            NativeTranscript::template serialize_to_buffer(libra_sum, NativeTranscript::proof_data);

            for (size_t i = 0; i < CONST_ECCVM_LOG_N; ++i) {
                NativeTranscript::template serialize_to_buffer(sumcheck_round_commitments[i],
                                                               NativeTranscript::proof_data);
                NativeTranscript::template serialize_to_buffer(sumcheck_round_evaluations[i],
                                                               NativeTranscript::proof_data);
            }

            NativeTranscript::template serialize_to_buffer(libra_claimed_evaluation, proof_data);

            NativeTranscript::template serialize_to_buffer(sumcheck_evaluations, NativeTranscript::proof_data);
            NativeTranscript::template serialize_to_buffer(libra_grand_sum_commitment, proof_data);
            NativeTranscript::template serialize_to_buffer(libra_quotient_commitment, proof_data);
            NativeTranscript::template serialize_to_buffer(hiding_polynomial_commitment, NativeTranscript::proof_data);
            NativeTranscript::template serialize_to_buffer(hiding_polynomial_eval, NativeTranscript::proof_data);
            for (size_t i = 0; i < CONST_ECCVM_LOG_N - 1; ++i) {
                NativeTranscript::template serialize_to_buffer(gemini_fold_comms[i], proof_data);
            }
            for (size_t i = 0; i < CONST_ECCVM_LOG_N; ++i) {
                NativeTranscript::template serialize_to_buffer(gemini_fold_evals[i], proof_data);
            }
            NativeTranscript::template serialize_to_buffer(libra_concatenation_eval, proof_data);
            NativeTranscript::template serialize_to_buffer(libra_shifted_grand_sum_eval, proof_data);
            NativeTranscript::template serialize_to_buffer(libra_grand_sum_eval, proof_data);
            NativeTranscript::template serialize_to_buffer(libra_quotient_eval, proof_data);
            NativeTranscript::template serialize_to_buffer(shplonk_q_comm, proof_data);

            NativeTranscript::template serialize_to_buffer(translation_concatenated_masking_term_commitment,
                                                           proof_data);
            NativeTranscript::template serialize_to_buffer(translation_eval_op, NativeTranscript::proof_data);
            NativeTranscript::template serialize_to_buffer(translation_eval_px, NativeTranscript::proof_data);
            NativeTranscript::template serialize_to_buffer(translation_eval_py, NativeTranscript::proof_data);
            NativeTranscript::template serialize_to_buffer(translation_eval_z1, NativeTranscript::proof_data);
            NativeTranscript::template serialize_to_buffer(translation_eval_z2, NativeTranscript::proof_data);

            NativeTranscript::template serialize_to_buffer(translation_masking_term_eval, proof_data);
            NativeTranscript::template serialize_to_buffer(translation_grand_sum_commitment, proof_data);
            NativeTranscript::template serialize_to_buffer(translation_quotient_commitment, proof_data);
            NativeTranscript::template serialize_to_buffer(translation_concatenation_eval, proof_data);
            NativeTranscript::template serialize_to_buffer(translation_grand_sum_shift_eval, proof_data);
            NativeTranscript::template serialize_to_buffer(translation_grand_sum_eval, proof_data);
            NativeTranscript::template serialize_to_buffer(translation_quotient_eval, proof_data);
            NativeTranscript::template serialize_to_buffer(shplonk_q2_comm, NativeTranscript::proof_data);

            ASSERT(NativeTranscript::proof_data.size() == old_proof_length);
        }
    };

    /**
     * @brief Derived class that defines proof structure for ECCVM IPA proof, as well as supporting functions.
     *
     */
    class IPATranscript : public NativeTranscript {
      public:
        uint32_t ipa_poly_degree;
        std::vector<Commitment> ipa_l_comms;
        std::vector<Commitment> ipa_r_comms;
        Commitment ipa_G_0_eval;
        FF ipa_a_0_eval;

        IPATranscript() = default;

        IPATranscript(const HonkProof& proof)
            : NativeTranscript(proof)
        {}

        void deserialize_full_transcript()
        {
            // take current proof and put them into the struct
            size_t num_frs_read = 0;
            ipa_poly_degree = NativeTranscript::template deserialize_from_buffer<uint32_t>(NativeTranscript::proof_data,
                                                                                           num_frs_read);

            for (size_t i = 0; i < CONST_ECCVM_LOG_N; ++i) {
                ipa_l_comms.emplace_back(NativeTranscript::template deserialize_from_buffer<Commitment>(
                    NativeTranscript::proof_data, num_frs_read));
                ipa_r_comms.emplace_back(NativeTranscript::template deserialize_from_buffer<Commitment>(
                    NativeTranscript::proof_data, num_frs_read));
            }
            ipa_G_0_eval = NativeTranscript::template deserialize_from_buffer<Commitment>(NativeTranscript::proof_data,
                                                                                          num_frs_read);
            ipa_a_0_eval =
                NativeTranscript::template deserialize_from_buffer<FF>(NativeTranscript::proof_data, num_frs_read);
        }

        void serialize_full_transcript()
        {
            size_t old_proof_length = NativeTranscript::proof_data.size();
            NativeTranscript::proof_data.clear();

            NativeTranscript::template serialize_to_buffer(ipa_poly_degree, NativeTranscript::proof_data);
            for (size_t i = 0; i < CONST_ECCVM_LOG_N; ++i) {
                NativeTranscript::template serialize_to_buffer(ipa_l_comms[i], NativeTranscript::proof_data);
                NativeTranscript::template serialize_to_buffer(ipa_r_comms[i], NativeTranscript::proof_data);
            }

            serialize_to_buffer(ipa_G_0_eval, proof_data);
            serialize_to_buffer(ipa_a_0_eval, proof_data);

            ASSERT(NativeTranscript::proof_data.size() == old_proof_length);
        }
    };
};

// NOLINTEND(cppcoreguidelines-avoid-const-or-ref-data-members)

} // namespace bb<|MERGE_RESOLUTION|>--- conflicted
+++ resolved
@@ -749,7 +749,6 @@
     class VerificationKey : public VerificationKey_<uint64_t, PrecomputedEntities<Commitment>, VerifierCommitmentKey> {
       public:
         bool operator==(const VerificationKey&) const = default;
-<<<<<<< HEAD
 
         // Default construct the fixed VK that results from ECCVM_FIXED_SIZE
         VerificationKey()
@@ -771,9 +770,6 @@
         VerificationKey(const size_t circuit_size, const size_t num_public_inputs)
             : VerificationKey_(circuit_size, num_public_inputs)
         {}
-=======
-        VerificationKey() = default;
->>>>>>> 4bda2d0c
 
         VerificationKey(const std::shared_ptr<ProvingKey>& proving_key)
         {
