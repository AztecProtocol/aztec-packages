#pragma once
#include "barretenberg/commitment_schemes/ipa/ipa.hpp"
#include "barretenberg/common/std_array.hpp"
#include "barretenberg/ecc/curves/bn254/bn254.hpp"
#include "barretenberg/ecc/curves/grumpkin/grumpkin.hpp"
#include "barretenberg/eccvm/eccvm_circuit_builder.hpp"
#include "barretenberg/flavor/flavor.hpp"
#include "barretenberg/flavor/flavor_macros.hpp"
#include "barretenberg/flavor/relation_definitions.hpp"
#include "barretenberg/polynomials/polynomial.hpp"
#include "barretenberg/polynomials/univariate.hpp"
#include "barretenberg/relations/ecc_vm/ecc_bools_relation.hpp"
#include "barretenberg/relations/ecc_vm/ecc_lookup_relation.hpp"
#include "barretenberg/relations/ecc_vm/ecc_msm_relation.hpp"
#include "barretenberg/relations/ecc_vm/ecc_point_table_relation.hpp"
#include "barretenberg/relations/ecc_vm/ecc_set_relation.hpp"
#include "barretenberg/relations/ecc_vm/ecc_transcript_relation.hpp"
#include "barretenberg/relations/ecc_vm/ecc_wnaf_relation.hpp"
#include "barretenberg/relations/relation_parameters.hpp"

// NOLINTBEGIN(cppcoreguidelines-avoid-const-or-ref-data-members)

namespace bb {

class ECCVMFlavor {
  public:
    using CircuitBuilder = ECCVMCircuitBuilder;
    using CycleGroup = bb::g1;
    using Curve = curve::Grumpkin;
    using G1 = typename Curve::Group;
    using PCS = IPA<Curve>;
    using FF = typename Curve::ScalarField;
    using BF = typename Curve::BaseField;
    using Polynomial = bb::Polynomial<FF>;
    using GroupElement = typename G1::element;
    using Commitment = typename G1::affine_element;
    using CommitmentKey = bb::CommitmentKey<Curve>;
    using VerifierCommitmentKey = bb::VerifierCommitmentKey<Curve>;
    using RelationSeparator = FF;
    using MSM = bb::eccvm::MSM<CycleGroup>;

    // Indicates that this flavor runs with ZK Sumcheck.
    static constexpr bool HasZK = true;
    static constexpr size_t NUM_WIRES = 85;

    // The number of multivariate polynomials on which a sumcheck prover sumcheck operates (including shifts). We often
    // need containers of this size to hold related data, so we choose a name more agnostic than `NUM_POLYNOMIALS`.
    // Note: this number does not include the individual sorted list polynomials.
    static constexpr size_t NUM_ALL_ENTITIES = 116;
    // The number of polynomials precomputed to describe a circuit and to aid a prover in constructing a satisfying
    // assignment of witnesses. We again choose a neutral name.
    static constexpr size_t NUM_PRECOMPUTED_ENTITIES = 3;
    // The total number of witness entities not including shifts.
    static constexpr size_t NUM_WITNESS_ENTITIES = 87;
    // The total number of witnesses including shifts and derived entities.
    static constexpr size_t NUM_ALL_WITNESS_ENTITIES = 113;

    using GrandProductRelations = std::tuple<ECCVMSetRelation<FF>>;
    // define the tuple of Relations that comprise the Sumcheck relation
    template <typename FF>
    using Relations_ = std::tuple<ECCVMTranscriptRelation<FF>,
                                  ECCVMPointTableRelation<FF>,
                                  ECCVMWnafRelation<FF>,
                                  ECCVMMSMRelation<FF>,
                                  ECCVMSetRelation<FF>,
                                  ECCVMLookupRelation<FF>,
                                  ECCVMBoolsRelation<FF>>;
    using Relations = Relations_<FF>;
    using LookupRelation = ECCVMLookupRelation<FF>;
    static constexpr size_t MAX_PARTIAL_RELATION_LENGTH = compute_max_partial_relation_length<Relations, HasZK>();

    // BATCHED_RELATION_PARTIAL_LENGTH = algebraic degree of sumcheck relation *after* multiplying by the `pow_zeta`
    // random polynomial e.g. For \sum(x) [A(x) * B(x) + C(x)] * PowZeta(X), relation length = 2 and random relation
    // length = 3
    static constexpr size_t BATCHED_RELATION_PARTIAL_LENGTH = MAX_PARTIAL_RELATION_LENGTH + 1;
    static constexpr size_t NUM_RELATIONS = std::tuple_size<Relations>::value;

    // Instantiate the BarycentricData needed to extend each Relation Univariate

    // define the containers for storing the contributions from each relation in Sumcheck
    using SumcheckTupleOfTuplesOfUnivariates =
        decltype(create_sumcheck_tuple_of_tuples_of_univariates<Relations, HasZK>());

    using TupleOfArraysOfValues = decltype(create_tuple_of_arrays_of_values<Relations>());

    // TODO(https://github.com/AztecProtocol/barretenberg/issues/989): refine access specifiers in flavors, this is
    // public as it is also used in the recursive flavor but the two could possibly me unified eventually
  public:
    /**
     * @brief A base class labelling precomputed entities and (ordered) subsets of interest.
     * @details Used to build the proving key and verification key.
     */
    template <typename DataType_> class PrecomputedEntities : public PrecomputedEntitiesBase {
      public:
        using DataType = DataType_;
        DEFINE_FLAVOR_MEMBERS(DataType,
                              lagrange_first,  // column 0
                              lagrange_second, // column 1
                              lagrange_last);  // column 2

        DataType get_selectors() { return get_all(); };
        auto get_sigma_polynomials() { return RefArray<DataType, 0>{}; };
        auto get_id_polynomials() { return RefArray<DataType, 0>{}; };
        auto get_table_polynomials() { return RefArray<DataType, 0>{}; };
    };

    /**
     * @brief Container for all derived witness polynomials used/constructed by the prover.
     * @details Shifts are not included here since they do not occupy their own memory.
     */
    template <typename DataType> struct DerivedWitnessEntities {
        DEFINE_FLAVOR_MEMBERS(DataType,
                              z_perm,           // column 0
                              lookup_inverses); // column 1
    };

    /**
     * @brief Container for all witness polynomials used/constructed by the prover.
     * @details Shifts are not included here since they do not occupy their own memory.
     */
    template <typename DataType> class WireEntities {
      public:
        DEFINE_FLAVOR_MEMBERS(DataType,
                              transcript_add,                              // column 0
                              transcript_mul,                              // column 1
                              transcript_eq,                               // column 2
                              transcript_msm_transition,                   // column 3
                              transcript_pc,                               // column 4
                              transcript_msm_count,                        // column 5
                              transcript_Px,                               // column 6
                              transcript_Py,                               // column 7
                              transcript_z1,                               // column 8
                              transcript_z2,                               // column 9
                              transcript_z1zero,                           // column 10
                              transcript_z2zero,                           // column 11
                              transcript_op,                               // column 12
                              transcript_accumulator_x,                    // column 13
                              transcript_accumulator_y,                    // column 14
                              transcript_msm_x,                            // column 15
                              transcript_msm_y,                            // column 16
                              precompute_pc,                               // column 17
                              precompute_point_transition,                 // column 18
                              precompute_round,                            // column 19
                              precompute_scalar_sum,                       // column 20
                              precompute_s1hi,                             // column 21
                              precompute_s1lo,                             // column 22
                              precompute_s2hi,                             // column 23
                              precompute_s2lo,                             // column 24
                              precompute_s3hi,                             // column 25
                              precompute_s3lo,                             // column 26
                              precompute_s4hi,                             // column 27
                              precompute_s4lo,                             // column 28
                              precompute_skew,                             // column 29
                              precompute_dx,                               // column 30
                              precompute_dy,                               // column 31
                              precompute_tx,                               // column 32
                              precompute_ty,                               // column 33
                              msm_transition,                              // column 34
                              msm_add,                                     // column 35
                              msm_double,                                  // column 36
                              msm_skew,                                    // column 37
                              msm_accumulator_x,                           // column 38
                              msm_accumulator_y,                           // column 39
                              msm_pc,                                      // column 40
                              msm_size_of_msm,                             // column 41
                              msm_count,                                   // column 42
                              msm_round,                                   // column 43
                              msm_add1,                                    // column 44
                              msm_add2,                                    // column 45
                              msm_add3,                                    // column 46
                              msm_add4,                                    // column 47
                              msm_x1,                                      // column 48
                              msm_y1,                                      // column 49
                              msm_x2,                                      // column 50
                              msm_y2,                                      // column 51
                              msm_x3,                                      // column 52
                              msm_y3,                                      // column 53
                              msm_x4,                                      // column 54
                              msm_y4,                                      // column 55
                              msm_collision_x1,                            // column 56
                              msm_collision_x2,                            // column 57
                              msm_collision_x3,                            // column 58
                              msm_collision_x4,                            // column 59
                              msm_lambda1,                                 // column 60
                              msm_lambda2,                                 // column 61
                              msm_lambda3,                                 // column 62
                              msm_lambda4,                                 // column 63
                              msm_slice1,                                  // column 64
                              msm_slice2,                                  // column 65
                              msm_slice3,                                  // column 66
                              msm_slice4,                                  // column 67
                              transcript_accumulator_empty,                // column 68
                              transcript_reset_accumulator,                // column 69
                              precompute_select,                           // column 70
                              lookup_read_counts_0,                        // column 71
                              lookup_read_counts_1,                        // column 72
                              transcript_base_infinity,                    // column 73
                              transcript_base_x_inverse,                   // column 74
                              transcript_base_y_inverse,                   // column 75
                              transcript_add_x_equal,                      // column 76
                              transcript_add_y_equal,                      // column 77
                              transcript_add_lambda,                       // column 78
                              transcript_msm_intermediate_x,               // column 79
                              transcript_msm_intermediate_y,               // column 80
                              transcript_msm_infinity,                     // column 81
                              transcript_msm_x_inverse,                    // column 82
                              transcript_msm_count_zero_at_transition,     // column 83
                              transcript_msm_count_at_transition_inverse); // column 84
    };

    /**
     * @brief Container for all witness polynomials used/constructed by the prover.
     * @details Shifts are not included here since they do not occupy their own memory.
     */
    template <typename DataType>
    class WitnessEntities : public WireEntities<DataType>, public DerivedWitnessEntities<DataType> {
      public:
        DEFINE_COMPOUND_GET_ALL(WireEntities<DataType>, DerivedWitnessEntities<DataType>)
        auto get_wires() { return WireEntities<DataType>::get_all(); };
        // The sorted concatenations of table and witness data needed for plookup.
        auto get_sorted_polynomials() { return RefArray<DataType, 0>{}; };
    };

    /**
     * @brief Represents polynomials shifted by 1 or their evaluations, defined relative to WitnessEntities.
     */
    template <typename DataType> class ShiftedEntities {
      public:
        DEFINE_FLAVOR_MEMBERS(DataType,
                              transcript_mul_shift,               // column 0
                              transcript_msm_count_shift,         // column 1
                              transcript_accumulator_x_shift,     // column 2
                              transcript_accumulator_y_shift,     // column 3
                              precompute_scalar_sum_shift,        // column 4
                              precompute_s1hi_shift,              // column 5
                              precompute_dx_shift,                // column 6
                              precompute_dy_shift,                // column 7
                              precompute_tx_shift,                // column 8
                              precompute_ty_shift,                // column 9
                              msm_transition_shift,               // column 10
                              msm_add_shift,                      // column 11
                              msm_double_shift,                   // column 12
                              msm_skew_shift,                     // column 13
                              msm_accumulator_x_shift,            // column 14
                              msm_accumulator_y_shift,            // column 15
                              msm_count_shift,                    // column 16
                              msm_round_shift,                    // column 17
                              msm_add1_shift,                     // column 18
                              msm_pc_shift,                       // column 19
                              precompute_pc_shift,                // column 20
                              transcript_pc_shift,                // column 21
                              precompute_round_shift,             // column 22
                              transcript_accumulator_empty_shift, // column 23
                              precompute_select_shift,            // column 24
                              z_perm_shift);                      // column 25
    };

    template <typename DataType, typename PrecomputedAndWitnessEntitiesSuperset>
    static auto get_to_be_shifted(PrecomputedAndWitnessEntitiesSuperset& entities)
    {
        // NOTE: must match order of ShiftedEntities above!
        return RefArray{ entities.transcript_mul,               // column 0
                         entities.transcript_msm_count,         // column 1
                         entities.transcript_accumulator_x,     // column 2
                         entities.transcript_accumulator_y,     // column 3
                         entities.precompute_scalar_sum,        // column 4
                         entities.precompute_s1hi,              // column 5
                         entities.precompute_dx,                // column 6
                         entities.precompute_dy,                // column 7
                         entities.precompute_tx,                // column 8
                         entities.precompute_ty,                // column 9
                         entities.msm_transition,               // column 10
                         entities.msm_add,                      // column 11
                         entities.msm_double,                   // column 12
                         entities.msm_skew,                     // column 13
                         entities.msm_accumulator_x,            // column 14
                         entities.msm_accumulator_y,            // column 15
                         entities.msm_count,                    // column 16
                         entities.msm_round,                    // column 17
                         entities.msm_add1,                     // column 18
                         entities.msm_pc,                       // column 19
                         entities.precompute_pc,                // column 20
                         entities.transcript_pc,                // column 21
                         entities.precompute_round,             // column 22
                         entities.transcript_accumulator_empty, // column 23
                         entities.precompute_select,            // column 24
                         entities.z_perm };                     // column 25
    }

    /**
     * @brief A base class labelling all entities (for instance, all of the polynomials used by the prover during
     * sumcheck) in this Honk variant along with particular subsets of interest
     * @details Used to build containers for: the prover's polynomial during sumcheck; the sumcheck's folded
     * polynomials; the univariates consturcted during during sumcheck; the evaluations produced by sumcheck.
     *
     * Symbolically we have: AllEntities = PrecomputedEntities + WitnessEntities + ShiftedEntities.
     * TODO(https://github.com/AztecProtocol/barretenberg/issues/788): Move to normal composition once comfortable
     * updating usage sites.
     */
    template <typename DataType>
    class AllEntities : public PrecomputedEntities<DataType>,
                        public WitnessEntities<DataType>,
                        public ShiftedEntities<DataType> {
      public:
        // Initialize members
        AllEntities()
            : PrecomputedEntities<DataType>{}
            , WitnessEntities<DataType>{}
            , ShiftedEntities<DataType>{}
        {}
        // get_wires is inherited

        DEFINE_COMPOUND_GET_ALL(PrecomputedEntities<DataType>, WitnessEntities<DataType>, ShiftedEntities<DataType>)
        // Gemini-specific getters.
        auto get_unshifted()
        {
            return concatenate(PrecomputedEntities<DataType>::get_all(), WitnessEntities<DataType>::get_all());
        };
        auto get_to_be_shifted() { return ECCVMFlavor::get_to_be_shifted<DataType>(*this); }
        auto get_shifted() { return ShiftedEntities<DataType>::get_all(); };
        // this getter is necessary for more uniform zk verifiers
        auto get_shifted_witnesses() { return ShiftedEntities<DataType>::get_all(); };
        auto get_precomputed() { return PrecomputedEntities<DataType>::get_all(); };
        // the getter for all witnesses including derived and shifted ones
        auto get_all_witnesses()
        {
            return concatenate(WitnessEntities<DataType>::get_all(), ShiftedEntities<DataType>::get_all());
        };
        // this getter is necessary for a universal ZK Sumcheck
        auto get_non_witnesses() { return PrecomputedEntities<DataType>::get_all(); };
    };

  public:
    /**
     * @brief A field element for each entity of the flavor.  These entities represent the prover polynomials
     * evaluated at one point.
     */
    class AllValues : public AllEntities<FF> {
      public:
        using Base = AllEntities<FF>;
        using Base::Base;
    };

    /**
     * @brief A container for storing the partially evaluated multivariates produced by sumcheck.
     */
    class PartiallyEvaluatedMultivariates : public AllEntities<Polynomial> {

      public:
        PartiallyEvaluatedMultivariates() = default;
        PartiallyEvaluatedMultivariates(const size_t circuit_size)
        {
            // Storage is only needed after the first partial evaluation, hence polynomials of size (n / 2)
            for (auto& poly : this->get_all()) {
                poly = Polynomial(circuit_size / 2);
            }
        }
    };

    /**
     * @brief A container for univariates used during sumcheck.
     */
    template <size_t LENGTH> using ProverUnivariates = AllEntities<bb::Univariate<FF, LENGTH>>;

    /**
     * @brief A container for univariates produced during the hot loop in sumcheck.
     */
    using ExtendedEdges = ProverUnivariates<MAX_PARTIAL_RELATION_LENGTH>;

    /**
     * @brief A container for the prover polynomials.
     */
    class ProverPolynomials : public AllEntities<Polynomial> {
      public:
        // Define all operations as default, except copy construction/assignment
        ProverPolynomials() = default;
        ProverPolynomials& operator=(const ProverPolynomials&) = delete;
        ProverPolynomials(const ProverPolynomials& o) = delete;
        ProverPolynomials(ProverPolynomials&& o) noexcept = default;
        ProverPolynomials& operator=(ProverPolynomials&& o) noexcept = default;
        ~ProverPolynomials() = default;
        [[nodiscard]] size_t get_polynomial_size() const { return this->lagrange_first.size(); }

        /**
         * @brief Returns the evaluations of all prover polynomials at one point on the boolean hypercube, which
         * represents one row in the execution trace.
         */
        AllValues get_row(const size_t row_idx) const
        {
            AllValues result;
            for (auto [result_field, polynomial] : zip_view(result.get_all(), this->get_all())) {
                result_field = polynomial[row_idx];
            }
            return result;
        }
        // Set all shifted polynomials based on their to-be-shifted counterpart
        void set_shifted()
        {
            for (auto [shifted, to_be_shifted] : zip_view(get_shifted(), get_to_be_shifted())) {
                shifted = to_be_shifted.shifted();
            }
        }

        /**
         * @brief Compute the ECCVM flavor polynomial data required to generate an ECCVM Proof
         *
         * @details RawPolynomial member polynomials that this fn must populate described below
         *          For full details see `eccvm/eccvm_flavor.hpp`
         *
         *          lagrange_first: lagrange_first[0] = 1, 0 elsewhere
         *          lagrange_second: lagrange_second[1] = 1, 0 elsewhere
         *          lagrange_last: lagrange_last[lagrange_last.size() - 1] = 1, 0 elsewhere
         *          transcript_add/mul/eq/reset_accumulator: boolean selectors that toggle add/mul/eq/reset opcodes
         trigger
         * incomplete addition rules
         *          transcript_msm_transition: is current transcript row the final `mul` opcode of a multiscalar
         multiplication?
         *          transcript_pc: point counter for transcript columns
         *          transcript_msm_count: counts number of muls processed in an ongoing multiscalar multiplication
         *          transcript_Px: input transcript point, x-coordinate
         *          transcript_Py: input transcriot point, y-coordinate
         *          transcript_op: input transcript opcode value
         *          transcript_z1: input transcript scalar multiplier (low component, 128 bits max)
         *          transcript_z2: input transcript scalar multipplier (high component, 128 bits max)
         * N.B. scalar multiplier = transcript_z1 + \lambda * transcript_z2. \lambda = cube root of unity in scalar
         field
         *          transcript_z1zero: if 1, transcript_z1 must equal 0
         *          transcript_z2zero: if 1, transcript_z2 must equal 0
         *          transcript_accumulator_x: x-coordinate of eccvm accumulator register
         *          transcript_accumulator_y: y-coordinate of eccvm accumulator register
         *          transcript_msm_x: x-coordinate of MSM output
         *          transcript_msm_y: y-coordinate of MSM output
         *          transcript_accumulator_empty: if 1, transcript_accumulator = point at infinity
         *          transcript_base_infinity: if 1, transcript_Px, transcript_Py is a point at infinity
         *          transcript_add_x_equal: if adding a point into the accumulator, is 1 if x-coordinates are equal
         *          transcript_add_y_equal: if adding a point into the accumulator, is 1 if y-coordinates are equal
         *          transcript_base_x_inverse: to check transcript_add_x_equal (if x-vals not equal inverse exists)
         *          transcript_base_y_inverse: to check transcript_add_x_equal (if y-vals not equal inverse exists)
         *          transcript_add_lambda: if adding a point into the accumulator, contains the lambda gradient
         *          transcript_msm_intermediate_x: if add MSM result into accumulator, is msm_output - offset_generator
         *          transcript_msm_intermediate_y: if add MSM result into accumulator, is msm_output - offset_generator
         *          transcript_msm_infinity: is MSM result the point at infinity?
         *          transcript_msm_x_inverse: used to validate transcript_msm_infinity correct
         *          transcript_msm_count_zero_at_transition: does an MSM only contain points at infinity/zero scalars
         *          transcript_msm_count_at_transition_inverse: used to validate transcript_msm_count_zero_at_transition
         *          precompute_pc: point counter for Straus precomputation columns
         *          precompute_select: if 1, evaluate Straus precomputation algorithm at current row
         *          precompute_point_transition: 1 if current row operating on a different point to previous row
         *          precompute_round: round counter for Straus precomputation algorithm
         *          precompute_scalar_sum: accumulating sum of Straus scalar slices
         *          precompute_s1hi/lo: 2-bit hi/lo components of a Straus 4-bit scalar slice
         *          precompute_s2hilo/precompute_s3hi/loprecompute_s4hi/lo: same as above but for a total of 4 Straus
         4-bit scalar slices
         *          precompute_skew: Straus WNAF skew parameter for a single scalar multiplier
         *          precompute_tx: x-coordinate of point accumulator used to generate Straus lookup table for an input
         point (from transcript)
         *          precompute_tx: x-coordinate of point accumulator used to generate Straus lookup table for an input
         point (from transcript)
         *          precompute_dx: x-coordinate of D = 2 * input point we are evaluating Straus over
         *          precompute_dy: y-coordinate of D
         *          msm_pc: point counter for Straus MSM columns
         *          msm_transition: 1 if current row evaluates different MSM to previous row
         *          msm_add: 1 if we are adding points in Straus MSM algorithm at current row
         *          msm_double: 1 if we are doubling accumulator in Straus MSM algorithm at current row
         *          msm_skew: 1 if we are adding skew points in Straus MSM algorithm at current row
         *          msm_size_of_msm: size of multiscalar multiplication current row is a part of
         *          msm_round: describes which round of the Straus MSM algorithm the current row represents
         *          msm_count: number of points processed for the round indicated by `msm_round`
         *          msm_x1: x-coordinate of potential point in Straus MSM round
         *          msm_y1: y-coordinate of potential point in Straus MSM round
         *          msm_x2: x-coordinate of potential point in Straus MSM round
         *          msm_y2: y-coordinate of potential point in Straus MSM round
         *          msm_x3: x-coordinate of potential point in Straus MSM round
         *          msm_y3: y-coordinate of potential point in Straus MSM round
         *          msm_x4: x-coordinate of potential point in Straus MSM round
         *          msm_y4: y-coordinate of potential point in Straus MSM round
         *          msm_add1: are we adding msm_x1/msm_y1 into accumulator at current round?
         *          msm_add2: are we adding msm_x2/msm_y2 into accumulator at current round?
         *          msm_add3: are we adding msm_x3/msm_y3 into accumulator at current round?
         *          msm_add4: are we adding msm_x4/msm_y4 into accumulator at current round?
         *          msm_lambda1: temp variable used for ecc point addition algorithm if msm_add1 = 1
         *          msm_lambda2: temp variable used for ecc point addition algorithm if msm_add2 = 1
         *          msm_lambda3: temp variable used for ecc point addition algorithm if msm_add3 = 1
         *          msm_lambda4: temp variable used for ecc point addition algorithm if msm_add4 = 1
         *          msm_collision_x1: used to ensure incomplete ecc addition exceptions not triggered if msm_add1 = 1
         *          msm_collision_x2: used to ensure incomplete ecc addition exceptions not triggered if msm_add2 = 1
         *          msm_collision_x3: used to ensure incomplete ecc addition exceptions not triggered if msm_add3 = 1
         *          msm_collision_x4: used to ensure incomplete ecc addition exceptions not triggered if msm_add4 = 1
         *          lookup_read_counts_0: stores number of times a point has been read from a Straus precomputation
         table (reads come from msm_x/y1, msm_x/y2)
         *          lookup_read_counts_1: stores number of times a point has been read from a Straus precomputation
         table (reads come from msm_x/y3, msm_x/y4)
         * @return ProverPolynomials
         */
        ProverPolynomials(const CircuitBuilder& builder)
        {
            // compute rows for the three different sections of the ECCVM execution trace
            const auto transcript_rows =
                ECCVMTranscriptBuilder::compute_rows(builder.op_queue->get_raw_ops(), builder.get_number_of_muls());
            const std::vector<MSM> msms = builder.get_msms();
            const auto point_table_rows =
                ECCVMPointTablePrecomputationBuilder::compute_rows(CircuitBuilder::get_flattened_scalar_muls(msms));
            const auto [msm_rows, point_table_read_counts] = ECCVMMSMMBuilder::compute_rows(
                msms, builder.get_number_of_muls(), builder.op_queue->get_num_msm_rows());

            const size_t num_rows = std::max({ point_table_rows.size(), msm_rows.size(), transcript_rows.size() });
            const auto log_num_rows = static_cast<size_t>(numeric::get_msb64(num_rows));
            const size_t dyadic_num_rows = 1UL << (log_num_rows + (1UL << log_num_rows == num_rows ? 0 : 1));

            for (auto& poly : get_to_be_shifted()) {
                poly = Polynomial{ /*memory size*/ dyadic_num_rows - 1,
                                   /*largest possible index*/ dyadic_num_rows,
                                   /* offset */ 1 };
            }
            // allocate polynomials; define lagrange and lookup read count polynomials
            for (auto& poly : get_all()) {
                if (poly.is_empty()) {
                    poly = Polynomial(dyadic_num_rows);
                }
            }
            lagrange_first.at(0) = 1;
            lagrange_second.at(1) = 1;
            lagrange_last.at(lagrange_last.size() - 1) = 1;
            for (size_t i = 0; i < point_table_read_counts[0].size(); ++i) {
                // Explanation of off-by-one offset:
                // When computing the WNAF slice for a point at point counter value `pc` and a round index `round`, the
                // row number that computes the slice can be derived. This row number is then mapped to the index of
                // `lookup_read_counts`. We do this mapping in `ecc_msm_relation`. We are off-by-one because we add an
                // empty row at the start of the WNAF columns that is not accounted for (index of lookup_read_counts
                // maps to the row in our WNAF columns that computes a slice for a given value of pc and round)
                lookup_read_counts_0.at(i + 1) = point_table_read_counts[0][i];
                lookup_read_counts_1.at(i + 1) = point_table_read_counts[1][i];
            }

            // compute polynomials for transcript columns
            parallel_for_range(transcript_rows.size(), [&](size_t start, size_t end) {
                for (size_t i = start; i < end; i++) {
                    transcript_accumulator_empty.set_if_valid_index(i, transcript_rows[i].accumulator_empty);
                    transcript_add.set_if_valid_index(i, transcript_rows[i].q_add);
                    transcript_mul.set_if_valid_index(i, transcript_rows[i].q_mul);
                    transcript_eq.set_if_valid_index(i, transcript_rows[i].q_eq);
                    transcript_reset_accumulator.set_if_valid_index(i, transcript_rows[i].q_reset_accumulator);
                    transcript_msm_transition.set_if_valid_index(i, transcript_rows[i].msm_transition);
                    transcript_pc.set_if_valid_index(i, transcript_rows[i].pc);
                    transcript_msm_count.set_if_valid_index(i, transcript_rows[i].msm_count);
                    transcript_Px.set_if_valid_index(i, transcript_rows[i].base_x);
                    transcript_Py.set_if_valid_index(i, transcript_rows[i].base_y);
                    transcript_z1.set_if_valid_index(i, transcript_rows[i].z1);
                    transcript_z2.set_if_valid_index(i, transcript_rows[i].z2);
                    transcript_z1zero.set_if_valid_index(i, transcript_rows[i].z1_zero);
                    transcript_z2zero.set_if_valid_index(i, transcript_rows[i].z2_zero);
                    transcript_op.set_if_valid_index(i, transcript_rows[i].opcode);
                    transcript_accumulator_x.set_if_valid_index(i, transcript_rows[i].accumulator_x);
                    transcript_accumulator_y.set_if_valid_index(i, transcript_rows[i].accumulator_y);
                    transcript_msm_x.set_if_valid_index(i, transcript_rows[i].msm_output_x);
                    transcript_msm_y.set_if_valid_index(i, transcript_rows[i].msm_output_y);
                    transcript_base_infinity.set_if_valid_index(i, transcript_rows[i].base_infinity);
                    transcript_base_x_inverse.set_if_valid_index(i, transcript_rows[i].base_x_inverse);
                    transcript_base_y_inverse.set_if_valid_index(i, transcript_rows[i].base_y_inverse);
                    transcript_add_x_equal.set_if_valid_index(i, transcript_rows[i].transcript_add_x_equal);
                    transcript_add_y_equal.set_if_valid_index(i, transcript_rows[i].transcript_add_y_equal);
                    transcript_add_lambda.set_if_valid_index(i, transcript_rows[i].transcript_add_lambda);
                    transcript_msm_intermediate_x.set_if_valid_index(i,
                                                                     transcript_rows[i].transcript_msm_intermediate_x);
                    transcript_msm_intermediate_y.set_if_valid_index(i,
                                                                     transcript_rows[i].transcript_msm_intermediate_y);
                    transcript_msm_infinity.set_if_valid_index(i, transcript_rows[i].transcript_msm_infinity);
                    transcript_msm_x_inverse.set_if_valid_index(i, transcript_rows[i].transcript_msm_x_inverse);
                    transcript_msm_count_zero_at_transition.set_if_valid_index(
                        i, transcript_rows[i].msm_count_zero_at_transition);
                    transcript_msm_count_at_transition_inverse.set_if_valid_index(
                        i, transcript_rows[i].msm_count_at_transition_inverse);
                }
            });

            // TODO(@zac-williamson) if final opcode resets accumulator, all subsequent "is_accumulator_empty" row
            // values must be 1. Ideally we find a way to tweak this so that empty rows that do nothing have column
            // values that are all zero (issue #2217)
            if (transcript_rows[transcript_rows.size() - 1].accumulator_empty) {
                for (size_t i = transcript_rows.size(); i < dyadic_num_rows; ++i) {
                    transcript_accumulator_empty.set_if_valid_index(i, 1);
                }
            }
            // in addition, unless the accumulator is reset, it contains the value from the previous row so this
            // must be propagated
            for (size_t i = transcript_rows.size(); i < dyadic_num_rows; ++i) {
                transcript_accumulator_x.set_if_valid_index(i, transcript_accumulator_x[i - 1]);
                transcript_accumulator_y.set_if_valid_index(i, transcript_accumulator_y[i - 1]);
            }

            parallel_for_range(point_table_rows.size(), [&](size_t start, size_t end) {
                for (size_t i = start; i < end; i++) {
                    // first row is always an empty row (to accommodate shifted polynomials which must have 0 as 1st
                    // coefficient). All other rows in the point_table_rows represent active wnaf gates (i.e.
                    // precompute_select = 1)
                    precompute_select.set_if_valid_index(i, (i != 0) ? 1 : 0);
                    precompute_pc.set_if_valid_index(i, point_table_rows[i].pc);
                    precompute_point_transition.set_if_valid_index(
                        i, static_cast<uint64_t>(point_table_rows[i].point_transition));
                    precompute_round.set_if_valid_index(i, point_table_rows[i].round);
                    precompute_scalar_sum.set_if_valid_index(i, point_table_rows[i].scalar_sum);
                    precompute_s1hi.set_if_valid_index(i, point_table_rows[i].s1);
                    precompute_s1lo.set_if_valid_index(i, point_table_rows[i].s2);
                    precompute_s2hi.set_if_valid_index(i, point_table_rows[i].s3);
                    precompute_s2lo.set_if_valid_index(i, point_table_rows[i].s4);
                    precompute_s3hi.set_if_valid_index(i, point_table_rows[i].s5);
                    precompute_s3lo.set_if_valid_index(i, point_table_rows[i].s6);
                    precompute_s4hi.set_if_valid_index(i, point_table_rows[i].s7);
                    precompute_s4lo.set_if_valid_index(i, point_table_rows[i].s8);
                    // If skew is active (i.e. we need to subtract a base point from the msm result),
                    // write `7` into rows.precompute_skew. `7`, in binary representation, equals `-1` when converted
                    // into WNAF form
                    precompute_skew.set_if_valid_index(i, point_table_rows[i].skew ? 7 : 0);
                    precompute_dx.set_if_valid_index(i, point_table_rows[i].precompute_double.x);
                    precompute_dy.set_if_valid_index(i, point_table_rows[i].precompute_double.y);
                    precompute_tx.set_if_valid_index(i, point_table_rows[i].precompute_accumulator.x);
                    precompute_ty.set_if_valid_index(i, point_table_rows[i].precompute_accumulator.y);
                }
            });

            // compute polynomials for the msm columns
            parallel_for_range(msm_rows.size(), [&](size_t start, size_t end) {
                for (size_t i = start; i < end; i++) {
                    msm_transition.set_if_valid_index(i, static_cast<int>(msm_rows[i].msm_transition));
                    msm_add.set_if_valid_index(i, static_cast<int>(msm_rows[i].q_add));
                    msm_double.set_if_valid_index(i, static_cast<int>(msm_rows[i].q_double));
                    msm_skew.set_if_valid_index(i, static_cast<int>(msm_rows[i].q_skew));
                    msm_accumulator_x.set_if_valid_index(i, msm_rows[i].accumulator_x);
                    msm_accumulator_y.set_if_valid_index(i, msm_rows[i].accumulator_y);
                    msm_pc.set_if_valid_index(i, msm_rows[i].pc);
                    msm_size_of_msm.set_if_valid_index(i, msm_rows[i].msm_size);
                    msm_count.set_if_valid_index(i, msm_rows[i].msm_count);
                    msm_round.set_if_valid_index(i, msm_rows[i].msm_round);
                    msm_add1.set_if_valid_index(i, static_cast<int>(msm_rows[i].add_state[0].add));
                    msm_add2.set_if_valid_index(i, static_cast<int>(msm_rows[i].add_state[1].add));
                    msm_add3.set_if_valid_index(i, static_cast<int>(msm_rows[i].add_state[2].add));
                    msm_add4.set_if_valid_index(i, static_cast<int>(msm_rows[i].add_state[3].add));
                    msm_x1.set_if_valid_index(i, msm_rows[i].add_state[0].point.x);
                    msm_y1.set_if_valid_index(i, msm_rows[i].add_state[0].point.y);
                    msm_x2.set_if_valid_index(i, msm_rows[i].add_state[1].point.x);
                    msm_y2.set_if_valid_index(i, msm_rows[i].add_state[1].point.y);
                    msm_x3.set_if_valid_index(i, msm_rows[i].add_state[2].point.x);
                    msm_y3.set_if_valid_index(i, msm_rows[i].add_state[2].point.y);
                    msm_x4.set_if_valid_index(i, msm_rows[i].add_state[3].point.x);
                    msm_y4.set_if_valid_index(i, msm_rows[i].add_state[3].point.y);
                    msm_collision_x1.set_if_valid_index(i, msm_rows[i].add_state[0].collision_inverse);
                    msm_collision_x2.set_if_valid_index(i, msm_rows[i].add_state[1].collision_inverse);
                    msm_collision_x3.set_if_valid_index(i, msm_rows[i].add_state[2].collision_inverse);
                    msm_collision_x4.set_if_valid_index(i, msm_rows[i].add_state[3].collision_inverse);
                    msm_lambda1.set_if_valid_index(i, msm_rows[i].add_state[0].lambda);
                    msm_lambda2.set_if_valid_index(i, msm_rows[i].add_state[1].lambda);
                    msm_lambda3.set_if_valid_index(i, msm_rows[i].add_state[2].lambda);
                    msm_lambda4.set_if_valid_index(i, msm_rows[i].add_state[3].lambda);
                    msm_slice1.set_if_valid_index(i, msm_rows[i].add_state[0].slice);
                    msm_slice2.set_if_valid_index(i, msm_rows[i].add_state[1].slice);
                    msm_slice3.set_if_valid_index(i, msm_rows[i].add_state[2].slice);
                    msm_slice4.set_if_valid_index(i, msm_rows[i].add_state[3].slice);
                }
            });
            this->set_shifted();
        }
    };

    /**
     * @brief The proving key is responsible for storing the polynomials used by the prover.
     *
     */
    class ProvingKey : public ProvingKey_<FF, CommitmentKey> {
      public:
        // Expose constructors on the base class
        using Base = ProvingKey_<FF, CommitmentKey>;
        using Base::Base;

        ProverPolynomials polynomials; // storage for all polynomials evaluated by the prover

        ProvingKey(const CircuitBuilder& builder)
            : Base(builder.get_circuit_subgroup_size(builder.get_estimated_num_finalized_gates()), 0)
            , polynomials(builder)
        {}
    };

    /**
     * @brief The verification key is responsible for storing the commitments to the precomputed (non-witnessk)
     * polynomials used by the verifier.
     *
     * @note Note the discrepancy with what sort of data is stored here vs in the proving key. We may want to
     * resolve that, and split out separate PrecomputedPolynomials/Commitments data for clarity but also for
     * portability of our circuits.
     */
    class VerificationKey : public VerificationKey_<PrecomputedEntities<Commitment>, VerifierCommitmentKey> {
      public:
        VerificationKey() = default;
        VerificationKey(const size_t circuit_size, const size_t num_public_inputs)
            : VerificationKey_(circuit_size, num_public_inputs)
        {}

        VerificationKey(const std::shared_ptr<ProvingKey>& proving_key)
        {
            // IPA verification key requires one more point.
            // TODO(https://github.com/AztecProtocol/barretenberg/issues/1025): make it so that PCSs inform the crs of
            // how many points they need
            this->pcs_verification_key = std::make_shared<VerifierCommitmentKey>(proving_key->circuit_size + 1);
            this->circuit_size = proving_key->circuit_size;
            this->log_circuit_size = numeric::get_msb(this->circuit_size);
            this->num_public_inputs = proving_key->num_public_inputs;
            this->pub_inputs_offset = proving_key->pub_inputs_offset;

            for (auto [polynomial, commitment] :
                 zip_view(proving_key->polynomials.get_precomputed(), this->get_all())) {
                commitment = proving_key->commitment_key->commit(polynomial);
            }
        }

        MSGPACK_FIELDS(circuit_size,
                       log_circuit_size,
                       num_public_inputs,
                       pub_inputs_offset,
                       lagrange_first,
                       lagrange_second,
                       lagrange_last);
    };

    /**
     * @brief A container for commitment labels.
     * @note It's debatable whether this should inherit from AllEntities. since most entries are not strictly
     * needed. It has, however, been useful during debugging to have these labels available.
     *
     */
    class CommitmentLabels : public AllEntities<std::string> {
      private:
        using Base = AllEntities<std::string>;

      public:
        CommitmentLabels()
            : AllEntities<std::string>()
        {
            Base::transcript_add = "TRANSCRIPT_ADD";
            Base::transcript_mul = "TRANSCRIPT_MUL";
            Base::transcript_eq = "TRANSCRIPT_EQ";
            Base::transcript_msm_transition = "TRANSCRIPT_MSM_TRANSITION";
            Base::transcript_pc = "TRANSCRIPT_PC";
            Base::transcript_msm_count = "TRANSCRIPT_MSM_COUNT";
            Base::transcript_Px = "TRANSCRIPT_PX";
            Base::transcript_Py = "TRANSCRIPT_PY";
            Base::transcript_z1 = "TRANSCRIPT_Z1";
            Base::transcript_z2 = "TRANSCRIPT_Z2";
            Base::transcript_z1zero = "TRANSCRIPT_Z1ZERO";
            Base::transcript_z2zero = "TRANSCRIPT_Z2ZERO";
            Base::transcript_op = "TRANSCRIPT_OP";
            Base::transcript_accumulator_x = "TRANSCRIPT_ACCUMULATOR_X";
            Base::transcript_accumulator_y = "TRANSCRIPT_ACCUMULATOR_Y";
            Base::transcript_msm_x = "TRANSCRIPT_MSM_X";
            Base::transcript_msm_y = "TRANSCRIPT_MSM_Y";
            Base::precompute_pc = "PRECOMPUTE_PC";
            Base::precompute_point_transition = "PRECOMPUTE_POINT_TRANSITION";
            Base::precompute_round = "PRECOMPUTE_ROUND";
            Base::precompute_scalar_sum = "PRECOMPUTE_SCALAR_SUM";
            Base::precompute_s1hi = "PRECOMPUTE_S1HI";
            Base::precompute_s1lo = "PRECOMPUTE_S1LO";
            Base::precompute_s2hi = "PRECOMPUTE_S2HI";
            Base::precompute_s2lo = "PRECOMPUTE_S2LO";
            Base::precompute_s3hi = "PRECOMPUTE_S3HI";
            Base::precompute_s3lo = "PRECOMPUTE_S3LO";
            Base::precompute_s4hi = "PRECOMPUTE_S4HI";
            Base::precompute_s4lo = "PRECOMPUTE_S4LO";
            Base::precompute_skew = "PRECOMPUTE_SKEW";
            Base::precompute_dx = "PRECOMPUTE_DX";
            Base::precompute_dy = "PRECOMPUTE_DY";
            Base::precompute_tx = "PRECOMPUTE_TX";
            Base::precompute_ty = "PRECOMPUTE_TY";
            Base::msm_transition = "MSM_TRANSITION";
            Base::msm_add = "MSM_ADD";
            Base::msm_double = "MSM_DOUBLE";
            Base::msm_skew = "MSM_SKEW";
            Base::msm_accumulator_x = "MSM_ACCUMULATOR_X";
            Base::msm_accumulator_y = "MSM_ACCUMULATOR_Y";
            Base::msm_pc = "MSM_PC";
            Base::msm_size_of_msm = "MSM_SIZE_OF_MSM";
            Base::msm_count = "MSM_COUNT";
            Base::msm_round = "MSM_ROUND";
            Base::msm_add1 = "MSM_ADD1";
            Base::msm_add2 = "MSM_ADD2";
            Base::msm_add3 = "MSM_ADD3";
            Base::msm_add4 = "MSM_ADD4";
            Base::msm_x1 = "MSM_X1";
            Base::msm_y1 = "MSM_Y1";
            Base::msm_x2 = "MSM_X2";
            Base::msm_y2 = "MSM_Y2";
            Base::msm_x3 = "MSM_X3";
            Base::msm_y3 = "MSM_Y3";
            Base::msm_x4 = "MSM_X4";
            Base::msm_y4 = "MSM_Y4";
            Base::msm_collision_x1 = "MSM_COLLISION_X1";
            Base::msm_collision_x2 = "MSM_COLLISION_X2";
            Base::msm_collision_x3 = "MSM_COLLISION_X3";
            Base::msm_collision_x4 = "MSM_COLLISION_X4";
            Base::msm_lambda1 = "MSM_LAMBDA1";
            Base::msm_lambda2 = "MSM_LAMBDA2";
            Base::msm_lambda3 = "MSM_LAMBDA3";
            Base::msm_lambda4 = "MSM_LAMBDA4";
            Base::msm_slice1 = "MSM_SLICE1";
            Base::msm_slice2 = "MSM_SLICE2";
            Base::msm_slice3 = "MSM_SLICE3";
            Base::msm_slice4 = "MSM_SLICE4";
            Base::transcript_accumulator_empty = "TRANSCRIPT_ACCUMULATOR_EMPTY";
            Base::transcript_reset_accumulator = "TRANSCRIPT_RESET_ACCUMULATOR";
            Base::precompute_select = "PRECOMPUTE_SELECT";
            Base::lookup_read_counts_0 = "LOOKUP_READ_COUNTS_0";
            Base::lookup_read_counts_1 = "LOOKUP_READ_COUNTS_1";
            Base::transcript_base_infinity = "TRANSCRIPT_BASE_INFINITY";
            Base::transcript_base_x_inverse = "TRANSCRIPT_BASE_X_INVERSE";
            Base::transcript_base_y_inverse = "TRANSCRIPT_BASE_Y_INVERSE";
            Base::transcript_add_x_equal = "TRANSCRIPT_ADD_X_EQUAL";
            Base::transcript_add_y_equal = "TRANSCRIPT_ADD_Y_EQUAL";
            Base::transcript_add_lambda = "TRANSCRIPT_ADD_LAMBDA";
            Base::transcript_msm_intermediate_x = "TRANSCRIPT_MSM_INTERMEDIATE_X";
            Base::transcript_msm_intermediate_y = "TRANSCRIPT_MSM_INTERMEDIATE_Y";
            Base::transcript_msm_infinity = "TRANSCRIPT_MSM_INFINITY";
            Base::transcript_msm_x_inverse = "TRANSCRIPT_MSM_X_INVERSE";
            Base::transcript_msm_count_zero_at_transition = "TRANSCRIPT_MSM_COUNT_ZERO_AT_TRANSITION";
            Base::transcript_msm_count_at_transition_inverse = "TRANSCRIPT_MSM_COUNT_AT_TRANSITION_INVERSE";
            Base::z_perm = "Z_PERM";
            Base::lookup_inverses = "LOOKUP_INVERSES";
            // The ones beginning with "__" are only used for debugging
            Base::lagrange_first = "__LAGRANGE_FIRST";
            Base::lagrange_second = "__LAGRANGE_SECOND";
            Base::lagrange_last = "__LAGRANGE_LAST";
        };
    };

    template <typename Commitment, typename VerificationKey>
    class VerifierCommitments_ : public AllEntities<Commitment> {
      public:
        VerifierCommitments_(const std::shared_ptr<VerificationKey>& verification_key)
        {
            this->lagrange_first = verification_key->lagrange_first;
            this->lagrange_second = verification_key->lagrange_second;
            this->lagrange_last = verification_key->lagrange_last;
        }
    };

    using VerifierCommitments = VerifierCommitments_<Commitment, VerificationKey>;

    /**
     * @brief Derived class that defines proof structure for ECCVM proofs, as well as supporting functions.
     *
     */
    class Transcript : public NativeTranscript {
      public:
        uint32_t circuit_size;
        Commitment transcript_add_comm;
        Commitment transcript_mul_comm;
        Commitment transcript_eq_comm;
        Commitment transcript_msm_transition_comm;
        Commitment transcript_pc_comm;
        Commitment transcript_msm_count_comm;
        Commitment transcript_Px_comm;
        Commitment transcript_Py_comm;
        Commitment transcript_z1_comm;
        Commitment transcript_z2_comm;
        Commitment transcript_z1zero_comm;
        Commitment transcript_z2zero_comm;
        Commitment transcript_op_comm;
        Commitment transcript_accumulator_x_comm;
        Commitment transcript_accumulator_y_comm;
        Commitment transcript_msm_x_comm;
        Commitment transcript_msm_y_comm;
        Commitment precompute_pc_comm;
        Commitment precompute_point_transition_comm;
        Commitment precompute_round_comm;
        Commitment precompute_scalar_sum_comm;
        Commitment precompute_s1hi_comm;
        Commitment precompute_s1lo_comm;
        Commitment precompute_s2hi_comm;
        Commitment precompute_s2lo_comm;
        Commitment precompute_s3hi_comm;
        Commitment precompute_s3lo_comm;
        Commitment precompute_s4hi_comm;
        Commitment precompute_s4lo_comm;
        Commitment precompute_skew_comm;
        Commitment precompute_dx_comm;
        Commitment precompute_dy_comm;
        Commitment precompute_tx_comm;
        Commitment precompute_ty_comm;
        Commitment msm_transition_comm;
        Commitment msm_add_comm;
        Commitment msm_double_comm;
        Commitment msm_skew_comm;
        Commitment msm_accumulator_x_comm;
        Commitment msm_accumulator_y_comm;
        Commitment msm_pc_comm;
        Commitment msm_size_of_msm_comm;
        Commitment msm_count_comm;
        Commitment msm_round_comm;
        Commitment msm_add1_comm;
        Commitment msm_add2_comm;
        Commitment msm_add3_comm;
        Commitment msm_add4_comm;
        Commitment msm_x1_comm;
        Commitment msm_y1_comm;
        Commitment msm_x2_comm;
        Commitment msm_y2_comm;
        Commitment msm_x3_comm;
        Commitment msm_y3_comm;
        Commitment msm_x4_comm;
        Commitment msm_y4_comm;
        Commitment msm_collision_x1_comm;
        Commitment msm_collision_x2_comm;
        Commitment msm_collision_x3_comm;
        Commitment msm_collision_x4_comm;
        Commitment msm_lambda1_comm;
        Commitment msm_lambda2_comm;
        Commitment msm_lambda3_comm;
        Commitment msm_lambda4_comm;
        Commitment msm_slice1_comm;
        Commitment msm_slice2_comm;
        Commitment msm_slice3_comm;
        Commitment msm_slice4_comm;
        Commitment transcript_accumulator_empty_comm;
        Commitment transcript_reset_accumulator_comm;
        Commitment precompute_select_comm;
        Commitment lookup_read_counts_0_comm;
        Commitment lookup_read_counts_1_comm;
        Commitment transcript_base_infinity_comm;
        Commitment transcript_base_x_inverse_comm;
        Commitment transcript_base_y_inverse_comm;
        Commitment transcript_add_x_equal_comm;
        Commitment transcript_add_y_equal_comm;
        Commitment transcript_add_lambda_comm;
        Commitment transcript_msm_intermediate_x_comm;
        Commitment transcript_msm_intermediate_y_comm;
        Commitment transcript_msm_infinity_comm;
        Commitment transcript_msm_x_inverse_comm;
        Commitment transcript_msm_count_zero_at_transition_comm;
        Commitment transcript_msm_count_at_transition_inverse_comm;
        Commitment z_perm_comm;
        Commitment lookup_inverses_comm;
        FF libra_sum;
        // FF libra_challenge;
        std::vector<bb::Univariate<FF, BATCHED_RELATION_PARTIAL_LENGTH>> sumcheck_univariates;
        std::vector<FF> libra_evaluations;
        std::array<FF, NUM_ALL_ENTITIES> sumcheck_evaluations;
        std::vector<Commitment> gemini_fold_comms;
        std::vector<FF> gemini_fold_evals;
        Commitment shplonk_q_comm;
        FF translation_eval_op;
        FF translation_eval_px;
        FF translation_eval_py;
        FF translation_eval_z1;
        FF translation_eval_z2;
        Commitment shplonk_q2_comm;
        uint32_t ipa_poly_degree;
        std::vector<Commitment> ipa_l_comms;
        std::vector<Commitment> ipa_r_comms;
        FF ipa_a_0_eval;

        Transcript() = default;

        Transcript(const HonkProof& proof)
            : NativeTranscript(proof)
        {}

        void deserialize_full_transcript()
        {
            // take current proof and put them into the struct
            size_t num_frs_read = 0;
            circuit_size = NativeTranscript::template deserialize_from_buffer<uint32_t>(NativeTranscript::proof_data,
                                                                                        num_frs_read);
            transcript_add_comm = NativeTranscript::template deserialize_from_buffer<Commitment>(
                NativeTranscript::proof_data, num_frs_read);
            transcript_mul_comm = NativeTranscript::template deserialize_from_buffer<Commitment>(
                NativeTranscript::proof_data, num_frs_read);
            transcript_eq_comm = NativeTranscript::template deserialize_from_buffer<Commitment>(
                NativeTranscript::proof_data, num_frs_read);
            transcript_msm_transition_comm = NativeTranscript::template deserialize_from_buffer<Commitment>(
                NativeTranscript::proof_data, num_frs_read);
            transcript_pc_comm = NativeTranscript::template deserialize_from_buffer<Commitment>(
                NativeTranscript::proof_data, num_frs_read);
            transcript_msm_count_comm = NativeTranscript::template deserialize_from_buffer<Commitment>(
                NativeTranscript::proof_data, num_frs_read);
            transcript_Px_comm = NativeTranscript::template deserialize_from_buffer<Commitment>(
                NativeTranscript::proof_data, num_frs_read);
            transcript_Py_comm = NativeTranscript::template deserialize_from_buffer<Commitment>(
                NativeTranscript::proof_data, num_frs_read);
            transcript_z1_comm = NativeTranscript::template deserialize_from_buffer<Commitment>(
                NativeTranscript::proof_data, num_frs_read);
            transcript_z2_comm = NativeTranscript::template deserialize_from_buffer<Commitment>(
                NativeTranscript::proof_data, num_frs_read);
            transcript_z1zero_comm = NativeTranscript::template deserialize_from_buffer<Commitment>(
                NativeTranscript::proof_data, num_frs_read);
            transcript_z2zero_comm = NativeTranscript::template deserialize_from_buffer<Commitment>(
                NativeTranscript::proof_data, num_frs_read);
            transcript_op_comm = NativeTranscript::template deserialize_from_buffer<Commitment>(
                NativeTranscript::proof_data, num_frs_read);
            transcript_accumulator_x_comm = NativeTranscript::template deserialize_from_buffer<Commitment>(
                NativeTranscript::proof_data, num_frs_read);
            transcript_accumulator_y_comm = NativeTranscript::template deserialize_from_buffer<Commitment>(
                NativeTranscript::proof_data, num_frs_read);
            transcript_msm_x_comm = NativeTranscript::template deserialize_from_buffer<Commitment>(
                NativeTranscript::proof_data, num_frs_read);
            transcript_msm_y_comm = NativeTranscript::template deserialize_from_buffer<Commitment>(
                NativeTranscript::proof_data, num_frs_read);
            precompute_pc_comm = NativeTranscript::template deserialize_from_buffer<Commitment>(
                NativeTranscript::proof_data, num_frs_read);
            precompute_point_transition_comm = NativeTranscript::template deserialize_from_buffer<Commitment>(
                NativeTranscript::proof_data, num_frs_read);
            precompute_round_comm = NativeTranscript::template deserialize_from_buffer<Commitment>(
                NativeTranscript::proof_data, num_frs_read);
            precompute_scalar_sum_comm = NativeTranscript::template deserialize_from_buffer<Commitment>(
                NativeTranscript::proof_data, num_frs_read);
            precompute_s1hi_comm = NativeTranscript::template deserialize_from_buffer<Commitment>(
                NativeTranscript::proof_data, num_frs_read);
            precompute_s1lo_comm = NativeTranscript::template deserialize_from_buffer<Commitment>(
                NativeTranscript::proof_data, num_frs_read);
            precompute_s2hi_comm = NativeTranscript::template deserialize_from_buffer<Commitment>(
                NativeTranscript::proof_data, num_frs_read);
            precompute_s2lo_comm = NativeTranscript::template deserialize_from_buffer<Commitment>(
                NativeTranscript::proof_data, num_frs_read);
            precompute_s3hi_comm = NativeTranscript::template deserialize_from_buffer<Commitment>(
                NativeTranscript::proof_data, num_frs_read);
            precompute_s3lo_comm = NativeTranscript::template deserialize_from_buffer<Commitment>(
                NativeTranscript::proof_data, num_frs_read);
            precompute_s4hi_comm = NativeTranscript::template deserialize_from_buffer<Commitment>(
                NativeTranscript::proof_data, num_frs_read);
            precompute_s4lo_comm = NativeTranscript::template deserialize_from_buffer<Commitment>(
                NativeTranscript::proof_data, num_frs_read);
            precompute_skew_comm = NativeTranscript::template deserialize_from_buffer<Commitment>(
                NativeTranscript::proof_data, num_frs_read);
            precompute_dx_comm = NativeTranscript::template deserialize_from_buffer<Commitment>(
                NativeTranscript::proof_data, num_frs_read);
            precompute_dy_comm = NativeTranscript::template deserialize_from_buffer<Commitment>(
                NativeTranscript::proof_data, num_frs_read);
            precompute_tx_comm = NativeTranscript::template deserialize_from_buffer<Commitment>(
                NativeTranscript::proof_data, num_frs_read);
            precompute_ty_comm = NativeTranscript::template deserialize_from_buffer<Commitment>(
                NativeTranscript::proof_data, num_frs_read);
            msm_transition_comm = NativeTranscript::template deserialize_from_buffer<Commitment>(
                NativeTranscript::proof_data, num_frs_read);
            msm_add_comm = NativeTranscript::template deserialize_from_buffer<Commitment>(NativeTranscript::proof_data,
                                                                                          num_frs_read);
            msm_double_comm = NativeTranscript::template deserialize_from_buffer<Commitment>(
                NativeTranscript::proof_data, num_frs_read);
            msm_skew_comm = NativeTranscript::template deserialize_from_buffer<Commitment>(NativeTranscript::proof_data,
                                                                                           num_frs_read);
            msm_accumulator_x_comm = NativeTranscript::template deserialize_from_buffer<Commitment>(
                NativeTranscript::proof_data, num_frs_read);
            msm_accumulator_y_comm = NativeTranscript::template deserialize_from_buffer<Commitment>(
                NativeTranscript::proof_data, num_frs_read);
            msm_pc_comm = NativeTranscript::template deserialize_from_buffer<Commitment>(NativeTranscript::proof_data,
                                                                                         num_frs_read);
            msm_size_of_msm_comm = NativeTranscript::template deserialize_from_buffer<Commitment>(
                NativeTranscript::proof_data, num_frs_read);
            msm_count_comm = NativeTranscript::template deserialize_from_buffer<Commitment>(
                NativeTranscript::proof_data, num_frs_read);
            msm_round_comm = NativeTranscript::template deserialize_from_buffer<Commitment>(
                NativeTranscript::proof_data, num_frs_read);
            msm_add1_comm = NativeTranscript::template deserialize_from_buffer<Commitment>(NativeTranscript::proof_data,
                                                                                           num_frs_read);
            msm_add2_comm = NativeTranscript::template deserialize_from_buffer<Commitment>(NativeTranscript::proof_data,
                                                                                           num_frs_read);
            msm_add3_comm = NativeTranscript::template deserialize_from_buffer<Commitment>(NativeTranscript::proof_data,
                                                                                           num_frs_read);
            msm_add4_comm = NativeTranscript::template deserialize_from_buffer<Commitment>(NativeTranscript::proof_data,
                                                                                           num_frs_read);
            msm_x1_comm = NativeTranscript::template deserialize_from_buffer<Commitment>(NativeTranscript::proof_data,
                                                                                         num_frs_read);
            msm_y1_comm = NativeTranscript::template deserialize_from_buffer<Commitment>(NativeTranscript::proof_data,
                                                                                         num_frs_read);
            msm_x2_comm = NativeTranscript::template deserialize_from_buffer<Commitment>(NativeTranscript::proof_data,
                                                                                         num_frs_read);
            msm_y2_comm = NativeTranscript::template deserialize_from_buffer<Commitment>(NativeTranscript::proof_data,
                                                                                         num_frs_read);
            msm_x3_comm = NativeTranscript::template deserialize_from_buffer<Commitment>(NativeTranscript::proof_data,
                                                                                         num_frs_read);
            msm_y3_comm = NativeTranscript::template deserialize_from_buffer<Commitment>(NativeTranscript::proof_data,
                                                                                         num_frs_read);
            msm_x4_comm = NativeTranscript::template deserialize_from_buffer<Commitment>(NativeTranscript::proof_data,
                                                                                         num_frs_read);
            msm_y4_comm = NativeTranscript::template deserialize_from_buffer<Commitment>(NativeTranscript::proof_data,
                                                                                         num_frs_read);
            msm_collision_x1_comm = NativeTranscript::template deserialize_from_buffer<Commitment>(
                NativeTranscript::proof_data, num_frs_read);
            msm_collision_x2_comm = NativeTranscript::template deserialize_from_buffer<Commitment>(
                NativeTranscript::proof_data, num_frs_read);
            msm_collision_x3_comm = NativeTranscript::template deserialize_from_buffer<Commitment>(
                NativeTranscript::proof_data, num_frs_read);
            msm_collision_x4_comm = NativeTranscript::template deserialize_from_buffer<Commitment>(
                NativeTranscript::proof_data, num_frs_read);
            msm_lambda1_comm = NativeTranscript::template deserialize_from_buffer<Commitment>(
                NativeTranscript::proof_data, num_frs_read);
            msm_lambda2_comm = NativeTranscript::template deserialize_from_buffer<Commitment>(
                NativeTranscript::proof_data, num_frs_read);
            msm_lambda3_comm = NativeTranscript::template deserialize_from_buffer<Commitment>(
                NativeTranscript::proof_data, num_frs_read);
            msm_lambda4_comm = NativeTranscript::template deserialize_from_buffer<Commitment>(
                NativeTranscript::proof_data, num_frs_read);
            msm_slice1_comm = NativeTranscript::template deserialize_from_buffer<Commitment>(
                NativeTranscript::proof_data, num_frs_read);
            msm_slice2_comm = NativeTranscript::template deserialize_from_buffer<Commitment>(
                NativeTranscript::proof_data, num_frs_read);
            msm_slice3_comm = NativeTranscript::template deserialize_from_buffer<Commitment>(
                NativeTranscript::proof_data, num_frs_read);
            msm_slice4_comm = NativeTranscript::template deserialize_from_buffer<Commitment>(
                NativeTranscript::proof_data, num_frs_read);
            transcript_accumulator_empty_comm = NativeTranscript::template deserialize_from_buffer<Commitment>(
                NativeTranscript::proof_data, num_frs_read);
            transcript_reset_accumulator_comm = NativeTranscript::template deserialize_from_buffer<Commitment>(
                NativeTranscript::proof_data, num_frs_read);
            precompute_select_comm = NativeTranscript::template deserialize_from_buffer<Commitment>(
                NativeTranscript::proof_data, num_frs_read);
            lookup_read_counts_0_comm = NativeTranscript::template deserialize_from_buffer<Commitment>(
                NativeTranscript::proof_data, num_frs_read);
            lookup_read_counts_1_comm = NativeTranscript::template deserialize_from_buffer<Commitment>(
                NativeTranscript::proof_data, num_frs_read);
            transcript_base_infinity_comm = NativeTranscript::template deserialize_from_buffer<Commitment>(
                NativeTranscript::proof_data, num_frs_read);
            transcript_base_x_inverse_comm = NativeTranscript::template deserialize_from_buffer<Commitment>(
                NativeTranscript::proof_data, num_frs_read);
            transcript_base_y_inverse_comm = NativeTranscript::template deserialize_from_buffer<Commitment>(
                NativeTranscript::proof_data, num_frs_read);
            transcript_add_x_equal_comm = NativeTranscript::template deserialize_from_buffer<Commitment>(
                NativeTranscript::proof_data, num_frs_read);
            transcript_add_y_equal_comm = NativeTranscript::template deserialize_from_buffer<Commitment>(
                NativeTranscript::proof_data, num_frs_read);
            transcript_add_lambda_comm = NativeTranscript::template deserialize_from_buffer<Commitment>(
                NativeTranscript::proof_data, num_frs_read);
            transcript_msm_intermediate_x_comm = NativeTranscript::template deserialize_from_buffer<Commitment>(
                NativeTranscript::proof_data, num_frs_read);
            transcript_msm_intermediate_y_comm = NativeTranscript::template deserialize_from_buffer<Commitment>(
                NativeTranscript::proof_data, num_frs_read);
            transcript_msm_infinity_comm = NativeTranscript::template deserialize_from_buffer<Commitment>(
                NativeTranscript::proof_data, num_frs_read);
            transcript_msm_x_inverse_comm = NativeTranscript::template deserialize_from_buffer<Commitment>(
                NativeTranscript::proof_data, num_frs_read);
            transcript_msm_count_zero_at_transition_comm =
                NativeTranscript::template deserialize_from_buffer<Commitment>(NativeTranscript::proof_data,
                                                                               num_frs_read);
            transcript_msm_count_at_transition_inverse_comm =
                NativeTranscript::template deserialize_from_buffer<Commitment>(NativeTranscript::proof_data,
                                                                               num_frs_read);
            lookup_inverses_comm = NativeTranscript::template deserialize_from_buffer<Commitment>(
                NativeTranscript::proof_data, num_frs_read);
            z_perm_comm = NativeTranscript::template deserialize_from_buffer<Commitment>(NativeTranscript::proof_data,
                                                                                         num_frs_read);

            libra_sum =
                NativeTranscript::template deserialize_from_buffer<FF>(NativeTranscript::proof_data, num_frs_read);
            for (size_t i = 0; i < CONST_PROOF_SIZE_LOG_N; ++i) {
                sumcheck_univariates.emplace_back(NativeTranscript::template deserialize_from_buffer<
                                                  bb::Univariate<FF, BATCHED_RELATION_PARTIAL_LENGTH>>(
                    NativeTranscript::proof_data, num_frs_read));
            }

            size_t log_circuit_size = static_cast<size_t>(numeric::get_msb(circuit_size));
            sumcheck_evaluations = NativeTranscript::template deserialize_from_buffer<std::array<FF, NUM_ALL_ENTITIES>>(
                NativeTranscript::proof_data, num_frs_read);
<<<<<<< HEAD
            for (size_t i = 0; i < log_circuit_size; i++) {
                libra_evaluations.emplace_back(
                    NativeTranscript::template deserialize_from_buffer<FF>(NativeTranscript::proof_data, num_frs_read));
            }

=======
            for (size_t i = 0; i < CONST_PROOF_SIZE_LOG_N - 1; ++i) {
                gemini_fold_comms.push_back(deserialize_from_buffer<Commitment>(proof_data, num_frs_read));
            }
>>>>>>> c857cd91
            for (size_t i = 0; i < CONST_PROOF_SIZE_LOG_N; ++i) {
                gemini_fold_evals.push_back(deserialize_from_buffer<FF>(proof_data, num_frs_read));
            }
            shplonk_q_comm = deserialize_from_buffer<Commitment>(proof_data, num_frs_read);

            translation_eval_op =
                NativeTranscript::template deserialize_from_buffer<FF>(NativeTranscript::proof_data, num_frs_read);
            translation_eval_px =
                NativeTranscript::template deserialize_from_buffer<FF>(NativeTranscript::proof_data, num_frs_read);
            translation_eval_py =
                NativeTranscript::template deserialize_from_buffer<FF>(NativeTranscript::proof_data, num_frs_read);
            translation_eval_z1 =
                NativeTranscript::template deserialize_from_buffer<FF>(NativeTranscript::proof_data, num_frs_read);
            translation_eval_z2 =
                NativeTranscript::template deserialize_from_buffer<FF>(NativeTranscript::proof_data, num_frs_read);

            shplonk_q2_comm = NativeTranscript::template deserialize_from_buffer<Commitment>(proof_data, num_frs_read);

            ipa_poly_degree = NativeTranscript::template deserialize_from_buffer<uint32_t>(NativeTranscript::proof_data,
                                                                                           num_frs_read);

            auto log_poly_degree = static_cast<size_t>(numeric::get_msb(ipa_poly_degree));
            for (size_t i = 0; i < log_poly_degree; ++i) {
                ipa_l_comms.emplace_back(NativeTranscript::template deserialize_from_buffer<Commitment>(
                    NativeTranscript::proof_data, num_frs_read));
                ipa_r_comms.emplace_back(NativeTranscript::template deserialize_from_buffer<Commitment>(
                    NativeTranscript::proof_data, num_frs_read));
            }

            ipa_a_0_eval =
                NativeTranscript::template deserialize_from_buffer<FF>(NativeTranscript::proof_data, num_frs_read);
        }

        void serialize_full_transcript()
        {
            size_t old_proof_length = NativeTranscript::proof_data.size();
            size_t log_circuit_size = static_cast<size_t>(numeric::get_msb(circuit_size));

            NativeTranscript::proof_data.clear();

            NativeTranscript::template serialize_to_buffer(circuit_size, NativeTranscript::proof_data);

            NativeTranscript::template serialize_to_buffer(transcript_add_comm, NativeTranscript::proof_data);
            NativeTranscript::template serialize_to_buffer(transcript_mul_comm, NativeTranscript::proof_data);
            NativeTranscript::template serialize_to_buffer(transcript_eq_comm, NativeTranscript::proof_data);
            NativeTranscript::template serialize_to_buffer(transcript_msm_transition_comm,
                                                           NativeTranscript::proof_data);
            NativeTranscript::template serialize_to_buffer(transcript_pc_comm, NativeTranscript::proof_data);
            NativeTranscript::template serialize_to_buffer(transcript_msm_count_comm, NativeTranscript::proof_data);
            NativeTranscript::template serialize_to_buffer(transcript_Px_comm, NativeTranscript::proof_data);
            NativeTranscript::template serialize_to_buffer(transcript_Py_comm, NativeTranscript::proof_data);
            NativeTranscript::template serialize_to_buffer(transcript_z1_comm, NativeTranscript::proof_data);
            NativeTranscript::template serialize_to_buffer(transcript_z2_comm, NativeTranscript::proof_data);
            NativeTranscript::template serialize_to_buffer(transcript_z1zero_comm, NativeTranscript::proof_data);
            NativeTranscript::template serialize_to_buffer(transcript_z2zero_comm, NativeTranscript::proof_data);
            NativeTranscript::template serialize_to_buffer(transcript_op_comm, NativeTranscript::proof_data);
            NativeTranscript::template serialize_to_buffer(transcript_accumulator_x_comm, NativeTranscript::proof_data);
            NativeTranscript::template serialize_to_buffer(transcript_accumulator_y_comm, NativeTranscript::proof_data);
            NativeTranscript::template serialize_to_buffer(transcript_msm_x_comm, NativeTranscript::proof_data);
            NativeTranscript::template serialize_to_buffer(transcript_msm_y_comm, NativeTranscript::proof_data);
            NativeTranscript::template serialize_to_buffer(precompute_pc_comm, NativeTranscript::proof_data);
            NativeTranscript::template serialize_to_buffer(precompute_point_transition_comm,
                                                           NativeTranscript::proof_data);
            NativeTranscript::template serialize_to_buffer(precompute_round_comm, NativeTranscript::proof_data);
            NativeTranscript::template serialize_to_buffer(precompute_scalar_sum_comm, NativeTranscript::proof_data);
            NativeTranscript::template serialize_to_buffer(precompute_s1hi_comm, NativeTranscript::proof_data);
            NativeTranscript::template serialize_to_buffer(precompute_s1lo_comm, NativeTranscript::proof_data);
            NativeTranscript::template serialize_to_buffer(precompute_s2hi_comm, NativeTranscript::proof_data);
            NativeTranscript::template serialize_to_buffer(precompute_s2lo_comm, NativeTranscript::proof_data);
            NativeTranscript::template serialize_to_buffer(precompute_s3hi_comm, NativeTranscript::proof_data);
            NativeTranscript::template serialize_to_buffer(precompute_s3lo_comm, NativeTranscript::proof_data);
            NativeTranscript::template serialize_to_buffer(precompute_s4hi_comm, NativeTranscript::proof_data);
            NativeTranscript::template serialize_to_buffer(precompute_s4lo_comm, NativeTranscript::proof_data);
            NativeTranscript::template serialize_to_buffer(precompute_skew_comm, NativeTranscript::proof_data);
            NativeTranscript::template serialize_to_buffer(precompute_dx_comm, NativeTranscript::proof_data);
            NativeTranscript::template serialize_to_buffer(precompute_dy_comm, NativeTranscript::proof_data);
            NativeTranscript::template serialize_to_buffer(precompute_tx_comm, NativeTranscript::proof_data);
            NativeTranscript::template serialize_to_buffer(precompute_ty_comm, NativeTranscript::proof_data);
            NativeTranscript::template serialize_to_buffer(msm_transition_comm, NativeTranscript::proof_data);
            NativeTranscript::template serialize_to_buffer(msm_add_comm, NativeTranscript::proof_data);
            NativeTranscript::template serialize_to_buffer(msm_double_comm, NativeTranscript::proof_data);
            NativeTranscript::template serialize_to_buffer(msm_skew_comm, NativeTranscript::proof_data);
            NativeTranscript::template serialize_to_buffer(msm_accumulator_x_comm, NativeTranscript::proof_data);
            NativeTranscript::template serialize_to_buffer(msm_accumulator_y_comm, NativeTranscript::proof_data);
            NativeTranscript::template serialize_to_buffer(msm_pc_comm, NativeTranscript::proof_data);
            NativeTranscript::template serialize_to_buffer(msm_size_of_msm_comm, NativeTranscript::proof_data);
            NativeTranscript::template serialize_to_buffer(msm_count_comm, NativeTranscript::proof_data);
            NativeTranscript::template serialize_to_buffer(msm_round_comm, NativeTranscript::proof_data);
            NativeTranscript::template serialize_to_buffer(msm_add1_comm, NativeTranscript::proof_data);
            NativeTranscript::template serialize_to_buffer(msm_add2_comm, NativeTranscript::proof_data);
            NativeTranscript::template serialize_to_buffer(msm_add3_comm, NativeTranscript::proof_data);
            NativeTranscript::template serialize_to_buffer(msm_add4_comm, NativeTranscript::proof_data);
            NativeTranscript::template serialize_to_buffer(msm_x1_comm, NativeTranscript::proof_data);
            NativeTranscript::template serialize_to_buffer(msm_y1_comm, NativeTranscript::proof_data);
            NativeTranscript::template serialize_to_buffer(msm_x2_comm, NativeTranscript::proof_data);
            NativeTranscript::template serialize_to_buffer(msm_y2_comm, NativeTranscript::proof_data);
            NativeTranscript::template serialize_to_buffer(msm_x3_comm, NativeTranscript::proof_data);
            NativeTranscript::template serialize_to_buffer(msm_y3_comm, NativeTranscript::proof_data);
            NativeTranscript::template serialize_to_buffer(msm_x4_comm, NativeTranscript::proof_data);
            NativeTranscript::template serialize_to_buffer(msm_y4_comm, NativeTranscript::proof_data);
            NativeTranscript::template serialize_to_buffer(msm_collision_x1_comm, NativeTranscript::proof_data);
            NativeTranscript::template serialize_to_buffer(msm_collision_x2_comm, NativeTranscript::proof_data);
            NativeTranscript::template serialize_to_buffer(msm_collision_x3_comm, NativeTranscript::proof_data);
            NativeTranscript::template serialize_to_buffer(msm_collision_x4_comm, NativeTranscript::proof_data);
            NativeTranscript::template serialize_to_buffer(msm_lambda1_comm, NativeTranscript::proof_data);
            NativeTranscript::template serialize_to_buffer(msm_lambda2_comm, NativeTranscript::proof_data);
            NativeTranscript::template serialize_to_buffer(msm_lambda3_comm, NativeTranscript::proof_data);
            NativeTranscript::template serialize_to_buffer(msm_lambda4_comm, NativeTranscript::proof_data);
            NativeTranscript::template serialize_to_buffer(msm_slice1_comm, NativeTranscript::proof_data);
            NativeTranscript::template serialize_to_buffer(msm_slice2_comm, NativeTranscript::proof_data);
            NativeTranscript::template serialize_to_buffer(msm_slice3_comm, NativeTranscript::proof_data);
            NativeTranscript::template serialize_to_buffer(msm_slice4_comm, NativeTranscript::proof_data);
            NativeTranscript::template serialize_to_buffer(transcript_accumulator_empty_comm,
                                                           NativeTranscript::proof_data);
            NativeTranscript::template serialize_to_buffer(transcript_reset_accumulator_comm,
                                                           NativeTranscript::proof_data);
            NativeTranscript::template serialize_to_buffer(precompute_select_comm, NativeTranscript::proof_data);
            NativeTranscript::template serialize_to_buffer(lookup_read_counts_0_comm, NativeTranscript::proof_data);
            NativeTranscript::template serialize_to_buffer(lookup_read_counts_1_comm, NativeTranscript::proof_data);
            NativeTranscript::template serialize_to_buffer(transcript_base_infinity_comm, NativeTranscript::proof_data);
            NativeTranscript::template serialize_to_buffer(transcript_base_x_inverse_comm,
                                                           NativeTranscript::proof_data);
            NativeTranscript::template serialize_to_buffer(transcript_base_y_inverse_comm,
                                                           NativeTranscript::proof_data);
            NativeTranscript::template serialize_to_buffer(transcript_add_x_equal_comm, NativeTranscript::proof_data);
            NativeTranscript::template serialize_to_buffer(transcript_add_y_equal_comm, NativeTranscript::proof_data);
            NativeTranscript::template serialize_to_buffer(transcript_add_lambda_comm, NativeTranscript::proof_data);

            NativeTranscript::template serialize_to_buffer(transcript_msm_intermediate_x_comm,
                                                           NativeTranscript::proof_data);
            NativeTranscript::template serialize_to_buffer(transcript_msm_intermediate_y_comm,
                                                           NativeTranscript::proof_data);
            NativeTranscript::template serialize_to_buffer(transcript_msm_infinity_comm, NativeTranscript::proof_data);
            NativeTranscript::template serialize_to_buffer(transcript_msm_x_inverse_comm, NativeTranscript::proof_data);
            NativeTranscript::template serialize_to_buffer(transcript_msm_count_zero_at_transition_comm,
                                                           NativeTranscript::proof_data);
            NativeTranscript::template serialize_to_buffer(transcript_msm_count_at_transition_inverse_comm,
                                                           NativeTranscript::proof_data);
            NativeTranscript::template serialize_to_buffer(lookup_inverses_comm, NativeTranscript::proof_data);
            NativeTranscript::template serialize_to_buffer(z_perm_comm, NativeTranscript::proof_data);

            NativeTranscript::template serialize_to_buffer(libra_sum, NativeTranscript::proof_data);

            for (size_t i = 0; i < CONST_PROOF_SIZE_LOG_N; ++i) {
                NativeTranscript::template serialize_to_buffer(sumcheck_univariates[i], NativeTranscript::proof_data);
            }

            for (size_t i = 0; i < log_circuit_size; ++i) {
                NativeTranscript::template serialize_to_buffer(libra_evaluations[i], NativeTranscript::proof_data);
            }
            NativeTranscript::template serialize_to_buffer(sumcheck_evaluations, NativeTranscript::proof_data);
            for (size_t i = 0; i < CONST_PROOF_SIZE_LOG_N - 1; ++i) {
                NativeTranscript::template serialize_to_buffer(gemini_fold_comms[i], proof_data);
            }
            for (size_t i = 0; i < CONST_PROOF_SIZE_LOG_N; ++i) {
                NativeTranscript::template serialize_to_buffer(gemini_fold_evals[i], proof_data);
            }
            NativeTranscript::template serialize_to_buffer(shplonk_q_comm, proof_data);

            NativeTranscript::template serialize_to_buffer(translation_eval_op, NativeTranscript::proof_data);
            NativeTranscript::template serialize_to_buffer(translation_eval_px, NativeTranscript::proof_data);
            NativeTranscript::template serialize_to_buffer(translation_eval_py, NativeTranscript::proof_data);
            NativeTranscript::template serialize_to_buffer(translation_eval_z1, NativeTranscript::proof_data);
            NativeTranscript::template serialize_to_buffer(translation_eval_z2, NativeTranscript::proof_data);

            NativeTranscript::template serialize_to_buffer(shplonk_q2_comm, NativeTranscript::proof_data);

            NativeTranscript::template serialize_to_buffer(ipa_poly_degree, NativeTranscript::proof_data);
            auto log_poly_degree = static_cast<size_t>(numeric::get_msb(ipa_poly_degree));
            for (size_t i = 0; i < log_poly_degree; ++i) {
                NativeTranscript::template serialize_to_buffer(ipa_l_comms[i], NativeTranscript::proof_data);
                NativeTranscript::template serialize_to_buffer(ipa_r_comms[i], NativeTranscript::proof_data);
            }

            serialize_to_buffer(ipa_a_0_eval, proof_data);

            ASSERT(NativeTranscript::proof_data.size() == old_proof_length);
        }
    };
};

// NOLINTEND(cppcoreguidelines-avoid-const-or-ref-data-members)

} // namespace bb<|MERGE_RESOLUTION|>--- conflicted
+++ resolved
@@ -1154,17 +1154,14 @@
             size_t log_circuit_size = static_cast<size_t>(numeric::get_msb(circuit_size));
             sumcheck_evaluations = NativeTranscript::template deserialize_from_buffer<std::array<FF, NUM_ALL_ENTITIES>>(
                 NativeTranscript::proof_data, num_frs_read);
-<<<<<<< HEAD
             for (size_t i = 0; i < log_circuit_size; i++) {
                 libra_evaluations.emplace_back(
                     NativeTranscript::template deserialize_from_buffer<FF>(NativeTranscript::proof_data, num_frs_read));
             }
 
-=======
             for (size_t i = 0; i < CONST_PROOF_SIZE_LOG_N - 1; ++i) {
                 gemini_fold_comms.push_back(deserialize_from_buffer<Commitment>(proof_data, num_frs_read));
             }
->>>>>>> c857cd91
             for (size_t i = 0; i < CONST_PROOF_SIZE_LOG_N; ++i) {
                 gemini_fold_evals.push_back(deserialize_from_buffer<FF>(proof_data, num_frs_read));
             }
