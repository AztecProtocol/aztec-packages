--- conflicted
+++ resolved
@@ -46,11 +46,7 @@
     // Indicates that this flavor runs with ZK Sumcheck.
     static constexpr bool HasZK = true;
     // Fixed size of the ECCVM circuits used in ClientIVC
-<<<<<<< HEAD
-    // Important: these constants cannot be  arbitrarily changed - please consult with a member of the Crypto team if
-=======
     // Important: these constants cannot be  arbitrarily changes - please consult with a member of the Crypto team if
->>>>>>> 3a555ef2
     // they become too small.
     static constexpr size_t ECCVM_FIXED_SIZE = 1UL << CONST_ECCVM_LOG_N;
 
