--- conflicted
+++ resolved
@@ -82,6 +82,24 @@
     return builder;
 }
 
+ECCVMCircuitBuilder generate_zero_circuit([[maybe_unused]] numeric::RNG* engine = nullptr)
+{
+    using Curve = curve::BN254;
+    using G1 = Curve::Element;
+    using Fr = Curve::ScalarField;
+
+    std::shared_ptr<ECCOpQueue> op_queue = std::make_shared<ECCOpQueue>();
+    [[maybe_unused]] G1 a = G1::random_element(engine);
+
+    [[maybe_unused]] Fr x = Fr::random_element(engine);
+    for (auto i = 0; i < 8; i++) {
+        op_queue->mul_accumulate(Curve::Group::affine_point_at_infinity, 0);
+    }
+
+    ECCVMCircuitBuilder builder{ op_queue };
+    return builder;
+}
+
 void complete_proving_key_for_test(bb::RelationParameters<FF>& relation_parameters,
                                    std::shared_ptr<PK>& pk,
                                    std::vector<FF>& gate_challenges)
@@ -117,16 +135,6 @@
     std::shared_ptr<Transcript> prover_transcript = std::make_shared<Transcript>();
     ECCVMProver prover(builder, prover_transcript);
     ECCVMProof proof = prover.construct_proof();
-<<<<<<< HEAD
-=======
-
-    std::shared_ptr<Transcript> verifier_transcript = std::make_shared<Transcript>();
-    ECCVMVerifier verifier(verifier_transcript);
-    bool verified = verifier.verify_proof(proof);
-
-    ASSERT_TRUE(verified);
-}
->>>>>>> 493006e6
 
     std::shared_ptr<Transcript> verifier_transcript = std::make_shared<Transcript>();
     ECCVMVerifier verifier(verifier_transcript);
