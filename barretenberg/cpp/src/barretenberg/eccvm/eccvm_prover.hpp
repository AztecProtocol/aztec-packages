--- conflicted
+++ resolved
@@ -45,11 +45,7 @@
 
     ECCVMProof export_proof();
     ECCVMProof construct_proof();
-<<<<<<< HEAD
-    std::array<OpeningClaim, NUM_SMALL_IPA_EVALUATIONS + 1> reduce_translation_evaluations();
-=======
-    OpeningClaim compute_translation_opening_claim();
->>>>>>> 050ce57b
+    std::array<OpeningClaim, NUM_SMALL_IPA_EVALUATIONS + 1> compute_translation_opening_claims();
 
     std::shared_ptr<Transcript> transcript;
     std::shared_ptr<Transcript> ipa_transcript;
@@ -58,14 +54,8 @@
 
     TranslationEvaluations translation_evaluations;
 
-<<<<<<< HEAD
     std::array<std::string, NUM_SMALL_IPA_EVALUATIONS> evaluation_labels;
     std::array<FF, NUM_SMALL_IPA_EVALUATIONS> evaluation_points;
-=======
-    std::array<std::string, 5> translation_labels = {
-        "Translation:op", "Translation:Px", "Translation:Py", "Translation:z1", "Translation:z2"
-    };
->>>>>>> 050ce57b
 
     std::vector<FF> public_inputs;
 
