--- conflicted
+++ resolved
@@ -23,27 +23,16 @@
     using OuterDeciderProvingKey = DeciderProvingKey_<OuterFlavor>;
 
     using Commitment = MergeVerifier::Commitment;
-<<<<<<< HEAD
-    using TableCommitment = MergeVerifier::TableCommitments;
-    using RecursiveCommitment = GoblinRecursiveVerifier::MergeVerifier::Commitment;
-    using RecursiveTableCommitment = GoblinRecursiveVerifier::MergeVerifier::TableCommitments;
-=======
     using MergeCommitments = MergeVerifier::InputCommitments;
     using RecursiveCommitment = GoblinRecursiveVerifier::MergeVerifier::Commitment;
     using RecursiveMergeCommitments = GoblinRecursiveVerifier::MergeVerifier::InputCommitments;
->>>>>>> 59bc177b
 
     static void SetUpTestSuite() { bb::srs::init_file_crs_factory(bb::srs::bb_crs_path()); }
 
     struct ProverOutput {
         GoblinProof proof;
         Goblin::VerificationKey verifier_input;
-<<<<<<< HEAD
-        TableCommitment t_commitments;
-        TableCommitment T_prev_commitments;
-=======
         MergeCommitments merge_commitments;
->>>>>>> 59bc177b
     };
 
     /**
@@ -70,34 +59,19 @@
         GoblinMockCircuits::construct_simple_circuit(builder);
         goblin_final.op_queue->merge();
         // Subtable values and commitments - needed for (Recursive)MergeVerifier
-<<<<<<< HEAD
-        TableCommitment t_commitments;
-        TableCommitment T_prev_commitments;
-=======
         MergeCommitments merge_commitments;
->>>>>>> 59bc177b
         auto t_current = goblin_final.op_queue->construct_current_ultra_ops_subtable_columns();
         auto T_prev = goblin_final.op_queue->construct_previous_ultra_ops_table_columns();
         CommitmentKey<curve::BN254> pcs_commitment_key(goblin_final.op_queue->get_ultra_ops_table_num_rows());
         for (size_t idx = 0; idx < MegaFlavor::NUM_WIRES; idx++) {
-<<<<<<< HEAD
-            t_commitments[idx] = pcs_commitment_key.commit(t_current[idx]);
-            T_prev_commitments[idx] = pcs_commitment_key.commit(T_prev[idx]);
-=======
             merge_commitments.t_commitments[idx] = pcs_commitment_key.commit(t_current[idx]);
             merge_commitments.T_prev_commitments[idx] = pcs_commitment_key.commit(T_prev[idx]);
->>>>>>> 59bc177b
         }
 
         // Output is a goblin proof plus ECCVM/Translator verification keys
         return { goblin_final.prove(),
                  { std::make_shared<ECCVMVK>(), std::make_shared<TranslatorVK>() },
-<<<<<<< HEAD
-                 t_commitments,
-                 T_prev_commitments };
-=======
                  merge_commitments };
->>>>>>> 59bc177b
     }
 };
 
@@ -107,27 +81,11 @@
  */
 TEST_F(BoomerangGoblinRecursiveVerifierTests, graph_description_basic)
 {
-<<<<<<< HEAD
-    auto [proof, verifier_input, t_commitments, T_prev_commitments] = create_goblin_prover_output();
-=======
     auto [proof, verifier_input, merge_commitments] = create_goblin_prover_output();
->>>>>>> 59bc177b
 
     Builder builder;
 
     // Merge commitments
-<<<<<<< HEAD
-    RecursiveTableCommitment recursive_t_commitments;
-    RecursiveTableCommitment recursive_T_prev_commitments;
-    for (size_t idx = 0; idx < MegaFlavor::NUM_WIRES; idx++) {
-        recursive_t_commitments[idx] = RecursiveCommitment::from_witness(&builder, t_commitments[idx]);
-        recursive_T_prev_commitments[idx] = RecursiveCommitment::from_witness(&builder, T_prev_commitments[idx]);
-    }
-
-    GoblinRecursiveVerifier verifier{ &builder, verifier_input };
-    GoblinRecursiveVerifierOutput output =
-        verifier.verify(proof, recursive_t_commitments, recursive_T_prev_commitments);
-=======
     RecursiveMergeCommitments recursive_merge_commitments;
     for (size_t idx = 0; idx < MegaFlavor::NUM_WIRES; idx++) {
         recursive_merge_commitments.t_commitments[idx] =
@@ -138,7 +96,6 @@
 
     GoblinRecursiveVerifier verifier{ &builder, verifier_input };
     GoblinRecursiveVerifierOutput output = verifier.verify(proof, recursive_merge_commitments);
->>>>>>> 59bc177b
     output.points_accumulator.set_public();
     // Construct and verify a proof for the Goblin Recursive Verifier circuit
     {
