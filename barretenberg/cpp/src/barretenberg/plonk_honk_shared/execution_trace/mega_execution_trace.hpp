// === AUDIT STATUS ===
// internal:    { status: not started, auditors: [], date: YYYY-MM-DD }
// external_1:  { status: not started, auditors: [], date: YYYY-MM-DD }
// external_2:  { status: not started, auditors: [], date: YYYY-MM-DD }
// =====================

#pragma once

#include "barretenberg/common/ref_vector.hpp"
#include "barretenberg/common/zip_view.hpp"
#include "barretenberg/ecc/curves/bn254/fr.hpp"
#include "barretenberg/numeric/bitop/get_msb.hpp"
#include "barretenberg/plonk_honk_shared/execution_trace/execution_trace_block.hpp"
#include "barretenberg/plonk_honk_shared/types/circuit_type.hpp"

namespace bb {

/**
 * @brief A container indexed by the types of the blocks in the execution trace.
 *
 * @details We instantiate this both to contain the actual gates of an execution trace, and also to describe different
 * trace structures (i.e., sets of capacities for each block type, which we use to optimize the folding prover).
 * Note: the ecc_op block has to be the first in the execution trace to not break the Goblin functionality.
 */
template <typename T> struct MegaTraceBlockData {
    T ecc_op;
    T busread;
    T lookup;
    T pub_inputs;
    T arithmetic;
    T delta_range;
    T elliptic;
    T aux;
    T poseidon2_external;
    T poseidon2_internal;
    T overflow; // block gates of arbitrary type that overflow their designated block

    std::vector<std::string_view> get_labels() const
    {
        return { "ecc_op",      "busread",  "lookup", "pub_inputs",         "arithmetic",
                 "delta_range", "elliptic", "aux",    "poseidon2_external", "poseidon2_internal",
                 "overflow" };
    }

    auto get()
    {
        return RefArray{ ecc_op,      busread,  lookup, pub_inputs,         arithmetic,
                         delta_range, elliptic, aux,    poseidon2_external, poseidon2_internal,
                         overflow };
    }

    auto get() const
    {
        return RefArray{ ecc_op,      busread,  lookup, pub_inputs,         arithmetic,
                         delta_range, elliptic, aux,    poseidon2_external, poseidon2_internal,
                         overflow };
    }

    auto get_gate_blocks() const
    {
        return RefArray{
            busread, lookup, arithmetic, delta_range, elliptic, aux, poseidon2_external, poseidon2_internal,
        };
    }

    size_t size() const
        requires std::same_as<T, uint32_t>
    {
        size_t result{ 0 };
        for (const auto& block_size : get()) {
            result += block_size;
        }
        return static_cast<size_t>(result);
    }

    bool operator==(const MegaTraceBlockData& other) const = default;
};

using TraceStructure = MegaTraceBlockData<uint32_t>;

struct TraceSettings {
    std::optional<TraceStructure> structure;
    // The size of the overflow block. Specified separately because it is allowed to be determined at runtime in the
    // context of VK computation
    uint32_t overflow_capacity = 0;

    // This size is used as a hint to the BN254 Commitment Key needed in the CIVC.
    // TODO(https://github.com/AztecProtocol/barretenberg/issues/1319): This can be removed once the prover knows all
    // the circuit sizes in advance.
    size_t size() const { return (structure ? structure->size() : 0) + static_cast<size_t>(overflow_capacity); }

    size_t dyadic_size() const { return numeric::round_up_power_2(size()); }
};

class MegaTraceBlock : public ExecutionTraceBlock<fr, /*NUM_WIRES_ */ 4, /*NUM_SELECTORS_*/ 14> {
    using SelectorType = ExecutionTraceBlock<fr, 4, 14>::SelectorType;

  public:
    void populate_wires(const uint32_t& idx_1, const uint32_t& idx_2, const uint32_t& idx_3, const uint32_t& idx_4)
    {
#ifdef CHECK_CIRCUIT_STACKTRACES
        this->stack_traces.populate();
#endif
        this->tracy_gate();
        this->wires[0].emplace_back(idx_1);
        this->wires[1].emplace_back(idx_2);
        this->wires[2].emplace_back(idx_3);
        this->wires[3].emplace_back(idx_4);
    }

    auto& w_l() { return std::get<0>(this->wires); };
    auto& w_r() { return std::get<1>(this->wires); };
    auto& w_o() { return std::get<2>(this->wires); };
    auto& w_4() { return std::get<3>(this->wires); };

    auto& q_m() { return this->selectors[0]; };
    auto& q_c() { return this->selectors[1]; };
    auto& q_1() { return this->selectors[2]; };
    auto& q_2() { return this->selectors[3]; };
    auto& q_3() { return this->selectors[4]; };
    auto& q_4() { return this->selectors[5]; };
    auto& q_busread() { return this->selectors[6]; };
    auto& q_lookup_type() { return this->selectors[7]; };
    auto& q_arith() { return this->selectors[8]; };
    auto& q_delta_range() { return this->selectors[9]; };
    auto& q_elliptic() { return this->selectors[10]; };
    auto& q_aux() { return this->selectors[11]; };
    auto& q_poseidon2_external() { return this->selectors[12]; };
    auto& q_poseidon2_internal() { return this->selectors[13]; };

    RefVector<SelectorType> get_gate_selectors()
    {
        return {
            q_busread(),
            q_lookup_type(),
            q_arith(),
            q_delta_range(),
            q_elliptic(),
            q_aux(),
            q_poseidon2_external(),
            q_poseidon2_internal(),
        };
    }

    /**
     * @brief Add zeros to all selectors which are not part of the conventional Ultra arithmetization
     * @details Facilitates reuse of Ultra gate construction functions in arithmetizations which extend the
     * conventional Ultra arithmetization
     *
     */
    void pad_additional() { q_busread().emplace_back(0); };

    /**
     * @brief Resizes all selectors which are not part of the conventional Ultra arithmetization
     * @details Facilitates reuse of Ultra gate construction functions in arithmetizations which extend the
     * conventional Ultra arithmetization
     * @param new_size
     */
    void resize_additional(size_t new_size) { q_busread().resize(new_size); };
};

class MegaExecutionTraceBlocks : public MegaTraceBlockData<MegaTraceBlock> {
  public:
    /**
     * @brief Defines the circuit block types for the Mega arithmetization
     * @note Its useful to define this as a template since it is used to actually store gate data (T = MegaTraceBlock)
     * but also to store corresponding block sizes (T = uint32_t) for the structured trace or dynamic block size
     * tracking in ClientIvc.
     *
     * @tparam T
     */

    static constexpr size_t NUM_WIRES = MegaTraceBlock::NUM_WIRES;
    static constexpr size_t NUM_SELECTORS = MegaTraceBlock::NUM_SELECTORS;

    using FF = fr;

    bool has_overflow = false; // indicates whether the overflow block has non-zero fixed or actual size

    MegaExecutionTraceBlocks()
    {
        this->aux.has_ram_rom = true;
        this->pub_inputs.is_pub_inputs = true;
    }

    void set_fixed_block_sizes(const TraceSettings& settings)
    {
        if (settings.structure) {
            for (auto [block, size] : zip_view(this->get(), settings.structure.value().get())) {
                block.fixed_size = size;
            }
        }

        this->overflow.fixed_size = settings.overflow_capacity;
    }

    void compute_offsets(bool is_structured)
    {
        uint32_t offset = 1; // start at 1 because the 0th row is unused for selectors for Honk
        for (auto& block : this->get()) {
            block.trace_offset = offset;
            offset += block.get_fixed_size(is_structured);
        }
    }

    void summarize() const
    {
        info("Gate blocks summary: (actual gates / fixed capacity)");
        info("goblin ecc op :\t", this->ecc_op.size(), "/", this->ecc_op.get_fixed_size());
        info("busread       :\t", this->busread.size(), "/", this->busread.get_fixed_size());
        info("lookups       :\t", this->lookup.size(), "/", this->lookup.get_fixed_size());
        info("pub inputs    :\t",
             this->pub_inputs.size(),
             "/",
             this->pub_inputs.get_fixed_size(),
             " (populated in decider pk constructor)");
        info("arithmetic    :\t", this->arithmetic.size(), "/", this->arithmetic.get_fixed_size());
        info("delta range   :\t", this->delta_range.size(), "/", this->delta_range.get_fixed_size());
        info("elliptic      :\t", this->elliptic.size(), "/", this->elliptic.get_fixed_size());
        info("auxiliary     :\t", this->aux.size(), "/", this->aux.get_fixed_size());
        info("poseidon ext  :\t", this->poseidon2_external.size(), "/", this->poseidon2_external.get_fixed_size());
        info("poseidon int  :\t", this->poseidon2_internal.size(), "/", this->poseidon2_internal.get_fixed_size());
        info("overflow      :\t", this->overflow.size(), "/", this->overflow.get_fixed_size());
        info("");
    }

    // Get cumulative size of all blocks
    size_t get_total_content_size()
    {
        size_t total_size(0);
        for (const auto& block : this->get()) {
            total_size += block.size();
        }
        return total_size;
    }

    size_t get_structured_dyadic_size() const
    {
        size_t total_size = 1; // start at 1 because the 0th row is unused for selectors for Honk
        for (const auto& block : this->get()) {
            total_size += block.get_fixed_size();
        }

        auto log2_n = static_cast<size_t>(numeric::get_msb(total_size));
        if ((1UL << log2_n) != (total_size)) {
            ++log2_n;
        }
        return 1UL << log2_n;
    }

    bool operator==(const MegaExecutionTraceBlocks& other) const = default;

    // Note: Unused. Needed only for consistency with Ultra arith (which is used by Plonk)
    inline static const std::vector<std::string> selector_names = {};
};

/**
 * @brief A tiny structuring (for testing without recursive verifications only)
 */
static constexpr TraceStructure TINY_TEST_STRUCTURE{ .ecc_op = 18,
                                                     .busread = 3,
                                                     .lookup = 2,
                                                     .pub_inputs = 20,
                                                     .arithmetic = 1 << 14,
                                                     .delta_range = 5,
                                                     .elliptic = 2,
                                                     .aux = 10,
                                                     .poseidon2_external = 2,
                                                     .poseidon2_internal = 2,
                                                     .overflow = 0 };

/**
 * @brief An arbitrary but small-ish structuring that can be used for generic unit testing with non-trivial circuits
 */

static constexpr TraceStructure SMALL_TEST_STRUCTURE{ .ecc_op = 1 << 14,
                                                      .busread = 1 << 14,
                                                      .lookup = 1 << 14,
                                                      .pub_inputs = 1 << 14,
                                                      .arithmetic = 1 << 15,
                                                      .delta_range = 1 << 14,
                                                      .elliptic = 1 << 14,
                                                      .aux = 1 << 14,
                                                      .poseidon2_external = 1 << 14,
                                                      .poseidon2_internal = 1 << 15,
                                                      .overflow = 0 };

/**
<<<<<<< HEAD
 * @brief A minimal structuring specifically tailored to the medium complexity transaction of the Client IVC
 * benchmark.
 */
static constexpr TraceStructure CLIENT_IVC_BENCH_STRUCTURE{ .ecc_op = 1 << 10,
                                                            .busread = 1 << 7,
                                                            .lookup = 72000,
                                                            .pub_inputs = 1 << 7,
                                                            .arithmetic = 170000,
                                                            .delta_range = 90000,
                                                            .elliptic = 9000,
                                                            .aux = 136000,
                                                            .poseidon2_external = 5000,
                                                            .poseidon2_internal =
                                                                25000, // Should be 5.7x poseidon2_external
                                                            .overflow = 0 };

/**
=======
>>>>>>> 5f2097ce
 * @brief An example structuring of size 2^18.
 */
static constexpr TraceStructure EXAMPLE_18{ .ecc_op = 1 << 10,
                                            .busread = 1 << 6,
                                            .lookup = 36000,
                                            .pub_inputs = 1 << 6,
                                            .arithmetic = 84000,
                                            .delta_range = 45000,
                                            .elliptic = 9000,
                                            .aux = 68000,
                                            .poseidon2_external = 2500,
                                            .poseidon2_internal = 14000,
                                            .overflow = 0 };

/**
 * @brief An example structuring of size 2^20.
 */
static constexpr TraceStructure EXAMPLE_20{ .ecc_op = 1 << 11,
                                            .busread = 1 << 8,
                                            .lookup = 144000,
                                            .pub_inputs = 1 << 8,
                                            .arithmetic = 396000,
                                            .delta_range = 180000,
                                            .elliptic = 18000,
                                            .aux = 272000,
                                            .poseidon2_external = 5000,
                                            .poseidon2_internal = 28000,
                                            .overflow = 0 };

/**
 * @brief Structuring tailored to the full e2e TS test (Currently optimized for five key testnet transactions)
 */
static constexpr TraceStructure AZTEC_TRACE_STRUCTURE{ .ecc_op = 1 << 10,
                                                       .busread = 6000,
                                                       .lookup = 15000,
                                                       .pub_inputs = 5000,
                                                       .arithmetic = 56000,
                                                       .delta_range = 18000,
                                                       .elliptic = 6000,
                                                       .aux = 26000,
                                                       .poseidon2_external = 17000,
                                                       .poseidon2_internal = 92000,
                                                       .overflow = 0 };

template <typename T>
concept HasAdditionalSelectors = IsAnyOf<T, MegaExecutionTraceBlocks>;
} // namespace bb<|MERGE_RESOLUTION|>--- conflicted
+++ resolved
@@ -286,26 +286,6 @@
                                                       .overflow = 0 };
 
 /**
-<<<<<<< HEAD
- * @brief A minimal structuring specifically tailored to the medium complexity transaction of the Client IVC
- * benchmark.
- */
-static constexpr TraceStructure CLIENT_IVC_BENCH_STRUCTURE{ .ecc_op = 1 << 10,
-                                                            .busread = 1 << 7,
-                                                            .lookup = 72000,
-                                                            .pub_inputs = 1 << 7,
-                                                            .arithmetic = 170000,
-                                                            .delta_range = 90000,
-                                                            .elliptic = 9000,
-                                                            .aux = 136000,
-                                                            .poseidon2_external = 5000,
-                                                            .poseidon2_internal =
-                                                                25000, // Should be 5.7x poseidon2_external
-                                                            .overflow = 0 };
-
-/**
-=======
->>>>>>> 5f2097ce
  * @brief An example structuring of size 2^18.
  */
 static constexpr TraceStructure EXAMPLE_18{ .ecc_op = 1 << 10,
