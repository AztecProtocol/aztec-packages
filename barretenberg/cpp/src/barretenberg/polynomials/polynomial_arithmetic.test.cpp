--- conflicted
+++ resolved
@@ -363,273 +363,6 @@
     EXPECT_EQ((result == expected), true);
 }
 
-<<<<<<< HEAD
-TEST(polynomials, divide_by_vanishing_polynomial)
-{
-    // generate mock polys A(X), B(X), C(X)
-    // A(X)B(X) - C(X) = 0 mod Z_H'(X)
-    // A(X)B(X) - C(X) = 0 mod Z_H(X)
-
-    constexpr size_t n = 16;
-
-    Polynomial<fr> A(2 * n);
-    Polynomial<fr> B(2 * n);
-    Polynomial<fr> C(2 * n);
-
-    for (size_t i = 0; i < 13; ++i) {
-        A.at(i) = fr::random_element();
-        B.at(i) = fr::random_element();
-        C.at(i) = A[i] * B[i];
-    }
-    for (size_t i = 13; i < 16; ++i) {
-        A.at(i) = 1;
-        B.at(i) = 2;
-        C.at(i) = 3;
-    }
-
-    evaluation_domain small_domain(n);
-    evaluation_domain large_domain(2 * n);
-
-    small_domain.compute_lookup_table();
-    large_domain.compute_lookup_table();
-
-    polynomial_arithmetic::ifft(A.data(), small_domain);
-    polynomial_arithmetic::ifft(B.data(), small_domain);
-    polynomial_arithmetic::ifft(C.data(), small_domain);
-
-    fr z = fr::random_element();
-    fr a_eval = A.evaluate(z, n);
-    fr b_eval = B.evaluate(z, n);
-    fr c_eval = C.evaluate(z, n);
-
-    polynomial_arithmetic::coset_fft(A.data(), large_domain);
-    polynomial_arithmetic::coset_fft(B.data(), large_domain);
-    polynomial_arithmetic::coset_fft(C.data(), large_domain);
-
-    // compute A(X) * B(X) - C(X)
-    Polynomial<fr> R(2 * n);
-
-    polynomial_arithmetic::mul(A.data(), B.data(), R.data(), large_domain);
-    polynomial_arithmetic::sub(R.data(), C.data(), R.data(), large_domain);
-
-    Polynomial<fr> R_copy(2 * n);
-    R_copy = R;
-
-    polynomial_arithmetic::divide_by_pseudo_vanishing_polynomial({ R.data() }, small_domain, large_domain, 3);
-    polynomial_arithmetic::coset_ifft(R.data(), large_domain);
-
-    fr r_eval = R.evaluate(z, 2 * n);
-
-    fr Z_H_eval = (z.pow(16) - 1) / ((z - small_domain.root_inverse) * (z - small_domain.root_inverse.sqr()) *
-                                     (z - small_domain.root_inverse * small_domain.root_inverse.sqr()));
-
-    fr lhs = a_eval * b_eval - c_eval;
-    fr rhs = r_eval * Z_H_eval;
-    EXPECT_EQ(lhs, rhs);
-
-    polynomial_arithmetic::divide_by_pseudo_vanishing_polynomial({ R_copy.data() }, small_domain, large_domain, 0);
-    polynomial_arithmetic::coset_ifft(R_copy.data(), large_domain);
-
-    r_eval = R_copy.evaluate(z, 2 * n);
-    fr Z_H_vanishing_eval = (z.pow(16) - 1);
-    rhs = r_eval * Z_H_vanishing_eval;
-    EXPECT_EQ((lhs == rhs), false);
-}
-
-TEST(polynomials, partial_fft_serial)
-{
-    constexpr size_t n = 2;
-    fr poly_eval[4 * n];
-    fr poly_partial_fft[4 * n];
-
-    evaluation_domain large_domain = evaluation_domain(4 * n);
-    large_domain.compute_lookup_table();
-
-    for (size_t i = 0; i < 4 * n; ++i) {
-        poly_eval[i] = fr::random_element();
-        poly_partial_fft[i] = 0;
-    }
-
-    polynomial_arithmetic::partial_fft_serial(poly_eval, poly_partial_fft, large_domain);
-
-    fr eval_point = fr::random_element();
-    fr expected = polynomial_arithmetic::compute_barycentric_evaluation(poly_eval, 4 * n, eval_point, large_domain);
-
-    fr inner_poly_eval = 0;
-    fr x_pow_4n = eval_point.pow(static_cast<uint64_t>(4 * n));
-    fr x_pow_4 = eval_point.pow(4);
-    fr x_pow_3 = eval_point.pow(3);
-    fr x_pow_2 = eval_point.pow(2);
-    fr root = large_domain.root;
-    fr root_pow = 1;
-    fr result = 0;
-
-    for (size_t i = 0; i < n; ++i) {
-        inner_poly_eval = poly_partial_fft[i] + poly_partial_fft[n + i] * eval_point +
-                          poly_partial_fft[2 * n + i] * x_pow_2 + poly_partial_fft[3 * n + i] * x_pow_3;
-        root_pow = root.pow(static_cast<uint64_t>(4 * i));
-        result += (inner_poly_eval / (x_pow_4 - root_pow));
-    }
-    result *= (x_pow_4n - 1);
-    result /= large_domain.size;
-
-    EXPECT_EQ(result, expected);
-}
-
-TEST(polynomials, partial_fft_parallel)
-{
-    constexpr size_t n = 2;
-    fr poly_eval[4 * n];
-
-    evaluation_domain large_domain = evaluation_domain(4 * n);
-    large_domain.compute_lookup_table();
-
-    for (size_t i = 0; i < 4 * n; ++i) {
-        poly_eval[i] = fr::random_element();
-    }
-
-    fr eval_point = fr::random_element();
-    fr expected = polynomial_arithmetic::compute_barycentric_evaluation(poly_eval, 4 * n, eval_point, large_domain);
-
-    polynomial_arithmetic::partial_fft(poly_eval, large_domain);
-
-    fr inner_poly_eval = 0;
-    fr x_pow_4n = eval_point.pow(static_cast<uint64_t>(4 * n));
-    fr x_pow_4 = eval_point.pow(4);
-    fr x_pow_3 = eval_point.pow(3);
-    fr x_pow_2 = eval_point.pow(2);
-    fr root = large_domain.root;
-    fr root_pow = 1;
-    fr result = 0;
-
-    for (size_t i = 0; i < n; ++i) {
-        inner_poly_eval = poly_eval[i] + poly_eval[n + i] * eval_point + poly_eval[2 * n + i] * x_pow_2 +
-                          poly_eval[3 * n + i] * x_pow_3;
-        root_pow = root.pow(static_cast<uint64_t>(4 * i));
-        result += (inner_poly_eval / (x_pow_4 - root_pow));
-    }
-    result *= (x_pow_4n - 1);
-    result /= large_domain.size;
-
-    EXPECT_EQ(result, expected);
-}
-
-TEST(polynomials, partial_coset_fft_output)
-{
-    constexpr size_t n = 64;
-    fr poly_coset_fft[4 * n];
-    fr poly_coset_fft_copy[4 * n];
-
-    evaluation_domain large_domain = evaluation_domain(4 * n);
-    large_domain.compute_lookup_table();
-    evaluation_domain small_domain = evaluation_domain(n);
-    small_domain.compute_lookup_table();
-
-    for (size_t i = 0; i < 4 * n; ++i) {
-        poly_coset_fft[i] = fr::random_element();
-        poly_coset_fft_copy[i] = poly_coset_fft[i];
-    }
-
-    // Compute R_{i,s} = \sum_{k=0}^{3} Y_{i + kn} . ω^{(i + kn)(s + 1)}
-    polynomial_arithmetic::partial_fft(poly_coset_fft_copy, large_domain);
-
-    // Compute R'_{i,s} = (g^{s - 3} / (4 * ω^{4i})) . R_{i,s}
-    fr constant = (large_domain.generator_inverse.pow(4) * large_domain.four_inverse);
-    polynomial_arithmetic::partial_fft(poly_coset_fft, large_domain, constant, true);
-
-    for (size_t i = 0; i < n; ++i) {
-        fr current_root = small_domain.root_inverse.pow(i);
-        fr multiplicand = constant * current_root;
-        for (size_t s = 0; s < 4; ++s) {
-            multiplicand *= large_domain.generator;
-            EXPECT_EQ(poly_coset_fft_copy[(3 - s) * n + i] * multiplicand, poly_coset_fft[(3 - s) * n + i]);
-        }
-    }
-}
-
-TEST(polynomials, partial_coset_fft)
-{
-    constexpr size_t n = 64;
-    fr poly_coset_fft[4 * n];
-
-    evaluation_domain large_domain = evaluation_domain(4 * n);
-    large_domain.compute_lookup_table();
-    evaluation_domain small_domain = evaluation_domain(n);
-    small_domain.compute_lookup_table();
-
-    for (size_t i = 0; i < n; ++i) {
-        poly_coset_fft[i] = fr::random_element();
-        poly_coset_fft[i + n] = 0;
-        poly_coset_fft[i + 2 * n] = 0;
-        poly_coset_fft[i + 3 * n] = 0;
-    }
-
-    polynomial_arithmetic::coset_fft(poly_coset_fft, large_domain);
-
-    fr zeta = fr::random_element();
-    fr expected = polynomial_arithmetic::evaluate_from_fft(poly_coset_fft, large_domain, zeta, small_domain);
-
-    // Compute R'_{i,s} = (g^{s - 3} / (4 * ω^{4i})) . R_{i,s}
-    fr constant = (large_domain.generator_inverse.pow(4) * large_domain.four_inverse);
-    polynomial_arithmetic::partial_fft(poly_coset_fft, large_domain, constant, true);
-
-    fr zeta_by_g_four = (zeta * large_domain.generator_inverse).pow(4);
-    fr numerator = zeta_by_g_four.pow(n) - 1;
-    fr result = 0;
-
-    for (size_t i = 0; i < n; ++i) {
-        fr current_root = small_domain.root_inverse.pow(i);
-        fr internal_term = 0;
-        fr multiplicand = 1;
-        fr denominator = (zeta_by_g_four * current_root - 1);
-        for (size_t s = 0; s < 4; ++s) {
-            internal_term += (poly_coset_fft[s * n + i] * multiplicand);
-            multiplicand *= zeta;
-        }
-        result += (internal_term / denominator);
-    }
-    result *= (numerator / n);
-
-    EXPECT_EQ(result, expected);
-}
-
-TEST(polynomials, partial_coset_fft_evaluation)
-{
-    constexpr size_t n = 64;
-    fr poly_coset_fft[4 * n];
-
-    evaluation_domain large_domain = evaluation_domain(4 * n);
-    large_domain.compute_lookup_table();
-    evaluation_domain small_domain = evaluation_domain(n);
-    small_domain.compute_lookup_table();
-
-    for (size_t i = 0; i < 4 * n; ++i) {
-        poly_coset_fft[i] = fr::random_element();
-    }
-
-    fr zeta = fr::random_element();
-    fr expected = polynomial_arithmetic::compute_barycentric_evaluation(
-        poly_coset_fft, 4 * n, zeta * large_domain.generator_inverse, large_domain);
-
-    // Compute R'_{i,s} = (g^{s - 3} / (4 * ω^{4i})) . R_{i,s}
-    fr constant = (large_domain.generator_inverse.pow(4) * large_domain.four_inverse);
-    polynomial_arithmetic::partial_fft(poly_coset_fft, large_domain, constant, true);
-
-    fr zeta_by_g_four = (zeta * large_domain.generator_inverse).pow(4);
-
-    fr result = 0, multiplicand = 1;
-    for (size_t s = 0; s < 4; ++s) {
-        fr local_eval = polynomial_arithmetic::compute_barycentric_evaluation(
-            &poly_coset_fft[s * n], n, zeta_by_g_four, small_domain);
-        result += (local_eval * multiplicand);
-        multiplicand *= zeta;
-    }
-
-    EXPECT_EQ(result, expected);
-}
-
-=======
->>>>>>> 9978b5c8
 TEST(polynomials, linear_poly_product)
 {
     constexpr size_t n = 64;
