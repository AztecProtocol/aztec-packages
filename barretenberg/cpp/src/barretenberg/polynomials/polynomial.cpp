<<<<<<< HEAD
=======
#include "polynomial.hpp"
#include "barretenberg/common/assert.hpp"
#include "barretenberg/common/slab_allocator.hpp"
#include "barretenberg/common/thread.hpp"
#include "barretenberg/common/thread_utils.hpp"
#include "polynomial_arithmetic.hpp"
>>>>>>> 95236955
#include <cstddef>
#include <fcntl.h>
#include <list>
#include <memory>
#include <mutex>
#include <sys/stat.h>
#include <unordered_map>
#include <utility>

#include "barretenberg/common/assert.hpp"
#include "barretenberg/common/slab_allocator.hpp"
#include "barretenberg/common/thread.hpp"
#include "barretenberg/common/thread_utils.hpp"
#include "polynomial.hpp"
#include "polynomial_arithmetic.hpp"

namespace barretenberg {
/**
 * Constructors / Destructors
 **/
template <typename Fr>
Polynomial<Fr>::Polynomial(const size_t size_)
    : coefficients_(nullptr)
    , size_(size_)
{
    if (capacity() > 0) {
        coefficients_ = allocate_aligned_memory(sizeof(Fr) * capacity());
    }
    memset(static_cast<void*>(coefficients_.get()), 0, sizeof(Fr) * capacity());
}

template <typename Fr>
Polynomial<Fr>::Polynomial(const Polynomial<Fr>& other)
    : Polynomial<Fr>(other, other.size())
{}

template <typename Fr>
Polynomial<Fr>::Polynomial(const Polynomial<Fr>& other, const size_t target_size)
    : size_(std::max(target_size, other.size()))
{
    // info("Polynomial EXPENSIVE Copy ctor size ", size_);
    coefficients_ = allocate_aligned_memory(sizeof(Fr) * capacity());

    if (other.coefficients_ != nullptr) {
        memcpy(static_cast<void*>(coefficients_.get()),
               static_cast<void*>(other.coefficients_.get()),
               sizeof(Fr) * other.size_);
    }
    zero_memory_beyond(other.size_);
}

template <typename Fr>
Polynomial<Fr>::Polynomial(Polynomial<Fr>&& other) noexcept
    : coefficients_(std::exchange(other.coefficients_, nullptr))
    , size_(std::exchange(other.size_, 0))
{
    // info("Move ctor Polynomial took ownership of ", coefficients_, " size ", size_);
}

template <typename Fr>
Polynomial<Fr>::Polynomial(std::span<const Fr> coefficients)
    : size_(coefficients.size())
{
    coefficients_ = allocate_aligned_memory(sizeof(Fr) * capacity());
    // info("Polynomial span ctor new buf at ", coefficients_, " size ", size_);
    memcpy(static_cast<void*>(coefficients_.get()),
           static_cast<void const*>(coefficients.data()),
           sizeof(Fr) * coefficients.size());
}

template <typename Fr>
Polynomial<Fr>::Polynomial(std::span<const Fr> interpolation_points, std::span<const Fr> evaluations)
    : Polynomial(interpolation_points.size())
{
    ASSERT(size_ > 0);

    // info("Polynomial INTERPOLATION ctor.");

    polynomial_arithmetic::compute_efficient_interpolation(
        evaluations.data(), coefficients_.get(), interpolation_points.data(), size_);
}

template <typename Fr> Polynomial<Fr>::~Polynomial() {}

// Assignments

template <typename Fr> Polynomial<Fr>& Polynomial<Fr>::operator=(const Polynomial<Fr>& other)
{
    // info("Polynomial EXPENSIVE copy assignment.");
    size_ = other.size_;

    coefficients_ = allocate_aligned_memory(sizeof(Fr) * capacity());

    if (other.coefficients_ != nullptr) {
        memcpy(static_cast<void*>(coefficients_.get()),
               static_cast<void*>(other.coefficients_.get()),
               sizeof(Fr) * other.size_);
    }
    zero_memory_beyond(size_);
    return *this;
}

template <typename Fr> Polynomial<Fr>& Polynomial<Fr>::operator=(Polynomial&& other) noexcept
{
    if (&other == this) {
        return *this;
    }

    // info("Polynomial move assignment.");
    // simultaneously set members and clear other
    coefficients_ = std::exchange(other.coefficients_, nullptr);
    size_ = std::exchange(other.size_, 0);

    return *this;
}

// #######

template <typename Fr> Fr Polynomial<Fr>::evaluate(const Fr& z, const size_t target_size) const
{
    return polynomial_arithmetic::evaluate(coefficients_.get(), z, target_size);
}

template <typename Fr> Fr Polynomial<Fr>::evaluate(const Fr& z) const
{
    return polynomial_arithmetic::evaluate(coefficients_.get(), z, size_);
}

/**
 * @brief sets a block of memory to all zeroes
 * Used to zero out unintialized memory to ensure that, when writing to the polynomial in future,
 * memory requests made to the OS do not return virtual pages (performance optimisation).
 * Used, for example, when one polynomial is instantiated from another one with size_>= other.size_.
 *
 * @param opening_proof Opening proof computed by `batch_open`
 * @param commitment_data Describes each polynomial being opened: its commitment, the opening points used and the
 * polynomial evaluations
 */
template <typename Fr> void Polynomial<Fr>::zero_memory_beyond(const size_t start_position)
{
    size_t end = capacity();
    ASSERT(end >= start_position);

    size_t delta = end - start_position;
    if (delta > 0) {
        ASSERT(coefficients_);
        memset(static_cast<void*>(&coefficients_.get()[start_position]), 0, sizeof(Fr) * delta);
    }
}

/**
 * FFTs
 **/

template <typename Fr>
void Polynomial<Fr>::fft(const EvaluationDomain<Fr>& domain)
    requires polynomial_arithmetic::SupportsFFT<Fr>
{
    ASSERT(in_place_operation_viable(domain.size));
    zero_memory_beyond(domain.size);

    polynomial_arithmetic::fft(coefficients_.get(), domain);
}

template <typename Fr>
void Polynomial<Fr>::partial_fft(const EvaluationDomain<Fr>& domain, Fr constant, bool is_coset)
    requires polynomial_arithmetic::SupportsFFT<Fr>
{
    ASSERT(in_place_operation_viable(domain.size));
    zero_memory_beyond(domain.size);

    polynomial_arithmetic::partial_fft(coefficients_.get(), domain, constant, is_coset);
}

template <typename Fr>
void Polynomial<Fr>::coset_fft(const EvaluationDomain<Fr>& domain)
    requires polynomial_arithmetic::SupportsFFT<Fr>
{
    ASSERT(in_place_operation_viable(domain.size));
    zero_memory_beyond(domain.size);

    polynomial_arithmetic::coset_fft(coefficients_.get(), domain);
}

template <typename Fr>
void Polynomial<Fr>::coset_fft(const EvaluationDomain<Fr>& domain,
                               const EvaluationDomain<Fr>& large_domain,
                               const size_t domain_extension)
    requires polynomial_arithmetic::SupportsFFT<Fr>
{
    size_t extended_size = domain.size * domain_extension;

    ASSERT(in_place_operation_viable(extended_size));
    zero_memory_beyond(extended_size);

    polynomial_arithmetic::coset_fft(coefficients_.get(), domain, large_domain, domain_extension);
}

template <typename Fr>
void Polynomial<Fr>::coset_fft_with_constant(const EvaluationDomain<Fr>& domain, const Fr& constant)
    requires polynomial_arithmetic::SupportsFFT<Fr>
{
    ASSERT(in_place_operation_viable(domain.size));
    zero_memory_beyond(domain.size);

    polynomial_arithmetic::coset_fft_with_constant(coefficients_.get(), domain, constant);
}

template <typename Fr>
void Polynomial<Fr>::coset_fft_with_generator_shift(const EvaluationDomain<Fr>& domain, const Fr& constant)
    requires polynomial_arithmetic::SupportsFFT<Fr>
{
    ASSERT(in_place_operation_viable(domain.size));
    zero_memory_beyond(domain.size);

    polynomial_arithmetic::coset_fft_with_generator_shift(coefficients_.get(), domain, constant);
}

template <typename Fr>
void Polynomial<Fr>::ifft(const EvaluationDomain<Fr>& domain)
    requires polynomial_arithmetic::SupportsFFT<Fr>
{
    ASSERT(in_place_operation_viable(domain.size));
    zero_memory_beyond(domain.size);

    polynomial_arithmetic::ifft(coefficients_.get(), domain);
}

template <typename Fr>
void Polynomial<Fr>::ifft_with_constant(const EvaluationDomain<Fr>& domain, const Fr& constant)
    requires polynomial_arithmetic::SupportsFFT<Fr>
{
    ASSERT(in_place_operation_viable(domain.size));
    zero_memory_beyond(domain.size);

    polynomial_arithmetic::ifft_with_constant(coefficients_.get(), domain, constant);
}

template <typename Fr>
void Polynomial<Fr>::coset_ifft(const EvaluationDomain<Fr>& domain)
    requires polynomial_arithmetic::SupportsFFT<Fr>
{
    ASSERT(in_place_operation_viable(domain.size));
    zero_memory_beyond(domain.size);

    polynomial_arithmetic::coset_ifft(coefficients_.get(), domain);
}

template <typename Fr>
Fr Polynomial<Fr>::compute_kate_opening_coefficients(const Fr& z)
    requires polynomial_arithmetic::SupportsFFT<Fr>
{
    return polynomial_arithmetic::compute_kate_opening_coefficients(coefficients_.get(), coefficients_.get(), z, size_);
}

template <typename Fr>
Fr Polynomial<Fr>::compute_barycentric_evaluation(const Fr& z, const EvaluationDomain<Fr>& domain)
    requires polynomial_arithmetic::SupportsFFT<Fr>
{
    return polynomial_arithmetic::compute_barycentric_evaluation(coefficients_.get(), domain.size, z, domain);
}

template <typename Fr>
Fr Polynomial<Fr>::evaluate_from_fft(const EvaluationDomain<Fr>& large_domain,
                                     const Fr& z,
                                     const EvaluationDomain<Fr>& small_domain)
    requires polynomial_arithmetic::SupportsFFT<Fr>

{
    return polynomial_arithmetic::evaluate_from_fft(coefficients_.get(), large_domain, z, small_domain);
}

template <typename Fr> void Polynomial<Fr>::add_scaled(std::span<const Fr> other, Fr scaling_factor)
{
    const size_t other_size = other.size();
    ASSERT(in_place_operation_viable(other_size));

<<<<<<< HEAD
    /** TODO parallelize using some kind of generic evaluation domain
     *  we really only need to know the thread size, but we don't need all the FFT roots
     */
    // size_t num_threads = get_num_cpus_pow2();
    size_t num_threads = calc_num_threads(other_size, MIN_ITERS_PER_THREAD);
=======
    // Calculates number of threads with thread_utils::calculate_num_threads
    size_t num_threads = thread_utils::calculate_num_threads(other_size);
>>>>>>> 95236955
    size_t range_per_thread = other_size / num_threads;
    size_t leftovers = other_size - (range_per_thread * num_threads);
    parallel_for(num_threads, [&](size_t j) {
        size_t offset = j * range_per_thread;
        size_t end = (j == num_threads - 1) ? offset + range_per_thread + leftovers : offset + range_per_thread;
<<<<<<< HEAD
        for (size_t i = offset; i < end; ++i)
            coefficients_.get()[i] += scaling_factor * other[i];
    });
    // for (size_t i = 0; i < other_size; ++i) {
    //     coefficients_.get()[i] += scaling_factor * other[i];
    // }
=======
        for (size_t i = offset; i < end; ++i) {
            coefficients_.get()[i] += scaling_factor * other[i];
        }
    });
>>>>>>> 95236955
}

template <typename Fr> Polynomial<Fr>& Polynomial<Fr>::operator+=(std::span<const Fr> other)
{
    const size_t other_size = other.size();
    ASSERT(in_place_operation_viable(other_size));

<<<<<<< HEAD
    /** TODO parallelize using some kind of generic evaluation domain
     *  we really only need to know the thread size, but we don't need all the FFT roots
     */
    // size_t num_threads = get_num_cpus_pow2();
    size_t num_threads = calc_num_threads(other_size, MIN_ITERS_PER_THREAD);
=======
    size_t num_threads = thread_utils::calculate_num_threads(other_size);
>>>>>>> 95236955
    size_t range_per_thread = other_size / num_threads;
    size_t leftovers = other_size - (range_per_thread * num_threads);
    parallel_for(num_threads, [&](size_t j) {
        size_t offset = j * range_per_thread;
        size_t end = (j == num_threads - 1) ? offset + range_per_thread + leftovers : offset + range_per_thread;
<<<<<<< HEAD
        for (size_t i = offset; i < end; ++i)
            coefficients_.get()[i] += other[i];
    });
    // for (size_t i = 0; i < other_size; ++i) {
    //     coefficients_.get()[i] += other[i];
    // }
=======
        for (size_t i = offset; i < end; ++i) {
            coefficients_.get()[i] += other[i];
        }
    });
>>>>>>> 95236955

    return *this;
}

template <typename Fr> Polynomial<Fr>& Polynomial<Fr>::operator-=(std::span<const Fr> other)
{
    const size_t other_size = other.size();
    ASSERT(in_place_operation_viable(other_size));

<<<<<<< HEAD
    /** TODO parallelize using some kind of generic evaluation domain
     *  we really only need to know the thread size, but we don't need all the FFT roots
     */
    // size_t num_threads = get_num_cpus_pow2();
    size_t num_threads = calc_num_threads(other_size, MIN_ITERS_PER_THREAD);
=======
    size_t num_threads = thread_utils::calculate_num_threads(other_size);
>>>>>>> 95236955
    size_t range_per_thread = other_size / num_threads;
    size_t leftovers = other_size - (range_per_thread * num_threads);
    parallel_for(num_threads, [&](size_t j) {
        size_t offset = j * range_per_thread;
        size_t end = (j == num_threads - 1) ? offset + range_per_thread + leftovers : offset + range_per_thread;
<<<<<<< HEAD
        for (size_t i = offset; i < end; ++i)
            coefficients_.get()[i] -= other[i];
    });
    // for (size_t i = 0; i < other_size; ++i) {
    //     coefficients_.get()[i] -= other[i];
    // }
=======
        for (size_t i = offset; i < end; ++i) {
            coefficients_.get()[i] -= other[i];
        }
    });
>>>>>>> 95236955

    return *this;
}

template <typename Fr> Polynomial<Fr>& Polynomial<Fr>::operator*=(const Fr scaling_factor)
{
    ASSERT(in_place_operation_viable());

<<<<<<< HEAD
    // size_t num_threads = get_num_cpus_pow2();
    size_t num_threads = calc_num_threads(size_, MIN_ITERS_PER_THREAD);
=======
    size_t num_threads = thread_utils::calculate_num_threads(size_);
>>>>>>> 95236955
    size_t range_per_thread = size_ / num_threads;
    size_t leftovers = size_ - (range_per_thread * num_threads);
    parallel_for(num_threads, [&](size_t j) {
        size_t offset = j * range_per_thread;
        size_t end = (j == num_threads - 1) ? offset + range_per_thread + leftovers : offset + range_per_thread;
<<<<<<< HEAD
        for (size_t i = offset; i < end; ++i)
            coefficients_.get()[i] *= scaling_factor;
    });
    // for (size_t i = 0; i < size_; ++i) {
    //     coefficients_.get()[i] *= scaling_factor;
    // }
=======
        for (size_t i = offset; i < end; ++i) {
            coefficients_.get()[i] *= scaling_factor;
        }
    });

>>>>>>> 95236955
    return *this;
}

template <typename Fr> Fr Polynomial<Fr>::evaluate_mle(std::span<const Fr> evaluation_points, bool shift) const
{
    const size_t m = evaluation_points.size();

    // To simplify handling of edge cases, we assume that size_ is always a power of 2
    ASSERT(size_ == static_cast<size_t>(1 << m));

    // we do m rounds l = 0,...,m-1.
    // in round l, n_l is the size of the buffer containing the polynomial partially evaluated
    // at u₀,..., u_l.
    // in round 0, this is half the size of n
    size_t n_l = 1 << (m - 1);

    // temporary buffer of half the size of the polynomial
    pointer tmp_ptr = allocate_aligned_memory(sizeof(Fr) * n_l);
    auto tmp = tmp_ptr.get();

    Fr* prev = coefficients_.get();
    if (shift) {
        ASSERT(prev[0] == Fr::zero());
        prev++;
    }

    Fr u_l = evaluation_points[0];
    for (size_t i = 0; i < n_l; ++i) {
        // curr[i] = (Fr(1) - u_l) * prev[i << 1] + u_l * prev[(i << 1) + 1];
        tmp[i] = prev[i << 1] + u_l * (prev[(i << 1) + 1] - prev[i << 1]);
    }
    // partially evaluate the m-1 remaining points
    for (size_t l = 1; l < m; ++l) {
        n_l = 1 << (m - l - 1);
        u_l = evaluation_points[l];
        for (size_t i = 0; i < n_l; ++i) {
            tmp[i] = tmp[i << 1] + u_l * (tmp[(i << 1) + 1] - tmp[i << 1]);
        }
    }
    Fr result = tmp[0];
    return result;
}

template <typename Fr> typename Polynomial<Fr>::pointer Polynomial<Fr>::allocate_aligned_memory(const size_t size) const
{
    return std::static_pointer_cast<Fr[]>(get_mem_slab(size));
}

template class Polynomial<barretenberg::fr>;
template class Polynomial<grumpkin::fr>;

} // namespace barretenberg<|MERGE_RESOLUTION|>--- conflicted
+++ resolved
@@ -1,12 +1,9 @@
-<<<<<<< HEAD
-=======
 #include "polynomial.hpp"
 #include "barretenberg/common/assert.hpp"
 #include "barretenberg/common/slab_allocator.hpp"
 #include "barretenberg/common/thread.hpp"
 #include "barretenberg/common/thread_utils.hpp"
 #include "polynomial_arithmetic.hpp"
->>>>>>> 95236955
 #include <cstddef>
 #include <fcntl.h>
 #include <list>
@@ -15,13 +12,6 @@
 #include <sys/stat.h>
 #include <unordered_map>
 #include <utility>
-
-#include "barretenberg/common/assert.hpp"
-#include "barretenberg/common/slab_allocator.hpp"
-#include "barretenberg/common/thread.hpp"
-#include "barretenberg/common/thread_utils.hpp"
-#include "polynomial.hpp"
-#include "polynomial_arithmetic.hpp"
 
 namespace barretenberg {
 /**
@@ -284,34 +274,19 @@
     const size_t other_size = other.size();
     ASSERT(in_place_operation_viable(other_size));
 
-<<<<<<< HEAD
-    /** TODO parallelize using some kind of generic evaluation domain
-     *  we really only need to know the thread size, but we don't need all the FFT roots
-     */
-    // size_t num_threads = get_num_cpus_pow2();
-    size_t num_threads = calc_num_threads(other_size, MIN_ITERS_PER_THREAD);
-=======
     // Calculates number of threads with thread_utils::calculate_num_threads
     size_t num_threads = thread_utils::calculate_num_threads(other_size);
->>>>>>> 95236955
     size_t range_per_thread = other_size / num_threads;
     size_t leftovers = other_size - (range_per_thread * num_threads);
     parallel_for(num_threads, [&](size_t j) {
         size_t offset = j * range_per_thread;
         size_t end = (j == num_threads - 1) ? offset + range_per_thread + leftovers : offset + range_per_thread;
-<<<<<<< HEAD
         for (size_t i = offset; i < end; ++i)
             coefficients_.get()[i] += scaling_factor * other[i];
     });
     // for (size_t i = 0; i < other_size; ++i) {
     //     coefficients_.get()[i] += scaling_factor * other[i];
     // }
-=======
-        for (size_t i = offset; i < end; ++i) {
-            coefficients_.get()[i] += scaling_factor * other[i];
-        }
-    });
->>>>>>> 95236955
 }
 
 template <typename Fr> Polynomial<Fr>& Polynomial<Fr>::operator+=(std::span<const Fr> other)
@@ -319,33 +294,18 @@
     const size_t other_size = other.size();
     ASSERT(in_place_operation_viable(other_size));
 
-<<<<<<< HEAD
-    /** TODO parallelize using some kind of generic evaluation domain
-     *  we really only need to know the thread size, but we don't need all the FFT roots
-     */
-    // size_t num_threads = get_num_cpus_pow2();
-    size_t num_threads = calc_num_threads(other_size, MIN_ITERS_PER_THREAD);
-=======
     size_t num_threads = thread_utils::calculate_num_threads(other_size);
->>>>>>> 95236955
     size_t range_per_thread = other_size / num_threads;
     size_t leftovers = other_size - (range_per_thread * num_threads);
     parallel_for(num_threads, [&](size_t j) {
         size_t offset = j * range_per_thread;
         size_t end = (j == num_threads - 1) ? offset + range_per_thread + leftovers : offset + range_per_thread;
-<<<<<<< HEAD
         for (size_t i = offset; i < end; ++i)
             coefficients_.get()[i] += other[i];
     });
     // for (size_t i = 0; i < other_size; ++i) {
     //     coefficients_.get()[i] += other[i];
     // }
-=======
-        for (size_t i = offset; i < end; ++i) {
-            coefficients_.get()[i] += other[i];
-        }
-    });
->>>>>>> 95236955
 
     return *this;
 }
@@ -355,33 +315,18 @@
     const size_t other_size = other.size();
     ASSERT(in_place_operation_viable(other_size));
 
-<<<<<<< HEAD
-    /** TODO parallelize using some kind of generic evaluation domain
-     *  we really only need to know the thread size, but we don't need all the FFT roots
-     */
-    // size_t num_threads = get_num_cpus_pow2();
-    size_t num_threads = calc_num_threads(other_size, MIN_ITERS_PER_THREAD);
-=======
     size_t num_threads = thread_utils::calculate_num_threads(other_size);
->>>>>>> 95236955
     size_t range_per_thread = other_size / num_threads;
     size_t leftovers = other_size - (range_per_thread * num_threads);
     parallel_for(num_threads, [&](size_t j) {
         size_t offset = j * range_per_thread;
         size_t end = (j == num_threads - 1) ? offset + range_per_thread + leftovers : offset + range_per_thread;
-<<<<<<< HEAD
         for (size_t i = offset; i < end; ++i)
             coefficients_.get()[i] -= other[i];
     });
     // for (size_t i = 0; i < other_size; ++i) {
     //     coefficients_.get()[i] -= other[i];
     // }
-=======
-        for (size_t i = offset; i < end; ++i) {
-            coefficients_.get()[i] -= other[i];
-        }
-    });
->>>>>>> 95236955
 
     return *this;
 }
@@ -390,31 +335,18 @@
 {
     ASSERT(in_place_operation_viable());
 
-<<<<<<< HEAD
-    // size_t num_threads = get_num_cpus_pow2();
-    size_t num_threads = calc_num_threads(size_, MIN_ITERS_PER_THREAD);
-=======
     size_t num_threads = thread_utils::calculate_num_threads(size_);
->>>>>>> 95236955
     size_t range_per_thread = size_ / num_threads;
     size_t leftovers = size_ - (range_per_thread * num_threads);
     parallel_for(num_threads, [&](size_t j) {
         size_t offset = j * range_per_thread;
         size_t end = (j == num_threads - 1) ? offset + range_per_thread + leftovers : offset + range_per_thread;
-<<<<<<< HEAD
         for (size_t i = offset; i < end; ++i)
             coefficients_.get()[i] *= scaling_factor;
     });
     // for (size_t i = 0; i < size_; ++i) {
     //     coefficients_.get()[i] *= scaling_factor;
     // }
-=======
-        for (size_t i = offset; i < end; ++i) {
-            coefficients_.get()[i] *= scaling_factor;
-        }
-    });
-
->>>>>>> 95236955
     return *this;
 }
 
