--- conflicted
+++ resolved
@@ -25,26 +25,22 @@
     size_t end_index() const { return start_index + size(); }
     Fr* data() { return span.data(); }
     size_t size() const { return span.size(); }
-<<<<<<< HEAD
-    Fr& operator[](size_t index) { return span[index - start_index]; }
-    const Fr& operator[](size_t index) const { return span[index - start_index]; }
+    Fr& operator[](size_t index)
+    {
+        ASSERT(index >= start_index && index < end_index());
+        return span[index - start_index];
+    }
+    const Fr& operator[](size_t index) const
+    {
+        ASSERT(index >= start_index && index < end_index());
+        return span[index - start_index];
+    }
     PolynomialSpan subspan(size_t offset)
     {
         if (offset > span.size()) { // Return a null span
             return { 0, span.subspan(span.size()) };
         }
         return { start_index + offset, span.subspan(offset) };
-=======
-    Fr& operator[](size_t index)
-    {
-        ASSERT(index >= start_index && index < end_index());
-        return span[index - start_index];
-    }
-    const Fr& operator[](size_t index) const
-    {
-        ASSERT(index >= start_index && index < end_index());
-        return span[index - start_index];
->>>>>>> 2b097099
     }
 };
 
@@ -58,8 +54,8 @@
  * Polynomials use the majority of the memory in proving, so caution should be used in making sure
  * unnecessary copies are avoided, both for avoiding unnecessary memory usage and performance
  * due to unnecessary allocations.
- * The polynomial has a maximum degree in the underlying SharedShiftedVirtualZeroesArray, dictated by the circuit size,
- * this is just used for debugging as we represent.
+ * The polynomial has a maximum degree in the underlying SharedShiftedVirtualZeroesArray, dictated by the circuit
+ * size, this is just used for debugging as we represent.
  *
  * @tparam Fr the finite field type.
  */
@@ -166,13 +162,12 @@
     Polynomial shifted() const;
 
     /**
-     * @brief evaluate multi-linear extension p(X_0,…,X_{n-1}) = \sum_i a_i*L_i(X_0,…,X_{n-1}) at u = (u_0,…,u_{n-1})
-     *        If the polynomial is embedded into a lower dimension k<n, i.e, start_index + size <= 2^k,
-     *        we evaluate it in a more efficient way. Note that a_j == 0 for any j >= 2^k.
-     *        We fold over k dimensions and then multiply the result by
-     *        (1 - u_k) * (1 - u_{k+1}) ... * (1 - u_{n-1}). In this case, for any
-     *        i < 2^k, L_i is a multiple of (1 - X_k) * (1 - X_{k+1}) ... * (1 - X_{n-1}). Dividing
-     *        p by this monomial leads to a multilinear extension over variables X_0, X_1, ..X_{k-1}.
+     * @brief evaluate multi-linear extension p(X_0,…,X_{n-1}) = \sum_i a_i*L_i(X_0,…,X_{n-1}) at u =
+     * (u_0,…,u_{n-1}) If the polynomial is embedded into a lower dimension k<n, i.e, start_index + size <= 2^k, we
+     * evaluate it in a more efficient way. Note that a_j == 0 for any j >= 2^k. We fold over k dimensions and then
+     * multiply the result by (1 - u_k) * (1 - u_{k+1}) ... * (1 - u_{n-1}). In this case, for any i < 2^k, L_i is a
+     * multiple of (1 - X_k) * (1 - X_{k+1}) ... * (1 - X_{n-1}). Dividing p by this monomial leads to a multilinear
+     * extension over variables X_0, X_1, ..X_{k-1}.
      *
      * @details this function allocates a temporary buffer of size 2^(k-1)
      *
@@ -185,13 +180,14 @@
     /**
      * @brief Partially evaluates in the last k variables a polynomial interpreted as a multilinear extension.
      *
-     * @details Partially evaluates p(X) = (a_0, ..., a_{2^n-1}) considered as multilinear extension p(X_0,…,X_{n-1}) =
-     * \sum_i a_i*L_i(X_0,…,X_{n-1}) at u = (u_0,…,u_{m-1}), m < n, in the last m variables X_n-m,…,X_{n-1}. The result
-     * is a multilinear polynomial in n-m variables g(X_0,…,X_{n-m-1})) = p(X_0,…,X_{n-m-1},u_0,...u_{m-1}).
+     * @details Partially evaluates p(X) = (a_0, ..., a_{2^n-1}) considered as multilinear extension
+     * p(X_0,…,X_{n-1}) = \sum_i a_i*L_i(X_0,…,X_{n-1}) at u = (u_0,…,u_{m-1}), m < n, in the last m variables
+     * X_n-m,…,X_{n-1}. The result is a multilinear polynomial in n-m variables g(X_0,…,X_{n-m-1})) =
+     * p(X_0,…,X_{n-m-1},u_0,...u_{m-1}).
      *
      * @note Intuitively, partially evaluating in one variable collapses the hypercube in one dimension, halving the
-     * number of coefficients needed to represent the result. To partially evaluate starting with the first variable (as
-     * is done in evaluate_mle), the vector of coefficents is halved by combining adjacent rows in a pairwise
+     * number of coefficients needed to represent the result. To partially evaluate starting with the first variable
+     * (as is done in evaluate_mle), the vector of coefficents is halved by combining adjacent rows in a pairwise
      * fashion (similar to what is done in Sumcheck via "edges"). To evaluate starting from the last variable, we
      * instead bisect the whole vector and combine the two halves. I.e. rather than coefficents being combined with
      * their immediate neighbor, they are combined with the coefficient that lives n/2 indices away.
@@ -423,7 +419,8 @@
     size_t n_l = 1 << (dim - 1);
 
     // temporary buffer of half the size of the Polynomial
-    // TODO(https://github.com/AztecProtocol/barretenberg/issues/1096): Make this a Polynomial with DontZeroMemory::FLAG
+    // TODO(https://github.com/AztecProtocol/barretenberg/issues/1096): Make this a Polynomial with
+    // DontZeroMemory::FLAG
     auto tmp_ptr = _allocate_aligned_memory<Fr_>(sizeof(Fr_) * n_l);
     auto tmp = tmp_ptr.get();
 
