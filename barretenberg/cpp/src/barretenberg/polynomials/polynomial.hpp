#pragma once
#include "barretenberg/common/mem.hpp"
#include "barretenberg/crypto/sha256/sha256.hpp"
#include "barretenberg/ecc/curves/grumpkin/grumpkin.hpp"
#include "evaluation_domain.hpp"
#include "polynomial_arithmetic.hpp"
#include <fstream>

namespace barretenberg {
enum class DontZeroMemory { FLAG };

template <typename Fr> class Polynomial {
  public:
    /**
     * Implements requirements of `std::ranges::contiguous_range` and `std::ranges::sized_range`
     */
    using value_type = Fr;
    using difference_type = std::ptrdiff_t;
    using reference = value_type&;
    // NOLINTNEXTLINE(cppcoreguidelines-avoid-c-arrays)
    using pointer = std::shared_ptr<value_type[]>;
    using const_pointer = pointer;
    using iterator = Fr*;
    using const_iterator = Fr const*;
    using FF = Fr;

    Polynomial(size_t initial_size);
    // Constructor that does not initialize values, use with caution to save time.
    Polynomial(size_t initial_size, DontZeroMemory flag);
    Polynomial(const Polynomial& other);
    Polynomial(const Polynomial& other, size_t target_size);

    Polynomial(Polynomial&& other) noexcept;

    // Create a polynomial from the given fields.
    Polynomial(std::span<const Fr> coefficients);

    // Allow polynomials to be entirely reset/dormant
    Polynomial() = default;

    /**
     * @brief Create the degree-(m-1) polynomial T(X) that interpolates the given evaluations.
     * We have T(xⱼ) = yⱼ for j=1,...,m
     *
     * @param interpolation_points (x₁,…,xₘ)
     * @param evaluations (y₁,…,yₘ)
     */
    Polynomial(std::span<const Fr> interpolation_points, std::span<const Fr> evaluations);

    // move assignment
    Polynomial& operator=(Polynomial&& other) noexcept;
    Polynomial& operator=(std::span<const Fr> coefficients) noexcept;
    Polynomial& operator=(const Polynomial& other);
    ~Polynomial() = default;

    /**
     * Return a shallow clone of the polynomial. i.e. underlying memory is shared.
     */
    Polynomial share() const;

    std::array<uint8_t, 32> hash() const { return sha256::sha256(byte_span()); }

    void clear()
    {
        // to keep the invariant that backing_memory_ can handle capacity() we do NOT reset backing_memory_
        // backing_memory_.reset();
        coefficients_ = nullptr;
        size_ = 0;
    }

    bool operator==(Polynomial const& rhs) const;

    // Const and non const versions of coefficient accessors
    Fr const& operator[](const size_t i) const { return coefficients_[i]; }

    Fr& operator[](const size_t i) { return coefficients_[i]; }

    Fr const& at(const size_t i) const
    {
        ASSERT(i < capacity());
        return coefficients_[i];
    };

    Fr& at(const size_t i)
    {
        ASSERT(i < capacity());
        return coefficients_[i];
    };

    Fr evaluate(const Fr& z, size_t target_size) const;
    Fr evaluate(const Fr& z) const;

    Fr compute_barycentric_evaluation(const Fr& z, const EvaluationDomain<Fr>& domain)
        requires polynomial_arithmetic::SupportsFFT<Fr>;
    Fr evaluate_from_fft(const EvaluationDomain<Fr>& large_domain,
                         const Fr& z,
                         const EvaluationDomain<Fr>& small_domain)
        requires polynomial_arithmetic::SupportsFFT<Fr>;
    void fft(const EvaluationDomain<Fr>& domain)
        requires polynomial_arithmetic::SupportsFFT<Fr>;
    void partial_fft(const EvaluationDomain<Fr>& domain, Fr constant = 1, bool is_coset = false)
        requires polynomial_arithmetic::SupportsFFT<Fr>;
    void coset_fft(const EvaluationDomain<Fr>& domain)
        requires polynomial_arithmetic::SupportsFFT<Fr>;
    void coset_fft(const EvaluationDomain<Fr>& domain,
                   const EvaluationDomain<Fr>& large_domain,
                   size_t domain_extension)
        requires polynomial_arithmetic::SupportsFFT<Fr>;
    void coset_fft_with_constant(const EvaluationDomain<Fr>& domain, const Fr& constant)
        requires polynomial_arithmetic::SupportsFFT<Fr>;
    void coset_fft_with_generator_shift(const EvaluationDomain<Fr>& domain, const Fr& constant)
        requires polynomial_arithmetic::SupportsFFT<Fr>;
    void ifft(const EvaluationDomain<Fr>& domain)
        requires polynomial_arithmetic::SupportsFFT<Fr>;
    void ifft_with_constant(const EvaluationDomain<Fr>& domain, const Fr& constant)
        requires polynomial_arithmetic::SupportsFFT<Fr>;
    void coset_ifft(const EvaluationDomain<Fr>& domain)
        requires polynomial_arithmetic::SupportsFFT<Fr>;
    Fr compute_kate_opening_coefficients(const Fr& z)
        requires polynomial_arithmetic::SupportsFFT<Fr>;

    bool is_empty() const { return size_ == 0; }

    /**
     * @brief Returns an std::span of the left-shift of self.
     *
     * @details If the n coefficients of self are (0, a₁, …, aₙ₋₁),
     * we returns the view of the n-1 coefficients (a₁, …, aₙ₋₁).
     */
    Polynomial shifted() const;

    /**
     * @brief Set self to the right shift of input coefficients
     * @details Set the size of self to match the input then set coefficients equal to right shift of input. Note: The
     * shifted result is constructed with its first shift-many coefficients equal to zero, so we assert that the last
     * shift-size many input coefficients are equal to zero to ensure that the relationship f(X) = f_{shift}(X)/X^m
     * holds. This is analagous to asserting the first coefficient is 0 in our left-shift-by-one method.
     *
     * @param coeffs_in
     * @param shift_size
     */
    void set_to_right_shifted(std::span<Fr> coeffs_in, size_t shift_size = 1);

    /**
     * @brief adds the polynomial q(X) 'other', multiplied by a scaling factor.
     *
     * @param other q(X)
     * @param scaling_factor scaling factor by which all coefficients of q(X) are multiplied
     */
    void add_scaled(std::span<const Fr> other, Fr scaling_factor);

    /**
     * @brief adds the polynomial q(X) 'other'.
     *
     * @param other q(X)
     */
    Polynomial& operator+=(std::span<const Fr> other);

    /**
     * @brief subtracts the polynomial q(X) 'other'.
     *
     * @param other q(X)
     */
    Polynomial& operator-=(std::span<const Fr> other);

    /**
     * @brief sets this = p(X) to s⋅p(X)
     *
     * @param scaling_factor s
     */
    Polynomial& operator*=(Fr scaling_factor);

    /**
     * @brief evaluates p(X) = ∑ᵢ aᵢ⋅Xⁱ considered as multi-linear extension p(X₀,…,Xₘ₋₁) = ∑ᵢ aᵢ⋅Lᵢ(X₀,…,Xₘ₋₁)
     * at u = (u₀,…,uₘ₋₁)
     *
     * @details this function allocates a temporary buffer of size n/2
     *
     * @param evaluation_points an MLE evaluation point u = (u₀,…,uₘ₋₁)
     * @param shift evaluates p'(X₀,…,Xₘ₋₁) = 1⋅L₀(X₀,…,Xₘ₋₁) + ∑ᵢ˲₁ aᵢ₋₁⋅Lᵢ(X₀,…,Xₘ₋₁) if true
     * @return Fr p(u₀,…,uₘ₋₁)
     */
    Fr evaluate_mle(std::span<const Fr> evaluation_points, bool shift = false) const;

    /**
     * @brief Partially evaluates in the last k variables a polynomial interpreted as a multilinear extension.
     *
     * @details Partially evaluates p(X) = (a_0, ..., a_{2^n-1}) considered as multilinear extension p(X_0,…,X_{n-1}) =
     * \sum_i a_i*L_i(X_0,…,X_{n-1}) at u = (u_0,…,u_{m-1}), m < n, in the last m variables X_n-m,…,X_{n-1}. The result
     * is a multilinear polynomial in n-m variables g(X_0,…,X_{n-m-1})) = p(X_0,…,X_{n-m-1},u_0,...u_{m-1}).
     *
     * @note Intuitively, partially evaluating in one variable collapses the hypercube in one dimension, halving the
     * number of coefficients needed to represent the result. To partially evaluate starting with the first variable (as
     * is done in evaluate_mle), the vector of coefficents is halved by combining adjacent rows in a pairwise
     * fashion (similar to what is done in Sumcheck via "edges"). To evaluate starting from the last variable, we
     * instead bisect the whole vector and combine the two halves. I.e. rather than coefficents being combined with
     * their immediate neighbor, they are combined with the coefficient that lives n/2 indices away.
     *
     * @param evaluation_points an MLE partial evaluation point u = (u_0,…,u_{m-1})
     * @return Polynomial<Fr> g(X_0,…,X_{n-m-1})) = p(X_0,…,X_{n-m-1},u_0,...u_{m-1})
     */
    Polynomial<Fr> partial_evaluate_mle(std::span<const Fr> evaluation_points) const;

    /**
     * @brief Divides p(X) by (X-r₁)⋯(X−rₘ) in-place.
     * Assumes that p(rⱼ)=0 for all j
     *
     * @details we specialize the method when only a single root is given.
     * if one of the roots is 0, then we first factor all other roots.
     * dividing by X requires only a left shift of all coefficient.
     *
     * @param roots list of roots (r₁,…,rₘ)
     */
    void factor_roots(std::span<const Fr> roots) { polynomial_arithmetic::factor_roots(std::span{ *this }, roots); };
    void factor_roots(const Fr& root) { polynomial_arithmetic::factor_roots(std::span{ *this }, root); };

    iterator begin() { return coefficients_; }
    iterator end() { return coefficients_ + size_; }
    pointer data() { return backing_memory_; }

    std::span<uint8_t> byte_span() const
    {
        // NOLINTNEXTLINE(cppcoreguidelines-pro-type-reinterpret-cast)
        return { reinterpret_cast<uint8_t*>(coefficients_), size_ * sizeof(Fr) };
    }

    const_iterator begin() const { return coefficients_; }
    const_iterator end() const { return coefficients_ + size_; }
    const_pointer data() const { return backing_memory_; }

    std::size_t size() const { return size_; }
    std::size_t capacity() const { return size_ + MAXIMUM_COEFFICIENT_SHIFT; }

  private:
    // allocate a fresh memory pointer for backing memory
    // DOES NOT initialize memory
    void allocate_backing_memory(size_t n_elements);

    // safety check for in place operations
    bool in_place_operation_viable(size_t domain_size = 0) { return (size() >= domain_size); }

    void zero_memory_beyond(size_t start_position);
    // When a polynomial is instantiated from a size alone, the memory allocated corresponds to
    // input size + MAXIMUM_COEFFICIENT_SHIFT to support 'shifted' coefficients efficiently.
    const static size_t MAXIMUM_COEFFICIENT_SHIFT = 1;

    // The memory
    // NOLINTNEXTLINE(cppcoreguidelines-avoid-c-arrays)
    std::shared_ptr<Fr[]> backing_memory_;
    // A pointer into backing_memory_ to support std::span-like functionality. This allows for coefficient subsets
    // and shifts.
    Fr* coefficients_ = nullptr;
    // The size_ effectively represents the 'usable' length of the coefficients array but may be less than the true
    // 'capacity' of the array. It is not explicitly tied to the degree and is not changed by any operations on the
    // polynomial.
    size_t size_ = 0;
};

template <typename Fr> inline std::ostream& operator<<(std::ostream& os, Polynomial<Fr> const& p)
{
    if (p.size() == 0) {
        return os << "[]";
    }
    if (p.size() == 1) {
        return os << "[ data " << p[0] << "]";
    }
    return os << "[ data\n"
              << "  " << p[0] << ",\n"
              << "  " << p[1] << ",\n"
              << "  ... ,\n"
              << "  " << p[p.size() - 2] << ",\n"
              << "  " << p[p.size() - 1] << ",\n"
              << "]";
}

<<<<<<< HEAD
extern template class Polynomial<barretenberg::fr>;
// N.B. grumpkin polynomials don't support fast fourier transforms using roots of unity!
extern template class Polynomial<grumpkin::fr>;
// I think these are necessary

=======
>>>>>>> b3790ebf
using polynomial = Polynomial<barretenberg::fr>;

} // namespace barretenberg

/**
 * The static_assert below ensure that that our Polynomial class correctly models an `std::ranges::contiguous_range`,
 * and other requirements that allow us to convert a `Polynomial<Fr>` to a `std::span<const Fr>`.
 *
 * This also means we can now iterate over the elements in the vector using a `for(auto ...)` loop, and use various std
 * algorithms.
 *
 * static_assert(std::ranges::contiguous_range<barretenberg::polynomial>);
 * static_assert(std::ranges::sized_range<barretenberg::polynomial>);
 * static_assert(std::convertible_to<barretenberg::polynomial, std::span<const barretenberg::fr>>);
 * static_assert(std::convertible_to<barretenberg::polynomial&, std::span<barretenberg::fr>>);
 * // cannot convert a const polynomial to a non-const span
 * static_assert(!std::convertible_to<const barretenberg::polynomial&, std::span<barretenberg::fr>>);
 * static_assert(std::convertible_to<const barretenberg::polynomial&, std::span<const barretenberg::fr>>);
 */<|MERGE_RESOLUTION|>--- conflicted
+++ resolved
@@ -273,14 +273,6 @@
               << "]";
 }
 
-<<<<<<< HEAD
-extern template class Polynomial<barretenberg::fr>;
-// N.B. grumpkin polynomials don't support fast fourier transforms using roots of unity!
-extern template class Polynomial<grumpkin::fr>;
-// I think these are necessary
-
-=======
->>>>>>> b3790ebf
 using polynomial = Polynomial<barretenberg::fr>;
 
 } // namespace barretenberg
