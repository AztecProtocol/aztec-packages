--- conflicted
+++ resolved
@@ -9,13 +9,8 @@
     using Builder = typename Flavor::CircuitBuilder;
     using Polynomial = typename Flavor::Polynomial;
     using FF = typename Flavor::FF;
-<<<<<<< HEAD
     using TraceBlocks = typename Builder::Arithmetization::TraceBlocks;
-    using Wires = std::array<std::vector<uint32_t, bb::ContainerSlabAllocator<uint32_t>>, Builder::NUM_WIRES>;
-=======
-    using TrackBlocks = typename Builder::Arithmetization::TraceBlocks;
     using Wires = std::array<SlabVector<uint32_t>, Builder::NUM_WIRES>;
->>>>>>> ff0effe6
     using ProvingKey = typename Flavor::ProvingKey;
 
   public:
