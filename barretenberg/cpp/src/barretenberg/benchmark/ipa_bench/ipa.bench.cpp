--- conflicted
+++ resolved
@@ -16,13 +16,8 @@
 auto ck = std::make_shared<CommitmentKey<Curve>>(1 << MAX_POLYNOMIAL_DEGREE_LOG2, crs_factory);
 auto vk = std::make_shared<VerifierCommitmentKey<Curve>>(1 << MAX_POLYNOMIAL_DEGREE_LOG2, crs_factory);
 
-<<<<<<< HEAD
-std::vector<std::shared_ptr<BaseTranscript>> prover_transcripts(MAX_POLYNOMIAL_DEGREE_LOG2 -
-                                                                MIN_POLYNOMIAL_DEGREE_LOG2 + 1);
-=======
 std::vector<std::shared_ptr<NativeTranscript>> prover_transcripts(MAX_POLYNOMIAL_DEGREE_LOG2 -
                                                                   MIN_POLYNOMIAL_DEGREE_LOG2 + 1);
->>>>>>> 4f372703
 std::vector<OpeningClaim<Curve>> opening_claims(MAX_POLYNOMIAL_DEGREE_LOG2 - MIN_POLYNOMIAL_DEGREE_LOG2 + 1);
 
 void ipa_open(State& state) noexcept
@@ -41,11 +36,7 @@
         const OpeningPair<Curve> opening_pair = { x, eval };
         const OpeningClaim<Curve> opening_claim{ opening_pair, ck->commit(poly) };
         // initialize empty prover transcript
-<<<<<<< HEAD
-        auto prover_transcript = std::make_shared<BaseTranscript>();
-=======
         auto prover_transcript = std::make_shared<NativeTranscript>();
->>>>>>> 4f372703
         state.ResumeTiming();
         // Compute proof
         IPA<Curve>::compute_opening_proof(ck, opening_pair, poly, prover_transcript);
@@ -62,11 +53,7 @@
         auto prover_transcript = prover_transcripts[static_cast<size_t>(state.range(0)) - MIN_POLYNOMIAL_DEGREE_LOG2];
         auto opening_claim = opening_claims[static_cast<size_t>(state.range(0)) - MIN_POLYNOMIAL_DEGREE_LOG2];
         // initialize verifier transcript from proof data
-<<<<<<< HEAD
-        auto verifier_transcript = std::make_shared<BaseTranscript>(prover_transcript->proof_data);
-=======
         auto verifier_transcript = std::make_shared<NativeTranscript>(prover_transcript->proof_data);
->>>>>>> 4f372703
 
         state.ResumeTiming();
         auto result = IPA<Curve>::verify(vk, opening_claim, verifier_transcript);
