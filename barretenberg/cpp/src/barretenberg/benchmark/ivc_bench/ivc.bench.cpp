
#include <benchmark/benchmark.h>

#include "barretenberg/benchmark/ultra_bench/mock_proofs.hpp"
#include "barretenberg/client_ivc/client_ivc.hpp"
#include "barretenberg/common/op_count_google_bench.hpp"
#include "barretenberg/goblin/goblin.hpp"
#include "barretenberg/goblin/mock_circuits.hpp"
#include "barretenberg/proof_system/circuit_builder/ultra_circuit_builder.hpp"
#include "barretenberg/ultra_honk/ultra_composer.hpp"

using namespace benchmark;
using namespace bb;

namespace {

/**
 * @brief Benchmark suite for the aztec client PG-Goblin IVC scheme
 *
 */
class IvcBench : public benchmark::Fixture {
  public:
    using Builder = GoblinUltraCircuitBuilder;
    using VerifierFoldData = GoblinMockCircuits::VerifierFoldData;

    // Number of function circuits to accumulate(based on Zacs target numbers)
    static constexpr size_t NUM_ITERATIONS_MEDIUM_COMPLEXITY = 6;

    void SetUp([[maybe_unused]] const ::benchmark::State& state) override
    {
        bb::srs::init_crs_factory("../srs_db/ignition");
        bb::srs::init_grumpkin_crs_factory("../srs_db/grumpkin");
    }

    /**
     * @brief Perform a specified number of function circuit accumulation rounds
     * @details Each round "accumulates" a mock function circuit and a mock kernel circuit. Each round thus consists of
     * the generation of two circuits, two folding proofs and two Merge proofs. To match the sizes called out in the
     * spec
     * (https://github.com/AztecProtocol/aztec-packages/blob/master/yellow-paper/docs/cryptography/performance-targets.md)
     * we set the size of the function circuit to be 2^17. The first one should be 2^19 but we can't currently support
     * folding circuits of unequal size.
     *
     */
    static void perform_ivc_accumulation_rounds(State& state, ClientIVC& ivc)
    {
        // Initialize IVC with a function circuit
        Builder initial_function_circuit{ ivc.goblin.op_queue };
        GoblinMockCircuits::construct_mock_function_circuit(initial_function_circuit);
        ivc.initialize(initial_function_circuit);
        auto kernel_verifier_accumulator = std::make_shared<ClientIVC::VerifierInstance>();
        kernel_verifier_accumulator->verification_key = ivc.vks.first_func_vk;

        // Accumulate another function circuit
        Builder function_circuit{ ivc.goblin.op_queue };
        GoblinMockCircuits::construct_mock_function_circuit(function_circuit);
        auto function_fold_proof = ivc.accumulate(function_circuit);
        VerifierFoldData function_fold_output = { function_fold_proof, ivc.vks.func_vk };

        // Create and accumulate the first folding kernel which only verifies the accumulation of a function circuit
        Builder kernel_circuit{ ivc.goblin.op_queue };
        kernel_verifier_accumulator = GoblinMockCircuits::construct_mock_folding_kernel(
            kernel_circuit, function_fold_output, {}, kernel_verifier_accumulator);
        auto kernel_fold_proof = ivc.accumulate(kernel_circuit);
        VerifierFoldData kernel_fold_output = { kernel_fold_proof, ivc.vks.first_kernel_vk };

        auto NUM_CIRCUITS = static_cast<size_t>(state.range(0));
        // Subtract two to account for the "initialization" round above i.e. we have already folded two function
        // circuits
        NUM_CIRCUITS -= 2;
        for (size_t circuit_idx = 0; circuit_idx < NUM_CIRCUITS; ++circuit_idx) {
            // Accumulate function circuit
            Builder function_circuit{ ivc.goblin.op_queue };
            GoblinMockCircuits::construct_mock_function_circuit(function_circuit);
            auto function_fold_proof = ivc.accumulate(function_circuit);
            function_fold_output = { function_fold_proof, ivc.vks.func_vk };

            // Create kernel circuit containing the recursive folding verification of a function circuit and a kernel
            // circuit and accumulate it
            Builder kernel_circuit{ ivc.goblin.op_queue };
            kernel_verifier_accumulator = GoblinMockCircuits::construct_mock_folding_kernel(
                kernel_circuit, function_fold_output, kernel_fold_output, kernel_verifier_accumulator);

            kernel_fold_proof = ivc.accumulate(kernel_circuit);
            kernel_fold_output = { kernel_fold_proof, ivc.vks.kernel_vk };
        }
    }
};

/**
 * @brief Benchmark the prover work for the full PG-Goblin IVC protocol
 *
 */
BENCHMARK_DEFINE_F(IvcBench, Full)(benchmark::State& state)
{
    ClientIVC ivc;
    ivc.precompute_folding_verification_keys();
    for (auto _ : state) {
        BB_REPORT_OP_COUNT_IN_BENCH(state);
        // Perform a specified number of iterations of function/kernel accumulation
        perform_ivc_accumulation_rounds(state, ivc);

        // Construct IVC scheme proof (fold, decider, merge, eccvm, translator)
        ivc.prove();
    }
}

/**
 * @brief Benchmark only the accumulation rounds
 *
 */
BENCHMARK_DEFINE_F(IvcBench, Accumulate)(benchmark::State& state)
{
    ClientIVC ivc;
    ivc.precompute_folding_verification_keys();
    // Perform a specified number of iterations of function/kernel accumulation
    for (auto _ : state) {
        BB_REPORT_OP_COUNT_IN_BENCH(state);
        perform_ivc_accumulation_rounds(state, ivc);
    }
}

/**
 * @brief Benchmark only the Decider component
 *
 */
BENCHMARK_DEFINE_F(IvcBench, Decide)(benchmark::State& state)
{
    ClientIVC ivc;
<<<<<<< HEAD
<<<<<<< HEAD
=======

>>>>>>> master
=======
>>>>>>> 26118e61dc6183b907f5718a24d3dcfb1e036361
    // Perform a specified number of iterations of function/kernel accumulation
    perform_ivc_accumulation_rounds(state, ivc);

    // Construct eccvm proof, measure only translator proof construction
    for (auto _ : state) {
        BB_REPORT_OP_COUNT_IN_BENCH(state);
        ivc.decider_prove();
    }
}

/**
 * @brief Benchmark only the ECCVM component
 *
 */
BENCHMARK_DEFINE_F(IvcBench, ECCVM)(benchmark::State& state)
{
    ClientIVC ivc;

    // Perform a specified number of iterations of function/kernel accumulation
    perform_ivc_accumulation_rounds(state, ivc);

    // Construct and measure eccvm only
    for (auto _ : state) {
        BB_REPORT_OP_COUNT_IN_BENCH(state);
        ivc.goblin.prove_eccvm();
    }
}

/**
 * @brief Benchmark only the Translator component
 *
 */
BENCHMARK_DEFINE_F(IvcBench, Translator)(benchmark::State& state)
{
    ClientIVC ivc;
    ivc.precompute_folding_verification_keys();
    BB_REPORT_OP_COUNT_IN_BENCH(state);
    // Perform a specified number of iterations of function/kernel accumulation
    perform_ivc_accumulation_rounds(state, ivc);

    // Construct eccvm proof, measure only translator proof construction
    ivc.goblin.prove_eccvm();
    for (auto _ : state) {
        ivc.goblin.prove_translator();
    }
}

#define ARGS                                                                                                           \
    Arg(IvcBench::NUM_ITERATIONS_MEDIUM_COMPLEXITY)                                                                    \
        ->Arg(1 << 1)                                                                                                  \
        ->Arg(1 << 2)                                                                                                  \
        ->Arg(1 << 3)                                                                                                  \
        ->Arg(1 << 4)                                                                                                  \
        ->Arg(1 << 5)                                                                                                  \
        ->Arg(1 << 6)

BENCHMARK_REGISTER_F(IvcBench, Full)->Unit(benchmark::kMillisecond)->ARGS;
BENCHMARK_REGISTER_F(IvcBench, Accumulate)->Unit(benchmark::kMillisecond)->ARGS;
BENCHMARK_REGISTER_F(IvcBench, Decide)->Unit(benchmark::kMillisecond)->ARGS;
BENCHMARK_REGISTER_F(IvcBench, ECCVM)->Unit(benchmark::kMillisecond)->ARGS;
BENCHMARK_REGISTER_F(IvcBench, Translator)->Unit(benchmark::kMillisecond)->ARGS;

} // namespace

BENCHMARK_MAIN();<|MERGE_RESOLUTION|>--- conflicted
+++ resolved
@@ -127,13 +127,6 @@
 BENCHMARK_DEFINE_F(IvcBench, Decide)(benchmark::State& state)
 {
     ClientIVC ivc;
-<<<<<<< HEAD
-<<<<<<< HEAD
-=======
-
->>>>>>> master
-=======
->>>>>>> 26118e61dc6183b907f5718a24d3dcfb1e036361
     // Perform a specified number of iterations of function/kernel accumulation
     perform_ivc_accumulation_rounds(state, ivc);
 
