--- conflicted
+++ resolved
@@ -45,22 +45,13 @@
             BB_REPORT_OP_COUNT_BENCH_CANCEL();
         }
     };
-<<<<<<< HEAD
     OinkProver<GoblinUltraFlavor> oink_prover(prover.instance->proving_key, prover.transcript);
     time_if_index(PREAMBLE, [&] { oink_prover.execute_preamble_round(); });
     time_if_index(WIRE_COMMITMENTS, [&] { oink_prover.execute_wire_commitments_round(); });
     time_if_index(SORTED_LIST_ACCUMULATOR, [&] { oink_prover.execute_sorted_list_accumulator_round(); });
     time_if_index(LOG_DERIVATIVE_INVERSE, [&] { oink_prover.execute_log_derivative_inverse_round(); });
     time_if_index(GRAND_PRODUCT_COMPUTATION, [&] { oink_prover.execute_grand_product_computation_round(); });
-=======
-
-    time_if_index(PREAMBLE, [&] { prover.oink_prover.execute_preamble_round(); });
-    time_if_index(WIRE_COMMITMENTS, [&] { prover.oink_prover.execute_wire_commitments_round(); });
-    time_if_index(SORTED_LIST_ACCUMULATOR, [&] { prover.oink_prover.execute_sorted_list_accumulator_round(); });
-    time_if_index(LOG_DERIVATIVE_INVERSE, [&] { prover.oink_prover.execute_log_derivative_inverse_round(); });
-    time_if_index(GRAND_PRODUCT_COMPUTATION, [&] { prover.oink_prover.execute_grand_product_computation_round(); });
-    time_if_index(GENERATE_ALPHAS, [&] { prover.instance->alphas = prover.oink_prover.generate_alphas_round(); });
->>>>>>> a0720ff3
+    time_if_index(GENERATE_ALPHAS, [&] { prover.instance->alphas = oink_prover.generate_alphas_round(); });
     // we need to get the relation_parameters and prover_polynomials from the oink_prover
     prover.instance->proving_key = std::move(oink_prover.proving_key);
     prover.instance->relation_parameters = oink_prover.relation_parameters;
