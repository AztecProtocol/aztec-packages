--- conflicted
+++ resolved
@@ -28,11 +28,7 @@
  * @param prover - The Goblin ultrahonk prover.
  * @param index - The pass to measure.
  **/
-<<<<<<< HEAD
-BB_PROFILE static void test_round_inner(State& state, UltraProver& prover, size_t index) noexcept
-=======
 BB_PROFILE static void test_round_inner(State& state, GoblinUltraProver& prover, size_t index) noexcept
->>>>>>> c1709b3d
 {
     auto time_if_index = [&](size_t target_index, auto&& func) -> void {
         BB_REPORT_OP_COUNT_IN_BENCH(state);
