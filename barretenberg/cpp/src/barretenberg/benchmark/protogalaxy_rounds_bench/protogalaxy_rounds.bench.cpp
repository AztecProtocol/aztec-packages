--- conflicted
+++ resolved
@@ -12,10 +12,6 @@
 template <typename Flavor>
 void _bench_round(::benchmark::State& state, void (*F)(ProtoGalaxyProver_<ProverInstances_<Flavor, 2>>&))
 {
-<<<<<<< HEAD
-    using Flavor = typename Composer::Flavor;
-=======
->>>>>>> d003bd62
     using Builder = typename Flavor::CircuitBuilder;
     using ProverInstance = ProverInstance_<Flavor>;
     using Instances = ProverInstances_<Flavor, 2>;
@@ -32,15 +28,6 @@
             static_assert(std::same_as<Flavor, UltraFlavor>);
             bb::mock_proofs::generate_basic_arithmetic_circuit(builder, log2_num_gates);
         }
-<<<<<<< HEAD
-        return composer.create_prover_instance(builder);
-    };
-
-    auto prover_instance_1 = construct_instance();
-    auto prover_instance_2 = construct_instance();
-
-    auto folding_prover = composer.create_folding_prover({ prover_instance_1, prover_instance_2 });
-=======
         return std::make_shared<ProverInstance>(builder);
     };
 
@@ -48,7 +35,6 @@
     std::shared_ptr<ProverInstance> prover_instance_2 = construct_instance();
 
     ProtoGalaxyProver folding_prover({ prover_instance_1, prover_instance_2 });
->>>>>>> d003bd62
 
     // prepare the prover state
     folding_prover.state.accumulator = prover_instance_1;
