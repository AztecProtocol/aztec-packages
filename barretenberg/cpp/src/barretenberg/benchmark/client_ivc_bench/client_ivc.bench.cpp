--- conflicted
+++ resolved
@@ -44,8 +44,7 @@
     {
         const size_t size_hint = 1 << 17; // Size hint for reserving wires/selector vector memory in builders
         // Initialize IVC with function circuit
-<<<<<<< HEAD
-        Builder initial_function_circuit{ ivc.goblin.op_queue };
+        Builder initial_function_circuit{ size_hint, ivc.goblin.op_queue };
         GoblinMockCircuits::construct_mock_function_circuit(initial_function_circuit);
         ivc.initialize(initial_function_circuit);
         auto kernel_verifier_accumulator = std::make_shared<ClientIVC::VerifierInstance>();
@@ -53,23 +52,14 @@
 
         // Accumulate another function circuit
         Builder function_circuit{ ivc.goblin.op_queue };
-=======
-        Builder function_circuit{ size_hint, ivc.goblin.op_queue };
->>>>>>> 4979e02d
         GoblinMockCircuits::construct_mock_function_circuit(function_circuit);
         auto function_fold_proof = ivc.accumulate(function_circuit);
         VerifierFoldData function_fold_output = { function_fold_proof, ivc.vks.func_vk };
 
-<<<<<<< HEAD
         // Create and accumulate the first folding kernel which only verifies the accumulation of a function circuit
-        Builder kernel_circuit{ ivc.goblin.op_queue };
+        Builder kernel_circuit{ size_hint, ivc.goblin.op_queue };
         kernel_verifier_accumulator = GoblinMockCircuits::construct_mock_folding_kernel(
             kernel_circuit, function_fold_output, {}, kernel_verifier_accumulator);
-=======
-        // Accumulate kernel circuit (first kernel mocked as simple circuit since no folding proofs yet)
-        Builder kernel_circuit{ size_hint, ivc.goblin.op_queue };
-        GoblinMockCircuits::construct_mock_function_circuit(kernel_circuit);
->>>>>>> 4979e02d
         auto kernel_fold_proof = ivc.accumulate(kernel_circuit);
         VerifierFoldData kernel_fold_output = { kernel_fold_proof, ivc.vks.first_kernel_vk };
 
@@ -84,21 +74,14 @@
             auto function_fold_proof = ivc.accumulate(function_circuit);
             function_fold_output = { function_fold_proof, ivc.vks.func_vk };
 
-<<<<<<< HEAD
             // Create kernel circuit containing the recursive folding verification of a function circuit and a kernel
             // circuit and accumulate it
-            Builder kernel_circuit{ ivc.goblin.op_queue };
+            Builder kernel_circuit{ size_hint, ivc.goblin.op_queue };
             kernel_verifier_accumulator = GoblinMockCircuits::construct_mock_folding_kernel(
                 kernel_circuit, function_fold_output, kernel_fold_output, kernel_verifier_accumulator);
 
             kernel_fold_proof = ivc.accumulate(kernel_circuit);
             kernel_fold_output = { kernel_fold_proof, ivc.vks.kernel_vk };
-=======
-            // Accumulate kernel circuit
-            Builder kernel_circuit{ size_hint, ivc.goblin.op_queue };
-            GoblinMockCircuits::construct_mock_folding_kernel(kernel_circuit, function_fold_proof, kernel_fold_proof);
-            auto kernel_fold_proof = ivc.accumulate(kernel_circuit);
->>>>>>> 4979e02d
         }
     }
 };
