--- conflicted
+++ resolved
@@ -55,61 +55,6 @@
         auto function_fold_proof = ivc.accumulate(function_circuit);
         VerifierFoldData function_fold_output = { function_fold_proof, ivc.vks.func_vk };
 
-<<<<<<< HEAD
-        auto NUM_CIRCUITS = static_cast<size_t>(state.range(0));
-        NUM_CIRCUITS -= 1; // Subtract one to account for the "initialization" round above
-
-        ClientIVC::FoldProof function_fold_proof;
-        ClientIVC::FoldProof kernel_fold_proof;
-        for (size_t circuit_idx = 0; circuit_idx < NUM_CIRCUITS; ++circuit_idx) {
-            std::array<Builder, 2> kernel_and_function_builders;
-            parallel_for(2, [&](size_t workload_index) {
-                if (workload_index == 0) {
-                    // Initialize with current op_queue
-                    kernel_and_function_builders[workload_index] = Builder(ivc.goblin.op_queue);
-                    // Compute kernel circuit
-                    if (circuit_idx == 0) {
-                        // First kernel is not really a kernel
-                        GoblinMockCircuits::construct_mock_function_circuit(
-                            kernel_and_function_builders[workload_index]);
-                    } else {
-                        // Actually kernel for next
-                        GoblinMockCircuits::construct_mock_folding_kernel(
-                            kernel_and_function_builders[workload_index], function_fold_proof, kernel_fold_proof);
-                    }
-                } else {
-                    // Construct function circuit in parallel
-                    // Initialize without op_queue
-                    kernel_and_function_builders[workload_index] = Builder();
-                    GoblinMockCircuits::construct_mock_function_circuit(kernel_and_function_builders[workload_index]);
-                }
-            });
-            // Accumulate kernel
-            kernel_fold_proof = ivc.accumulate(kernel_and_function_builders[0]);
-
-            // Prepend op_queue to function circuit
-            kernel_and_function_builders[1].op_queue->prepend_previous_queue(*ivc.goblin.op_queue);
-
-            // Accumulate circuit
-            function_fold_proof = ivc.accumulate(kernel_and_function_builders[1]);
-
-            // Retrieve op_queue from function circuit
-            std::swap(*ivc.goblin.op_queue, *kernel_and_function_builders[1].op_queue);
-        }
-
-        // Perform last kernel accumulation
-        if (NUM_CIRCUITS == 0) {
-            // If we only do 1 fold in total, use mock function circuit
-            Builder last_kernel_circuit{ ivc.goblin.op_queue };
-            GoblinMockCircuits::construct_mock_function_circuit(last_kernel_circuit);
-            auto kernel_fold_proof = ivc.accumulate(last_kernel_circuit);
-        } else {
-            // Accumulate kernel circuit
-            Builder last_kernel_circuit{ ivc.goblin.op_queue };
-            GoblinMockCircuits::construct_mock_folding_kernel(
-                last_kernel_circuit, function_fold_proof, kernel_fold_proof);
-            auto kernel_fold_proof = ivc.accumulate(last_kernel_circuit);
-=======
         // Create and accumulate the first folding kernel which only verifies the accumulation of a function circuit
         Builder kernel_circuit{ size_hint, ivc.goblin.op_queue };
         kernel_verifier_accumulator = GoblinMockCircuits::construct_mock_folding_kernel(
@@ -136,7 +81,6 @@
 
             kernel_fold_proof = ivc.accumulate(kernel_circuit);
             kernel_fold_output = { kernel_fold_proof, ivc.vks.kernel_vk };
->>>>>>> 99bbaee6
         }
     }
 };
