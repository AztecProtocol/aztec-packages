#include <benchmark/benchmark.h>

#include "barretenberg/benchmark/ultra_bench/mock_proofs.hpp"
#include "barretenberg/proof_system/circuit_builder/ultra_circuit_builder.hpp"
#include "barretenberg/ultra_honk/ultra_composer.hpp"

using namespace benchmark;

namespace bb {

// Fold one instance into an accumulator.
template <typename Composer> void fold_one(State& state) noexcept
{
    using Flavor = typename Composer::Flavor;
    using Instance = ProverInstance_<Flavor>;
    using Instances = ProverInstances_<Flavor, 2>;
    using ProtoGalaxyProver = ProtoGalaxyProver_<Instances>;
    using Builder = typename Flavor::CircuitBuilder;

    bb::srs::init_crs_factory("../srs_db/ignition");

    auto log2_num_gates = static_cast<size_t>(state.range(0));
    Composer composer;

    const auto construct_instance = [&]() {
        Builder builder;
<<<<<<< HEAD
        bb::mock_proofs::generate_basic_arithmetic_circuit(builder, log2_num_gates);
=======
        if constexpr (std::same_as<Flavor, GoblinUltraFlavor>) {
            GoblinMockCircuits::construct_arithmetic_circuit(builder, log2_num_gates);
        } else {
            static_assert(std::same_as<Flavor, UltraFlavor>);
            bb::mock_proofs::generate_basic_arithmetic_circuit(builder, log2_num_gates);
        }
>>>>>>> c1709b3d
        return composer.create_prover_instance(builder);
    };

    std::shared_ptr<Instance> instance_1 = construct_instance();
    std::shared_ptr<Instance> instance_2 = construct_instance();

    ProtoGalaxyProver folding_prover = composer.create_folding_prover({ instance_1, instance_2 });

    for (auto _ : state) {
        auto proof = folding_prover.fold_instances();
    }
}

BENCHMARK(fold_one<UltraComposer>)->/* vary the circuit size */ DenseRange(14, 20)->Unit(kMillisecond);
BENCHMARK(fold_one<GoblinUltraComposer>)->/* vary the circuit size */ DenseRange(14, 20)->Unit(kMillisecond);
} // namespace bb

BENCHMARK_MAIN();<|MERGE_RESOLUTION|>--- conflicted
+++ resolved
@@ -24,16 +24,12 @@
 
     const auto construct_instance = [&]() {
         Builder builder;
-<<<<<<< HEAD
-        bb::mock_proofs::generate_basic_arithmetic_circuit(builder, log2_num_gates);
-=======
         if constexpr (std::same_as<Flavor, GoblinUltraFlavor>) {
             GoblinMockCircuits::construct_arithmetic_circuit(builder, log2_num_gates);
         } else {
             static_assert(std::same_as<Flavor, UltraFlavor>);
             bb::mock_proofs::generate_basic_arithmetic_circuit(builder, log2_num_gates);
         }
->>>>>>> c1709b3d
         return composer.create_prover_instance(builder);
     };
 
