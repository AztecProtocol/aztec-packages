#include <benchmark/benchmark.h>

#include "barretenberg/benchmark/ultra_bench/mock_proofs.hpp"
#include "barretenberg/proof_system/circuit_builder/ultra_circuit_builder.hpp"
#include "barretenberg/protogalaxy/protogalaxy_prover.hpp"
#include "barretenberg/sumcheck/instance/instances.hpp"
#include "barretenberg/sumcheck/instance/prover_instance.hpp"

using namespace benchmark;

namespace bb {

// Fold one instance into an accumulator.
template <typename Flavor> void fold_one(State& state) noexcept
{
    using ProverInstance = ProverInstance_<Flavor>;
    using Instance = ProverInstance;
    using Instances = ProverInstances_<Flavor, 2>;
    using ProtoGalaxyProver = ProtoGalaxyProver_<Instances>;
    using Builder = typename Flavor::CircuitBuilder;

    bb::srs::init_crs_factory("../srs_db/ignition");

    auto log2_num_gates = static_cast<size_t>(state.range(0));

    const auto construct_instance = [&]() {
        Builder builder;
        if constexpr (std::same_as<Flavor, GoblinUltraFlavor>) {
            GoblinMockCircuits::construct_arithmetic_circuit(builder, log2_num_gates);
        } else {
            static_assert(std::same_as<Flavor, UltraFlavor>);
            bb::mock_proofs::generate_basic_arithmetic_circuit(builder, log2_num_gates);
        }
<<<<<<< HEAD
        return composer.create_prover_instance(builder);
=======
        return std::make_shared<ProverInstance>(builder);
>>>>>>> d003bd62
    };

    std::shared_ptr<Instance> instance_1 = construct_instance();
    std::shared_ptr<Instance> instance_2 = construct_instance();

    ProtoGalaxyProver folding_prover({ instance_1, instance_2 });

    for (auto _ : state) {
        auto proof = folding_prover.fold_instances();
    }
}

BENCHMARK(fold_one<UltraFlavor>)->/* vary the circuit size */ DenseRange(14, 20)->Unit(kMillisecond);
BENCHMARK(fold_one<GoblinUltraFlavor>)->/* vary the circuit size */ DenseRange(14, 20)->Unit(kMillisecond);
} // namespace bb

BENCHMARK_MAIN();<|MERGE_RESOLUTION|>--- conflicted
+++ resolved
@@ -31,11 +31,7 @@
             static_assert(std::same_as<Flavor, UltraFlavor>);
             bb::mock_proofs::generate_basic_arithmetic_circuit(builder, log2_num_gates);
         }
-<<<<<<< HEAD
-        return composer.create_prover_instance(builder);
-=======
         return std::make_shared<ProverInstance>(builder);
->>>>>>> d003bd62
     };
 
     std::shared_ptr<Instance> instance_1 = construct_instance();
