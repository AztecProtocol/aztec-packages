#include <benchmark/benchmark.h>

#include "barretenberg/benchmark/ultra_bench/mock_proofs.hpp"
#include "barretenberg/proof_system/circuit_builder/ultra_circuit_builder.hpp"
#include "barretenberg/ultra_honk/ultra_composer.hpp"

using namespace benchmark;

namespace bb {
<<<<<<< HEAD
using Flavor = UltraFlavor;
using Instance = ProverInstance_<Flavor>;
using Instances = ProverInstances_<Flavor, 2>;
using ProtoGalaxyProver = ProtoGalaxyProver_<Instances>;
using Builder = Flavor::CircuitBuilder;
=======
>>>>>>> 4f372703

// Fold one instance into an accumulator.
template <typename Composer> void fold_one(State& state) noexcept
{
    using Flavor = typename Composer::Flavor;
    using Instance = ProverInstance_<Flavor>;
    using Instances = ProverInstances_<Flavor, 2>;
    using ProtoGalaxyProver = ProtoGalaxyProver_<Instances>;
    using Builder = typename Flavor::CircuitBuilder;

    bb::srs::init_crs_factory("../srs_db/ignition");

    auto log2_num_gates = static_cast<size_t>(state.range(0));
    Composer composer;

    const auto construct_instance = [&]() {
        Builder builder;
        if constexpr (std::same_as<Flavor, GoblinUltraFlavor>) {
            GoblinMockCircuits::construct_arithmetic_circuit(builder, log2_num_gates);
        } else {
            static_assert(std::same_as<Flavor, UltraFlavor>);
            bb::mock_proofs::generate_basic_arithmetic_circuit(builder, log2_num_gates);
        }
        return composer.create_instance(builder);
    };

    std::shared_ptr<Instance> instance_1 = construct_instance();
    std::shared_ptr<Instance> instance_2 = construct_instance();

    ProtoGalaxyProver folding_prover = composer.create_folding_prover({ instance_1, instance_2 });

    for (auto _ : state) {
        auto proof = folding_prover.fold_instances();
    }
}

<<<<<<< HEAD
BENCHMARK(fold_one)->/* vary the circuit size */ DenseRange(14, 20)->Unit(kMillisecond);
=======
BENCHMARK(fold_one<UltraComposer>)->/* vary the circuit size */ DenseRange(14, 20)->Unit(kMillisecond);
BENCHMARK(fold_one<GoblinUltraComposer>)->/* vary the circuit size */ DenseRange(14, 20)->Unit(kMillisecond);
>>>>>>> 4f372703
} // namespace bb

BENCHMARK_MAIN();<|MERGE_RESOLUTION|>--- conflicted
+++ resolved
@@ -7,14 +7,6 @@
 using namespace benchmark;
 
 namespace bb {
-<<<<<<< HEAD
-using Flavor = UltraFlavor;
-using Instance = ProverInstance_<Flavor>;
-using Instances = ProverInstances_<Flavor, 2>;
-using ProtoGalaxyProver = ProtoGalaxyProver_<Instances>;
-using Builder = Flavor::CircuitBuilder;
-=======
->>>>>>> 4f372703
 
 // Fold one instance into an accumulator.
 template <typename Composer> void fold_one(State& state) noexcept
@@ -51,12 +43,8 @@
     }
 }
 
-<<<<<<< HEAD
-BENCHMARK(fold_one)->/* vary the circuit size */ DenseRange(14, 20)->Unit(kMillisecond);
-=======
 BENCHMARK(fold_one<UltraComposer>)->/* vary the circuit size */ DenseRange(14, 20)->Unit(kMillisecond);
 BENCHMARK(fold_one<GoblinUltraComposer>)->/* vary the circuit size */ DenseRange(14, 20)->Unit(kMillisecond);
->>>>>>> 4f372703
 } // namespace bb
 
 BENCHMARK_MAIN();