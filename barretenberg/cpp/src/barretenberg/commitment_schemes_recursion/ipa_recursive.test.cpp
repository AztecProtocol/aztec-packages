
#include "barretenberg/circuit_checker/circuit_checker.hpp"
#include "barretenberg/commitment_schemes/commitment_key.test.hpp"
#include "barretenberg/commitment_schemes/ipa/ipa.hpp"
#include "barretenberg/commitment_schemes/shplonk/shplemini.hpp"
#include "barretenberg/stdlib/eccvm_verifier/verifier_commitment_key.hpp"
#include "barretenberg/stdlib/pairing_points.hpp"
#include "barretenberg/stdlib/primitives/curves/grumpkin.hpp"
#include "barretenberg/stdlib/transcript/transcript.hpp"
#include "barretenberg/transcript/transcript.hpp"
#include "barretenberg/ultra_honk/decider_proving_key.hpp"

using namespace bb;

namespace {
using NativeCurve = curve::Grumpkin;
using Builder = UltraCircuitBuilder;
using Curve = stdlib::grumpkin<Builder>;

class IPARecursiveTests : public CommitmentTest<NativeCurve> {
  public:
    using Fr = typename NativeCurve::ScalarField;
    using GroupElement = typename NativeCurve::Element;
    using CK = CommitmentKey<NativeCurve>;
    using VK = VerifierCommitmentKey<NativeCurve>;
    using Polynomial = bb::Polynomial<Fr>;
    using Commitment = typename NativeCurve::AffineElement;
    using NativeIPA = IPA<NativeCurve>;
    using RecursiveIPA = IPA<Curve>;
    using StdlibTranscript = bb::stdlib::recursion::honk::UltraStdlibTranscript;

    std::pair<std::shared_ptr<StdlibTranscript>, OpeningClaim<Curve>> create_ipa_claim(Builder& builder, const size_t n)
    {
        // First generate an ipa proof
        auto poly = Polynomial::random(n);
        // Commit to a zero polynomial
        Commitment commitment = this->commit(poly);

        auto [x, eval] = this->random_eval(poly);
        const OpeningPair<NativeCurve> opening_pair = { x, eval };
        const OpeningClaim<NativeCurve> opening_claim{ opening_pair, commitment };

        // initialize empty prover transcript
        auto prover_transcript = std::make_shared<NativeTranscript>();
        NativeIPA::compute_opening_proof(this->ck(), { poly, opening_pair }, prover_transcript);

        // Export proof
        auto proof = prover_transcript->export_proof();

        // initialize verifier transcript from proof data
        auto verifier_transcript = std::make_shared<NativeTranscript>();
        verifier_transcript->load_proof(proof);

        auto result = NativeIPA::reduce_verify(this->vk(), opening_claim, verifier_transcript);
        EXPECT_TRUE(result);

        // Recursively verify the proof
        auto stdlib_comm = Curve::Group::from_witness(&builder, commitment);
        auto stdlib_x = Curve::ScalarField::from_witness(&builder, x);
        auto stdlib_eval = Curve::ScalarField::from_witness(&builder, eval);
        OpeningClaim<Curve> stdlib_opening_claim{ { stdlib_x, stdlib_eval }, stdlib_comm };

        // Construct stdlib verifier transcript
        auto recursive_verifier_transcript = std::make_shared<StdlibTranscript>();
        recursive_verifier_transcript->load_proof(bb::convert_native_proof_to_stdlib(&builder, proof));
        return { recursive_verifier_transcript, stdlib_opening_claim };
    }

    Builder build_ipa_recursive_verifier_circuit(const size_t POLY_LENGTH)
    {
        Builder builder;
        auto [stdlib_transcript, stdlib_claim] = create_ipa_claim(builder, POLY_LENGTH);

        RecursiveIPA::reduce_verify(stdlib_claim, stdlib_transcript);
        stdlib::recursion::PairingPoints<Builder>::add_default_to_public_inputs(builder);
        builder.finalize_circuit(/*ensure_nonzero=*/true);
        return builder;
    }

    /**
     * @brief Tests IPA recursion
     * @details Creates an IPA claim and then runs the recursive IPA verification and checks that the circuit is valid.
     * @param POLY_LENGTH
     */
    void test_recursive_ipa(const size_t POLY_LENGTH)
    {
        Builder builder(build_ipa_recursive_verifier_circuit(POLY_LENGTH));
        info("IPA Recursive Verifier num finalized gates = ", builder.get_num_finalized_gates());
        EXPECT_TRUE(CircuitChecker::check(builder));
    }

    /**
     * @brief Checks the the IPA Recursive Verifier circuit is fixed no matter the ECCVM trace size.
     * @details Compares the builder blocks and locates which index in which block is different. Also compares the vks
     * to find which commitment is different.
     */
    void test_fixed_ipa_recursive_verifier()
    {
        bb::srs::init_file_crs_factory(bb::srs::bb_crs_path());

        Builder builder_1(build_ipa_recursive_verifier_circuit(1 << 10));
        Builder builder_2(build_ipa_recursive_verifier_circuit(1 << 11));

        UltraFlavor::ProvingKey pk_1 = (DeciderProvingKey_<UltraFlavor>(builder_1)).proving_key;
        UltraFlavor::ProvingKey pk_2 = (DeciderProvingKey_<UltraFlavor>(builder_2)).proving_key;
        UltraFlavor::VerificationKey verification_key_1(pk_1);
        UltraFlavor::VerificationKey verification_key_2(pk_2);
        bool broke(false);
        auto check_eq = [&broke](auto& p1, auto& p2) {
            EXPECT_TRUE(p1.size() == p2.size());
            for (size_t idx = 0; idx < p1.size(); idx++) {
                if (p1[idx] != p2[idx]) {
                    broke = true;
                    break;
                }
            }
        };

        // Compares block by block to find which gate is different.
        size_t block_idx = 0;
        for (auto [b_10, b_11] : zip_view(builder_1.blocks.get(), builder_2.blocks.get())) {
            info("block index: ", block_idx);
            EXPECT_TRUE(b_10.q_1().size() == b_11.q_1().size());
            EXPECT_TRUE(b_10.selectors.size() == 13);
            EXPECT_TRUE(b_11.selectors.size() == 13);
            for (auto [p_10, p_11] : zip_view(b_10.selectors, b_11.selectors)) {
                check_eq(p_10, p_11);
            }
            block_idx++;
        }

        EXPECT_TRUE(verification_key_1.circuit_size == verification_key_2.circuit_size);
        EXPECT_TRUE(verification_key_1.num_public_inputs == verification_key_2.num_public_inputs);

        // Compares the VKs to find which commitment is different.
        UltraFlavor::CommitmentLabels labels;
        for (auto [vk_10, vk_11, label] :
             zip_view(verification_key_1.get_all(), verification_key_2.get_all(), labels.get_precomputed())) {
            if (vk_10 != vk_11) {
                broke = true;
                info("Mismatch verification key label: ", label, " left: ", vk_10, " right: ", vk_11);
            }
        }

        EXPECT_FALSE(broke);
    }

    /**
     * @brief Tests IPA accumulation by accumulating two IPA claims and proving the accumulated claim
     * @details Creates two IPA claims, and then two IPA accumulators through recursive verification. Proves the
     * accumulated claim and checks that it verifies.
     * @param POLY_LENGTH
     */
    void test_accumulation(const size_t POLY_LENGTH)
    {
        // We create a circuit that does two IPA verifications. However, we don't do the full verifications and instead
        // accumulate the claims into one claim. This accumulation is done in circuit. Create two accumulators, which
        // contain the commitment and an opening claim.
        Builder builder;

        auto [transcript_1, claim_1] = create_ipa_claim(builder, POLY_LENGTH);
        auto [transcript_2, claim_2] = create_ipa_claim(builder, POLY_LENGTH);

        // Creates two IPA accumulators and accumulators from the two claims. Also constructs the accumulated h
        // polynomial.
        auto [output_claim, ipa_proof] =
            RecursiveIPA::accumulate(this->ck(), transcript_1, claim_1, transcript_2, claim_2);
        output_claim.set_public();
        builder.ipa_proof = ipa_proof;
        builder.finalize_circuit(/*ensure_nonzero=*/false);
        info("Circuit with 2 IPA Recursive Verifiers and IPA Accumulation num finalized gates = ",
             builder.get_num_finalized_gates());

        EXPECT_TRUE(CircuitChecker::check(builder));

        const OpeningPair<NativeCurve> opening_pair{ bb::fq(output_claim.opening_pair.challenge.get_value()),
                                                     bb::fq(output_claim.opening_pair.evaluation.get_value()) };
        Commitment native_comm = output_claim.commitment.get_value();
        const OpeningClaim<NativeCurve> opening_claim{ opening_pair, native_comm };

        // Natively verify this proof to check it.
        auto verifier_transcript = std::make_shared<NativeTranscript>();
        verifier_transcript->load_proof(ipa_proof);

        auto result = NativeIPA::reduce_verify(this->vk(), opening_claim, verifier_transcript);
        EXPECT_TRUE(result);
    }
};
} // namespace

#define IPA_TEST

/**
 * @brief Tests IPA recursion with polynomial of length 4
 * @details More details in test_recursive_ipa
 */
TEST_F(IPARecursiveTests, RecursiveSmall)
{
    test_recursive_ipa(/*POLY_LENGTH=*/4);
}

/**
 * @brief Tests IPA recursion with polynomial of length 1024
 * @details More details in test_recursive_ipa
 */
TEST_F(IPARecursiveTests, RecursiveMedium)
{
    test_recursive_ipa(/*POLY_LENGTH=*/1024);
}

/**
 * @brief Tests IPA recursion with polynomial of length 1<<CONST_ECCVM_LOG_N
 * @details More details in test_recursive_ipa
 */
TEST_F(IPARecursiveTests, RecursiveLarge)
{
    test_recursive_ipa(/*POLY_LENGTH=*/1 << CONST_ECCVM_LOG_N);
}

/**
 * @brief Test accumulation with polynomials of length 4
 * @details More details in test_accumulation
 */
TEST_F(IPARecursiveTests, AccumulateSmall)
{
    test_accumulation(/*POLY_LENGTH=*/4);
}

/**
 * @brief Test accumulation with polynomials of length 1024
 * @details More details in test_accumulation
 */
TEST_F(IPARecursiveTests, AccumulateMedium)
{
    test_accumulation(/*POLY_LENGTH=*/1024);
}

TEST_F(IPARecursiveTests, ConstantVerifier)
{
    test_fixed_ipa_recursive_verifier();
}

TEST_F(IPARecursiveTests, FullRecursiveVerifier)
{
    const size_t POLY_LENGTH = 1024;
    Builder builder;
    auto [stdlib_transcript, stdlib_claim] = create_ipa_claim(builder, POLY_LENGTH);

    VerifierCommitmentKey<Curve> stdlib_pcs_vkey(&builder, POLY_LENGTH, this->vk());
    auto result = RecursiveIPA::full_verify_recursive(stdlib_pcs_vkey, stdlib_claim, stdlib_transcript);
    EXPECT_TRUE(result);
    builder.finalize_circuit(/*ensure_nonzero=*/true);
    info("Full IPA Recursive Verifier num finalized gates for length ",
         POLY_LENGTH,
         " = ",
         builder.get_num_finalized_gates());
    EXPECT_TRUE(CircuitChecker::check(builder));
}

TEST_F(IPARecursiveTests, AccumulationAndFullRecursiveVerifier)
{
    const size_t POLY_LENGTH = 1024;

    // We create a circuit that does two IPA verifications. However, we don't do the full verifications and instead
    // accumulate the claims into one claim. This accumulation is done in circuit. Create two accumulators, which
    // contain the commitment and an opening claim.
    Builder builder;

    auto [transcript_1, claim_1] = create_ipa_claim(builder, POLY_LENGTH);
    auto [transcript_2, claim_2] = create_ipa_claim(builder, POLY_LENGTH);

    // Creates two IPA accumulators and accumulators from the two claims. Also constructs the accumulated h
    // polynomial.
    auto [output_claim, ipa_proof] = RecursiveIPA::accumulate(this->ck(), transcript_1, claim_1, transcript_2, claim_2);
    output_claim.set_public();
    builder.ipa_proof = ipa_proof;
    builder.finalize_circuit(/*ensure_nonzero=*/false);
    info("Circuit with 2 IPA Recursive Verifiers and IPA Accumulation num finalized gates = ",
         builder.get_num_finalized_gates());

    EXPECT_TRUE(CircuitChecker::check(builder));

    Builder root_rollup;
    // Fully recursively verify this proof to check it.
<<<<<<< HEAD
    auto stdlib_pcs_vkey =
        std::make_shared<VerifierCommitmentKey<Curve>>(&root_rollup, 1 << CONST_ECCVM_LOG_N, this->vk());
    auto stdlib_verifier_transcript = std::make_shared<StdlibTranscript>();
    stdlib_verifier_transcript->load_proof(convert_native_proof_to_stdlib(&root_rollup, ipa_proof));
=======
    VerifierCommitmentKey<Curve> stdlib_pcs_vkey(&root_rollup, 1 << CONST_ECCVM_LOG_N, this->vk());
    auto stdlib_verifier_transcript =
        std::make_shared<StdlibTranscript>(convert_native_proof_to_stdlib(&root_rollup, ipa_proof));
>>>>>>> a0a86174
    OpeningClaim<Curve> ipa_claim;
    ipa_claim.opening_pair.challenge =
        Curve::ScalarField::create_from_u512_as_witness(&root_rollup, output_claim.opening_pair.challenge.get_value());
    ipa_claim.opening_pair.evaluation =
        Curve::ScalarField::create_from_u512_as_witness(&root_rollup, output_claim.opening_pair.evaluation.get_value());
    ipa_claim.commitment = Curve::AffineElement::from_witness(&root_rollup, output_claim.commitment.get_value());
    auto result = RecursiveIPA::full_verify_recursive(stdlib_pcs_vkey, ipa_claim, stdlib_verifier_transcript);
    root_rollup.finalize_circuit(/*ensure_nonzero=*/true);
    EXPECT_TRUE(result);
    info("Full IPA Recursive Verifier num finalized gates for length ",
         1 << CONST_ECCVM_LOG_N,
         " = ",
         root_rollup.get_num_finalized_gates());
}

/**
 * @brief Test accumulation of IPA claims with different polynomial lengths
 *
 */
TEST_F(IPARecursiveTests, AccumulationWithDifferentSizes)
{
    // We create a circuit that does two IPA verifications of different sizes. However, we don't do the full
    // verifications and instead accumulate the claims into one claim. This accumulation is done in circuit. Create two
    // accumulators, which contain the commitment and an opening claim.
    const size_t POLY_LENGTH_1 = 16;
    const size_t POLY_LENGTH_2 = 32;
    Builder builder;

    auto [transcript_1, claim_1] = create_ipa_claim(builder, POLY_LENGTH_1);
    auto [transcript_2, claim_2] = create_ipa_claim(builder, POLY_LENGTH_2);

    // Creates two IPA accumulators and accumulators from the two claims. Also constructs the accumulated h
    // polynomial.
    auto [output_claim, ipa_proof] = RecursiveIPA::accumulate(this->ck(), transcript_1, claim_1, transcript_2, claim_2);
    output_claim.set_public();
    builder.ipa_proof = ipa_proof;
    builder.finalize_circuit(/*ensure_nonzero=*/false);
    info("Circuit with 2 IPA Recursive Verifiers and IPA Accumulation num finalized gates = ",
         builder.get_num_finalized_gates());

    EXPECT_TRUE(CircuitChecker::check(builder));

    const OpeningPair<NativeCurve> opening_pair{ bb::fq(output_claim.opening_pair.challenge.get_value()),
                                                 bb::fq(output_claim.opening_pair.evaluation.get_value()) };
    Commitment native_comm = output_claim.commitment.get_value();
    const OpeningClaim<NativeCurve> opening_claim{ opening_pair, native_comm };

    // Natively verify this proof to check it.
    auto verifier_transcript = std::make_shared<NativeTranscript>();
    verifier_transcript->load_proof(ipa_proof);

    auto result = NativeIPA::reduce_verify(this->vk(), opening_claim, verifier_transcript);
    EXPECT_TRUE(result);
}<|MERGE_RESOLUTION|>--- conflicted
+++ resolved
@@ -282,16 +282,9 @@
 
     Builder root_rollup;
     // Fully recursively verify this proof to check it.
-<<<<<<< HEAD
-    auto stdlib_pcs_vkey =
-        std::make_shared<VerifierCommitmentKey<Curve>>(&root_rollup, 1 << CONST_ECCVM_LOG_N, this->vk());
+    VerifierCommitmentKey<Curve> stdlib_pcs_vkey(&root_rollup, 1 << CONST_ECCVM_LOG_N, this->vk());
     auto stdlib_verifier_transcript = std::make_shared<StdlibTranscript>();
     stdlib_verifier_transcript->load_proof(convert_native_proof_to_stdlib(&root_rollup, ipa_proof));
-=======
-    VerifierCommitmentKey<Curve> stdlib_pcs_vkey(&root_rollup, 1 << CONST_ECCVM_LOG_N, this->vk());
-    auto stdlib_verifier_transcript =
-        std::make_shared<StdlibTranscript>(convert_native_proof_to_stdlib(&root_rollup, ipa_proof));
->>>>>>> a0a86174
     OpeningClaim<Curve> ipa_claim;
     ipa_claim.opening_pair.challenge =
         Curve::ScalarField::create_from_u512_as_witness(&root_rollup, output_claim.opening_pair.challenge.get_value());
