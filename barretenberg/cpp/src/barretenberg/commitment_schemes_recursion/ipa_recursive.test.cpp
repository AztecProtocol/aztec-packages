
#include "barretenberg/circuit_checker/circuit_checker.hpp"
#include "barretenberg/commitment_schemes/commitment_key.test.hpp"
#include "barretenberg/commitment_schemes/ipa/ipa.hpp"
#include "barretenberg/commitment_schemes/shplonk/shplemini.hpp"
#include "barretenberg/stdlib/eccvm_verifier/verifier_commitment_key.hpp"
#include "barretenberg/stdlib/pairing_points.hpp"
#include "barretenberg/stdlib/primitives/curves/grumpkin.hpp"
#include "barretenberg/stdlib/proof/proof.hpp"
#include "barretenberg/stdlib/transcript/transcript.hpp"
#include "barretenberg/transcript/transcript.hpp"
#include "barretenberg/ultra_honk/decider_proving_key.hpp"

using namespace bb;

namespace {
using NativeCurve = curve::Grumpkin;
using Builder = UltraCircuitBuilder;
using Curve = stdlib::grumpkin<Builder>;

class IPARecursiveTests : public CommitmentTest<NativeCurve> {
  public:
    using Fr = typename NativeCurve::ScalarField;
    using GroupElement = typename NativeCurve::Element;
    using CK = CommitmentKey<NativeCurve>;
    using VK = VerifierCommitmentKey<NativeCurve>;
    using Polynomial = bb::Polynomial<Fr>;
    using Commitment = typename NativeCurve::AffineElement;
<<<<<<< HEAD
=======
    using StdlibProof = bb::stdlib::Proof<Builder>;
>>>>>>> 3cf54e58

    using StdlibTranscript = bb::stdlib::recursion::honk::UltraStdlibTranscript;
    template <size_t log_poly_length>
    std::pair<std::shared_ptr<StdlibTranscript>, OpeningClaim<Curve>> create_ipa_claim(Builder& builder)
    {
        using NativeIPA = IPA<NativeCurve, log_poly_length>;
        static constexpr size_t poly_length = 1UL << log_poly_length;

        // First generate an ipa proof
        auto poly = Polynomial::random(poly_length);
        // Commit to a zero polynomial
        Commitment commitment = this->commit(poly);

        auto [x, eval] = this->random_eval(poly);
        const OpeningPair<NativeCurve> opening_pair = { x, eval };
        const OpeningClaim<NativeCurve> opening_claim{ opening_pair, commitment };

        // initialize empty prover transcript
        auto prover_transcript = std::make_shared<NativeTranscript>();
        NativeIPA::compute_opening_proof(this->ck(), { poly, opening_pair }, prover_transcript);

        // Export proof
        auto proof = prover_transcript->export_proof();

        // initialize verifier transcript from proof data
        auto verifier_transcript = std::make_shared<NativeTranscript>();
        verifier_transcript->load_proof(proof);

        auto result = NativeIPA::reduce_verify(this->vk(), opening_claim, verifier_transcript);
        EXPECT_TRUE(result);

        // Recursively verify the proof
        auto stdlib_comm = Curve::Group::from_witness(&builder, commitment);
        auto stdlib_x = Curve::ScalarField::from_witness(&builder, x);
        auto stdlib_eval = Curve::ScalarField::from_witness(&builder, eval);
        OpeningClaim<Curve> stdlib_opening_claim{ { stdlib_x, stdlib_eval }, stdlib_comm };

        // Construct stdlib verifier transcript
        auto recursive_verifier_transcript = std::make_shared<StdlibTranscript>();
        recursive_verifier_transcript->load_proof(StdlibProof(builder, proof));
        return { recursive_verifier_transcript, stdlib_opening_claim };
    }
    template <size_t log_poly_length> Builder build_ipa_recursive_verifier_circuit()
    {
        using RecursiveIPA = IPA<Curve, log_poly_length>;

        Builder builder;
        auto [stdlib_transcript, stdlib_claim] = create_ipa_claim<log_poly_length>(builder);

        RecursiveIPA::reduce_verify(stdlib_claim, stdlib_transcript);
        stdlib::recursion::PairingPoints<Builder>::add_default_to_public_inputs(builder);
        builder.finalize_circuit(/*ensure_nonzero=*/true);
        return builder;
    }

    /**
     * @brief Tests IPA recursion
     * @details Creates an IPA claim and then runs the recursive IPA verification and checks that the circuit is valid.
     * @param POLY_LENGTH
     */
    template <size_t poly_length> void test_recursive_ipa()
    {
        Builder builder(build_ipa_recursive_verifier_circuit<poly_length>());
        info("IPA Recursive Verifier num finalized gates = ", builder.get_num_finalized_gates());
        EXPECT_TRUE(CircuitChecker::check(builder));
    }

    /**
     * @brief Tests IPA accumulation by accumulating two IPA claims and proving the accumulated claim
     * @details Creates two IPA claims, and then two IPA accumulators through recursive verification. Proves the
     * accumulated claim and checks that it verifies.
     * @param POLY_LENGTH
     */
    template <size_t poly_length> void test_accumulation()
    {
        using NativeIPA = IPA<NativeCurve, poly_length>;
        using RecursiveIPA = IPA<Curve, poly_length>;

        // We create a circuit that does two IPA verifications. However, we don't do the full verifications and instead
        // accumulate the claims into one claim. This accumulation is done in circuit. Create two accumulators, which
        // contain the commitment and an opening claim.
        Builder builder;

        auto [transcript_1, claim_1] = create_ipa_claim<poly_length>(builder);
        auto [transcript_2, claim_2] = create_ipa_claim<poly_length>(builder);

        // Creates two IPA accumulators and accumulators from the two claims. Also constructs the accumulated h
        // polynomial.
        auto [output_claim, ipa_proof] =
            RecursiveIPA::accumulate(this->ck(), transcript_1, claim_1, transcript_2, claim_2);
        output_claim.set_public();
        builder.ipa_proof = ipa_proof;
        builder.finalize_circuit(/*ensure_nonzero=*/false);
        info("Circuit with 2 IPA Recursive Verifiers and IPA Accumulation num finalized gates = ",
             builder.get_num_finalized_gates());

        EXPECT_TRUE(CircuitChecker::check(builder));

        const OpeningPair<NativeCurve> opening_pair{ bb::fq(output_claim.opening_pair.challenge.get_value()),
                                                     bb::fq(output_claim.opening_pair.evaluation.get_value()) };
        Commitment native_comm = output_claim.commitment.get_value();
        const OpeningClaim<NativeCurve> opening_claim{ opening_pair, native_comm };

        // Natively verify this proof to check it.
        auto verifier_transcript = std::make_shared<NativeTranscript>();
        verifier_transcript->load_proof(ipa_proof);

        auto result = NativeIPA::reduce_verify(this->vk(), opening_claim, verifier_transcript);
        EXPECT_TRUE(result);
    }
};
} // namespace

#define IPA_TEST

/**
 * @brief Tests IPA recursion with polynomial of length 4
 * @details More details in test_recursive_ipa
 */
TEST_F(IPARecursiveTests, RecursiveSmall)
{
    static constexpr size_t log_poly_length = 2;
    test_recursive_ipa<log_poly_length>();
}

/**
 * @brief Tests IPA recursion with polynomial of length 1024
 * @details More details in test_recursive_ipa
 */
TEST_F(IPARecursiveTests, RecursiveMedium)
{
    static constexpr size_t log_poly_length = 10;
    test_recursive_ipa<log_poly_length>();
}

/**
 * @brief Tests IPA recursion with polynomial of length 1<<CONST_ECCVM_LOG_N
 * @details More details in test_recursive_ipa
 */
TEST_F(IPARecursiveTests, RecursiveLarge)
{
    static constexpr size_t log_poly_length = CONST_ECCVM_LOG_N;
    test_recursive_ipa<log_poly_length>();
}

/**
 * @brief Test accumulation with polynomials of length 4
 * @details More details in test_accumulation
 */
TEST_F(IPARecursiveTests, AccumulateSmall)
{
    static constexpr size_t log_poly_length = 2;
    test_accumulation<log_poly_length>();
}

/**
 * @brief Test accumulation with polynomials of length 1024
 * @details More details in test_accumulation
 */
TEST_F(IPARecursiveTests, AccumulateMedium)
{
    static constexpr size_t log_poly_length = 10;
    test_accumulation<log_poly_length>();
}

TEST_F(IPARecursiveTests, FullRecursiveVerifier)
{

    static constexpr size_t log_poly_length = 10;
    static constexpr size_t poly_length = 1UL << log_poly_length;
    using RecursiveIPA = IPA<Curve, log_poly_length>;
    //
    Builder builder;
    auto [stdlib_transcript, stdlib_claim] = create_ipa_claim<log_poly_length>(builder);

    VerifierCommitmentKey<Curve> stdlib_pcs_vkey(&builder, poly_length, this->vk());
    auto result = RecursiveIPA::full_verify_recursive(stdlib_pcs_vkey, stdlib_claim, stdlib_transcript);
    EXPECT_TRUE(result);
    builder.finalize_circuit(/*ensure_nonzero=*/true);
    info("Full IPA Recursive Verifier num finalized gates for length ",
         1UL << log_poly_length,
         " = ",
         builder.get_num_finalized_gates());
    EXPECT_TRUE(CircuitChecker::check(builder));
}

TEST_F(IPARecursiveTests, AccumulationAndFullRecursiveVerifier)
{
    static constexpr size_t log_poly_length = 10;
    using RecursiveIPA = IPA<Curve, log_poly_length>;

    // We create a circuit that does two IPA verifications. However, we don't do the full verifications and instead
    // accumulate the claims into one claim. This accumulation is done in circuit. Create two accumulators, which
    // contain the commitment and an opening claim.
    Builder builder;

    auto [transcript_1, claim_1] = create_ipa_claim<log_poly_length>(builder);
    auto [transcript_2, claim_2] = create_ipa_claim<log_poly_length>(builder);

    // Creates two IPA accumulators and accumulators from the two claims. Also constructs the accumulated h
    // polynomial.
    auto [output_claim, ipa_proof] =
        RecursiveIPA::template accumulate(this->ck(), transcript_1, claim_1, transcript_2, claim_2);
    output_claim.set_public();
    builder.ipa_proof = ipa_proof;
    builder.finalize_circuit(/*ensure_nonzero=*/false);
    info("Circuit with 2 IPA Recursive Verifiers and IPA Accumulation num finalized gates = ",
         builder.get_num_finalized_gates());

    EXPECT_TRUE(CircuitChecker::check(builder));

    Builder root_rollup;
    // Fully recursively verify this proof to check it.
    VerifierCommitmentKey<Curve> stdlib_pcs_vkey(&root_rollup, 1UL << log_poly_length, this->vk());
    auto stdlib_verifier_transcript = std::make_shared<StdlibTranscript>();
    stdlib_verifier_transcript->load_proof(StdlibProof(root_rollup, ipa_proof));
    OpeningClaim<Curve> ipa_claim;
    ipa_claim.opening_pair.challenge =
        Curve::ScalarField::create_from_u512_as_witness(&root_rollup, output_claim.opening_pair.challenge.get_value());
    ipa_claim.opening_pair.evaluation =
        Curve::ScalarField::create_from_u512_as_witness(&root_rollup, output_claim.opening_pair.evaluation.get_value());
    ipa_claim.commitment = Curve::AffineElement::from_witness(&root_rollup, output_claim.commitment.get_value());
    auto result = RecursiveIPA::full_verify_recursive(stdlib_pcs_vkey, ipa_claim, stdlib_verifier_transcript);
    root_rollup.finalize_circuit(/*ensure_nonzero=*/true);
    EXPECT_TRUE(result);
    info("Full IPA Recursive Verifier num finalized gates for length ",
         1UL << log_poly_length,
         " = ",
         root_rollup.get_num_finalized_gates());
}<|MERGE_RESOLUTION|>--- conflicted
+++ resolved
@@ -26,10 +26,8 @@
     using VK = VerifierCommitmentKey<NativeCurve>;
     using Polynomial = bb::Polynomial<Fr>;
     using Commitment = typename NativeCurve::AffineElement;
-<<<<<<< HEAD
-=======
     using StdlibProof = bb::stdlib::Proof<Builder>;
->>>>>>> 3cf54e58
+
 
     using StdlibTranscript = bb::stdlib::recursion::honk::UltraStdlibTranscript;
     template <size_t log_poly_length>
