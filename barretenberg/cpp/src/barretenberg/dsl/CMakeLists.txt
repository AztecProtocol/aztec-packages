set(DSL_DEPENDENCIES
    client_ivc
    plonk
    ultra_honk
    stdlib_sha256
    stdlib_aes128
    stdlib_keccak
    stdlib_poseidon2
    stdlib_schnorr
    stdlib_honk_verifier)

<<<<<<< HEAD
if (NOT DISABLE_AZTEC_VM)
    list(APPEND DSL_DEPENDENCIES vm)
=======
if (NOT WASM AND NOT DISABLE_AZTEC_VM)
    list(APPEND DSL_DEPENDENCIES libdeflate::libdeflate_static vm2)
>>>>>>> 89462d54
endif()

barretenberg_module(
    dsl
    ${DSL_DEPENDENCIES}
)<|MERGE_RESOLUTION|>--- conflicted
+++ resolved
@@ -9,13 +9,8 @@
     stdlib_schnorr
     stdlib_honk_verifier)
 
-<<<<<<< HEAD
 if (NOT DISABLE_AZTEC_VM)
-    list(APPEND DSL_DEPENDENCIES vm)
-=======
-if (NOT WASM AND NOT DISABLE_AZTEC_VM)
-    list(APPEND DSL_DEPENDENCIES libdeflate::libdeflate_static vm2)
->>>>>>> 89462d54
+    list(APPEND DSL_DEPENDENCIES vm2)
 endif()
 
 barretenberg_module(
