--- conflicted
+++ resolved
@@ -28,33 +28,15 @@
         field_ct point_x;
         field_ct point_y;
         bool_ct infinite;
-<<<<<<< HEAD
 
-        if (input.points[i].is_constant) {
-            point_x = field_ct(input.points[i].value);
-        } else {
-            point_x = field_ct::from_witness_index(&builder, input.points[i].index);
-        }
-        if (input.points[i + 1].is_constant) {
-            point_y = field_ct(input.points[i + 1].value);
-        } else {
-            point_y = field_ct::from_witness_index(&builder, input.points[i + 1].index);
-        }
-        if (input.points[i + 2].is_constant) {
-            infinite = bool_ct(field_ct(input.points[i + 2].value));
-        } else {
-            infinite = bool_ct(field_ct::from_witness_index(&builder, input.points[i + 2].index));
-        }
+        point_x = to_field_ct(input.points[i], builder);
+        point_y = to_field_ct(input.points[i + 1], builder);
+        infinite = bool_ct(to_field_ct(input.points[i + 2], builder));
 
         if (!has_valid_witness_assignments && !input.points[i + 2].is_constant) {
             builder.variables[input.points[i + 2].index] = fr(1);
         }
 
-=======
-        point_x = to_field_ct(input.points[i], builder);
-        point_y = to_field_ct(input.points[i + 1], builder);
-        infinite = bool_ct(to_field_ct(input.points[i + 2], builder));
->>>>>>> 2ac6d53e
         cycle_group_ct input_point(point_x, point_y, infinite);
         // Reconstruct the scalar from the low and high limbs
         field_ct scalar_low_as_field;
