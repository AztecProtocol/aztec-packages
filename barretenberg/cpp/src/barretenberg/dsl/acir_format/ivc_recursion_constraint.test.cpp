--- conflicted
+++ resolved
@@ -302,15 +302,12 @@
     EXPECT_TRUE(CircuitChecker::check(kernel_1));
     ivc->accumulate(kernel_1, construct_kernel_vk_from_acir_program(program_1, trace_settings));
 
-<<<<<<< HEAD
-=======
     // Now we add the tail kernel
     EXPECT_EQ(ivc->verification_queue.size(), 1);
     EXPECT_EQ(ivc->verification_queue[0].type, QUEUE_TYPE::PG_TAIL);
     AcirProgram tail_program = construct_mock_kernel_program(ivc->verification_queue);
     Builder tail_kernel = acir_format::create_circuit<Builder>(tail_program, metadata);
     ivc->accumulate(tail_kernel, construct_kernel_vk_from_acir_program(tail_program, trace_settings));
->>>>>>> b91a2d35
     EXPECT_TRUE(ivc->prove_and_verify());
 }
 
