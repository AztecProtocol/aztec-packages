--- conflicted
+++ resolved
@@ -296,7 +296,6 @@
 }
 
 /**
-<<<<<<< HEAD
  * @brief Test IVC accumulation of a one app and one kernel; The kernel includes a recursive oink verification for the
  * app, specified via an ACIR RecursionConstraint.
  */
@@ -318,8 +317,6 @@
 }
 
 /**
-=======
->>>>>>> eaf281f2
  * @brief Test IVC accumulation of two apps and two kernels; The first kernel contains a recursive oink verification and
  * the second contains two recursive PG verifications, all specified via ACIR RecursionConstraints.
  */
@@ -393,6 +390,7 @@
     std::shared_ptr<MegaFlavor::VerificationKey> expected_kernel_vk;
     {
         auto ivc = std::make_shared<ClientIVC>(/*num_circuits=*/5, trace_settings);
+        auto ivc = std::make_shared<ClientIVC>(/*num_circuits=*/5, trace_settings);
 
         const ProgramMetadata metadata{ ivc };
 
@@ -403,8 +401,6 @@
         construct_and_accumulate_mock_kernel(ivc, trace_settings);
         EXPECT_TRUE(ivc->verification_queue.size() == 1);
         EXPECT_TRUE(ivc->verification_queue[0].type == bb::ClientIVC::QUEUE_TYPE::PG);
-<<<<<<< HEAD
-=======
 
         // Construct and accumulate a second mock app_circuit
         Builder app_circuit_1 = construct_mock_app_circuit(ivc);
@@ -413,8 +409,7 @@
         // Construct and accumulate a mock inner kernel (PG recursion for kernel and app accumulation)
         construct_and_accumulate_mock_kernel(ivc, trace_settings);
         EXPECT_TRUE(ivc->verification_queue.size() == 1);
-        EXPECT_TRUE(ivc->verification_queue[0].type == bb::ClientIVC::QUEUE_TYPE::PG_TAIL);
->>>>>>> eaf281f2
+        EXPECT_TRUE(ivc->verification_queue[0].type == bb::ClientIVC::QUEUE_TYPE::PG);
 
         // Construct and accumulate a mock RESET kernel (PG recursion for kernel accumulation)
         construct_and_accumulate_mock_kernel(ivc, trace_settings);
@@ -424,18 +419,60 @@
     // Now, construct the kernel VK by mocking the IVC state prior to kernel construction
     std::shared_ptr<MegaFlavor::VerificationKey> kernel_vk;
     {
-<<<<<<< HEAD
         auto ivc = std::make_shared<ClientIVC>(/*num_circuits=*/5, trace_settings);
 
         // Construct kernel consisting only of the kernel completion logic
         acir_format::mock_ivc_accumulation(ivc, ClientIVC::QUEUE_TYPE::PG, /*is_kernel=*/true);
-=======
-        auto ivc = std::make_shared<ClientIVC>(/*num_circuits=*/1, trace_settings);
-        // construct a mock tail kernel consisting only of kernel completion logic
-        acir_format::mock_ivc_accumulation(ivc, ClientIVC::QUEUE_TYPE::PG_TAIL, /*is_kernel=*/true);
->>>>>>> eaf281f2
         AcirProgram program = construct_mock_kernel_program(ivc->verification_queue);
         program.witness = {}; // remove the witness to mimick VK construction context
+        kernel_vk = construct_kernel_vk_from_acir_program(program, trace_settings);
+    }
+
+    // Compare the VK constructed via running the IVc with the one constructed via mocking
+    EXPECT_EQ(*kernel_vk.get(), *expected_kernel_vk.get());
+}
+
+// Test generation of "tail" kernel VK via dummy IVC data
+TEST_F(IvcRecursionConstraintTest, GenerateTailKernelVKFromConstraints)
+{
+    const TraceSettings trace_settings{ AZTEC_TRACE_STRUCTURE };
+
+    // First, construct the kernel VK by running the full IVC (accumulate one app and one kernel)
+    std::shared_ptr<MegaFlavor::VerificationKey> expected_kernel_vk;
+    {
+        auto ivc = std::make_shared<ClientIVC>(/*num_circuits=*/5, trace_settings);
+
+        const ProgramMetadata metadata{ ivc };
+
+        // Construct and accumulate mock app_circuit
+        construct_and_accumulate_mock_app(ivc, trace_settings);
+
+        // Construct and accumulate a mock INIT kernel (oink recursion for app accumulation)
+        construct_and_accumulate_mock_kernel(ivc, trace_settings);
+
+        // Construct and accumulate a mock RESET kernel (PG recursion for kernel accumulation)
+        construct_and_accumulate_mock_kernel(ivc, trace_settings);
+
+        // Construct and accumulate a mock TAIL kernel (PG recursion for kernel accumulation)
+        EXPECT_TRUE(ivc->verification_queue.size() == 1);
+        EXPECT_TRUE(ivc->verification_queue[0].type == bb::ClientIVC::QUEUE_TYPE::PG);
+
+        // Construct and accumulate a mock RESET kernel (PG recursion for kernel accumulation)
+        construct_and_accumulate_mock_kernel(ivc, trace_settings);
+
+        expected_kernel_vk = ivc->verification_queue.back().honk_vk;
+    }
+
+    // Now, construct the kernel VK by mocking the IVC state prior to kernel construction
+    std::shared_ptr<MegaFlavor::VerificationKey> kernel_vk;
+    {
+        auto ivc = std::make_shared<ClientIVC>(/*num_circuits=*/5, trace_settings);
+
+        // Construct kernel consisting only of the kernel completion logic
+        acir_format::mock_ivc_accumulation(ivc, ClientIVC::QUEUE_TYPE::PG, /*is_kernel=*/true);
+        AcirProgram program = construct_mock_kernel_program(ivc->verification_queue);
+        program.witness = {}; // remove the witness to mimick VK construction context
+
         kernel_vk = construct_kernel_vk_from_acir_program(program, trace_settings);
     }
 
@@ -593,6 +630,7 @@
 {
     TraceSettings trace_settings{ AZTEC_TRACE_STRUCTURE };
     auto ivc = std::make_shared<ClientIVC>(/*num_circuits*/ 5, trace_settings);
+    auto ivc = std::make_shared<ClientIVC>(/*num_circuits*/ 5, trace_settings);
 
     // construct a mock app_circuit with an UH recursion call
     Builder app_circuit = construct_mock_UH_recursion_app_circuit(ivc, /*tamper_vk=*/false);
@@ -603,19 +641,7 @@
     // Construct kernel consisting only of the kernel completion logic
     construct_and_accumulate_mock_kernel(ivc, trace_settings);
 
-<<<<<<< HEAD
     construct_and_accumulate_trailing_kernels(ivc, trace_settings);
-=======
-    // construct and accumulate another  simple mock app circuit
-    Builder app_circuit_1 = construct_mock_app_circuit(ivc);
-    ivc->accumulate(app_circuit_1, get_verification_key(app_circuit_1, trace_settings));
-
-    // Construct kernel consisting only of the kernel completion logic
-    construct_and_accumulate_mock_kernel(ivc, trace_settings);
-
-    // Construct tail kernel consisting only of the kernel completion logic
-    construct_and_accumulate_mock_kernel(ivc, trace_settings);
->>>>>>> eaf281f2
 
     EXPECT_TRUE(ivc->prove_and_verify());
 }
@@ -628,24 +654,11 @@
 {
     TraceSettings trace_settings{ AZTEC_TRACE_STRUCTURE };
     auto ivc = std::make_shared<ClientIVC>(/*num_circuits*/ 5, trace_settings);
-
-<<<<<<< HEAD
+    auto ivc = std::make_shared<ClientIVC>(/*num_circuits*/ 5, trace_settings);
+
     // construct and accumulate mock app_circuit that has bad pairing point object
-=======
-    // construct a mock app_circuit with a UH recursion call that has bad pairing point object
->>>>>>> eaf281f2
     Builder app_circuit = construct_mock_UH_recursion_app_circuit(ivc, /*tamper_vk=*/true);
     ivc->accumulate(app_circuit, get_verification_key(app_circuit, trace_settings));
-
-    // Construct tail kernel consisting only of the kernel completion logic
-    construct_and_accumulate_mock_kernel(ivc, trace_settings);
-
-    // construct and accumulate another  simple mock app circuit
-    Builder app_circuit_1 = construct_mock_app_circuit(ivc);
-    ivc->accumulate(app_circuit_1, get_verification_key(app_circuit_1, trace_settings));
-
-    // Construct kernel consisting only of the kernel completion logic
-    construct_and_accumulate_mock_kernel(ivc, trace_settings);
 
     // Construct kernel consisting only of the kernel completion logic
     // WORKTODO: circuit checker is failing here but I dont see why that would happen even with the tampered pairing
