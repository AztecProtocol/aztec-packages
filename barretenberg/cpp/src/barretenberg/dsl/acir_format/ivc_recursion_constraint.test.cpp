--- conflicted
+++ resolved
@@ -213,11 +213,7 @@
         // Construct kernel consisting only of the kernel completion logic
         AcirProgram program = construct_mock_kernel_program(ivc.verification_queue, { num_app_public_inputs });
         Builder kernel = acir_format::create_kernel_circuit(program.constraints, ivc);
-<<<<<<< HEAD
-        // Mimic what would normally happen in accumulate()
-=======
         // Note that this would normally happen in accumulate()
->>>>>>> b51fc43a
         kernel.add_pairing_point_accumulator(stdlib::recursion::init_default_agg_obj_indices<Builder>(kernel));
 
         auto proving_key = std::make_shared<DeciderProvingKey_<MegaFlavor>>(kernel, trace_settings);
