#include "barretenberg/dsl/acir_format/ivc_recursion_constraint.hpp"
#include "acir_format.hpp"
#include "acir_format_mocks.hpp"
#include "barretenberg/client_ivc/client_ivc.hpp"
#include "barretenberg/goblin/mock_circuits.hpp"
#include "barretenberg/ultra_honk/decider_proving_key.hpp"
#include "barretenberg/ultra_honk/ultra_prover.hpp"
#include "barretenberg/ultra_honk/ultra_verifier.hpp"
#include "honk_recursion_constraint.hpp"
#include "proof_surgeon.hpp"

#include <gtest/gtest.h>
#include <vector>

using namespace acir_format;
using namespace bb;

class IvcRecursionConstraintTest : public ::testing::Test {

  public:
    using Builder = MegaCircuitBuilder;
    using Flavor = MegaFlavor;
    using FF = Flavor::FF;
    using VerifierInputs = ClientIVC::VerifierInputs;
    using QUEUE_TYPE = ClientIVC::QUEUE_TYPE;
    using VerificationQueue = ClientIVC::VerificationQueue;
    using ArithmeticConstraint = AcirFormat::PolyTripleConstraint;

    /**
     * @brief Constuct a simple arbitrary circuit to represent a mock app circuit
     * @details Includes a single unique public input for robustness and to distinguish the public inputs of one "app"
     * from another in testing.
     *
     */
    static Builder construct_mock_app_circuit(ClientIVC& ivc, bool random_pub_input = false)
    {
        Builder circuit{ ivc.goblin.op_queue };
        GoblinMockCircuits::construct_simple_circuit(circuit);

        // Add a random or fixed public input value
        FF pub_input = random_pub_input ? FF::random_element() : FF(5);
        circuit.add_public_variable(pub_input);

        return circuit;
    }

    /**
     * @brief Create an ACIR RecursionConstraint given the corresponding verifier inputs
     * @brief In practice such constraints are created via a call to verify_proof(...) in noir
     *
     * @param input bberg style proof and verification key
     * @param witness Array of witnesses into which the above data is placed
     * @param num_public_inputs Number of public inputs to be extracted from the proof
     * @return RecursionConstraint
     */
    static RecursionConstraint create_recursion_constraint(const VerifierInputs& input,
                                                           SlabVector<FF>& witness,
                                                           const size_t num_public_inputs)
    {
        // Assemble simple vectors of witnesses for vkey and proof
        std::vector<FF> key_witnesses = input.honk_verification_key->to_field_elements();
        std::vector<FF> proof_witnesses = input.proof; // proof contains the public inputs at this stage

        // Construct witness indices for each component in the constraint; populate the witness array
        auto [key_indices, proof_indices, public_inputs_indices] =
            ProofSurgeon::populate_recursion_witness_data(witness, proof_witnesses, key_witnesses, num_public_inputs);

        // The proof type can be either Oink or PG
        PROOF_TYPE proof_type = input.type == QUEUE_TYPE::OINK ? OINK : PG;

        return RecursionConstraint{
            .key = key_indices,
            .proof = {}, // the proof witness indices are not needed in an ivc recursion constraint
            .public_inputs = public_inputs_indices,
            .key_hash = 0, // not used
            .proof_type = proof_type,
        };
    }

    static RecursionConstraint create_empty_recursion_constraint(PROOF_TYPE proof_type, const size_t num_public_inputs)
    {
        // Assemble simple vectors of witnesses for vkey and proof
        const size_t CLIENT_IVC_VERIFICATION_KEY_LENGTH_IN_FIELDS = 143;
        std::vector<uint32_t> key_indices(CLIENT_IVC_VERIFICATION_KEY_LENGTH_IN_FIELDS);
        std::vector<uint32_t> public_inputs_indices(num_public_inputs);

        return RecursionConstraint{
            .key = key_indices,
            .proof = {}, // the proof witness indices are not needed in an ivc recursion constraint
            .public_inputs = public_inputs_indices,
            .key_hash = 0, // not used
            .proof_type = proof_type,
        };
    }

    /**
     * @brief Create an arithmetic constraint fixing the first public input witness to it's present value
     * @details Meant to mimic the "business logic" of the aztec kernel. Used to facilitate failure testing since this
     * will lead to failure of the kernel circuit to verify if a different proof witness is used in the business logic
     * VS the recursive verification logic.
     *
     * @param public_inputs Witness indices of public inputs of some proof to be constrained
     * @param witness
     * @return ArithmeticConstraint
     */
    static ArithmeticConstraint create_public_input_value_constraint(const std::vector<uint32_t>& public_inputs,
                                                                     const SlabVector<FF>& witness)
    {
        const uint32_t pub_input_idx = public_inputs.back();
        const FF pub_input_val = witness[pub_input_idx];
        return {
            .a = pub_input_idx,
            .b = 0,
            .c = 0,
            .q_m = 0,
            .q_l = -1,
            .q_r = 0,
            .q_o = 0,
            .q_c = pub_input_val,
        };
    }

    /**
     * @brief Generate an acir program {constraints, witness} for a mock kernel
     * @details The IVC contains and internal verification queue that contains proofs to be recursively verified.
     * Construct an AcirProgram with a RecursionConstraint for each entry in the ivc verification queue. (In practice
     * these constraints would come directly from calls to verify_proof in noir). Also add mock "business logic" which
     * simply enforces some constraint on the public inputs of the proof.
     * @note This method needs the number of public inputs in each proof-to-be-verified so they can be extracted and
     * provided separately as is required in the acir constraint system.
     *
     * @param ivc
     * @param inner_circuit_num_pub_inputs Num pub inputs for each circuit whose accumulation is recursively verified
     * @return Builder
     */
    static AcirProgram construct_mock_kernel_program(const VerificationQueue& verification_queue,
                                                     const std::vector<size_t>& inner_circuit_num_pub_inputs)
    {
        ASSERT(verification_queue.size() == inner_circuit_num_pub_inputs.size());

        AcirProgram program;

        // Construct recursion constraints based on the ivc verification queue; populate the witness along the way
        std::vector<RecursionConstraint> ivc_recursion_constraints;
        ivc_recursion_constraints.reserve(verification_queue.size());
        for (size_t idx = 0; idx < verification_queue.size(); ++idx) {
            ivc_recursion_constraints.push_back(create_recursion_constraint(
                verification_queue[idx], program.witness, inner_circuit_num_pub_inputs[idx]));
        }

        // // Add some mock kernel "business logic" which simply fixes one of the public inputs to a particular value
        // ArithmeticConstraint pub_input_constraint =
        //     create_public_input_value_constraint(ivc_recursion_constraints[0].public_inputs, program.witness);

        // Construct a constraint system containing the business logic and ivc recursion constraints
        program.constraints.varnum = static_cast<uint32_t>(program.witness.size());
        program.constraints.num_acir_opcodes = static_cast<uint32_t>(ivc_recursion_constraints.size());
        // program.constraints.poly_triple_constraints = { pub_input_constraint };
        program.constraints.ivc_recursion_constraints = ivc_recursion_constraints;
        program.constraints.original_opcode_indices = create_empty_original_opcode_indices();
        mock_opcode_indices(program.constraints);

        return program;
    }

  protected:
    void SetUp() override
    {
        bb::srs::init_crs_factory("../srs_db/ignition");
        srs::init_grumpkin_crs_factory("../srs_db/grumpkin");
    }
};

/**
 * @brief Test IVC accumulation of a one app and one kernel; The kernel includes a recursive oink verification for the
 * app, specified via an ACIR RecursionConstraint.
 */
TEST_F(IvcRecursionConstraintTest, AccumulateTwo)
{
    ClientIVC ivc;
    ivc.trace_settings.structure = TraceStructure::SMALL_TEST;

    // construct a mock app_circuit
    Builder app_circuit = construct_mock_app_circuit(ivc);

    // Complete instance and generate an oink proof
    ivc.accumulate(app_circuit);

    // Construct kernel_0 consisting only of the kernel completion logic
    AcirProgram program_0 = construct_mock_kernel_program(ivc.verification_queue, { app_circuit.public_inputs.size() });
    Builder kernel_0 = acir_format::create_kernel_circuit(program_0.constraints, ivc, program_0.witness);

    EXPECT_TRUE(CircuitChecker::check(kernel_0));
    ivc.accumulate(kernel_0);

    EXPECT_TRUE(ivc.prove_and_verify());
}

/**
 * @brief Test IVC accumulation of two apps and two kernels; The first kernel contains a recursive oink verification and
 * the second contains two recursive PG verifications, all specified via ACIR RecursionConstraints.
 */
TEST_F(IvcRecursionConstraintTest, AccumulateFour)
{
    ClientIVC ivc;
    ivc.trace_settings.structure = TraceStructure::SMALL_TEST;

    // construct a mock app_circuit
    Builder app_circuit_0 = construct_mock_app_circuit(ivc);
    ivc.accumulate(app_circuit_0);

    // Construct kernel_0; consists of a single oink recursive verification for app (plus databus/merge logic)
    size_t num_pub_inputs_app_0 = app_circuit_0.public_inputs.size();
    AcirProgram program_0 = construct_mock_kernel_program(ivc.verification_queue, { num_pub_inputs_app_0 });
    Builder kernel_0 = acir_format::create_kernel_circuit(program_0.constraints, ivc, program_0.witness);
    ivc.accumulate(kernel_0);

    // construct a mock app_circuit
    Builder app_circuit_1 = construct_mock_app_circuit(ivc);
    ivc.accumulate(app_circuit_1);

    // Construct kernel_1; consists of two PG recursive verifications for kernel_0 and app_1 (plus databus/merge logic)
    size_t num_pub_inputs_kernel_0 = kernel_0.public_inputs.size();
    size_t num_pub_inputs_app_1 = app_circuit_0.public_inputs.size();
    AcirProgram program_1 =
        construct_mock_kernel_program(ivc.verification_queue, { num_pub_inputs_kernel_0, num_pub_inputs_app_1 });
    Builder kernel_1 = acir_format::create_kernel_circuit(program_1.constraints, ivc, program_1.witness);

    EXPECT_TRUE(CircuitChecker::check(kernel_1));
    ivc.accumulate(kernel_1);

    EXPECT_TRUE(ivc.prove_and_verify());
}

/**
 * @brief Demonstrate failure of the IVC if the proof witness differs between those encoded in the constraint system
 * (i.e. those used in the noir program) and those used in constructing the recursive verifiers internally
 * @brief The idea is to construct two valid but unique verification queue entries of the form {proof, vkey}. One is
 * used to construct the acir constraint system and the other is used to construct the recursive verification logic
 * internally in the IVC. Since the proof/vkey witnesses in the constraint system are asserted equal to those used to
 * construct the recursive verifiers, the use of different verification queue witnesses should result in failure as long
 * as they were used in some nontrivial way in the main logic of the kernel. (Specifically, failure results from a
 * failure of the "business logic" of the kernel which constrains one of the public inputs to a particular value).
 */
// TEST_F(IvcRecursionConstraintTest, AccumulateTwoFailure)
// {
//     // Accumulate a single app in order to construct a valid verification queue entry {proof, vkey} to be used later
//     on.
//     // Demonstrate that it is indeed valid by completing the IVC with a kernel (which recursively verifies the entry)
//     // then proving and verifying the full IVC.
//     VerifierInputs alternative_verification_queue_entry;
//     {
//         ClientIVC ivc;
//         ivc.trace_structure = TraceStructure::SMALL_TEST;

//         // construct and accumulate a mock app circuit with a single unique public input
//         Builder app_circuit = construct_mock_app_circuit(ivc);
//         ivc.accumulate(app_circuit);

//         // Save the single entry in the verification queue at this point
//         alternative_verification_queue_entry = ivc.verification_queue[0];

//         // Construct and accumulate kernel_0
//         size_t num_pub_inputs_app = app_circuit.public_inputs.size();
//         AcirProgram program_0 = construct_mock_kernel_program(ivc.verification_queue, { num_pub_inputs_app });
//         Builder kernel_0 = acir_format::create_kernel_circuit(program_0.constraints, ivc, program_0.witness);
//         ivc.accumulate(kernel_0);

//         EXPECT_TRUE(ivc.prove_and_verify());
//     }

//     // Repeat a similar IVC but use the alternative queue entry just created to provide different (but independently
//     // valid) witnesses during constraint system construction VS recursive verifier construction.

//     ClientIVC ivc;
//     ivc.trace_structure = TraceStructure::SMALL_TEST;

//     // construct and accumulate a mock app circuit with a single unique public input
//     Builder app_circuit = construct_mock_app_circuit(ivc, /*random_pub_input=*/true);
//     ivc.accumulate(app_circuit);

//     // Construct kernel_0
//     AcirProgram program_0 = construct_mock_kernel_program(ivc.verification_queue, { app_circuit.public_inputs.size()
//     });

//     // Replace the existing verification queue entry that was used to construct the acir constraint system for the
//     // kernel with a different (but valid, as shown above) set of inputs
//     ivc.verification_queue[0] = alternative_verification_queue_entry;
//     Builder kernel_0 = acir_format::create_kernel_circuit(program_0.constraints, ivc, program_0.witness);

//     // The witness should fail to check due to the business logic of the kernel failing
//     EXPECT_FALSE(CircuitChecker::check(kernel_0));
//     ivc.accumulate(kernel_0);

//     // The full IVC should of course also fail to verify since we've accumulated an invalid witness for the kernel
//     EXPECT_FALSE(ivc.prove_and_verify());
// }

// Test generation of "init" kernel VK via dummy IVC data
TEST_F(IvcRecursionConstraintTest, GenerateVK)
{
    const TraceStructure trace_structure = TraceStructure::SMALL_TEST;

    std::shared_ptr<ClientIVC::VerificationKey> expected_kernel_vk;
    size_t num_app_public_inputs = 0;
    {
        ClientIVC ivc;
<<<<<<< HEAD
        ivc.trace_structure = trace_structure;
=======
        ivc.trace_settings.structure = TraceStructure::SMALL_TEST;
>>>>>>> b6216033

        // Construct and accumulate mock app_circuit
        Builder app_circuit = construct_mock_app_circuit(ivc);
        ivc.accumulate(app_circuit);
        num_app_public_inputs = app_circuit.public_inputs.size();

        // Construct and accumulate kernel consisting only of the kernel completion logic
        AcirProgram program = construct_mock_kernel_program(ivc.verification_queue, { num_app_public_inputs });
        Builder kernel = acir_format::create_kernel_circuit(program.constraints, ivc, program.witness);
        // info("POST:");
        // FF sum = 0;
        // FF idx = 1;
        // for (auto val : kernel.blocks.arithmetic.q_1()) {
        //     sum += val * idx;
        //     idx += 1;
        // }
        // info("HASH: ", sum);
        ivc.accumulate(kernel);
        expected_kernel_vk = ivc.verification_queue.back().honk_verification_key;

        // EXPECT_TRUE(ivc.prove_and_verify());
    }

    std::shared_ptr<ClientIVC::VerificationKey> kernel_vk;
    {
        ClientIVC ivc;
        ivc.trace_structure = trace_structure;

        ClientIVC::VerifierInputs oink_entry = acir_format::create_dummy_vkey_and_proof_oink(
            trace_structure, num_app_public_inputs - bb::AGGREGATION_OBJECT_SIZE);
        ivc.verification_queue.emplace_back(oink_entry);
        ivc.merge_verification_queue.emplace_back(acir_format::create_dummy_merge_proof());
        // ivc.initialized = true; // WORKTODO: prob needed if we do another round, i.e. PG?

        // Construct kernel consisting only of the kernel completion logic
        AcirProgram program = construct_mock_kernel_program(ivc.verification_queue, { num_app_public_inputs });
        Builder kernel = acir_format::create_kernel_circuit(program.constraints, ivc);
        // WORKTODO: this would normally happen in accumulate()
        kernel.add_recursive_proof(stdlib::recursion::init_default_agg_obj_indices<Builder>(kernel));

        auto proving_key = std::make_shared<DeciderProvingKey_<MegaFlavor>>(kernel, trace_structure);
        MegaProver prover(proving_key);
        kernel_vk = std::make_shared<ClientIVC::VerificationKey>(prover.proving_key->proving_key);
    }

    // PCS verification keys will not match so set to null before comparing
    kernel_vk->pcs_verification_key = nullptr;
    expected_kernel_vk->pcs_verification_key = nullptr;

    EXPECT_EQ(*kernel_vk.get(), *expected_kernel_vk.get());
}

// Test generation of "init" kernel VK via dummy IVC data
TEST_F(IvcRecursionConstraintTest, GenerateVKFromConstraints)
{
    const TraceStructure trace_structure = TraceStructure::SMALL_TEST;

    std::shared_ptr<ClientIVC::VerificationKey> expected_kernel_vk;
    size_t num_app_public_inputs = 0;
    {
        ClientIVC ivc;
        ivc.trace_structure = trace_structure;

        // Construct and accumulate mock app_circuit
        Builder app_circuit = construct_mock_app_circuit(ivc);
        ivc.accumulate(app_circuit);
        num_app_public_inputs = app_circuit.public_inputs.size();

        // Construct and accumulate kernel consisting only of the kernel completion logic
        AcirProgram program = construct_mock_kernel_program(ivc.verification_queue, { num_app_public_inputs });
        Builder kernel = acir_format::create_kernel_circuit(program.constraints, ivc, program.witness);

        ivc.accumulate(kernel);
        expected_kernel_vk = ivc.verification_queue.back().honk_verification_key;
    }

    std::shared_ptr<ClientIVC::VerificationKey> kernel_vk;
    {
        // WORKTODO: I was trying to just construct a mock program like this but it seems like for some reason varnum
        // must be known/correct? The witness does not have to be populated tho. I'm not sure whether varnum is set
        // correctly in the porgrams sent to write_ivc but plausibly since it is a member of "constraints".

        // // Construct kernel consisting only of the kernel completion logic
        // AcirProgram program;
        // program.constraints.varnum = 0;
        // program.constraints.recursive = false;
        // program.constraints.num_acir_opcodes = 1;
        // program.constraints.ivc_recursion_constraints.push_back(
        //     create_empty_recursion_constraint(PROOF_TYPE::OINK, num_app_public_inputs -
        //     bb::AGGREGATION_OBJECT_SIZE));
        // program.constraints.original_opcode_indices = create_empty_original_opcode_indices();

<<<<<<< HEAD
        ClientIVC ivc;
        ivc.trace_structure = trace_structure;
=======
    ClientIVC ivc;
    ivc.trace_settings.structure = TraceStructure::SMALL_TEST;
>>>>>>> b6216033

        ClientIVC::VerifierInputs oink_entry = acir_format::create_dummy_vkey_and_proof_oink(
            trace_structure, num_app_public_inputs - bb::AGGREGATION_OBJECT_SIZE);
        ivc.verification_queue.emplace_back(oink_entry);
        ivc.merge_verification_queue.emplace_back(acir_format::create_dummy_merge_proof());
        // ivc.initialized = true; // WORKTODO: prob needed if we do another round, i.e. PG?

        // Construct kernel consisting only of the kernel completion logic
        AcirProgram program = construct_mock_kernel_program(ivc.verification_queue, { num_app_public_inputs });
        // program.constraints.varnum = 0; // NOTE: this cannot be overwritten to zero
        program.witness = {};

        ClientIVC mock_ivc = create_mock_ivc_from_constraints(program.constraints.ivc_recursion_constraints);

        Builder kernel = acir_format::create_kernel_circuit(program.constraints, mock_ivc);
        // WORKTODO: this would normally happen in accumulate()
        kernel.add_recursive_proof(stdlib::recursion::init_default_agg_obj_indices<Builder>(kernel));

        auto proving_key = std::make_shared<DeciderProvingKey_<MegaFlavor>>(kernel, trace_structure);
        MegaProver prover(proving_key);
        kernel_vk = std::make_shared<ClientIVC::VerificationKey>(prover.proving_key->proving_key);
    }

    // PCS verification keys will not match so set to null before comparing
    kernel_vk->pcs_verification_key = nullptr;
    expected_kernel_vk->pcs_verification_key = nullptr;

    EXPECT_EQ(*kernel_vk.get(), *expected_kernel_vk.get());
}<|MERGE_RESOLUTION|>--- conflicted
+++ resolved
@@ -305,11 +305,7 @@
     size_t num_app_public_inputs = 0;
     {
         ClientIVC ivc;
-<<<<<<< HEAD
-        ivc.trace_structure = trace_structure;
-=======
         ivc.trace_settings.structure = TraceStructure::SMALL_TEST;
->>>>>>> b6216033
 
         // Construct and accumulate mock app_circuit
         Builder app_circuit = construct_mock_app_circuit(ivc);
@@ -336,7 +332,7 @@
     std::shared_ptr<ClientIVC::VerificationKey> kernel_vk;
     {
         ClientIVC ivc;
-        ivc.trace_structure = trace_structure;
+        ivc.trace_settings.structure = TraceStructure::SMALL_TEST;
 
         ClientIVC::VerifierInputs oink_entry = acir_format::create_dummy_vkey_and_proof_oink(
             trace_structure, num_app_public_inputs - bb::AGGREGATION_OBJECT_SIZE);
@@ -402,13 +398,8 @@
         //     bb::AGGREGATION_OBJECT_SIZE));
         // program.constraints.original_opcode_indices = create_empty_original_opcode_indices();
 
-<<<<<<< HEAD
         ClientIVC ivc;
         ivc.trace_structure = trace_structure;
-=======
-    ClientIVC ivc;
-    ivc.trace_settings.structure = TraceStructure::SMALL_TEST;
->>>>>>> b6216033
 
         ClientIVC::VerifierInputs oink_entry = acir_format::create_dummy_vkey_and_proof_oink(
             trace_structure, num_app_public_inputs - bb::AGGREGATION_OBJECT_SIZE);
