#include "barretenberg/dsl/acir_format/ivc_recursion_constraint.hpp"
#include "acir_format.hpp"
#include "acir_format_mocks.hpp"
#include "barretenberg/client_ivc/client_ivc.hpp"
#include "barretenberg/goblin/mock_circuits.hpp"
#include "barretenberg/ultra_honk/decider_proving_key.hpp"
#include "barretenberg/ultra_honk/ultra_prover.hpp"
#include "barretenberg/ultra_honk/ultra_verifier.hpp"
#include "honk_recursion_constraint.hpp"
#include "proof_surgeon.hpp"

#include <gtest/gtest.h>
#include <vector>

using namespace acir_format;
using namespace bb;

class IvcRecursionConstraintTest : public ::testing::Test {

  public:
    using Builder = MegaCircuitBuilder;
    using Flavor = MegaFlavor;
    using FF = Flavor::FF;
    using VerifierInputs = ClientIVC::VerifierInputs;
    using QUEUE_TYPE = ClientIVC::QUEUE_TYPE;
    using VerificationQueue = ClientIVC::VerificationQueue;
    using ArithmeticConstraint = AcirFormat::PolyTripleConstraint;
    using PairingPoints = ClientIVC::PairingPoints;

    /**
     * @brief Constuct a simple arbitrary circuit to represent a mock app circuit
     *
     */
    static Builder construct_mock_app_circuit(const std::shared_ptr<ClientIVC>& ivc)
    {
        Builder circuit{ ivc->goblin.op_queue };
        GoblinMockCircuits::add_some_ecc_op_gates(circuit);
        MockCircuits::add_arithmetic_gates(circuit);
        PairingPoints::add_default_to_public_inputs(circuit);
        return circuit;
    }

    static UltraCircuitBuilder create_inner_circuit(size_t log_num_gates = 10)
    {
        using InnerPairingPoints = bb::stdlib::recursion::PairingPoints<UltraCircuitBuilder>;

        UltraCircuitBuilder builder;

        // Create 2^log_n many add gates based on input log num gates
        const size_t num_gates = (1 << log_num_gates);
        for (size_t i = 0; i < num_gates; ++i) {
            fr a = fr::random_element();
            uint32_t a_idx = builder.add_variable(a);

            fr b = fr::random_element();
            fr c = fr::random_element();
            fr d = a + b + c;
            uint32_t b_idx = builder.add_variable(b);
            uint32_t c_idx = builder.add_variable(c);
            uint32_t d_idx = builder.add_variable(d);

            builder.create_big_add_gate({ a_idx, b_idx, c_idx, d_idx, fr(1), fr(1), fr(1), fr(-1), fr(0) });
        }

        InnerPairingPoints::add_default_to_public_inputs(builder);
        return builder;
    }

    /**
     * @brief Constuct a mock app circuit with a UH recursive verifier
     *
     */
    static Builder construct_mock_UH_recursion_app_circuit(const std::shared_ptr<ClientIVC>& ivc, const bool tamper_vk)
    {
        AcirProgram program;
        std::vector<RecursionConstraint> recursion_constraints;

        Builder circuit{ ivc->goblin.op_queue };
        GoblinMockCircuits::add_some_ecc_op_gates(circuit);
        MockCircuits::add_arithmetic_gates(circuit);

        {
            using RecursiveFlavor = UltraRecursiveFlavor_<Builder>;
            using VerifierOutput = bb::stdlib::recursion::honk::UltraRecursiveVerifierOutput<Builder>;

            // Create an arbitrary inner circuit
            auto inner_circuit = create_inner_circuit();

            // Compute native verification key
            auto proving_key = std::make_shared<DeciderProvingKey_<UltraFlavor>>(inner_circuit);
            auto honk_vk =
                std::make_shared<UltraFlavor::VerificationKey>(proving_key->polynomials, proving_key->metadata);
            UltraProver prover(proving_key, honk_vk); // A prerequisite for computing VK
            auto inner_proof = prover.construct_proof();

            if (tamper_vk) {
                honk_vk->q_l = g1::one;
                UltraVerifier_<UltraFlavor> verifier(honk_vk);
                EXPECT_FALSE(verifier.verify_proof(inner_proof));
            }
            // Instantiate the recursive verifier using the native verification key
            auto stdlib_vk_and_hash = std::make_shared<RecursiveFlavor::VKAndHash>(circuit, honk_vk);
            stdlib::recursion::honk::UltraRecursiveVerifier_<RecursiveFlavor> verifier(&circuit, stdlib_vk_and_hash);

            VerifierOutput output = verifier.verify_proof(inner_proof);
            output.points_accumulator.set_public(); // useless for now but just checking if it breaks anything
        }

        return circuit;
    }

    /**
     * @brief Create an ACIR RecursionConstraint given the corresponding verifier inputs
     * @brief In practice such constraints are created via a call to verify_proof(...) in noir
     *
     * @param input bberg style proof and verification key
     * @param witness Array of witnesses into which the above data is placed
     * @return RecursionConstraint
     */
    static RecursionConstraint create_recursion_constraint(const VerifierInputs& input, SlabVector<FF>& witness)
    {
        // Assemble simple vectors of witnesses for vkey and proof
        std::vector<FF> key_witnesses = input.honk_vk->to_field_elements();
        FF key_hash_witness = input.honk_vk->hash();
        std::vector<FF> proof_witnesses = input.proof; // proof contains the public inputs at this stage

        // Construct witness indices for each component in the constraint; populate the witness array
        auto [key_indices, key_hash_index, proof_indices, public_inputs_indices] =
            ProofSurgeon::populate_recursion_witness_data(
                witness, proof_witnesses, key_witnesses, key_hash_witness, /*num_public_inputs_to_extract=*/0);

        // The proof type can be either Oink or PG
        PROOF_TYPE proof_type = input.type == QUEUE_TYPE::OINK ? OINK : PG;

        return RecursionConstraint{
            .key = key_indices,
            .proof = {}, // the proof witness indices are not needed in an ivc recursion constraint
            .public_inputs = public_inputs_indices,
            .key_hash = key_hash_index,
            .proof_type = proof_type,
        };
    }

    /**
     * @brief Generate an acir program {constraints, witness} for a mock kernel
     * @details The IVC contains and internal verification queue that contains proofs to be recursively verified.
     * Construct an AcirProgram with a RecursionConstraint for each entry in the ivc verification queue. (In practice
     * these constraints would come directly from calls to verify_proof in noir).
     * @note This method needs the number of public inputs in each proof-to-be-verified so they can be extracted and
     * provided separately as is required in the acir constraint system.
     *
     * @param ivc
     * @param inner_circuit_num_pub_inputs Num pub inputs for each circuit whose accumulation is recursively verified
     * @return Builder
     */
    static AcirProgram construct_mock_kernel_program(const VerificationQueue& verification_queue)
    {
        AcirProgram program;

        // Construct recursion constraints based on the ivc verification queue; populate the witness along the way
        std::vector<RecursionConstraint> ivc_recursion_constraints;
        ivc_recursion_constraints.reserve(verification_queue.size());
        for (const auto& queue_entry : verification_queue) {
            ivc_recursion_constraints.push_back(create_recursion_constraint(queue_entry, program.witness));
        }

        // Construct a constraint system containing the business logic and ivc recursion constraints
        program.constraints.varnum = static_cast<uint32_t>(program.witness.size());
        program.constraints.num_acir_opcodes = static_cast<uint32_t>(ivc_recursion_constraints.size());
        program.constraints.ivc_recursion_constraints = ivc_recursion_constraints;
        program.constraints.original_opcode_indices = create_empty_original_opcode_indices();
        mock_opcode_indices(program.constraints);

        return program;
    }

    /**
     * @brief Construct a kernel circuit VK from an acir program with IVC recursion constraints
     *
     * @param program Acir program representing a kernel circuit
     * @param trace_settings needed for construction of the VK
     * @return std::shared_ptr<ClientIVC::MegaVerificationKey>
     */
    static std::shared_ptr<ClientIVC::MegaVerificationKey> construct_kernel_vk_from_acir_program(
        AcirProgram& program, const TraceSettings& trace_settings)
    {
        // Create kernel circuit from the kernel program
        Builder kernel = acir_format::create_circuit<Builder>(program);

        // Manually construct the VK for the kernel circuit
        auto proving_key = std::make_shared<ClientIVC::DeciderProvingKey>(kernel, trace_settings);
<<<<<<< HEAD
        auto verification_key =
            std::make_shared<ClientIVC::MegaVerificationKey>(proving_key->polynomials, proving_key->metadata);
        MegaProver prover(proving_key, verification_key);

=======
        auto verification_key = std::make_shared<ClientIVC::MegaVerificationKey>(proving_key->proving_key);
>>>>>>> 7c9bf785
        return verification_key;
    }

  protected:
    void SetUp() override { bb::srs::init_file_crs_factory(bb::srs::bb_crs_path()); }
};

/**
 * @brief Check that the size of a mock merge proof matches expectation
 */
TEST_F(IvcRecursionConstraintTest, MockMergeProofSize)
{
    Goblin::MergeProof merge_proof = create_dummy_merge_proof();
    EXPECT_EQ(merge_proof.size(), MERGE_PROOF_SIZE);
}

/**
 * @brief Test IVC accumulation of a one app and one kernel; The kernel includes a recursive oink verification for the
 * app, specified via an ACIR RecursionConstraint.
 */
TEST_F(IvcRecursionConstraintTest, AccumulateTwo)
{
    TraceSettings trace_settings{ SMALL_TEST_STRUCTURE };
    auto ivc = std::make_shared<ClientIVC>(trace_settings);

    // construct a mock app_circuit
    Builder app_circuit = construct_mock_app_circuit(ivc);

    // Complete instance and generate an oink proof
    ivc->accumulate(app_circuit);

    // Construct kernel consisting only of the kernel completion logic
    AcirProgram program = construct_mock_kernel_program(ivc->verification_queue);

    const ProgramMetadata metadata{ ivc };
    Builder kernel = acir_format::create_circuit<Builder>(program, metadata);

    EXPECT_TRUE(CircuitChecker::check(kernel));
    ivc->accumulate(kernel);

    EXPECT_TRUE(ivc->prove_and_verify());
}

/**
 * @brief Test IVC accumulation of two apps and two kernels; The first kernel contains a recursive oink verification and
 * the second contains two recursive PG verifications, all specified via ACIR RecursionConstraints.
 */
TEST_F(IvcRecursionConstraintTest, AccumulateFour)
{
    TraceSettings trace_settings{ SMALL_TEST_STRUCTURE };
    auto ivc = std::make_shared<ClientIVC>(trace_settings);

    // construct a mock app_circuit
    Builder app_circuit_0 = construct_mock_app_circuit(ivc);
    ivc->accumulate(app_circuit_0);

    const ProgramMetadata metadata{ ivc };

    // Construct kernel_0; consists of a single oink recursive verification for app (plus databus/merge logic)
    AcirProgram program_0 = construct_mock_kernel_program(ivc->verification_queue);
    Builder kernel_0 = acir_format::create_circuit<Builder>(program_0, metadata);
    ivc->accumulate(kernel_0);

    // construct a mock app_circuit
    Builder app_circuit_1 = construct_mock_app_circuit(ivc);
    ivc->accumulate(app_circuit_1);

    // Construct kernel_1; consists of two PG recursive verifications for kernel_0 and app_1 (plus databus/merge logic)
    AcirProgram program_1 = construct_mock_kernel_program(ivc->verification_queue);
    Builder kernel_1 = acir_format::create_circuit<Builder>(program_1, metadata);

    EXPECT_TRUE(CircuitChecker::check(kernel_1));
    ivc->accumulate(kernel_1);

    EXPECT_TRUE(ivc->prove_and_verify());
}

// Test generation of "init" kernel VK via dummy IVC data
TEST_F(IvcRecursionConstraintTest, GenerateInitKernelVKFromConstraints)
{
    const TraceSettings trace_settings{ AZTEC_TRACE_STRUCTURE };

    // First, construct the kernel VK by running the full IVC (accumulate one app and one kernel)
    std::shared_ptr<MegaFlavor::VerificationKey> expected_kernel_vk;
    {
        auto ivc = std::make_shared<ClientIVC>(trace_settings);

        // Construct and accumulate mock app_circuit
        Builder app_circuit = construct_mock_app_circuit(ivc);
        ivc->accumulate(app_circuit);

        // Construct and accumulate kernel consisting only of the kernel completion logic
        AcirProgram program = construct_mock_kernel_program(ivc->verification_queue);
        const ProgramMetadata metadata{ ivc };
        Builder kernel = acir_format::create_circuit<Builder>(program, metadata);

        ivc->accumulate(kernel);
        expected_kernel_vk = ivc->verification_queue.back().honk_vk;
    }

    // Now, construct the kernel VK by mocking the post app accumulation state of the IVC
    std::shared_ptr<MegaFlavor::VerificationKey> kernel_vk;
    {
        auto ivc = std::make_shared<ClientIVC>(trace_settings);

        // Construct kernel consisting only of the kernel completion logic
        acir_format::mock_ivc_accumulation(ivc, ClientIVC::QUEUE_TYPE::OINK, /*is_kernel=*/false);
        AcirProgram program = construct_mock_kernel_program(ivc->verification_queue);
        program.witness = {}; // remove the witness to mimick VK construction context

        kernel_vk = construct_kernel_vk_from_acir_program(program, trace_settings);
    }

    // Compare the VK constructed via running the IVc with the one constructed via mocking
    EXPECT_EQ(*kernel_vk.get(), *expected_kernel_vk.get());
}

// Test generation of "reset" or "tail" kernel VK via dummy IVC data
TEST_F(IvcRecursionConstraintTest, GenerateResetKernelVKFromConstraints)
{
    const TraceSettings trace_settings{ AZTEC_TRACE_STRUCTURE };

    // First, construct the kernel VK by running the full IVC (accumulate one app and one kernel)
    std::shared_ptr<MegaFlavor::VerificationKey> expected_kernel_vk;
    {
        auto ivc = std::make_shared<ClientIVC>(trace_settings);

        const ProgramMetadata metadata{ ivc };

        // Construct and accumulate mock app_circuit
        Builder app_circuit = construct_mock_app_circuit(ivc);
        ivc->accumulate(app_circuit);

        { // Construct and accumulate a mock INIT kernel (oink recursion for app accumulation)
            AcirProgram program = construct_mock_kernel_program(ivc->verification_queue);
            Builder kernel = acir_format::create_circuit<Builder>(program, metadata);
            ivc->accumulate(kernel);
        }

        { // Construct and accumulate a mock RESET/TAIL kernel (PG recursion for kernel accumulation)
            EXPECT_TRUE(ivc->verification_queue.size() == 1);
            EXPECT_TRUE(ivc->verification_queue[0].type == bb::ClientIVC::QUEUE_TYPE::PG);
            AcirProgram program = construct_mock_kernel_program(ivc->verification_queue);
            Builder kernel = acir_format::create_circuit<Builder>(program, metadata);
            ivc->accumulate(kernel);
        }

        expected_kernel_vk = ivc->verification_queue.back().honk_vk;
    }

    // Now, construct the kernel VK by mocking the IVC state prior to kernel construction
    std::shared_ptr<MegaFlavor::VerificationKey> kernel_vk;
    {
        auto ivc = std::make_shared<ClientIVC>(trace_settings);

        // Construct kernel consisting only of the kernel completion logic
        acir_format::mock_ivc_accumulation(ivc, ClientIVC::QUEUE_TYPE::PG, /*is_kernel=*/true);
        AcirProgram program = construct_mock_kernel_program(ivc->verification_queue);
        program.witness = {}; // remove the witness to mimick VK construction context

        kernel_vk = construct_kernel_vk_from_acir_program(program, trace_settings);
    }

    // Compare the VK constructed via running the IVc with the one constructed via mocking
    EXPECT_EQ(*kernel_vk.get(), *expected_kernel_vk.get());
}

// Test generation of "inner" kernel VK via dummy IVC data
TEST_F(IvcRecursionConstraintTest, GenerateInnerKernelVKFromConstraints)
{
    const TraceSettings trace_settings{ AZTEC_TRACE_STRUCTURE };

    // First, construct the kernel VK by running the full IVC (accumulate one app and one kernel)
    std::shared_ptr<MegaFlavor::VerificationKey> expected_kernel_vk;
    {
        auto ivc = std::make_shared<ClientIVC>(trace_settings);

        const ProgramMetadata metadata{ ivc };

        { // Construct and accumulate mock app_circuit
            Builder app_circuit = construct_mock_app_circuit(ivc);
            ivc->accumulate(app_circuit);
        }

        { // Construct and accumulate a mock INIT kernel (oink recursion for app accumulation)
            AcirProgram program = construct_mock_kernel_program(ivc->verification_queue);
            Builder kernel = acir_format::create_circuit<Builder>(program, metadata);
            ivc->accumulate(kernel);
        }

        { // Construct and accumulate a second mock app_circuit
            Builder app_circuit = construct_mock_app_circuit(ivc);
            ivc->accumulate(app_circuit);
        }

        { // Construct and accumulate a mock INNER kernel (PG recursion for kernel accumulation)
            EXPECT_TRUE(ivc->verification_queue.size() == 2);
            EXPECT_TRUE(ivc->verification_queue[0].type == bb::ClientIVC::QUEUE_TYPE::PG);
            EXPECT_TRUE(ivc->verification_queue[1].type == bb::ClientIVC::QUEUE_TYPE::PG);
            AcirProgram program = construct_mock_kernel_program(ivc->verification_queue);
            Builder kernel = acir_format::create_circuit<Builder>(program, metadata);
            ivc->accumulate(kernel);
        }

        expected_kernel_vk = ivc->verification_queue.back().honk_vk;
    }

    // Now, construct the kernel VK by mocking the IVC state prior to kernel construction
    std::shared_ptr<MegaFlavor::VerificationKey> kernel_vk;
    {
        auto ivc = std::make_shared<ClientIVC>(trace_settings);

        // Construct kernel consisting only of the kernel completion logic
        acir_format::mock_ivc_accumulation(ivc, ClientIVC::QUEUE_TYPE::PG, /*is_kernel=*/true);
        acir_format::mock_ivc_accumulation(ivc, ClientIVC::QUEUE_TYPE::PG, /*is_kernel=*/false);
        AcirProgram program = construct_mock_kernel_program(ivc->verification_queue);
        program.witness = {}; // remove the witness to mimick VK construction context

        kernel_vk = construct_kernel_vk_from_acir_program(program, trace_settings);
    }

    // Compare the VK constructed via running the IVc with the one constructed via mocking
    EXPECT_EQ(*kernel_vk.get(), *expected_kernel_vk.get());
}

/**
 * @brief Test IVC accumulation of a one app and one kernel. The app includes a UltraHonk Recursive Verifier.
 * This test was copied from the AccumulateTwo test.
 */
TEST_F(IvcRecursionConstraintTest, RecursiveVerifierAppCircuitTest)
{
    TraceSettings trace_settings{ AZTEC_TRACE_STRUCTURE };
    auto ivc = std::make_shared<ClientIVC>(trace_settings);

    // construct a mock app_circuit
    Builder app_circuit = construct_mock_UH_recursion_app_circuit(ivc, /*tamper_vk=*/false);

    // Complete instance and generate an oink proof
    ivc->accumulate(app_circuit);

    // Construct kernel consisting only of the kernel completion logic
    AcirProgram program = construct_mock_kernel_program(ivc->verification_queue);

    const ProgramMetadata metadata{ ivc };
    Builder kernel = acir_format::create_circuit<Builder>(program, metadata);

    EXPECT_TRUE(CircuitChecker::check(kernel));
    ivc->accumulate(kernel);

    EXPECT_TRUE(ivc->prove_and_verify());
}

/**
 * @brief Test IVC accumulation of a one app and one kernel. The app includes a UltraHonk Recursive Verifier that
 * verifies a failed proof. This test was copied from the AccumulateTwo test.
 */
TEST_F(IvcRecursionConstraintTest, BadRecursiveVerifierAppCircuitTest)
{
    TraceSettings trace_settings{ AZTEC_TRACE_STRUCTURE };
    auto ivc = std::make_shared<ClientIVC>(trace_settings);

    // construct a mock app_circuit that has bad pairing point object
    Builder app_circuit = construct_mock_UH_recursion_app_circuit(ivc, /*tamper_vk=*/true);

    // Complete instance and generate an oink proof
    ivc->accumulate(app_circuit);

    // Construct kernel consisting only of the kernel completion logic
    AcirProgram program = construct_mock_kernel_program(ivc->verification_queue);

    const ProgramMetadata metadata{ ivc };
    Builder kernel = acir_format::create_circuit<Builder>(program, metadata);

    EXPECT_TRUE(CircuitChecker::check(kernel));
    ivc->accumulate(kernel);

    // We expect the CIVC proof to fail due to the app with a failed UH recursive verification
    EXPECT_FALSE(ivc->prove_and_verify());
}<|MERGE_RESOLUTION|>--- conflicted
+++ resolved
@@ -189,14 +189,8 @@
 
         // Manually construct the VK for the kernel circuit
         auto proving_key = std::make_shared<ClientIVC::DeciderProvingKey>(kernel, trace_settings);
-<<<<<<< HEAD
         auto verification_key =
             std::make_shared<ClientIVC::MegaVerificationKey>(proving_key->polynomials, proving_key->metadata);
-        MegaProver prover(proving_key, verification_key);
-
-=======
-        auto verification_key = std::make_shared<ClientIVC::MegaVerificationKey>(proving_key->proving_key);
->>>>>>> 7c9bf785
         return verification_key;
     }
 
