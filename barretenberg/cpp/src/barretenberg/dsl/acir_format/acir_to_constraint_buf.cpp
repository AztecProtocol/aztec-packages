#include "acir_to_constraint_buf.hpp"
<<<<<<< HEAD
#include "barretenberg/common/container.hpp"
#include "barretenberg/dsl/acir_format/recursion_constraint.hpp"
#include "barretenberg/numeric/uint256/uint256.hpp"
#include "barretenberg/plonk_honk_shared/execution_trace/gate_data.hpp"
#include "barretenberg/serialize/msgpack.hpp"
=======

>>>>>>> e1f2bddb
#include <cstddef>
#include <cstdint>
#include <map>
#include <tuple>
#include <utility>

#include "barretenberg/common/container.hpp"
#include "barretenberg/dsl/acir_format/recursion_constraint.hpp"
#include "barretenberg/numeric/uint256/uint256.hpp"
#include "barretenberg/plonk_honk_shared/execution_trace/gate_data.hpp"
#ifndef __wasm__
#include "barretenberg/api/get_bytecode.hpp"
#endif
#include "barretenberg/common/map.hpp"

namespace acir_format {

using namespace bb;

/**
 * @brief Deserialize `buf` either based on the first byte interpreted as a
          Noir serialization format byte, or falling back to `bincode` if
          the format cannot be recognized. Currently only `msgpack` format
          is expected, or the legacy `bincode` format.
 * @note Due to the lack of exception handling available to us in Wasm we can't
 *       try `bincode` format and if it fails try `msgpack`; instead we have to
 *       make a decision and commit to it.
 */
template <typename T>
T deserialize_any_format(std::vector<uint8_t> const& buf,
                         std::function<T(msgpack::object const&)> decode_msgpack,
                         std::function<T(std::vector<uint8_t>)> decode_binpack)
{
    // We can't rely on exceptions to try to deserialize binpack, falling back to
    // msgpack if it fails, because exceptions are (or were) not supported in Wasm
    // and they are turned off in arch.cmake.
    //
    // For now our other option is to check if the data is valid msgpack,
    // which slows things down, but we can't tell if the first byte of
    // the data accidentally matches one of our format values.
    //
    // Unfortunately this doesn't seem to work either: `msgpack::parse`
    // returns true for a `bincode` encoded program, and we have to check
    // whether the value parsed is plausible.

    if (buf.size() > 0) {
        // Once we remove support for legacy bincode format, we should expect to always
        // have a format marker corresponding to acir::serialization::Format::Msgpack,
        // but until then a match could be pure coincidence.
        if (buf[0] == 2) {
            // Skip the format marker to get the data.
            const char* buffer = &reinterpret_cast<const char*>(buf.data())[1];
            size_t size = buf.size() - 1;
            msgpack::null_visitor probe;
            if (msgpack::parse(buffer, size, probe)) {
                auto oh = msgpack::unpack(buffer, size);
                // This has to be on a separate line, see
                // https://github.com/msgpack/msgpack-c/issues/695#issuecomment-393035172
                auto o = oh.get();
                // In experiments bincode data was parsed as 0.
                // All the top level formats we look for are MAP types.
                if (o.type == msgpack::type::MAP) {
                    return decode_msgpack(o);
                }
            }
        }
        // `buf[0] == 0` would indicate bincode starting with a format byte,
        // but if it's a coincidence and it fails to parse then we can't recover
        // from it, so let's just acknowledge that for now we don't want to
        // exercise this code path and treat the whole data as bincode.
    }
    return decode_binpack(buf);
}

/**
 * @brief Deserializes a `Program` from bytes, trying `msgpack` or `bincode` formats.
 * @note Ignores the Brillig parts of the bytecode when using `msgpack`.
 */
Acir::Program deserialize_program(std::vector<uint8_t> const& buf)
{
    return deserialize_any_format<Acir::Program>(
        buf,
        [](auto o) -> Acir::Program {
            Acir::Program program;
            try {
                // Deserialize into a partial structure that ignores the Brillig parts,
                // so that new opcodes can be added without breaking Barretenberg.
                Acir::ProgramWithoutBrillig program_wob;
                o.convert(program_wob);
                program.functions = program_wob.functions;
            } catch (const msgpack::type_error&) {
                std::cerr << o << std::endl;
                throw_or_abort("failed to convert msgpack data to Program");
            }
            return program;
        },
        &Acir::Program::bincodeDeserialize);
}

/**
 * @brief Deserializes a `WitnessStack` from bytes, trying `msgpack` or `bincode` formats.
 */
Witnesses::WitnessStack deserialize_witness_stack(std::vector<uint8_t> const& buf)
{
    return deserialize_any_format<Witnesses::WitnessStack>(
        buf,
        [](auto o) {
            Witnesses::WitnessStack witness_stack;
            try {
                o.convert(witness_stack);
            } catch (const msgpack::type_error&) {
                std::cerr << o << std::endl;
                throw_or_abort("failed to convert msgpack data to WitnessStack");
            }
            return witness_stack;
        },
        &Witnesses::WitnessStack::bincodeDeserialize);
}

/**
 * @brief Construct a poly_tuple for a standard width-3 arithmetic gate from its acir representation
 *
 * @param arg acir representation of an 3-wire arithmetic operation
 * @return poly_triple
 * @note In principle Acir::Expression can accommodate arbitrarily many quadratic and linear terms but in practice
 * the ones processed here have a max of 1 and 3 respectively, in accordance with the standard width-3 arithmetic gate.
 */
poly_triple serialize_arithmetic_gate(Acir::Expression const& arg)
{
    poly_triple pt{
        .a = 0,
        .b = 0,
        .c = 0,
        .q_m = 0,
        .q_l = 0,
        .q_r = 0,
        .q_o = 0,
        .q_c = 0,
    };

    // Flags indicating whether each witness index for the present poly_tuple has been set
    bool a_set = false;
    bool b_set = false;
    bool c_set = false;

    // If necessary, set values for quadratic term (q_m * w_l * w_r)
    ASSERT(arg.mul_terms.size() <= 1); // We can only accommodate 1 quadratic term
    // Note: mul_terms are tuples of the form {selector_value, witness_idx_1, witness_idx_2}
    if (!arg.mul_terms.empty()) {
        const auto& mul_term = arg.mul_terms[0];
        pt.q_m = uint256_t(std::get<0>(mul_term));
        pt.a = std::get<1>(mul_term).value;
        pt.b = std::get<2>(mul_term).value;
        a_set = true;
        b_set = true;
    }

    // If necessary, set values for linears terms q_l * w_l, q_r * w_r and q_o * w_o
    ASSERT(arg.linear_combinations.size() <= 3); // We can only accommodate 3 linear terms
    for (const auto& linear_term : arg.linear_combinations) {
        fr selector_value(uint256_t(std::get<0>(linear_term)));
        uint32_t witness_idx = std::get<1>(linear_term).value;

        // If the witness index has not yet been set or if the corresponding linear term is active, set the witness
        // index and the corresponding selector value.
        if (!a_set || pt.a == witness_idx) { // q_l * w_l
            pt.a = witness_idx;
            pt.q_l = selector_value;
            a_set = true;
        } else if (!b_set || pt.b == witness_idx) { // q_r * w_r
            pt.b = witness_idx;
            pt.q_r = selector_value;
            b_set = true;
        } else if (!c_set || pt.c == witness_idx) { // q_o * w_o
            pt.c = witness_idx;
            pt.q_o = selector_value;
            c_set = true;
        } else {
            return poly_triple{
                .a = 0,
                .b = 0,
                .c = 0,
                .q_m = 0,
                .q_l = 0,
                .q_r = 0,
                .q_o = 0,
                .q_c = 0,
            };
        }
    }

    // Set constant value q_c
    pt.q_c = uint256_t(arg.q_c);
    return pt;
}

/// @brief

/// @param scaling The scaling factor to apply to the linear term.
/// @note This function is used internally to update the fields of a mul_quad_ gate with a linear term.
/**
 * @brief Assigns a linear term to a specific index in a mul_quad_ gate.
 * @param gate The mul_quad_ gate to assign the linear term to.
 * @param index The index of the linear term to assign (0 for a, 1 for b, 2 for c, 3 for d).
 * @param witness_index The witness index to assign to the linear term.
 * @return nothing, the input gate is modified in place.
 * @note It fails if index is 4 or more.
 */
void assign_linear_term(mul_quad_<fr>& gate, int index, uint32_t witness_index, fr const& scaling)
{
    switch (index) {
    case 0:
        gate.a = witness_index;
        gate.a_scaling = scaling;
        break;
    case 1:
        gate.b = witness_index;
        gate.b_scaling = scaling;
        break;
    case 2:
        gate.c = witness_index;
        gate.c_scaling = scaling;
        break;
    case 3:
        gate.d = witness_index;
        gate.d_scaling = scaling;
        break;
    default:
        ASSERT(false);
    }
}

/// Accumulate the input expression into a serie of quad gates
std::vector<mul_quad_<fr>> split_into_mul_quad_gates(Acir::Expression const& arg)
{
    std::vector<mul_quad_<fr>> result;
    auto current_mul_term = arg.mul_terms.begin();
    auto current_linear_term = arg.linear_combinations.begin();

    // number of wires to use in the intermediate gate
    int max_size = 4;
    bool done = false;
    // the intermediate 'big add' gates. The first one contains the constant term.
    mul_quad_<fr> mul_gate = { .a = 0,
                               .b = 0,
                               .c = 0,
                               .d = 0,
                               .mul_scaling = fr::zero(),
                               .a_scaling = fr::zero(),
                               .b_scaling = fr::zero(),
                               .c_scaling = fr::zero(),
                               .d_scaling = fr::zero(),
                               .const_scaling = fr(uint256_t(arg.q_c)) };

    // list of witnesses that are part of mul terms
    std::set<uint32_t> all_mul_terms;
    for (auto const& term : arg.mul_terms) {
        all_mul_terms.insert(std::get<1>(term).value);
        all_mul_terms.insert(std::get<2>(term).value);
    }
    // The 'mul term' witnesses that have been processed
    std::set<uint32_t> processed_mul_terms;

    while (!done) {
        int i = 0; // index of the current free wire in the new intermediate gate

        // we add a mul term (if there are some) to every intermediate gate
        if (current_mul_term != arg.mul_terms.end()) {
            mul_gate.mul_scaling = fr(uint256_t(std::get<0>(*current_mul_term)));
            mul_gate.a = std::get<1>(*current_mul_term).value;
            mul_gate.b = std::get<2>(*current_mul_term).value;
            mul_gate.a_scaling = fr::zero();
            mul_gate.b_scaling = fr::zero();
            // Try to add corresponding linear terms, only if they were not already added
            if (!processed_mul_terms.contains(mul_gate.a) || !processed_mul_terms.contains(mul_gate.b)) {
                for (auto lin_term : arg.linear_combinations) {
                    auto w = std::get<1>(lin_term).value;
                    if (w == mul_gate.a) {
                        if (!processed_mul_terms.contains(mul_gate.a)) {
                            mul_gate.a_scaling = fr(uint256_t(std::get<0>(lin_term)));
                            processed_mul_terms.insert(w);
                        }
                        if (mul_gate.a == mul_gate.b) {
                            break;
                        }
                    } else if (w == mul_gate.b) {
                        if (!processed_mul_terms.contains(mul_gate.b)) {
                            mul_gate.b_scaling = fr(uint256_t(std::get<0>(lin_term)));
                            processed_mul_terms.insert(w);
                        }
                        break;
                    }
                }
            }
            i = 2; // a and b are used because of the mul term
            current_mul_term = std::next(current_mul_term);
        }
        // We need to process all the mul terms before being done.
        done = current_mul_term == arg.mul_terms.end();

        // Assign available wires with the remaining linear terms which are not also a 'mul term'
        while (current_linear_term != arg.linear_combinations.end()) {
            auto w = std::get<1>(*current_linear_term).value;
            if (!all_mul_terms.contains(w)) {
                if (i < max_size) {
                    assign_linear_term(mul_gate, i, w, fr(uint256_t(std::get<0>(*current_linear_term)))); // * fr(-1)));
                    ++i;
                } else {
                    // No more available wire, but there is still some linear terms; we need another mul_gate
                    done = false;
                    break;
                }
            }
            current_linear_term = std::next(current_linear_term);
        }

        // Index 4 of the next gate will be used
        max_size = 3;
        result.push_back(mul_gate);
        mul_gate = { .a = 0,
                     .b = 0,
                     .c = 0,
                     .d = 0,
                     .mul_scaling = fr::zero(),
                     .a_scaling = fr::zero(),
                     .b_scaling = fr::zero(),
                     .c_scaling = fr::zero(),
                     .d_scaling = fr::zero(),
                     .const_scaling = fr::zero() };
    }

    return result;
}

mul_quad_<fr> serialize_mul_quad_gate(Acir::Expression const& arg)
{
    mul_quad_<fr> quad{ .a = 0,
                        .b = 0,
                        .c = 0,
                        .d = 0,
                        .mul_scaling = 0,
                        .a_scaling = 0,
                        .b_scaling = 0,
                        .c_scaling = 0,
                        .d_scaling = 0,
                        .const_scaling = 0 };

    // Flags indicating whether each witness index for the present mul_quad has been set
    bool a_set = false;
    bool b_set = false;
    bool c_set = false;
    bool d_set = false;
    ASSERT(arg.mul_terms.size() <= 1); // We can only accommodate 1 quadratic term
    // Note: mul_terms are tuples of the form {selector_value, witness_idx_1, witness_idx_2}
    if (!arg.mul_terms.empty()) {
        const auto& mul_term = arg.mul_terms[0];
        quad.mul_scaling = uint256_t(std::get<0>(mul_term));
        quad.a = std::get<1>(mul_term).value;
        quad.b = std::get<2>(mul_term).value;
        a_set = true;
        b_set = true;
    }
    // If necessary, set values for linears terms q_l * w_l, q_r * w_r and q_o * w_o
    for (const auto& linear_term : arg.linear_combinations) {
        fr selector_value(uint256_t(std::get<0>(linear_term)));
        uint32_t witness_idx = std::get<1>(linear_term).value;

        // If the witness index has not yet been set or if the corresponding linear term is active, set the witness
        // index and the corresponding selector value.
        if (!a_set || quad.a == witness_idx) {
            quad.a = witness_idx;
            quad.a_scaling = selector_value;
            a_set = true;
        } else if (!b_set || quad.b == witness_idx) {
            quad.b = witness_idx;
            quad.b_scaling = selector_value;
            b_set = true;
        } else if (!c_set || quad.c == witness_idx) {
            quad.c = witness_idx;
            quad.c_scaling = selector_value;
            c_set = true;
        } else if (!d_set || quad.d == witness_idx) {
            quad.d = witness_idx;
            quad.d_scaling = selector_value;
            d_set = true;
        } else {
            // We cannot assign linear term to a constraint of width 4
            return { .a = 0,
                     .b = 0,
                     .c = 0,
                     .d = 0,
                     .mul_scaling = 0,
                     .a_scaling = 0,
                     .b_scaling = 0,
                     .c_scaling = 0,
                     .d_scaling = 0,
                     .const_scaling = 0 };
        }
    }

    // Set constant value q_c
    quad.const_scaling = uint256_t(arg.q_c);
    return quad;
}

void constrain_witnesses(Acir::Opcode::AssertZero const& arg, AcirFormat& af)
{
    for (const auto& linear_term : arg.value.linear_combinations) {
        uint32_t witness_idx = std::get<1>(linear_term).value;
        af.constrained_witness.insert(witness_idx);
    }
    for (const auto& linear_term : arg.value.mul_terms) {
        uint32_t witness_idx = std::get<1>(linear_term).value;
        af.constrained_witness.insert(witness_idx);
        witness_idx = std::get<2>(linear_term).value;
        af.constrained_witness.insert(witness_idx);
    }
}

std::pair<uint32_t, uint32_t> is_assert_equal(Acir::Opcode::AssertZero const& arg,
                                              poly_triple const& pt,
                                              AcirFormat const& af)
{
    if (!arg.value.mul_terms.empty() || arg.value.linear_combinations.size() != 2) {
        return { 0, 0 };
    }
    if (pt.q_l == -pt.q_r && pt.q_l != bb::fr::zero() && pt.q_c == bb::fr::zero()) {
        // we require that one of the 2 witnesses to be constrained in an arithmetic gate
        if (af.constrained_witness.contains(pt.a) || af.constrained_witness.contains(pt.b)) {
            return { pt.a, pt.b };
        }
    }
    return { 0, 0 };
}

void handle_arithmetic(Acir::Opcode::AssertZero const& arg, AcirFormat& af, size_t opcode_index)
{
    // If the expression fits in a polytriple, we use it.
    if (arg.value.linear_combinations.size() <= 3 && arg.value.mul_terms.size() <= 1) {
        poly_triple pt = serialize_arithmetic_gate(arg.value);

        auto assert_equal = is_assert_equal(arg, pt, af);
        uint32_t w1 = std::get<0>(assert_equal);
        uint32_t w2 = std::get<1>(assert_equal);
        if (w1 != 0) {
            if (w1 != w2) {
                if (!af.constrained_witness.contains(pt.a)) {
                    // we mark it as constrained because it is going to be asserted to be equal to a constrained one.
                    af.constrained_witness.insert(pt.a);
                    // swap the witnesses so that the first one is always properly constrained.
                    auto tmp = pt.a;
                    pt.a = pt.b;
                    pt.b = tmp;
                }
                if (!af.constrained_witness.contains(pt.b)) {
                    // we mark it as constrained because it is going to be asserted to be equal to a constrained one.
                    af.constrained_witness.insert(pt.b);
                }
                // minimal_range of a witness is the smallest range of the witness and the witness that are
                // 'assert_equal' to it
                if (af.minimal_range.contains(pt.b) && af.minimal_range.contains(pt.a)) {
                    if (af.minimal_range[pt.a] < af.minimal_range[pt.b]) {
                        af.minimal_range[pt.a] = af.minimal_range[pt.b];
                    } else {
                        af.minimal_range[pt.b] = af.minimal_range[pt.a];
                    }
                } else if (af.minimal_range.contains(pt.b)) {
                    af.minimal_range[pt.a] = af.minimal_range[pt.b];
                } else if (af.minimal_range.contains(pt.a)) {
                    af.minimal_range[pt.b] = af.minimal_range[pt.a];
                }

                af.assert_equalities.push_back(pt);
                af.original_opcode_indices.assert_equalities.push_back(opcode_index);
            }
            return;
        }
        // Even if the number of linear terms is less than 3, we might not be able to fit it into a width-3 arithmetic
        // gate. This is the case if the linear terms are all distinct witness from the multiplication term. In that
        // case, the serialize_arithmetic_gate() function will return a poly_triple with all 0's, and we use a width-4
        // gate instead. We could probably always use a width-4 gate in fact.
        if (pt == poly_triple{ 0, 0, 0, 0, 0, 0, 0, 0 }) {
            af.quad_constraints.push_back(serialize_mul_quad_gate(arg.value));
            af.original_opcode_indices.quad_constraints.push_back(opcode_index);

        } else {
            af.poly_triple_constraints.push_back(pt);
            af.original_opcode_indices.poly_triple_constraints.push_back(opcode_index);
        }
    } else {
        std::vector<mul_quad_<fr>> mul_quads;
        // We try to use a single mul_quad gate to represent the expression.
        if (arg.value.mul_terms.size() <= 1) {
            auto quad = serialize_mul_quad_gate(arg.value);
            // add it to the result vector if it worked
            if (quad.a != 0 || !(quad.mul_scaling == fr(0)) || !(quad.a_scaling == fr(0))) {
                mul_quads.push_back(quad);
            }
        }
        if (mul_quads.empty()) {
            // If not, we need to split the expression into multiple gates
            mul_quads = split_into_mul_quad_gates(arg.value);
        }
        if (mul_quads.size() == 1) {
            af.quad_constraints.push_back(mul_quads[0]);
            af.original_opcode_indices.quad_constraints.push_back(opcode_index);
        }
        if (mul_quads.size() > 1) {
            af.big_quad_constraints.push_back(mul_quads);
        }
    }
    constrain_witnesses(arg, af);
}
uint32_t get_witness_from_function_input(Acir::FunctionInput input)
{
    auto input_witness = std::get<Acir::ConstantOrWitnessEnum::Witness>(input.input.value);
    return input_witness.value.value;
}

WitnessOrConstant<bb::fr> parse_input(Acir::FunctionInput input)
{
    WitnessOrConstant result = std::visit(
        [&](auto&& e) {
            using T = std::decay_t<decltype(e)>;
            if constexpr (std::is_same_v<T, Acir::ConstantOrWitnessEnum::Witness>) {
                return WitnessOrConstant<bb::fr>{
                    .index = e.value.value,
                    .value = bb::fr::zero(),
                    .is_constant = false,
                };
            } else if constexpr (std::is_same_v<T, Acir::ConstantOrWitnessEnum::Constant>) {
                return WitnessOrConstant<bb::fr>{
                    .index = 0,
                    .value = uint256_t(e.value),
                    .is_constant = true,
                };
            } else {
                ASSERT(false);
            }
            return WitnessOrConstant<bb::fr>{
                .index = 0,
                .value = bb::fr::zero(),
                .is_constant = true,
            };
        },
        input.input.value);
    return result;
}

void handle_blackbox_func_call(Acir::Opcode::BlackBoxFuncCall const& arg,
                               AcirFormat& af,
                               uint32_t honk_recursion,
                               size_t opcode_index)
{
    std::visit(
        [&](auto&& arg) {
            using T = std::decay_t<decltype(arg)>;
            if constexpr (std::is_same_v<T, Acir::BlackBoxFuncCall::AND>) {
                auto lhs_input = parse_input(arg.lhs);
                auto rhs_input = parse_input(arg.rhs);
                af.logic_constraints.push_back(LogicConstraint{
                    .a = lhs_input,
                    .b = rhs_input,
                    .result = arg.output.value,
                    .num_bits = arg.lhs.num_bits,
                    .is_xor_gate = false,
                });
                af.constrained_witness.insert(af.logic_constraints.back().result);
                af.original_opcode_indices.logic_constraints.push_back(opcode_index);
            } else if constexpr (std::is_same_v<T, Acir::BlackBoxFuncCall::XOR>) {
                auto lhs_input = parse_input(arg.lhs);
                auto rhs_input = parse_input(arg.rhs);
                af.logic_constraints.push_back(LogicConstraint{
                    .a = lhs_input,
                    .b = rhs_input,
                    .result = arg.output.value,
                    .num_bits = arg.lhs.num_bits,
                    .is_xor_gate = true,
                });
                af.constrained_witness.insert(af.logic_constraints.back().result);
                af.original_opcode_indices.logic_constraints.push_back(opcode_index);
            } else if constexpr (std::is_same_v<T, Acir::BlackBoxFuncCall::RANGE>) {
                auto witness_input = get_witness_from_function_input(arg.input);
                af.range_constraints.push_back(RangeConstraint{
                    .witness = witness_input,
                    .num_bits = arg.input.num_bits,
                });
                af.original_opcode_indices.range_constraints.push_back(opcode_index);
                if (af.minimal_range.contains(witness_input)) {
                    if (af.minimal_range[witness_input] > arg.input.num_bits) {
                        af.minimal_range[witness_input] = arg.input.num_bits;
                    }
                } else {
                    af.minimal_range[witness_input] = arg.input.num_bits;
                }
            } else if constexpr (std::is_same_v<T, Acir::BlackBoxFuncCall::AES128Encrypt>) {
                af.aes128_constraints.push_back(AES128Constraint{
                    .inputs = map(arg.inputs, [](auto& e) { return parse_input(e); }),
                    .iv = map(arg.iv, [](auto& e) { return parse_input(e); }),
                    .key = map(arg.key, [](auto& e) { return parse_input(e); }),
                    .outputs = map(arg.outputs, [](auto& e) { return e.value; }),
                });
                for (auto& output : af.aes128_constraints.back().outputs) {
                    af.constrained_witness.insert(output);
                }
                af.original_opcode_indices.aes128_constraints.push_back(opcode_index);
            } else if constexpr (std::is_same_v<T, Acir::BlackBoxFuncCall::Sha256Compression>) {
                af.sha256_compression.push_back(Sha256Compression{
                    .inputs = map(arg.inputs, [](auto& e) { return parse_input(e); }),
                    .hash_values = map(arg.hash_values, [](auto& e) { return parse_input(e); }),
                    .result = map(arg.outputs, [](auto& e) { return e.value; }),
                });
                for (auto& output : af.sha256_compression.back().result) {
                    af.constrained_witness.insert(output);
                }
                af.original_opcode_indices.sha256_compression.push_back(opcode_index);
            } else if constexpr (std::is_same_v<T, Acir::BlackBoxFuncCall::Blake2s>) {
                af.blake2s_constraints.push_back(Blake2sConstraint{
                    .inputs = map(arg.inputs,
                                  [](auto& e) {
                                      return Blake2sInput{
                                          .blackbox_input = parse_input(e),
                                          .num_bits = e.num_bits,
                                      };
                                  }),
                    .result = map(arg.outputs, [](auto& e) { return e.value; }),
                });
                for (auto& output : af.blake2s_constraints.back().result) {
                    af.constrained_witness.insert(output);
                }
                af.original_opcode_indices.blake2s_constraints.push_back(opcode_index);
            } else if constexpr (std::is_same_v<T, Acir::BlackBoxFuncCall::Blake3>) {
                af.blake3_constraints.push_back(Blake3Constraint{
                    .inputs = map(arg.inputs,
                                  [](auto& e) {
                                      return Blake3Input{
                                          .blackbox_input = parse_input(e),
                                          .num_bits = e.num_bits,
                                      };
                                  }),
                    .result = map(arg.outputs, [](auto& e) { return e.value; }),
                });
                for (auto& output : af.blake3_constraints.back().result) {
                    af.constrained_witness.insert(output);
                }
                af.original_opcode_indices.blake3_constraints.push_back(opcode_index);
            } else if constexpr (std::is_same_v<T, Acir::BlackBoxFuncCall::EcdsaSecp256k1>) {
                af.ecdsa_k1_constraints.push_back(EcdsaSecp256k1Constraint{
                    .hashed_message =
                        map(arg.hashed_message, [](auto& e) { return get_witness_from_function_input(e); }),
                    .signature = map(arg.signature, [](auto& e) { return get_witness_from_function_input(e); }),
                    .pub_x_indices = map(arg.public_key_x, [](auto& e) { return get_witness_from_function_input(e); }),
                    .pub_y_indices = map(arg.public_key_y, [](auto& e) { return get_witness_from_function_input(e); }),
                    .result = arg.output.value,
                });
                af.constrained_witness.insert(af.ecdsa_k1_constraints.back().result);
                af.original_opcode_indices.ecdsa_k1_constraints.push_back(opcode_index);
            } else if constexpr (std::is_same_v<T, Acir::BlackBoxFuncCall::EcdsaSecp256r1>) {
                af.ecdsa_r1_constraints.push_back(EcdsaSecp256r1Constraint{
                    .hashed_message =
                        map(arg.hashed_message, [](auto& e) { return get_witness_from_function_input(e); }),
                    .pub_x_indices = map(arg.public_key_x, [](auto& e) { return get_witness_from_function_input(e); }),
                    .pub_y_indices = map(arg.public_key_y, [](auto& e) { return get_witness_from_function_input(e); }),
                    .result = arg.output.value,
                    .signature = map(arg.signature, [](auto& e) { return get_witness_from_function_input(e); }),
                });
                af.constrained_witness.insert(af.ecdsa_r1_constraints.back().result);
                af.original_opcode_indices.ecdsa_r1_constraints.push_back(opcode_index);
            } else if constexpr (std::is_same_v<T, Acir::BlackBoxFuncCall::MultiScalarMul>) {
                af.multi_scalar_mul_constraints.push_back(MultiScalarMul{
                    .points = map(arg.points, [](auto& e) { return parse_input(e); }),
                    .scalars = map(arg.scalars, [](auto& e) { return parse_input(e); }),
                    .out_point_x = arg.outputs[0].value,
                    .out_point_y = arg.outputs[1].value,
                    .out_point_is_infinite = arg.outputs[2].value,
                });
                af.constrained_witness.insert(af.multi_scalar_mul_constraints.back().out_point_x);
                af.constrained_witness.insert(af.multi_scalar_mul_constraints.back().out_point_y);
                af.constrained_witness.insert(af.multi_scalar_mul_constraints.back().out_point_is_infinite);
                af.original_opcode_indices.multi_scalar_mul_constraints.push_back(opcode_index);
            } else if constexpr (std::is_same_v<T, Acir::BlackBoxFuncCall::EmbeddedCurveAdd>) {
                auto input_1_x = parse_input(arg.input1[0]);
                auto input_1_y = parse_input(arg.input1[1]);
                auto input_1_infinite = parse_input(arg.input1[2]);
                auto input_2_x = parse_input(arg.input2[0]);
                auto input_2_y = parse_input(arg.input2[1]);
                auto input_2_infinite = parse_input(arg.input2[2]);

                af.ec_add_constraints.push_back(EcAdd{
                    .input1_x = input_1_x,
                    .input1_y = input_1_y,
                    .input1_infinite = input_1_infinite,
                    .input2_x = input_2_x,
                    .input2_y = input_2_y,
                    .input2_infinite = input_2_infinite,
                    .result_x = arg.outputs[0].value,
                    .result_y = arg.outputs[1].value,
                    .result_infinite = arg.outputs[2].value,
                });
                af.constrained_witness.insert(af.ec_add_constraints.back().result_x);
                af.constrained_witness.insert(af.ec_add_constraints.back().result_y);
                af.constrained_witness.insert(af.ec_add_constraints.back().result_infinite);
                af.original_opcode_indices.ec_add_constraints.push_back(opcode_index);
            } else if constexpr (std::is_same_v<T, Acir::BlackBoxFuncCall::Keccakf1600>) {
                af.keccak_permutations.push_back(Keccakf1600{
                    .state = map(arg.inputs, [](auto& e) { return parse_input(e); }),
                    .result = map(arg.outputs, [](auto& e) { return e.value; }),
                });
                for (auto& output : af.keccak_permutations.back().result) {
                    af.constrained_witness.insert(output);
                }
                af.original_opcode_indices.keccak_permutations.push_back(opcode_index);
            } else if constexpr (std::is_same_v<T, Acir::BlackBoxFuncCall::RecursiveAggregation>) {

                auto input_key = get_witness_from_function_input(arg.key_hash);

                auto proof_type_in = arg.proof_type;
                // TODO(https://github.com/AztecProtocol/barretenberg/issues/1074): Eventually arg.proof_type will
                // be the only means for setting the proof type. use of honk_recursion flag in this context can go
                // away once all noir programs (e.g. protocol circuits) are updated to use the new pattern.
                if (proof_type_in != HONK && proof_type_in != AVM && proof_type_in != ROLLUP_HONK &&
                    proof_type_in != ROOT_ROLLUP_HONK) {
                    if (honk_recursion == 1) {
                        proof_type_in = HONK;
                    } else if (honk_recursion == 2) {
                        proof_type_in = ROLLUP_HONK;
                    }
                }

                auto c = RecursionConstraint{
                    .key = map(arg.verification_key, [](auto& e) { return get_witness_from_function_input(e); }),
                    .proof = map(arg.proof, [](auto& e) { return get_witness_from_function_input(e); }),
                    .public_inputs = map(arg.public_inputs, [](auto& e) { return get_witness_from_function_input(e); }),
                    .key_hash = input_key,
                    .proof_type = proof_type_in,
                };

                // Add the recursion constraint to the appropriate container based on proof type
                switch (c.proof_type) {
                case PLONK:
                    af.recursion_constraints.push_back(c);
                    af.original_opcode_indices.recursion_constraints.push_back(opcode_index);
                    break;
                case HONK:
                case ROLLUP_HONK:
                case ROOT_ROLLUP_HONK:
                    af.honk_recursion_constraints.push_back(c);
                    af.original_opcode_indices.honk_recursion_constraints.push_back(opcode_index);
                    break;
                case OINK:
                case PG:
                    af.ivc_recursion_constraints.push_back(c);
                    af.original_opcode_indices.ivc_recursion_constraints.push_back(opcode_index);
                    break;
                case AVM:
                    af.avm_recursion_constraints.push_back(c);
                    af.original_opcode_indices.avm_recursion_constraints.push_back(opcode_index);
                    break;
                default:
                    info("Invalid PROOF_TYPE in RecursionConstraint!");
                    ASSERT(false);
                }
            } else if constexpr (std::is_same_v<T, Acir::BlackBoxFuncCall::BigIntFromLeBytes>) {
                af.bigint_from_le_bytes_constraints.push_back(BigIntFromLeBytes{
                    .inputs = map(arg.inputs, [](auto& e) { return get_witness_from_function_input(e); }),
                    .modulus = map(arg.modulus, [](auto& e) -> uint32_t { return e; }),
                    .result = arg.output,
                });
                af.original_opcode_indices.bigint_from_le_bytes_constraints.push_back(opcode_index);
            } else if constexpr (std::is_same_v<T, Acir::BlackBoxFuncCall::BigIntToLeBytes>) {
                af.bigint_to_le_bytes_constraints.push_back(BigIntToLeBytes{
                    .input = arg.input,
                    .result = map(arg.outputs, [](auto& e) { return e.value; }),
                });
                for (auto& output : af.bigint_to_le_bytes_constraints.back().result) {
                    af.constrained_witness.insert(output);
                }
                af.original_opcode_indices.bigint_to_le_bytes_constraints.push_back(opcode_index);
            } else if constexpr (std::is_same_v<T, Acir::BlackBoxFuncCall::BigIntAdd>) {
                af.bigint_operations.push_back(BigIntOperation{
                    .lhs = arg.lhs,
                    .rhs = arg.rhs,
                    .result = arg.output,
                    .opcode = BigIntOperationType::Add,
                });
                af.original_opcode_indices.bigint_operations.push_back(opcode_index);
            } else if constexpr (std::is_same_v<T, Acir::BlackBoxFuncCall::BigIntSub>) {
                af.bigint_operations.push_back(BigIntOperation{
                    .lhs = arg.lhs,
                    .rhs = arg.rhs,
                    .result = arg.output,
                    .opcode = BigIntOperationType::Sub,
                });
                af.original_opcode_indices.bigint_operations.push_back(opcode_index);
            } else if constexpr (std::is_same_v<T, Acir::BlackBoxFuncCall::BigIntMul>) {
                af.bigint_operations.push_back(BigIntOperation{
                    .lhs = arg.lhs,
                    .rhs = arg.rhs,
                    .result = arg.output,
                    .opcode = BigIntOperationType::Mul,
                });
                af.original_opcode_indices.bigint_operations.push_back(opcode_index);
            } else if constexpr (std::is_same_v<T, Acir::BlackBoxFuncCall::BigIntDiv>) {
                af.bigint_operations.push_back(BigIntOperation{
                    .lhs = arg.lhs,
                    .rhs = arg.rhs,
                    .result = arg.output,
                    .opcode = BigIntOperationType::Div,
                });
                af.original_opcode_indices.bigint_operations.push_back(opcode_index);
            } else if constexpr (std::is_same_v<T, Acir::BlackBoxFuncCall::Poseidon2Permutation>) {
                af.poseidon2_constraints.push_back(Poseidon2Constraint{
                    .state = map(arg.inputs, [](auto& e) { return parse_input(e); }),
                    .result = map(arg.outputs, [](auto& e) { return e.value; }),
                    .len = arg.len,
                });
                for (auto& output : af.poseidon2_constraints.back().result) {
                    af.constrained_witness.insert(output);
                }
                af.original_opcode_indices.poseidon2_constraints.push_back(opcode_index);
            }
        },
        arg.value.value);
}

BlockConstraint handle_memory_init(Acir::Opcode::MemoryInit const& mem_init)
{
    BlockConstraint block{ .init = {}, .trace = {}, .type = BlockType::ROM };
    std::vector<poly_triple> init;
    std::vector<MemOp> trace;

    auto len = mem_init.init.size();
    for (size_t i = 0; i < len; ++i) {
        block.init.push_back(poly_triple{
            .a = mem_init.init[i].value,
            .b = 0,
            .c = 0,
            .q_m = 0,
            .q_l = 1,
            .q_r = 0,
            .q_o = 0,
            .q_c = 0,
        });
    }

    // Databus is only supported for Goblin, non Goblin builders will treat call_data and return_data as normal
    // array.
    if (std::holds_alternative<Acir::BlockType::CallData>(mem_init.block_type.value)) {
        block.type = BlockType::CallData;
        block.calldata_id = std::get<Acir::BlockType::CallData>(mem_init.block_type.value).value;
    } else if (std::holds_alternative<Acir::BlockType::ReturnData>(mem_init.block_type.value)) {
        block.type = BlockType::ReturnData;
    }

    return block;
}

bool is_rom(Acir::MemOp const& mem_op)
{
    return mem_op.operation.mul_terms.empty() && mem_op.operation.linear_combinations.empty() &&
           uint256_t(mem_op.operation.q_c) == 0;
}

void handle_memory_op(Acir::Opcode::MemoryOp const& mem_op, BlockConstraint& block)
{
    uint8_t access_type = 1;
    if (is_rom(mem_op.op)) {
        access_type = 0;
    }
    if (access_type == 1) {
        // We are not allowed to write on the databus
        ASSERT((block.type != BlockType::CallData) && (block.type != BlockType::ReturnData));
        block.type = BlockType::RAM;
    }

    MemOp acir_mem_op = MemOp{ .access_type = access_type,
                               .index = serialize_arithmetic_gate(mem_op.op.index),
                               .value = serialize_arithmetic_gate(mem_op.op.value) };
    block.trace.push_back(acir_mem_op);
}

AcirFormat circuit_serde_to_acir_format(Acir::Circuit const& circuit, uint32_t honk_recursion)
{
    AcirFormat af;
    // `varnum` is the true number of variables, thus we add one to the index which starts at zero
    af.varnum = circuit.current_witness_index + 1;
    af.num_acir_opcodes = static_cast<uint32_t>(circuit.opcodes.size());
    af.public_inputs = join({ map(circuit.public_parameters.value, [](auto e) { return e.value; }),
                              map(circuit.return_values.value, [](auto e) { return e.value; }) });
    // Map to a pair of: BlockConstraint, and list of opcodes associated with that BlockConstraint
    // NOTE: We want to deterministically visit this map, so unordered_map should not be used.
    std::map<uint32_t, std::pair<BlockConstraint, std::vector<size_t>>> block_id_to_block_constraint;
    for (size_t i = 0; i < circuit.opcodes.size(); ++i) {
        const auto& gate = circuit.opcodes[i];
        std::visit(
            [&](auto&& arg) {
                using T = std::decay_t<decltype(arg)>;
                if constexpr (std::is_same_v<T, Acir::Opcode::AssertZero>) {
                    handle_arithmetic(arg, af, i);
                } else if constexpr (std::is_same_v<T, Acir::Opcode::BlackBoxFuncCall>) {
                    handle_blackbox_func_call(arg, af, honk_recursion, i);
                } else if constexpr (std::is_same_v<T, Acir::Opcode::MemoryInit>) {
                    auto block = handle_memory_init(arg);
                    uint32_t block_id = arg.block_id.value;
<<<<<<< HEAD
                    std::vector<size_t> opcode_indices = { i };
                    block_id_to_block_constraint[block_id] = std::make_pair(block, opcode_indices);
                } else if constexpr (std::is_same_v<T, Acir::Opcode::MemoryOp>) {
=======
                    block_id_to_block_constraint[block_id] = { block, /*opcode_indices=*/{ i } };
                } else if constexpr (std::is_same_v<T, Program::Opcode::MemoryOp>) {
>>>>>>> e1f2bddb
                    auto block = block_id_to_block_constraint.find(arg.block_id.value);
                    if (block == block_id_to_block_constraint.end()) {
                        throw_or_abort("unitialized MemoryOp");
                    }
                    handle_memory_op(arg, block->second.first);
                    block->second.second.push_back(i);
                }
            },
            gate.value);
    }
    for (const auto& [block_id, block] : block_id_to_block_constraint) {
        // Note: the trace will always be empty for ReturnData since it cannot be explicitly read from in noir
        if (!block.first.trace.empty() || block.first.type == BlockType::ReturnData ||
            block.first.type == BlockType::CallData) {
            af.block_constraints.push_back(block.first);
            af.original_opcode_indices.block_constraints.push_back(block.second);
        }
    }
    return af;
}

AcirFormat circuit_buf_to_acir_format(std::vector<uint8_t> const& buf, uint32_t honk_recursion)
{
    // TODO(https://github.com/AztecProtocol/barretenberg/issues/927): Move to using just
    // `program_buf_to_acir_format` once Honk fully supports all ACIR test flows For now the backend still expects
    // to work with a single ACIR function
    auto program = deserialize_program(buf);
    auto circuit = program.functions[0];

    return circuit_serde_to_acir_format(circuit, honk_recursion);
}

/**
 * @brief Converts from the ACIR-native `WitnessMap` format to Barretenberg's internal `WitnessVector` format.
 *
 * @param witness_map ACIR-native `WitnessMap` deserialized from a buffer
 * @return A `WitnessVector` equivalent to the passed `WitnessMap`.
 * @note This transformation results in all unassigned witnesses within the `WitnessMap` being assigned the value 0.
 *       Converting the `WitnessVector` back to a `WitnessMap` is unlikely to return the exact same `WitnessMap`.
 */
WitnessVector witness_map_to_witness_vector(Witnesses::WitnessMap const& witness_map)
{
    WitnessVector wv;
    size_t index = 0;
    for (const auto& e : witness_map.value) {
        // ACIR uses a sparse format for WitnessMap where unused witness indices may be left unassigned.
        // To ensure that witnesses sit at the correct indices in the `WitnessVector`, we fill any indices
        // which do not exist within the `WitnessMap` with the dummy value of zero.
        while (index < e.first.value) {
            wv.emplace_back(0);
            index++;
        }
        wv.emplace_back(uint256_t(e.second));
        index++;
    }
    return wv;
}

WitnessVector witness_buf_to_witness_data(std::vector<uint8_t> const& buf)
{
    // TODO(https://github.com/AztecProtocol/barretenberg/issues/927): Move to using just
    // `witness_buf_to_witness_stack` once Honk fully supports all ACIR test flows. For now the backend still
    // expects to work with the stop of the `WitnessStack`.
    auto witness_stack = deserialize_witness_stack(buf);
    auto w = witness_stack.stack[witness_stack.stack.size() - 1].witness;

    return witness_map_to_witness_vector(w);
}

std::vector<AcirFormat> program_buf_to_acir_format(std::vector<uint8_t> const& buf, uint32_t honk_recursion)
{
    auto program = deserialize_program(buf);

    std::vector<AcirFormat> constraint_systems;
    constraint_systems.reserve(program.functions.size());
    for (auto const& function : program.functions) {
        constraint_systems.emplace_back(circuit_serde_to_acir_format(function, honk_recursion));
    }

    return constraint_systems;
}

WitnessVectorStack witness_buf_to_witness_stack(std::vector<uint8_t> const& buf)
{
    auto witness_stack = deserialize_witness_stack(buf);
    WitnessVectorStack witness_vector_stack;
    witness_vector_stack.reserve(witness_stack.stack.size());
    for (auto const& stack_item : witness_stack.stack) {
        witness_vector_stack.emplace_back(stack_item.index, witness_map_to_witness_vector(stack_item.witness));
    }
    return witness_vector_stack;
}

#ifndef __wasm__
AcirProgramStack get_acir_program_stack(std::string const& bytecode_path,
                                        std::string const& witness_path,
                                        uint32_t honk_recursion)
{
    vinfo("in get_acir_program_stack; witness path is ", witness_path);
    std::vector<uint8_t> bytecode = get_bytecode(bytecode_path);
    std::vector<AcirFormat> constraint_systems =
        program_buf_to_acir_format(bytecode,
                                   honk_recursion); // TODO(https://github.com/AztecProtocol/barretenberg/issues/1013):
                                                    // Remove honk recursion flag
    WitnessVectorStack witness_stack = [&]() {
        if (witness_path.empty()) {
            info("producing a stack of empties");
            WitnessVectorStack stack_of_empties{ constraint_systems.size(),
                                                 std::make_pair(uint32_t(), WitnessVector()) };
            return stack_of_empties;
        }
        std::vector<uint8_t> witness_data = get_bytecode(witness_path);
        return witness_buf_to_witness_stack(witness_data);
    }();

    return { std::move(constraint_systems), std::move(witness_stack) };
}
#endif

} // namespace acir_format<|MERGE_RESOLUTION|>--- conflicted
+++ resolved
@@ -1,13 +1,5 @@
 #include "acir_to_constraint_buf.hpp"
-<<<<<<< HEAD
-#include "barretenberg/common/container.hpp"
-#include "barretenberg/dsl/acir_format/recursion_constraint.hpp"
-#include "barretenberg/numeric/uint256/uint256.hpp"
-#include "barretenberg/plonk_honk_shared/execution_trace/gate_data.hpp"
-#include "barretenberg/serialize/msgpack.hpp"
-=======
-
->>>>>>> e1f2bddb
+
 #include <cstddef>
 #include <cstdint>
 #include <map>
@@ -22,6 +14,7 @@
 #include "barretenberg/api/get_bytecode.hpp"
 #endif
 #include "barretenberg/common/map.hpp"
+#include "barretenberg/serialize/msgpack.hpp"
 
 namespace acir_format {
 
@@ -912,14 +905,8 @@
                 } else if constexpr (std::is_same_v<T, Acir::Opcode::MemoryInit>) {
                     auto block = handle_memory_init(arg);
                     uint32_t block_id = arg.block_id.value;
-<<<<<<< HEAD
-                    std::vector<size_t> opcode_indices = { i };
-                    block_id_to_block_constraint[block_id] = std::make_pair(block, opcode_indices);
+                    block_id_to_block_constraint[block_id] = { block, /*opcode_indices=*/{ i } };
                 } else if constexpr (std::is_same_v<T, Acir::Opcode::MemoryOp>) {
-=======
-                    block_id_to_block_constraint[block_id] = { block, /*opcode_indices=*/{ i } };
-                } else if constexpr (std::is_same_v<T, Program::Opcode::MemoryOp>) {
->>>>>>> e1f2bddb
                     auto block = block_id_to_block_constraint.find(arg.block_id.value);
                     if (block == block_id_to_block_constraint.end()) {
                         throw_or_abort("unitialized MemoryOp");
