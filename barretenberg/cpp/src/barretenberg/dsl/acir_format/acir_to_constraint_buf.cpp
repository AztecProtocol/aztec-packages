--- conflicted
+++ resolved
@@ -484,22 +484,11 @@
         });
     }
 
-<<<<<<< HEAD
     // Databus is only supported for Goblin, non Goblin builders will treat call_data and return_data as normal array.
     if (std::holds_alternative<Program::BlockType::CallData>(mem_init.block_type.value)) {
         block.type = BlockType::CallData;
     } else if (std::holds_alternative<Program::BlockType::ReturnData>(mem_init.block_type.value)) {
         block.type = BlockType::ReturnData;
-=======
-    // Databus is only supported for Goblin, non Goblin builders will treat call_data and return_data as normal
-    // array.
-    if (IsMegaBuilder<Builder>) {
-        if (std::holds_alternative<Program::BlockType::CallData>(mem_init.block_type.value)) {
-            block.type = BlockType::CallData;
-        } else if (std::holds_alternative<Program::BlockType::ReturnData>(mem_init.block_type.value)) {
-            block.type = BlockType::ReturnData;
-        }
->>>>>>> a0b9c4b4
     }
 
     return block;
@@ -565,15 +554,10 @@
             gate.value);
     }
     for (const auto& [block_id, block] : block_id_to_block_constraint) {
-<<<<<<< HEAD
         // Note: the trace will always be empty for ReturnData since it cannot be explicitly read from in noir
-        if (!block.trace.empty() || block.type == BlockType::ReturnData) {
-            af.block_constraints.push_back(block);
-=======
-        if (!block.first.trace.empty()) {
+        if (!block.first.trace.empty() || block.first.type == BlockType::ReturnData) {
             af.block_constraints.push_back(block.first);
             af.original_opcode_indices.block_constraints.push_back(block.second);
->>>>>>> a0b9c4b4
         }
     }
     return af;
