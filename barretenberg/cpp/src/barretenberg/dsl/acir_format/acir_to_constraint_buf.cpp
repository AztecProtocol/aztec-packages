#include "acir_to_constraint_buf.hpp"
#include "barretenberg/common/container.hpp"
#include <cstddef>
#include <tuple>
#include <utility>
#ifndef __wasm__
#include "barretenberg/bb/get_bytecode.hpp"
#endif
#include "barretenberg/common/map.hpp"
namespace acir_format {

using namespace bb;

/**
 * @brief Construct a poly_tuple for a standard width-3 arithmetic gate from its acir representation
 *
 * @param arg acir representation of an 3-wire arithmetic operation
 * @return poly_triple
 * @note In principle Program::Expression can accommodate arbitrarily many quadratic and linear terms but in practice
 * the ones processed here have a max of 1 and 3 respectively, in accordance with the standard width-3 arithmetic gate.
 */
poly_triple serialize_arithmetic_gate(Program::Expression const& arg)
{
    // TODO(https://github.com/AztecProtocol/barretenberg/issues/816): The initialization of the witness indices a,b,c
    // to 0 is implicitly assuming that (builder.zero_idx == 0) which is no longer the case. Now, witness idx 0 in
    // general will correspond to some non-zero value and some witnesses which are not explicitly set below will be
    // erroneously populated with this value. This does not cause failures however because the corresponding selector
    // will indeed be 0 so the gate will be satisfied. Still, its a bad idea to have erroneous wire values
    // even if they dont break the relation. They'll still add cost in commitments, for example.
    poly_triple pt{
        .a = 0,
        .b = 0,
        .c = 0,
        .q_m = 0,
        .q_l = 0,
        .q_r = 0,
        .q_o = 0,
        .q_c = 0,
    };

    // Flags indicating whether each witness index for the present poly_tuple has been set
    bool a_set = false;
    bool b_set = false;
    bool c_set = false;

    // If necessary, set values for quadratic term (q_m * w_l * w_r)
    ASSERT(arg.mul_terms.size() <= 1); // We can only accommodate 1 quadratic term
    // Note: mul_terms are tuples of the form {selector_value, witness_idx_1, witness_idx_2}
    if (!arg.mul_terms.empty()) {
        const auto& mul_term = arg.mul_terms[0];
        pt.q_m = uint256_t(std::get<0>(mul_term));
        pt.a = std::get<1>(mul_term).value;
        pt.b = std::get<2>(mul_term).value;
        a_set = true;
        b_set = true;
    }

    // If necessary, set values for linears terms q_l * w_l, q_r * w_r and q_o * w_o
    ASSERT(arg.linear_combinations.size() <= 3); // We can only accommodate 3 linear terms
    for (const auto& linear_term : arg.linear_combinations) {
        fr selector_value(uint256_t(std::get<0>(linear_term)));
        uint32_t witness_idx = std::get<1>(linear_term).value;

        // If the witness index has not yet been set or if the corresponding linear term is active, set the witness
        // index and the corresponding selector value.
        // TODO(https://github.com/AztecProtocol/barretenberg/issues/816): May need to adjust the pt.a == witness_idx
        // check (and the others like it) since we initialize a,b,c with 0 but 0 is a valid witness index once the
        // +1 offset is removed from noir.
        if (!a_set || pt.a == witness_idx) { // q_l * w_l
            pt.a = witness_idx;
            pt.q_l = selector_value;
            a_set = true;
        } else if (!b_set || pt.b == witness_idx) { // q_r * w_r
            pt.b = witness_idx;
            pt.q_r = selector_value;
            b_set = true;
        } else if (!c_set || pt.c == witness_idx) { // q_o * w_o
            pt.c = witness_idx;
            pt.q_o = selector_value;
            c_set = true;
        } else {
            return poly_triple{
                .a = 0,
                .b = 0,
                .c = 0,
                .q_m = 0,
                .q_l = 0,
                .q_r = 0,
                .q_o = 0,
                .q_c = 0,
            };
        }
    }

    // Set constant value q_c
    pt.q_c = uint256_t(arg.q_c);
    return pt;
}
mul_quad_<fr> serialize_mul_quad_gate(Program::Expression const& arg)
{
    // TODO(https://github.com/AztecProtocol/barretenberg/issues/816): The initialization of the witness indices a,b,c
    // to 0 is implicitly assuming that (builder.zero_idx == 0) which is no longer the case. Now, witness idx 0 in
    // general will correspond to some non-zero value and some witnesses which are not explicitly set below will be
    // erroneously populated with this value. This does not cause failures however because the corresponding selector
    // will indeed be 0 so the gate will be satisfied. Still, its a bad idea to have erroneous wire values
    // even if they dont break the relation. They'll still add cost in commitments, for example.
    mul_quad_<fr> quad{ .a = 0,
                        .b = 0,
                        .c = 0,
                        .d = 0,
                        .mul_scaling = 0,
                        .a_scaling = 0,
                        .b_scaling = 0,
                        .c_scaling = 0,
                        .d_scaling = 0,
                        .const_scaling = 0 };

    // Flags indicating whether each witness index for the present mul_quad has been set
    bool a_set = false;
    bool b_set = false;
    bool c_set = false;
    bool d_set = false;
    ASSERT(arg.mul_terms.size() <= 1); // We can only accommodate 1 quadratic term
    // Note: mul_terms are tuples of the form {selector_value, witness_idx_1, witness_idx_2}
    if (!arg.mul_terms.empty()) {
        const auto& mul_term = arg.mul_terms[0];
        quad.mul_scaling = uint256_t(std::get<0>(mul_term));
        quad.a = std::get<1>(mul_term).value;
        quad.b = std::get<2>(mul_term).value;
        a_set = true;
        b_set = true;
    }
    // If necessary, set values for linears terms q_l * w_l, q_r * w_r and q_o * w_o
    ASSERT(arg.linear_combinations.size() <= 4); // We can only accommodate 4 linear terms
    for (const auto& linear_term : arg.linear_combinations) {
        fr selector_value(uint256_t(std::get<0>(linear_term)));
        uint32_t witness_idx = std::get<1>(linear_term).value;

        // If the witness index has not yet been set or if the corresponding linear term is active, set the witness
        // index and the corresponding selector value.
        // TODO(https://github.com/AztecProtocol/barretenberg/issues/816): May need to adjust the quad.a == witness_idx
        // check (and the others like it) since we initialize a,b,c with 0 but 0 is a valid witness index once the
        // +1 offset is removed from noir.
        if (!a_set || quad.a == witness_idx) {
            quad.a = witness_idx;
            quad.a_scaling = selector_value;
            a_set = true;
        } else if (!b_set || quad.b == witness_idx) {
            quad.b = witness_idx;
            quad.b_scaling = selector_value;
            b_set = true;
        } else if (!c_set || quad.c == witness_idx) {
            quad.c = witness_idx;
            quad.c_scaling = selector_value;
            c_set = true;
        } else if (!d_set || quad.d == witness_idx) {
            quad.d = witness_idx;
            quad.d_scaling = selector_value;
            d_set = true;
        } else {
            throw_or_abort("Cannot assign linear term to a constraint of width 4");
        }
    }

    // Set constant value q_c
    quad.const_scaling = uint256_t(arg.q_c);
    return quad;
}

void handle_arithmetic(Program::Opcode::AssertZero const& arg, AcirFormat& af, size_t opcode_index)
{
    if (arg.value.linear_combinations.size() <= 3) {
        poly_triple pt = serialize_arithmetic_gate(arg.value);
        // Even if the number of linear terms is less than 3, we might not be able to fit it into a width-3 arithmetic
        // gate. This is the case if the linear terms are all disctinct witness from the multiplication term. In that
        // case, the serialize_arithmetic_gate() function will return a poly_triple with all 0's, and we use a width-4
        // gate instead. We could probably always use a width-4 gate in fact.
        if (pt == poly_triple{ 0, 0, 0, 0, 0, 0, 0, 0 }) {
            af.quad_constraints.push_back(serialize_mul_quad_gate(arg.value));
            af.original_opcode_indices.quad_constraints.push_back(opcode_index);

        } else {
            af.poly_triple_constraints.push_back(pt);
            af.original_opcode_indices.poly_triple_constraints.push_back(opcode_index);
        }
    } else {
        af.quad_constraints.push_back(serialize_mul_quad_gate(arg.value));
        af.original_opcode_indices.quad_constraints.push_back(opcode_index);
    }
}

void handle_blackbox_func_call(Program::Opcode::BlackBoxFuncCall const& arg,
                               AcirFormat& af,
                               bool honk_recursion,
                               size_t opcode_index)
{
    std::visit(
        [&](auto&& arg) {
            using T = std::decay_t<decltype(arg)>;
            if constexpr (std::is_same_v<T, Program::BlackBoxFuncCall::AND>) {
                af.logic_constraints.push_back(LogicConstraint{
                    .a = arg.lhs.witness.value,
                    .b = arg.rhs.witness.value,
                    .result = arg.output.value,
                    .num_bits = arg.lhs.num_bits,
                    .is_xor_gate = false,
                });
                af.original_opcode_indices.logic_constraints.push_back(opcode_index);
            } else if constexpr (std::is_same_v<T, Program::BlackBoxFuncCall::XOR>) {
                af.logic_constraints.push_back(LogicConstraint{
                    .a = arg.lhs.witness.value,
                    .b = arg.rhs.witness.value,
                    .result = arg.output.value,
                    .num_bits = arg.lhs.num_bits,
                    .is_xor_gate = true,
                });
                af.original_opcode_indices.logic_constraints.push_back(opcode_index);
            } else if constexpr (std::is_same_v<T, Program::BlackBoxFuncCall::RANGE>) {
                af.range_constraints.push_back(RangeConstraint{
                    .witness = arg.input.witness.value,
                    .num_bits = arg.input.num_bits,
                });
                af.original_opcode_indices.range_constraints.push_back(opcode_index);

            } else if constexpr (std::is_same_v<T, Program::BlackBoxFuncCall::AES128Encrypt>) {
                af.aes128_constraints.push_back(AES128Constraint{
                    .inputs = map(arg.inputs,
                                  [](auto& e) {
                                      return AES128Input{
                                          .witness = e.witness.value,
                                          .num_bits = e.num_bits,
                                      };
                                  }),
                    .iv = map(arg.iv,
                              [](auto& e) {
                                  return AES128Input{
                                      .witness = e.witness.value,
                                      .num_bits = e.num_bits,
                                  };
                              }),
                    .key = map(arg.key,
                               [](auto& e) {
                                   return AES128Input{
                                       .witness = e.witness.value,
                                       .num_bits = e.num_bits,
                                   };
                               }),
                    .outputs = map(arg.outputs, [](auto& e) { return e.value; }),
                });
<<<<<<< HEAD
=======
                af.original_opcode_indices.aes128_constraints.push_back(opcode_index);

            } else if constexpr (std::is_same_v<T, Program::BlackBoxFuncCall::SHA256>) {
                af.sha256_constraints.push_back(Sha256Constraint{
                    .inputs = map(arg.inputs,
                                  [](auto& e) {
                                      return Sha256Input{
                                          .witness = e.witness.value,
                                          .num_bits = e.num_bits,
                                      };
                                  }),
                    .result = map(arg.outputs, [](auto& e) { return e.value; }),
                });
                af.original_opcode_indices.sha256_constraints.push_back(opcode_index);

>>>>>>> e1926787
            } else if constexpr (std::is_same_v<T, Program::BlackBoxFuncCall::Sha256Compression>) {
                af.sha256_compression.push_back(Sha256Compression{
                    .inputs = map(arg.inputs,
                                  [](auto& e) {
                                      return Sha256Input{
                                          .witness = e.witness.value,
                                          .num_bits = e.num_bits,
                                      };
                                  }),
                    .hash_values = map(arg.hash_values,
                                       [](auto& e) {
                                           return Sha256Input{
                                               .witness = e.witness.value,
                                               .num_bits = e.num_bits,
                                           };
                                       }),
                    .result = map(arg.outputs, [](auto& e) { return e.value; }),
                });
                af.original_opcode_indices.sha256_compression.push_back(opcode_index);
            } else if constexpr (std::is_same_v<T, Program::BlackBoxFuncCall::Blake2s>) {
                af.blake2s_constraints.push_back(Blake2sConstraint{
                    .inputs = map(arg.inputs,
                                  [](auto& e) {
                                      return Blake2sInput{
                                          .witness = e.witness.value,
                                          .num_bits = e.num_bits,
                                      };
                                  }),
                    .result = map(arg.outputs, [](auto& e) { return e.value; }),
                });
                af.original_opcode_indices.blake2s_constraints.push_back(opcode_index);
            } else if constexpr (std::is_same_v<T, Program::BlackBoxFuncCall::Blake3>) {
                af.blake3_constraints.push_back(Blake3Constraint{
                    .inputs = map(arg.inputs,
                                  [](auto& e) {
                                      return Blake3Input{
                                          .witness = e.witness.value,
                                          .num_bits = e.num_bits,
                                      };
                                  }),
                    .result = map(arg.outputs, [](auto& e) { return e.value; }),
                });
                af.original_opcode_indices.blake3_constraints.push_back(opcode_index);
            } else if constexpr (std::is_same_v<T, Program::BlackBoxFuncCall::SchnorrVerify>) {
                af.schnorr_constraints.push_back(SchnorrConstraint{
                    .message = map(arg.message, [](auto& e) { return e.witness.value; }),
                    .public_key_x = arg.public_key_x.witness.value,
                    .public_key_y = arg.public_key_y.witness.value,
                    .result = arg.output.value,
                    .signature = map(arg.signature, [](auto& e) { return e.witness.value; }),
                });
                af.original_opcode_indices.schnorr_constraints.push_back(opcode_index);
            } else if constexpr (std::is_same_v<T, Program::BlackBoxFuncCall::PedersenCommitment>) {
                af.pedersen_constraints.push_back(PedersenConstraint{
                    .scalars = map(arg.inputs, [](auto& e) { return e.witness.value; }),
                    .hash_index = arg.domain_separator,
                    .result_x = arg.outputs[0].value,
                    .result_y = arg.outputs[1].value,
                });
                af.original_opcode_indices.pedersen_constraints.push_back(opcode_index);
            } else if constexpr (std::is_same_v<T, Program::BlackBoxFuncCall::PedersenHash>) {
                af.pedersen_hash_constraints.push_back(PedersenHashConstraint{
                    .scalars = map(arg.inputs, [](auto& e) { return e.witness.value; }),
                    .hash_index = arg.domain_separator,
                    .result = arg.output.value,
                });
                af.original_opcode_indices.pedersen_hash_constraints.push_back(opcode_index);
            } else if constexpr (std::is_same_v<T, Program::BlackBoxFuncCall::EcdsaSecp256k1>) {
                af.ecdsa_k1_constraints.push_back(EcdsaSecp256k1Constraint{
                    .hashed_message = map(arg.hashed_message, [](auto& e) { return e.witness.value; }),
                    .signature = map(arg.signature, [](auto& e) { return e.witness.value; }),
                    .pub_x_indices = map(arg.public_key_x, [](auto& e) { return e.witness.value; }),
                    .pub_y_indices = map(arg.public_key_y, [](auto& e) { return e.witness.value; }),
                    .result = arg.output.value,
                });
                af.original_opcode_indices.ecdsa_k1_constraints.push_back(opcode_index);
            } else if constexpr (std::is_same_v<T, Program::BlackBoxFuncCall::EcdsaSecp256r1>) {
                af.ecdsa_r1_constraints.push_back(EcdsaSecp256r1Constraint{
                    .hashed_message = map(arg.hashed_message, [](auto& e) { return e.witness.value; }),
                    .pub_x_indices = map(arg.public_key_x, [](auto& e) { return e.witness.value; }),
                    .pub_y_indices = map(arg.public_key_y, [](auto& e) { return e.witness.value; }),
                    .result = arg.output.value,
                    .signature = map(arg.signature, [](auto& e) { return e.witness.value; }),
                });
                af.original_opcode_indices.ecdsa_r1_constraints.push_back(opcode_index);
            } else if constexpr (std::is_same_v<T, Program::BlackBoxFuncCall::MultiScalarMul>) {
                af.multi_scalar_mul_constraints.push_back(MultiScalarMul{
                    .points = map(arg.points, [](auto& e) { return e.witness.value; }),
                    .scalars = map(arg.scalars, [](auto& e) { return e.witness.value; }),
                    .out_point_x = arg.outputs[0].value,
                    .out_point_y = arg.outputs[1].value,
                    .out_point_is_infinite = arg.outputs[2].value,
                });
                af.original_opcode_indices.multi_scalar_mul_constraints.push_back(opcode_index);
            } else if constexpr (std::is_same_v<T, Program::BlackBoxFuncCall::EmbeddedCurveAdd>) {
                af.ec_add_constraints.push_back(EcAdd{
                    .input1_x = arg.input1[0].witness.value,
                    .input1_y = arg.input1[1].witness.value,
                    .input1_infinite = arg.input1[2].witness.value,
                    .input2_x = arg.input2[0].witness.value,
                    .input2_y = arg.input2[1].witness.value,
                    .input2_infinite = arg.input2[2].witness.value,
                    .result_x = arg.outputs[0].value,
                    .result_y = arg.outputs[1].value,
                    .result_infinite = arg.outputs[2].value,
                });
                af.original_opcode_indices.ec_add_constraints.push_back(opcode_index);
            } else if constexpr (std::is_same_v<T, Program::BlackBoxFuncCall::Keccak256>) {
                af.keccak_constraints.push_back(KeccakConstraint{
                    .inputs = map(arg.inputs,
                                  [](auto& e) {
                                      return HashInput{
                                          .witness = e.witness.value,
                                          .num_bits = e.num_bits,
                                      };
                                  }),
                    .result = map(arg.outputs, [](auto& e) { return e.value; }),
                    .var_message_size = arg.var_message_size.witness.value,
                });
                af.original_opcode_indices.keccak_constraints.push_back(opcode_index);
            } else if constexpr (std::is_same_v<T, Program::BlackBoxFuncCall::Keccakf1600>) {
                af.keccak_permutations.push_back(Keccakf1600{
                    .state = map(arg.inputs, [](auto& e) { return e.witness.value; }),
                    .result = map(arg.outputs, [](auto& e) { return e.value; }),
                });
                af.original_opcode_indices.keccak_permutations.push_back(opcode_index);
            } else if constexpr (std::is_same_v<T, Program::BlackBoxFuncCall::RecursiveAggregation>) {
                if (honk_recursion) { // if we're using the honk recursive verifier
                    auto c = HonkRecursionConstraint{
                        .key = map(arg.verification_key, [](auto& e) { return e.witness.value; }),
                        .proof = map(arg.proof, [](auto& e) { return e.witness.value; }),
                        .public_inputs = map(arg.public_inputs, [](auto& e) { return e.witness.value; }),
                    };
                    af.honk_recursion_constraints.push_back(c);
                    af.original_opcode_indices.honk_recursion_constraints.push_back(opcode_index);
                } else {
                    auto c = RecursionConstraint{
                        .key = map(arg.verification_key, [](auto& e) { return e.witness.value; }),
                        .proof = map(arg.proof, [](auto& e) { return e.witness.value; }),
                        .public_inputs = map(arg.public_inputs, [](auto& e) { return e.witness.value; }),
                        .key_hash = arg.key_hash.witness.value,
                    };
                    af.recursion_constraints.push_back(c);
                    af.original_opcode_indices.recursion_constraints.push_back(opcode_index);
                }
            } else if constexpr (std::is_same_v<T, Program::BlackBoxFuncCall::BigIntFromLeBytes>) {
                af.bigint_from_le_bytes_constraints.push_back(BigIntFromLeBytes{
                    .inputs = map(arg.inputs, [](auto& e) { return e.witness.value; }),
                    .modulus = map(arg.modulus, [](auto& e) -> uint32_t { return e; }),
                    .result = arg.output,
                });
                af.original_opcode_indices.bigint_from_le_bytes_constraints.push_back(opcode_index);
            } else if constexpr (std::is_same_v<T, Program::BlackBoxFuncCall::BigIntToLeBytes>) {
                af.bigint_to_le_bytes_constraints.push_back(BigIntToLeBytes{
                    .input = arg.input,
                    .result = map(arg.outputs, [](auto& e) { return e.value; }),
                });
                af.original_opcode_indices.bigint_to_le_bytes_constraints.push_back(opcode_index);
            } else if constexpr (std::is_same_v<T, Program::BlackBoxFuncCall::BigIntAdd>) {
                af.bigint_operations.push_back(BigIntOperation{
                    .lhs = arg.lhs,
                    .rhs = arg.rhs,
                    .result = arg.output,
                    .opcode = BigIntOperationType::Add,
                });
                af.original_opcode_indices.bigint_operations.push_back(opcode_index);
            } else if constexpr (std::is_same_v<T, Program::BlackBoxFuncCall::BigIntSub>) {
                af.bigint_operations.push_back(BigIntOperation{
                    .lhs = arg.lhs,
                    .rhs = arg.rhs,
                    .result = arg.output,
                    .opcode = BigIntOperationType::Sub,
                });
                af.original_opcode_indices.bigint_operations.push_back(opcode_index);
            } else if constexpr (std::is_same_v<T, Program::BlackBoxFuncCall::BigIntMul>) {
                af.bigint_operations.push_back(BigIntOperation{
                    .lhs = arg.lhs,
                    .rhs = arg.rhs,
                    .result = arg.output,
                    .opcode = BigIntOperationType::Mul,
                });
                af.original_opcode_indices.bigint_operations.push_back(opcode_index);
            } else if constexpr (std::is_same_v<T, Program::BlackBoxFuncCall::BigIntDiv>) {
                af.bigint_operations.push_back(BigIntOperation{
                    .lhs = arg.lhs,
                    .rhs = arg.rhs,
                    .result = arg.output,
                    .opcode = BigIntOperationType::Div,
                });
                af.original_opcode_indices.bigint_operations.push_back(opcode_index);
            } else if constexpr (std::is_same_v<T, Program::BlackBoxFuncCall::Poseidon2Permutation>) {
                af.poseidon2_constraints.push_back(Poseidon2Constraint{
                    .state = map(arg.inputs, [](auto& e) { return e.witness.value; }),
                    .result = map(arg.outputs, [](auto& e) { return e.value; }),
                    .len = arg.len,
                });
                af.original_opcode_indices.poseidon2_constraints.push_back(opcode_index);
            }
        },
        arg.value.value);
}

BlockConstraint handle_memory_init(Program::Opcode::MemoryInit const& mem_init)
{
    BlockConstraint block{ .init = {}, .trace = {}, .type = BlockType::ROM };
    std::vector<poly_triple> init;
    std::vector<MemOp> trace;

    auto len = mem_init.init.size();
    for (size_t i = 0; i < len; ++i) {
        block.init.push_back(poly_triple{
            .a = mem_init.init[i].value,
            .b = 0,
            .c = 0,
            .q_m = 0,
            .q_l = 1,
            .q_r = 0,
            .q_o = 0,
            .q_c = 0,
        });
    }

    // Databus is only supported for Goblin, non Goblin builders will treat call_data and return_data as normal array.
    if (std::holds_alternative<Program::BlockType::CallData>(mem_init.block_type.value)) {
        block.type = BlockType::CallData;
    } else if (std::holds_alternative<Program::BlockType::ReturnData>(mem_init.block_type.value)) {
        block.type = BlockType::ReturnData;
    }

    return block;
}

bool is_rom(Program::MemOp const& mem_op)
{
    return mem_op.operation.mul_terms.size() == 0 && mem_op.operation.linear_combinations.size() == 0 &&
           uint256_t(mem_op.operation.q_c) == 0;
}

void handle_memory_op(Program::Opcode::MemoryOp const& mem_op, BlockConstraint& block)
{
    uint8_t access_type = 1;
    if (is_rom(mem_op.op)) {
        access_type = 0;
    }
    if (access_type == 1) {
        // We are not allowed to write on the databus
        ASSERT((block.type != BlockType::CallData) && (block.type != BlockType::ReturnData));
        block.type = BlockType::RAM;
    }

    MemOp acir_mem_op = MemOp{ .access_type = access_type,
                               .index = serialize_arithmetic_gate(mem_op.op.index),
                               .value = serialize_arithmetic_gate(mem_op.op.value) };
    block.trace.push_back(acir_mem_op);
}

AcirFormat circuit_serde_to_acir_format(Program::Circuit const& circuit, bool honk_recursion)
{
    AcirFormat af;
    // `varnum` is the true number of variables, thus we add one to the index which starts at zero
    af.varnum = circuit.current_witness_index + 1;
    af.recursive = circuit.recursive;
    af.num_acir_opcodes = static_cast<uint32_t>(circuit.opcodes.size());
    af.public_inputs = join({ map(circuit.public_parameters.value, [](auto e) { return e.value; }),
                              map(circuit.return_values.value, [](auto e) { return e.value; }) });
    // Map to a pair of: BlockConstraint, and list of opcodes associated with that BlockConstraint
    std::unordered_map<uint32_t, std::pair<BlockConstraint, std::vector<size_t>>> block_id_to_block_constraint;
    for (size_t i = 0; i < circuit.opcodes.size(); ++i) {
        auto gate = circuit.opcodes[i];
        std::visit(
            [&](auto&& arg) {
                using T = std::decay_t<decltype(arg)>;
                if constexpr (std::is_same_v<T, Program::Opcode::AssertZero>) {
                    handle_arithmetic(arg, af, i);
                } else if constexpr (std::is_same_v<T, Program::Opcode::BlackBoxFuncCall>) {
                    handle_blackbox_func_call(arg, af, honk_recursion, i);
                } else if constexpr (std::is_same_v<T, Program::Opcode::MemoryInit>) {
                    auto block = handle_memory_init(arg);
                    uint32_t block_id = arg.block_id.value;
                    block_id_to_block_constraint[block_id] = std::make_pair(block, std::vector<size_t>());
                } else if constexpr (std::is_same_v<T, Program::Opcode::MemoryOp>) {
                    auto block = block_id_to_block_constraint.find(arg.block_id.value);
                    if (block == block_id_to_block_constraint.end()) {
                        throw_or_abort("unitialized MemoryOp");
                    }
                    handle_memory_op(arg, block->second.first);
                    block->second.second.push_back(i);
                }
            },
            gate.value);
    }
    for (const auto& [block_id, block] : block_id_to_block_constraint) {
        // Note: the trace will always be empty for ReturnData since it cannot be explicitly read from in noir
        if (!block.first.trace.empty() || block.first.type == BlockType::ReturnData) {
            af.block_constraints.push_back(block.first);
            af.original_opcode_indices.block_constraints.push_back(block.second);
        }
    }
    return af;
}

AcirFormat circuit_buf_to_acir_format(std::vector<uint8_t> const& buf, bool honk_recursion)
{
    // TODO(https://github.com/AztecProtocol/barretenberg/issues/927): Move to using just
    // `program_buf_to_acir_format` once Honk fully supports all ACIR test flows For now the backend still expects
    // to work with a single ACIR function
    auto circuit = Program::Program::bincodeDeserialize(buf).functions[0];

    return circuit_serde_to_acir_format(circuit, honk_recursion);
}

/**
 * @brief Converts from the ACIR-native `WitnessMap` format to Barretenberg's internal `WitnessVector` format.
 *
 * @param witness_map ACIR-native `WitnessMap` deserialized from a buffer
 * @return A `WitnessVector` equivalent to the passed `WitnessMap`.
 * @note This transformation results in all unassigned witnesses within the `WitnessMap` being assigned the value 0.
 *       Converting the `WitnessVector` back to a `WitnessMap` is unlikely to return the exact same `WitnessMap`.
 */
WitnessVector witness_map_to_witness_vector(WitnessStack::WitnessMap const& witness_map)
{
    WitnessVector wv;
    size_t index = 0;
    for (auto& e : witness_map.value) {
        // ACIR uses a sparse format for WitnessMap where unused witness indices may be left unassigned.
        // To ensure that witnesses sit at the correct indices in the `WitnessVector`, we fill any indices
        // which do not exist within the `WitnessMap` with the dummy value of zero.
        while (index < e.first.value) {
            wv.push_back(fr(0));
            index++;
        }
        wv.push_back(fr(uint256_t(e.second)));
        index++;
    }
    return wv;
}

/**
 * @brief Converts from the ACIR-native `WitnessMap` format to Barretenberg's internal `WitnessVector` format.
 *
 * @param buf Serialized representation of a `WitnessMap`.
 * @return A `WitnessVector` equivalent to the passed `WitnessMap`.
 * @note This transformation results in all unassigned witnesses within the `WitnessMap` being assigned the value 0.
 *       Converting the `WitnessVector` back to a `WitnessMap` is unlikely to return the exact same `WitnessMap`.
 */
WitnessVector witness_buf_to_witness_data(std::vector<uint8_t> const& buf)
{
    // TODO(https://github.com/AztecProtocol/barretenberg/issues/927): Move to using just
    // `witness_buf_to_witness_stack` once Honk fully supports all ACIR test flows. For now the backend still
    // expects to work with the stop of the `WitnessStack`.
    auto witness_stack = WitnessStack::WitnessStack::bincodeDeserialize(buf);
    auto w = witness_stack.stack[witness_stack.stack.size() - 1].witness;

    return witness_map_to_witness_vector(w);
}

std::vector<AcirFormat> program_buf_to_acir_format(std::vector<uint8_t> const& buf, bool honk_recursion)
{
    auto program = Program::Program::bincodeDeserialize(buf);

    std::vector<AcirFormat> constraint_systems;
    constraint_systems.reserve(program.functions.size());
    for (auto const& function : program.functions) {
        constraint_systems.emplace_back(circuit_serde_to_acir_format(function, honk_recursion));
    }

    return constraint_systems;
}

WitnessVectorStack witness_buf_to_witness_stack(std::vector<uint8_t> const& buf)
{
    auto witness_stack = WitnessStack::WitnessStack::bincodeDeserialize(buf);
    WitnessVectorStack witness_vector_stack;
    witness_vector_stack.reserve(witness_stack.stack.size());
    for (auto const& stack_item : witness_stack.stack) {
        witness_vector_stack.emplace_back(
            std::make_pair(stack_item.index, witness_map_to_witness_vector(stack_item.witness)));
    }
    return witness_vector_stack;
}

#ifndef __wasm__
AcirProgramStack get_acir_program_stack(std::string const& bytecode_path,
                                        std::string const& witness_path,
                                        bool honk_recursion)
{
    auto bytecode = get_bytecode(bytecode_path);
    auto constraint_systems =
        program_buf_to_acir_format(bytecode,
                                   honk_recursion); // TODO(https://github.com/AztecProtocol/barretenberg/issues/1013):
                                                    // Remove honk recursion flag

    auto witness_data = get_bytecode(witness_path);
    auto witness_stack = witness_buf_to_witness_stack(witness_data);

    return { constraint_systems, witness_stack };
}
#endif
} // namespace acir_format<|MERGE_RESOLUTION|>--- conflicted
+++ resolved
@@ -247,24 +247,7 @@
                                }),
                     .outputs = map(arg.outputs, [](auto& e) { return e.value; }),
                 });
-<<<<<<< HEAD
-=======
                 af.original_opcode_indices.aes128_constraints.push_back(opcode_index);
-
-            } else if constexpr (std::is_same_v<T, Program::BlackBoxFuncCall::SHA256>) {
-                af.sha256_constraints.push_back(Sha256Constraint{
-                    .inputs = map(arg.inputs,
-                                  [](auto& e) {
-                                      return Sha256Input{
-                                          .witness = e.witness.value,
-                                          .num_bits = e.num_bits,
-                                      };
-                                  }),
-                    .result = map(arg.outputs, [](auto& e) { return e.value; }),
-                });
-                af.original_opcode_indices.sha256_constraints.push_back(opcode_index);
-
->>>>>>> e1926787
             } else if constexpr (std::is_same_v<T, Program::BlackBoxFuncCall::Sha256Compression>) {
                 af.sha256_compression.push_back(Sha256Compression{
                     .inputs = map(arg.inputs,
