#include "barretenberg/client_ivc/client_ivc.hpp"
#ifndef __wasm__
#include "barretenberg/bb/exec_pipe.hpp"
#include "barretenberg/common/streams.hpp"
#include "barretenberg/dsl/acir_format/acir_to_constraint_buf.hpp"

#include <filesystem>
#include <gtest/gtest.h>

// #define LOG_SIZES

class AcirIntegrationTest : public ::testing::Test {
  public:
    static std::vector<uint8_t> get_bytecode(const std::string& bytecodePath)
    {
        std::filesystem::path filePath = bytecodePath;
        if (filePath.extension() == ".json") {
            // Try reading json files as if they are a Nargo build artifact
            std::string command = "jq -r '.bytecode' \"" + bytecodePath + "\" | base64 -d | gunzip -c";
            return exec_pipe(command);
        }

        // For other extensions, assume file is a raw ACIR program
        std::string command = "gunzip -c \"" + bytecodePath + "\"";
        return exec_pipe(command);
    }

    // Function to check if a file exists
    bool file_exists(const std::string& path)
    {
        std::ifstream file(path);
        return file.good();
    }

    acir_format::AcirProgramStack get_program_stack_data_from_test_file(const std::string& test_program_name)
    {
        std::string base_path = "../../acir_tests/acir_tests/" + test_program_name + "/target";
        std::string bytecode_path = base_path + "/program.json";
        std::string witness_path = base_path + "/witness.gz";

        return acir_format::get_acir_program_stack(bytecode_path, witness_path);
    }

    acir_format::AcirProgram get_program_data_from_test_file(const std::string& test_program_name)
    {
        auto program_stack = get_program_stack_data_from_test_file(test_program_name);
        ASSERT(program_stack.size() == 1); // Otherwise this method will not return full stack data

        return program_stack.back();
    }

    template <class Flavor> bool prove_and_verify_honk(Flavor::CircuitBuilder& builder)
    {
        using Prover = UltraProver_<Flavor>;
        using Verifier = UltraVerifier_<Flavor>;
        using VerificationKey = Flavor::VerificationKey;

        Prover prover{ builder };
<<<<<<< HEAD
=======
#ifdef LOG_SIZES
        builder.blocks.summarize();
        info("num gates          = ", builder.get_num_gates());
        info("total circuit size = ", builder.get_total_circuit_size());
        info("circuit size       = ", prover.instance->proving_key.circuit_size);
        info("log circuit size   = ", prover.instance->proving_key.log_circuit_size);
#endif
>>>>>>> 00eed945
        auto proof = prover.construct_proof();
        // Verify Honk proof
        auto verification_key = std::make_shared<VerificationKey>(prover.instance->proving_key);
        Verifier verifier{ verification_key };
        return verifier.verify_proof(proof);
    }

    template <class Flavor> bool prove_and_verify_plonk(Flavor::CircuitBuilder& builder)
    {
        plonk::UltraComposer composer;

        auto prover = composer.create_prover(builder);
#ifdef LOG_SIZES
        // builder.blocks.summarize();
        // info("num gates          = ", builder.get_num_gates());
        // info("total circuit size = ", builder.get_total_circuit_size());
#endif
        auto proof = prover.construct_proof();
#ifdef LOG_SIZES
        // info("circuit size       = ", prover.circuit_size);
        // info("log circuit size   = ", numeric::get_msb(prover.circuit_size));
#endif
        // Verify Plonk proof
        auto verifier = composer.create_verifier(builder);
        return verifier.verify_proof(proof);
    }

    void add_some_simple_RAM_gates(auto& circuit)
    {
        std::array<uint32_t, 3> ram_values{ circuit.add_variable(5),
                                            circuit.add_variable(10),
                                            circuit.add_variable(20) };

        size_t ram_id = circuit.create_RAM_array(3);

        for (size_t i = 0; i < 3; ++i) {
            circuit.init_RAM_element(ram_id, i, ram_values[i]);
        }

        auto val_idx_1 = circuit.read_RAM_array(ram_id, circuit.add_variable(1));
        auto val_idx_2 = circuit.read_RAM_array(ram_id, circuit.add_variable(2));
        auto val_idx_3 = circuit.read_RAM_array(ram_id, circuit.add_variable(0));

        circuit.create_big_add_gate({
            val_idx_1,
            val_idx_2,
            val_idx_3,
            circuit.zero_idx,
            1,
            1,
            1,
            0,
            -35,
        });
    }

  protected:
    static void SetUpTestSuite() { srs::init_crs_factory("../srs_db/ignition"); }
};

class AcirIntegrationSingleTest : public AcirIntegrationTest, public testing::WithParamInterface<std::string> {};

class AcirIntegrationFoldingTest : public AcirIntegrationTest, public testing::WithParamInterface<std::string> {
  protected:
    static void SetUpTestSuite()
    {
        srs::init_crs_factory("../srs_db/ignition");
        srs::init_grumpkin_crs_factory("../srs_db/grumpkin");
    }
};

TEST_P(AcirIntegrationSingleTest, DISABLED_ProveAndVerifyProgram)
{
    using Flavor = MegaFlavor;
    // using Flavor = bb::plonk::flavor::Ultra;
    using Builder = Flavor::CircuitBuilder;

    std::string test_name = GetParam();
    info("Test: ", test_name);
    acir_format::AcirProgram acir_program = get_program_data_from_test_file(test_name);

    // Construct a bberg circuit from the acir representation
    Builder builder = acir_format::create_circuit<Builder>(acir_program.constraints, 0, acir_program.witness);

    // Construct and verify Honk proof
    if constexpr (IsPlonkFlavor<Flavor>) {
        EXPECT_TRUE(prove_and_verify_plonk<Flavor>(builder));
    } else {
        EXPECT_TRUE(prove_and_verify_honk<Flavor>(builder));
    }
}

// TODO(https://github.com/AztecProtocol/barretenberg/issues/994): Run all tests
INSTANTIATE_TEST_SUITE_P(AcirTests,
                         AcirIntegrationSingleTest,
                         testing::Values("1327_concrete_in_generic",
                                         "1_mul",
                                         "2_div",
                                         "3_add",
                                         "4_sub",
                                         "5_over",
                                         "6",
                                         "6_array",
                                         "7",
                                         "7_function",
                                         "aes128_encrypt",
                                         "arithmetic_binary_operations",
                                         "array_dynamic",
                                         "array_dynamic_blackbox_input",
                                         "array_dynamic_main_output",
                                         "array_dynamic_nested_blackbox_input",
                                         "array_eq",
                                         "array_if_cond_simple",
                                         "array_len",
                                         "array_neq",
                                         "array_sort",
                                         "array_to_slice",
                                         "array_to_slice_constant_length",
                                         "assert",
                                         "assert_statement",
                                         "assert_statement_recursive",
                                         "assign_ex",
                                         "bigint",
                                         "bit_and",
                                         "bit_not",
                                         "bit_shifts_comptime",
                                         "bit_shifts_runtime",
                                         "blake3",
                                         "bool_not",
                                         "bool_or",
                                         "break_and_continue",
                                         "brillig_acir_as_brillig",
                                         "brillig_array_eq",
                                         "brillig_array_to_slice",
                                         "brillig_arrays",
                                         "brillig_assert",
                                         "brillig_bit_shifts_runtime",
                                         "brillig_blake2s",
                                         "brillig_blake3",
                                         "brillig_calls",
                                         "brillig_calls_array",
                                         "brillig_calls_conditionals",
                                         "brillig_conditional",
                                         "brillig_cow",
                                         "brillig_cow_assign",
                                         "brillig_cow_regression",
                                         "brillig_ecdsa_secp256k1",
                                         "brillig_ecdsa_secp256r1",
                                         "brillig_embedded_curve",
                                         "brillig_fns_as_values",
                                         "brillig_hash_to_field",
                                         "brillig_identity_function",
                                         "brillig_keccak",
                                         "brillig_loop",
                                         "brillig_nested_arrays",
                                         "brillig_not",
                                         "brillig_oracle",
                                         "brillig_pedersen",
                                         "brillig_recursion",
                                         "brillig_references",
                                         //  "brillig_scalar_mul",
                                         "brillig_schnorr",
                                         "brillig_sha256",
                                         "brillig_signed_cmp",
                                         "brillig_signed_div",
                                         //  "brillig_slice_input",
                                         "brillig_slices",
                                         "brillig_to_be_bytes",
                                         "brillig_to_bits",
                                         "brillig_to_bytes_integration",
                                         "brillig_to_le_bytes",
                                         "brillig_top_level",
                                         "brillig_unitialised_arrays",
                                         "brillig_wrapping",
                                         "cast_bool",
                                         "closures_mut_ref",
                                         "conditional_1",
                                         "conditional_2",
                                         "conditional_regression_421",
                                         "conditional_regression_547",
                                         "conditional_regression_661",
                                         "conditional_regression_short_circuit",
                                         "conditional_regression_underflow",
                                         "custom_entry",
                                         "databus",
                                         "debug_logs",
                                         "diamond_deps_0",
                                         //  "distinct_keyword",
                                         "double_verify_nested_proof",
                                         "double_verify_proof",
                                         "double_verify_proof_recursive",
                                         "ecdsa_secp256k1",
                                         "ecdsa_secp256r1",
                                         "ecdsa_secp256r1_3x",
                                         "eddsa",
                                         "embedded_curve_ops",
                                         "field_attribute",
                                         "generics",
                                         "global_consts",
                                         "hash_to_field",
                                         "hashmap",
                                         "higher_order_functions",
                                         "if_else_chain",
                                         "import",
                                         "inline_never_basic",
                                         "integer_array_indexing",
                                         "keccak256",
                                         "main_bool_arg",
                                         "main_return",
                                         "merkle_insert",
                                         "missing_closure_env",
                                         "modules",
                                         "modules_more",
                                         "modulus",
                                         "nested_array_dynamic",
                                         "nested_array_dynamic_simple",
                                         "nested_array_in_slice",
                                         "nested_arrays_from_brillig",
                                         "no_predicates_basic",
                                         "no_predicates_brillig",
                                         "no_predicates_numeric_generic_poseidon",
                                         "operator_overloading",
                                         "pedersen_check",
                                         "pedersen_commitment",
                                         "pedersen_hash",
                                         "poseidon_bn254_hash",
                                         "poseidonsponge_x5_254",
                                         "pred_eq",
                                         "prelude",
                                         "references",
                                         "regression",
                                         "regression_2660",
                                         "regression_3051",
                                         "regression_3394",
                                         "regression_3607",
                                         "regression_3889",
                                         "regression_4088",
                                         "regression_4124",
                                         "regression_4202",
                                         //  "regression_4383",
                                         //  "regression_4436",
                                         "regression_4449",
                                         "regression_4709",
                                         "regression_capacity_tracker",
                                         "regression_mem_op_predicate",
                                         "regression_method_cannot_be_found",
                                         //  "regression_sha256_slice",
                                         "regression_struct_array_conditional",
                                         //  "scalar_mul",
                                         "schnorr",
                                         "sha256",
                                         "sha2_byte",
                                         "side_effects_constrain_array",
                                         "signed_arithmetic",
                                         "signed_comparison",
                                         "signed_division",
                                         "simple_2d_array",
                                         "simple_add_and_ret_arr",
                                         "simple_array_param",
                                         "simple_bitwise",
                                         "simple_comparison",
                                         "simple_mut",
                                         "simple_not",
                                         "simple_print",
                                         "simple_program_addition",
                                         "simple_radix",
                                         "simple_shield",
                                         "simple_shift_left_right",
                                         "slice_coercion",
                                         "slice_dynamic_index",
                                         //  "slice_init_with_complex_type",
                                         "slice_loop",
                                         "slices",
                                         "strings",
                                         "struct",
                                         "struct_array_inputs",
                                         "struct_fields_ordering",
                                         "struct_inputs",
                                         "submodules",
                                         "to_be_bytes",
                                         "to_bytes_consistent",
                                         "to_bytes_integration",
                                         "to_le_bytes",
                                         "trait_as_return_type",
                                         "trait_impl_base_type",
                                         "traits_in_crates_1",
                                         "traits_in_crates_2",
                                         "tuple_inputs",
                                         "tuples",
                                         "type_aliases",
                                         "u128",
                                         "u16_support",
                                         "unconstrained_empty",
                                         "unit_value",
                                         "unsafe_range_constraint",
                                         "witness_compression",
                                         "xor"));

TEST_P(AcirIntegrationFoldingTest, DISABLED_ProveAndVerifyProgramStack)
{
    using Flavor = MegaFlavor;
    using Builder = Flavor::CircuitBuilder;

    std::string test_name = GetParam();
    info("Test: ", test_name);

    auto program_stack = get_program_stack_data_from_test_file(test_name);

    while (!program_stack.empty()) {
        auto program = program_stack.back();

        // Construct a bberg circuit from the acir representation
        auto builder = acir_format::create_circuit<Builder>(program.constraints, 0, program.witness);

        // Construct and verify Honk proof for the individidual circuit
        EXPECT_TRUE(prove_and_verify_honk<Flavor>(builder));

        program_stack.pop_back();
    }
}

TEST_P(AcirIntegrationFoldingTest, DISABLED_FoldAndVerifyProgramStack)
{
    using Flavor = MegaFlavor;
    using Builder = Flavor::CircuitBuilder;

    std::string test_name = GetParam();
    auto program_stack = get_program_stack_data_from_test_file(test_name);

    ClientIVC ivc;
    ivc.structured_flag = true;

    while (!program_stack.empty()) {
        auto program = program_stack.back();

        // Construct a bberg circuit from the acir representation
        auto circuit =
            acir_format::create_circuit<Builder>(program.constraints, 0, program.witness, false, ivc.goblin.op_queue);

        ivc.accumulate(circuit);

        CircuitChecker::check(circuit);
        // EXPECT_TRUE(prove_and_verify_honk<Flavor>(ivc.prover_instance));

        program_stack.pop_back();
    }

    EXPECT_TRUE(ivc.prove_and_verify());
}

INSTANTIATE_TEST_SUITE_P(AcirTests,
                         AcirIntegrationFoldingTest,
                         testing::Values("fold_basic", "fold_basic_nested_call"));

/**
 * @brief Ensure that adding gates post-facto to a circuit generated from acir still results in a valid circuit
 * @details This is a pattern required by e.g. ClientIvc which appends recursive verifiers to acir-generated circuits
 *
 */
TEST_F(AcirIntegrationTest, UpdateAcirCircuit)
{
    using Flavor = MegaFlavor;
    using Builder = Flavor::CircuitBuilder;

    std::string test_name = "6_array"; // arbitrary program with RAM gates
    auto acir_program = get_program_data_from_test_file(test_name);

    // Construct a bberg circuit from the acir representation
    auto circuit = acir_format::create_circuit<Builder>(acir_program.constraints, 0, acir_program.witness);

    EXPECT_TRUE(CircuitChecker::check(circuit));

    // Now append some RAM gates onto the circuit generated from acir and confirm that its still valid. (First, check
    // that the RAM operations constitute a valid independent circuit).
    {
        Builder circuit;
        add_some_simple_RAM_gates(circuit);
        EXPECT_TRUE(CircuitChecker::check(circuit));
        EXPECT_TRUE(prove_and_verify_honk<Flavor>(circuit));
    }

    // Now manually append the simple RAM circuit to the circuit generated from acir
    add_some_simple_RAM_gates(circuit);

    // Confirm that the result is still valid
    EXPECT_TRUE(CircuitChecker::check(circuit));
    EXPECT_TRUE(prove_and_verify_honk<Flavor>(circuit));
}

#endif<|MERGE_RESOLUTION|>--- conflicted
+++ resolved
@@ -56,8 +56,6 @@
         using VerificationKey = Flavor::VerificationKey;
 
         Prover prover{ builder };
-<<<<<<< HEAD
-=======
 #ifdef LOG_SIZES
         builder.blocks.summarize();
         info("num gates          = ", builder.get_num_gates());
@@ -65,7 +63,6 @@
         info("circuit size       = ", prover.instance->proving_key.circuit_size);
         info("log circuit size   = ", prover.instance->proving_key.log_circuit_size);
 #endif
->>>>>>> 00eed945
         auto proof = prover.construct_proof();
         // Verify Honk proof
         auto verification_key = std::make_shared<VerificationKey>(prover.instance->proving_key);
