#include "barretenberg/client_ivc/client_ivc.hpp"
#ifndef __wasm__
#include "barretenberg/bb/exec_pipe.hpp"
#include "barretenberg/common/streams.hpp"
#include "barretenberg/dsl/acir_format/acir_to_constraint_buf.hpp"

#include <filesystem>
#include <gtest/gtest.h>

// #define LOG_SIZES

class AcirIntegrationTest : public ::testing::Test {
  public:
    static std::vector<uint8_t> get_bytecode(const std::string& bytecodePath)
    {
        std::filesystem::path filePath = bytecodePath;
        if (filePath.extension() == ".json") {
            // Try reading json files as if they are a Nargo build artifact
            std::string command = "jq -r '.bytecode' \"" + bytecodePath + "\" | base64 -d | gunzip -c";
            return exec_pipe(command);
        }

        // For other extensions, assume file is a raw ACIR program
        std::string command = "gunzip -c \"" + bytecodePath + "\"";
        return exec_pipe(command);
    }

    // Function to check if a file exists
    bool file_exists(const std::string& path)
    {
        std::ifstream file(path);
        return file.good();
    }

    acir_format::AcirProgramStack get_program_stack_data_from_test_file(const std::string& test_program_name)
    {
        std::string base_path = "../../acir_tests/acir_tests/" + test_program_name + "/target";
        std::string bytecode_path = base_path + "/program.json";
        std::string witness_path = base_path + "/witness.gz";

        return acir_format::get_acir_program_stack(bytecode_path, witness_path);
    }

    acir_format::AcirProgram get_program_data_from_test_file(const std::string& test_program_name)
    {
        auto program_stack = get_program_stack_data_from_test_file(test_program_name);
        ASSERT(program_stack.size() == 1); // Otherwise this method will not return full stack data

        return program_stack.back();
    }

    template <class Flavor> bool prove_and_verify_honk(Flavor::CircuitBuilder& builder)
    {
        using Prover = UltraProver_<Flavor>;
        using Verifier = UltraVerifier_<Flavor>;
        using VerificationKey = Flavor::VerificationKey;

        Prover prover{ builder };
#ifdef LOG_SIZES
        builder.blocks.summarize();
        info("num gates          = ", builder.get_num_gates());
        info("total circuit size = ", builder.get_total_circuit_size());
        info("circuit size       = ", prover.instance->proving_key.circuit_size);
        info("log circuit size   = ", prover.instance->proving_key.log_circuit_size);
#endif
        auto proof = prover.construct_proof();
        // Verify Honk proof
        auto verification_key = std::make_shared<VerificationKey>(prover.instance->proving_key);
        Verifier verifier{ verification_key };
        return verifier.verify_proof(proof);
    }

    template <class Flavor> bool prove_and_verify_plonk(Flavor::CircuitBuilder& builder)
    {
        plonk::UltraComposer composer;

        auto prover = composer.create_prover(builder);
#ifdef LOG_SIZES
        // builder.blocks.summarize();
        // info("num gates          = ", builder.get_num_gates());
        // info("total circuit size = ", builder.get_total_circuit_size());
#endif
        auto proof = prover.construct_proof();
#ifdef LOG_SIZES
        // info("circuit size       = ", prover.circuit_size);
        // info("log circuit size   = ", numeric::get_msb(prover.circuit_size));
#endif
        // Verify Plonk proof
        auto verifier = composer.create_verifier(builder);
        return verifier.verify_proof(proof);
    }
<<<<<<< HEAD

  protected:
    static void SetUpTestSuite() { srs::init_crs_factory("../srs_db/ignition"); }
};
=======
>>>>>>> 03511f54

    void add_some_simple_RAM_gates(auto& circuit)
    {
        std::array<uint32_t, 3> ram_values{ circuit.add_variable(5),
                                            circuit.add_variable(10),
                                            circuit.add_variable(20) };

        size_t ram_id = circuit.create_RAM_array(3);

        for (size_t i = 0; i < 3; ++i) {
            circuit.init_RAM_element(ram_id, i, ram_values[i]);
        }

        auto val_idx_1 = circuit.read_RAM_array(ram_id, circuit.add_variable(1));
        auto val_idx_2 = circuit.read_RAM_array(ram_id, circuit.add_variable(2));
        auto val_idx_3 = circuit.read_RAM_array(ram_id, circuit.add_variable(0));

        circuit.create_big_add_gate({
            val_idx_1,
            val_idx_2,
            val_idx_3,
            circuit.zero_idx,
            1,
            1,
            1,
            0,
            -35,
        });
    }

  protected:
    static void SetUpTestSuite() { srs::init_crs_factory("../srs_db/ignition"); }
};

class AcirIntegrationSingleTest : public AcirIntegrationTest, public testing::WithParamInterface<std::string> {};

class AcirIntegrationFoldingTest : public AcirIntegrationTest, public testing::WithParamInterface<std::string> {
  protected:
    static void SetUpTestSuite()
    {
        srs::init_crs_factory("../srs_db/ignition");
        srs::init_grumpkin_crs_factory("../srs_db/grumpkin");
    }
};

TEST_P(AcirIntegrationSingleTest, DISABLED_ProveAndVerifyProgram)
{
    using Flavor = MegaFlavor;
    // using Flavor = bb::plonk::flavor::Ultra;
    using Builder = Flavor::CircuitBuilder;

    std::string test_name = GetParam();
    info("Test: ", test_name);
    acir_format::AcirProgram acir_program = get_program_data_from_test_file(test_name);

    // Construct a bberg circuit from the acir representation
    Builder builder = acir_format::create_circuit<Builder>(acir_program.constraints, 0, acir_program.witness);

    // Construct and verify Honk proof
    if constexpr (IsPlonkFlavor<Flavor>) {
        EXPECT_TRUE(prove_and_verify_plonk<Flavor>(builder));
    } else {
        EXPECT_TRUE(prove_and_verify_honk<Flavor>(builder));
    }
}

// TODO(https://github.com/AztecProtocol/barretenberg/issues/994): Run all tests
INSTANTIATE_TEST_SUITE_P(AcirTests,
                         AcirIntegrationSingleTest,
                         testing::Values("1327_concrete_in_generic",
                                         "1_mul",
                                         "2_div",
                                         "3_add",
                                         "4_sub",
                                         "5_over",
                                         "6",
                                         "6_array",
                                         "7",
                                         "7_function",
                                         "aes128_encrypt",
                                         "arithmetic_binary_operations",
                                         "array_dynamic",
                                         "array_dynamic_blackbox_input",
                                         "array_dynamic_main_output",
                                         "array_dynamic_nested_blackbox_input",
                                         "array_eq",
                                         "array_if_cond_simple",
                                         "array_len",
                                         "array_neq",
                                         "array_sort",
                                         "array_to_slice",
                                         "array_to_slice_constant_length",
                                         "assert",
                                         "assert_statement",
                                         "assert_statement_recursive",
                                         "assign_ex",
                                         "bigint",
                                         "bit_and",
                                         "bit_not",
                                         "bit_shifts_comptime",
                                         "bit_shifts_runtime",
                                         "blake3",
                                         "bool_not",
                                         "bool_or",
                                         "break_and_continue",
                                         "brillig_acir_as_brillig",
                                         "brillig_array_eq",
                                         "brillig_array_to_slice",
                                         "brillig_arrays",
                                         "brillig_assert",
                                         "brillig_bit_shifts_runtime",
                                         "brillig_blake2s",
                                         "brillig_blake3",
                                         "brillig_calls",
                                         "brillig_calls_array",
                                         "brillig_calls_conditionals",
                                         "brillig_conditional",
                                         "brillig_cow",
                                         "brillig_cow_assign",
                                         "brillig_cow_regression",
                                         "brillig_ecdsa_secp256k1",
                                         "brillig_ecdsa_secp256r1",
                                         "brillig_embedded_curve",
                                         "brillig_fns_as_values",
                                         "brillig_hash_to_field",
                                         "brillig_identity_function",
                                         "brillig_keccak",
                                         "brillig_loop",
                                         "brillig_nested_arrays",
                                         "brillig_not",
                                         "brillig_oracle",
                                         "brillig_pedersen",
                                         "brillig_recursion",
                                         "brillig_references",
                                         //  "brillig_scalar_mul",
                                         "brillig_schnorr",
                                         "brillig_sha256",
                                         "brillig_signed_cmp",
                                         "brillig_signed_div",
                                         //  "brillig_slice_input",
                                         "brillig_slices",
                                         "brillig_to_be_bytes",
                                         "brillig_to_bits",
                                         "brillig_to_bytes_integration",
                                         "brillig_to_le_bytes",
                                         "brillig_top_level",
                                         "brillig_unitialised_arrays",
                                         "brillig_wrapping",
                                         "cast_bool",
                                         "closures_mut_ref",
                                         "conditional_1",
                                         "conditional_2",
                                         "conditional_regression_421",
                                         "conditional_regression_547",
                                         "conditional_regression_661",
                                         "conditional_regression_short_circuit",
                                         "conditional_regression_underflow",
                                         "custom_entry",
                                         "databus",
                                         "debug_logs",
                                         "diamond_deps_0",
                                         //  "distinct_keyword",
                                         "double_verify_nested_proof",
                                         "double_verify_proof",
                                         "double_verify_proof_recursive",
                                         "ecdsa_secp256k1",
                                         "ecdsa_secp256r1",
                                         "ecdsa_secp256r1_3x",
                                         "eddsa",
                                         "embedded_curve_ops",
                                         "field_attribute",
                                         "generics",
                                         "global_consts",
                                         "hash_to_field",
                                         "hashmap",
                                         "higher_order_functions",
                                         "if_else_chain",
                                         "import",
                                         "inline_never_basic",
                                         "integer_array_indexing",
                                         "keccak256",
                                         "main_bool_arg",
                                         "main_return",
                                         "merkle_insert",
                                         "missing_closure_env",
                                         "modules",
                                         "modules_more",
                                         "modulus",
                                         "nested_array_dynamic",
                                         "nested_array_dynamic_simple",
                                         "nested_array_in_slice",
                                         "nested_arrays_from_brillig",
                                         "no_predicates_basic",
                                         "no_predicates_brillig",
                                         "no_predicates_numeric_generic_poseidon",
                                         "operator_overloading",
                                         "pedersen_check",
                                         "pedersen_commitment",
                                         "pedersen_hash",
                                         "poseidon_bn254_hash",
                                         "poseidonsponge_x5_254",
                                         "pred_eq",
                                         "prelude",
                                         "references",
                                         "regression",
                                         "regression_2660",
                                         "regression_3051",
                                         "regression_3394",
                                         "regression_3607",
                                         "regression_3889",
                                         "regression_4088",
                                         "regression_4124",
                                         "regression_4202",
                                         //  "regression_4383",
                                         //  "regression_4436",
                                         "regression_4449",
                                         "regression_4709",
                                         "regression_capacity_tracker",
                                         "regression_mem_op_predicate",
                                         "regression_method_cannot_be_found",
                                         //  "regression_sha256_slice",
                                         "regression_struct_array_conditional",
                                         //  "scalar_mul",
                                         "schnorr",
                                         "sha256",
                                         "sha2_byte",
                                         "side_effects_constrain_array",
                                         "signed_arithmetic",
                                         "signed_comparison",
                                         "signed_division",
                                         "simple_2d_array",
                                         "simple_add_and_ret_arr",
                                         "simple_array_param",
                                         "simple_bitwise",
                                         "simple_comparison",
                                         "simple_mut",
                                         "simple_not",
                                         "simple_print",
                                         "simple_program_addition",
                                         "simple_radix",
                                         "simple_shield",
                                         "simple_shift_left_right",
                                         "slice_coercion",
                                         "slice_dynamic_index",
                                         //  "slice_init_with_complex_type",
                                         "slice_loop",
                                         "slices",
                                         "strings",
                                         "struct",
                                         "struct_array_inputs",
                                         "struct_fields_ordering",
                                         "struct_inputs",
                                         "submodules",
                                         "to_be_bytes",
                                         "to_bytes_consistent",
                                         "to_bytes_integration",
                                         "to_le_bytes",
                                         "trait_as_return_type",
                                         "trait_impl_base_type",
                                         "traits_in_crates_1",
                                         "traits_in_crates_2",
                                         "tuple_inputs",
                                         "tuples",
                                         "type_aliases",
                                         "u128",
                                         "u16_support",
                                         "unconstrained_empty",
                                         "unit_value",
                                         "unsafe_range_constraint",
                                         "witness_compression",
                                         "xor"));

TEST_P(AcirIntegrationFoldingTest, DISABLED_ProveAndVerifyProgramStack)
{
    using Flavor = MegaFlavor;
    using Builder = Flavor::CircuitBuilder;

    std::string test_name = GetParam();
    info("Test: ", test_name);

    auto program_stack = get_program_stack_data_from_test_file(test_name);

    while (!program_stack.empty()) {
        auto program = program_stack.back();

        // Construct a bberg circuit from the acir representation
        auto builder = acir_format::create_circuit<Builder>(program.constraints, 0, program.witness);

        // Construct and verify Honk proof for the individidual circuit
        EXPECT_TRUE(prove_and_verify_honk<Flavor>(builder));

        program_stack.pop_back();
    }
}

TEST_P(AcirIntegrationFoldingTest, DISABLED_FoldAndVerifyProgramStack)
{
    using Flavor = MegaFlavor;
    using Builder = Flavor::CircuitBuilder;

    std::string test_name = GetParam();
    auto program_stack = get_program_stack_data_from_test_file(test_name);

    ClientIVC ivc;
    ivc.structured_flag = true;

    while (!program_stack.empty()) {
        auto program = program_stack.back();

        // Construct a bberg circuit from the acir representation
        auto circuit =
            acir_format::create_circuit<Builder>(program.constraints, 0, program.witness, false, ivc.goblin.op_queue);

        ivc.accumulate(circuit);

        CircuitChecker::check(circuit);
        // EXPECT_TRUE(prove_and_verify_honk<Flavor>(ivc.prover_instance));

        program_stack.pop_back();
    }

    EXPECT_TRUE(ivc.prove_and_verify());
}

INSTANTIATE_TEST_SUITE_P(AcirTests,
                         AcirIntegrationFoldingTest,
<<<<<<< HEAD
                         testing::Values("fold_after_inlined_calls",
                                         "fold_basic",
                                         "fold_basic_nested_call",
                                         "fold_call_witness_condition",
                                         "fold_complex_outputs",
                                         "fold_distinct_return",
                                         "fold_fibonacci",
                                         "fold_numeric_generic_poseidon"));
#endif

/**
 * @brief A basic test of a circuit generated in noir that makes use of the databus
 *
 */
TEST_F(AcirIntegrationTest, Databus)
=======
                         testing::Values("fold_basic", "fold_basic_nested_call"));

/**
 * @brief Ensure that adding gates post-facto to a circuit generated from acir still results in a valid circuit
 * @details This is a pattern required by e.g. ClientIvc which appends recursive verifiers to acir-generated circuits
 *
 */
TEST_F(AcirIntegrationTest, DISABLED_UpdateAcirCircuit)
>>>>>>> 03511f54
{
    using Flavor = MegaFlavor;
    using Builder = Flavor::CircuitBuilder;

<<<<<<< HEAD
    std::string test_name = "databus";
    info("Test: ", test_name);
    acir_format::AcirProgram acir_program = get_program_data_from_test_file(test_name);

    // Construct a bberg circuit from the acir representation
    Builder builder = acir_format::create_circuit<Builder>(acir_program.constraints, 0, acir_program.witness);

    // This prints a summary of the types of gates in the circuit
    builder.blocks.summarize();

    // Construct and verify Honk proof
    EXPECT_TRUE(prove_and_verify_honk<Flavor>(builder));
}
=======
    std::string test_name = "6_array"; // arbitrary program with RAM gates
    auto acir_program = get_program_data_from_test_file(test_name);

    // Construct a bberg circuit from the acir representation
    auto circuit = acir_format::create_circuit<Builder>(acir_program.constraints, 0, acir_program.witness);

    EXPECT_TRUE(CircuitChecker::check(circuit));

    // Now append some RAM gates onto the circuit generated from acir and confirm that its still valid. (First, check
    // that the RAM operations constitute a valid independent circuit).
    {
        Builder circuit;
        add_some_simple_RAM_gates(circuit);
        EXPECT_TRUE(CircuitChecker::check(circuit));
        EXPECT_TRUE(prove_and_verify_honk<Flavor>(circuit));
    }

    // Now manually append the simple RAM circuit to the circuit generated from acir
    add_some_simple_RAM_gates(circuit);

    // Confirm that the result is still valid
    EXPECT_TRUE(CircuitChecker::check(circuit));
    EXPECT_TRUE(prove_and_verify_honk<Flavor>(circuit));
}

#endif
>>>>>>> 03511f54
<|MERGE_RESOLUTION|>--- conflicted
+++ resolved
@@ -89,13 +89,6 @@
         auto verifier = composer.create_verifier(builder);
         return verifier.verify_proof(proof);
     }
-<<<<<<< HEAD
-
-  protected:
-    static void SetUpTestSuite() { srs::init_crs_factory("../srs_db/ignition"); }
-};
-=======
->>>>>>> 03511f54
 
     void add_some_simple_RAM_gates(auto& circuit)
     {
@@ -422,24 +415,31 @@
 
 INSTANTIATE_TEST_SUITE_P(AcirTests,
                          AcirIntegrationFoldingTest,
-<<<<<<< HEAD
-                         testing::Values("fold_after_inlined_calls",
-                                         "fold_basic",
-                                         "fold_basic_nested_call",
-                                         "fold_call_witness_condition",
-                                         "fold_complex_outputs",
-                                         "fold_distinct_return",
-                                         "fold_fibonacci",
-                                         "fold_numeric_generic_poseidon"));
+                         testing::Values("fold_basic", "fold_basic_nested_call"));
 #endif
 
 /**
- * @brief A basic test of a circuit generated in noir that makes use of the databus
+ *@brief A basic test of a circuit generated in noir that makes use of the databus
  *
  */
 TEST_F(AcirIntegrationTest, Databus)
-=======
-                         testing::Values("fold_basic", "fold_basic_nested_call"));
+{
+    using Flavor = MegaFlavor;
+    using Builder = Flavor::CircuitBuilder;
+
+    std::string test_name = "databus";
+    info("Test: ", test_name);
+    acir_format::AcirProgram acir_program = get_program_data_from_test_file(test_name);
+
+    // Construct a bberg circuit from the acir representation
+    Builder builder = acir_format::create_circuit<Builder>(acir_program.constraints, 0, acir_program.witness);
+
+    // This prints a summary of the types of gates in the circuit
+    builder.blocks.summarize();
+
+    // Construct and verify Honk proof
+    EXPECT_TRUE(prove_and_verify_honk<Flavor>(builder));
+}
 
 /**
  * @brief Ensure that adding gates post-facto to a circuit generated from acir still results in a valid circuit
@@ -447,26 +447,10 @@
  *
  */
 TEST_F(AcirIntegrationTest, DISABLED_UpdateAcirCircuit)
->>>>>>> 03511f54
 {
     using Flavor = MegaFlavor;
     using Builder = Flavor::CircuitBuilder;
 
-<<<<<<< HEAD
-    std::string test_name = "databus";
-    info("Test: ", test_name);
-    acir_format::AcirProgram acir_program = get_program_data_from_test_file(test_name);
-
-    // Construct a bberg circuit from the acir representation
-    Builder builder = acir_format::create_circuit<Builder>(acir_program.constraints, 0, acir_program.witness);
-
-    // This prints a summary of the types of gates in the circuit
-    builder.blocks.summarize();
-
-    // Construct and verify Honk proof
-    EXPECT_TRUE(prove_and_verify_honk<Flavor>(builder));
-}
-=======
     std::string test_name = "6_array"; // arbitrary program with RAM gates
     auto acir_program = get_program_data_from_test_file(test_name);
 
@@ -492,5 +476,4 @@
     EXPECT_TRUE(prove_and_verify_honk<Flavor>(circuit));
 }
 
-#endif
->>>>>>> 03511f54
+#endif