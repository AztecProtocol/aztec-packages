--- conflicted
+++ resolved
@@ -388,41 +388,6 @@
     }
 }
 
-<<<<<<< HEAD
-=======
-TEST_P(AcirIntegrationFoldingTest, DISABLED_FoldAndVerifyProgramStack)
-{
-    using Flavor = MegaFlavor;
-    using Builder = Flavor::CircuitBuilder;
-
-    std::string test_name = GetParam();
-    auto program_stack = get_program_stack_data_from_test_file(
-        test_name, /*honk_recursion=*/false); // TODO(https://github.com/AztecProtocol/barretenberg/issues/1013):
-                                              // Assumes Flavor is not UltraHonk
-
-    TraceSettings trace_settings{ SMALL_TEST_STRUCTURE };
-    auto ivc = std::make_shared<ClientIVC>(trace_settings, /*auto_verify_mode=*/true);
-
-    const acir_format::ProgramMetadata metadata{ ivc };
-
-    while (!program_stack.empty()) {
-        auto program = program_stack.back();
-
-        // Construct a bberg circuit from the acir representation
-        auto circuit = acir_format::create_circuit<Builder>(program, metadata);
-
-        ivc->accumulate(circuit);
-
-        CircuitChecker::check(circuit);
-        // EXPECT_TRUE(prove_and_verify_honk<Flavor>(circuit));
-
-        program_stack.pop_back();
-    }
-
-    EXPECT_TRUE(ivc->prove_and_verify());
-}
-
->>>>>>> a4dfe13c
 INSTANTIATE_TEST_SUITE_P(AcirTests,
                          AcirIntegrationFoldingTest,
                          testing::Values("fold_basic", "fold_basic_nested_call"));
