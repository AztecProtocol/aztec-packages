--- conflicted
+++ resolved
@@ -56,20 +56,11 @@
     friend bool operator==(RecursionConstraint const& lhs, RecursionConstraint const& rhs) = default;
 };
 
-<<<<<<< HEAD
-AggregationObjectIndices create_recursion_constraints(Builder& builder,
-                                                      const RecursionConstraint& input,
-                                                      AggregationObjectIndices input_aggregation_object,
-                                                      AggregationObjectIndices nested_aggregation_object,
-                                                      bool has_valid_witness_assignments = false);
-=======
-std::array<uint32_t, RecursionConstraint::AGGREGATION_OBJECT_SIZE> create_recursion_constraints(
-    Builder& builder,
-    const RecursionConstraint& input,
-    const std::array<uint32_t, RecursionConstraint::AGGREGATION_OBJECT_SIZE>& input_aggregation_object,
-    const std::array<uint32_t, RecursionConstraint::AGGREGATION_OBJECT_SIZE>& nested_aggregation_object,
-    bool has_valid_witness_assignments = false);
->>>>>>> ffedf39d
+bb::AggregationObjectIndices create_recursion_constraints(Builder& builder,
+                                                          const RecursionConstraint& input,
+                                                          const bb::AggregationObjectIndices& input_aggregation_object,
+                                                          const bb::AggregationObjectIndices& nested_aggregation_object,
+                                                          bool has_valid_witness_assignments = false);
 
 std::vector<bb::fr> export_key_in_recursion_format(std::shared_ptr<verification_key> const& vkey);
 std::vector<bb::fr> export_dummy_key_in_recursion_format(const PolynomialManifest& polynomial_manifest,
