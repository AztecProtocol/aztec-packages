#pragma once
#include "barretenberg/dsl/types.hpp"
#include "barretenberg/serialize/msgpack.hpp"
#include <cstdint>
#include <vector>

namespace acir_format {

struct HashInput {
    uint32_t witness;
    uint32_t num_bits;

    // For serialization, update with any new fields
    MSGPACK_FIELDS(witness, num_bits);
    friend bool operator==(HashInput const& lhs, HashInput const& rhs) = default;
};

struct Keccakf1600 {
<<<<<<< HEAD
    std::vector<uint32_t> state;
    std::vector<uint32_t> result;

    // For serialization, update with any new fields
    MSGPACK_FIELDS(state, result);
    friend bool operator==(Keccakf1600 const& lhs, Keccakf1600 const& rhs) = default;
};

struct KeccakConstraint {
    std::vector<HashInput> inputs;
    std::vector<uint32_t> result;
=======
    std::array<uint32_t, 25> state;
    std::array<uint32_t, 25> result;
>>>>>>> a575708c

    // For serialization, update with any new fields
    MSGPACK_FIELDS(state, result);
    friend bool operator==(Keccakf1600 const& lhs, Keccakf1600 const& rhs) = default;
};

struct KeccakConstraint {
    std::vector<HashInput> inputs;
    std::array<uint32_t, 32> result;
    uint32_t var_message_size;

    // For serialization, update with any new fields
    MSGPACK_FIELDS(inputs, result, var_message_size);
    friend bool operator==(KeccakConstraint const& lhs, KeccakConstraint const& rhs) = default;
};

template <typename Builder> void create_keccak_constraints(Builder& builder, const KeccakConstraint& constraint);
<<<<<<< HEAD
template <typename Builder> void create_keccak_var_constraints(Builder& builder, const KeccakVarConstraint& constraint);
=======
>>>>>>> a575708c
template <typename Builder> void create_keccak_permutations(Builder& builder, const Keccakf1600& constraint);

} // namespace acir_format<|MERGE_RESOLUTION|>--- conflicted
+++ resolved
@@ -16,7 +16,6 @@
 };
 
 struct Keccakf1600 {
-<<<<<<< HEAD
     std::vector<uint32_t> state;
     std::vector<uint32_t> result;
 
@@ -25,13 +24,9 @@
     friend bool operator==(Keccakf1600 const& lhs, Keccakf1600 const& rhs) = default;
 };
 
-struct KeccakConstraint {
-    std::vector<HashInput> inputs;
-    std::vector<uint32_t> result;
-=======
+struct Keccakf1600 {
     std::array<uint32_t, 25> state;
     std::array<uint32_t, 25> result;
->>>>>>> a575708c
 
     // For serialization, update with any new fields
     MSGPACK_FIELDS(state, result);
@@ -49,10 +44,6 @@
 };
 
 template <typename Builder> void create_keccak_constraints(Builder& builder, const KeccakConstraint& constraint);
-<<<<<<< HEAD
-template <typename Builder> void create_keccak_var_constraints(Builder& builder, const KeccakVarConstraint& constraint);
-=======
->>>>>>> a575708c
 template <typename Builder> void create_keccak_permutations(Builder& builder, const Keccakf1600& constraint);
 
 } // namespace acir_format