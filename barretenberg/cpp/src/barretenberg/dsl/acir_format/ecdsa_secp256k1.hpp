--- conflicted
+++ resolved
@@ -30,26 +30,14 @@
     friend bool operator==(EcdsaSecp256k1Constraint const& lhs, EcdsaSecp256k1Constraint const& rhs) = default;
 };
 
-template <typename Builder>
 void create_ecdsa_k1_verify_constraints(Builder& builder,
                                         const EcdsaSecp256k1Constraint& input,
                                         bool has_valid_witness_assignments = true);
 
-template <typename Builder> void dummy_ecdsa_constraint(Builder& builder, EcdsaSecp256k1Constraint const& input);
+void dummy_ecdsa_constraint(Builder& builder, EcdsaSecp256k1Constraint const& input);
 
-template <typename Builder>
-<<<<<<< HEAD
-crypto::ecdsa::signature ecdsa_convert_signature(Builder& builder, const std::vector<uint32_t>& signature);
-witness_ct ecdsa_index_to_witness(Builder& builder, uint32_t index);
-template <typename Builder>
-proof_system::plonk::stdlib::byte_array<Builder> ecdsa_vector_of_bytes_to_byte_array(
-    Builder& builder, const std::vector<uint32_t>& vector_of_bytes);
-=======
 crypto::ecdsa::signature ecdsa_convert_signature(Builder& builder, std::vector<uint32_t> signature);
 witness_ct ecdsa_index_to_witness(Builder& builder, uint32_t index);
-template <typename Builder>
-proof_system::plonk::stdlib::byte_array<Builder> ecdsa_vector_of_bytes_to_byte_array(
-    Builder& builder, std::vector<uint32_t> vector_of_bytes);
->>>>>>> 30b818e9
+byte_array_ct ecdsa_vector_of_bytes_to_byte_array(Builder& builder, std::vector<uint32_t> vector_of_bytes);
 
 } // namespace acir_format