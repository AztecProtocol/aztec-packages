#include "sha256_constraint.hpp"
#include "barretenberg/stdlib/hash/sha256/sha256.hpp"
#include "barretenberg/stdlib/hash/sha256/sha256_plookup.hpp"
#include "round.hpp"

namespace acir_format {

<<<<<<< HEAD
=======
using namespace bb;

// This function does not work (properly) because the stdlib:sha256 function is not working correctly for 512 bits
// pair<witness_index, bits>
template <typename Builder> void create_sha256_constraints(Builder& builder, const Sha256Constraint& constraint)
{
    using byte_array_ct = stdlib::byte_array<Builder>;
    using field_ct = stdlib::field_t<Builder>;

    // Create byte array struct
    byte_array_ct arr(&builder);

    // Get the witness assignment for each witness index
    // Write the witness assignment to the byte_array
    for (const auto& witness_index_num_bits : constraint.inputs) {
        auto witness_index = witness_index_num_bits.witness;
        auto num_bits = witness_index_num_bits.num_bits;

        // XXX: The implementation requires us to truncate the element to the nearest byte and not bit
        auto num_bytes = round_to_nearest_byte(num_bits);

        field_ct element = field_ct::from_witness_index(&builder, witness_index);
        byte_array_ct element_bytes(element, num_bytes);

        arr.write(element_bytes);
    }

    // Compute sha256
    byte_array_ct output_bytes = stdlib::sha256<Builder>(arr);

    // Convert byte array to vector of field_t
    auto bytes = output_bytes.bytes();

    for (size_t i = 0; i < bytes.size(); ++i) {
        builder.assert_equal(bytes[i].normalize().witness_index, constraint.result[i]);
    }
}

>>>>>>> 6bd94ffc
template <typename Builder>
void create_sha256_compression_constraints(Builder& builder, const Sha256Compression& constraint)
{
    using field_ct = stdlib::field_t<Builder>;

    std::array<field_ct, 16> inputs;
    std::array<field_ct, 8> hash_inputs;

    // Get the witness assignment for each witness index
    // Note that we do not range-check the inputs, which should be 32 bits,
    // because of the lookup-tables.
    size_t i = 0;
    for (const auto& witness_index_num_bits : constraint.inputs) {
        auto witness_index = witness_index_num_bits.witness;
        field_ct element = field_ct::from_witness_index(&builder, witness_index);
        inputs[i] = element;
        ++i;
    }
    i = 0;
    for (const auto& witness_index_num_bits : constraint.hash_values) {
        auto witness_index = witness_index_num_bits.witness;
        field_ct element = field_ct::from_witness_index(&builder, witness_index);
        hash_inputs[i] = element;
        ++i;
    }

    // Compute sha256 compression
    auto output_bytes = stdlib::sha256_plookup::sha256_block<Builder>(hash_inputs, inputs);

    for (size_t i = 0; i < 8; ++i) {
        poly_triple assert_equal{
            .a = output_bytes[i].normalize().witness_index,
            .b = constraint.result[i],
            .c = 0,
            .q_m = 0,
            .q_l = 1,
            .q_r = -1,
            .q_o = 0,
            .q_c = 0,
        };
        builder.create_poly_gate(assert_equal);
    }
}

<<<<<<< HEAD
=======
template void create_sha256_constraints<UltraCircuitBuilder>(UltraCircuitBuilder& builder,
                                                             const Sha256Constraint& constraint);
template void create_sha256_constraints<MegaCircuitBuilder>(MegaCircuitBuilder& builder,
                                                            const Sha256Constraint& constraint);

>>>>>>> 6bd94ffc
template void create_sha256_compression_constraints<UltraCircuitBuilder>(UltraCircuitBuilder& builder,
                                                                         const Sha256Compression& constraint);
template void create_sha256_compression_constraints<MegaCircuitBuilder>(MegaCircuitBuilder& builder,
                                                                        const Sha256Compression& constraint);

} // namespace acir_format<|MERGE_RESOLUTION|>--- conflicted
+++ resolved
@@ -5,51 +5,10 @@
 
 namespace acir_format {
 
-<<<<<<< HEAD
-=======
-using namespace bb;
-
-// This function does not work (properly) because the stdlib:sha256 function is not working correctly for 512 bits
-// pair<witness_index, bits>
-template <typename Builder> void create_sha256_constraints(Builder& builder, const Sha256Constraint& constraint)
-{
-    using byte_array_ct = stdlib::byte_array<Builder>;
-    using field_ct = stdlib::field_t<Builder>;
-
-    // Create byte array struct
-    byte_array_ct arr(&builder);
-
-    // Get the witness assignment for each witness index
-    // Write the witness assignment to the byte_array
-    for (const auto& witness_index_num_bits : constraint.inputs) {
-        auto witness_index = witness_index_num_bits.witness;
-        auto num_bits = witness_index_num_bits.num_bits;
-
-        // XXX: The implementation requires us to truncate the element to the nearest byte and not bit
-        auto num_bytes = round_to_nearest_byte(num_bits);
-
-        field_ct element = field_ct::from_witness_index(&builder, witness_index);
-        byte_array_ct element_bytes(element, num_bytes);
-
-        arr.write(element_bytes);
-    }
-
-    // Compute sha256
-    byte_array_ct output_bytes = stdlib::sha256<Builder>(arr);
-
-    // Convert byte array to vector of field_t
-    auto bytes = output_bytes.bytes();
-
-    for (size_t i = 0; i < bytes.size(); ++i) {
-        builder.assert_equal(bytes[i].normalize().witness_index, constraint.result[i]);
-    }
-}
-
->>>>>>> 6bd94ffc
 template <typename Builder>
 void create_sha256_compression_constraints(Builder& builder, const Sha256Compression& constraint)
 {
-    using field_ct = stdlib::field_t<Builder>;
+    using field_ct = bb::stdlib::field_t<Builder>;
 
     std::array<field_ct, 16> inputs;
     std::array<field_ct, 8> hash_inputs;
@@ -73,10 +32,10 @@
     }
 
     // Compute sha256 compression
-    auto output_bytes = stdlib::sha256_plookup::sha256_block<Builder>(hash_inputs, inputs);
+    auto output_bytes = bb::stdlib::sha256_plookup::sha256_block<Builder>(hash_inputs, inputs);
 
     for (size_t i = 0; i < 8; ++i) {
-        poly_triple assert_equal{
+        bb::poly_triple assert_equal{
             .a = output_bytes[i].normalize().witness_index,
             .b = constraint.result[i],
             .c = 0,
@@ -90,17 +49,9 @@
     }
 }
 
-<<<<<<< HEAD
-=======
-template void create_sha256_constraints<UltraCircuitBuilder>(UltraCircuitBuilder& builder,
-                                                             const Sha256Constraint& constraint);
-template void create_sha256_constraints<MegaCircuitBuilder>(MegaCircuitBuilder& builder,
-                                                            const Sha256Constraint& constraint);
-
->>>>>>> 6bd94ffc
-template void create_sha256_compression_constraints<UltraCircuitBuilder>(UltraCircuitBuilder& builder,
-                                                                         const Sha256Compression& constraint);
-template void create_sha256_compression_constraints<MegaCircuitBuilder>(MegaCircuitBuilder& builder,
-                                                                        const Sha256Compression& constraint);
+template void create_sha256_compression_constraints<bb::UltraCircuitBuilder>(bb::UltraCircuitBuilder& builder,
+                                                                             const Sha256Compression& constraint);
+template void create_sha256_compression_constraints<bb::MegaCircuitBuilder>(bb::MegaCircuitBuilder& builder,
+                                                                            const Sha256Compression& constraint);
 
 } // namespace acir_format