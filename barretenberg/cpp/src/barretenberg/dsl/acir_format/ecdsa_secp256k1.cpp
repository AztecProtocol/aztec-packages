#include "ecdsa_secp256k1.hpp"
#include "barretenberg/stdlib/encryption/ecdsa/ecdsa.hpp"

namespace acir_format {

using namespace proof_system::plonk;

template <typename Builder>
<<<<<<< HEAD
crypto::ecdsa::signature ecdsa_convert_signature(Builder& builder, const std::vector<uint32_t>& signature)
=======
crypto::ecdsa::signature ecdsa_convert_signature(Builder& builder, std::vector<uint32_t> signature)
>>>>>>> 30b818e9
{

    crypto::ecdsa::signature signature_cr;

    // Get the witness assignment for each witness index
    // Write the witness assignment to the byte_array

    for (unsigned int i = 0; i < 32; i++) {
        auto witness_index = signature[i];

        std::vector<uint8_t> fr_bytes(sizeof(fr));

        fr value = builder.get_variable(witness_index);

        fr::serialize_to_buffer(value, &fr_bytes[0]);

        signature_cr.r[i] = fr_bytes.back();
    }

    for (unsigned int i = 32; i < 64; i++) {
        auto witness_index = signature[i];

        std::vector<uint8_t> fr_bytes(sizeof(fr));

        fr value = builder.get_variable(witness_index);

        fr::serialize_to_buffer(value, &fr_bytes[0]);

        signature_cr.s[i - 32] = fr_bytes.back();
    }

    signature_cr.v = 27;

    return signature_cr;
}

template <typename Builder>
secp256k1_ct::g1_ct ecdsa_convert_inputs(Builder* ctx, const secp256k1::g1::affine_element& input)
{
    uint256_t x_u256(input.x);
    uint256_t y_u256(input.y);
    secp256k1_ct::fq_ct x(witness_ct(ctx, barretenberg::fr(x_u256.slice(0, secp256k1_ct::fq_ct::NUM_LIMB_BITS * 2))),
                          witness_ct(ctx,
                                     barretenberg::fr(x_u256.slice(secp256k1_ct::fq_ct::NUM_LIMB_BITS * 2,
                                                                   secp256k1_ct::fq_ct::NUM_LIMB_BITS * 4))));
    secp256k1_ct::fq_ct y(witness_ct(ctx, barretenberg::fr(y_u256.slice(0, secp256k1_ct::fq_ct::NUM_LIMB_BITS * 2))),
                          witness_ct(ctx,
                                     barretenberg::fr(y_u256.slice(secp256k1_ct::fq_ct::NUM_LIMB_BITS * 2,
                                                                   secp256k1_ct::fq_ct::NUM_LIMB_BITS * 4))));

    return { x, y };
}

// vector of bytes here, assumes that the witness indices point to a field element which can be represented
// with just a byte.
// notice that this function truncates each field_element to a byte
template <typename Builder>
proof_system::plonk::stdlib::byte_array<Builder> ecdsa_vector_of_bytes_to_byte_array(
<<<<<<< HEAD
    Builder& builder, const std::vector<uint32_t>& vector_of_bytes)
=======
    Builder& builder, std::vector<uint32_t> vector_of_bytes)
>>>>>>> 30b818e9
{
    using byte_array_ct = proof_system::plonk::stdlib::byte_array<Builder>;
    using field_ct = proof_system::plonk::stdlib::field_t<Builder>;

    byte_array_ct arr(&builder);

    // Get the witness assignment for each witness index
    // Write the witness assignment to the byte_array
    for (const auto& witness_index : vector_of_bytes) {

        field_ct element = field_ct::from_witness_index(&builder, witness_index);
        size_t num_bytes = 1;

        byte_array_ct element_bytes(element, num_bytes);
        arr.write(element_bytes);
    }
    return arr;
}
witness_ct ecdsa_index_to_witness(Builder& builder, uint32_t index)
{
    fr value = builder.get_variable(index);
    return { &builder, value };
}

template <typename Builder>
void create_ecdsa_k1_verify_constraints(Builder& builder,
                                        const EcdsaSecp256k1Constraint& input,
                                        bool has_valid_witness_assignments)
{
    using secp256k1_ct = proof_system::plonk::stdlib::secp256k1<Builder>;
    using field_ct = proof_system::plonk::stdlib::field_t<Builder>;
    using bool_ct = proof_system::plonk::stdlib::bool_t<Builder>;
    using byte_array_ct = proof_system::plonk::stdlib::byte_array<Builder>;

    if (!has_valid_witness_assignments) {
        dummy_ecdsa_constraint(builder, input);
    }

    auto new_sig = ecdsa_convert_signature(builder, input.signature);

    byte_array_ct message = ecdsa_vector_of_bytes_to_byte_array(builder, input.hashed_message);
    auto pub_key_x_byte_arr = ecdsa_vector_of_bytes_to_byte_array(builder, input.pub_x_indices);
    auto pub_key_y_byte_arr = ecdsa_vector_of_bytes_to_byte_array(builder, input.pub_y_indices);

    auto pub_key_x_fq = typename secp256k1_ct::fq_ct(pub_key_x_byte_arr);
    auto pub_key_y_fq = typename secp256k1_ct::fq_ct(pub_key_y_byte_arr);

    std::vector<uint8_t> rr(new_sig.r.begin(), new_sig.r.end());
    std::vector<uint8_t> ss(new_sig.s.begin(), new_sig.s.end());
    uint8_t vv = new_sig.v;

    stdlib::ecdsa::signature<Builder> sig{ stdlib::byte_array<Builder>(&builder, rr),
                                           stdlib::byte_array<Builder>(&builder, ss),
                                           stdlib::uint8<Builder>(&builder, vv) };

    pub_key_x_fq.assert_is_in_field();
    pub_key_y_fq.assert_is_in_field();
    typename secp256k1_ct::g1_bigfr_ct public_key = typename secp256k1_ct::g1_bigfr_ct(pub_key_x_fq, pub_key_y_fq);
    for (size_t i = 0; i < 32; ++i) {
        sig.r[i].assert_equal(field_ct::from_witness_index(&builder, input.signature[i]));
        sig.s[i].assert_equal(field_ct::from_witness_index(&builder, input.signature[i + 32]));
        pub_key_x_byte_arr[i].assert_equal(field_ct::from_witness_index(&builder, input.pub_x_indices[i]));
        pub_key_y_byte_arr[i].assert_equal(field_ct::from_witness_index(&builder, input.pub_y_indices[i]));
    }
    for (size_t i = 0; i < input.hashed_message.size(); ++i) {
        message[i].assert_equal(field_ct::from_witness_index(&builder, input.hashed_message[i]));
    }

    bool_ct signature_result =
        stdlib::ecdsa::verify_signature_prehashed_message_noassert<Builder,
                                                                   secp256k1_ct,
                                                                   typename secp256k1_ct::fq_ct,
                                                                   typename secp256k1_ct::bigfr_ct,
                                                                   typename secp256k1_ct::g1_bigfr_ct>(
            message, public_key, sig);
    bool_ct signature_result_normalized = signature_result.normalize();
    builder.assert_equal(signature_result_normalized.witness_index, input.result);
}

// Add dummy constraints for ECDSA because when the verifier creates the
// constraint system, they usually use zeroes for witness values.
//
// This does not work for ECDSA as the signature, r, s and public key need
// to be valid.
template <typename Builder> void dummy_ecdsa_constraint(Builder& builder, EcdsaSecp256k1Constraint const& input)
{

    std::vector<uint32_t> pub_x_indices_;
    std::vector<uint32_t> pub_y_indices_;
    std::vector<uint32_t> signature_;
    std::vector<uint32_t> message_indices_;
    signature_.resize(64);

    // Create a valid signature with a valid public key
    crypto::ecdsa::key_pair<secp256k1_ct::fr, secp256k1_ct::g1> account;
    account.private_key = 10;
    account.public_key = secp256k1_ct::g1::one * account.private_key;
    uint256_t pub_x_value = account.public_key.x;
    uint256_t pub_y_value = account.public_key.y;
    std::string message_string = "Instructions unclear, ask again later.";
    crypto::ecdsa::signature signature =
        crypto::ecdsa::construct_signature<Sha256Hasher, secp256k1_ct::fq, secp256k1_ct::fr, secp256k1_ct::g1>(
            message_string, account);

    // Create new variables which will reference the valid public key and signature.
    // We don't use them in a gate, so when we call assert_equal, they will be
    // replaced as if they never existed.
    for (size_t i = 0; i < 32; ++i) {
        uint32_t m_wit = builder.add_variable(input.hashed_message[i]);
        uint32_t x_wit = builder.add_variable(pub_x_value.slice(248 - i * 8, 256 - i * 8));
        uint32_t y_wit = builder.add_variable(pub_y_value.slice(248 - i * 8, 256 - i * 8));
        uint32_t r_wit = builder.add_variable(signature.r[i]);
        uint32_t s_wit = builder.add_variable(signature.s[i]);
        message_indices_.emplace_back(m_wit);
        pub_x_indices_.emplace_back(x_wit);
        pub_y_indices_.emplace_back(y_wit);
        signature_[i] = r_wit;
        signature_[i + 32] = s_wit;
    }

    // Call assert_equal(from, to) to replace the value in `to` by the value in `from`
    for (size_t i = 0; i < input.hashed_message.size(); ++i) {
        builder.assert_equal(message_indices_[i], input.hashed_message[i]);
    }
    for (size_t i = 0; i < input.pub_x_indices.size(); ++i) {
        builder.assert_equal(pub_x_indices_[i], input.pub_x_indices[i]);
    }
    for (size_t i = 0; i < input.pub_y_indices.size(); ++i) {
        builder.assert_equal(pub_y_indices_[i], input.pub_y_indices[i]);
    }
    for (size_t i = 0; i < input.signature.size(); ++i) {
        builder.assert_equal(signature_[i], input.signature[i]);
    }
}

template void create_ecdsa_k1_verify_constraints<UltraCircuitBuilder>(UltraCircuitBuilder& builder,
                                                                      const EcdsaSecp256k1Constraint& input,
                                                                      bool has_valid_witness_assignments);
template void create_ecdsa_k1_verify_constraints<GoblinUltraCircuitBuilder>(GoblinUltraCircuitBuilder& builder,
                                                                            const EcdsaSecp256k1Constraint& input,
                                                                            bool has_valid_witness_assignments);
template void dummy_ecdsa_constraint<UltraCircuitBuilder>(UltraCircuitBuilder& builder,
                                                          EcdsaSecp256k1Constraint const& input);

} // namespace acir_format<|MERGE_RESOLUTION|>--- conflicted
+++ resolved
@@ -5,12 +5,7 @@
 
 using namespace proof_system::plonk;
 
-template <typename Builder>
-<<<<<<< HEAD
-crypto::ecdsa::signature ecdsa_convert_signature(Builder& builder, const std::vector<uint32_t>& signature)
-=======
 crypto::ecdsa::signature ecdsa_convert_signature(Builder& builder, std::vector<uint32_t> signature)
->>>>>>> 30b818e9
 {
 
     crypto::ecdsa::signature signature_cr;
@@ -47,7 +42,6 @@
     return signature_cr;
 }
 
-template <typename Builder>
 secp256k1_ct::g1_ct ecdsa_convert_inputs(Builder* ctx, const secp256k1::g1::affine_element& input)
 {
     uint256_t x_u256(input.x);
@@ -67,17 +61,8 @@
 // vector of bytes here, assumes that the witness indices point to a field element which can be represented
 // with just a byte.
 // notice that this function truncates each field_element to a byte
-template <typename Builder>
-proof_system::plonk::stdlib::byte_array<Builder> ecdsa_vector_of_bytes_to_byte_array(
-<<<<<<< HEAD
-    Builder& builder, const std::vector<uint32_t>& vector_of_bytes)
-=======
-    Builder& builder, std::vector<uint32_t> vector_of_bytes)
->>>>>>> 30b818e9
+byte_array_ct ecdsa_vector_of_bytes_to_byte_array(Builder& builder, std::vector<uint32_t> vector_of_bytes)
 {
-    using byte_array_ct = proof_system::plonk::stdlib::byte_array<Builder>;
-    using field_ct = proof_system::plonk::stdlib::field_t<Builder>;
-
     byte_array_ct arr(&builder);
 
     // Get the witness assignment for each witness index
@@ -98,28 +83,23 @@
     return { &builder, value };
 }
 
-template <typename Builder>
 void create_ecdsa_k1_verify_constraints(Builder& builder,
                                         const EcdsaSecp256k1Constraint& input,
                                         bool has_valid_witness_assignments)
 {
-    using secp256k1_ct = proof_system::plonk::stdlib::secp256k1<Builder>;
-    using field_ct = proof_system::plonk::stdlib::field_t<Builder>;
-    using bool_ct = proof_system::plonk::stdlib::bool_t<Builder>;
-    using byte_array_ct = proof_system::plonk::stdlib::byte_array<Builder>;
 
-    if (!has_valid_witness_assignments) {
+    if (has_valid_witness_assignments == false) {
         dummy_ecdsa_constraint(builder, input);
     }
 
     auto new_sig = ecdsa_convert_signature(builder, input.signature);
 
-    byte_array_ct message = ecdsa_vector_of_bytes_to_byte_array(builder, input.hashed_message);
+    auto message = ecdsa_vector_of_bytes_to_byte_array(builder, input.hashed_message);
     auto pub_key_x_byte_arr = ecdsa_vector_of_bytes_to_byte_array(builder, input.pub_x_indices);
     auto pub_key_y_byte_arr = ecdsa_vector_of_bytes_to_byte_array(builder, input.pub_y_indices);
 
-    auto pub_key_x_fq = typename secp256k1_ct::fq_ct(pub_key_x_byte_arr);
-    auto pub_key_y_fq = typename secp256k1_ct::fq_ct(pub_key_y_byte_arr);
+    auto pub_key_x_fq = secp256k1_ct::fq_ct(pub_key_x_byte_arr);
+    auto pub_key_y_fq = secp256k1_ct::fq_ct(pub_key_y_byte_arr);
 
     std::vector<uint8_t> rr(new_sig.r.begin(), new_sig.r.end());
     std::vector<uint8_t> ss(new_sig.s.begin(), new_sig.s.end());
@@ -131,7 +111,7 @@
 
     pub_key_x_fq.assert_is_in_field();
     pub_key_y_fq.assert_is_in_field();
-    typename secp256k1_ct::g1_bigfr_ct public_key = typename secp256k1_ct::g1_bigfr_ct(pub_key_x_fq, pub_key_y_fq);
+    secp256k1_ct::g1_bigfr_ct public_key = secp256k1_ct::g1_bigfr_ct(pub_key_x_fq, pub_key_y_fq);
     for (size_t i = 0; i < 32; ++i) {
         sig.r[i].assert_equal(field_ct::from_witness_index(&builder, input.signature[i]));
         sig.s[i].assert_equal(field_ct::from_witness_index(&builder, input.signature[i + 32]));
@@ -145,10 +125,9 @@
     bool_ct signature_result =
         stdlib::ecdsa::verify_signature_prehashed_message_noassert<Builder,
                                                                    secp256k1_ct,
-                                                                   typename secp256k1_ct::fq_ct,
-                                                                   typename secp256k1_ct::bigfr_ct,
-                                                                   typename secp256k1_ct::g1_bigfr_ct>(
-            message, public_key, sig);
+                                                                   secp256k1_ct::fq_ct,
+                                                                   secp256k1_ct::bigfr_ct,
+                                                                   secp256k1_ct::g1_bigfr_ct>(message, public_key, sig);
     bool_ct signature_result_normalized = signature_result.normalize();
     builder.assert_equal(signature_result_normalized.witness_index, input.result);
 }
@@ -158,7 +137,7 @@
 //
 // This does not work for ECDSA as the signature, r, s and public key need
 // to be valid.
-template <typename Builder> void dummy_ecdsa_constraint(Builder& builder, EcdsaSecp256k1Constraint const& input)
+void dummy_ecdsa_constraint(Builder& builder, EcdsaSecp256k1Constraint const& input)
 {
 
     std::vector<uint32_t> pub_x_indices_;
@@ -209,13 +188,4 @@
     }
 }
 
-template void create_ecdsa_k1_verify_constraints<UltraCircuitBuilder>(UltraCircuitBuilder& builder,
-                                                                      const EcdsaSecp256k1Constraint& input,
-                                                                      bool has_valid_witness_assignments);
-template void create_ecdsa_k1_verify_constraints<GoblinUltraCircuitBuilder>(GoblinUltraCircuitBuilder& builder,
-                                                                            const EcdsaSecp256k1Constraint& input,
-                                                                            bool has_valid_witness_assignments);
-template void dummy_ecdsa_constraint<UltraCircuitBuilder>(UltraCircuitBuilder& builder,
-                                                          EcdsaSecp256k1Constraint const& input);
-
 } // namespace acir_format