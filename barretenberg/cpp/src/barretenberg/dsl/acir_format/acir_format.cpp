--- conflicted
+++ resolved
@@ -519,7 +519,6 @@
     for (auto [constraint, queue_entry] :
          zip_view(constraint_system.ivc_recursion_constraints, ivc.stdlib_verification_queue)) {
 
-<<<<<<< HEAD
         // Get the witness indices for the public inputs contained within the proof in the verification queue
         std::vector<uint32_t> public_input_indices = ProofSurgeon::get_public_inputs_witness_indices_from_proof(
             queue_entry.proof, constraint.public_inputs.size());
@@ -527,18 +526,6 @@
         // Assert equality between the internal public input witness indices and those in the acir constraint
         for (auto [witness_idx, constraint_witness_idx] : zip_view(public_input_indices, constraint.public_inputs)) {
             circuit.assert_equal(witness_idx, constraint_witness_idx);
-=======
-        // Reconstruct complete proof indices from acir constraint data (in which proof is
-        // stripped of public inputs)
-        std::vector<uint32_t> complete_proof_indices =
-            ProofSurgeon::create_indices_for_reconstructed_proof(constraint.proof, constraint.public_inputs);
-        ASSERT(complete_proof_indices.size() == queue_entry.proof.size());
-
-        // Assert equality between the proof indices from the constraint data and those of the
-        // internal proof
-        for (auto [proof_value, proof_idx] : zip_view(queue_entry.proof, complete_proof_indices)) {
-            circuit.assert_equal(proof_value.get_witness_index(), proof_idx);
->>>>>>> 86afa81d
         }
     }
 
