--- conflicted
+++ resolved
@@ -340,12 +340,8 @@
         // we're not yet dealing with proper recursion
         else if (constraint.proof_type == IVC_TYPE::HONK_RECURSION) {
             if constexpr (std::same_as<Builder, bb::UltraCircuitBuilder>) { // These are set and modified whenever we
-                                                                            // encounter a recursion opcode
-                //
-                // These should not be set by the caller
-                // TODO(https://github.com/AztecProtocol/barretenberg/issues/996): this usage of all zeros is a hack and
-                // could use types or enums to properly fix.
-                AggregationObjectIndices current_aggregation_object = {};
+                AggregationObjectIndices current_aggregation_object =
+                    stdlib::recursion::init_default_agg_obj_indices<Builder>(builder);
 
                 // Add recursion constraints
                 // process constraint
@@ -361,7 +357,8 @@
                         nested_aggregation_object[i] =
                             static_cast<uint32_t>(constraint.proof[HONK_INNER_PUBLIC_INPUT_OFFSET + i]);
                         // Adding the nested aggregation object to the constraint's public inputs
-                        constraint.public_inputs.emplace_back(nested_aggregation_object[i]);
+                        constraint.public_inputs.emplace_back(
+                            constraint.proof[HonkRecursionConstraint::inner_public_input_offset + i]);
                     }
                     // Remove the aggregation object so that they can be handled as normal public inputs
                     // in they way that the recursion constraint expects
@@ -369,11 +366,8 @@
                         constraint.proof.begin() + HONK_INNER_PUBLIC_INPUT_OFFSET,
                         constraint.proof.begin() +
                             static_cast<std::ptrdiff_t>(HONK_INNER_PUBLIC_INPUT_OFFSET + bb::AGGREGATION_OBJECT_SIZE));
-                    current_aggregation_object = create_honk_recursion_constraints(builder,
-                                                                                   constraint,
-                                                                                   current_aggregation_object,
-                                                                                   nested_aggregation_object,
-                                                                                   has_valid_witness_assignments);
+                    current_aggregation_object = create_honk_recursion_constraints(
+                        builder, constraint, current_aggregation_object, has_valid_witness_assignments);
                     track_gate_diff(
                         constraint_system.gates_per_opcode,
                         constraint_system.original_opcode_indices.honk_recursion_constraints.at(constraint_idx));
@@ -395,41 +389,18 @@
                     builder.set_recursive_proof(current_aggregation_object);
                 } else if (honk_recursion &&
                            builder.is_recursive_circuit) { // Set a default aggregation object if we don't have one.
-                    // TODO(https://github.com/AztecProtocol/barretenberg/issues/911): These are pairing points
-                    // extracted from a valid proof. This is a workaround because we can't represent the point at
-                    // infinity in biggroup yet.
-                    fq x0("0x031e97a575e9d05a107acb64952ecab75c020998797da7842ab5d6d1986846cf");
-                    fq y0("0x178cbf4206471d722669117f9758a4c410db10a01750aebb5666547acf8bd5a4");
-
-                    fq x1("0x0f94656a2ca489889939f81e9c74027fd51009034b3357f0e91b8a11e7842c38");
-                    fq y1("0x1b52c2020d7464a0c80c0da527a08193fe27776f50224bd6fb128b46c1ddb67f");
-                    std::vector<fq> aggregation_object_fq_values = { x0, y0, x1, y1 };
-                    size_t agg_obj_indices_idx = 0;
-                    for (fq val : aggregation_object_fq_values) {
-                        const uint256_t x = val;
-                        std::array<fr, fq_ct::NUM_LIMBS> val_limbs = {
-                            x.slice(0, fq_ct::NUM_LIMB_BITS),
-                            x.slice(fq_ct::NUM_LIMB_BITS, fq_ct::NUM_LIMB_BITS * 2),
-                            x.slice(fq_ct::NUM_LIMB_BITS * 2, fq_ct::NUM_LIMB_BITS * 3),
-                            x.slice(fq_ct::NUM_LIMB_BITS * 3, stdlib::field_conversion::TOTAL_BITS)
-                        };
-                        for (size_t i = 0; i < fq_ct::NUM_LIMBS; ++i) {
-                            uint32_t idx = builder.add_variable(val_limbs[i]);
-                            builder.set_public_input(idx);
-                            current_aggregation_object[agg_obj_indices_idx] = idx;
-                            agg_obj_indices_idx++;
-                        }
-                    }
+                    AggregationObjectIndices current_aggregation_object =
+                        stdlib::recursion::init_default_agg_obj_indices<Builder>(builder);
+
                     // Make sure the verification key records the public input indices of the
                     // final recursion output.
-                    builder.set_recursive_proof(current_aggregation_object);
+                    builder.add_recursive_proof(current_aggregation_object);
                 }
             } else {
                 info("IVC contraint type not handled by circuit builder");
             }
         }
 
-<<<<<<< HEAD
         // ClientIVC recursaive verifier
         else if (constraint.proof_type == IVC_TYPE::PRIVATE_CLIENT_ACCUMULATION) {
             if constexpr (std::same_as<bb::MegaCircuitBuilder, Builder>) {
@@ -440,41 +411,6 @@
             } else {
                 info("IVC contraint type not handled by circuit builder");
             }
-=======
-    // HonkRecursionConstraint
-    // TODO(https://github.com/AztecProtocol/barretenberg/issues/817): disable these for MegaHonk for now since we're
-    // not yet dealing with proper recursion
-    if constexpr (IsMegaBuilder<Builder>) {
-        if (!constraint_system.honk_recursion_constraints.empty()) {
-            info("WARNING: this circuit contains honk_recursion_constraints!");
-        }
-    } else {
-        AggregationObjectIndices current_aggregation_object =
-            stdlib::recursion::init_default_agg_obj_indices<Builder>(builder);
-
-        // Add recursion constraints
-        for (size_t i = 0; i < constraint_system.honk_recursion_constraints.size(); ++i) {
-            auto& constraint = constraint_system.honk_recursion_constraints.at(i);
-            // A proof passed into the constraint should be stripped of its inner public inputs, but not the nested
-            // aggregation object itself. The verifier circuit requires that the indices to a nested proof aggregation
-            // state are a circuit constant. The user tells us they how they want these constants set by keeping the
-            // nested aggregation object attached to the proof as public inputs.
-            for (size_t i = 0; i < bb::AGGREGATION_OBJECT_SIZE; ++i) {
-                // Adding the nested aggregation object to the constraint's public inputs
-                constraint.public_inputs.emplace_back(
-                    constraint.proof[HonkRecursionConstraint::inner_public_input_offset + i]);
-            }
-            // Remove the aggregation object so that they can be handled as normal public inputs
-            // in they way that the recursion constraint expects
-            constraint.proof.erase(constraint.proof.begin() + HonkRecursionConstraint::inner_public_input_offset,
-                                   constraint.proof.begin() +
-                                       static_cast<std::ptrdiff_t>(HonkRecursionConstraint::inner_public_input_offset +
-                                                                   bb::AGGREGATION_OBJECT_SIZE));
-            current_aggregation_object = create_honk_recursion_constraints(
-                builder, constraint, current_aggregation_object, has_valid_witness_assignments);
-            track_gate_diff(constraint_system.gates_per_opcode,
-                            constraint_system.original_opcode_indices.honk_recursion_constraints.at(i));
->>>>>>> 7cc47a66
         }
 
         // // TODO(WORKTODO: ref issue): add IVC:
@@ -482,29 +418,9 @@
         //     // do stuff
         // }
 
-<<<<<<< HEAD
         // Invalid type supplied
         else {
             throw_or_abort("IVC contraint type not handled in ACIR format");
-=======
-            // First add the output aggregation object as public inputs
-            // Set the indices as public inputs because they are no longer being
-            // created in ACIR
-            for (const auto& idx : current_aggregation_object) {
-                builder.set_public_input(idx);
-            }
-
-            // Make sure the verification key records the public input indices of the
-            // final recursion output.
-            builder.set_recursive_proof(current_aggregation_object);
-        } else if (honk_recursion &&
-                   builder.is_recursive_circuit) { // Set a default aggregation object if we don't have one.
-            AggregationObjectIndices current_aggregation_object =
-                stdlib::recursion::init_default_agg_obj_indices<Builder>(builder);
-            // Make sure the verification key records the public input indices of the
-            // final recursion output.
-            builder.add_recursive_proof(current_aggregation_object);
->>>>>>> 7cc47a66
         }
     }
 }
