--- conflicted
+++ resolved
@@ -1,11 +1,8 @@
 #include "acir_format.hpp"
 #include "barretenberg/common/log.hpp"
 #include "barretenberg/dsl/acir_format/pedersen.hpp"
-<<<<<<< HEAD
 #include "barretenberg/dsl/acir_format/recursion_constraint.hpp"
-=======
 #include "barretenberg/proof_system/circuit_builder/ultra_circuit_builder.hpp"
->>>>>>> 5118d44a
 
 namespace acir_format {
 
@@ -153,66 +150,53 @@
         create_block_constraints(builder, constraint, has_valid_witness_assignments);
     }
 
-    // These are set and modified whenever we encounter a recursion opcode
-    //
-    // These should not be set by the caller
-    // TODO: Check if this is always the case. ie I won't receive a proof that will set the first
-    // TODO input_aggregation_object to be non-zero.
-    // TODO: if not, we can add input_aggregation_object to the proof too for all recursive proofs
-    // TODO: This might be the case for proof trees where the proofs are created on different machines
-    std::array<uint32_t, RecursionConstraint::AGGREGATION_OBJECT_SIZE> current_input_aggregation_object = {
-        0, 0, 0, 0, 0, 0, 0, 0, 0, 0, 0, 0, 0, 0, 0, 0
-    };
-    std::array<uint32_t, RecursionConstraint::AGGREGATION_OBJECT_SIZE> current_output_aggregation_object = {
-        0, 0, 0, 0, 0, 0, 0, 0, 0, 0, 0, 0, 0, 0, 0, 0
-    };
-
-    // Add recursion constraints
-<<<<<<< HEAD
-    for (size_t i = 0; i < constraint_system.recursion_constraints.size(); ++i) {
-        auto& constraint = constraint_system.recursion_constraints[i];
-        current_output_aggregation_object = create_recursion_constraints(builder,
-                                                                         constraint,
-                                                                         current_input_aggregation_object,
-                                                                         constraint.nested_aggregation_object,
-                                                                         has_valid_witness_assignments);
-        current_input_aggregation_object = current_output_aggregation_object;
-    }
-
-    // Now that the circuit has been completely built, we add the output aggregation as public
-    // inputs.
-    if (!constraint_system.recursion_constraints.empty()) {
-
-        // First add the output aggregation object as public inputs
-        // Set the indices as public inputs because they are no longer being
-        // created in ACIR
-        for (const auto& idx : current_output_aggregation_object) {
-            builder.set_public_input(idx);
-=======
     // TODO(https://github.com/AztecProtocol/barretenberg/issues/817): disable these for UGH for now since we're not yet
     // dealing with proper recursion
     if constexpr (IsGoblinBuilder<Builder>) {
         info("WARNING: this circuit contains recursion_constraints!");
     } else {
+        // These are set and modified whenever we encounter a recursion opcode
+        //
+        // These should not be set by the caller
+        // TODO: Check if this is always the case. ie I won't receive a proof that will set the first
+        // TODO input_aggregation_object to be non-zero.
+        // TODO: if not, we can add input_aggregation_object to the proof too for all recursive proofs
+        // TODO: This might be the case for proof trees where the proofs are created on different machines
+        std::array<uint32_t, RecursionConstraint::AGGREGATION_OBJECT_SIZE> current_input_aggregation_object = {
+            0, 0, 0, 0, 0, 0, 0, 0, 0, 0, 0, 0, 0, 0, 0, 0
+        };
+        std::array<uint32_t, RecursionConstraint::AGGREGATION_OBJECT_SIZE> current_output_aggregation_object = {
+            0, 0, 0, 0, 0, 0, 0, 0, 0, 0, 0, 0, 0, 0, 0, 0
+        };
+
+        // Add recursion constraints
         for (size_t i = 0; i < constraint_system.recursion_constraints.size(); ++i) {
             auto& constraint = constraint_system.recursion_constraints[i];
-            create_recursion_constraints(builder, constraint, has_valid_witness_assignments);
-
-            // make sure the verification key records the public input indices of the final recursion output (N.B. up to
-            // the ACIR description to make sure that the final output aggregation object wires are public inputs!)
-            if (i == constraint_system.recursion_constraints.size() - 1) {
-                std::vector<uint32_t> proof_output_witness_indices(constraint.output_aggregation_object.begin(),
-                                                                   constraint.output_aggregation_object.end());
-                builder.set_recursive_proof(proof_output_witness_indices);
+            current_output_aggregation_object = create_recursion_constraints(builder,
+                                                                             constraint,
+                                                                             current_input_aggregation_object,
+                                                                             constraint.nested_aggregation_object,
+                                                                             has_valid_witness_assignments);
+            current_input_aggregation_object = current_output_aggregation_object;
+        }
+
+        // Now that the circuit has been completely built, we add the output aggregation as public
+        // inputs.
+        if (!constraint_system.recursion_constraints.empty()) {
+
+            // First add the output aggregation object as public inputs
+            // Set the indices as public inputs because they are no longer being
+            // created in ACIR
+            for (const auto& idx : current_output_aggregation_object) {
+                builder.set_public_input(idx);
             }
->>>>>>> 5118d44a
-        }
-
-        // Make sure the verification key records the public input indices of the
-        // final recursion output.
-        std::vector<uint32_t> proof_output_witness_indices(current_output_aggregation_object.begin(),
-                                                           current_output_aggregation_object.end());
-        builder.set_recursive_proof(proof_output_witness_indices);
+
+            // Make sure the verification key records the public input indices of the
+            // final recursion output.
+            std::vector<uint32_t> proof_output_witness_indices(current_output_aggregation_object.begin(),
+                                                               current_output_aggregation_object.end());
+            builder.set_recursive_proof(proof_output_witness_indices);
+        }
     }
 }
 
