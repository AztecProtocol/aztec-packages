--- conflicted
+++ resolved
@@ -602,76 +602,6 @@
     return builder;
 };
 
-<<<<<<< HEAD
-/**
- * @brief Specialization for creating Ultra circuit from acir constraints and optionally a witness
- *
- * @tparam Builder
- * @param constraint_system
- * @param size_hint
- * @param witness
- * @return Builder
- */
-// TODO(https://github.com/AztecProtocol/barretenberg/issues/1161): Delete this or refactor it.
-template <>
-UltraCircuitBuilder create_circuit(AcirFormat& constraint_system,
-                                   bool recursive,
-                                   const size_t size_hint,
-                                   const WitnessVector& witness,
-                                   uint32_t honk_recursion,
-                                   [[maybe_unused]] std::shared_ptr<ECCOpQueue>,
-                                   bool collect_gates_per_opcode)
-{
-    PROFILE_THIS();
-    Builder builder{ size_hint, witness, constraint_system.public_inputs, constraint_system.varnum, recursive };
-
-    AcirProgram program{ constraint_system, witness };
-    const ProgramMetadata metadata{ .recursive = recursive,
-                                    .honk_recursion = honk_recursion,
-                                    .collect_gates_per_opcode = collect_gates_per_opcode,
-                                    .size_hint = size_hint };
-    build_constraints(builder, program, metadata);
-
-    vinfo("created circuit");
-
-    return builder;
-};
-
-// Explicit instantiation for MegaCircuitBuilder with the second overload
-template <>
-MegaCircuitBuilder create_circuit(AcirFormat& constraint_system,
-                                  bool recursive,
-                                  const size_t size_hint,
-                                  const WitnessVector& witness,
-                                  uint32_t honk_recursion,
-                                  std::shared_ptr<ECCOpQueue> op_queue,
-                                  bool collect_gates_per_opcode)
-{
-    PROFILE_THIS();
-    using Builder = MegaCircuitBuilder;
-
-    // MegaCircuitBuilder requires an op_queue, if not provided create one
-    if (!op_queue) {
-        op_queue = std::make_shared<ECCOpQueue>();
-    }
-
-    // Use the constructor that takes op_queue, witness, public_inputs, and varnum
-    Builder builder{ op_queue, witness, constraint_system.public_inputs, constraint_system.varnum };
-
-    AcirProgram program{ constraint_system, witness };
-    const ProgramMetadata metadata{ .recursive = recursive,
-                                    .honk_recursion = honk_recursion,
-                                    .collect_gates_per_opcode = collect_gates_per_opcode,
-                                    .size_hint = size_hint };
-    build_constraints(builder, program, metadata);
-
-    vinfo("created circuit");
-
-    return builder;
-};
-
-=======
->>>>>>> bf5d93af
 template void build_constraints<MegaCircuitBuilder>(MegaCircuitBuilder&, AcirProgram&, const ProgramMetadata&);
 
 } // namespace acir_format