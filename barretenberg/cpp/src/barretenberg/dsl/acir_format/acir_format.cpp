// === AUDIT STATUS ===
// internal:    { status: not started, auditors: [], date: YYYY-MM-DD }
// external_1:  { status: not started, auditors: [], date: YYYY-MM-DD }
// external_2:  { status: not started, auditors: [], date: YYYY-MM-DD }
// =====================

#include "acir_format.hpp"

#include "barretenberg/common/assert.hpp"
#include "barretenberg/common/log.hpp"
#include "barretenberg/common/op_count.hpp"
#include "barretenberg/common/throw_or_abort.hpp"
#include "barretenberg/dsl/acir_format/honk_recursion_constraint.hpp"
#include "barretenberg/dsl/acir_format/ivc_recursion_constraint.hpp"
#include "barretenberg/dsl/acir_format/proof_surgeon.hpp"
#include "barretenberg/flavor/flavor.hpp"
#include "barretenberg/honk/proving_key_inspector.hpp"
#include "barretenberg/stdlib/eccvm_verifier/verifier_commitment_key.hpp"
#include "barretenberg/stdlib/pairing_points.hpp"
#include "barretenberg/stdlib/primitives/curves/grumpkin.hpp"
#include "barretenberg/stdlib/primitives/field/field_conversion.hpp"
#include "barretenberg/stdlib_circuit_builders/mega_circuit_builder.hpp"
#include "barretenberg/stdlib_circuit_builders/ultra_circuit_builder.hpp"
#include "barretenberg/transcript/transcript.hpp"

#include <cstddef>
#include <cstdint>
#include <memory>

namespace acir_format {

using namespace bb;

template class DSLBigInts<UltraCircuitBuilder>;
template class DSLBigInts<MegaCircuitBuilder>;

template <typename Builder>
void handle_IPA_accumulation(Builder& builder,
                             const std::vector<OpeningClaim<stdlib::grumpkin<Builder>>>& nested_ipa_claims,
                             const std::vector<stdlib::Proof<Builder>>& nested_ipa_proofs,
                             bool is_root_rollup);

template <typename Builder> struct HonkRecursionConstraintsOutput {
    using PairingPoints = stdlib::recursion::PairingPoints<Builder>;
    PairingPoints points_accumulator;
    std::vector<OpeningClaim<stdlib::grumpkin<Builder>>> nested_ipa_claims;
    std::vector<stdlib::Proof<Builder>> nested_ipa_proofs;
    bool is_root_rollup = false;
};

template <typename Builder>
void build_constraints(Builder& builder, AcirProgram& program, const ProgramMetadata& metadata)
{
    using PairingPoints = stdlib::recursion::PairingPoints<Builder>;
    bool has_valid_witness_assignments = !program.witness.empty();
    bool collect_gates_per_opcode = metadata.collect_gates_per_opcode;
    AcirFormat& constraint_system = program.constraints;

    if (collect_gates_per_opcode) {
        constraint_system.gates_per_opcode.resize(constraint_system.num_acir_opcodes, 0);
    }

    GateCounter gate_counter{ &builder, collect_gates_per_opcode };

    // Add arithmetic gates
    for (size_t i = 0; i < constraint_system.poly_triple_constraints.size(); ++i) {
        const auto& constraint = constraint_system.poly_triple_constraints.at(i);
        builder.create_poly_gate(constraint);
        gate_counter.track_diff(constraint_system.gates_per_opcode,
                                constraint_system.original_opcode_indices.poly_triple_constraints.at(i));
    }

    for (size_t i = 0; i < constraint_system.quad_constraints.size(); ++i) {
        const auto& constraint = constraint_system.quad_constraints.at(i);
        builder.create_big_mul_gate(constraint);
        gate_counter.track_diff(constraint_system.gates_per_opcode,
                                constraint_system.original_opcode_indices.quad_constraints.at(i));
    }
    // Oversize gates are a vector of mul_quad gates.
    for (size_t i = 0; i < constraint_system.big_quad_constraints.size(); ++i) {
        auto& big_constraint = constraint_system.big_quad_constraints.at(i);
        fr next_w4_wire_value = fr(0);
        // Define the 4th wire of these mul_quad gates, which is implicitly used by the previous gate.
        for (size_t j = 0; j < big_constraint.size() - 1; ++j) {
            if (j == 0) {
                next_w4_wire_value = builder.get_variable(big_constraint[0].d);
            } else {
                uint32_t next_w4_wire = builder.add_variable(next_w4_wire_value);
                big_constraint[j].d = next_w4_wire;
                big_constraint[j].d_scaling = fr(-1);
            }
            builder.create_big_mul_add_gate(big_constraint[j], true);
            next_w4_wire_value = builder.get_variable(big_constraint[j].a) * builder.get_variable(big_constraint[j].b) *
                                     big_constraint[j].mul_scaling +
                                 builder.get_variable(big_constraint[j].a) * big_constraint[j].a_scaling +
                                 builder.get_variable(big_constraint[j].b) * big_constraint[j].b_scaling +
                                 builder.get_variable(big_constraint[j].c) * big_constraint[j].c_scaling +
                                 next_w4_wire_value * big_constraint[j].d_scaling + big_constraint[j].const_scaling;
            next_w4_wire_value = -next_w4_wire_value;
        }
        uint32_t next_w4_wire = builder.add_variable(next_w4_wire_value);
        big_constraint.back().d = next_w4_wire;
        big_constraint.back().d_scaling = fr(-1);
        builder.create_big_mul_add_gate(big_constraint.back(), false);
    }

    // Add logic constraint
    for (size_t i = 0; i < constraint_system.logic_constraints.size(); ++i) {
        const auto& constraint = constraint_system.logic_constraints.at(i);
        create_logic_gate(
            builder, constraint.a, constraint.b, constraint.result, constraint.num_bits, constraint.is_xor_gate);
        gate_counter.track_diff(constraint_system.gates_per_opcode,
                                constraint_system.original_opcode_indices.logic_constraints.at(i));
    }

    // Add range constraint
    for (size_t i = 0; i < constraint_system.range_constraints.size(); ++i) {
        const auto& constraint = constraint_system.range_constraints.at(i);
        uint32_t range = constraint.num_bits;
        if (constraint_system.minimal_range.contains(constraint.witness)) {
            range = constraint_system.minimal_range[constraint.witness];
        }
        builder.create_range_constraint(constraint.witness, range, "");
        gate_counter.track_diff(constraint_system.gates_per_opcode,
                                constraint_system.original_opcode_indices.range_constraints.at(i));
    }

    // Add aes128 constraints
    for (size_t i = 0; i < constraint_system.aes128_constraints.size(); ++i) {
        const auto& constraint = constraint_system.aes128_constraints.at(i);
        create_aes128_constraints(builder, constraint);
        gate_counter.track_diff(constraint_system.gates_per_opcode,
                                constraint_system.original_opcode_indices.aes128_constraints.at(i));
    }

    // Add sha256 constraints
    for (size_t i = 0; i < constraint_system.sha256_compression.size(); ++i) {
        const auto& constraint = constraint_system.sha256_compression[i];
        create_sha256_compression_constraints(builder, constraint);
        gate_counter.track_diff(constraint_system.gates_per_opcode,
                                constraint_system.original_opcode_indices.sha256_compression[i]);
    }

    // Add ECDSA k1 constraints
    for (size_t i = 0; i < constraint_system.ecdsa_k1_constraints.size(); ++i) {
        const auto& constraint = constraint_system.ecdsa_k1_constraints.at(i);
        create_ecdsa_k1_verify_constraints(builder, constraint, has_valid_witness_assignments);
        gate_counter.track_diff(constraint_system.gates_per_opcode,
                                constraint_system.original_opcode_indices.ecdsa_k1_constraints.at(i));
    }

    // Add ECDSA r1 constraints
    for (size_t i = 0; i < constraint_system.ecdsa_r1_constraints.size(); ++i) {
        const auto& constraint = constraint_system.ecdsa_r1_constraints.at(i);
        create_ecdsa_r1_verify_constraints(builder, constraint, has_valid_witness_assignments);
        gate_counter.track_diff(constraint_system.gates_per_opcode,
                                constraint_system.original_opcode_indices.ecdsa_r1_constraints.at(i));
    }

    // Add blake2s constraints
    for (size_t i = 0; i < constraint_system.blake2s_constraints.size(); ++i) {
        const auto& constraint = constraint_system.blake2s_constraints.at(i);
        create_blake2s_constraints(builder, constraint);
        gate_counter.track_diff(constraint_system.gates_per_opcode,
                                constraint_system.original_opcode_indices.blake2s_constraints.at(i));
    }

    // Add blake3 constraints
    for (size_t i = 0; i < constraint_system.blake3_constraints.size(); ++i) {
        const auto& constraint = constraint_system.blake3_constraints.at(i);
        create_blake3_constraints(builder, constraint);
        gate_counter.track_diff(constraint_system.gates_per_opcode,
                                constraint_system.original_opcode_indices.blake3_constraints.at(i));
    }

    // Add keccak permutations
    for (size_t i = 0; i < constraint_system.keccak_permutations.size(); ++i) {
        const auto& constraint = constraint_system.keccak_permutations[i];
        create_keccak_permutations(builder, constraint);
        gate_counter.track_diff(constraint_system.gates_per_opcode,
                                constraint_system.original_opcode_indices.keccak_permutations[i]);
    }

    for (size_t i = 0; i < constraint_system.poseidon2_constraints.size(); ++i) {
        const auto& constraint = constraint_system.poseidon2_constraints.at(i);
        create_poseidon2_permutations(builder, constraint);
        gate_counter.track_diff(constraint_system.gates_per_opcode,
                                constraint_system.original_opcode_indices.poseidon2_constraints.at(i));
    }

    // Add multi scalar mul constraints
    for (size_t i = 0; i < constraint_system.multi_scalar_mul_constraints.size(); ++i) {
        const auto& constraint = constraint_system.multi_scalar_mul_constraints.at(i);
        create_multi_scalar_mul_constraint(builder, constraint, has_valid_witness_assignments);
        gate_counter.track_diff(constraint_system.gates_per_opcode,
                                constraint_system.original_opcode_indices.multi_scalar_mul_constraints.at(i));
    }

    // Add ec add constraints
    for (size_t i = 0; i < constraint_system.ec_add_constraints.size(); ++i) {
        const auto& constraint = constraint_system.ec_add_constraints.at(i);
        create_ec_add_constraint(builder, constraint, has_valid_witness_assignments);
        gate_counter.track_diff(constraint_system.gates_per_opcode,
                                constraint_system.original_opcode_indices.ec_add_constraints.at(i));
    }

    // Add block constraints
    for (size_t i = 0; i < constraint_system.block_constraints.size(); ++i) {
        const auto& constraint = constraint_system.block_constraints.at(i);
        create_block_constraints(builder, constraint, has_valid_witness_assignments);
        if (collect_gates_per_opcode) {
            size_t avg_gates_per_opcode =
                gate_counter.compute_diff() / constraint_system.original_opcode_indices.block_constraints.at(i).size();
            for (size_t opcode_index : constraint_system.original_opcode_indices.block_constraints.at(i)) {
                constraint_system.gates_per_opcode[opcode_index] = avg_gates_per_opcode;
            }
        }
    }

    // Add big_int constraints
    DSLBigInts<Builder> dsl_bigints;
    dsl_bigints.set_builder(&builder);
    for (size_t i = 0; i < constraint_system.bigint_from_le_bytes_constraints.size(); ++i) {
        const auto& constraint = constraint_system.bigint_from_le_bytes_constraints.at(i);
        create_bigint_from_le_bytes_constraint(builder, constraint, dsl_bigints);
        gate_counter.track_diff(constraint_system.gates_per_opcode,
                                constraint_system.original_opcode_indices.bigint_from_le_bytes_constraints.at(i));
    }

    for (size_t i = 0; i < constraint_system.bigint_operations.size(); ++i) {
        const auto& constraint = constraint_system.bigint_operations[i];
        create_bigint_operations_constraint<Builder>(constraint, dsl_bigints, has_valid_witness_assignments);
        gate_counter.track_diff(constraint_system.gates_per_opcode,
                                constraint_system.original_opcode_indices.bigint_operations[i]);
    }

    for (size_t i = 0; i < constraint_system.bigint_to_le_bytes_constraints.size(); ++i) {
        const auto& constraint = constraint_system.bigint_to_le_bytes_constraints.at(i);
        create_bigint_to_le_bytes_constraint(builder, constraint, dsl_bigints);
        gate_counter.track_diff(constraint_system.gates_per_opcode,
                                constraint_system.original_opcode_indices.bigint_to_le_bytes_constraints.at(i));
    }

    // assert equals
    for (size_t i = 0; i < constraint_system.assert_equalities.size(); ++i) {
        const auto& constraint = constraint_system.assert_equalities.at(i);
        builder.assert_equal(constraint.a, constraint.b);
        gate_counter.track_diff(constraint_system.gates_per_opcode,
                                constraint_system.original_opcode_indices.assert_equalities.at(i));
    }

    // RecursionConstraints
    if constexpr (IsMegaBuilder<Builder>) {
        if (!constraint_system.honk_recursion_constraints.empty()) {
            HonkRecursionConstraintsOutput<Builder> output = process_honk_recursion_constraints(
                builder, constraint_system, has_valid_witness_assignments, gate_counter);
            output.points_accumulator.set_public();
        }
        if (!constraint_system.avm_recursion_constraints.empty()) {
            info("WARNING: this circuit contains unhandled avm_recursion_constraints!");
        }
        if (!constraint_system.ivc_recursion_constraints.empty()) {
            process_ivc_recursion_constraints(
                builder, constraint_system, metadata.ivc, has_valid_witness_assignments, gate_counter);
        }

        // We shouldn't have both honk recursion constraints and ivc recursion constraints.
        ASSERT(constraint_system.honk_recursion_constraints.empty() ||
                   constraint_system.ivc_recursion_constraints.empty(),
               "Invalid circuit: both honk and ivc recursion constraints present.");
        // If its an app circuit that has no recursion constraints, add default pairing points to public inputs.
        if (constraint_system.honk_recursion_constraints.empty() &&
            constraint_system.ivc_recursion_constraints.empty()) {
            PairingPoints::add_default_to_public_inputs(builder);
        }
    } else {
        HonkRecursionConstraintsOutput<Builder> honk_output =
            process_honk_recursion_constraints(builder, constraint_system, has_valid_witness_assignments, gate_counter);

#ifndef DISABLE_AZTEC_VM
        HonkRecursionConstraintsOutput<Builder> avm_output =
            process_avm_recursion_constraints(builder, constraint_system, has_valid_witness_assignments, gate_counter);

        // This is a little annoying, but we should probably be explicit about these things so that its obvious how the
        // pairing points are being aggregated.
        if (honk_output.points_accumulator.has_data) {
            if (avm_output.points_accumulator.has_data) {
                honk_output.points_accumulator.aggregate(avm_output.points_accumulator);
            }
        } else {
            if (avm_output.points_accumulator.has_data) {
                honk_output.points_accumulator = avm_output.points_accumulator;
            }
        }
        // Append the (potentially 0) ipa claims and proofs to honk_output
        honk_output.nested_ipa_claims.insert(honk_output.nested_ipa_claims.end(),
                                             avm_output.nested_ipa_claims.begin(),
                                             avm_output.nested_ipa_claims.end());
        honk_output.nested_ipa_proofs.insert(honk_output.nested_ipa_proofs.end(),
                                             avm_output.nested_ipa_proofs.begin(),
                                             avm_output.nested_ipa_proofs.end());
#endif
        // If the circuit has either honk or avm recursion constraints, add the aggregation object. Otherwise, add a
        // default one if the circuit is recursive and honk_recursion is true.
        if (!constraint_system.honk_recursion_constraints.empty() ||
            !constraint_system.avm_recursion_constraints.empty()) {
            ASSERT(metadata.honk_recursion != 0);
            honk_output.points_accumulator.set_public();
        } else if (metadata.honk_recursion != 0) {
            // Make sure the verification key records the public input indices of the
            // final recursion output.
            PairingPoints::add_default_to_public_inputs(builder);
        }

        // Accumulate the IPA claims and set it to be public inputs
        // Either we're proving with RollupHonk (honk_recursion=2) or its the root rollup.
        if (metadata.honk_recursion == 2 || honk_output.is_root_rollup) {
            handle_IPA_accumulation(
                builder, honk_output.nested_ipa_claims, honk_output.nested_ipa_proofs, honk_output.is_root_rollup);
        } else {
            // We shouldn't accidentally have IPA proofs otherwise.
            BB_ASSERT_EQ(
                honk_output.nested_ipa_proofs.size(), static_cast<size_t>(0), "IPA proofs present when not expected.");
        }
    }
}

/**
 * @brief Set the IPA claim and proof.
 *
 * @tparam Builder
 * @param builder
 * @param nested_ipa_claims
 * @param nested_ipa_proofs
 * @param is_root_rollup
 */
template <typename Builder>
void handle_IPA_accumulation(Builder& builder,
                             const std::vector<OpeningClaim<stdlib::grumpkin<Builder>>>& nested_ipa_claims,
                             const std::vector<stdlib::Proof<Builder>>& nested_ipa_proofs,
                             bool is_root_rollup)
{
    BB_ASSERT_EQ(
        nested_ipa_claims.size(), nested_ipa_proofs.size(), "Mismatched number of nested IPA claims and proofs.");
    OpeningClaim<stdlib::grumpkin<Builder>> final_ipa_claim;
    HonkProof final_ipa_proof;
    if (is_root_rollup) {
        BB_ASSERT_EQ(nested_ipa_claims.size(), 2U, "Root rollup must have two nested IPA claims.");
    }
    if (nested_ipa_claims.size() == 2) {
        // If we have two claims, accumulate.
        CommitmentKey<curve::Grumpkin> commitment_key(1 << CONST_ECCVM_LOG_N);
        using StdlibTranscript = bb::stdlib::recursion::honk::UltraStdlibTranscript;

        auto ipa_transcript_1 = std::make_shared<StdlibTranscript>();
        ipa_transcript_1->load_proof(nested_ipa_proofs[0]);
        auto ipa_transcript_2 = std::make_shared<StdlibTranscript>();
        ipa_transcript_2->load_proof(nested_ipa_proofs[1]);
        auto [ipa_claim, ipa_proof] = IPA<stdlib::grumpkin<Builder>>::accumulate(
            commitment_key, ipa_transcript_1, nested_ipa_claims[0], ipa_transcript_2, nested_ipa_claims[1]);
        // If this is the root rollup, do full IPA verification
        if (is_root_rollup) {
            VerifierCommitmentKey<stdlib::grumpkin<Builder>> verifier_commitment_key(
                &builder, 1 << CONST_ECCVM_LOG_N, VerifierCommitmentKey<curve::Grumpkin>(1 << CONST_ECCVM_LOG_N));
            // do full IPA verification
            auto accumulated_ipa_transcript = std::make_shared<StdlibTranscript>();
            accumulated_ipa_transcript->load_proof(stdlib::Proof<Builder>(builder, ipa_proof));
            IPA<stdlib::grumpkin<Builder>>::full_verify_recursive(
                verifier_commitment_key, ipa_claim, accumulated_ipa_transcript);
        } else {
            final_ipa_claim = ipa_claim;
            final_ipa_proof = ipa_proof;
        }
    } else if (nested_ipa_claims.size() == 1) {
        // If we have one claim, just forward it along.
        final_ipa_claim = nested_ipa_claims[0];
        // This conversion looks suspicious but there's no need to make this an output of the circuit since
        // its a proof that will be checked anyway.
        final_ipa_proof = nested_ipa_proofs[0].get_value();
    } else if (nested_ipa_claims.size() == 0) {
        // If we don't have any claims, we may need to inject a fake one if we're proving with
        // UltraRollupHonk, indicated by the manual setting of the honk_recursion metadata to 2.
        info("Proving with UltraRollupHonk but no IPA claims exist.");
        auto [stdlib_opening_claim, ipa_proof] =
            IPA<stdlib::grumpkin<Builder>>::create_fake_ipa_claim_and_proof(builder);

        final_ipa_claim = stdlib_opening_claim;
        final_ipa_proof = ipa_proof;
    } else {
        // We don't support and shouldn't expect to support circuits with 3+ IPA recursive verifiers.
        throw_or_abort("Too many nested IPA claims to accumulate");
    }
    // If we aren't in the root rollup, we should have an output IPA proof.
    if (!is_root_rollup) {
        BB_ASSERT_EQ(final_ipa_proof.size(), IPA_PROOF_LENGTH);
        // Propagate the IPA claim via the public inputs of the outer circuit
        // TODO(https://github.com/AztecProtocol/barretenberg/issues/1306): Determine the right
        // location/entity to handle this IPA data propagation.
        final_ipa_claim.set_public();
        builder.ipa_proof = final_ipa_proof;
    }
}

template <typename Builder>
[[nodiscard("IPA claim and Pairing points should be accumulated")]] HonkRecursionConstraintsOutput<Builder>
process_honk_recursion_constraints(Builder& builder,
                                   AcirFormat& constraint_system,
                                   bool has_valid_witness_assignments,
                                   GateCounter<Builder>& gate_counter)
{
    HonkRecursionConstraintsOutput<Builder> output;
    // Add recursion constraints
    size_t idx = 0;
    for (auto& constraint : constraint_system.honk_recursion_constraints) {
        if (constraint.proof_type == HONK_ZK) {
            auto [pairing_points, _ipa_claim, _ipa_proof, _ecc_op_tables] =
                create_honk_recursion_constraints<UltraZKRecursiveFlavor_<Builder>>(
                    builder, constraint, has_valid_witness_assignments);

            if (output.points_accumulator.has_data) {
                output.points_accumulator.aggregate(pairing_points);
            } else {
                output.points_accumulator = pairing_points;
            }

        } else if (constraint.proof_type == HONK) {
            auto [pairing_points, _ipa_claim, _ipa_proof, _ecc_op_tables] =
                create_honk_recursion_constraints<UltraRecursiveFlavor_<Builder>>(
                    builder, constraint, has_valid_witness_assignments);
            if (output.points_accumulator.has_data) {
                output.points_accumulator.aggregate(pairing_points);
            } else {
                output.points_accumulator = pairing_points;
            }
        } else if (constraint.proof_type == ROLLUP_HONK || constraint.proof_type == ROOT_ROLLUP_HONK) {
            if constexpr (!IsUltraBuilder<Builder>) {
                throw_or_abort("Rollup Honk proof type not supported on MegaBuilder");
            } else {
                if (constraint.proof_type == ROOT_ROLLUP_HONK) {
                    output.is_root_rollup = true;
                }
                auto [pairing_points, ipa_claim, ipa_proof, _ecc_op_tables] =
                    create_honk_recursion_constraints<UltraRollupRecursiveFlavor_<Builder>>(
                        builder, constraint, has_valid_witness_assignments);
                if (output.points_accumulator.has_data) {
                    output.points_accumulator.aggregate(pairing_points);
                } else {
                    output.points_accumulator = pairing_points;
                }
                output.nested_ipa_claims.push_back(ipa_claim);
                output.nested_ipa_proofs.push_back(ipa_proof);
            }
        } else {
            throw_or_abort("Invalid Honk proof type");
        }

        gate_counter.track_diff(constraint_system.gates_per_opcode,
                                constraint_system.original_opcode_indices.honk_recursion_constraints.at(idx++));
    }
<<<<<<< HEAD

=======
>>>>>>> f72cbe65
    ASSERT(!(output.is_root_rollup && output.nested_ipa_claims.size() != 2),
           "Root rollup must accumulate two IPA proofs.");
    return output;
}

void process_ivc_recursion_constraints(MegaCircuitBuilder& builder,
                                       AcirFormat& constraints,
                                       std::shared_ptr<ClientIVC> ivc,
                                       bool has_valid_witness_assignments,
                                       GateCounter<MegaCircuitBuilder>& gate_counter)
{
    using StdlibVerificationKey = ClientIVC::RecursiveVerificationKey;
    using StdlibVKAndHash = ClientIVC::RecursiveVKAndHash;
    using StdlibFF = ClientIVC::RecursiveFlavor::FF;

    // If an ivc instance is not provided, we mock one with the state required to construct the recursion
    // constraints present in the program. This is for when we write_vk.
    if (ivc == nullptr) {
        ivc = create_mock_ivc_from_constraints(constraints.ivc_recursion_constraints, { AZTEC_TRACE_STRUCTURE });
    }

    // We expect the length of the internal verification queue to match the number of ivc recursion constraints
    info("ivc->verification_queue.size(): ", ivc->verification_queue.size());
    info("constraints.ivc_recursion_constraints.size(): ", constraints.ivc_recursion_constraints.size());
    BB_ASSERT_EQ(constraints.ivc_recursion_constraints.size(),
                 ivc->verification_queue.size(),
                 "WARNING: Mismatch in number of recursive verifications during kernel creation!");

    // If no witness is provided, populate the VK and public inputs in the recursion constraint with dummy values so
    // that the present kernel circuit is constructed correctly. (Used for constructing VKs without witnesses).
    if (!has_valid_witness_assignments) {
        // Create stdlib representations of each {proof, vkey} pair to be recursively verified
        for (auto [constraint, queue_entry] :
             zip_view(constraints.ivc_recursion_constraints, ivc->verification_queue)) {
            populate_dummy_vk_in_constraint(builder, queue_entry.honk_vk, constraint.key);
            builder.set_variable(constraint.key_hash, queue_entry.honk_vk->hash());
        }
    }

    // Construct a stdlib verification key for each constraint based on the verification key witness indices therein
    std::vector<std::shared_ptr<StdlibVKAndHash>> stdlib_vk_and_hashs;
    stdlib_vk_and_hashs.reserve(constraints.ivc_recursion_constraints.size());
    for (const auto& constraint : constraints.ivc_recursion_constraints) {
        stdlib_vk_and_hashs.push_back(
            std::make_shared<StdlibVKAndHash>(std::make_shared<StdlibVerificationKey>(
                                                  StdlibVerificationKey::from_witness_indices(builder, constraint.key)),
                                              StdlibFF::from_witness_index(&builder, constraint.key_hash)));
    }
    // Create stdlib representations of each {proof, vkey} pair to be recursively verified
    ivc->instantiate_stdlib_verification_queue(builder, stdlib_vk_and_hashs);

    // Connect the public_input witnesses in each constraint to the corresponding public input witnesses in the
    // internal verification queue. This ensures that the witnesses utilized in constraints generated based on acir
    // are properly connected to the constraints generated herein via the ivc scheme (e.g. recursive verifications).
    for (auto [constraint, queue_entry] :
         zip_view(constraints.ivc_recursion_constraints, ivc->stdlib_verification_queue)) {

        // Get the witness indices for the public inputs contained within the proof in the verification queue
        std::vector<uint32_t> public_input_indices = ProofSurgeon::get_public_inputs_witness_indices_from_proof(
            queue_entry.proof, constraint.public_inputs.size());

        // Assert equality between the internal public input witness indices and those in the acir constraint
        for (auto [witness_idx, constraint_witness_idx] : zip_view(public_input_indices, constraint.public_inputs)) {
            builder.assert_equal(witness_idx, constraint_witness_idx);
        }
    }

    // Complete the kernel circuit with all required recursive verifications, databus consistency checks etc.
    ivc->complete_kernel_circuit_logic(builder);

    // Note: we can't easily track the gate contribution from each individual ivc_recursion_constraint since they
    // are handled simultaneously in the above function call; instead we track the total contribution
    gate_counter.track_diff(constraints.gates_per_opcode,
                            constraints.original_opcode_indices.ivc_recursion_constraints.at(0));
}

#ifndef DISABLE_AZTEC_VM
[[nodiscard("IPA claim and Pairing points should be accumulated")]] HonkRecursionConstraintsOutput<Builder>
process_avm_recursion_constraints(Builder& builder,
                                  AcirFormat& constraint_system,
                                  bool has_valid_witness_assignments,
                                  GateCounter<Builder>& gate_counter)
{
    HonkRecursionConstraintsOutput<Builder> output;
    // Add recursion constraints
    size_t idx = 0;
    for (auto& constraint : constraint_system.avm_recursion_constraints) {
        // TODO(https://github.com/AztecProtocol/barretenberg/issues/1303): Utilize the version of this method that
        // employs the Goblinized AVM recursive verifier.
        HonkRecursionConstraintOutput<Builder> avm2_recursion_output =
            create_avm2_recursion_constraints_goblin(builder, constraint, has_valid_witness_assignments);
        if (output.points_accumulator.has_data) {
            output.points_accumulator.aggregate(avm2_recursion_output.points_accumulator);
        } else {
            output.points_accumulator = avm2_recursion_output.points_accumulator;
        }
        output.nested_ipa_claims.push_back(avm2_recursion_output.ipa_claim);
        output.nested_ipa_proofs.push_back(avm2_recursion_output.ipa_proof);

        gate_counter.track_diff(constraint_system.gates_per_opcode,
                                constraint_system.original_opcode_indices.avm_recursion_constraints.at(idx++));
    }
    return output;
}
#endif // DISABLE_AZTEC_VM

/**
 * @brief Specialization for creating an Ultra circuit from an acir program
 *
 * @param program constraints and optionally a witness
 * @param metadata additional data needed to construct the circuit
 */
template <> UltraCircuitBuilder create_circuit(AcirProgram& program, const ProgramMetadata& metadata)
{
    PROFILE_THIS();
    AcirFormat& constraints = program.constraints;
    WitnessVector& witness = program.witness;

    Builder builder{ metadata.size_hint, witness, constraints.public_inputs, constraints.varnum, metadata.recursive };

    build_constraints(builder, program, metadata);

    vinfo("created circuit");

    return builder;
};

/**
 * @brief Specialization for creating a Mega circuit from an acir program
 *
 * @param program constraints and optionally a witness
 * @param metadata additional data needed to construct the circuit
 */
template <> MegaCircuitBuilder create_circuit(AcirProgram& program, const ProgramMetadata& metadata)
{
    PROFILE_THIS();
    AcirFormat& constraints = program.constraints;
    WitnessVector& witness = program.witness;

    auto op_queue = (metadata.ivc == nullptr) ? std::make_shared<ECCOpQueue>() : metadata.ivc->goblin.op_queue;

    // If the incoming program is a kernel, it will have at least one ivc_recursion_constraint.
    bool is_kernel = !constraints.ivc_recursion_constraints.empty();

    // Construct a builder using the witness and public input data from acir and with the goblin-owned op_queue
    auto builder = MegaCircuitBuilder{ op_queue, witness, constraints.public_inputs, constraints.varnum, is_kernel };

    // Populate constraints in the builder via the data in constraint_system
    build_constraints(builder, program, metadata);

    return builder;
};

template void build_constraints<MegaCircuitBuilder>(MegaCircuitBuilder&, AcirProgram&, const ProgramMetadata&);

} // namespace acir_format<|MERGE_RESOLUTION|>--- conflicted
+++ resolved
@@ -457,10 +457,6 @@
         gate_counter.track_diff(constraint_system.gates_per_opcode,
                                 constraint_system.original_opcode_indices.honk_recursion_constraints.at(idx++));
     }
-<<<<<<< HEAD
-
-=======
->>>>>>> f72cbe65
     ASSERT(!(output.is_root_rollup && output.nested_ipa_claims.size() != 2),
            "Root rollup must accumulate two IPA proofs.");
     return output;
