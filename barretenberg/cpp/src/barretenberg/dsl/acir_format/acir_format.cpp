--- conflicted
+++ resolved
@@ -1,88 +1,21 @@
 #include "acir_format.hpp"
 #include "barretenberg/common/log.hpp"
 #include "barretenberg/dsl/acir_format/pedersen.hpp"
-#include "barretenberg/proof_system/circuit_builder/ultra_circuit_builder.hpp"
 
 namespace acir_format {
 
-<<<<<<< HEAD
-template <typename Builder>
-void construct_variables_and_public_inputs(Builder& builder,
-                                           WitnessVector const& witness,
-                                           acir_format const& constraint_system)
+void read_witness(Builder& builder, WitnessVector const& witness)
 {
-    // info("construct_variables_and_public_inputs");
-    // info("builder.variables.size() = ", builder.variables.size());
-    // info("builder.public_inputs.size() = ", builder.public_inputs.size());
-    // WORKTODO(ZEROINDEX): When the noir PR removing the +1 goes in, this correction goes away
-    const uint32_t CORRECTION = 1;
-    std::vector<uint32_t> corrected_public_inputs;
-    for (const auto& index : constraint_system.public_inputs) {
-        corrected_public_inputs.emplace_back(index - CORRECTION);
-=======
-/**
- * @brief Populate variables and public_inputs in builder given witness and constraint_system
- * @details This method replaces consecutive calls to add_public_vars then read_witness.
- *
- * @tparam Builder
- * @param builder
- * @param witness
- * @param constraint_system
- */
-template <typename Builder>
-void populate_variables_and_public_inputs(Builder& builder,
-                                          WitnessVector const& witness,
-                                          acir_format const& constraint_system)
-{
-    // WORKTODO: Decrement the indices in constraint_system.public_inputs by one to account for the +1 added by default
-    // to account for a const zero variable in noir. This entire block can be removed once the +1 is removed from noir.
-    const uint32_t pre_applied_noir_offset = 1;
-    std::vector<uint32_t> corrected_public_inputs;
-    for (const auto& index : constraint_system.public_inputs) {
-        corrected_public_inputs.emplace_back(index - pre_applied_noir_offset);
->>>>>>> 30b818e9
-    }
-
-    for (size_t idx = 0; idx < witness.size(); ++idx) {
-        if (std::find(corrected_public_inputs.begin(), corrected_public_inputs.end(), idx) !=
-            corrected_public_inputs.end()) {
-            builder.add_public_variable(witness[idx]);
-        } else {
-            builder.add_variable(witness[idx]);
-        }
-    }
-<<<<<<< HEAD
-    // info("builder.variables.size() = ", builder.variables.size());
-    // info("builder.public_inputs.size() = ", builder.public_inputs.size());
-    // info("builder.public_inputs.[0] = ", builder.public_inputs[0]);
-=======
->>>>>>> 30b818e9
-}
-
-template <typename Builder> void read_witness(Builder& builder, WitnessVector const& witness)
-{
-<<<<<<< HEAD
-    builder.variables[0] = 0; // WORKTODO(ZEROINDEX): what's this? is this the constant 0 hacked in?
+    builder.variables[0] = 0; // WORKTODO: what's this? is this the constant 0 hacked in?
     // WORKTODO: is the structure demonstrated in this loop the reason to populate the builder constraints twice?
     // Prob not, kinda doesn't make sense, big hack to avoid resizing...
     for (size_t i = 0; i < witness.size(); ++i) {
-        // WORKTODO(ZEROINDEX): the i+1 accounts for the fact that 0 is added as a constant in variables in the UCB
-=======
-    builder.variables[0] = 0; // WORKTODO(ZEROINDEX): This the constant 0 hacked in. Bad.
-    for (size_t i = 0; i < witness.size(); ++i) {
-        // WORKTODO(ZEROINDEX): The i+1 accounts for the fact that 0 is added as a constant in variables in the UCB
->>>>>>> 30b818e9
-        // constructor. "witness" only contains the values that came directly from acir.
         builder.variables[i + 1] = witness[i];
     }
 }
 
-// WORKTODO: this function does two things: 1) emplaces back varnum-many 0s into builder.variables (.. dumb), and
-// (2) populates builder.public_inputs with the correct indices into the variables vector (which at this stage will
-// be populated with zeros). The actual entries of the variables vector are populated in "read_witness"
-template <typename Builder> void add_public_vars(Builder& builder, acir_format const& constraint_system)
+void add_public_vars(Builder& builder, acir_format const& constraint_system)
 {
-    // WORKTODO(ZEROINDEX): i = 1 acounting for const 0 in first position?
     for (size_t i = 1; i < constraint_system.varnum; ++i) {
         // If the index is in the public inputs vector, then we add it as a public input
 
@@ -97,7 +30,6 @@
     }
 }
 
-template <typename Builder>
 void build_constraints(Builder& builder, acir_format const& constraint_system, bool has_valid_witness_assignments)
 {
     // Add arithmetic gates
@@ -174,46 +106,24 @@
     }
 
     // Add recursion constraints
-<<<<<<< HEAD
-    // WORKTODO: disable these for both UH and UGH for now for consistency
-    // if constexpr (!IsGoblinBuilder<Builder>) {
-    //     for (size_t i = 0; i < constraint_system.recursion_constraints.size(); ++i) {
-    //         auto& constraint = constraint_system.recursion_constraints[i];
-    //         create_recursion_constraints(builder, constraint, has_valid_witness_assignments);
+    for (size_t i = 0; i < constraint_system.recursion_constraints.size(); ++i) {
+        auto& constraint = constraint_system.recursion_constraints[i];
+        create_recursion_constraints(builder, constraint, has_valid_witness_assignments);
 
-    //         // make sure the verification key records the public input indices of the final recursion output
-    //         // (N.B. up to the ACIR description to make sure that the final output aggregation object wires are
-    //         public
-    //         // inputs!)
-    //         if (i == constraint_system.recursion_constraints.size() - 1) {
-    //             std::vector<uint32_t> proof_output_witness_indices(constraint.output_aggregation_object.begin(),
-    //                                                                constraint.output_aggregation_object.end());
-    //             builder.set_recursive_proof(proof_output_witness_indices);
-    //         }
-    //     }
-    // }
+        // make sure the verification key records the public input indices of the final recursion output
+        // (N.B. up to the ACIR description to make sure that the final output aggregation object wires are public
+        // inputs!)
+        if (i == constraint_system.recursion_constraints.size() - 1) {
+            std::vector<uint32_t> proof_output_witness_indices(constraint.output_aggregation_object.begin(),
+                                                               constraint.output_aggregation_object.end());
+            builder.set_recursive_proof(proof_output_witness_indices);
+        }
+    }
     // WORKTODO(NEW_CONSTRAINTS): add new constraint types here
     // WORKTODO(NEW_CONSTRAINTS): this gets called twice? understand why.
-=======
-    // WORKTODO: disable these for UGH for now since we're not yet dealing with proper recursion
-    if constexpr (!IsGoblinBuilder<Builder>) {
-        for (size_t i = 0; i < constraint_system.recursion_constraints.size(); ++i) {
-            auto& constraint = constraint_system.recursion_constraints[i];
-            create_recursion_constraints(builder, constraint, has_valid_witness_assignments);
-
-            // make sure the verification key records the public input indices of the final recursion output (N.B. up to
-            // the ACIR description to make sure that the final output aggregation object wires are public inputs!)
-            if (i == constraint_system.recursion_constraints.size() - 1) {
-                std::vector<uint32_t> proof_output_witness_indices(constraint.output_aggregation_object.begin(),
-                                                                   constraint.output_aggregation_object.end());
-                builder.set_recursive_proof(proof_output_witness_indices);
-            }
-        }
-    }
->>>>>>> 30b818e9
 }
 
-template <typename Builder> void create_circuit(Builder& builder, acir_format const& constraint_system)
+void create_circuit(Builder& builder, acir_format const& constraint_system)
 {
     if (constraint_system.public_inputs.size() > constraint_system.varnum) {
         info("create_circuit: too many public inputs!");
@@ -223,7 +133,7 @@
     build_constraints(builder, constraint_system, false);
 }
 
-template <typename Builder> Builder create_circuit(const acir_format& constraint_system, size_t size_hint)
+Builder create_circuit(const acir_format& constraint_system, size_t size_hint)
 {
     Builder builder(size_hint);
     create_circuit(builder, constraint_system);
@@ -239,71 +149,15 @@
     return builder;
 }
 
-template <typename Builder>
 void create_circuit_with_witness(Builder& builder, acir_format const& constraint_system, WitnessVector const& witness)
 {
     if (constraint_system.public_inputs.size() > constraint_system.varnum) {
         info("create_circuit_with_witness: too many public inputs!");
     }
 
-<<<<<<< HEAD
-    // add_public_vars(builder, constraint_system);
-    // read_witness(builder, witness);
-    construct_variables_and_public_inputs(builder, witness, constraint_system);
-=======
-    // Populate builder.variables and buider.public_inputs
-    populate_variables_and_public_inputs(builder, witness, constraint_system);
->>>>>>> 30b818e9
-
+    add_public_vars(builder, constraint_system);
+    read_witness(builder, witness);
     build_constraints(builder, constraint_system, true);
 }
 
-<<<<<<< HEAD
-template UltraCircuitBuilder create_circuit<UltraCircuitBuilder>(const acir_format& constraint_system,
-                                                                 size_t size_hint);
-template void create_circuit_with_witness<UltraCircuitBuilder>(UltraCircuitBuilder& builder,
-                                                               acir_format const& constraint_system,
-                                                               WitnessVector const& witness);
-template void create_circuit_with_witness<GoblinUltraCircuitBuilder>(GoblinUltraCircuitBuilder& builder,
-                                                                     acir_format const& constraint_system,
-                                                                     WitnessVector const& witness);
-=======
-/**
- * @brief Apply an offset to the indices stored in the wires
- * @details This method is needed due to the following: Noir constructs "wires" as indices into a "witness" vector. This
- * is analogous to the wires and variables vectors in bberg builders. Were it not for the addition of constant variables
- * in the constructors of a builder (e.g. zero), we would simply have noir.wires = builder.wires and noir.witness =
- * builder.variables. To account for k-many constant variables in the first entries of the variables array, we have
- * something like variables = variables.append(noir.witness). Accordingly, the indices in noir.wires have to be
- * incremented to account for the offset at which noir.wires was placed into variables.
- *
- * @tparam Builder
- * @param builder
- */
-template <typename Builder> void apply_wire_index_offset(Builder& builder)
-{
-    // For now, noir has a hard coded witness index offset = 1. Once this is removed, this pre-applied offset goes away
-    const uint32_t pre_applied_noir_offset = 1;
-    auto offset = static_cast<uint32_t>(builder.num_vars_added_in_constructor - pre_applied_noir_offset);
-    info("Applying offset = ", offset);
-
-    // Apply the offset to the indices stored the wires that were generated from acir. (Do not apply the offset to those
-    // values that were added in the builder constructor).
-    size_t start_index = builder.num_vars_added_in_constructor;
-    for (auto& wire : builder.wires) {
-        for (size_t idx = start_index; idx < wire.size(); ++idx) {
-            wire[idx] += offset;
-        }
-    }
-}
-
-template UltraCircuitBuilder create_circuit<UltraCircuitBuilder>(const acir_format& constraint_system,
-                                                                 size_t size_hint);
-template void create_circuit_with_witness<GoblinUltraCircuitBuilder>(GoblinUltraCircuitBuilder& builder,
-                                                                     acir_format const& constraint_system,
-                                                                     WitnessVector const& witness);
-template void apply_wire_index_offset<GoblinUltraCircuitBuilder>(GoblinUltraCircuitBuilder& builder);
-template void apply_wire_index_offset<UltraCircuitBuilder>(UltraCircuitBuilder& builder);
->>>>>>> 30b818e9
-
 } // namespace acir_format