--- conflicted
+++ resolved
@@ -274,18 +274,8 @@
             PairingPoints::add_default_to_public_inputs(builder);
         }
     } else {
-<<<<<<< HEAD
-        auto current_points_accumulator = PairingPoints::construct_default(builder);
-
-        HonkRecursionConstraintsOutput<Builder> honk_output = process_honk_recursion_constraints(
-            builder, constraint_system, has_valid_witness_assignments, gate_counter, current_points_accumulator);
-        current_points_accumulator = honk_output.points_accumulator;
-=======
-        process_plonk_recursion_constraints(builder, constraint_system, has_valid_witness_assignments, gate_counter);
-
         HonkRecursionConstraintsOutput<Builder> honk_output =
             process_honk_recursion_constraints(builder, constraint_system, has_valid_witness_assignments, gate_counter);
->>>>>>> 845d2851
 
 #ifndef DISABLE_AZTEC_VM
         HonkRecursionConstraintsOutput<Builder> avm_output =
