#include "acir_format.hpp"
#include "barretenberg/common/log.hpp"
#include "barretenberg/common/throw_or_abort.hpp"
#include "barretenberg/stdlib/primitives/field/field_conversion.hpp"
#include "barretenberg/stdlib_circuit_builders/mega_circuit_builder.hpp"
#include "barretenberg/stdlib_circuit_builders/ultra_circuit_builder.hpp"
#include <cstddef>

namespace acir_format {

using namespace bb;

template class DSLBigInts<UltraCircuitBuilder>;
template class DSLBigInts<MegaCircuitBuilder>;

template <typename Builder>
void build_constraints(Builder& builder,
                       AcirFormat& constraint_system,
                       bool has_valid_witness_assignments,
                       bool honk_recursion,
                       bool collect_gates_per_opcode)
{
    if (collect_gates_per_opcode) {
        constraint_system.gates_per_opcode.resize(constraint_system.num_acir_opcodes, 0);
    }
    size_t prev_gate_count = 0;

    auto compute_gate_diff = [&]() -> size_t {
        if (!collect_gates_per_opcode) {
            return 0;
        }
        size_t new_gate_count = builder.get_num_gates();
        size_t diff = new_gate_count - prev_gate_count;
        prev_gate_count = new_gate_count;
        return diff;
    };

    auto track_gate_diff = [&](std::vector<size_t>& gates_per_opcode, size_t opcode_index) -> void {
        if (collect_gates_per_opcode) {
            gates_per_opcode[opcode_index] = compute_gate_diff();
        }
    };

    // Add arithmetic gates
    for (size_t i = 0; i < constraint_system.poly_triple_constraints.size(); ++i) {
        const auto& constraint = constraint_system.poly_triple_constraints.at(i);
        builder.create_poly_gate(constraint);
        track_gate_diff(constraint_system.gates_per_opcode,
                        constraint_system.original_opcode_indices.poly_triple_constraints.at(i));
    }

    for (size_t i = 0; i < constraint_system.quad_constraints.size(); ++i) {
        const auto& constraint = constraint_system.quad_constraints.at(i);
        builder.create_big_mul_gate(constraint);
        track_gate_diff(constraint_system.gates_per_opcode,
                        constraint_system.original_opcode_indices.quad_constraints.at(i));
    }

    // Add logic constraint
    for (size_t i = 0; i < constraint_system.logic_constraints.size(); ++i) {
        const auto& constraint = constraint_system.logic_constraints.at(i);
        create_logic_gate(
            builder, constraint.a, constraint.b, constraint.result, constraint.num_bits, constraint.is_xor_gate);
        track_gate_diff(constraint_system.gates_per_opcode,
                        constraint_system.original_opcode_indices.logic_constraints.at(i));
    }

    // Add range constraint
    for (size_t i = 0; i < constraint_system.range_constraints.size(); ++i) {
        const auto& constraint = constraint_system.range_constraints.at(i);
        builder.create_range_constraint(constraint.witness, constraint.num_bits, "");
        track_gate_diff(constraint_system.gates_per_opcode,
                        constraint_system.original_opcode_indices.range_constraints.at(i));
    }

    // Add aes128 constraints
    for (size_t i = 0; i < constraint_system.aes128_constraints.size(); ++i) {
        const auto& constraint = constraint_system.aes128_constraints.at(i);
        create_aes128_constraints(builder, constraint);
        track_gate_diff(constraint_system.gates_per_opcode,
                        constraint_system.original_opcode_indices.aes128_constraints.at(i));
    }

    // Add sha256 constraints
    for (size_t i = 0; i < constraint_system.sha256_constraints.size(); ++i) {
        const auto& constraint = constraint_system.sha256_constraints.at(i);
        create_sha256_constraints(builder, constraint);
        track_gate_diff(constraint_system.gates_per_opcode,
                        constraint_system.original_opcode_indices.sha256_constraints.at(i));
    }

    for (size_t i = 0; i < constraint_system.sha256_compression.size(); ++i) {
        const auto& constraint = constraint_system.sha256_compression[i];
        create_sha256_compression_constraints(builder, constraint);
        track_gate_diff(constraint_system.gates_per_opcode,
                        constraint_system.original_opcode_indices.sha256_compression[i]);
    }

    // Add schnorr constraints
    for (size_t i = 0; i < constraint_system.schnorr_constraints.size(); ++i) {
        const auto& constraint = constraint_system.schnorr_constraints.at(i);
        create_schnorr_verify_constraints(builder, constraint);
        track_gate_diff(constraint_system.gates_per_opcode,
                        constraint_system.original_opcode_indices.schnorr_constraints.at(i));
    }

    // Add ECDSA k1 constraints
    for (size_t i = 0; i < constraint_system.ecdsa_k1_constraints.size(); ++i) {
        const auto& constraint = constraint_system.ecdsa_k1_constraints.at(i);
        create_ecdsa_k1_verify_constraints(builder, constraint, has_valid_witness_assignments);
        track_gate_diff(constraint_system.gates_per_opcode,
                        constraint_system.original_opcode_indices.ecdsa_k1_constraints.at(i));
    }

    // Add ECDSA r1 constraints
    for (size_t i = 0; i < constraint_system.ecdsa_r1_constraints.size(); ++i) {
        const auto& constraint = constraint_system.ecdsa_r1_constraints.at(i);
        create_ecdsa_r1_verify_constraints(builder, constraint, has_valid_witness_assignments);
        track_gate_diff(constraint_system.gates_per_opcode,
                        constraint_system.original_opcode_indices.ecdsa_r1_constraints.at(i));
    }

    // Add blake2s constraints
    for (size_t i = 0; i < constraint_system.blake2s_constraints.size(); ++i) {
        const auto& constraint = constraint_system.blake2s_constraints.at(i);
        create_blake2s_constraints(builder, constraint);
        track_gate_diff(constraint_system.gates_per_opcode,
                        constraint_system.original_opcode_indices.blake2s_constraints.at(i));
    }

    // Add blake3 constraints
    for (size_t i = 0; i < constraint_system.blake3_constraints.size(); ++i) {
        const auto& constraint = constraint_system.blake3_constraints.at(i);
        create_blake3_constraints(builder, constraint);
        track_gate_diff(constraint_system.gates_per_opcode,
                        constraint_system.original_opcode_indices.blake3_constraints.at(i));
    }

    // Add keccak constraints
    for (size_t i = 0; i < constraint_system.keccak_constraints.size(); ++i) {
        const auto& constraint = constraint_system.keccak_constraints.at(i);
        create_keccak_constraints(builder, constraint);
        track_gate_diff(constraint_system.gates_per_opcode,
                        constraint_system.original_opcode_indices.keccak_constraints.at(i));
    }

    for (size_t i = 0; i < constraint_system.keccak_permutations.size(); ++i) {
        const auto& constraint = constraint_system.keccak_permutations[i];
        create_keccak_permutations(builder, constraint);
        track_gate_diff(constraint_system.gates_per_opcode,
                        constraint_system.original_opcode_indices.keccak_permutations[i]);
    }

    // Add pedersen constraints
    for (size_t i = 0; i < constraint_system.pedersen_constraints.size(); ++i) {
        const auto& constraint = constraint_system.pedersen_constraints.at(i);
        create_pedersen_constraint(builder, constraint);
        track_gate_diff(constraint_system.gates_per_opcode,
                        constraint_system.original_opcode_indices.pedersen_constraints.at(i));
    }

    for (size_t i = 0; i < constraint_system.pedersen_hash_constraints.size(); ++i) {
        const auto& constraint = constraint_system.pedersen_hash_constraints.at(i);
        create_pedersen_hash_constraint(builder, constraint);
        track_gate_diff(constraint_system.gates_per_opcode,
                        constraint_system.original_opcode_indices.pedersen_hash_constraints.at(i));
    }

    for (size_t i = 0; i < constraint_system.poseidon2_constraints.size(); ++i) {
        const auto& constraint = constraint_system.poseidon2_constraints.at(i);
        create_poseidon2_permutations(builder, constraint);
        track_gate_diff(constraint_system.gates_per_opcode,
                        constraint_system.original_opcode_indices.poseidon2_constraints.at(i));
    }

    // Add multi scalar mul constraints
    for (size_t i = 0; i < constraint_system.multi_scalar_mul_constraints.size(); ++i) {
        const auto& constraint = constraint_system.multi_scalar_mul_constraints.at(i);
        create_multi_scalar_mul_constraint(builder, constraint);
        track_gate_diff(constraint_system.gates_per_opcode,
                        constraint_system.original_opcode_indices.multi_scalar_mul_constraints.at(i));
    }

    // Add ec add constraints
    for (size_t i = 0; i < constraint_system.ec_add_constraints.size(); ++i) {
        const auto& constraint = constraint_system.ec_add_constraints.at(i);
        create_ec_add_constraint(builder, constraint, has_valid_witness_assignments);
        track_gate_diff(constraint_system.gates_per_opcode,
                        constraint_system.original_opcode_indices.ec_add_constraints.at(i));
    }

    // Add block constraints
    for (size_t i = 0; i < constraint_system.block_constraints.size(); ++i) {
        const auto& constraint = constraint_system.block_constraints.at(i);
        create_block_constraints(builder, constraint, has_valid_witness_assignments);
        if (collect_gates_per_opcode) {
            size_t avg_gates_per_opcode =
                compute_gate_diff() / constraint_system.original_opcode_indices.block_constraints.at(i).size();
            for (size_t opcode_index : constraint_system.original_opcode_indices.block_constraints.at(i)) {
                constraint_system.gates_per_opcode[opcode_index] = avg_gates_per_opcode;
            }
        }
    }

    // Add big_int constraints
    DSLBigInts<Builder> dsl_bigints;
    dsl_bigints.set_builder(&builder);
    for (size_t i = 0; i < constraint_system.bigint_from_le_bytes_constraints.size(); ++i) {
        const auto& constraint = constraint_system.bigint_from_le_bytes_constraints.at(i);
        create_bigint_from_le_bytes_constraint(builder, constraint, dsl_bigints);
        track_gate_diff(constraint_system.gates_per_opcode,
                        constraint_system.original_opcode_indices.bigint_from_le_bytes_constraints.at(i));
    }

    for (size_t i = 0; i < constraint_system.bigint_operations.size(); ++i) {
        const auto& constraint = constraint_system.bigint_operations[i];
        create_bigint_operations_constraint<Builder>(constraint, dsl_bigints, has_valid_witness_assignments);
        track_gate_diff(constraint_system.gates_per_opcode,
                        constraint_system.original_opcode_indices.bigint_operations[i]);
    }

    for (size_t i = 0; i < constraint_system.bigint_to_le_bytes_constraints.size(); ++i) {
        const auto& constraint = constraint_system.bigint_to_le_bytes_constraints.at(i);
        create_bigint_to_le_bytes_constraint(builder, constraint, dsl_bigints);
        track_gate_diff(constraint_system.gates_per_opcode,
                        constraint_system.original_opcode_indices.bigint_to_le_bytes_constraints.at(i));
    }

    // RecursionConstraint
    // TODO(https://github.com/AztecProtocol/barretenberg/issues/817): disable these for MegaHonk for now since we're
    // not yet dealing with proper recursion
    if constexpr (IsMegaBuilder<Builder>) {
        if (!constraint_system.recursion_constraints.empty()) {
            info("WARNING: this circuit contains recursion_constraints!");
        }
    } else {
        // These are set and modified whenever we encounter a recursion opcode
        //
        // These should not be set by the caller
        // TODO(maxim): Check if this is always the case. ie I won't receive a proof that will set the first
        // TODO(maxim): input_aggregation_object to be non-zero.
        // TODO(maxim): if not, we can add input_aggregation_object to the proof too for all recursive proofs
        // TODO(maxim): This might be the case for proof trees where the proofs are created on different machines
        std::array<uint32_t, RecursionConstraint::AGGREGATION_OBJECT_SIZE> current_input_aggregation_object = {
            0, 0, 0, 0, 0, 0, 0, 0, 0, 0, 0, 0, 0, 0, 0, 0
        };
        std::array<uint32_t, RecursionConstraint::AGGREGATION_OBJECT_SIZE> current_output_aggregation_object = {
            0, 0, 0, 0, 0, 0, 0, 0, 0, 0, 0, 0, 0, 0, 0, 0
        };

        // Get the size of proof with no public inputs prepended to it
        // This is used while processing recursion constraints to determine whether
        // the proof we are verifying contains a recursive proof itself
        auto proof_size_no_pub_inputs = recursion_proof_size_without_public_inputs();

        // Add recursion constraints
        for (size_t constraint_idx = 0; constraint_idx < constraint_system.recursion_constraints.size();
             ++constraint_idx) {
            auto constraint = constraint_system.recursion_constraints[constraint_idx];
            // A proof passed into the constraint should be stripped of its public inputs, except in the case where a
            // proof contains an aggregation object itself. We refer to this as the `nested_aggregation_object`. The
            // verifier circuit requires that the indices to a nested proof aggregation state are a circuit constant.
            // The user tells us they how they want these constants set by keeping the nested aggregation object
            // attached to the proof as public inputs. As this is the only object that can prepended to the proof if the
            // proof is above the expected size (with public inputs stripped)
            std::array<uint32_t, RecursionConstraint::AGGREGATION_OBJECT_SIZE> nested_aggregation_object = {};
            // If the proof has public inputs attached to it, we should handle setting the nested aggregation object
            if (constraint.proof.size() > proof_size_no_pub_inputs) {
                // The public inputs attached to a proof should match the aggregation object in size
                if (constraint.proof.size() - proof_size_no_pub_inputs !=
                    RecursionConstraint::AGGREGATION_OBJECT_SIZE) {
                    auto error_string = format(
                        "Public inputs are always stripped from proofs unless we have a recursive proof.\n"
                        "Thus, public inputs attached to a proof must match the recursive aggregation object in size "
                        "which is ",
                        RecursionConstraint::AGGREGATION_OBJECT_SIZE);
                    throw_or_abort(error_string);
                }
                for (size_t i = 0; i < RecursionConstraint::AGGREGATION_OBJECT_SIZE; ++i) {
                    // Set the nested aggregation object indices to the current size of the public inputs
                    // This way we know that the nested aggregation object indices will always be the last
                    // indices of the public inputs
                    nested_aggregation_object[i] = static_cast<uint32_t>(constraint.public_inputs.size());
                    // Attach the nested aggregation object to the end of the public inputs to fill in
                    // the slot where the nested aggregation object index will point into
                    constraint.public_inputs.emplace_back(constraint.proof[i]);
                }
                // Remove the aggregation object so that they can be handled as normal public inputs
                // in they way taht the recursion constraint expects
                constraint.proof.erase(constraint.proof.begin(),
                                       constraint.proof.begin() +
                                           static_cast<std::ptrdiff_t>(RecursionConstraint::AGGREGATION_OBJECT_SIZE));
            }

            current_output_aggregation_object = create_recursion_constraints(builder,
                                                                             constraint,
                                                                             current_input_aggregation_object,
                                                                             nested_aggregation_object,
                                                                             has_valid_witness_assignments);
            current_input_aggregation_object = current_output_aggregation_object;
            track_gate_diff(constraint_system.gates_per_opcode,
                            constraint_system.original_opcode_indices.recursion_constraints[constraint_idx]);
        }

        // Now that the circuit has been completely built, we add the output aggregation as public
        // inputs.
        if (!constraint_system.recursion_constraints.empty()) {

            // First add the output aggregation object as public inputs
            // Set the indices as public inputs because they are no longer being
            // created in ACIR
            for (const auto& idx : current_output_aggregation_object) {
                builder.set_public_input(idx);
            }

            // Make sure the verification key records the public input indices of the
            // final recursion output.
            std::vector<uint32_t> proof_output_witness_indices(current_output_aggregation_object.begin(),
                                                               current_output_aggregation_object.end());
            builder.set_recursive_proof(proof_output_witness_indices);
        }
    }

    // HonkRecursionConstraint
    // TODO(https://github.com/AztecProtocol/barretenberg/issues/817): disable these for MegaHonk for now since we're
    // not yet dealing with proper recursion
    if constexpr (IsMegaBuilder<Builder>) {
        if (!constraint_system.honk_recursion_constraints.empty()) {
            info("WARNING: this circuit contains honk_recursion_constraints!");
        }
    } else {
        // These are set and modified whenever we encounter a recursion opcode
        //
        // These should not be set by the caller
        // TODO(https://github.com/AztecProtocol/barretenberg/issues/996): this usage of all zeros is a hack and could
        // use types or enums to properly fix.
        std::array<uint32_t, HonkRecursionConstraint::AGGREGATION_OBJECT_SIZE> current_aggregation_object = {
            0, 0, 0, 0, 0, 0, 0, 0, 0, 0, 0, 0, 0, 0, 0, 0
        };

        // Add recursion constraints

        for (size_t i = 0; i < constraint_system.honk_recursion_constraints.size(); ++i) {
            auto& constraint = constraint_system.honk_recursion_constraints.at(i);
            // A proof passed into the constraint should be stripped of its inner public inputs, but not the
            // nested aggregation object itself. The verifier circuit requires that the indices to a nested
            // proof aggregation state are a circuit constant. The user tells us they how they want these
            // constants set by keeping the nested aggregation object attached to the proof as public inputs.
            std::array<uint32_t, HonkRecursionConstraint::AGGREGATION_OBJECT_SIZE> nested_aggregation_object = {};
<<<<<<< HEAD
            // TODO(https://github.com/AztecProtocol/barretenberg/issues/1044): Reinstate aggregation
=======
>>>>>>> e9e23183
            for (size_t i = 0; i < HonkRecursionConstraint::AGGREGATION_OBJECT_SIZE; ++i) {
                // Set the nested aggregation object indices to witness indices from the proof
                nested_aggregation_object[i] =
                    static_cast<uint32_t>(constraint.proof[HonkRecursionConstraint::inner_public_input_offset + i]);
                // Adding the nested aggregation object to the constraint's public inputs
                constraint.public_inputs.emplace_back(nested_aggregation_object[i]);
            }
            // Remove the aggregation object so that they can be handled as normal public inputs
            // in they way that the recursion constraint expects
            constraint.proof.erase(constraint.proof.begin() + HonkRecursionConstraint::inner_public_input_offset,
                                   constraint.proof.begin() +
                                       static_cast<std::ptrdiff_t>(HonkRecursionConstraint::inner_public_input_offset +
                                                                   HonkRecursionConstraint::AGGREGATION_OBJECT_SIZE));
            current_aggregation_object = create_honk_recursion_constraints(builder,
                                                                           constraint,
                                                                           current_aggregation_object,
                                                                           nested_aggregation_object,
                                                                           has_valid_witness_assignments);
            track_gate_diff(constraint_system.gates_per_opcode,
                            constraint_system.original_opcode_indices.honk_recursion_constraints.at(i));
        }

        // Now that the circuit has been completely built, we add the output aggregation as public
        // inputs.
        if (!constraint_system.honk_recursion_constraints.empty()) {

            // First add the output aggregation object as public inputs
            // Set the indices as public inputs because they are no longer being
            // created in ACIR
<<<<<<< HEAD
            // TODO(https://github.com/AztecProtocol/barretenberg/issues/1044): Reinstate aggregation
=======
>>>>>>> e9e23183
            for (const auto& idx : current_aggregation_object) {
                builder.set_public_input(idx);
            }

            // Make sure the verification key records the public input indices of the
            // final recursion output.
            std::vector<uint32_t> proof_output_witness_indices(current_aggregation_object.begin(),
                                                               current_aggregation_object.end());
            builder.set_recursive_proof(proof_output_witness_indices);
        } else if (honk_recursion &&
                   builder.is_recursive_circuit) { // Set a default aggregation object if we don't have one.
            // TODO(https://github.com/AztecProtocol/barretenberg/issues/911): These are pairing points extracted
            // from a valid proof. This is a workaround because we can't represent the point at infinity in biggroup
            // yet.
            fq x0("0x031e97a575e9d05a107acb64952ecab75c020998797da7842ab5d6d1986846cf");
            fq y0("0x178cbf4206471d722669117f9758a4c410db10a01750aebb5666547acf8bd5a4");

            fq x1("0x0f94656a2ca489889939f81e9c74027fd51009034b3357f0e91b8a11e7842c38");
            fq y1("0x1b52c2020d7464a0c80c0da527a08193fe27776f50224bd6fb128b46c1ddb67f");
            std::vector<fq> aggregation_object_fq_values = { x0, y0, x1, y1 };
            size_t agg_obj_indices_idx = 0;
            for (fq val : aggregation_object_fq_values) {
                const uint256_t x = val;
                std::array<fr, fq_ct::NUM_LIMBS> val_limbs = {
                    x.slice(0, fq_ct::NUM_LIMB_BITS),
                    x.slice(fq_ct::NUM_LIMB_BITS, fq_ct::NUM_LIMB_BITS * 2),
                    x.slice(fq_ct::NUM_LIMB_BITS * 2, fq_ct::NUM_LIMB_BITS * 3),
                    x.slice(fq_ct::NUM_LIMB_BITS * 3, stdlib::field_conversion::TOTAL_BITS)
                };
                for (size_t i = 0; i < fq_ct::NUM_LIMBS; ++i) {
                    uint32_t idx = builder.add_variable(val_limbs[i]);
                    builder.set_public_input(idx);
                    current_aggregation_object[agg_obj_indices_idx] = idx;
                    agg_obj_indices_idx++;
                }
            }
            // Make sure the verification key records the public input indices of the
            // final recursion output.
            std::vector<uint32_t> proof_output_witness_indices(current_aggregation_object.begin(),
                                                               current_aggregation_object.end());
            builder.set_recursive_proof(proof_output_witness_indices);
        }
    }
}

/**
 * @brief Specialization for creating Ultra circuit from acir constraints and optionally a witness
 *
 * @tparam Builder
 * @param constraint_system
 * @param size_hint
 * @param witness
 * @return Builder
 */
template <>
UltraCircuitBuilder create_circuit(AcirFormat& constraint_system,
                                   size_t size_hint,
                                   WitnessVector const& witness,
                                   bool honk_recursion,
                                   [[maybe_unused]] std::shared_ptr<ECCOpQueue>,
                                   bool collect_gates_per_opcode)
{
    Builder builder{
        size_hint, witness, constraint_system.public_inputs, constraint_system.varnum, constraint_system.recursive
    };

    bool has_valid_witness_assignments = !witness.empty();
    build_constraints(
        builder, constraint_system, has_valid_witness_assignments, honk_recursion, collect_gates_per_opcode);

    return builder;
};

/**
 * @brief Specialization for creating Mega circuit from acir constraints and optionally a witness
 *
 * @tparam Builder
 * @param constraint_system
 * @param size_hint
 * @param witness
 * @return Builder
 */
template <>
MegaCircuitBuilder create_circuit(AcirFormat& constraint_system,
                                  [[maybe_unused]] size_t size_hint,
                                  WitnessVector const& witness,
                                  bool honk_recursion,
                                  std::shared_ptr<ECCOpQueue> op_queue,
                                  bool collect_gates_per_opcode)
{
    // Construct a builder using the witness and public input data from acir and with the goblin-owned op_queue
    auto builder = MegaCircuitBuilder{ op_queue, witness, constraint_system.public_inputs, constraint_system.varnum };

    // Populate constraints in the builder via the data in constraint_system
    bool has_valid_witness_assignments = !witness.empty();
    acir_format::build_constraints(
        builder, constraint_system, has_valid_witness_assignments, honk_recursion, collect_gates_per_opcode);

    return builder;
};

template void build_constraints<MegaCircuitBuilder>(MegaCircuitBuilder&, AcirFormat&, bool, bool, bool);

} // namespace acir_format<|MERGE_RESOLUTION|>--- conflicted
+++ resolved
@@ -347,10 +347,6 @@
             // proof aggregation state are a circuit constant. The user tells us they how they want these
             // constants set by keeping the nested aggregation object attached to the proof as public inputs.
             std::array<uint32_t, HonkRecursionConstraint::AGGREGATION_OBJECT_SIZE> nested_aggregation_object = {};
-<<<<<<< HEAD
-            // TODO(https://github.com/AztecProtocol/barretenberg/issues/1044): Reinstate aggregation
-=======
->>>>>>> e9e23183
             for (size_t i = 0; i < HonkRecursionConstraint::AGGREGATION_OBJECT_SIZE; ++i) {
                 // Set the nested aggregation object indices to witness indices from the proof
                 nested_aggregation_object[i] =
@@ -380,13 +376,10 @@
             // First add the output aggregation object as public inputs
             // Set the indices as public inputs because they are no longer being
             // created in ACIR
-<<<<<<< HEAD
             // TODO(https://github.com/AztecProtocol/barretenberg/issues/1044): Reinstate aggregation
-=======
->>>>>>> e9e23183
-            for (const auto& idx : current_aggregation_object) {
-                builder.set_public_input(idx);
-            }
+            // for (const auto& idx : current_aggregation_object) {
+            //     builder.set_public_input(idx);
+            // }
 
             // Make sure the verification key records the public input indices of the
             // final recursion output.
