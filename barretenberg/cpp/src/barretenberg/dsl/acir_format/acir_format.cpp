#include "acir_format.hpp"
#include "barretenberg/common/log.hpp"
#include "barretenberg/common/throw_or_abort.hpp"
#include "barretenberg/dsl/acir_format/ivc_recursion_constraint.hpp"
#include "barretenberg/stdlib/plonk_recursion/aggregation_state/aggregation_state.hpp"
#include "barretenberg/stdlib/primitives/curves/grumpkin.hpp"
#include "barretenberg/stdlib/primitives/field/field_conversion.hpp"
#include "barretenberg/stdlib_circuit_builders/mega_circuit_builder.hpp"
#include "barretenberg/stdlib_circuit_builders/ultra_circuit_builder.hpp"
#include "proof_surgeon.hpp"
#include <cstddef>
#include <cstdint>

namespace acir_format {

using namespace bb;

template class DSLBigInts<UltraCircuitBuilder>;
template class DSLBigInts<MegaCircuitBuilder>;

template <typename Builder>
void build_constraints(Builder& builder,
                       AcirFormat& constraint_system,
                       bool has_valid_witness_assignments,
                       bool honk_recursion,
                       bool collect_gates_per_opcode)
{
    if (collect_gates_per_opcode) {
        constraint_system.gates_per_opcode.resize(constraint_system.num_acir_opcodes, 0);
    }

    GateCounter gate_counter{ &builder, collect_gates_per_opcode };

    // Add arithmetic gates
    for (size_t i = 0; i < constraint_system.poly_triple_constraints.size(); ++i) {
        const auto& constraint = constraint_system.poly_triple_constraints.at(i);
        builder.create_poly_gate(constraint);
        gate_counter.track_diff(constraint_system.gates_per_opcode,
                                constraint_system.original_opcode_indices.poly_triple_constraints.at(i));
    }

    for (size_t i = 0; i < constraint_system.quad_constraints.size(); ++i) {
        const auto& constraint = constraint_system.quad_constraints.at(i);
        builder.create_big_mul_gate(constraint);
        gate_counter.track_diff(constraint_system.gates_per_opcode,
                                constraint_system.original_opcode_indices.quad_constraints.at(i));
    }
    // Oversize gates are a vector of mul_quad gates.
    for (size_t i = 0; i < constraint_system.big_quad_constraints.size(); ++i) {
        auto& big_constraint = constraint_system.big_quad_constraints.at(i);
        fr next_w4_wire_value = fr(0);
        // Define the 4th wire of these mul_quad gates, which is implicitly used by the previous gate.
        for (size_t j = 0; j < big_constraint.size() - 1; ++j) {
            if (j == 0) {
                next_w4_wire_value = builder.get_variable(big_constraint[0].d);
            } else {
                uint32_t next_w4_wire = builder.add_variable(next_w4_wire_value);
                big_constraint[j].d = next_w4_wire;
                big_constraint[j].d_scaling = fr(-1);
            }
            builder.create_big_mul_add_gate(big_constraint[j], true);
            next_w4_wire_value = builder.get_variable(big_constraint[j].a) * builder.get_variable(big_constraint[j].b) *
                                     big_constraint[j].mul_scaling +
                                 builder.get_variable(big_constraint[j].a) * big_constraint[j].a_scaling +
                                 builder.get_variable(big_constraint[j].b) * big_constraint[j].b_scaling +
                                 builder.get_variable(big_constraint[j].c) * big_constraint[j].c_scaling +
                                 next_w4_wire_value * big_constraint[j].d_scaling + big_constraint[j].const_scaling;
            next_w4_wire_value = -next_w4_wire_value;
        }
        uint32_t next_w4_wire = builder.add_variable(next_w4_wire_value);
        big_constraint.back().d = next_w4_wire;
        big_constraint.back().d_scaling = fr(-1);
        builder.create_big_mul_add_gate(big_constraint.back(), false);
    }

    // Add logic constraint
    for (size_t i = 0; i < constraint_system.logic_constraints.size(); ++i) {
        const auto& constraint = constraint_system.logic_constraints.at(i);
        create_logic_gate(
            builder, constraint.a, constraint.b, constraint.result, constraint.num_bits, constraint.is_xor_gate);
        gate_counter.track_diff(constraint_system.gates_per_opcode,
                                constraint_system.original_opcode_indices.logic_constraints.at(i));
    }

    // Add range constraint
    for (size_t i = 0; i < constraint_system.range_constraints.size(); ++i) {
        const auto& constraint = constraint_system.range_constraints.at(i);
        uint32_t range = constraint.num_bits;
        if (constraint_system.minimal_range.contains(constraint.witness)) {
            range = constraint_system.minimal_range[constraint.witness];
        }
        builder.create_range_constraint(constraint.witness, range, "");
        gate_counter.track_diff(constraint_system.gates_per_opcode,
                                constraint_system.original_opcode_indices.range_constraints.at(i));
    }

    // Add aes128 constraints
    for (size_t i = 0; i < constraint_system.aes128_constraints.size(); ++i) {
        const auto& constraint = constraint_system.aes128_constraints.at(i);
        create_aes128_constraints(builder, constraint);
        gate_counter.track_diff(constraint_system.gates_per_opcode,
                                constraint_system.original_opcode_indices.aes128_constraints.at(i));
    }

    // Add sha256 constraints
    for (size_t i = 0; i < constraint_system.sha256_compression.size(); ++i) {
        const auto& constraint = constraint_system.sha256_compression[i];
        create_sha256_compression_constraints(builder, constraint);
        gate_counter.track_diff(constraint_system.gates_per_opcode,
                                constraint_system.original_opcode_indices.sha256_compression[i]);
    }

    // Add ECDSA k1 constraints
    for (size_t i = 0; i < constraint_system.ecdsa_k1_constraints.size(); ++i) {
        const auto& constraint = constraint_system.ecdsa_k1_constraints.at(i);
        create_ecdsa_k1_verify_constraints(builder, constraint, has_valid_witness_assignments);
        gate_counter.track_diff(constraint_system.gates_per_opcode,
                                constraint_system.original_opcode_indices.ecdsa_k1_constraints.at(i));
    }

    // Add ECDSA r1 constraints
    for (size_t i = 0; i < constraint_system.ecdsa_r1_constraints.size(); ++i) {
        const auto& constraint = constraint_system.ecdsa_r1_constraints.at(i);
        create_ecdsa_r1_verify_constraints(builder, constraint, has_valid_witness_assignments);
        gate_counter.track_diff(constraint_system.gates_per_opcode,
                                constraint_system.original_opcode_indices.ecdsa_r1_constraints.at(i));
    }

    // Add blake2s constraints
    for (size_t i = 0; i < constraint_system.blake2s_constraints.size(); ++i) {
        const auto& constraint = constraint_system.blake2s_constraints.at(i);
        create_blake2s_constraints(builder, constraint);
        gate_counter.track_diff(constraint_system.gates_per_opcode,
                                constraint_system.original_opcode_indices.blake2s_constraints.at(i));
    }

    // Add blake3 constraints
    for (size_t i = 0; i < constraint_system.blake3_constraints.size(); ++i) {
        const auto& constraint = constraint_system.blake3_constraints.at(i);
        create_blake3_constraints(builder, constraint);
        gate_counter.track_diff(constraint_system.gates_per_opcode,
                                constraint_system.original_opcode_indices.blake3_constraints.at(i));
    }

    // Add keccak permutations
    for (size_t i = 0; i < constraint_system.keccak_permutations.size(); ++i) {
        const auto& constraint = constraint_system.keccak_permutations[i];
        create_keccak_permutations(builder, constraint);
        gate_counter.track_diff(constraint_system.gates_per_opcode,
                                constraint_system.original_opcode_indices.keccak_permutations[i]);
    }

    for (size_t i = 0; i < constraint_system.poseidon2_constraints.size(); ++i) {
        const auto& constraint = constraint_system.poseidon2_constraints.at(i);
        create_poseidon2_permutations(builder, constraint);
        gate_counter.track_diff(constraint_system.gates_per_opcode,
                                constraint_system.original_opcode_indices.poseidon2_constraints.at(i));
    }

    // Add multi scalar mul constraints
    for (size_t i = 0; i < constraint_system.multi_scalar_mul_constraints.size(); ++i) {
        const auto& constraint = constraint_system.multi_scalar_mul_constraints.at(i);
        create_multi_scalar_mul_constraint(builder, constraint, has_valid_witness_assignments);
        gate_counter.track_diff(constraint_system.gates_per_opcode,
                                constraint_system.original_opcode_indices.multi_scalar_mul_constraints.at(i));
    }

    // Add ec add constraints
    for (size_t i = 0; i < constraint_system.ec_add_constraints.size(); ++i) {
        const auto& constraint = constraint_system.ec_add_constraints.at(i);
        create_ec_add_constraint(builder, constraint, has_valid_witness_assignments);
        gate_counter.track_diff(constraint_system.gates_per_opcode,
                                constraint_system.original_opcode_indices.ec_add_constraints.at(i));
    }

    // Add block constraints
    for (size_t i = 0; i < constraint_system.block_constraints.size(); ++i) {
        const auto& constraint = constraint_system.block_constraints.at(i);
        create_block_constraints(builder, constraint, has_valid_witness_assignments);
        if (collect_gates_per_opcode) {
            size_t avg_gates_per_opcode =
                gate_counter.compute_diff() / constraint_system.original_opcode_indices.block_constraints.at(i).size();
            for (size_t opcode_index : constraint_system.original_opcode_indices.block_constraints.at(i)) {
                constraint_system.gates_per_opcode[opcode_index] = avg_gates_per_opcode;
            }
        }
    }

    // Add big_int constraints
    DSLBigInts<Builder> dsl_bigints;
    dsl_bigints.set_builder(&builder);
    for (size_t i = 0; i < constraint_system.bigint_from_le_bytes_constraints.size(); ++i) {
        const auto& constraint = constraint_system.bigint_from_le_bytes_constraints.at(i);
        create_bigint_from_le_bytes_constraint(builder, constraint, dsl_bigints);
        gate_counter.track_diff(constraint_system.gates_per_opcode,
                                constraint_system.original_opcode_indices.bigint_from_le_bytes_constraints.at(i));
    }

    for (size_t i = 0; i < constraint_system.bigint_operations.size(); ++i) {
        const auto& constraint = constraint_system.bigint_operations[i];
        create_bigint_operations_constraint<Builder>(constraint, dsl_bigints, has_valid_witness_assignments);
        gate_counter.track_diff(constraint_system.gates_per_opcode,
                                constraint_system.original_opcode_indices.bigint_operations[i]);
    }

    for (size_t i = 0; i < constraint_system.bigint_to_le_bytes_constraints.size(); ++i) {
        const auto& constraint = constraint_system.bigint_to_le_bytes_constraints.at(i);
        create_bigint_to_le_bytes_constraint(builder, constraint, dsl_bigints);
        gate_counter.track_diff(constraint_system.gates_per_opcode,
                                constraint_system.original_opcode_indices.bigint_to_le_bytes_constraints.at(i));
    }

    // assert equals
    for (size_t i = 0; i < constraint_system.assert_equalities.size(); ++i) {
        const auto& constraint = constraint_system.assert_equalities.at(i);
        builder.assert_equal(constraint.a, constraint.b);
        gate_counter.track_diff(constraint_system.gates_per_opcode,
                                constraint_system.original_opcode_indices.assert_equalities.at(i));
    }

    // RecursionConstraints
    // TODO(https://github.com/AztecProtocol/barretenberg/issues/817): disable these for MegaHonk for now since we're
    // not yet dealing with proper recursion
    if constexpr (IsMegaBuilder<Builder>) {
        if (!constraint_system.recursion_constraints.empty()) {
            info("WARNING: this circuit contains unhandled recursion_constraints!");
        }
        if (!constraint_system.honk_recursion_constraints.empty()) {
            info("WARNING: this circuit contains unhandled honk_recursion_constraints!");
        }
        if (!constraint_system.avm_recursion_constraints.empty()) {
            info("WARNING: this circuit contains unhandled avm_recursion_constraints!");
        }
    } else {
        process_plonk_recursion_constraints(builder, constraint_system, has_valid_witness_assignments, gate_counter);
        PairingPointAccumulatorIndices current_aggregation_object =
            stdlib::recursion::init_default_agg_obj_indices<Builder>(builder);
        current_aggregation_object = process_honk_recursion_constraints(
            builder, constraint_system, has_valid_witness_assignments, gate_counter, current_aggregation_object);

#ifndef DISABLE_AZTEC_VM
        current_aggregation_object = process_avm_recursion_constraints(
            builder, constraint_system, has_valid_witness_assignments, gate_counter, current_aggregation_object);
#endif
        // If the circuit has either honk or avm recursion constraints, add the aggregation object. Otherwise, add a
        // default one if the circuit is recursive and honk_recursion is true.
        if (!constraint_system.honk_recursion_constraints.empty() ||
            !constraint_system.avm_recursion_constraints.empty()) {
            ASSERT(honk_recursion);
            builder.add_pairing_point_accumulator(current_aggregation_object);
        } else if (honk_recursion && builder.is_recursive_circuit) {
            // Make sure the verification key records the public input indices of the
            // final recursion output.
            builder.add_pairing_point_accumulator(current_aggregation_object);
        }
    }
}

void process_plonk_recursion_constraints(Builder& builder,
                                         AcirFormat& constraint_system,
                                         bool has_valid_witness_assignments,
                                         GateCounter<Builder>& gate_counter)
{

    // These are set and modified whenever we encounter a recursion opcode
    //
    // These should not be set by the caller
    // TODO(maxim): Check if this is always the case. ie I won't receive a proof that will set the first
    // TODO(maxim): input_aggregation_object to be non-zero.
    // TODO(maxim): if not, we can add input_aggregation_object to the proof too for all recursive proofs
    // TODO(maxim): This might be the case for proof trees where the proofs are created on different machines
    PairingPointAccumulatorIndices current_input_aggregation_object = {
        0, 0, 0, 0, 0, 0, 0, 0, 0, 0, 0, 0, 0, 0, 0, 0
    };
    PairingPointAccumulatorIndices current_output_aggregation_object = {
        0, 0, 0, 0, 0, 0, 0, 0, 0, 0, 0, 0, 0, 0, 0, 0
    };

    // Get the size of proof with no public inputs prepended to it
    // This is used while processing recursion constraints to determine whether
    // the proof we are verifying contains a recursive proof itself
    auto proof_size_no_pub_inputs = recursion_proof_size_without_public_inputs();

    // Add recursion constraints
    for (size_t constraint_idx = 0; constraint_idx < constraint_system.recursion_constraints.size(); ++constraint_idx) {
        auto constraint = constraint_system.recursion_constraints[constraint_idx];

        // A proof passed into the constraint should be stripped of its public inputs, except in
        // the case where a proof contains an aggregation object itself. We refer to this as the
        // `nested_aggregation_object`. The verifier circuit requires that the indices to a
        // nested proof aggregation state are a circuit constant. The user tells us they how
        // they want these constants set by keeping the nested aggregation object attached to
        // the proof as public inputs. As this is the only object that can prepended to the
        // proof if the proof is above the expected size (with public inputs stripped)
        PairingPointAccumulatorPubInputIndices nested_aggregation_object = {};
        // If the proof has public inputs attached to it, we should handle setting the nested
        // aggregation object
        if (constraint.proof.size() > proof_size_no_pub_inputs) {
            // The public inputs attached to a proof should match the aggregation object in size
            if (constraint.proof.size() - proof_size_no_pub_inputs != bb::PAIRING_POINT_ACCUMULATOR_SIZE) {
                auto error_string = format("Public inputs are always stripped from proofs "
                                           "unless we have a recursive proof.\n"
                                           "Thus, public inputs attached to a proof must match "
                                           "the recursive aggregation object in size "
                                           "which is ",
                                           bb::PAIRING_POINT_ACCUMULATOR_SIZE);
                throw_or_abort(error_string);
            }
            for (size_t i = 0; i < bb::PAIRING_POINT_ACCUMULATOR_SIZE; ++i) {
                // Set the nested aggregation object indices to the current size of the public
                // inputs This way we know that the nested aggregation object indices will
                // always be the last indices of the public inputs
                nested_aggregation_object[i] = static_cast<uint32_t>(constraint.public_inputs.size());
                // Attach the nested aggregation object to the end of the public inputs to fill
                // in the slot where the nested aggregation object index will point into
                constraint.public_inputs.emplace_back(constraint.proof[i]);
            }
            // Remove the aggregation object so that they can be handled as normal public inputs
            // in the way that the recursion constraint expects
            constraint.proof.erase(constraint.proof.begin(),
                                   constraint.proof.begin() +
                                       static_cast<std::ptrdiff_t>(bb::PAIRING_POINT_ACCUMULATOR_SIZE));
        }

        current_output_aggregation_object = create_recursion_constraints(builder,
                                                                         constraint,
                                                                         current_input_aggregation_object,
                                                                         nested_aggregation_object,
                                                                         has_valid_witness_assignments);
        current_input_aggregation_object = current_output_aggregation_object;
        gate_counter.track_diff(constraint_system.gates_per_opcode,
                                constraint_system.original_opcode_indices.recursion_constraints[constraint_idx]);
    }

    // Now that the circuit has been completely built, we add the output aggregation as public
    // inputs.
    if (!constraint_system.recursion_constraints.empty()) {

        // Make sure the verification key records the public input indices of the
        // final recursion output.
        builder.add_pairing_point_accumulator(current_output_aggregation_object);
    }
}

PairingPointAccumulatorIndices process_honk_recursion_constraints(
    Builder& builder,
    AcirFormat& constraint_system,
    bool has_valid_witness_assignments,
    GateCounter<Builder>& gate_counter,
    PairingPointAccumulatorIndices current_aggregation_object)
{
    // Add recursion constraints
    size_t idx = 0;
    std::vector<OpeningClaim<stdlib::grumpkin<Builder>>> nested_ipa_claims;
    std::vector<StdlibProof<Builder>> nested_ipa_proofs;
    for (auto& constraint : constraint_system.honk_recursion_constraints) {
        if (constraint.proof_type == HONK) {
<<<<<<< HEAD
            auto [next_aggregation_object, ipa_claim_indices] =
=======
            auto [next_aggregation_object, _ipa_claim, _ipa_proof] =
>>>>>>> a204d1b6
                create_honk_recursion_constraints<UltraRecursiveFlavor_<Builder>>(
                    builder, constraint, current_aggregation_object, has_valid_witness_assignments);
            current_aggregation_object = next_aggregation_object;
        } else if (constraint.proof_type == ROLLUP_HONK || constraint.proof_type == ROLLUP_ROOT_HONK) {
<<<<<<< HEAD
            auto [next_aggregation_object, ipa_claim_indices] =
                create_honk_recursion_constraints<UltraRollupRecursiveFlavor_<Builder>>(
                    builder, constraint, current_aggregation_object, has_valid_witness_assignments);
            current_aggregation_object = next_aggregation_object;
=======
            auto [next_aggregation_object, ipa_claim, ipa_proof] =
                create_honk_recursion_constraints<UltraRollupRecursiveFlavor_<Builder>>(
                    builder, constraint, current_aggregation_object, has_valid_witness_assignments);
            current_aggregation_object = next_aggregation_object;

            nested_ipa_claims.push_back(ipa_claim);
            nested_ipa_proofs.push_back(ipa_proof);
>>>>>>> a204d1b6
        } else {
            throw_or_abort("Invalid Honk proof type");
        }

        gate_counter.track_diff(constraint_system.gates_per_opcode,
                                constraint_system.original_opcode_indices.honk_recursion_constraints.at(idx++));
    }
    // Accumulate the claims
    if (nested_ipa_claims.size() == 2) {
        auto commitment_key = std::make_shared<CommitmentKey<curve::Grumpkin>>(1 << CONST_ECCVM_LOG_N);
        using StdlibTranscript = bb::stdlib::recursion::honk::UltraStdlibTranscript;

        auto ipa_transcript_1 = std::make_shared<StdlibTranscript>(nested_ipa_proofs[0]);
        auto ipa_transcript_2 = std::make_shared<StdlibTranscript>(nested_ipa_proofs[1]);
        IPA<stdlib::grumpkin<Builder>>::accumulate(
            commitment_key, ipa_transcript_1, nested_ipa_claims[0], ipa_transcript_2, nested_ipa_claims[1]);
    } else if (nested_ipa_claims.size() == 1) {
        builder.add_ipa_claim(nested_ipa_claims[0].get_witness_indices());
        // This conversion looks suspicious but there's no need to make this an output of the circuit since its a proof
        // that will be checked anyway.
        builder.ipa_proof = convert_stdlib_proof_to_native(nested_ipa_proofs[0]);
    }
    return current_aggregation_object;
}

#ifndef DISABLE_AZTEC_VM
PairingPointAccumulatorIndices process_avm_recursion_constraints(
    Builder& builder,
    AcirFormat& constraint_system,
    bool has_valid_witness_assignments,
    GateCounter<Builder>& gate_counter,
    PairingPointAccumulatorIndices current_aggregation_object)
{
    // Add recursion constraints
    size_t idx = 0;
    for (auto& constraint : constraint_system.avm_recursion_constraints) {
        current_aggregation_object = create_avm_recursion_constraints(
            builder, constraint, current_aggregation_object, has_valid_witness_assignments);

        gate_counter.track_diff(constraint_system.gates_per_opcode,
                                constraint_system.original_opcode_indices.avm_recursion_constraints.at(idx++));
    }
    return current_aggregation_object;
}
#endif // DISABLE_AZTEC_VM

/**
 * @brief Specialization for creating Ultra circuit from acir constraints and optionally a witness
 *
 * @tparam Builder
 * @param constraint_system
 * @param size_hint
 * @param witness
 * @return Builder
 */
template <>
UltraCircuitBuilder create_circuit(AcirFormat& constraint_system,
                                   bool recursive,
                                   const size_t size_hint,
                                   const WitnessVector& witness,
                                   bool honk_recursion,
                                   [[maybe_unused]] std::shared_ptr<ECCOpQueue>,
                                   bool collect_gates_per_opcode)
{
    Builder builder{ size_hint, witness, constraint_system.public_inputs, constraint_system.varnum, recursive };

    bool has_valid_witness_assignments = !witness.empty();
    build_constraints(
        builder, constraint_system, has_valid_witness_assignments, honk_recursion, collect_gates_per_opcode);

    vinfo("created circuit");

    return builder;
};

/**
 * @brief Specialization for creating Mega circuit from acir constraints and optionally a witness
 *
 * @tparam Builder
 * @param constraint_system
 * @param size_hint
 * @param witness
 * @return Builder
 */
template <>
MegaCircuitBuilder create_circuit(AcirFormat& constraint_system,
                                  [[maybe_unused]] bool recursive,
                                  [[maybe_unused]] const size_t size_hint,
                                  const WitnessVector& witness,
                                  bool honk_recursion,
                                  std::shared_ptr<ECCOpQueue> op_queue,
                                  bool collect_gates_per_opcode)
{
    // Construct a builder using the witness and public input data from acir and with the goblin-owned op_queue
    auto builder = MegaCircuitBuilder{ op_queue, witness, constraint_system.public_inputs, constraint_system.varnum };

    // Populate constraints in the builder via the data in constraint_system
    bool has_valid_witness_assignments = !witness.empty();
    acir_format::build_constraints(
        builder, constraint_system, has_valid_witness_assignments, honk_recursion, collect_gates_per_opcode);

    return builder;
};

/**
 * @brief Create a kernel circuit from a constraint system and an IVC instance
 * @details This method processes ivc_recursion_constraints using the kernel completion logic contained in ClientIVC.
 * Since verification keys are known at the time of acir generation, the verification key witnesses contained in the
 * constraints are used directly to instantiate the recursive verifiers. On the other hand, the proof witnesses
 * contained in the constraints are generally 'dummy' values since proofs are not known during acir generation (with the
 * exception of public inputs). This is remedied by connecting the dummy proof witnesses to the genuine proof witnesses,
 * known internally to the IVC class, via copy constraints.
 *
 * @param constraint_system AcirFormat constraint system possibly containing IVC recursion constraints
 * @param ivc An IVC instance containing internal data about proofs to be verified
 * @param size_hint
 * @param witness
 * @return MegaCircuitBuilder
 */
MegaCircuitBuilder create_kernel_circuit(AcirFormat& constraint_system,
                                         ClientIVC& ivc,
                                         const WitnessVector& witness,
                                         const size_t size_hint)
{
    using StdlibVerificationKey = ClientIVC::RecursiveVerificationKey;

    // Construct the main kernel circuit logic excluding recursive verifiers
    auto circuit = create_circuit<MegaCircuitBuilder>(constraint_system,
                                                      /*recursive=*/false,
                                                      size_hint,
                                                      witness,
                                                      /*honk_recursion=*/false,
                                                      ivc.goblin.op_queue,
                                                      /*collect_gates_per_opcode=*/false);

    // We expect the length of the internal verification queue to match the number of ivc recursion constraints
    if (constraint_system.ivc_recursion_constraints.size() != ivc.verification_queue.size()) {
        info("WARNING: Mismatch in number of recursive verifications during kernel creation!");
        ASSERT(false);
    }

    // If no witness is provided, populate the VK and public inputs in the recursion constraint with dummy values so
    // that the present kernel circuit is constructed correctly. (Used for constructing VKs without witnesses).
    if (witness.empty()) {
        // Create stdlib representations of each {proof, vkey} pair to be recursively verified
        for (auto [constraint, queue_entry] :
             zip_view(constraint_system.ivc_recursion_constraints, ivc.verification_queue)) {

            populate_dummy_vk_in_constraint(circuit, queue_entry.honk_verification_key, constraint.key);
        }
    }

    // Construct a stdlib verification key for each constraint based on the verification key witness indices therein
    std::vector<std::shared_ptr<StdlibVerificationKey>> stdlib_verification_keys;
    stdlib_verification_keys.reserve(constraint_system.ivc_recursion_constraints.size());
    for (const auto& constraint : constraint_system.ivc_recursion_constraints) {
        stdlib_verification_keys.push_back(std::make_shared<StdlibVerificationKey>(
            StdlibVerificationKey::from_witness_indices(circuit, constraint.key)));
    }
    // Create stdlib representations of each {proof, vkey} pair to be recursively verified
    ivc.instantiate_stdlib_verification_queue(circuit, stdlib_verification_keys);

    // Connect the public_input witnesses in each constraint to the corresponding public input witnesses in the internal
    // verification queue. This ensures that the witnesses utlized in constraints generated based on acir are properly
    // connected to the constraints generated herein via the ivc scheme (e.g. recursive verifications).
    for (auto [constraint, queue_entry] :
         zip_view(constraint_system.ivc_recursion_constraints, ivc.stdlib_verification_queue)) {

        // Get the witness indices for the public inputs contained within the proof in the verification queue
        std::vector<uint32_t> public_input_indices = ProofSurgeon::get_public_inputs_witness_indices_from_proof(
            queue_entry.proof, constraint.public_inputs.size());

        // Assert equality between the internal public input witness indices and those in the acir constraint
        for (auto [witness_idx, constraint_witness_idx] : zip_view(public_input_indices, constraint.public_inputs)) {
            circuit.assert_equal(witness_idx, constraint_witness_idx);
        }
    }

    // Complete the kernel circuit with all required recursive verifications, databus consistency checks etc.
    ivc.complete_kernel_circuit_logic(circuit);

    return circuit;
};

template void build_constraints<MegaCircuitBuilder>(MegaCircuitBuilder&, AcirFormat&, bool, bool, bool);

} // namespace acir_format<|MERGE_RESOLUTION|>--- conflicted
+++ resolved
@@ -355,21 +355,11 @@
     std::vector<StdlibProof<Builder>> nested_ipa_proofs;
     for (auto& constraint : constraint_system.honk_recursion_constraints) {
         if (constraint.proof_type == HONK) {
-<<<<<<< HEAD
-            auto [next_aggregation_object, ipa_claim_indices] =
-=======
             auto [next_aggregation_object, _ipa_claim, _ipa_proof] =
->>>>>>> a204d1b6
                 create_honk_recursion_constraints<UltraRecursiveFlavor_<Builder>>(
                     builder, constraint, current_aggregation_object, has_valid_witness_assignments);
             current_aggregation_object = next_aggregation_object;
         } else if (constraint.proof_type == ROLLUP_HONK || constraint.proof_type == ROLLUP_ROOT_HONK) {
-<<<<<<< HEAD
-            auto [next_aggregation_object, ipa_claim_indices] =
-                create_honk_recursion_constraints<UltraRollupRecursiveFlavor_<Builder>>(
-                    builder, constraint, current_aggregation_object, has_valid_witness_assignments);
-            current_aggregation_object = next_aggregation_object;
-=======
             auto [next_aggregation_object, ipa_claim, ipa_proof] =
                 create_honk_recursion_constraints<UltraRollupRecursiveFlavor_<Builder>>(
                     builder, constraint, current_aggregation_object, has_valid_witness_assignments);
@@ -377,7 +367,6 @@
 
             nested_ipa_claims.push_back(ipa_claim);
             nested_ipa_proofs.push_back(ipa_proof);
->>>>>>> a204d1b6
         } else {
             throw_or_abort("Invalid Honk proof type");
         }
