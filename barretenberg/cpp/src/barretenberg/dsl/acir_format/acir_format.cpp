#include "acir_format.hpp"
#include "barretenberg/common/log.hpp"
#include "barretenberg/dsl/acir_format/pedersen.hpp"
#include "barretenberg/dsl/acir_format/recursion_constraint.hpp"
#include "barretenberg/proof_system/circuit_builder/ultra_circuit_builder.hpp"
#include <cstddef>

namespace acir_format {

/**
 * @brief Populate variables and public_inputs in builder given witness and constraint_system
 * @details This method replaces consecutive calls to add_public_vars then read_witness.
 *
 * @tparam Builder
 * @param builder
 * @param witness
 * @param constraint_system
 */
template <typename Builder>
void populate_variables_and_public_inputs(Builder& builder,
                                          WitnessVector const& witness,
                                          acir_format const& constraint_system)
{
    // TODO(https://github.com/AztecProtocol/barretenberg/issues/816): Decrement the indices in
    // constraint_system.public_inputs by one to account for the +1 added by default to account for a const zero
    // variable in noir. This entire block can be removed once the +1 is removed from noir.
    const uint32_t pre_applied_noir_offset = 1;
    std::vector<uint32_t> corrected_public_inputs;
    for (const auto& index : constraint_system.public_inputs) {
        corrected_public_inputs.emplace_back(index - pre_applied_noir_offset);
    }

    for (size_t idx = 0; idx < constraint_system.varnum; ++idx) {
        // TODO(https://github.com/AztecProtocol/barretenberg/issues/815) why is this needed?
        fr value = idx < witness.size() ? witness[idx] : 0;
        if (std::find(corrected_public_inputs.begin(), corrected_public_inputs.end(), idx) !=
            corrected_public_inputs.end()) {
            builder.add_public_variable(value);
        } else {
            builder.add_variable(value);
        }
    }
}

template <typename Builder> void read_witness(Builder& builder, WitnessVector const& witness)
{
    builder.variables[0] =
        0; // TODO(https://github.com/AztecProtocol/barretenberg/issues/816): This the constant 0 hacked in. Bad.
    for (size_t i = 0; i < witness.size(); ++i) {
        // TODO(https://github.com/AztecProtocol/barretenberg/issues/816): The i+1 accounts for the fact that 0 is added
        // as a constant in variables in the UCB constructor. "witness" only contains the values that came directly from
        // acir.
        builder.variables[i + 1] = witness[i];
    }
}

// TODO(https://github.com/AztecProtocol/barretenberg/issues/815): This function does two things: 1) emplaces back
// varnum-many 0s into builder.variables (.. why), and (2) populates builder.public_inputs with the correct indices into
// the variables vector (which at this stage will be populated with zeros). The actual entries of the variables vector
// are populated in "read_witness"
template <typename Builder> void add_public_vars(Builder& builder, acir_format const& constraint_system)
{
    // TODO(https://github.com/AztecProtocol/barretenberg/issues/816): i = 1 acounting for const 0 in first position?
    for (size_t i = 1; i < constraint_system.varnum; ++i) {
        // If the index is in the public inputs vector, then we add it as a public input

        if (std::find(constraint_system.public_inputs.begin(), constraint_system.public_inputs.end(), i) !=
            constraint_system.public_inputs.end()) {

            builder.add_public_variable(0);

        } else {
            builder.add_variable(0);
        }
    }
}

template <typename Builder>
void build_constraints(Builder& builder, acir_format const& constraint_system, bool has_valid_witness_assignments)
{
    // Add arithmetic gates
    for (const auto& constraint : constraint_system.constraints) {
        builder.create_poly_gate(constraint);
    }

    // Add logic constraint
    for (const auto& constraint : constraint_system.logic_constraints) {
        create_logic_gate(
            builder, constraint.a, constraint.b, constraint.result, constraint.num_bits, constraint.is_xor_gate);
    }

    // Add range constraint
    for (const auto& constraint : constraint_system.range_constraints) {
        builder.create_range_constraint(constraint.witness, constraint.num_bits, "");
    }

    // Add sha256 constraints
    for (const auto& constraint : constraint_system.sha256_constraints) {
        create_sha256_constraints(builder, constraint);
    }

    // Add schnorr constraints
    for (const auto& constraint : constraint_system.schnorr_constraints) {
        create_schnorr_verify_constraints(builder, constraint);
    }

    // Add ECDSA k1 constraints
    for (const auto& constraint : constraint_system.ecdsa_k1_constraints) {
        create_ecdsa_k1_verify_constraints(builder, constraint, has_valid_witness_assignments);
    }

    // Add ECDSA r1 constraints
    for (const auto& constraint : constraint_system.ecdsa_r1_constraints) {
        create_ecdsa_r1_verify_constraints(builder, constraint, has_valid_witness_assignments);
    }

    // Add blake2s constraints
    for (const auto& constraint : constraint_system.blake2s_constraints) {
        create_blake2s_constraints(builder, constraint);
    }

    // Add keccak constraints
    for (const auto& constraint : constraint_system.keccak_constraints) {
        create_keccak_constraints(builder, constraint);
    }
    for (const auto& constraint : constraint_system.keccak_var_constraints) {
        create_keccak_var_constraints(builder, constraint);
    }

    // Add pedersen constraints
    for (const auto& constraint : constraint_system.pedersen_constraints) {
        create_pedersen_constraint(builder, constraint);
    }

    for (const auto& constraint : constraint_system.pedersen_hash_constraints) {
        create_pedersen_hash_constraint(builder, constraint);
    }

    // Add fixed base scalar mul constraints
    for (const auto& constraint : constraint_system.fixed_base_scalar_mul_constraints) {
        create_fixed_base_constraint(builder, constraint);
    }

    // Add hash to field constraints
    for (const auto& constraint : constraint_system.hash_to_field_constraints) {
        create_hash_to_field_constraints(builder, constraint);
    }

    // Add block constraints
    for (const auto& constraint : constraint_system.block_constraints) {
        create_block_constraints(builder, constraint, has_valid_witness_assignments);
    }

    // TODO(https://github.com/AztecProtocol/barretenberg/issues/817): disable these for UGH for now since we're not yet
    // dealing with proper recursion
    if constexpr (IsGoblinBuilder<Builder>) {
        if (constraint_system.recursion_constraints.size() > 0) {
            info("WARNING: this circuit contains recursion_constraints!");
        }
    } else {
        // These are set and modified whenever we encounter a recursion opcode
        //
        // These should not be set by the caller
        // TODO(maxim): Check if this is always the case. ie I won't receive a proof that will set the first
        // TODO(maxim): input_aggregation_object to be non-zero.
        // TODO(maxim): if not, we can add input_aggregation_object to the proof too for all recursive proofs
        // TODO(maxim): This might be the case for proof trees where the proofs are created on different machines
        std::array<uint32_t, RecursionConstraint::AGGREGATION_OBJECT_SIZE> current_input_aggregation_object = {
            0, 0, 0, 0, 0, 0, 0, 0, 0, 0, 0, 0, 0, 0, 0, 0
        };
        std::array<uint32_t, RecursionConstraint::AGGREGATION_OBJECT_SIZE> current_output_aggregation_object = {
            0, 0, 0, 0, 0, 0, 0, 0, 0, 0, 0, 0, 0, 0, 0, 0
        };

        // Get the size of proof with no public inputs prepended to it
        // This is used while processing recursion constraints to determine whether
        // the proof we are verifying contains a recursive proof itself
        auto proof_size_no_pub_inputs = recursion_proof_size_without_public_inputs();

        // Add recursion constraints
        for (auto constraint : constraint_system.recursion_constraints) {
            // A proof passed into the constraint should be stripped of its public inputs, except in the case where a
            // proof contains an aggregation object itself. We refer to this as the `nested_aggregation_object`. The
            // verifier circuit requires that the indices to a nested proof aggregation state are a circuit constant.
            // The user tells us they how they want these constants set by keeping the nested aggregation object
            // attached to the proof as public inputs. As this is the only object that can prepended to the proof if the
            // proof is above the expected size (with public inputs stripped)
            std::array<uint32_t, RecursionConstraint::AGGREGATION_OBJECT_SIZE> nested_aggregation_object = {};
            // If the proof has public inputs attached to it, we should handle setting the nested aggregation object
            if (constraint.proof.size() > proof_size_no_pub_inputs) {
                // The public inputs attached to a proof should match the aggregation object in size
                ASSERT(constraint.proof.size() - proof_size_no_pub_inputs ==
                       RecursionConstraint::AGGREGATION_OBJECT_SIZE);
                for (size_t i = 0; i < RecursionConstraint::AGGREGATION_OBJECT_SIZE; ++i) {
                    // Set the nested aggregation object indices to the current size of the public inputs
                    // This way we know that the nested aggregation object indices will always be the last
                    // indices of the public inputs
                    nested_aggregation_object[i] = static_cast<uint32_t>(constraint.public_inputs.size());
                    // Attach the nested aggregation object to the end of the public inputs to fill in
                    // the slot where the nested aggregation object index will point into
                    constraint.public_inputs.emplace_back(constraint.proof[i]);
                }
                // Remove the aggregation object so that they can be handled as normal public inputs
                // in they way taht the recursion constraint expects
                constraint.proof.erase(constraint.proof.begin(),
                                       constraint.proof.begin() +
                                           static_cast<std::ptrdiff_t>(RecursionConstraint::AGGREGATION_OBJECT_SIZE));
            }

            current_output_aggregation_object = create_recursion_constraints(builder,
                                                                             constraint,
                                                                             current_input_aggregation_object,
                                                                             nested_aggregation_object,
                                                                             has_valid_witness_assignments);
            current_input_aggregation_object = current_output_aggregation_object;
        }

        // Now that the circuit has been completely built, we add the output aggregation as public
        // inputs.
        if (!constraint_system.recursion_constraints.empty()) {

            // First add the output aggregation object as public inputs
            // Set the indices as public inputs because they are no longer being
            // created in ACIR
            for (const auto& idx : current_output_aggregation_object) {
                builder.set_public_input(idx);
            }

            // Make sure the verification key records the public input indices of the
            // final recursion output.
            std::vector<uint32_t> proof_output_witness_indices(current_output_aggregation_object.begin(),
                                                               current_output_aggregation_object.end());
            builder.set_recursive_proof(proof_output_witness_indices);
        }
    }
}

template <typename Builder> void create_circuit(Builder& builder, acir_format const& constraint_system)
{
    if (constraint_system.public_inputs.size() > constraint_system.varnum) {
        info("create_circuit: too many public inputs!");
    }

    add_public_vars(builder, constraint_system);
    build_constraints(builder, constraint_system, false);
}

template <typename Builder> Builder create_circuit(const acir_format& constraint_system, size_t size_hint)
{
    Builder builder(size_hint);
    create_circuit(builder, constraint_system);
    return builder;
}

Builder create_circuit_with_witness(acir_format const& constraint_system,
                                    WitnessVector const& witness,
                                    size_t size_hint)
{
    Builder builder(size_hint);
    create_circuit_with_witness(builder, constraint_system, witness);
    return builder;
}

template <typename Builder>
void create_circuit_with_witness(Builder& builder, acir_format const& constraint_system, WitnessVector const& witness)
{
    if (constraint_system.public_inputs.size() > constraint_system.varnum) {
        info("create_circuit_with_witness: too many public inputs!");
    }

    // Populate builder.variables and buider.public_inputs
    populate_variables_and_public_inputs(builder, witness, constraint_system);

    build_constraints(builder, constraint_system, true);
}

<<<<<<< HEAD
=======
/**
 * @brief Apply an offset to the indices stored in the wires
 * @details This method is needed due to the following: Noir constructs "wires" as indices into a "witness" vector.
 * This is analogous to the wires and variables vectors in bberg builders. Were it not for the addition of constant
 * variables in the constructors of a builder (e.g. zero), we would simply have noir.wires = builder.wires and
 * noir.witness = builder.variables. To account for k-many constant variables in the first entries of the variables
 * array, we have something like variables = variables.append(noir.witness). Accordingly, the indices in noir.wires
 * have to be incremented to account for the offset at which noir.wires was placed into variables.
 *
 * @tparam Builder
 * @param builder
 */
template <typename Builder> void apply_wire_index_offset(Builder& builder)
{
    // For now, noir has a hard coded witness index offset = 1. Once this is removed, this pre-applied offset goes
    // away
    const uint32_t pre_applied_noir_offset = 1;
    auto offset = static_cast<uint32_t>(builder.num_vars_added_in_constructor - pre_applied_noir_offset);
    info("Applying offset = ", offset);

    // Apply the offset to the indices stored the wires that were generated from acir. (Do not apply the offset to
    // those values that were added in the builder constructor).
    size_t start_index = builder.num_vars_added_in_constructor;
    for (auto& wire : builder.wires) {
        for (size_t idx = start_index; idx < wire.size(); ++idx) {
            wire[idx] += offset;
        }
    }
}

>>>>>>> be1e6f14
template UltraCircuitBuilder create_circuit<UltraCircuitBuilder>(const acir_format& constraint_system,
                                                                 size_t size_hint);
template void create_circuit_with_witness<UltraCircuitBuilder>(UltraCircuitBuilder& builder,
                                                               acir_format const& constraint_system,
                                                               WitnessVector const& witness);
template void create_circuit_with_witness<GoblinUltraCircuitBuilder>(GoblinUltraCircuitBuilder& builder,
                                                                     acir_format const& constraint_system,
                                                                     WitnessVector const& witness);
template void build_constraints<GoblinUltraCircuitBuilder>(GoblinUltraCircuitBuilder&, acir_format const&, bool);

} // namespace acir_format<|MERGE_RESOLUTION|>--- conflicted
+++ resolved
@@ -274,39 +274,6 @@
     build_constraints(builder, constraint_system, true);
 }
 
-<<<<<<< HEAD
-=======
-/**
- * @brief Apply an offset to the indices stored in the wires
- * @details This method is needed due to the following: Noir constructs "wires" as indices into a "witness" vector.
- * This is analogous to the wires and variables vectors in bberg builders. Were it not for the addition of constant
- * variables in the constructors of a builder (e.g. zero), we would simply have noir.wires = builder.wires and
- * noir.witness = builder.variables. To account for k-many constant variables in the first entries of the variables
- * array, we have something like variables = variables.append(noir.witness). Accordingly, the indices in noir.wires
- * have to be incremented to account for the offset at which noir.wires was placed into variables.
- *
- * @tparam Builder
- * @param builder
- */
-template <typename Builder> void apply_wire_index_offset(Builder& builder)
-{
-    // For now, noir has a hard coded witness index offset = 1. Once this is removed, this pre-applied offset goes
-    // away
-    const uint32_t pre_applied_noir_offset = 1;
-    auto offset = static_cast<uint32_t>(builder.num_vars_added_in_constructor - pre_applied_noir_offset);
-    info("Applying offset = ", offset);
-
-    // Apply the offset to the indices stored the wires that were generated from acir. (Do not apply the offset to
-    // those values that were added in the builder constructor).
-    size_t start_index = builder.num_vars_added_in_constructor;
-    for (auto& wire : builder.wires) {
-        for (size_t idx = start_index; idx < wire.size(); ++idx) {
-            wire[idx] += offset;
-        }
-    }
-}
-
->>>>>>> be1e6f14
 template UltraCircuitBuilder create_circuit<UltraCircuitBuilder>(const acir_format& constraint_system,
                                                                  size_t size_hint);
 template void create_circuit_with_witness<UltraCircuitBuilder>(UltraCircuitBuilder& builder,
