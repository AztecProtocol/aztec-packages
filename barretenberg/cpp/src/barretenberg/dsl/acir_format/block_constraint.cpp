--- conflicted
+++ resolved
@@ -25,7 +25,6 @@
 }
 
 template <typename Builder>
-<<<<<<< HEAD
 void create_block_constraints(Builder& builder, const BlockConstraint constraint, bool has_valid_witness_assignments)
     requires IsNotMegaBuilder<Builder>
 {
@@ -92,9 +91,6 @@
 template <typename Builder>
 void create_block_constraints(Builder& builder, const BlockConstraint constraint, bool has_valid_witness_assignments)
     requires IsMegaBuilder<Builder>
-=======
-void create_block_constraints(Builder& builder, const BlockConstraint& constraint, bool has_valid_witness_assignments)
->>>>>>> 40ec6919
 {
     using field_ct = stdlib::field_t<Builder>;
     using rom_table_ct = stdlib::rom_table<Builder>;
