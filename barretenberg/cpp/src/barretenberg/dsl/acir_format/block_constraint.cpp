--- conflicted
+++ resolved
@@ -86,12 +86,8 @@
         process_call_data_operations(builder, constraint, has_valid_witness_assignments, init);
         // The presence of calldata is used to indicate that the present circuit is a kernel. This is needed in the
         // databus consistency checks to indicate that the corresponding return data belongs to a kernel (else an app).
-<<<<<<< HEAD
-        info("ACIR: Setting is_kernel to TRUE.");
         // WORKTODO: this won't be sufficient since we currently need to distinguis between create_circuit and
         // create_kernel_circuit
-=======
->>>>>>> 80f9cc47
         builder.databus_propagation_data.is_kernel = true;
     } break;
     case BlockType::ReturnData: {
