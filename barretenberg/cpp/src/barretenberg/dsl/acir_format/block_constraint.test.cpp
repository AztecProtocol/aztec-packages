--- conflicted
+++ resolved
@@ -155,15 +155,8 @@
         .ec_add_constraints = {},
         .honk_recursion_constraints = {},
         .avm_recursion_constraints = {},
-<<<<<<< HEAD
-        .ivc_recursion_constraints = {},
-=======
         .pg_recursion_constraints = {},
         .civc_recursion_constraints = {},
-        .bigint_from_le_bytes_constraints = {},
-        .bigint_to_le_bytes_constraints = {},
-        .bigint_operations = {},
->>>>>>> 037bee5a
         .assert_equalities = {},
         .poly_triple_constraints = {},
         .quad_constraints = {},
@@ -204,15 +197,8 @@
         .ec_add_constraints = {},
         .honk_recursion_constraints = {},
         .avm_recursion_constraints = {},
-<<<<<<< HEAD
-        .ivc_recursion_constraints = {},
-=======
         .pg_recursion_constraints = {},
         .civc_recursion_constraints = {},
-        .bigint_from_le_bytes_constraints = {},
-        .bigint_to_le_bytes_constraints = {},
-        .bigint_operations = {},
->>>>>>> 037bee5a
         .assert_equalities = {},
         .poly_triple_constraints = {},
         .quad_constraints = {},
@@ -313,15 +299,8 @@
         .ec_add_constraints = {},
         .honk_recursion_constraints = {},
         .avm_recursion_constraints = {},
-<<<<<<< HEAD
-        .ivc_recursion_constraints = {},
-=======
         .pg_recursion_constraints = {},
         .civc_recursion_constraints = {},
-        .bigint_from_le_bytes_constraints = {},
-        .bigint_to_le_bytes_constraints = {},
-        .bigint_operations = {},
->>>>>>> 037bee5a
         .assert_equalities = {},
         .poly_triple_constraints = { assert_equal },
         .quad_constraints = {},
