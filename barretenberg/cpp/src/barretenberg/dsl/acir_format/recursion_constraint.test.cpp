--- conflicted
+++ resolved
@@ -81,7 +81,6 @@
         .q_c = 1,
     };
 
-<<<<<<< HEAD
     acir_format constraint_system{ .varnum = 6,
                                    .public_inputs = { 1, 2 },
                                    .logic_constraints = { logic_constraint },
@@ -105,29 +104,6 @@
                                    .bigint_operations = {},
                                    .constraints = { expr_a, expr_b, expr_c, expr_d },
                                    .block_constraints = {} };
-=======
-    AcirFormat constraint_system{ .varnum = 6,
-                                  .public_inputs = { 1, 2 },
-                                  .logic_constraints = { logic_constraint },
-                                  .range_constraints = { range_a, range_b },
-                                  .sha256_constraints = {},
-                                  .schnorr_constraints = {},
-                                  .ecdsa_k1_constraints = {},
-                                  .ecdsa_r1_constraints = {},
-                                  .blake2s_constraints = {},
-                                  .blake3_constraints = {},
-                                  .keccak_constraints = {},
-                                  .keccak_var_constraints = {},
-                                  .keccak_permutations = {},
-                                  .pedersen_constraints = {},
-                                  .pedersen_hash_constraints = {},
-                                  .fixed_base_scalar_mul_constraints = {},
-                                  .ec_add_constraints = {},
-                                  .ec_double_constraints = {},
-                                  .recursion_constraints = {},
-                                  .constraints = { expr_a, expr_b, expr_c, expr_d },
-                                  .block_constraints = {} };
->>>>>>> bef65c38
 
     uint256_t inverse_of_five = fr(5).invert();
     WitnessVector witness{
@@ -259,7 +235,6 @@
         circuit_idx++;
     }
 
-<<<<<<< HEAD
     acir_format constraint_system{ .varnum = static_cast<uint32_t>(witness.size()),
                                    .public_inputs = {},
                                    .logic_constraints = {},
@@ -283,29 +258,6 @@
                                    .bigint_operations = {},
                                    .constraints = {},
                                    .block_constraints = {} };
-=======
-    AcirFormat constraint_system{ .varnum = static_cast<uint32_t>(witness.size()),
-                                  .public_inputs = {},
-                                  .logic_constraints = {},
-                                  .range_constraints = {},
-                                  .sha256_constraints = {},
-                                  .schnorr_constraints = {},
-                                  .ecdsa_k1_constraints = {},
-                                  .ecdsa_r1_constraints = {},
-                                  .blake2s_constraints = {},
-                                  .blake3_constraints = {},
-                                  .keccak_constraints = {},
-                                  .keccak_var_constraints = {},
-                                  .keccak_permutations = {},
-                                  .pedersen_constraints = {},
-                                  .pedersen_hash_constraints = {},
-                                  .fixed_base_scalar_mul_constraints = {},
-                                  .ec_add_constraints = {},
-                                  .ec_double_constraints = {},
-                                  .recursion_constraints = recursion_constraints,
-                                  .constraints = {},
-                                  .block_constraints = {} };
->>>>>>> bef65c38
 
     auto outer_circuit = create_circuit(constraint_system, /*size_hint*/ 0, witness);
 
