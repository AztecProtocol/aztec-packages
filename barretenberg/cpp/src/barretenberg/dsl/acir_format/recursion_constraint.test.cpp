#include "recursion_constraint.hpp"
#include "acir_format.hpp"
#include "barretenberg/plonk/proof_system/types/proof.hpp"
#include "barretenberg/plonk/proof_system/verification_key/verification_key.hpp"

#include <gtest/gtest.h>
#include <vector>

using namespace acir_format;
using namespace bb::plonk;

class AcirRecursionConstraint : public ::testing::Test {
  protected:
    static void SetUpTestSuite() { bb::srs::init_crs_factory("../srs_db/ignition"); }
};
Builder create_inner_circuit()
{
    /**
     * constraints produced by Noir program:
     * fn main(x : u32, y : pub u32) {
     * let z = x ^ y;
     *
     * constrain z != 10;
     * }
     **/
    RangeConstraint range_a{
        .witness = 0,
        .num_bits = 32,
    };
    RangeConstraint range_b{
        .witness = 1,
        .num_bits = 32,
    };

    LogicConstraint logic_constraint{
        .a = 0,
        .b = 1,
        .result = 2,
        .num_bits = 32,
        .is_xor_gate = 1,
    };
    poly_triple expr_a{
        .a = 2,
        .b = 3,
        .c = 0,
        .q_m = 0,
        .q_l = 1,
        .q_r = -1,
        .q_o = 0,
        .q_c = -10,
    };
    poly_triple expr_b{
        .a = 3,
        .b = 4,
        .c = 5,
        .q_m = 1,
        .q_l = 0,
        .q_r = 0,
        .q_o = -1,
        .q_c = 0,
    };
    poly_triple expr_c{
        .a = 3,
        .b = 5,
        .c = 3,
        .q_m = 1,
        .q_l = 0,
        .q_r = 0,
        .q_o = -1,
        .q_c = 0,

    };
    poly_triple expr_d{
        .a = 5,
        .b = 0,
        .c = 0,
        .q_m = 0,
        .q_l = -1,
        .q_r = 0,
        .q_o = 0,
        .q_c = 1,
    };

    AcirFormat constraint_system{ .varnum = 6,
                                  .recursive = true,
                                  .num_acir_opcodes = 7,
                                  .public_inputs = { 1, 2 },
                                  .logic_constraints = { logic_constraint },
                                  .range_constraints = { range_a, range_b },
                                  .aes128_constraints = {},
                                  .sha256_constraints = {},
                                  .sha256_compression = {},
                                  .schnorr_constraints = {},
                                  .ecdsa_k1_constraints = {},
                                  .ecdsa_r1_constraints = {},
                                  .blake2s_constraints = {},
                                  .blake3_constraints = {},
                                  .keccak_constraints = {},
                                  .keccak_permutations = {},
                                  .pedersen_constraints = {},
                                  .pedersen_hash_constraints = {},
                                  .poseidon2_constraints = {},
                                  .multi_scalar_mul_constraints = {},
                                  .ec_add_constraints = {},
                                  .recursion_constraints = {},
                                  .bigint_from_le_bytes_constraints = {},
                                  .bigint_to_le_bytes_constraints = {},
                                  .bigint_operations = {},
                                  .poly_triple_constraints = { expr_a, expr_b, expr_c, expr_d },
                                  .quad_constraints = {},
                                  .block_constraints = {} };

    uint256_t inverse_of_five = fr(5).invert();
    WitnessVector witness{
        5, 10, 15, 5, inverse_of_five, 1,
    };
    auto builder = create_circuit(constraint_system, /*size_hint*/ 0, witness);

    return builder;
}

/**
 * @brief Create a circuit that recursively verifies one or more inner circuits
 *
 * @param inner_circuits
 * @return Composer
 */
Builder create_outer_circuit(std::vector<Builder>& inner_circuits)
{
    std::vector<RecursionConstraint> recursion_constraints;

    size_t witness_offset = 0;
    // std::array<uint32_t, RecursionConstraint::AGGREGATION_OBJECT_SIZE> output_aggregation_object;
    std::vector<fr, ContainerSlabAllocator<fr>> witness;

    // size_t circuit_idx = 0;
    for (auto& inner_circuit : inner_circuits) {
        // const bool has_input_aggregation_object = circuit_idx > 0;

        auto inner_composer = Composer();
        auto inner_prover = inner_composer.create_prover(inner_circuit);
        auto inner_proof = inner_prover.construct_proof();
        auto inner_verifier = inner_composer.create_verifier(inner_circuit);

        const bool has_nested_proof = inner_verifier.key->contains_recursive_proof;
        info("has_nested_proof: ", has_nested_proof);
        const size_t num_inner_public_inputs = inner_circuit.get_public_inputs().size();
        transcript::StandardTranscript transcript(inner_proof.proof_data,
                                                  Composer::create_manifest(num_inner_public_inputs),
                                                  transcript::HashType::PedersenBlake3s,
                                                  16);

        std::vector<fr> proof_witnesses = export_transcript_in_recursion_format(transcript);
        // - Save the public inputs so that we can set their values.
        // - Then truncate them from the proof because the ACIR API expects proofs without public inputs
        std::vector<fr> inner_public_input_values(
            proof_witnesses.begin(),
            proof_witnesses.begin() +
                static_cast<std::ptrdiff_t>(num_inner_public_inputs - RecursionConstraint::AGGREGATION_OBJECT_SIZE));

        // We want to make sure that we do not remove the nested aggregation object in the case of the proof we want to
        // recursively verify contains a recursive proof itself. We are safe to keep all the inner public inputs
        // as in these tests the outer circuits do not have public inputs themselves
        // if (!has_nested_proof) {
        //     proof_witnesses.erase(proof_witnesses.begin(),
        //                           proof_witnesses.begin() +
        //                               static_cast<std::ptrdiff_t>(num_inner_public_inputs -
        //                                                           RecursionConstraint::AGGREGATION_OBJECT_SIZE));
        // }
        // info("num_inner_public_inputs: ", num_inner_public_inputs);
        proof_witnesses.erase(
            proof_witnesses.begin(),
            proof_witnesses.begin() +
                static_cast<std::ptrdiff_t>(num_inner_public_inputs - RecursionConstraint::AGGREGATION_OBJECT_SIZE));
        // proof_witnesses.erase(proof_witnesses.begin(),
        //                       proof_witnesses.begin() + static_cast<std::ptrdiff_t>(num_inner_public_inputs));

        std::vector<bb::fr> key_witnesses = export_key_in_recursion_format(inner_verifier.key);
        bb::fr key_hash = key_witnesses.back();
        key_witnesses.pop_back();

        const uint32_t key_hash_start_idx = static_cast<uint32_t>(witness_offset);
        const uint32_t public_input_start_idx = key_hash_start_idx + 1;
        // const uint32_t output_aggregation_object_start_idx =
        //     static_cast<uint32_t>(public_input_start_idx + num_inner_public_inputs + (has_nested_proof ? 16 : 0));
        // const uint32_t output_aggregation_object_start_idx =
        //     static_cast<uint32_t>(public_input_start_idx + num_inner_public_inputs);
        // const uint32_t proof_indices_start_idx = output_aggregation_object_start_idx + 16;
        const uint32_t proof_indices_start_idx = static_cast<uint32_t>(
            public_input_start_idx + num_inner_public_inputs - RecursionConstraint::AGGREGATION_OBJECT_SIZE);
        const uint32_t key_indices_start_idx = static_cast<uint32_t>(proof_indices_start_idx + proof_witnesses.size());

        std::vector<uint32_t> proof_indices;
        std::vector<uint32_t> key_indices;
        std::vector<uint32_t> inner_public_inputs;

        // std::array<uint32_t, RecursionConstraint::AGGREGATION_OBJECT_SIZE> input_aggregation_object = {};
        // std::array<uint32_t, RecursionConstraint::AGGREGATION_OBJECT_SIZE> nested_aggregation_object = {};
        // if (has_input_aggregation_object) {
        //     input_aggregation_object = output_aggregation_object;
        // }
        // for (size_t i = 0; i < 16; ++i) {
        //     output_aggregation_object[i] = (static_cast<uint32_t>(i + output_aggregation_object_start_idx));
        // }
        // if (has_nested_proof) {
        //     for (size_t i = 0; i < 16; ++i) {
        //         nested_aggregation_object[i] = inner_circuit.recursive_proof_public_input_indices[i];
        //     }
        // }

        // info("proof_witnesses.size(): ", proof_witnesses.size());
        // info("proof_indices_start_idx: ", proof_indices_start_idx);
        for (size_t i = 0; i < proof_witnesses.size(); ++i) {
            // info("i: ", i);
            proof_indices.emplace_back(static_cast<uint32_t>(i + proof_indices_start_idx));
        }
        // info("proof_indices.size(): ", proof_indices.size());
        const size_t key_size = key_witnesses.size();
        for (size_t i = 0; i < key_size; ++i) {
            key_indices.emplace_back(static_cast<uint32_t>(i + key_indices_start_idx));
        }
        // In the case of a nested proof we keep the nested aggregation object attached to the proof,
        // thus we do not explicitly have to keep the public inputs while setting up the initial recursion constraint.
        // They will later be attached as public inputs when creating the circuit.
        // if (!has_nested_proof) {
        //     for (size_t i = 0; i < num_inner_public_inputs; ++i) {
        //         inner_public_inputs.push_back(static_cast<uint32_t>(i + public_input_start_idx));
        //     }
        // }
        for (size_t i = 0; i < num_inner_public_inputs - RecursionConstraint::AGGREGATION_OBJECT_SIZE; ++i) {
            inner_public_inputs.push_back(static_cast<uint32_t>(i + public_input_start_idx));
        }
        // info("key_hash_start_idx: ", key_hash_start_idx);
        RecursionConstraint recursion_constraint{
            .key = key_indices,
            .proof = proof_indices,
            .public_inputs = inner_public_inputs,
            .key_hash = key_hash_start_idx,
        };
        recursion_constraints.push_back(recursion_constraint);
        // info("made recursion_constraint");
        // info("witness.size(): ", witness.size());
        // info("proof_indices_start_idx: ", proof_indices_start_idx);
        // info("witness_offset: ", witness_offset);

        witness.emplace_back(key_hash);
        for (size_t i = 0; i < proof_indices_start_idx - public_input_start_idx; ++i) {
            witness.emplace_back(0);
        }
        info("proof_witnesses.size(): ", proof_witnesses.size());
        for (const auto& wit : proof_witnesses) {
            witness.emplace_back(wit);
        }
        // info("key_witnesses.size(): ", key_witnesses.size());
        for (const auto& wit : key_witnesses) {
            witness.emplace_back(wit);
        }

        // Set the values for the inner public inputs
        // TODO(maxim): check this is wrong I think
        // Note: this is confusing, but we minus one here due to the fact that the
        // witness values have not taken into account that zero is taken up by the zero_idx
        //
        // We once again have to check whether we have a nested proof, because if we do have one
        // then we could get a segmentation fault as `inner_public_inputs` was never filled with values.
        // if (!has_nested_proof) {
        //     for (size_t i = 0; i < num_inner_public_inputs; ++i) {
        //         witness[inner_public_inputs[i]] = inner_public_input_values[i];
        //     }
        // }
        for (size_t i = 0; i < num_inner_public_inputs - RecursionConstraint::AGGREGATION_OBJECT_SIZE; ++i) {
            // info("inner_public_inputs[", i, "]: ", inner_public_inputs[i]);
            // info("inner_public_input_values[", i, "]: ", inner_public_input_values[i]);

            witness[inner_public_inputs[i]] = inner_public_input_values[i];
        }

        witness_offset = key_indices_start_idx + key_witnesses.size();
        // circuit_idx++;
    }
    info("witness.size(): ", witness.size());
    AcirFormat constraint_system{ .varnum = static_cast<uint32_t>(witness.size()),
                                  .recursive = false,
<<<<<<< HEAD
                                  .public_inputs = { 1, 2 },
                                  //   .public_inputs = {},
=======
                                  .num_acir_opcodes = static_cast<uint32_t>(recursion_constraints.size()),
                                  .public_inputs = {},
>>>>>>> 67fedf1a
                                  .logic_constraints = {},
                                  .range_constraints = {},
                                  .aes128_constraints = {},
                                  .sha256_constraints = {},
                                  .sha256_compression = {},
                                  .schnorr_constraints = {},
                                  .ecdsa_k1_constraints = {},
                                  .ecdsa_r1_constraints = {},
                                  .blake2s_constraints = {},
                                  .blake3_constraints = {},
                                  .keccak_constraints = {},
                                  .keccak_permutations = {},
                                  .pedersen_constraints = {},
                                  .pedersen_hash_constraints = {},
                                  .poseidon2_constraints = {},
                                  .multi_scalar_mul_constraints = {},
                                  .ec_add_constraints = {},
                                  .recursion_constraints = recursion_constraints,
                                  .bigint_from_le_bytes_constraints = {},
                                  .bigint_to_le_bytes_constraints = {},
                                  .bigint_operations = {},
                                  .poly_triple_constraints = {},
                                  .quad_constraints = {},
                                  .block_constraints = {} };

    auto outer_circuit = create_circuit(constraint_system, /*size_hint*/ 0, witness);

    return outer_circuit;
}

TEST_F(AcirRecursionConstraint, TestBasicDoubleRecursionConstraints)
{
    std::vector<Builder> layer_1_circuits;
    layer_1_circuits.push_back(create_inner_circuit());

    // layer_1_circuits.push_back(create_inner_circuit());

    auto layer_2_circuit = create_outer_circuit(layer_1_circuits);

    info("circuit gates = ", layer_2_circuit.get_num_gates());

    auto layer_2_composer = Composer();
    auto prover = layer_2_composer.create_ultra_with_keccak_prover(layer_2_circuit);
    info("prover gates = ", prover.circuit_size);
    auto proof = prover.construct_proof();
    auto verifier = layer_2_composer.create_ultra_with_keccak_verifier(layer_2_circuit);
    EXPECT_EQ(verifier.verify_proof(proof), true);
}

TEST_F(AcirRecursionConstraint, TestOneOuterRecursiveCircuit)
{
    /**
     * We want to test the following:
     * 1. circuit that verifies a proof of another circuit
     * 2. the above, but the inner circuit contains a recursive proof output that we have to aggregate
     * 3. the above, but the outer circuit verifies 2 proofs, the aggregation outputs from the 2 proofs (+ the recursive
     * proof output from 2) are aggregated together
     *
     * A = basic circuit
     * B = circuit that verifies proof of A
     * C = circuit that verifies proof of B and a proof of A
     *
     * Layer 1 = proof of A
     * Layer 2 = verifies proof of A and proof of B
     * Layer 3 = verifies proof of C
     *
     * Attempt at a visual graphic
     * ===========================
     *
     *     C
     *     ^
     *     |
     *     | - B
     *     ^   ^
     *     |   |
     *     |    -A
     *     |
     *      - A
     *
     * ===========================
     *
     * Final aggregation object contains aggregated proofs for 2 instances of A and 1 instance of B
     */
    std::vector<Builder> layer_1_circuits;
    layer_1_circuits.push_back(create_inner_circuit());
    info("created first inner circuit");

    std::vector<Builder> layer_2_circuits;
    layer_2_circuits.push_back(create_inner_circuit());
    info("created second inner circuit");

    layer_2_circuits.push_back(create_outer_circuit(layer_1_circuits));
    info("created first outer circuit");

    auto layer_3_circuit = create_outer_circuit(layer_2_circuits);
    info("created second outer circuit");
    info("number of gates in layer 3 = ", layer_3_circuit.get_num_gates());

    auto layer_3_composer = Composer();
    auto prover = layer_3_composer.create_ultra_with_keccak_prover(layer_3_circuit);
    info("prover gates = ", prover.circuit_size);
    auto proof = prover.construct_proof();
    auto verifier = layer_3_composer.create_ultra_with_keccak_verifier(layer_3_circuit);
    EXPECT_EQ(verifier.verify_proof(proof), true);
}

TEST_F(AcirRecursionConstraint, TestFullRecursiveComposition)
{
    std::vector<Builder> layer_b_1_circuits;
    layer_b_1_circuits.push_back(create_inner_circuit());
    info("created first inner circuit");

    std::vector<Builder> layer_b_2_circuits;
    layer_b_2_circuits.push_back(create_inner_circuit());
    info("created second inner circuit");

    std::vector<Builder> layer_2_circuits;
    layer_2_circuits.push_back(create_outer_circuit(layer_b_1_circuits));
    info("created first outer circuit");

    layer_2_circuits.push_back(create_outer_circuit(layer_b_2_circuits));
    info("created second outer circuit");

    auto layer_3_circuit = create_outer_circuit(layer_2_circuits);
    info("created third outer circuit");
    info("number of gates in layer 3 circuit = ", layer_3_circuit.get_num_gates());

    auto layer_3_composer = Composer();
    auto prover = layer_3_composer.create_ultra_with_keccak_prover(layer_3_circuit);
    info("prover gates = ", prover.circuit_size);
    auto proof = prover.construct_proof();
    auto verifier = layer_3_composer.create_ultra_with_keccak_verifier(layer_3_circuit);
    EXPECT_EQ(verifier.verify_proof(proof), true);
}<|MERGE_RESOLUTION|>--- conflicted
+++ resolved
@@ -281,13 +281,9 @@
     info("witness.size(): ", witness.size());
     AcirFormat constraint_system{ .varnum = static_cast<uint32_t>(witness.size()),
                                   .recursive = false,
-<<<<<<< HEAD
+                                  .num_acir_opcodes = static_cast<uint32_t>(recursion_constraints.size()),
                                   .public_inputs = { 1, 2 },
                                   //   .public_inputs = {},
-=======
-                                  .num_acir_opcodes = static_cast<uint32_t>(recursion_constraints.size()),
-                                  .public_inputs = {},
->>>>>>> 67fedf1a
                                   .logic_constraints = {},
                                   .range_constraints = {},
                                   .aes128_constraints = {},
