#pragma once
#include "barretenberg/commitment_schemes/claim.hpp"
#include "barretenberg/dsl/acir_format/recursion_constraint.hpp"
#include "barretenberg/honk/proof_system/types/proof.hpp"
#include "barretenberg/stdlib/primitives/bigfield/bigfield.hpp"
#include "barretenberg/stdlib/primitives/curves/grumpkin.hpp"
#include <vector>

namespace acir_format {
using Builder = bb::UltraCircuitBuilder;

using namespace bb;

struct HonkRecursionConstraintOutput {
    PairingPointAccumulatorIndices agg_obj_indices;
<<<<<<< HEAD
    IPAClaimIndices ipa_claim_indices;
=======
    OpeningClaim<stdlib::grumpkin<Builder>> ipa_claim;
    StdlibProof<Builder> ipa_proof;
>>>>>>> a204d1b6
};

template <typename Flavor>
HonkRecursionConstraintOutput create_honk_recursion_constraints(Builder& builder,
                                                                const RecursionConstraint& input,
                                                                PairingPointAccumulatorIndices input_aggregation_object,
                                                                bool has_valid_witness_assignments = false);

} // namespace acir_format<|MERGE_RESOLUTION|>--- conflicted
+++ resolved
@@ -13,12 +13,8 @@
 
 struct HonkRecursionConstraintOutput {
     PairingPointAccumulatorIndices agg_obj_indices;
-<<<<<<< HEAD
-    IPAClaimIndices ipa_claim_indices;
-=======
     OpeningClaim<stdlib::grumpkin<Builder>> ipa_claim;
     StdlibProof<Builder> ipa_proof;
->>>>>>> a204d1b6
 };
 
 template <typename Flavor>
