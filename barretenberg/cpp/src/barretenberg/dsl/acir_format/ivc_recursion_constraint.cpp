--- conflicted
+++ resolved
@@ -123,13 +123,8 @@
     ClientIVC::VerifierInputs entry =
         acir_format::create_mock_verification_queue_entry(type, ivc->trace_settings, is_kernel);
     ivc->verification_queue.emplace_back(entry);
-<<<<<<< HEAD
     ivc->goblin.merge_verification_queue.emplace_back(acir_format::create_mock_merge_proof());
-    ivc->initialized = true;
-=======
-    ivc->goblin.merge_verification_queue.emplace_back(acir_format::create_dummy_merge_proof());
     ivc->num_circuits_accumulated++;
->>>>>>> e18ede4f
 }
 
 /**
