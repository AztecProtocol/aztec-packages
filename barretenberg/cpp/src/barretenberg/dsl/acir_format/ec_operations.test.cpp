#include "ec_operations.hpp"
#include "acir_format.hpp"
#include "acir_format_mocks.hpp"
#include "barretenberg/circuit_checker/circuit_checker.hpp"

#include "barretenberg/stdlib/primitives/curves/secp256k1.hpp"
#include "barretenberg/stdlib/primitives/group/cycle_group.hpp"

#include <gtest/gtest.h>
#include <vector>

namespace acir_format::tests {

using curve_ct = bb::stdlib::secp256k1<Builder>;

class EcOperations : public ::testing::Test {
  protected:
    static void SetUpTestSuite() { bb::srs::init_file_crs_factory(bb::srs::bb_crs_path()); }
};

size_t generate_ec_add_constraint(EcAdd& ec_add_constraint, WitnessVector& witness_values)
{
    using cycle_group_ct = bb::stdlib::cycle_group<Builder>;
    witness_values.push_back(0);
    auto g1 = grumpkin::g1::affine_one;
    cycle_group_ct input_point(g1);
    // Doubling
    cycle_group_ct result = input_point.dbl();
    // add: x,y,x2,y2
    witness_values.push_back(g1.x);
    witness_values.push_back(g1.y);
    witness_values.push_back(g1.x);
    witness_values.push_back(g1.y);
    witness_values.push_back(result.x.get_value());
    witness_values.push_back(result.y.get_value());
    witness_values.push_back(fr(0));
    witness_values.push_back(fr(0));
    ec_add_constraint = EcAdd{
        .input1_x = WitnessOrConstant<bb::fr>::from_index(1),
        .input1_y = WitnessOrConstant<bb::fr>::from_index(2),
        .input1_infinite = WitnessOrConstant<bb::fr>::from_index(7),
        .input2_x = WitnessOrConstant<bb::fr>::from_index(3),
        .input2_y = WitnessOrConstant<bb::fr>::from_index(4),
        .input2_infinite = WitnessOrConstant<bb::fr>::from_index(7),
        .result_x = 5,
        .result_y = 6,
        .result_infinite = 8,
    };
    return witness_values.size();
}

TEST_F(EcOperations, TestECOperations)
{
    EcAdd ec_add_constraint;

    WitnessVector witness_values;
    size_t num_variables = generate_ec_add_constraint(ec_add_constraint, witness_values);

    AcirFormat constraint_system{
        .varnum = static_cast<uint32_t>(num_variables + 1),
        .num_acir_opcodes = 1,
        .public_inputs = {},
<<<<<<< HEAD
        .logic_constraints = {},
        .range_constraints = {},
        .aes128_constraints = {},
        .sha256_compression = {},
        .ecdsa_k1_constraints = {},
        .ecdsa_r1_constraints = {},
        .blake2s_constraints = {},
        .blake3_constraints = {},
        .keccak_permutations = {},
        .poseidon2_constraints = {},
        .multi_scalar_mul_constraints = {},
        .ec_add_constraints = { ec_add_constraint },
        .honk_recursion_constraints = {},
        .avm_recursion_constraints = {},
        .pg_recursion_constraints = {},
        .civc_recursion_constraints = {},
        .assert_equalities = {},
        .poly_triple_constraints = {},
        .quad_constraints = {},
        .big_quad_constraints = {},
        .block_constraints = {},
=======
        .ec_add_constraints = { ec_add_constraint },
>>>>>>> 7b4a6165
        .original_opcode_indices = create_empty_original_opcode_indices(),
    };
    mock_opcode_indices(constraint_system);

    AcirProgram program{ constraint_system, witness_values };
    auto builder = create_circuit(program);

    EXPECT_TRUE(CircuitChecker::check(builder));
}

TEST_F(EcOperations, TestECMultiScalarMul)
{
    MultiScalarMul msm_constrain;

    WitnessVector witness_values;
    witness_values.emplace_back(fr(0));

    witness_values = {
        // dummy
        fr(0),
        // g1: x,y,infinite
        fr(1),
        fr("0x0000000000000002cf135e7506a45d632d270d45f1181294833fc48d823f272c"),
        fr(0),
        // low, high scalars
        fr(1),
        fr(0),
        // result
        fr("0x06ce1b0827aafa85ddeb49cdaa36306d19a74caa311e13d46d8bc688cdbffffe"),
        fr("0x1c122f81a3a14964909ede0ba2a6855fc93faf6fa1a788bf467be7e7a43f80ac"),
        fr(0),
    };
    msm_constrain = MultiScalarMul{
        .points = { WitnessOrConstant<fr>{
                        .index = 1,
                        .value = fr(0),
                        .is_constant = false,
                    },
                    WitnessOrConstant<fr>{
                        .index = 2,
                        .value = fr(0),
                        .is_constant = false,
                    },
                    WitnessOrConstant<fr>{
                        .index = 3,
                        .value = fr(0),
                        .is_constant = false,
                    },
                    WitnessOrConstant<fr>{
                        .index = 1,
                        .value = fr(0),
                        .is_constant = false,
                    },
                    WitnessOrConstant<fr>{
                        .index = 2,
                        .value = fr(0),
                        .is_constant = false,
                    },
                    WitnessOrConstant<fr>{
                        .index = 3,
                        .value = fr(0),
                        .is_constant = false,
                    } },
        .scalars = { WitnessOrConstant<fr>{
                         .index = 4,
                         .value = fr(0),
                         .is_constant = false,
                     },
                     WitnessOrConstant<fr>{
                         .index = 5,
                         .value = fr(0),
                         .is_constant = false,
                     },
                     WitnessOrConstant<fr>{
                         .index = 4,
                         .value = fr(0),
                         .is_constant = false,
                     },
                     WitnessOrConstant<fr>{
                         .index = 5,
                         .value = fr(0),
                         .is_constant = false,
                     } },
        .out_point_x = 6,
        .out_point_y = 7,
        .out_point_is_infinite = 0,
    };
    auto res_x = fr("0x06ce1b0827aafa85ddeb49cdaa36306d19a74caa311e13d46d8bc688cdbffffe");
    auto assert_equal = poly_triple{
        .a = 6,
        .b = 0,
        .c = 0,
        .q_m = 0,
        .q_l = fr::neg_one(),
        .q_r = 0,
        .q_o = 0,
        .q_c = res_x,
    };

    size_t num_variables = witness_values.size();
    AcirFormat constraint_system{
        .varnum = static_cast<uint32_t>(num_variables + 1),
        .num_acir_opcodes = 1,
        .public_inputs = {},
        .multi_scalar_mul_constraints = { msm_constrain },
<<<<<<< HEAD
        .ec_add_constraints = {},
        .honk_recursion_constraints = {},
        .avm_recursion_constraints = {},
        .pg_recursion_constraints = {},
        .civc_recursion_constraints = {},
        .assert_equalities = {},
=======
>>>>>>> 7b4a6165
        .poly_triple_constraints = { assert_equal },
        .original_opcode_indices = create_empty_original_opcode_indices(),
    };
    mock_opcode_indices(constraint_system);

    AcirProgram program{ constraint_system, witness_values };
    auto builder = create_circuit(program);

    EXPECT_TRUE(CircuitChecker::check(builder));
}

} // namespace acir_format::tests<|MERGE_RESOLUTION|>--- conflicted
+++ resolved
@@ -60,31 +60,7 @@
         .varnum = static_cast<uint32_t>(num_variables + 1),
         .num_acir_opcodes = 1,
         .public_inputs = {},
-<<<<<<< HEAD
-        .logic_constraints = {},
-        .range_constraints = {},
-        .aes128_constraints = {},
-        .sha256_compression = {},
-        .ecdsa_k1_constraints = {},
-        .ecdsa_r1_constraints = {},
-        .blake2s_constraints = {},
-        .blake3_constraints = {},
-        .keccak_permutations = {},
-        .poseidon2_constraints = {},
-        .multi_scalar_mul_constraints = {},
         .ec_add_constraints = { ec_add_constraint },
-        .honk_recursion_constraints = {},
-        .avm_recursion_constraints = {},
-        .pg_recursion_constraints = {},
-        .civc_recursion_constraints = {},
-        .assert_equalities = {},
-        .poly_triple_constraints = {},
-        .quad_constraints = {},
-        .big_quad_constraints = {},
-        .block_constraints = {},
-=======
-        .ec_add_constraints = { ec_add_constraint },
->>>>>>> 7b4a6165
         .original_opcode_indices = create_empty_original_opcode_indices(),
     };
     mock_opcode_indices(constraint_system);
@@ -190,15 +166,6 @@
         .num_acir_opcodes = 1,
         .public_inputs = {},
         .multi_scalar_mul_constraints = { msm_constrain },
-<<<<<<< HEAD
-        .ec_add_constraints = {},
-        .honk_recursion_constraints = {},
-        .avm_recursion_constraints = {},
-        .pg_recursion_constraints = {},
-        .civc_recursion_constraints = {},
-        .assert_equalities = {},
-=======
->>>>>>> 7b4a6165
         .poly_triple_constraints = { assert_equal },
         .original_opcode_indices = create_empty_original_opcode_indices(),
     };
