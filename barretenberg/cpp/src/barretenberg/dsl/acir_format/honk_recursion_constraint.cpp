--- conflicted
+++ resolved
@@ -27,7 +27,7 @@
  * @param proof_fields
  */
 void create_dummy_vkey_and_proof(Builder& builder,
-                                 const HonkRecursionConstraint& input,
+                                 const RecursionConstraint& input,
                                  std::vector<field_ct>& key_fields,
                                  std::vector<field_ct>& proof_fields)
 {
@@ -36,16 +36,15 @@
     // Set vkey->circuit_size correctly based on the proof size
     size_t num_frs_comm = bb::field_conversion::calc_num_bn254_frs<UltraFlavor::Commitment>();
     size_t num_frs_fr = bb::field_conversion::calc_num_bn254_frs<UltraFlavor::FF>();
-    assert((input.proof.size() - HonkRecursionConstraint::inner_public_input_offset -
-            UltraFlavor::NUM_WITNESS_ENTITIES * num_frs_comm - UltraFlavor::NUM_ALL_ENTITIES * num_frs_fr -
-            2 * num_frs_comm) %
+    assert((input.proof.size() - HONK_INNER_PUBLIC_INPUT_OFFSET - UltraFlavor::NUM_WITNESS_ENTITIES * num_frs_comm -
+            UltraFlavor::NUM_ALL_ENTITIES * num_frs_fr - 2 * num_frs_comm) %
                (num_frs_comm + num_frs_fr * UltraFlavor::BATCHED_RELATION_PARTIAL_LENGTH) ==
            0);
     // Note: this computation should always result in log_circuit_size = CONST_PROOF_SIZE_LOG_N
-    auto log_circuit_size = (input.proof.size() - HonkRecursionConstraint::inner_public_input_offset -
-                             UltraFlavor::NUM_WITNESS_ENTITIES * num_frs_comm -
-                             UltraFlavor::NUM_ALL_ENTITIES * num_frs_fr - 2 * num_frs_comm) /
-                            (num_frs_comm + num_frs_fr * UltraFlavor::BATCHED_RELATION_PARTIAL_LENGTH);
+    auto log_circuit_size =
+        (input.proof.size() - HONK_INNER_PUBLIC_INPUT_OFFSET - UltraFlavor::NUM_WITNESS_ENTITIES * num_frs_comm -
+         UltraFlavor::NUM_ALL_ENTITIES * num_frs_fr - 2 * num_frs_comm) /
+        (num_frs_comm + num_frs_fr * UltraFlavor::BATCHED_RELATION_PARTIAL_LENGTH);
     // First key field is circuit size
     builder.assert_equal(builder.add_variable(1 << log_circuit_size), key_fields[0].witness_index);
     // Second key field is number of public inputs
@@ -73,7 +72,7 @@
         offset += 4;
     }
 
-    offset = HonkRecursionConstraint::inner_public_input_offset;
+    offset = HONK_INNER_PUBLIC_INPUT_OFFSET;
     // first 3 things
     builder.assert_equal(builder.add_variable(1 << log_circuit_size), proof_fields[0].witness_index);
     builder.assert_equal(builder.add_variable(input.public_inputs.size()), proof_fields[1].witness_index);
@@ -151,14 +150,8 @@
  * non-witness data to be provided as metadata in the ACIR opcode
  */
 AggregationObjectIndices create_honk_recursion_constraints(Builder& builder,
-<<<<<<< HEAD
                                                            const RecursionConstraint& input,
-                                                           AggregationObjectIndices input_aggregation_object,
-                                                           AggregationObjectIndices nested_aggregation_object,
-=======
-                                                           const HonkRecursionConstraint& input,
                                                            AggregationObjectIndices input_aggregation_object_indices,
->>>>>>> 7cc47a66
                                                            bool has_valid_witness_assignments)
 {
     using Flavor = UltraRecursiveFlavor_<Builder>;
@@ -195,100 +188,7 @@
     // Populate the key fields and proof fields with dummy values to prevent issues (usually with points not being on
     // the curve).
     if (!has_valid_witness_assignments) {
-<<<<<<< HEAD
-        // Set vkey->circuit_size correctly based on the proof size
-        size_t num_frs_comm = bb::field_conversion::calc_num_bn254_frs<UltraFlavor::Commitment>();
-        size_t num_frs_fr = bb::field_conversion::calc_num_bn254_frs<UltraFlavor::FF>();
-        assert((input.proof.size() - HONK_INNER_PUBLIC_INPUT_OFFSET - UltraFlavor::NUM_WITNESS_ENTITIES * num_frs_comm -
-                UltraFlavor::NUM_ALL_ENTITIES * num_frs_fr - 2 * num_frs_comm) %
-                   (num_frs_comm + num_frs_fr * UltraFlavor::BATCHED_RELATION_PARTIAL_LENGTH) ==
-               0);
-        // Note: this computation should always result in log_circuit_size = CONST_PROOF_SIZE_LOG_N
-        auto log_circuit_size =
-            (input.proof.size() - HONK_INNER_PUBLIC_INPUT_OFFSET - UltraFlavor::NUM_WITNESS_ENTITIES * num_frs_comm -
-             UltraFlavor::NUM_ALL_ENTITIES * num_frs_fr - 2 * num_frs_comm) /
-            (num_frs_comm + num_frs_fr * UltraFlavor::BATCHED_RELATION_PARTIAL_LENGTH);
-        builder.assert_equal(builder.add_variable(1 << log_circuit_size), key_fields[0].witness_index);
-        builder.assert_equal(builder.add_variable(input.public_inputs.size()), key_fields[1].witness_index);
-        builder.assert_equal(builder.add_variable(UltraFlavor::has_zero_row ? 1 : 0), key_fields[2].witness_index);
-        builder.assert_equal(builder.add_variable(0), key_fields[4].witness_index);
-        uint32_t offset = 4;
-        // TODO(https://github.com/AztecProtocol/barretenberg/issues/1059): Properly set this to a default agg obj.
-        for (size_t i = 0; i < bb::AGGREGATION_OBJECT_SIZE; i++) {
-            builder.assert_equal(builder.add_variable(0), key_fields[offset].witness_index);
-            offset++;
-        }
-
-        for (size_t i = 0; i < Flavor::NUM_PRECOMPUTED_ENTITIES; ++i) {
-            auto comm = curve::BN254::AffineElement::one() * fr::random_element();
-            auto frs = field_conversion::convert_to_bn254_frs(comm);
-            builder.assert_equal(builder.add_variable(frs[0]), key_fields[offset].witness_index);
-            builder.assert_equal(builder.add_variable(frs[1]), key_fields[offset + 1].witness_index);
-            builder.assert_equal(builder.add_variable(frs[2]), key_fields[offset + 2].witness_index);
-            builder.assert_equal(builder.add_variable(frs[3]), key_fields[offset + 3].witness_index);
-            offset += 4;
-        }
-
-        offset = HONK_INNER_PUBLIC_INPUT_OFFSET;
-        // first 3 things
-        builder.assert_equal(builder.add_variable(1 << log_circuit_size), proof_fields[0].witness_index);
-        builder.assert_equal(builder.add_variable(input.public_inputs.size()), proof_fields[1].witness_index);
-        builder.assert_equal(builder.add_variable(UltraFlavor::has_zero_row ? 1 : 0), proof_fields[2].witness_index);
-
-        // the public inputs
-        for (size_t i = 0; i < input.public_inputs.size(); i++) {
-            builder.assert_equal(builder.add_variable(fr::random_element()), proof_fields[offset].witness_index);
-            offset++;
-        }
-
-        // first 7 commitments
-        for (size_t i = 0; i < Flavor::NUM_WITNESS_ENTITIES; i++) {
-            auto comm = curve::BN254::AffineElement::one() * fr::random_element();
-            auto frs = field_conversion::convert_to_bn254_frs(comm);
-            builder.assert_equal(builder.add_variable(frs[0]), proof_fields[offset].witness_index);
-            builder.assert_equal(builder.add_variable(frs[1]), proof_fields[offset + 1].witness_index);
-            builder.assert_equal(builder.add_variable(frs[2]), proof_fields[offset + 2].witness_index);
-            builder.assert_equal(builder.add_variable(frs[3]), proof_fields[offset + 3].witness_index);
-            offset += 4;
-        }
-
-        // now the univariates, which can just be 0s (7*CONST_PROOF_SIZE_LOG_N Frs)
-        for (size_t i = 0; i < CONST_PROOF_SIZE_LOG_N * Flavor::BATCHED_RELATION_PARTIAL_LENGTH; i++) {
-            builder.assert_equal(builder.add_variable(fr::random_element()), proof_fields[offset].witness_index);
-            offset++;
-        }
-
-        // now the sumcheck evalutions, which is just 43 0s
-        for (size_t i = 0; i < Flavor::NUM_ALL_ENTITIES; i++) {
-            builder.assert_equal(builder.add_variable(fr::random_element()), proof_fields[offset].witness_index);
-            offset++;
-        }
-
-        // now the zeromorph commitments, which are CONST_PROOF_SIZE_LOG_N comms
-        for (size_t i = 0; i < CONST_PROOF_SIZE_LOG_N; i++) {
-            auto comm = curve::BN254::AffineElement::one() * fr::random_element();
-            auto frs = field_conversion::convert_to_bn254_frs(comm);
-            builder.assert_equal(builder.add_variable(frs[0]), proof_fields[offset].witness_index);
-            builder.assert_equal(builder.add_variable(frs[1]), proof_fields[offset + 1].witness_index);
-            builder.assert_equal(builder.add_variable(frs[2]), proof_fields[offset + 2].witness_index);
-            builder.assert_equal(builder.add_variable(frs[3]), proof_fields[offset + 3].witness_index);
-            offset += 4;
-        }
-
-        // lastly the 2 commitments
-        for (size_t i = 0; i < 2; i++) {
-            auto comm = curve::BN254::AffineElement::one() * fr::random_element();
-            auto frs = field_conversion::convert_to_bn254_frs(comm);
-            builder.assert_equal(builder.add_variable(frs[0]), proof_fields[offset].witness_index);
-            builder.assert_equal(builder.add_variable(frs[1]), proof_fields[offset + 1].witness_index);
-            builder.assert_equal(builder.add_variable(frs[2]), proof_fields[offset + 2].witness_index);
-            builder.assert_equal(builder.add_variable(frs[3]), proof_fields[offset + 3].witness_index);
-            offset += 4;
-        }
-        ASSERT(offset == input.proof.size() + input.public_inputs.size());
-=======
         create_dummy_vkey_and_proof(builder, input, key_fields, proof_fields);
->>>>>>> 7cc47a66
     }
     // Recursively verify the proof
     auto vkey = std::make_shared<RecursiveVerificationKey>(builder, key_fields);
