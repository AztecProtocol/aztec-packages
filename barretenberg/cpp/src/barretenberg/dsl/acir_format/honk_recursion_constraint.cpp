--- conflicted
+++ resolved
@@ -100,7 +100,6 @@
     key_fields.reserve(input.key.size());
     for (const auto& idx : input.key) {
         auto field = field_ct::from_witness_index(&builder, idx);
-        //  info("key idx = ", idx, " with value: ", field.get_value());
         key_fields.emplace_back(field);
     }
 
@@ -243,17 +242,10 @@
     // builder.blocks.summarize();
 
     RecursiveVerifier verifier(&builder, vkey);
-<<<<<<< HEAD
     // info("has valid witness assignments: ", has_valid_witness_assignments);
     // info("right before verify proof: ", vkey->log_circuit_size);
     std::array<typename Flavor::GroupElement, 2> pairing_points = verifier.verify_proof(proof_fields);
     // info("after verify_proof");
-=======
-    info("has valid witness assignments: ", has_valid_witness_assignments);
-    info("right before verify proof: ", vkey->log_circuit_size);
-    std::array<typename Flavor::GroupElement, 2> pairing_points = verifier.verify_proof(proof_fields);
-    info("after verify_proof");
->>>>>>> 1732337b
     // Aggregate the current aggregation object with these pairing points from verify_proof
     aggregation_state_ct cur_aggregation_object;
     cur_aggregation_object.P0 = pairing_points[0]; // * recursion_separator;
