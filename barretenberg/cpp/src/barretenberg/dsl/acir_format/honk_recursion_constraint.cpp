--- conflicted
+++ resolved
@@ -183,16 +183,11 @@
     // IPA Proof
     if constexpr (HasIPAAccumulator<Flavor>) {
         // Poly length
-<<<<<<< HEAD
         curve::Grumpkin::ScalarField poly_length(1UL << CONST_ECCVM_LOG_N);
         auto frs = field_conversion::convert_to_bn254_frs(poly_length);
         builder.assert_equal(builder.add_variable(frs[0]), proof_fields[offset].witness_index);
         builder.assert_equal(builder.add_variable(frs[1]), proof_fields[offset + 1].witness_index);
         offset += 2;
-=======
-        builder.set_variable(proof_fields[offset].witness_index, fr(1));
-        offset++;
->>>>>>> 69eacbd6
 
         // Ls and Rs
         for (size_t i = 0; i < static_cast<size_t>(2) * CONST_ECCVM_LOG_N; i++) {
