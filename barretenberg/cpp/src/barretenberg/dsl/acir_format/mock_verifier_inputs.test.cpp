--- conflicted
+++ resolved
@@ -3,10 +3,7 @@
 #include "acir_format_mocks.hpp"
 #include "barretenberg/client_ivc/client_ivc.hpp"
 #include "barretenberg/goblin/mock_circuits.hpp"
-<<<<<<< HEAD
-=======
 #include "barretenberg/stdlib/client_ivc_verifier/client_ivc_recursive_verifier.hpp"
->>>>>>> b3c2f510
 #include "barretenberg/stdlib/special_public_inputs/special_public_inputs.hpp"
 #include "barretenberg/ultra_honk/decider_proving_key.hpp"
 #include "barretenberg/ultra_honk/ultra_prover.hpp"
@@ -39,51 +36,6 @@
 }
 
 /**
-<<<<<<< HEAD
- * @brief Check that the size of a mock Oink proof matches expectation for MegaFlavor
- *
- */
-TEST(MockVerifierInputsTest, MockMegaOinkProofSize)
-{
-    using Flavor = MegaFlavor;
-    using Builder = MegaCircuitBuilder;
-
-    {
-        // AppIO
-        const size_t NUM_PUBLIC_INPUTS = stdlib::recursion::honk::AppIO::PUBLIC_INPUTS_SIZE;
-        HonkProof honk_proof = create_mock_oink_proof<Flavor, stdlib::recursion::honk::AppIO>();
-        EXPECT_EQ(honk_proof.size(), Flavor::OINK_PROOF_LENGTH_WITHOUT_PUB_INPUTS + NUM_PUBLIC_INPUTS);
-    }
-
-    {
-        // KernelIO
-        const size_t NUM_PUBLIC_INPUTS = stdlib::recursion::honk::KernelIO::PUBLIC_INPUTS_SIZE;
-        HonkProof honk_proof = create_mock_oink_proof<Flavor, stdlib::recursion::honk::KernelIO>();
-        EXPECT_EQ(honk_proof.size(), Flavor::OINK_PROOF_LENGTH_WITHOUT_PUB_INPUTS + NUM_PUBLIC_INPUTS);
-    }
-
-    {
-        // HidingKernelIO
-        const size_t NUM_PUBLIC_INPUTS = stdlib::recursion::honk::HidingKernelIO<Builder>::PUBLIC_INPUTS_SIZE;
-        HonkProof honk_proof = create_mock_oink_proof<Flavor, stdlib::recursion::honk::HidingKernelIO<Builder>>();
-        EXPECT_EQ(honk_proof.size(), Flavor::OINK_PROOF_LENGTH_WITHOUT_PUB_INPUTS + NUM_PUBLIC_INPUTS);
-    }
-}
-
-/**
- * @brief Check that the size of a mock Oink proof matches expectation for UltraFlavor
- *
- */
-TEST(MockVerifierInputsTest, MockUltraOinkProofSize)
-{
-    using Flavor = UltraFlavor;
-    using Builder = UltraCircuitBuilder;
-
-    // DefaultIO
-    const size_t NUM_PUBLIC_INPUTS = stdlib::recursion::honk::DefaultIO<Builder>::PUBLIC_INPUTS_SIZE;
-    HonkProof honk_proof = create_mock_oink_proof<Flavor, stdlib::recursion::honk::DefaultIO<Builder>>();
-    EXPECT_EQ(honk_proof.size(), Flavor::OINK_PROOF_LENGTH_WITHOUT_PUB_INPUTS + NUM_PUBLIC_INPUTS);
-=======
  * @brief Check that the size of a mock pre-ipa proof matches expectation
  */
 TEST(MockVerifierInputsTest, MockPreIpaProofSize)
@@ -160,7 +112,6 @@
     } else {
         GTEST_SKIP();
     }
->>>>>>> b3c2f510
 }
 
 /**
@@ -211,55 +162,11 @@
 }
 
 /**
-<<<<<<< HEAD
- * @brief Check that the size of a mock Honk proof matches expectation based for MegaFlavor
-=======
  * @brief Check that the size of a mock Honk proof matches expectation for Ultra flavors
->>>>>>> b3c2f510
  *
  */
-TEST(MockVerifierInputsTest, MockMegaHonkProofSize)
+TYPED_TEST(MockVerifierInputsTest, MockUltraHonkProofSize)
 {
-<<<<<<< HEAD
-    using Flavor = MegaFlavor;
-    using Builder = MegaCircuitBuilder;
-
-    {
-        // AppIO
-        const size_t NUM_PUBLIC_INPUTS = stdlib::recursion::honk::AppIO::PUBLIC_INPUTS_SIZE;
-        HonkProof honk_proof = create_mock_honk_proof<Flavor, stdlib::recursion::honk::AppIO>();
-        EXPECT_EQ(honk_proof.size(), Flavor::PROOF_LENGTH_WITHOUT_PUB_INPUTS + NUM_PUBLIC_INPUTS);
-    }
-
-    {
-        // KernelIO
-        const size_t NUM_PUBLIC_INPUTS = stdlib::recursion::honk::KernelIO::PUBLIC_INPUTS_SIZE;
-        HonkProof honk_proof = create_mock_honk_proof<Flavor, stdlib::recursion::honk::KernelIO>();
-        EXPECT_EQ(honk_proof.size(), Flavor::PROOF_LENGTH_WITHOUT_PUB_INPUTS + NUM_PUBLIC_INPUTS);
-    }
-
-    {
-        // HidingKernelIO
-        const size_t NUM_PUBLIC_INPUTS = stdlib::recursion::honk::HidingKernelIO<Builder>::PUBLIC_INPUTS_SIZE;
-        HonkProof honk_proof = create_mock_honk_proof<Flavor, stdlib::recursion::honk::HidingKernelIO<Builder>>();
-        EXPECT_EQ(honk_proof.size(), Flavor::PROOF_LENGTH_WITHOUT_PUB_INPUTS + NUM_PUBLIC_INPUTS);
-    }
-}
-
-/**
- * @brief Check that the size of a mock Honk proof matches expectation for UltraFlavor
- *
- */
-TEST(MockVerifierInputsTest, MockHonkProofSize)
-{
-    using Flavor = UltraFlavor;
-    using Builder = UltraCircuitBuilder;
-
-    // DefaultIO
-    const size_t NUM_PUBLIC_INPUTS = stdlib::recursion::honk::DefaultIO<Builder>::PUBLIC_INPUTS_SIZE;
-    HonkProof honk_proof = create_mock_honk_proof<Flavor, stdlib::recursion::honk::DefaultIO<Builder>>();
-    EXPECT_EQ(honk_proof.size(), Flavor::PROOF_LENGTH_WITHOUT_PUB_INPUTS + NUM_PUBLIC_INPUTS);
-=======
     using Flavor = TypeParam;
     using Builder = Flavor::CircuitBuilder;
     using IO = std::conditional_t<HasIPAAccumulator<Flavor>,
@@ -285,5 +192,4 @@
 
     HonkProof civc_proof = create_mock_civc_proof<Builder>();
     EXPECT_EQ(civc_proof.size(), ClientIVC::Proof::PROOF_LENGTH());
->>>>>>> b3c2f510
 }