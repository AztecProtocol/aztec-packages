#pragma once
#include "acir_format.hpp"
#include "barretenberg/common/container.hpp"
#include "barretenberg/common/throw_or_abort.hpp"
#include "barretenberg/dsl/acir_format/blake2s_constraint.hpp"
#include "barretenberg/dsl/acir_format/blake3_constraint.hpp"
#include "barretenberg/dsl/acir_format/block_constraint.hpp"
#include "barretenberg/dsl/acir_format/ecdsa_secp256k1.hpp"
#include "barretenberg/dsl/acir_format/keccak_constraint.hpp"
#include "barretenberg/dsl/acir_format/logic_constraint.hpp"
#include "barretenberg/dsl/acir_format/pedersen.hpp"
#include "barretenberg/dsl/acir_format/range_constraint.hpp"
#include "barretenberg/dsl/acir_format/recursion_constraint.hpp"
#include "barretenberg/dsl/acir_format/schnorr_verify.hpp"
#include "barretenberg/dsl/acir_format/sha256_constraint.hpp"
#include "barretenberg/proof_system/arithmetization/gate_data.hpp"
#include "serde/index.hpp"
#include <iterator>

namespace acir_format {

/**
 * @brief Construct a poly_tuple for a standard width-3 arithmetic gate from its acir representation
 *
 * @param arg acir representation of an 3-wire arithmetic operation
 * @return poly_triple
 * @note In principle Circuit::Expression can accommodate arbitrarily many quadratic and linear terms but in practice
 * the ones processed here have a max of 1 and 3 respectively, in accordance with the standard width-3 arithmetic gate.
 */
poly_triple serialize_arithmetic_gate(Circuit::Expression const& arg)
{
<<<<<<< HEAD
    // WORKTODO: Deal with this now?
    // TODO(https://github.com/AztecProtocol/barretenberg/issues/816): The zeros for a,b,c are making an implicit
    // assumption that the 0th variable will be FF(0). Once this is not the case, this might break. Instead it should be
    // something like zero_idx - but thats a builder member that's not known at this time. Could we do something like
    // define a pointer to a uint32_t that will eventually hold the right zero_idx and set it later?
=======
    // TODO(https://github.com/AztecProtocol/barretenberg/issues/816): Instead of zeros for a,b,c, what we really want
    // is something like the bberg zero_idx. Hardcoding these to 0 has the same effect only if zero_idx == 0, as has
    // historically been the case. If that changes, this might break since now "0" points to some non-zero witness in
    // variables. (From some testing, it seems like it may not break but only because the selectors multiplying the
    // erroneously non-zero value are zero. Still, it seems like a bad idea to have erroneous wire values even if they
    // dont break the relation. They'll still add cost in commitments, for example).
>>>>>>> a9537fb4
    poly_triple pt{
        .a = 0,
        .b = 0,
        .c = 0,
        .q_m = 0,
        .q_l = 0,
        .q_r = 0,
        .q_o = 0,
        .q_c = 0,
    };

<<<<<<< HEAD
=======
    // Flags indicating whether each witness index for the present poly_tuple has been set
>>>>>>> a9537fb4
    bool a_set = false;
    bool b_set = false;
    bool c_set = false;

<<<<<<< HEAD
    // Handle quadratic term if it exists
    // info("!arg.mul_terms.empty() = ", !arg.mul_terms.empty());
=======
    // If necessary, set values for quadratic term (q_m * w_l * w_r)
    ASSERT(arg.mul_terms.size() <= 1); // We can only accommodate 1 quadratic term
    // Note: mul_terms are tuples of the form {selector_value, witness_idx_1, witness_idx_2}
>>>>>>> a9537fb4
    if (!arg.mul_terms.empty()) {
        const auto& mul_term = arg.mul_terms[0];
        pt.q_m = uint256_t(std::get<0>(mul_term));
        pt.a = std::get<1>(mul_term).value;
        pt.b = std::get<2>(mul_term).value;
        a_set = true;
        b_set = true;
<<<<<<< HEAD
        // info("MUL!");
    }

    // WORKTODO: Look at simple_radix. Nearly everything looks correct
    // except for the w_3 witness index in the poly gates. Its 5 in classic and stays 5 in new.
    // TODO(https://github.com/AztecProtocol/barretenberg/issues/816): May need to adjust the pt.a == witness_idx check
    // since we initialize with 0 but 0 is now also a valid witness index.
=======
    }

    // If necessary, set values for linears terms q_l * w_l, q_r * w_r and q_o * w_o
    ASSERT(arg.linear_combinations.size() <= 3); // We can only accommodate 3 linear terms
>>>>>>> a9537fb4
    for (const auto& linear_term : arg.linear_combinations) {
        barretenberg::fr selector_value(uint256_t(std::get<0>(linear_term)));
        uint32_t witness_idx = std::get<1>(linear_term).value;

<<<<<<< HEAD
        // info("witness_idx = ", witness_idx);

        if (!a_set || pt.a == witness_idx) {
            pt.a = witness_idx;
            pt.q_l = selector_value;
            a_set = true;
            // info("IF 0");
        } else if (!b_set || pt.b == witness_idx) {
            pt.b = witness_idx;
            pt.q_r = selector_value;
            b_set = true;
            // info("IF 1");
        } else if (!c_set || pt.c == witness_idx) {
            pt.c = witness_idx;
            pt.q_o = selector_value;
            c_set = true;
            // info("IF 2");
=======
        // If the witness index has not yet been set or if the corresponding linear term is active, set the witness
        // index and the corresponding selector value.
        // TODO(https://github.com/AztecProtocol/barretenberg/issues/816): May need to adjust the pt.a == witness_idx
        // check (and the others like it) since we initialize a,b,c with 0 but 0 becomes a valid witness index if the +1
        // offset is removed from noir.
        if (!a_set || pt.a == witness_idx) { // q_l * w_l
            pt.a = witness_idx;
            pt.q_l = selector_value;
            a_set = true;
        } else if (!b_set || pt.b == witness_idx) { // q_r * w_r
            pt.b = witness_idx;
            pt.q_r = selector_value;
            b_set = true;
        } else if (!c_set || pt.c == witness_idx) { // q_o * w_o
            pt.c = witness_idx;
            pt.q_o = selector_value;
            c_set = true;
>>>>>>> a9537fb4
        } else {
            throw_or_abort("Cannot assign linear term to a constraint of width 3");
        }
    }

<<<<<<< HEAD
    // for (const auto& linear_term : arg.linear_combinations) {
    //     barretenberg::fr selector_value(uint256_t(std::get<0>(linear_term)));
    //     uint32_t witness_idx = std::get<1>(linear_term).value;
    //     // WORKTODO: this is where the problem is
    //     if (pt.a == 0 || pt.a == witness_idx) {
    //         pt.a = witness_idx;
    //         pt.q_l = selector_value;
    //         info("IF 0");
    //     } else if (pt.b == 0 || pt.b == witness_idx) {
    //         pt.b = witness_idx;
    //         pt.q_r = selector_value;
    //         info("IF 1");
    //     } else if (pt.c == 0 || pt.c == witness_idx) {
    //         pt.c = witness_idx;
    //         pt.q_o = selector_value;
    //         info("IF 2");
    //     } else {
    //         throw_or_abort("Cannot assign linear term to a constrain of width 3");
    //     }
    // }

=======
    // Set constant value q_c
>>>>>>> a9537fb4
    pt.q_c = uint256_t(arg.q_c);
    return pt;
}

void handle_arithmetic(Circuit::Opcode::AssertZero const& arg, acir_format& af)
{
    af.constraints.push_back(serialize_arithmetic_gate(arg.value));
}

void handle_blackbox_func_call(Circuit::Opcode::BlackBoxFuncCall const& arg, acir_format& af)
{
    std::visit(
        [&](auto&& arg) {
            using T = std::decay_t<decltype(arg)>;
            if constexpr (std::is_same_v<T, Circuit::BlackBoxFuncCall::AND>) {
                af.logic_constraints.push_back(LogicConstraint{
                    .a = arg.lhs.witness.value,
                    .b = arg.rhs.witness.value,
                    .result = arg.output.value,
                    .num_bits = arg.lhs.num_bits,
                    .is_xor_gate = false,
                });
            } else if constexpr (std::is_same_v<T, Circuit::BlackBoxFuncCall::XOR>) {
                af.logic_constraints.push_back(LogicConstraint{
                    .a = arg.lhs.witness.value,
                    .b = arg.rhs.witness.value,
                    .result = arg.output.value,
                    .num_bits = arg.lhs.num_bits,
                    .is_xor_gate = true,
                });
            } else if constexpr (std::is_same_v<T, Circuit::BlackBoxFuncCall::RANGE>) {
                af.range_constraints.push_back(RangeConstraint{
                    .witness = arg.input.witness.value,
                    .num_bits = arg.input.num_bits,
                });
            } else if constexpr (std::is_same_v<T, Circuit::BlackBoxFuncCall::SHA256>) {
                af.sha256_constraints.push_back(Sha256Constraint{
                    .inputs = map(arg.inputs,
                                  [](auto& e) {
                                      return Sha256Input{
                                          .witness = e.witness.value,
                                          .num_bits = e.num_bits,
                                      };
                                  }),
                    .result = map(arg.outputs, [](auto& e) { return e.value; }),
                });
            } else if constexpr (std::is_same_v<T, Circuit::BlackBoxFuncCall::Blake2s>) {
                af.blake2s_constraints.push_back(Blake2sConstraint{
                    .inputs = map(arg.inputs,
                                  [](auto& e) {
                                      return Blake2sInput{
                                          .witness = e.witness.value,
                                          .num_bits = e.num_bits,
                                      };
                                  }),
                    .result = map(arg.outputs, [](auto& e) { return e.value; }),
                });
            } else if constexpr (std::is_same_v<T, Circuit::BlackBoxFuncCall::Blake3>) {
                af.blake3_constraints.push_back(Blake3Constraint{
                    .inputs = map(arg.inputs,
                                  [](auto& e) {
                                      return Blake3Input{
                                          .witness = e.witness.value,
                                          .num_bits = e.num_bits,
                                      };
                                  }),
                    .result = map(arg.outputs, [](auto& e) { return e.value; }),
                });
            } else if constexpr (std::is_same_v<T, Circuit::BlackBoxFuncCall::SchnorrVerify>) {
                af.schnorr_constraints.push_back(SchnorrConstraint{
                    .message = map(arg.message, [](auto& e) { return e.witness.value; }),
                    .public_key_x = arg.public_key_x.witness.value,
                    .public_key_y = arg.public_key_y.witness.value,
                    .result = arg.output.value,
                    .signature = map(arg.signature, [](auto& e) { return e.witness.value; }),
                });
            } else if constexpr (std::is_same_v<T, Circuit::BlackBoxFuncCall::PedersenCommitment>) {
                af.pedersen_constraints.push_back(PedersenConstraint{
                    .scalars = map(arg.inputs, [](auto& e) { return e.witness.value; }),
                    .hash_index = arg.domain_separator,
                    .result_x = arg.outputs[0].value,
                    .result_y = arg.outputs[1].value,
                });
            } else if constexpr (std::is_same_v<T, Circuit::BlackBoxFuncCall::PedersenHash>) {
                af.pedersen_hash_constraints.push_back(PedersenHashConstraint{
                    .scalars = map(arg.inputs, [](auto& e) { return e.witness.value; }),
                    .hash_index = arg.domain_separator,
                    .result = arg.output.value,
                });
            } else if constexpr (std::is_same_v<T, Circuit::BlackBoxFuncCall::EcdsaSecp256k1>) {
                af.ecdsa_k1_constraints.push_back(EcdsaSecp256k1Constraint{
                    .hashed_message = map(arg.hashed_message, [](auto& e) { return e.witness.value; }),
                    .signature = map(arg.signature, [](auto& e) { return e.witness.value; }),
                    .pub_x_indices = map(arg.public_key_x, [](auto& e) { return e.witness.value; }),
                    .pub_y_indices = map(arg.public_key_y, [](auto& e) { return e.witness.value; }),
                    .result = arg.output.value,
                });
            } else if constexpr (std::is_same_v<T, Circuit::BlackBoxFuncCall::EcdsaSecp256r1>) {
                af.ecdsa_r1_constraints.push_back(EcdsaSecp256r1Constraint{
                    .hashed_message = map(arg.hashed_message, [](auto& e) { return e.witness.value; }),
                    .pub_x_indices = map(arg.public_key_x, [](auto& e) { return e.witness.value; }),
                    .pub_y_indices = map(arg.public_key_y, [](auto& e) { return e.witness.value; }),
                    .result = arg.output.value,
                    .signature = map(arg.signature, [](auto& e) { return e.witness.value; }),
                });
            } else if constexpr (std::is_same_v<T, Circuit::BlackBoxFuncCall::FixedBaseScalarMul>) {
                af.fixed_base_scalar_mul_constraints.push_back(FixedBaseScalarMul{
                    .low = arg.low.witness.value,
                    .high = arg.high.witness.value,
                    .pub_key_x = arg.outputs[0].value,
                    .pub_key_y = arg.outputs[1].value,
                });
            } else if constexpr (std::is_same_v<T, Circuit::BlackBoxFuncCall::Keccak256>) {
                af.keccak_constraints.push_back(KeccakConstraint{
                    .inputs = map(arg.inputs,
                                  [](auto& e) {
                                      return HashInput{
                                          .witness = e.witness.value,
                                          .num_bits = e.num_bits,
                                      };
                                  }),
                    .result = map(arg.outputs, [](auto& e) { return e.value; }),
                });
            } else if constexpr (std::is_same_v<T, Circuit::BlackBoxFuncCall::Keccak256VariableLength>) {
                af.keccak_var_constraints.push_back(KeccakVarConstraint{
                    .inputs = map(arg.inputs,
                                  [](auto& e) {
                                      return HashInput{
                                          .witness = e.witness.value,
                                          .num_bits = e.num_bits,
                                      };
                                  }),
                    .result = map(arg.outputs, [](auto& e) { return e.value; }),
                    .var_message_size = arg.var_message_size.witness.value,
                });
            } else if constexpr (std::is_same_v<T, Circuit::BlackBoxFuncCall::Keccakf1600>) {
                af.keccak_permutations.push_back(Keccakf1600{
                    .state = map(arg.inputs, [](auto& e) { return e.witness.value; }),
                    .result = map(arg.outputs, [](auto& e) { return e.value; }),
                });
            } else if constexpr (std::is_same_v<T, Circuit::BlackBoxFuncCall::RecursiveAggregation>) {
                auto c = RecursionConstraint{
                    .key = map(arg.verification_key, [](auto& e) { return e.witness.value; }),
                    .proof = map(arg.proof, [](auto& e) { return e.witness.value; }),
                    .public_inputs = map(arg.public_inputs, [](auto& e) { return e.witness.value; }),
                    .key_hash = arg.key_hash.witness.value,
                };
                af.recursion_constraints.push_back(c);
            }
        },
        arg.value.value);
}

BlockConstraint handle_memory_init(Circuit::Opcode::MemoryInit const& mem_init)
{
    BlockConstraint block{ .init = {}, .trace = {}, .type = BlockType::ROM };
    std::vector<poly_triple> init;
    std::vector<MemOp> trace;

    auto len = mem_init.init.size();
    for (size_t i = 0; i < len; ++i) {
        block.init.push_back(poly_triple{
            .a = mem_init.init[i].value,
            .b = 0,
            .c = 0,
            .q_m = 0,
            .q_l = 1,
            .q_r = 0,
            .q_o = 0,
            .q_c = 0,
        });
    }
    return block;
}

bool is_rom(Circuit::MemOp const& mem_op)
{
    return mem_op.operation.mul_terms.size() == 0 && mem_op.operation.linear_combinations.size() == 0 &&
           uint256_t(mem_op.operation.q_c) == 0;
}

void handle_memory_op(Circuit::Opcode::MemoryOp const& mem_op, BlockConstraint& block)
{
    uint8_t access_type = 1;
    if (is_rom(mem_op.op)) {
        access_type = 0;
    }
    if (block.type == BlockType::ROM && access_type == 1) {
        block.type = BlockType::RAM;
    }

    MemOp acir_mem_op = MemOp{ .access_type = access_type,
                               .index = serialize_arithmetic_gate(mem_op.op.index),
                               .value = serialize_arithmetic_gate(mem_op.op.value) };
    block.trace.push_back(acir_mem_op);
}

acir_format circuit_buf_to_acir_format(std::vector<uint8_t> const& buf)
{
    auto circuit = Circuit::Circuit::bincodeDeserialize(buf);

    acir_format af;
<<<<<<< HEAD
    // TODO(https://github.com/AztecProtocol/barretenberg/issues/816): this +1 seems to be accounting for the const 0 at
    // the first index in variables
    // `varnum` is the true number of variables, thus we add one to the index which starts at zero
    af.varnum = circuit.current_witness_index + 1;
=======
    af.varnum = circuit.current_witness_index;
>>>>>>> a9537fb4
    af.public_inputs = join({ map(circuit.public_parameters.value, [](auto e) { return e.value; }),
                              map(circuit.return_values.value, [](auto e) { return e.value; }) });
    std::map<uint32_t, BlockConstraint> block_id_to_block_constraint;
    for (auto gate : circuit.opcodes) {
        std::visit(
            [&](auto&& arg) {
                using T = std::decay_t<decltype(arg)>;
                if constexpr (std::is_same_v<T, Circuit::Opcode::AssertZero>) {
                    handle_arithmetic(arg, af);
                } else if constexpr (std::is_same_v<T, Circuit::Opcode::BlackBoxFuncCall>) {
                    handle_blackbox_func_call(arg, af);
                } else if constexpr (std::is_same_v<T, Circuit::Opcode::MemoryInit>) {
                    auto block = handle_memory_init(arg);
                    uint32_t block_id = arg.block_id.value;
                    block_id_to_block_constraint[block_id] = block;
                } else if constexpr (std::is_same_v<T, Circuit::Opcode::MemoryOp>) {
                    auto block = block_id_to_block_constraint.find(arg.block_id.value);
                    if (block == block_id_to_block_constraint.end()) {
                        throw_or_abort("unitialized MemoryOp");
                    }
                    handle_memory_op(arg, block->second);
                }
            },
            gate.value);
    }
    for (const auto& [block_id, block] : block_id_to_block_constraint) {
        if (!block.trace.empty()) {
            af.block_constraints.push_back(block);
        }
    }
    return af;
}

/**
 * @brief Converts from the ACIR-native `WitnessMap` format to Barretenberg's internal `WitnessVector` format.
 *
 * @param buf Serialized representation of a `WitnessMap`.
 * @return A `WitnessVector` equivalent to the passed `WitnessMap`.
 * @note This transformation results in all unassigned witnesses within the `WitnessMap` being assigned the value 0.
 *       Converting the `WitnessVector` back to a `WitnessMap` is unlikely to return the exact same `WitnessMap`.
 */
WitnessVector witness_buf_to_witness_data(std::vector<uint8_t> const& buf)
{
    auto w = WitnessMap::WitnessMap::bincodeDeserialize(buf);
    WitnessVector wv;
<<<<<<< HEAD
    size_t index = 0; // TODO(https://github.com/AztecProtocol/barretenberg/issues/816): Does this need to become 0 once
                      // we get rid of the +1 offeet in noir?
    for (auto& e : w.value) {
        // info("MAIN!");
        while (index < e.first.value) {
            // WORKTODO: this actually appears to be unrelated to the const 0 issue. See 2_div for an example of when
            // this gets used. It only triggers once (for the last witness) and e.first.value is equal to 16. Ask Kev?
            // Seems like a mechanism for adding 0s intermittently between known witness values.
            wv.push_back(barretenberg::fr(0)); // TODO(https://github.com/AztecProtocol/barretenberg/issues/816)?
            // info("IN HERE!");
            // info("e.first.value = ", e.first.value);
=======
    // TODO(https://github.com/AztecProtocol/barretenberg/issues/816): Does "index" need to be initialized to 0 once we
    // get rid of the +1 offset in noir?
    size_t index = 1;
    for (auto& e : w.value) {
        // ACIR uses a sparse format for WitnessMap where unused witness indices may be left unassigned.
        // To ensure that witnesses sit at the correct indices in the `WitnessVector`, we fill any indices
        // which do not exist within the `WitnessMap` with the dummy value of zero.
        while (index < e.first.value) {
            wv.push_back(barretenberg::fr(0));
>>>>>>> a9537fb4
            index++;
        }
        wv.push_back(barretenberg::fr(uint256_t(e.second)));
        index++;
    }
    return wv;
}

} // namespace acir_format<|MERGE_RESOLUTION|>--- conflicted
+++ resolved
@@ -29,20 +29,12 @@
  */
 poly_triple serialize_arithmetic_gate(Circuit::Expression const& arg)
 {
-<<<<<<< HEAD
-    // WORKTODO: Deal with this now?
-    // TODO(https://github.com/AztecProtocol/barretenberg/issues/816): The zeros for a,b,c are making an implicit
-    // assumption that the 0th variable will be FF(0). Once this is not the case, this might break. Instead it should be
-    // something like zero_idx - but thats a builder member that's not known at this time. Could we do something like
-    // define a pointer to a uint32_t that will eventually hold the right zero_idx and set it later?
-=======
     // TODO(https://github.com/AztecProtocol/barretenberg/issues/816): Instead of zeros for a,b,c, what we really want
     // is something like the bberg zero_idx. Hardcoding these to 0 has the same effect only if zero_idx == 0, as has
     // historically been the case. If that changes, this might break since now "0" points to some non-zero witness in
     // variables. (From some testing, it seems like it may not break but only because the selectors multiplying the
     // erroneously non-zero value are zero. Still, it seems like a bad idea to have erroneous wire values even if they
     // dont break the relation. They'll still add cost in commitments, for example).
->>>>>>> a9537fb4
     poly_triple pt{
         .a = 0,
         .b = 0,
@@ -54,22 +46,14 @@
         .q_c = 0,
     };
 
-<<<<<<< HEAD
-=======
     // Flags indicating whether each witness index for the present poly_tuple has been set
->>>>>>> a9537fb4
     bool a_set = false;
     bool b_set = false;
     bool c_set = false;
 
-<<<<<<< HEAD
-    // Handle quadratic term if it exists
-    // info("!arg.mul_terms.empty() = ", !arg.mul_terms.empty());
-=======
     // If necessary, set values for quadratic term (q_m * w_l * w_r)
     ASSERT(arg.mul_terms.size() <= 1); // We can only accommodate 1 quadratic term
     // Note: mul_terms are tuples of the form {selector_value, witness_idx_1, witness_idx_2}
->>>>>>> a9537fb4
     if (!arg.mul_terms.empty()) {
         const auto& mul_term = arg.mul_terms[0];
         pt.q_m = uint256_t(std::get<0>(mul_term));
@@ -77,43 +61,14 @@
         pt.b = std::get<2>(mul_term).value;
         a_set = true;
         b_set = true;
-<<<<<<< HEAD
-        // info("MUL!");
-    }
-
-    // WORKTODO: Look at simple_radix. Nearly everything looks correct
-    // except for the w_3 witness index in the poly gates. Its 5 in classic and stays 5 in new.
-    // TODO(https://github.com/AztecProtocol/barretenberg/issues/816): May need to adjust the pt.a == witness_idx check
-    // since we initialize with 0 but 0 is now also a valid witness index.
-=======
     }
 
     // If necessary, set values for linears terms q_l * w_l, q_r * w_r and q_o * w_o
     ASSERT(arg.linear_combinations.size() <= 3); // We can only accommodate 3 linear terms
->>>>>>> a9537fb4
     for (const auto& linear_term : arg.linear_combinations) {
         barretenberg::fr selector_value(uint256_t(std::get<0>(linear_term)));
         uint32_t witness_idx = std::get<1>(linear_term).value;
 
-<<<<<<< HEAD
-        // info("witness_idx = ", witness_idx);
-
-        if (!a_set || pt.a == witness_idx) {
-            pt.a = witness_idx;
-            pt.q_l = selector_value;
-            a_set = true;
-            // info("IF 0");
-        } else if (!b_set || pt.b == witness_idx) {
-            pt.b = witness_idx;
-            pt.q_r = selector_value;
-            b_set = true;
-            // info("IF 1");
-        } else if (!c_set || pt.c == witness_idx) {
-            pt.c = witness_idx;
-            pt.q_o = selector_value;
-            c_set = true;
-            // info("IF 2");
-=======
         // If the witness index has not yet been set or if the corresponding linear term is active, set the witness
         // index and the corresponding selector value.
         // TODO(https://github.com/AztecProtocol/barretenberg/issues/816): May need to adjust the pt.a == witness_idx
@@ -131,37 +86,12 @@
             pt.c = witness_idx;
             pt.q_o = selector_value;
             c_set = true;
->>>>>>> a9537fb4
         } else {
             throw_or_abort("Cannot assign linear term to a constraint of width 3");
         }
     }
 
-<<<<<<< HEAD
-    // for (const auto& linear_term : arg.linear_combinations) {
-    //     barretenberg::fr selector_value(uint256_t(std::get<0>(linear_term)));
-    //     uint32_t witness_idx = std::get<1>(linear_term).value;
-    //     // WORKTODO: this is where the problem is
-    //     if (pt.a == 0 || pt.a == witness_idx) {
-    //         pt.a = witness_idx;
-    //         pt.q_l = selector_value;
-    //         info("IF 0");
-    //     } else if (pt.b == 0 || pt.b == witness_idx) {
-    //         pt.b = witness_idx;
-    //         pt.q_r = selector_value;
-    //         info("IF 1");
-    //     } else if (pt.c == 0 || pt.c == witness_idx) {
-    //         pt.c = witness_idx;
-    //         pt.q_o = selector_value;
-    //         info("IF 2");
-    //     } else {
-    //         throw_or_abort("Cannot assign linear term to a constrain of width 3");
-    //     }
-    // }
-
-=======
     // Set constant value q_c
->>>>>>> a9537fb4
     pt.q_c = uint256_t(arg.q_c);
     return pt;
 }
@@ -364,14 +294,8 @@
     auto circuit = Circuit::Circuit::bincodeDeserialize(buf);
 
     acir_format af;
-<<<<<<< HEAD
-    // TODO(https://github.com/AztecProtocol/barretenberg/issues/816): this +1 seems to be accounting for the const 0 at
-    // the first index in variables
     // `varnum` is the true number of variables, thus we add one to the index which starts at zero
     af.varnum = circuit.current_witness_index + 1;
-=======
-    af.varnum = circuit.current_witness_index;
->>>>>>> a9537fb4
     af.public_inputs = join({ map(circuit.public_parameters.value, [](auto e) { return e.value; }),
                               map(circuit.return_values.value, [](auto e) { return e.value; }) });
     std::map<uint32_t, BlockConstraint> block_id_to_block_constraint;
@@ -417,29 +341,13 @@
 {
     auto w = WitnessMap::WitnessMap::bincodeDeserialize(buf);
     WitnessVector wv;
-<<<<<<< HEAD
-    size_t index = 0; // TODO(https://github.com/AztecProtocol/barretenberg/issues/816): Does this need to become 0 once
-                      // we get rid of the +1 offeet in noir?
-    for (auto& e : w.value) {
-        // info("MAIN!");
-        while (index < e.first.value) {
-            // WORKTODO: this actually appears to be unrelated to the const 0 issue. See 2_div for an example of when
-            // this gets used. It only triggers once (for the last witness) and e.first.value is equal to 16. Ask Kev?
-            // Seems like a mechanism for adding 0s intermittently between known witness values.
-            wv.push_back(barretenberg::fr(0)); // TODO(https://github.com/AztecProtocol/barretenberg/issues/816)?
-            // info("IN HERE!");
-            // info("e.first.value = ", e.first.value);
-=======
-    // TODO(https://github.com/AztecProtocol/barretenberg/issues/816): Does "index" need to be initialized to 0 once we
-    // get rid of the +1 offset in noir?
-    size_t index = 1;
+    size_t index = 0;
     for (auto& e : w.value) {
         // ACIR uses a sparse format for WitnessMap where unused witness indices may be left unassigned.
         // To ensure that witnesses sit at the correct indices in the `WitnessVector`, we fill any indices
         // which do not exist within the `WitnessMap` with the dummy value of zero.
         while (index < e.first.value) {
             wv.push_back(barretenberg::fr(0));
->>>>>>> a9537fb4
             index++;
         }
         wv.push_back(barretenberg::fr(uint256_t(e.second)));
