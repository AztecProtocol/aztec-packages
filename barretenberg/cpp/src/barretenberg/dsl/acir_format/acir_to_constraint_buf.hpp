--- conflicted
+++ resolved
@@ -129,22 +129,7 @@
                     .witness = arg.input.witness.value,
                     .num_bits = arg.input.num_bits,
                 });
-<<<<<<< HEAD
             } else if constexpr (std::is_same_v<T, Circuit::BlackBoxFuncCall::Sha256Compression>) {
-=======
-            } else if constexpr (std::is_same_v<T, Program::BlackBoxFuncCall::SHA256>) {
-                af.sha256_constraints.push_back(Sha256Constraint{
-                    .inputs = map(arg.inputs,
-                                  [](auto& e) {
-                                      return Sha256Input{
-                                          .witness = e.witness.value,
-                                          .num_bits = e.num_bits,
-                                      };
-                                  }),
-                    .result = map(arg.outputs, [](auto& e) { return e.value; }),
-                });
-            } else if constexpr (std::is_same_v<T, Program::BlackBoxFuncCall::Sha256Compression>) {
->>>>>>> 7a56941c
                 af.sha256_compression.push_back(Sha256Compression{
                     .inputs = map(arg.inputs,
                                   [](auto& e) {
