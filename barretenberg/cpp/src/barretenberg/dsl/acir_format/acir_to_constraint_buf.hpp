#pragma once
#include "acir_format.hpp"
#include "barretenberg/common/container.hpp"
#include "barretenberg/common/throw_or_abort.hpp"
#include "barretenberg/dsl/acir_format/aes128_constraint.hpp"
#include "barretenberg/dsl/acir_format/bigint_constraint.hpp"
#include "barretenberg/dsl/acir_format/blake2s_constraint.hpp"
#include "barretenberg/dsl/acir_format/blake3_constraint.hpp"
#include "barretenberg/dsl/acir_format/block_constraint.hpp"
#include "barretenberg/dsl/acir_format/ecdsa_secp256k1.hpp"
#include "barretenberg/dsl/acir_format/keccak_constraint.hpp"
#include "barretenberg/dsl/acir_format/logic_constraint.hpp"
#include "barretenberg/dsl/acir_format/pedersen.hpp"
#include "barretenberg/dsl/acir_format/poseidon2_constraint.hpp"
#include "barretenberg/dsl/acir_format/range_constraint.hpp"
#include "barretenberg/dsl/acir_format/recursion_constraint.hpp"
#include "barretenberg/dsl/acir_format/schnorr_verify.hpp"
#include "barretenberg/dsl/acir_format/sha256_constraint.hpp"
#include "barretenberg/plonk_honk_shared/arithmetization/gate_data.hpp"
#include "serde/index.hpp"
#include <iterator>
#include <utility>

namespace acir_format {
using mul_quad = mul_quad_<bb::fr>;
/**
 * @brief Construct a poly_tuple for a standard width-3 arithmetic gate from its acir representation
 *
 * @param arg acir representation of an 3-wire arithmetic operation
 * @return poly_triple
 * @note In principle Program::Expression can accommodate arbitrarily many quadratic and linear terms but in practice
 * the ones processed here have a max of 1 and 3 respectively, in accordance with the standard width-3 arithmetic gate.
 */
poly_triple serialize_arithmetic_gate(Program::Expression const& arg)
{
    // TODO(https://github.com/AztecProtocol/barretenberg/issues/816): The initialization of the witness indices a,b,c
    // to 0 is implicitly assuming that (builder.zero_idx == 0) which is no longer the case. Now, witness idx 0 in
    // general will correspond to some non-zero value and some witnesses which are not explicitly set below will be
    // erroneously populated with this value. This does not cause failures however because the corresponding selector
    // will indeed be 0 so the gate will be satisfied. Still, its a bad idea to have erroneous wire values
    // even if they dont break the relation. They'll still add cost in commitments, for example.
    poly_triple pt{
        .a = 0,
        .b = 0,
        .c = 0,
        .q_m = 0,
        .q_l = 0,
        .q_r = 0,
        .q_o = 0,
        .q_c = 0,
    };

    // Flags indicating whether each witness index for the present poly_tuple has been set
    bool a_set = false;
    bool b_set = false;
    bool c_set = false;

    // If necessary, set values for quadratic term (q_m * w_l * w_r)
    ASSERT(arg.mul_terms.size() <= 1); // We can only accommodate 1 quadratic term
    // Note: mul_terms are tuples of the form {selector_value, witness_idx_1, witness_idx_2}
    if (!arg.mul_terms.empty()) {
        const auto& mul_term = arg.mul_terms[0];
        pt.q_m = uint256_t(std::get<0>(mul_term));
        pt.a = std::get<1>(mul_term).value;
        pt.b = std::get<2>(mul_term).value;
        a_set = true;
        b_set = true;
    }

    // If necessary, set values for linears terms q_l * w_l, q_r * w_r and q_o * w_o
    ASSERT(arg.linear_combinations.size() <= 3); // We can only accommodate 3 linear terms
    for (const auto& linear_term : arg.linear_combinations) {
        bb::fr selector_value(uint256_t(std::get<0>(linear_term)));
        uint32_t witness_idx = std::get<1>(linear_term).value;

        // If the witness index has not yet been set or if the corresponding linear term is active, set the witness
        // index and the corresponding selector value.
        // TODO(https://github.com/AztecProtocol/barretenberg/issues/816): May need to adjust the pt.a == witness_idx
        // check (and the others like it) since we initialize a,b,c with 0 but 0 is a valid witness index once the
        // +1 offset is removed from noir.
        if (!a_set || pt.a == witness_idx) { // q_l * w_l
            pt.a = witness_idx;
            pt.q_l = selector_value;
            a_set = true;
        } else if (!b_set || pt.b == witness_idx) { // q_r * w_r
            pt.b = witness_idx;
            pt.q_r = selector_value;
            b_set = true;
        } else if (!c_set || pt.c == witness_idx) { // q_o * w_o
            pt.c = witness_idx;
            pt.q_o = selector_value;
            c_set = true;
        } else {
            return poly_triple{
                .a = 0,
                .b = 0,
                .c = 0,
                .q_m = 0,
                .q_l = 0,
                .q_r = 0,
                .q_o = 0,
                .q_c = 0,
            };
        }
    }

    // Set constant value q_c
    pt.q_c = uint256_t(arg.q_c);
    return pt;
}
mul_quad serialize_mul_quad_gate(Program::Expression const& arg)
{
    // TODO(https://github.com/AztecProtocol/barretenberg/issues/816): The initialization of the witness indices a,b,c
    // to 0 is implicitly assuming that (builder.zero_idx == 0) which is no longer the case. Now, witness idx 0 in
    // general will correspond to some non-zero value and some witnesses which are not explicitly set below will be
    // erroneously populated with this value. This does not cause failures however because the corresponding selector
    // will indeed be 0 so the gate will be satisfied. Still, its a bad idea to have erroneous wire values
    // even if they dont break the relation. They'll still add cost in commitments, for example.
    mul_quad quad{ .a = 0,
                   .b = 0,
                   .c = 0,
                   .d = 0,
                   .mul_scaling = 0,
                   .a_scaling = 0,
                   .b_scaling = 0,
                   .c_scaling = 0,
                   .d_scaling = 0,
                   .const_scaling = 0 };

    // Flags indicating whether each witness index for the present mul_quad has been set
    bool a_set = false;
    bool b_set = false;
    bool c_set = false;
    bool d_set = false;
    ASSERT(arg.mul_terms.size() <= 1); // We can only accommodate 1 quadratic term
    // Note: mul_terms are tuples of the form {selector_value, witness_idx_1, witness_idx_2}
    if (!arg.mul_terms.empty()) {
        const auto& mul_term = arg.mul_terms[0];
        quad.mul_scaling = uint256_t(std::get<0>(mul_term));
        quad.a = std::get<1>(mul_term).value;
        quad.b = std::get<2>(mul_term).value;
        a_set = true;
        b_set = true;
    }
    // If necessary, set values for linears terms q_l * w_l, q_r * w_r and q_o * w_o
    ASSERT(arg.linear_combinations.size() <= 4); // We can only accommodate 4 linear terms
    for (const auto& linear_term : arg.linear_combinations) {
        bb::fr selector_value(uint256_t(std::get<0>(linear_term)));
        uint32_t witness_idx = std::get<1>(linear_term).value;

        // If the witness index has not yet been set or if the corresponding linear term is active, set the witness
        // index and the corresponding selector value.
        // TODO(https://github.com/AztecProtocol/barretenberg/issues/816): May need to adjust the quad.a == witness_idx
        // check (and the others like it) since we initialize a,b,c with 0 but 0 is a valid witness index once the
        // +1 offset is removed from noir.
        if (!a_set || quad.a == witness_idx) {
            quad.a = witness_idx;
            quad.a_scaling = selector_value;
            a_set = true;
        } else if (!b_set || quad.b == witness_idx) {
            quad.b = witness_idx;
            quad.b_scaling = selector_value;
            b_set = true;
        } else if (!c_set || quad.c == witness_idx) {
            quad.c = witness_idx;
            quad.c_scaling = selector_value;
            c_set = true;
        } else if (!d_set || quad.d == witness_idx) {
            quad.d = witness_idx;
            quad.d_scaling = selector_value;
            d_set = true;
        } else {
            throw_or_abort("Cannot assign linear term to a constraint of width 4");
        }
    }

    // Set constant value q_c
    quad.const_scaling = uint256_t(arg.q_c);
    return quad;
}

void handle_arithmetic(Program::Opcode::AssertZero const& arg, AcirFormat& af)
{
    if (arg.value.linear_combinations.size() <= 3) {
        poly_triple pt = serialize_arithmetic_gate(arg.value);
        // Even if the number of linear terms is less than 3, we might not be able to fit it into a width-3 arithmetic
        // gate. This is the case if the linear terms are all disctinct witness from the multiplication term. In that
        // case, the serialize_arithmetic_gate() function will return a poly_triple with all 0's, and we use a width-4
        // gate instead. We could probably always use a width-4 gate in fact.
        if (pt == poly_triple{ 0, 0, 0, 0, 0, 0, 0, 0 }) {
            af.quad_constraints.push_back(serialize_mul_quad_gate(arg.value));
        } else {
            af.poly_triple_constraints.push_back(pt);
        }
    } else {
        af.quad_constraints.push_back(serialize_mul_quad_gate(arg.value));
    }
}

void handle_blackbox_func_call(Program::Opcode::BlackBoxFuncCall const& arg, AcirFormat& af)
{
    std::visit(
        [&](auto&& arg) {
            using T = std::decay_t<decltype(arg)>;
            if constexpr (std::is_same_v<T, Program::BlackBoxFuncCall::AND>) {
                af.logic_constraints.push_back(LogicConstraint{
                    .a = arg.lhs.witness.value,
                    .b = arg.rhs.witness.value,
                    .result = arg.output.value,
                    .num_bits = arg.lhs.num_bits,
                    .is_xor_gate = false,
                });
            } else if constexpr (std::is_same_v<T, Program::BlackBoxFuncCall::XOR>) {
                af.logic_constraints.push_back(LogicConstraint{
                    .a = arg.lhs.witness.value,
                    .b = arg.rhs.witness.value,
                    .result = arg.output.value,
                    .num_bits = arg.lhs.num_bits,
                    .is_xor_gate = true,
                });
            } else if constexpr (std::is_same_v<T, Program::BlackBoxFuncCall::RANGE>) {
                af.range_constraints.push_back(RangeConstraint{
                    .witness = arg.input.witness.value,
                    .num_bits = arg.input.num_bits,
                });
            } else if constexpr (std::is_same_v<T, Program::BlackBoxFuncCall::AES128Encrypt>) {
                af.aes128_constraints.push_back(AES128Constraint{
                    .inputs = map(arg.inputs,
                                  [](auto& e) {
                                      return AES128Input{
                                          .witness = e.witness.value,
                                          .num_bits = e.num_bits,
                                      };
                                  }),
                    .iv = map(arg.iv,
                              [](auto& e) {
                                  return AES128Input{
                                      .witness = e.witness.value,
                                      .num_bits = e.num_bits,
                                  };
                              }),
                    .key = map(arg.key,
                               [](auto& e) {
                                   return AES128Input{
                                       .witness = e.witness.value,
                                       .num_bits = e.num_bits,
                                   };
                               }),
                    .outputs = map(arg.outputs, [](auto& e) { return e.value; }),
                });
            } else if constexpr (std::is_same_v<T, Program::BlackBoxFuncCall::SHA256>) {
                af.sha256_constraints.push_back(Sha256Constraint{
                    .inputs = map(arg.inputs,
                                  [](auto& e) {
                                      return Sha256Input{
                                          .witness = e.witness.value,
                                          .num_bits = e.num_bits,
                                      };
                                  }),
                    .result = map(arg.outputs, [](auto& e) { return e.value; }),
                });
            } else if constexpr (std::is_same_v<T, Program::BlackBoxFuncCall::Sha256Compression>) {
                af.sha256_compression.push_back(Sha256Compression{
                    .inputs = map(arg.inputs,
                                  [](auto& e) {
                                      return Sha256Input{
                                          .witness = e.witness.value,
                                          .num_bits = e.num_bits,
                                      };
                                  }),
                    .hash_values = map(arg.hash_values,
                                       [](auto& e) {
                                           return Sha256Input{
                                               .witness = e.witness.value,
                                               .num_bits = e.num_bits,
                                           };
                                       }),
                    .result = map(arg.outputs, [](auto& e) { return e.value; }),
                });
            } else if constexpr (std::is_same_v<T, Program::BlackBoxFuncCall::Blake2s>) {
                af.blake2s_constraints.push_back(Blake2sConstraint{
                    .inputs = map(arg.inputs,
                                  [](auto& e) {
                                      return Blake2sInput{
                                          .witness = e.witness.value,
                                          .num_bits = e.num_bits,
                                      };
                                  }),
                    .result = map(arg.outputs, [](auto& e) { return e.value; }),
                });
            } else if constexpr (std::is_same_v<T, Program::BlackBoxFuncCall::Blake3>) {
                af.blake3_constraints.push_back(Blake3Constraint{
                    .inputs = map(arg.inputs,
                                  [](auto& e) {
                                      return Blake3Input{
                                          .witness = e.witness.value,
                                          .num_bits = e.num_bits,
                                      };
                                  }),
                    .result = map(arg.outputs, [](auto& e) { return e.value; }),
                });
            } else if constexpr (std::is_same_v<T, Program::BlackBoxFuncCall::SchnorrVerify>) {
                af.schnorr_constraints.push_back(SchnorrConstraint{
                    .message = map(arg.message, [](auto& e) { return e.witness.value; }),
                    .public_key_x = arg.public_key_x.witness.value,
                    .public_key_y = arg.public_key_y.witness.value,
                    .result = arg.output.value,
                    .signature = map(arg.signature, [](auto& e) { return e.witness.value; }),
                });
            } else if constexpr (std::is_same_v<T, Program::BlackBoxFuncCall::PedersenCommitment>) {
                af.pedersen_constraints.push_back(PedersenConstraint{
                    .scalars = map(arg.inputs, [](auto& e) { return e.witness.value; }),
                    .hash_index = arg.domain_separator,
                    .result_x = arg.outputs[0].value,
                    .result_y = arg.outputs[1].value,
                });
            } else if constexpr (std::is_same_v<T, Program::BlackBoxFuncCall::PedersenHash>) {
                af.pedersen_hash_constraints.push_back(PedersenHashConstraint{
                    .scalars = map(arg.inputs, [](auto& e) { return e.witness.value; }),
                    .hash_index = arg.domain_separator,
                    .result = arg.output.value,
                });
            } else if constexpr (std::is_same_v<T, Program::BlackBoxFuncCall::EcdsaSecp256k1>) {
                af.ecdsa_k1_constraints.push_back(EcdsaSecp256k1Constraint{
                    .hashed_message = map(arg.hashed_message, [](auto& e) { return e.witness.value; }),
                    .signature = map(arg.signature, [](auto& e) { return e.witness.value; }),
                    .pub_x_indices = map(arg.public_key_x, [](auto& e) { return e.witness.value; }),
                    .pub_y_indices = map(arg.public_key_y, [](auto& e) { return e.witness.value; }),
                    .result = arg.output.value,
                });
            } else if constexpr (std::is_same_v<T, Program::BlackBoxFuncCall::EcdsaSecp256r1>) {
                af.ecdsa_r1_constraints.push_back(EcdsaSecp256r1Constraint{
                    .hashed_message = map(arg.hashed_message, [](auto& e) { return e.witness.value; }),
                    .pub_x_indices = map(arg.public_key_x, [](auto& e) { return e.witness.value; }),
                    .pub_y_indices = map(arg.public_key_y, [](auto& e) { return e.witness.value; }),
                    .result = arg.output.value,
                    .signature = map(arg.signature, [](auto& e) { return e.witness.value; }),
                });
            } else if constexpr (std::is_same_v<T, Program::BlackBoxFuncCall::MultiScalarMul>) {
                af.multi_scalar_mul_constraints.push_back(MultiScalarMul{
                    .points = map(arg.points, [](auto& e) { return e.witness.value; }),
                    .scalars = map(arg.scalars, [](auto& e) { return e.witness.value; }),
                    .out_point_x = arg.outputs[0].value,
                    .out_point_y = arg.outputs[1].value,
                    .out_point_is_infinite = arg.outputs[2].value,
                });
            } else if constexpr (std::is_same_v<T, Program::BlackBoxFuncCall::EmbeddedCurveAdd>) {
                af.ec_add_constraints.push_back(EcAdd{
                    .input1_x = arg.input1[0].witness.value,
                    .input1_y = arg.input1[1].witness.value,
                    .input1_infinite = arg.input1[2].witness.value,
                    .input2_x = arg.input2[0].witness.value,
                    .input2_y = arg.input2[1].witness.value,
                    .input2_infinite = arg.input2[2].witness.value,
                    .result_x = arg.outputs[0].value,
                    .result_y = arg.outputs[1].value,
                    .result_infinite = arg.outputs[2].value,
                });
            } else if constexpr (std::is_same_v<T, Program::BlackBoxFuncCall::Keccak256>) {
                af.keccak_constraints.push_back(KeccakConstraint{
                    .inputs = map(arg.inputs,
                                  [](auto& e) {
                                      return HashInput{
                                          .witness = e.witness.value,
                                          .num_bits = e.num_bits,
                                      };
                                  }),
                    .result = map(arg.outputs, [](auto& e) { return e.value; }),
                    .var_message_size = arg.var_message_size.witness.value,
                });
            } else if constexpr (std::is_same_v<T, Program::BlackBoxFuncCall::Keccakf1600>) {
                af.keccak_permutations.push_back(Keccakf1600{
                    .state = map(arg.inputs, [](auto& e) { return e.witness.value; }),
                    .result = map(arg.outputs, [](auto& e) { return e.value; }),
                });
<<<<<<< HEAD
            } else if constexpr (std::is_same_v<T, Circuit::BlackBoxFuncCall::Keccakf1600>) {
                af.keccak_permutations.push_back(Keccakf1600{
                    .state = map(arg.inputs, [](auto& e) { return e.witness.value; }),
                    .result = map(arg.outputs, [](auto& e) { return e.value; }),
                });
            } else if constexpr (std::is_same_v<T, Circuit::BlackBoxFuncCall::RecursiveAggregation>) {
=======
            } else if constexpr (std::is_same_v<T, Program::BlackBoxFuncCall::RecursiveAggregation>) {
>>>>>>> a575708c
                auto c = RecursionConstraint{
                    .key = map(arg.verification_key, [](auto& e) { return e.witness.value; }),
                    .proof = map(arg.proof, [](auto& e) { return e.witness.value; }),
                    .public_inputs = map(arg.public_inputs, [](auto& e) { return e.witness.value; }),
                    .key_hash = arg.key_hash.witness.value,
                };
                af.recursion_constraints.push_back(c);
            } else if constexpr (std::is_same_v<T, Program::BlackBoxFuncCall::BigIntFromLeBytes>) {
                af.bigint_from_le_bytes_constraints.push_back(BigIntFromLeBytes{
                    .inputs = map(arg.inputs, [](auto& e) { return e.witness.value; }),
                    .modulus = map(arg.modulus, [](auto& e) -> uint32_t { return e; }),
                    .result = arg.output,
                });
            } else if constexpr (std::is_same_v<T, Program::BlackBoxFuncCall::BigIntToLeBytes>) {
                af.bigint_to_le_bytes_constraints.push_back(BigIntToLeBytes{
                    .input = arg.input,
                    .result = map(arg.outputs, [](auto& e) { return e.value; }),
                });
            } else if constexpr (std::is_same_v<T, Program::BlackBoxFuncCall::BigIntAdd>) {
                af.bigint_operations.push_back(BigIntOperation{
                    .lhs = arg.lhs,
                    .rhs = arg.rhs,
                    .result = arg.output,
                    .opcode = BigIntOperationType::Add,
                });
            } else if constexpr (std::is_same_v<T, Program::BlackBoxFuncCall::BigIntSub>) {
                af.bigint_operations.push_back(BigIntOperation{
                    .lhs = arg.lhs,
                    .rhs = arg.rhs,
                    .result = arg.output,
                    .opcode = BigIntOperationType::Sub,
                });
            } else if constexpr (std::is_same_v<T, Program::BlackBoxFuncCall::BigIntMul>) {
                af.bigint_operations.push_back(BigIntOperation{
                    .lhs = arg.lhs,
                    .rhs = arg.rhs,
                    .result = arg.output,
                    .opcode = BigIntOperationType::Mul,
                });
            } else if constexpr (std::is_same_v<T, Program::BlackBoxFuncCall::BigIntDiv>) {
                af.bigint_operations.push_back(BigIntOperation{
                    .lhs = arg.lhs,
                    .rhs = arg.rhs,
                    .result = arg.output,
                    .opcode = BigIntOperationType::Div,
                });
            } else if constexpr (std::is_same_v<T, Program::BlackBoxFuncCall::Poseidon2Permutation>) {
                af.poseidon2_constraints.push_back(Poseidon2Constraint{
                    .state = map(arg.inputs, [](auto& e) { return e.witness.value; }),
                    .result = map(arg.outputs, [](auto& e) { return e.value; }),
                    .len = arg.len,
                });
            }
        },
        arg.value.value);
}

BlockConstraint handle_memory_init(Program::Opcode::MemoryInit const& mem_init)
{
    BlockConstraint block{ .init = {}, .trace = {}, .type = BlockType::ROM };
    std::vector<poly_triple> init;
    std::vector<MemOp> trace;

    auto len = mem_init.init.size();
    for (size_t i = 0; i < len; ++i) {
        block.init.push_back(poly_triple{
            .a = mem_init.init[i].value,
            .b = 0,
            .c = 0,
            .q_m = 0,
            .q_l = 1,
            .q_r = 0,
            .q_o = 0,
            .q_c = 0,
        });
    }

    // Databus is only supported for Goblin, non Goblin builders will treat call_data and return_data as normal array.
    if (IsGoblinUltraBuilder<Builder>) {
        if (std::holds_alternative<Program::BlockType::CallData>(mem_init.block_type.value)) {
            block.type = BlockType::CallData;
        } else if (std::holds_alternative<Program::BlockType::ReturnData>(mem_init.block_type.value)) {
            block.type = BlockType::ReturnData;
        }
    }

    return block;
}

bool is_rom(Program::MemOp const& mem_op)
{
    return mem_op.operation.mul_terms.size() == 0 && mem_op.operation.linear_combinations.size() == 0 &&
           uint256_t(mem_op.operation.q_c) == 0;
}

void handle_memory_op(Program::Opcode::MemoryOp const& mem_op, BlockConstraint& block)
{
    uint8_t access_type = 1;
    if (is_rom(mem_op.op)) {
        access_type = 0;
    }
    if (access_type == 1) {
        // We are not allowed to write on the databus
        ASSERT((block.type != BlockType::CallData) && (block.type != BlockType::ReturnData));
        block.type = BlockType::RAM;
    }

    MemOp acir_mem_op = MemOp{ .access_type = access_type,
                               .index = serialize_arithmetic_gate(mem_op.op.index),
                               .value = serialize_arithmetic_gate(mem_op.op.value) };
    block.trace.push_back(acir_mem_op);
}

AcirFormat circuit_serde_to_acir_format(Program::Circuit const& circuit)
{
    AcirFormat af;
    // `varnum` is the true number of variables, thus we add one to the index which starts at zero
    af.varnum = circuit.current_witness_index + 1;
    af.recursive = circuit.recursive;
    af.num_acir_opcodes = static_cast<uint32_t>(circuit.opcodes.size());
    af.public_inputs = join({ map(circuit.public_parameters.value, [](auto e) { return e.value; }),
                              map(circuit.return_values.value, [](auto e) { return e.value; }) });
    std::map<uint32_t, BlockConstraint> block_id_to_block_constraint;
    for (auto gate : circuit.opcodes) {
        std::visit(
            [&](auto&& arg) {
                using T = std::decay_t<decltype(arg)>;
                if constexpr (std::is_same_v<T, Program::Opcode::AssertZero>) {
                    handle_arithmetic(arg, af);
                } else if constexpr (std::is_same_v<T, Program::Opcode::BlackBoxFuncCall>) {
                    handle_blackbox_func_call(arg, af);
                } else if constexpr (std::is_same_v<T, Program::Opcode::MemoryInit>) {
                    auto block = handle_memory_init(arg);
                    uint32_t block_id = arg.block_id.value;
                    block_id_to_block_constraint[block_id] = block;
                } else if constexpr (std::is_same_v<T, Program::Opcode::MemoryOp>) {
                    auto block = block_id_to_block_constraint.find(arg.block_id.value);
                    if (block == block_id_to_block_constraint.end()) {
                        throw_or_abort("unitialized MemoryOp");
                    }
                    handle_memory_op(arg, block->second);
                }
            },
            gate.value);
    }
    for (const auto& [block_id, block] : block_id_to_block_constraint) {
        if (!block.trace.empty()) {
            af.block_constraints.push_back(block);
        }
    }
    return af;
}

AcirFormat circuit_buf_to_acir_format(std::vector<uint8_t> const& buf)
{
    // TODO(https://github.com/AztecProtocol/barretenberg/issues/927): Move to using just `program_buf_to_acir_format`
    // once Honk fully supports all ACIR test flows
    // For now the backend still expects to work with a single ACIR function
    auto circuit = Program::Program::bincodeDeserialize(buf).functions[0];

    return circuit_serde_to_acir_format(circuit);
}

/**
 * @brief Converts from the ACIR-native `WitnessMap` format to Barretenberg's internal `WitnessVector` format.
 *
 * @param witness_map ACIR-native `WitnessMap` deserialized from a buffer
 * @return A `WitnessVector` equivalent to the passed `WitnessMap`.
 * @note This transformation results in all unassigned witnesses within the `WitnessMap` being assigned the value 0.
 *       Converting the `WitnessVector` back to a `WitnessMap` is unlikely to return the exact same `WitnessMap`.
 */
WitnessVector witness_map_to_witness_vector(WitnessStack::WitnessMap const& witness_map)
{
    WitnessVector wv;
    size_t index = 0;
    for (auto& e : witness_map.value) {
        // ACIR uses a sparse format for WitnessMap where unused witness indices may be left unassigned.
        // To ensure that witnesses sit at the correct indices in the `WitnessVector`, we fill any indices
        // which do not exist within the `WitnessMap` with the dummy value of zero.
        while (index < e.first.value) {
            wv.push_back(bb::fr(0));
            index++;
        }
        wv.push_back(bb::fr(uint256_t(e.second)));
        index++;
    }
    return wv;
}

/**
 * @brief Converts from the ACIR-native `WitnessMap` format to Barretenberg's internal `WitnessVector` format.
 *
 * @param buf Serialized representation of a `WitnessMap`.
 * @return A `WitnessVector` equivalent to the passed `WitnessMap`.
 * @note This transformation results in all unassigned witnesses within the `WitnessMap` being assigned the value 0.
 *       Converting the `WitnessVector` back to a `WitnessMap` is unlikely to return the exact same `WitnessMap`.
 */
WitnessVector witness_buf_to_witness_data(std::vector<uint8_t> const& buf)
{
    // TODO(https://github.com/AztecProtocol/barretenberg/issues/927): Move to using just `witness_buf_to_witness_stack`
    // once Honk fully supports all ACIR test flows.
    // For now the backend still expects to work with the stop of the `WitnessStack`.
    auto witness_stack = WitnessStack::WitnessStack::bincodeDeserialize(buf);
    auto w = witness_stack.stack[witness_stack.stack.size() - 1].witness;

    return witness_map_to_witness_vector(w);
}

std::vector<AcirFormat> program_buf_to_acir_format(std::vector<uint8_t> const& buf)
{
    auto program = Program::Program::bincodeDeserialize(buf);

    std::vector<AcirFormat> constraint_systems;
    constraint_systems.reserve(program.functions.size());
    for (auto const& function : program.functions) {
        constraint_systems.emplace_back(circuit_serde_to_acir_format(function));
    }

    return constraint_systems;
}

WitnessVectorStack witness_buf_to_witness_stack(std::vector<uint8_t> const& buf)
{
    auto witness_stack = WitnessStack::WitnessStack::bincodeDeserialize(buf);
    WitnessVectorStack witness_vector_stack;
    witness_vector_stack.reserve(witness_stack.stack.size());
    for (auto const& stack_item : witness_stack.stack) {
        witness_vector_stack.emplace_back(
            std::make_pair(stack_item.index, witness_map_to_witness_vector(stack_item.witness)));
    }
    return witness_vector_stack;
}

} // namespace acir_format<|MERGE_RESOLUTION|>--- conflicted
+++ resolved
@@ -373,16 +373,7 @@
                     .state = map(arg.inputs, [](auto& e) { return e.witness.value; }),
                     .result = map(arg.outputs, [](auto& e) { return e.value; }),
                 });
-<<<<<<< HEAD
-            } else if constexpr (std::is_same_v<T, Circuit::BlackBoxFuncCall::Keccakf1600>) {
-                af.keccak_permutations.push_back(Keccakf1600{
-                    .state = map(arg.inputs, [](auto& e) { return e.witness.value; }),
-                    .result = map(arg.outputs, [](auto& e) { return e.value; }),
-                });
-            } else if constexpr (std::is_same_v<T, Circuit::BlackBoxFuncCall::RecursiveAggregation>) {
-=======
             } else if constexpr (std::is_same_v<T, Program::BlackBoxFuncCall::RecursiveAggregation>) {
->>>>>>> a575708c
                 auto c = RecursionConstraint{
                     .key = map(arg.verification_key, [](auto& e) { return e.witness.value; }),
                     .proof = map(arg.proof, [](auto& e) { return e.witness.value; }),
