--- conflicted
+++ resolved
@@ -14,17 +14,11 @@
 
 namespace acir_format {
 
-<<<<<<< HEAD
-template <typename Flavor, class PublicInputs> bb::HonkProof create_mock_oink_proof();
-template <typename Flavor> bb::HonkProof create_mock_decider_proof();
-template <typename Flavor, class PublicInputs> bb::HonkProof create_mock_honk_proof();
-=======
 template <typename Flavor, class PublicInputs>
 bb::HonkProof create_mock_oink_proof(const size_t inner_public_inputs_size = 0);
 template <typename Flavor> bb::HonkProof create_mock_decider_proof();
 template <typename Flavor, class PublicInputs>
 bb::HonkProof create_mock_honk_proof(const size_t inner_public_inputs_size = 0);
->>>>>>> b3c2f510
 template <typename Flavor, class PublicInputs> bb::HonkProof create_mock_pg_proof();
 bb::Goblin::MergeProof create_mock_merge_proof();
 bb::HonkProof create_mock_pre_ipa_proof();
@@ -34,12 +28,8 @@
 
 template <typename Flavor, class PublicInputs>
 std::shared_ptr<typename Flavor::VerificationKey> create_mock_honk_vk(const size_t dyadic_size,
-<<<<<<< HEAD
-                                                                      const size_t pub_inputs_offset);
-=======
                                                                       const size_t pub_inputs_offset,
                                                                       const size_t inner_public_inputs_size = 0);
->>>>>>> b3c2f510
 template <typename Flavor> std::shared_ptr<bb::DeciderVerificationKey_<Flavor>> create_mock_decider_vk();
 
 } // namespace acir_format