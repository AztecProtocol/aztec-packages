#pragma once
#include "aes128_constraint.hpp"
#include "barretenberg/common/slab_allocator.hpp"
#include "barretenberg/serialize/msgpack.hpp"
#include "bigint_constraint.hpp"
#include "blake2s_constraint.hpp"
#include "blake3_constraint.hpp"
#include "block_constraint.hpp"
#include "ec_operations.hpp"
#include "ecdsa_secp256k1.hpp"
#include "ecdsa_secp256r1.hpp"
#include "honk_recursion_constraint.hpp"
#include "keccak_constraint.hpp"
#include "logic_constraint.hpp"
#include "multi_scalar_mul.hpp"
#include "pedersen.hpp"
#include "poseidon2_constraint.hpp"
#include "range_constraint.hpp"
#include "recursion_constraint.hpp"
#include "schnorr_verify.hpp"
#include "sha256_constraint.hpp"
#include <utility>

namespace acir_format {

struct AcirFormat {
    // The number of witnesses in the circuit
    uint32_t varnum;
    // Specifies whether a prover that produces SNARK recursion friendly proofs should be used.
    // The proof produced when this flag is true should be friendly for recursive verification inside
    // of another SNARK. For example, a recursive friendly proof may use Blake3Pedersen for
    // hashing in its transcript, while we still want a prove that uses Keccak for its transcript in order
    // to be able to verify SNARKs on Ethereum.
    bool recursive;

    uint32_t num_acir_opcodes;

    std::vector<uint32_t> public_inputs;

    std::vector<LogicConstraint> logic_constraints;
    std::vector<RangeConstraint> range_constraints;
    std::vector<AES128Constraint> aes128_constraints;
    std::vector<Sha256Constraint> sha256_constraints;
    std::vector<Sha256Compression> sha256_compression;
    std::vector<SchnorrConstraint> schnorr_constraints;
    std::vector<EcdsaSecp256k1Constraint> ecdsa_k1_constraints;
    std::vector<EcdsaSecp256r1Constraint> ecdsa_r1_constraints;
    std::vector<Blake2sConstraint> blake2s_constraints;
    std::vector<Blake3Constraint> blake3_constraints;
    std::vector<KeccakConstraint> keccak_constraints;
    std::vector<Keccakf1600> keccak_permutations;
    std::vector<PedersenConstraint> pedersen_constraints;
    std::vector<PedersenHashConstraint> pedersen_hash_constraints;
    std::vector<Poseidon2Constraint> poseidon2_constraints;
    std::vector<MultiScalarMul> multi_scalar_mul_constraints;
    std::vector<EcAdd> ec_add_constraints;
    std::vector<RecursionConstraint> recursion_constraints;
    std::vector<HonkRecursionConstraint> honk_recursion_constraints;
    std::vector<BigIntFromLeBytes> bigint_from_le_bytes_constraints;
    std::vector<BigIntToLeBytes> bigint_to_le_bytes_constraints;
    std::vector<BigIntOperation> bigint_operations;

    // A standard plonk arithmetic constraint, as defined in the poly_triple struct, consists of selector values
    // for q_M,q_L,q_R,q_O,q_C and indices of three variables taking the role of left, right and output wire
    // This could be a large vector so use slab allocator, we don't expect the blackbox implementations to be so large.
    std::vector<poly_triple_<curve::BN254::ScalarField>,
                ContainerSlabAllocator<poly_triple_<curve::BN254::ScalarField>>>
        poly_triple_constraints;
    std::vector<mul_quad_<curve::BN254::ScalarField>, ContainerSlabAllocator<mul_quad_<curve::BN254::ScalarField>>>
        quad_constraints;
    std::vector<BlockConstraint> block_constraints;

    // For serialization, update with any new fields
    MSGPACK_FIELDS(varnum,
                   public_inputs,
                   logic_constraints,
                   range_constraints,
                   aes128_constraints,
                   sha256_constraints,
                   sha256_compression,
                   schnorr_constraints,
                   ecdsa_k1_constraints,
                   ecdsa_r1_constraints,
                   blake2s_constraints,
                   blake3_constraints,
                   keccak_constraints,
                   keccak_permutations,
                   pedersen_constraints,
                   pedersen_hash_constraints,
                   poseidon2_constraints,
                   multi_scalar_mul_constraints,
                   ec_add_constraints,
                   recursion_constraints,
                   honk_recursion_constraints,
                   poly_triple_constraints,
                   block_constraints,
                   bigint_from_le_bytes_constraints,
                   bigint_to_le_bytes_constraints,
                   bigint_operations);

    friend bool operator==(AcirFormat const& lhs, AcirFormat const& rhs) = default;
};

using WitnessVector = std::vector<fr, ContainerSlabAllocator<fr>>;
using WitnessVectorStack = std::vector<std::pair<uint32_t, WitnessVector>>;

struct AcirProgram {
    AcirFormat constraints;
    WitnessVector witness;
};

/**
 * @brief Storage for constaint_systems/witnesses for a stack of acir programs
 * @details In general the number of items in the witness stack will be equal or greater than the number of constraint
 * systems because the program may consist of multiple calls to the same function.
 *
 */
struct AcirProgramStack {
    std::vector<AcirFormat> constraint_systems;
    WitnessVectorStack witness_stack;

<<<<<<< HEAD
    AcirProgramStack(std::vector<AcirFormat>& constraint_systems_in, WitnessVectorStack& witness_stack_in)
        : constraint_systems(constraint_systems_in)
        , witness_stack(witness_stack_in)
    {}

    // WORKTODO: cant use the seriailzation bc of circular dependency. Resolve? or just leave as is?
    // AcirProgramStack(std::string const& bytecode_path, std::string const& witness_path)
    //     : constraint_systems(program_buf_to_acir_format(bytecode_path))
    //     , witness_stack(witness_buf_to_witness_stack(witness_path)){};

=======
>>>>>>> ca896707
    size_t size() const { return witness_stack.size(); }
    bool empty() const { return witness_stack.empty(); }

    AcirProgram back()
    {
        auto witness_stack_item = witness_stack.back();
        auto witness = witness_stack_item.second;
        auto constraint_system = constraint_systems[witness_stack_item.first];

        return { constraint_system, witness };
    }

    void pop_back() { witness_stack.pop_back(); }
};

template <typename Builder = UltraCircuitBuilder>
Builder create_circuit(const AcirFormat& constraint_system,
                       size_t size_hint = 0,
                       WitnessVector const& witness = {},
                       bool honk_recursion = false,
                       std::shared_ptr<ECCOpQueue> op_queue = std::make_shared<ECCOpQueue>());

template <typename Builder>
void build_constraints(Builder& builder,
                       AcirFormat const& constraint_system,
                       bool has_valid_witness_assignments,
                       bool honk_recursion = false); // honk_recursion means we will honk to recursively verify this
                                                     // circuit. This distinction is needed to not add the default
                                                     // aggregation object when we're not using the honk RV.

} // namespace acir_format<|MERGE_RESOLUTION|>--- conflicted
+++ resolved
@@ -119,19 +119,11 @@
     std::vector<AcirFormat> constraint_systems;
     WitnessVectorStack witness_stack;
 
-<<<<<<< HEAD
     AcirProgramStack(std::vector<AcirFormat>& constraint_systems_in, WitnessVectorStack& witness_stack_in)
         : constraint_systems(constraint_systems_in)
         , witness_stack(witness_stack_in)
     {}
 
-    // WORKTODO: cant use the seriailzation bc of circular dependency. Resolve? or just leave as is?
-    // AcirProgramStack(std::string const& bytecode_path, std::string const& witness_path)
-    //     : constraint_systems(program_buf_to_acir_format(bytecode_path))
-    //     , witness_stack(witness_buf_to_witness_stack(witness_path)){};
-
-=======
->>>>>>> ca896707
     size_t size() const { return witness_stack.size(); }
     bool empty() const { return witness_stack.empty(); }
 
