#pragma once
#include "aes128_constraint.hpp"
#include "barretenberg/common/slab_allocator.hpp"
#include "barretenberg/serialize/msgpack.hpp"
#include "bigint_constraint.hpp"
#include "blake2s_constraint.hpp"
#include "blake3_constraint.hpp"
#include "block_constraint.hpp"
#include "ec_operations.hpp"
#include "ecdsa_secp256k1.hpp"
#include "ecdsa_secp256r1.hpp"
#include "honk_recursion_constraint.hpp"
#include "keccak_constraint.hpp"
#include "logic_constraint.hpp"
#include "multi_scalar_mul.hpp"
#include "pedersen.hpp"
#include "poseidon2_constraint.hpp"
#include "range_constraint.hpp"
#include "recursion_constraint.hpp"
#include "schnorr_verify.hpp"
#include "sha256_constraint.hpp"
#include <utility>

namespace acir_format {

struct AcirFormat {
    // The number of witnesses in the circuit
    uint32_t varnum;
    // Specifies whether a prover that produces SNARK recursion friendly proofs should be used.
    // The proof produced when this flag is true should be friendly for recursive verification inside
    // of another SNARK. For example, a recursive friendly proof may use Blake3Pedersen for
    // hashing in its transcript, while we still want a prove that uses Keccak for its transcript in order
    // to be able to verify SNARKs on Ethereum.
    bool recursive;

    uint32_t num_acir_opcodes;

    std::vector<uint32_t> public_inputs;

    std::vector<LogicConstraint> logic_constraints;
    std::vector<RangeConstraint> range_constraints;
    std::vector<AES128Constraint> aes128_constraints;
    std::vector<Sha256Constraint> sha256_constraints;
    std::vector<Sha256Compression> sha256_compression;
    std::vector<SchnorrConstraint> schnorr_constraints;
    std::vector<EcdsaSecp256k1Constraint> ecdsa_k1_constraints;
    std::vector<EcdsaSecp256r1Constraint> ecdsa_r1_constraints;
    std::vector<Blake2sConstraint> blake2s_constraints;
    std::vector<Blake3Constraint> blake3_constraints;
    std::vector<KeccakConstraint> keccak_constraints;
<<<<<<< HEAD
    std::vector<KeccakVarConstraint> keccak_var_constraints;
=======
>>>>>>> a575708c
    std::vector<Keccakf1600> keccak_permutations;
    std::vector<PedersenConstraint> pedersen_constraints;
    std::vector<PedersenHashConstraint> pedersen_hash_constraints;
    std::vector<Poseidon2Constraint> poseidon2_constraints;
    std::vector<MultiScalarMul> multi_scalar_mul_constraints;
    std::vector<EcAdd> ec_add_constraints;
    std::vector<RecursionConstraint> recursion_constraints;
    std::vector<HonkRecursionConstraint> honk_recursion_constraints;
    std::vector<BigIntFromLeBytes> bigint_from_le_bytes_constraints;
    std::vector<BigIntToLeBytes> bigint_to_le_bytes_constraints;
    std::vector<BigIntOperation> bigint_operations;

    // A standard plonk arithmetic constraint, as defined in the poly_triple struct, consists of selector values
    // for q_M,q_L,q_R,q_O,q_C and indices of three variables taking the role of left, right and output wire
    // This could be a large vector so use slab allocator, we don't expect the blackbox implementations to be so large.
    std::vector<poly_triple_<curve::BN254::ScalarField>,
                ContainerSlabAllocator<poly_triple_<curve::BN254::ScalarField>>>
        poly_triple_constraints;
    std::vector<mul_quad_<curve::BN254::ScalarField>, ContainerSlabAllocator<mul_quad_<curve::BN254::ScalarField>>>
        quad_constraints;
    std::vector<BlockConstraint> block_constraints;

    // For serialization, update with any new fields
    MSGPACK_FIELDS(varnum,
                   public_inputs,
                   logic_constraints,
                   range_constraints,
                   aes128_constraints,
                   sha256_constraints,
                   sha256_compression,
                   schnorr_constraints,
                   ecdsa_k1_constraints,
                   ecdsa_r1_constraints,
                   blake2s_constraints,
                   blake3_constraints,
                   keccak_constraints,
<<<<<<< HEAD
                   keccak_var_constraints,
=======
>>>>>>> a575708c
                   keccak_permutations,
                   pedersen_constraints,
                   pedersen_hash_constraints,
                   poseidon2_constraints,
                   multi_scalar_mul_constraints,
                   ec_add_constraints,
                   recursion_constraints,
                   honk_recursion_constraints,
                   poly_triple_constraints,
                   block_constraints,
                   bigint_from_le_bytes_constraints,
                   bigint_to_le_bytes_constraints,
                   bigint_operations);

    friend bool operator==(AcirFormat const& lhs, AcirFormat const& rhs) = default;
};

using WitnessVector = std::vector<fr, ContainerSlabAllocator<fr>>;
using WitnessVectorStack = std::vector<std::pair<uint32_t, WitnessVector>>;

template <typename Builder = UltraCircuitBuilder>
Builder create_circuit(const AcirFormat& constraint_system,
                       size_t size_hint = 0,
                       WitnessVector const& witness = {},
                       bool honk_recursion = false);

template <typename Builder>
void build_constraints(Builder& builder,
                       AcirFormat const& constraint_system,
                       bool has_valid_witness_assignments,
                       bool honk_recursion = false); // honk_recursion means we will honk to recursively verify this
                                                     // circuit. This distinction is needed to not add the default
                                                     // aggregation object when we're not using the honk RV.

} // namespace acir_format<|MERGE_RESOLUTION|>--- conflicted
+++ resolved
@@ -48,10 +48,6 @@
     std::vector<Blake2sConstraint> blake2s_constraints;
     std::vector<Blake3Constraint> blake3_constraints;
     std::vector<KeccakConstraint> keccak_constraints;
-<<<<<<< HEAD
-    std::vector<KeccakVarConstraint> keccak_var_constraints;
-=======
->>>>>>> a575708c
     std::vector<Keccakf1600> keccak_permutations;
     std::vector<PedersenConstraint> pedersen_constraints;
     std::vector<PedersenHashConstraint> pedersen_hash_constraints;
@@ -88,10 +84,6 @@
                    blake2s_constraints,
                    blake3_constraints,
                    keccak_constraints,
-<<<<<<< HEAD
-                   keccak_var_constraints,
-=======
->>>>>>> a575708c
                    keccak_permutations,
                    pedersen_constraints,
                    pedersen_hash_constraints,
