--- conflicted
+++ resolved
@@ -149,12 +149,8 @@
                                                                 const size_t num_public_inputs)
     {
         // Extract all public inputs except for those corresponding to the aggregation object
-<<<<<<< HEAD
-        ASSERT(num_public_inputs >= bb::AGGREGATION_OBJECT_SIZE);
-        const size_t num_public_inputs_to_extract = num_public_inputs - bb::AGGREGATION_OBJECT_SIZE;
-=======
+        ASSERT(num_public_inputs >= bb::PAIRING_POINT_ACCUMULATOR_SIZE);
         const size_t num_public_inputs_to_extract = num_public_inputs - bb::PAIRING_POINT_ACCUMULATOR_SIZE;
->>>>>>> b6216033
         std::vector<bb::fr> public_input_witnesses =
             cut_public_inputs_from_proof(proof_witnesses, num_public_inputs_to_extract);
 
