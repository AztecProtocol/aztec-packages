--- conflicted
+++ resolved
@@ -407,20 +407,8 @@
         static Array bincodeDeserialize(std::vector<uint8_t>);
     };
 
-<<<<<<< HEAD
     struct Vector {
         std::vector<Circuit::HeapValueType> value_types;
-=======
-    struct MemoryArray {
-        Circuit::BlockId value;
-
-        friend bool operator==(const MemoryArray&, const MemoryArray&);
-        std::vector<uint8_t> bincodeSerialize() const;
-        static MemoryArray bincodeDeserialize(std::vector<uint8_t>);
-    };
-
-    std::variant<Single, Array, MemoryArray> value;
->>>>>>> e67d94b9
 
         friend bool operator==(const Vector&, const Vector&);
         std::vector<uint8_t> bincodeSerialize() const;
@@ -983,7 +971,15 @@
         static Array bincodeDeserialize(std::vector<uint8_t>);
     };
 
-    std::variant<Single, Array> value;
+    struct MemoryArray {
+        Circuit::BlockId value;
+
+        friend bool operator==(const MemoryArray&, const MemoryArray&);
+        std::vector<uint8_t> bincodeSerialize() const;
+        static MemoryArray bincodeDeserialize(std::vector<uint8_t>);
+    };
+
+    std::variant<Single, Array, MemoryArray> value;
 
     friend bool operator==(const BrilligInputs&, const BrilligInputs&);
     std::vector<uint8_t> bincodeSerialize() const;
