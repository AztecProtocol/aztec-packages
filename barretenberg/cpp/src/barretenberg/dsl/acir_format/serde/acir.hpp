#pragma once

#include "bincode.hpp"
#include "serde.hpp"

namespace Circuit {

struct BinaryFieldOp {

    struct Add {
        friend bool operator==(const Add&, const Add&);
        std::vector<uint8_t> bincodeSerialize() const;
        static Add bincodeDeserialize(std::vector<uint8_t>);
    };

    struct Sub {
        friend bool operator==(const Sub&, const Sub&);
        std::vector<uint8_t> bincodeSerialize() const;
        static Sub bincodeDeserialize(std::vector<uint8_t>);
    };

    struct Mul {
        friend bool operator==(const Mul&, const Mul&);
        std::vector<uint8_t> bincodeSerialize() const;
        static Mul bincodeDeserialize(std::vector<uint8_t>);
    };

    struct Div {
        friend bool operator==(const Div&, const Div&);
        std::vector<uint8_t> bincodeSerialize() const;
        static Div bincodeDeserialize(std::vector<uint8_t>);
    };

    struct Equals {
        friend bool operator==(const Equals&, const Equals&);
        std::vector<uint8_t> bincodeSerialize() const;
        static Equals bincodeDeserialize(std::vector<uint8_t>);
    };

    std::variant<Add, Sub, Mul, Div, Equals> value;

    friend bool operator==(const BinaryFieldOp&, const BinaryFieldOp&);
    std::vector<uint8_t> bincodeSerialize() const;
    static BinaryFieldOp bincodeDeserialize(std::vector<uint8_t>);
};

struct BinaryIntOp {

    struct Add {
        friend bool operator==(const Add&, const Add&);
        std::vector<uint8_t> bincodeSerialize() const;
        static Add bincodeDeserialize(std::vector<uint8_t>);
    };

    struct Sub {
        friend bool operator==(const Sub&, const Sub&);
        std::vector<uint8_t> bincodeSerialize() const;
        static Sub bincodeDeserialize(std::vector<uint8_t>);
    };

    struct Mul {
        friend bool operator==(const Mul&, const Mul&);
        std::vector<uint8_t> bincodeSerialize() const;
        static Mul bincodeDeserialize(std::vector<uint8_t>);
    };

    struct SignedDiv {
        friend bool operator==(const SignedDiv&, const SignedDiv&);
        std::vector<uint8_t> bincodeSerialize() const;
        static SignedDiv bincodeDeserialize(std::vector<uint8_t>);
    };

    struct UnsignedDiv {
        friend bool operator==(const UnsignedDiv&, const UnsignedDiv&);
        std::vector<uint8_t> bincodeSerialize() const;
        static UnsignedDiv bincodeDeserialize(std::vector<uint8_t>);
    };

    struct Equals {
        friend bool operator==(const Equals&, const Equals&);
        std::vector<uint8_t> bincodeSerialize() const;
        static Equals bincodeDeserialize(std::vector<uint8_t>);
    };

    struct LessThan {
        friend bool operator==(const LessThan&, const LessThan&);
        std::vector<uint8_t> bincodeSerialize() const;
        static LessThan bincodeDeserialize(std::vector<uint8_t>);
    };

    struct LessThanEquals {
        friend bool operator==(const LessThanEquals&, const LessThanEquals&);
        std::vector<uint8_t> bincodeSerialize() const;
        static LessThanEquals bincodeDeserialize(std::vector<uint8_t>);
    };

    struct And {
        friend bool operator==(const And&, const And&);
        std::vector<uint8_t> bincodeSerialize() const;
        static And bincodeDeserialize(std::vector<uint8_t>);
    };

    struct Or {
        friend bool operator==(const Or&, const Or&);
        std::vector<uint8_t> bincodeSerialize() const;
        static Or bincodeDeserialize(std::vector<uint8_t>);
    };

    struct Xor {
        friend bool operator==(const Xor&, const Xor&);
        std::vector<uint8_t> bincodeSerialize() const;
        static Xor bincodeDeserialize(std::vector<uint8_t>);
    };

    struct Shl {
        friend bool operator==(const Shl&, const Shl&);
        std::vector<uint8_t> bincodeSerialize() const;
        static Shl bincodeDeserialize(std::vector<uint8_t>);
    };

    struct Shr {
        friend bool operator==(const Shr&, const Shr&);
        std::vector<uint8_t> bincodeSerialize() const;
        static Shr bincodeDeserialize(std::vector<uint8_t>);
    };

    std::variant<Add, Sub, Mul, SignedDiv, UnsignedDiv, Equals, LessThan, LessThanEquals, And, Or, Xor, Shl, Shr> value;

    friend bool operator==(const BinaryIntOp&, const BinaryIntOp&);
    std::vector<uint8_t> bincodeSerialize() const;
    static BinaryIntOp bincodeDeserialize(std::vector<uint8_t>);
};

struct MemoryAddress {
    uint64_t value;

    friend bool operator==(const MemoryAddress&, const MemoryAddress&);
    std::vector<uint8_t> bincodeSerialize() const;
    static MemoryAddress bincodeDeserialize(std::vector<uint8_t>);
};

struct HeapArray {
    Circuit::MemoryAddress pointer;
    uint64_t size;

    friend bool operator==(const HeapArray&, const HeapArray&);
    std::vector<uint8_t> bincodeSerialize() const;
    static HeapArray bincodeDeserialize(std::vector<uint8_t>);
};

struct HeapVector {
    Circuit::MemoryAddress pointer;
    Circuit::MemoryAddress size;

    friend bool operator==(const HeapVector&, const HeapVector&);
    std::vector<uint8_t> bincodeSerialize() const;
    static HeapVector bincodeDeserialize(std::vector<uint8_t>);
};

struct BlackBoxOp {

    struct Sha256 {
        Circuit::HeapVector message;
        Circuit::HeapArray output;

        friend bool operator==(const Sha256&, const Sha256&);
        std::vector<uint8_t> bincodeSerialize() const;
        static Sha256 bincodeDeserialize(std::vector<uint8_t>);
    };

    struct Blake2s {
        Circuit::HeapVector message;
        Circuit::HeapArray output;

        friend bool operator==(const Blake2s&, const Blake2s&);
        std::vector<uint8_t> bincodeSerialize() const;
        static Blake2s bincodeDeserialize(std::vector<uint8_t>);
    };

    struct Blake3 {
        Circuit::HeapVector message;
        Circuit::HeapArray output;

        friend bool operator==(const Blake3&, const Blake3&);
        std::vector<uint8_t> bincodeSerialize() const;
        static Blake3 bincodeDeserialize(std::vector<uint8_t>);
    };

    struct Keccak256 {
        Circuit::HeapVector message;
        Circuit::HeapArray output;

        friend bool operator==(const Keccak256&, const Keccak256&);
        std::vector<uint8_t> bincodeSerialize() const;
        static Keccak256 bincodeDeserialize(std::vector<uint8_t>);
    };

    struct Keccakf1600 {
        Circuit::HeapVector message;
        Circuit::HeapArray output;

        friend bool operator==(const Keccakf1600&, const Keccakf1600&);
        std::vector<uint8_t> bincodeSerialize() const;
        static Keccakf1600 bincodeDeserialize(std::vector<uint8_t>);
    };

    struct EcdsaSecp256k1 {
        Circuit::HeapVector hashed_msg;
        Circuit::HeapArray public_key_x;
        Circuit::HeapArray public_key_y;
        Circuit::HeapArray signature;
        Circuit::MemoryAddress result;

        friend bool operator==(const EcdsaSecp256k1&, const EcdsaSecp256k1&);
        std::vector<uint8_t> bincodeSerialize() const;
        static EcdsaSecp256k1 bincodeDeserialize(std::vector<uint8_t>);
    };

    struct EcdsaSecp256r1 {
        Circuit::HeapVector hashed_msg;
        Circuit::HeapArray public_key_x;
        Circuit::HeapArray public_key_y;
        Circuit::HeapArray signature;
        Circuit::MemoryAddress result;

        friend bool operator==(const EcdsaSecp256r1&, const EcdsaSecp256r1&);
        std::vector<uint8_t> bincodeSerialize() const;
        static EcdsaSecp256r1 bincodeDeserialize(std::vector<uint8_t>);
    };

    struct SchnorrVerify {
        Circuit::MemoryAddress public_key_x;
        Circuit::MemoryAddress public_key_y;
        Circuit::HeapVector message;
        Circuit::HeapVector signature;
        Circuit::MemoryAddress result;

        friend bool operator==(const SchnorrVerify&, const SchnorrVerify&);
        std::vector<uint8_t> bincodeSerialize() const;
        static SchnorrVerify bincodeDeserialize(std::vector<uint8_t>);
    };

    struct PedersenCommitment {
        Circuit::HeapVector inputs;
        Circuit::MemoryAddress domain_separator;
        Circuit::HeapArray output;

        friend bool operator==(const PedersenCommitment&, const PedersenCommitment&);
        std::vector<uint8_t> bincodeSerialize() const;
        static PedersenCommitment bincodeDeserialize(std::vector<uint8_t>);
    };

    struct PedersenHash {
        Circuit::HeapVector inputs;
        Circuit::MemoryAddress domain_separator;
        Circuit::MemoryAddress output;

        friend bool operator==(const PedersenHash&, const PedersenHash&);
        std::vector<uint8_t> bincodeSerialize() const;
        static PedersenHash bincodeDeserialize(std::vector<uint8_t>);
    };

    struct FixedBaseScalarMul {
        Circuit::MemoryAddress low;
        Circuit::MemoryAddress high;
        Circuit::HeapArray result;

        friend bool operator==(const FixedBaseScalarMul&, const FixedBaseScalarMul&);
        std::vector<uint8_t> bincodeSerialize() const;
        static FixedBaseScalarMul bincodeDeserialize(std::vector<uint8_t>);
    };

    struct EmbeddedCurveAdd {
        Circuit::MemoryAddress input1_x;
        Circuit::MemoryAddress input1_y;
        Circuit::MemoryAddress input2_x;
        Circuit::MemoryAddress input2_y;
        Circuit::HeapArray result;

        friend bool operator==(const EmbeddedCurveAdd&, const EmbeddedCurveAdd&);
        std::vector<uint8_t> bincodeSerialize() const;
        static EmbeddedCurveAdd bincodeDeserialize(std::vector<uint8_t>);
    };

    struct BigIntAdd {
        Circuit::MemoryAddress lhs;
        Circuit::MemoryAddress rhs;
        Circuit::MemoryAddress output;

        friend bool operator==(const BigIntAdd&, const BigIntAdd&);
        std::vector<uint8_t> bincodeSerialize() const;
        static BigIntAdd bincodeDeserialize(std::vector<uint8_t>);
    };

    struct BigIntSub {
        Circuit::MemoryAddress lhs;
        Circuit::MemoryAddress rhs;
        Circuit::MemoryAddress output;

        friend bool operator==(const BigIntSub&, const BigIntSub&);
        std::vector<uint8_t> bincodeSerialize() const;
        static BigIntSub bincodeDeserialize(std::vector<uint8_t>);
    };

    struct BigIntMul {
        Circuit::MemoryAddress lhs;
        Circuit::MemoryAddress rhs;
        Circuit::MemoryAddress output;

        friend bool operator==(const BigIntMul&, const BigIntMul&);
        std::vector<uint8_t> bincodeSerialize() const;
        static BigIntMul bincodeDeserialize(std::vector<uint8_t>);
    };

    struct BigIntDiv {
        Circuit::MemoryAddress lhs;
        Circuit::MemoryAddress rhs;
        Circuit::MemoryAddress output;

        friend bool operator==(const BigIntDiv&, const BigIntDiv&);
        std::vector<uint8_t> bincodeSerialize() const;
        static BigIntDiv bincodeDeserialize(std::vector<uint8_t>);
    };

    struct BigIntFromLeBytes {
        Circuit::HeapVector inputs;
        Circuit::HeapVector modulus;
        Circuit::MemoryAddress output;

        friend bool operator==(const BigIntFromLeBytes&, const BigIntFromLeBytes&);
        std::vector<uint8_t> bincodeSerialize() const;
        static BigIntFromLeBytes bincodeDeserialize(std::vector<uint8_t>);
    };

    struct BigIntToLeBytes {
        Circuit::MemoryAddress input;
        Circuit::HeapVector output;

        friend bool operator==(const BigIntToLeBytes&, const BigIntToLeBytes&);
        std::vector<uint8_t> bincodeSerialize() const;
        static BigIntToLeBytes bincodeDeserialize(std::vector<uint8_t>);
    };

    struct Poseidon2Permutation {
        Circuit::HeapVector message;
        Circuit::HeapArray output;
        Circuit::MemoryAddress len;

        friend bool operator==(const Poseidon2Permutation&, const Poseidon2Permutation&);
        std::vector<uint8_t> bincodeSerialize() const;
        static Poseidon2Permutation bincodeDeserialize(std::vector<uint8_t>);
    };

    struct Sha256Compression {
        Circuit::HeapVector input;
        Circuit::HeapVector hash_values;
        Circuit::HeapArray output;

        friend bool operator==(const Sha256Compression&, const Sha256Compression&);
        std::vector<uint8_t> bincodeSerialize() const;
        static Sha256Compression bincodeDeserialize(std::vector<uint8_t>);
    };

    std::variant<Sha256,
                 Blake2s,
                 Blake3,
                 Keccak256,
                 Keccakf1600,
                 EcdsaSecp256k1,
                 EcdsaSecp256r1,
                 SchnorrVerify,
                 PedersenCommitment,
                 PedersenHash,
                 FixedBaseScalarMul,
                 EmbeddedCurveAdd,
                 BigIntAdd,
                 BigIntSub,
                 BigIntMul,
                 BigIntDiv,
                 BigIntFromLeBytes,
                 BigIntToLeBytes,
                 Poseidon2Permutation,
                 Sha256Compression>
        value;

    friend bool operator==(const BlackBoxOp&, const BlackBoxOp&);
    std::vector<uint8_t> bincodeSerialize() const;
    static BlackBoxOp bincodeDeserialize(std::vector<uint8_t>);
};

struct HeapValueType;

struct HeapValueType {

    struct Simple {
        friend bool operator==(const Simple&, const Simple&);
        std::vector<uint8_t> bincodeSerialize() const;
        static Simple bincodeDeserialize(std::vector<uint8_t>);
    };

    struct Array {
        std::vector<Circuit::HeapValueType> value_types;
        uint64_t size;

        friend bool operator==(const Array&, const Array&);
        std::vector<uint8_t> bincodeSerialize() const;
        static Array bincodeDeserialize(std::vector<uint8_t>);
    };

    struct Vector {
        std::vector<Circuit::HeapValueType> value_types;

        friend bool operator==(const Vector&, const Vector&);
        std::vector<uint8_t> bincodeSerialize() const;
        static Vector bincodeDeserialize(std::vector<uint8_t>);
    };

    std::variant<Simple, Array, Vector> value;

    friend bool operator==(const HeapValueType&, const HeapValueType&);
    std::vector<uint8_t> bincodeSerialize() const;
    static HeapValueType bincodeDeserialize(std::vector<uint8_t>);
};

struct Value {
    std::string inner;

    friend bool operator==(const Value&, const Value&);
    std::vector<uint8_t> bincodeSerialize() const;
    static Value bincodeDeserialize(std::vector<uint8_t>);
};

struct ValueOrArray {

    struct MemoryAddress {
        Circuit::MemoryAddress value;

        friend bool operator==(const MemoryAddress&, const MemoryAddress&);
        std::vector<uint8_t> bincodeSerialize() const;
        static MemoryAddress bincodeDeserialize(std::vector<uint8_t>);
    };

    struct HeapArray {
        Circuit::HeapArray value;

        friend bool operator==(const HeapArray&, const HeapArray&);
        std::vector<uint8_t> bincodeSerialize() const;
        static HeapArray bincodeDeserialize(std::vector<uint8_t>);
    };

    struct HeapVector {
        Circuit::HeapVector value;

        friend bool operator==(const HeapVector&, const HeapVector&);
        std::vector<uint8_t> bincodeSerialize() const;
        static HeapVector bincodeDeserialize(std::vector<uint8_t>);
    };

    std::variant<MemoryAddress, HeapArray, HeapVector> value;

    friend bool operator==(const ValueOrArray&, const ValueOrArray&);
    std::vector<uint8_t> bincodeSerialize() const;
    static ValueOrArray bincodeDeserialize(std::vector<uint8_t>);
};

struct BrilligOpcode {

    struct BinaryFieldOp {
        Circuit::MemoryAddress destination;
        Circuit::BinaryFieldOp op;
        Circuit::MemoryAddress lhs;
        Circuit::MemoryAddress rhs;

        friend bool operator==(const BinaryFieldOp&, const BinaryFieldOp&);
        std::vector<uint8_t> bincodeSerialize() const;
        static BinaryFieldOp bincodeDeserialize(std::vector<uint8_t>);
    };

    struct BinaryIntOp {
        Circuit::MemoryAddress destination;
        Circuit::BinaryIntOp op;
        uint32_t bit_size;
        Circuit::MemoryAddress lhs;
        Circuit::MemoryAddress rhs;

        friend bool operator==(const BinaryIntOp&, const BinaryIntOp&);
        std::vector<uint8_t> bincodeSerialize() const;
        static BinaryIntOp bincodeDeserialize(std::vector<uint8_t>);
    };

    struct JumpIfNot {
        Circuit::MemoryAddress condition;
        uint64_t location;

        friend bool operator==(const JumpIfNot&, const JumpIfNot&);
        std::vector<uint8_t> bincodeSerialize() const;
        static JumpIfNot bincodeDeserialize(std::vector<uint8_t>);
    };

    struct JumpIf {
        Circuit::MemoryAddress condition;
        uint64_t location;

        friend bool operator==(const JumpIf&, const JumpIf&);
        std::vector<uint8_t> bincodeSerialize() const;
        static JumpIf bincodeDeserialize(std::vector<uint8_t>);
    };

    struct Jump {
        uint64_t location;

        friend bool operator==(const Jump&, const Jump&);
        std::vector<uint8_t> bincodeSerialize() const;
        static Jump bincodeDeserialize(std::vector<uint8_t>);
    };

    struct CalldataCopy {
        Circuit::MemoryAddress destination_address;
        uint64_t size;
        uint64_t offset;

        friend bool operator==(const CalldataCopy&, const CalldataCopy&);
        std::vector<uint8_t> bincodeSerialize() const;
        static CalldataCopy bincodeDeserialize(std::vector<uint8_t>);
    };

    struct Call {
        uint64_t location;

        friend bool operator==(const Call&, const Call&);
        std::vector<uint8_t> bincodeSerialize() const;
        static Call bincodeDeserialize(std::vector<uint8_t>);
    };

    struct Const {
        Circuit::MemoryAddress destination;
        uint32_t bit_size;
        Circuit::Value value;

        friend bool operator==(const Const&, const Const&);
        std::vector<uint8_t> bincodeSerialize() const;
        static Const bincodeDeserialize(std::vector<uint8_t>);
    };

    struct Return {
        friend bool operator==(const Return&, const Return&);
        std::vector<uint8_t> bincodeSerialize() const;
        static Return bincodeDeserialize(std::vector<uint8_t>);
    };

    struct ForeignCall {
        std::string function;
        std::vector<Circuit::ValueOrArray> destinations;
        std::vector<Circuit::HeapValueType> destination_value_types;
        std::vector<Circuit::ValueOrArray> inputs;
        std::vector<Circuit::HeapValueType> input_value_types;

        friend bool operator==(const ForeignCall&, const ForeignCall&);
        std::vector<uint8_t> bincodeSerialize() const;
        static ForeignCall bincodeDeserialize(std::vector<uint8_t>);
    };

    struct Mov {
        Circuit::MemoryAddress destination;
        Circuit::MemoryAddress source;

        friend bool operator==(const Mov&, const Mov&);
        std::vector<uint8_t> bincodeSerialize() const;
        static Mov bincodeDeserialize(std::vector<uint8_t>);
    };

    struct Load {
        Circuit::MemoryAddress destination;
        Circuit::MemoryAddress source_pointer;

        friend bool operator==(const Load&, const Load&);
        std::vector<uint8_t> bincodeSerialize() const;
        static Load bincodeDeserialize(std::vector<uint8_t>);
    };

    struct Store {
        Circuit::MemoryAddress destination_pointer;
        Circuit::MemoryAddress source;

        friend bool operator==(const Store&, const Store&);
        std::vector<uint8_t> bincodeSerialize() const;
        static Store bincodeDeserialize(std::vector<uint8_t>);
    };

    struct BlackBox {
        Circuit::BlackBoxOp value;

        friend bool operator==(const BlackBox&, const BlackBox&);
        std::vector<uint8_t> bincodeSerialize() const;
        static BlackBox bincodeDeserialize(std::vector<uint8_t>);
    };

    struct Trap {
        friend bool operator==(const Trap&, const Trap&);
        std::vector<uint8_t> bincodeSerialize() const;
        static Trap bincodeDeserialize(std::vector<uint8_t>);
    };

    struct Stop {
        uint64_t return_data_offset;
        uint64_t return_data_size;

        friend bool operator==(const Stop&, const Stop&);
        std::vector<uint8_t> bincodeSerialize() const;
        static Stop bincodeDeserialize(std::vector<uint8_t>);
    };

    std::variant<BinaryFieldOp,
                 BinaryIntOp,
                 JumpIfNot,
                 JumpIf,
                 Jump,
                 CalldataCopy,
                 Call,
                 Const,
                 Return,
                 ForeignCall,
                 Mov,
                 Load,
                 Store,
                 BlackBox,
                 Trap,
                 Stop>
        value;

    friend bool operator==(const BrilligOpcode&, const BrilligOpcode&);
    std::vector<uint8_t> bincodeSerialize() const;
    static BrilligOpcode bincodeDeserialize(std::vector<uint8_t>);
};

struct Witness {
    uint32_t value;

    friend bool operator==(const Witness&, const Witness&);
    std::vector<uint8_t> bincodeSerialize() const;
    static Witness bincodeDeserialize(std::vector<uint8_t>);
};

struct FunctionInput {
    Circuit::Witness witness;
    uint32_t num_bits;

    friend bool operator==(const FunctionInput&, const FunctionInput&);
    std::vector<uint8_t> bincodeSerialize() const;
    static FunctionInput bincodeDeserialize(std::vector<uint8_t>);
};

struct BlackBoxFuncCall {

    struct AND {
        Circuit::FunctionInput lhs;
        Circuit::FunctionInput rhs;
        Circuit::Witness output;

        friend bool operator==(const AND&, const AND&);
        std::vector<uint8_t> bincodeSerialize() const;
        static AND bincodeDeserialize(std::vector<uint8_t>);
    };

    struct XOR {
        Circuit::FunctionInput lhs;
        Circuit::FunctionInput rhs;
        Circuit::Witness output;

        friend bool operator==(const XOR&, const XOR&);
        std::vector<uint8_t> bincodeSerialize() const;
        static XOR bincodeDeserialize(std::vector<uint8_t>);
    };

    struct RANGE {
        Circuit::FunctionInput input;

        friend bool operator==(const RANGE&, const RANGE&);
        std::vector<uint8_t> bincodeSerialize() const;
        static RANGE bincodeDeserialize(std::vector<uint8_t>);
    };

    struct SHA256 {
        std::vector<Circuit::FunctionInput> inputs;
        std::vector<Circuit::Witness> outputs;

        friend bool operator==(const SHA256&, const SHA256&);
        std::vector<uint8_t> bincodeSerialize() const;
        static SHA256 bincodeDeserialize(std::vector<uint8_t>);
    };

    struct Blake2s {
        std::vector<Circuit::FunctionInput> inputs;
        std::vector<Circuit::Witness> outputs;

        friend bool operator==(const Blake2s&, const Blake2s&);
        std::vector<uint8_t> bincodeSerialize() const;
        static Blake2s bincodeDeserialize(std::vector<uint8_t>);
    };

    struct Blake3 {
        std::vector<Circuit::FunctionInput> inputs;
        std::vector<Circuit::Witness> outputs;

        friend bool operator==(const Blake3&, const Blake3&);
        std::vector<uint8_t> bincodeSerialize() const;
        static Blake3 bincodeDeserialize(std::vector<uint8_t>);
    };

    struct SchnorrVerify {
        Circuit::FunctionInput public_key_x;
        Circuit::FunctionInput public_key_y;
        std::vector<Circuit::FunctionInput> signature;
        std::vector<Circuit::FunctionInput> message;
        Circuit::Witness output;

        friend bool operator==(const SchnorrVerify&, const SchnorrVerify&);
        std::vector<uint8_t> bincodeSerialize() const;
        static SchnorrVerify bincodeDeserialize(std::vector<uint8_t>);
    };

    struct PedersenCommitment {
        std::vector<Circuit::FunctionInput> inputs;
        uint32_t domain_separator;
        std::array<Circuit::Witness, 2> outputs;

        friend bool operator==(const PedersenCommitment&, const PedersenCommitment&);
        std::vector<uint8_t> bincodeSerialize() const;
        static PedersenCommitment bincodeDeserialize(std::vector<uint8_t>);
    };

    struct PedersenHash {
        std::vector<Circuit::FunctionInput> inputs;
        uint32_t domain_separator;
        Circuit::Witness output;

        friend bool operator==(const PedersenHash&, const PedersenHash&);
        std::vector<uint8_t> bincodeSerialize() const;
        static PedersenHash bincodeDeserialize(std::vector<uint8_t>);
    };

    struct EcdsaSecp256k1 {
        std::vector<Circuit::FunctionInput> public_key_x;
        std::vector<Circuit::FunctionInput> public_key_y;
        std::vector<Circuit::FunctionInput> signature;
        std::vector<Circuit::FunctionInput> hashed_message;
        Circuit::Witness output;

        friend bool operator==(const EcdsaSecp256k1&, const EcdsaSecp256k1&);
        std::vector<uint8_t> bincodeSerialize() const;
        static EcdsaSecp256k1 bincodeDeserialize(std::vector<uint8_t>);
    };

    struct EcdsaSecp256r1 {
        std::vector<Circuit::FunctionInput> public_key_x;
        std::vector<Circuit::FunctionInput> public_key_y;
        std::vector<Circuit::FunctionInput> signature;
        std::vector<Circuit::FunctionInput> hashed_message;
        Circuit::Witness output;

        friend bool operator==(const EcdsaSecp256r1&, const EcdsaSecp256r1&);
        std::vector<uint8_t> bincodeSerialize() const;
        static EcdsaSecp256r1 bincodeDeserialize(std::vector<uint8_t>);
    };

    struct FixedBaseScalarMul {
        Circuit::FunctionInput low;
        Circuit::FunctionInput high;
        std::array<Circuit::Witness, 2> outputs;

        friend bool operator==(const FixedBaseScalarMul&, const FixedBaseScalarMul&);
        std::vector<uint8_t> bincodeSerialize() const;
        static FixedBaseScalarMul bincodeDeserialize(std::vector<uint8_t>);
    };

    struct EmbeddedCurveAdd {
        Circuit::FunctionInput input1_x;
        Circuit::FunctionInput input1_y;
        Circuit::FunctionInput input2_x;
        Circuit::FunctionInput input2_y;
        std::array<Circuit::Witness, 2> outputs;

        friend bool operator==(const EmbeddedCurveAdd&, const EmbeddedCurveAdd&);
        std::vector<uint8_t> bincodeSerialize() const;
        static EmbeddedCurveAdd bincodeDeserialize(std::vector<uint8_t>);
    };

    struct Keccak256 {
        std::vector<Circuit::FunctionInput> inputs;
        std::vector<Circuit::Witness> outputs;

        friend bool operator==(const Keccak256&, const Keccak256&);
        std::vector<uint8_t> bincodeSerialize() const;
        static Keccak256 bincodeDeserialize(std::vector<uint8_t>);
    };

    struct Keccak256VariableLength {
        std::vector<Circuit::FunctionInput> inputs;
        Circuit::FunctionInput var_message_size;
        std::vector<Circuit::Witness> outputs;

        friend bool operator==(const Keccak256VariableLength&, const Keccak256VariableLength&);
        std::vector<uint8_t> bincodeSerialize() const;
        static Keccak256VariableLength bincodeDeserialize(std::vector<uint8_t>);
    };

    struct Keccakf1600 {
        std::vector<Circuit::FunctionInput> inputs;
        std::vector<Circuit::Witness> outputs;

        friend bool operator==(const Keccakf1600&, const Keccakf1600&);
        std::vector<uint8_t> bincodeSerialize() const;
        static Keccakf1600 bincodeDeserialize(std::vector<uint8_t>);
    };

    struct RecursiveAggregation {
        std::vector<Circuit::FunctionInput> verification_key;
        std::vector<Circuit::FunctionInput> proof;
        std::vector<Circuit::FunctionInput> public_inputs;
        Circuit::FunctionInput key_hash;

        friend bool operator==(const RecursiveAggregation&, const RecursiveAggregation&);
        std::vector<uint8_t> bincodeSerialize() const;
        static RecursiveAggregation bincodeDeserialize(std::vector<uint8_t>);
    };

    struct BigIntAdd {
        uint32_t lhs;
        uint32_t rhs;
        uint32_t output;

        friend bool operator==(const BigIntAdd&, const BigIntAdd&);
        std::vector<uint8_t> bincodeSerialize() const;
        static BigIntAdd bincodeDeserialize(std::vector<uint8_t>);
    };

    struct BigIntSub {
        uint32_t lhs;
        uint32_t rhs;
        uint32_t output;

        friend bool operator==(const BigIntSub&, const BigIntSub&);
        std::vector<uint8_t> bincodeSerialize() const;
        static BigIntSub bincodeDeserialize(std::vector<uint8_t>);
    };

    struct BigIntMul {
        uint32_t lhs;
        uint32_t rhs;
        uint32_t output;

        friend bool operator==(const BigIntMul&, const BigIntMul&);
        std::vector<uint8_t> bincodeSerialize() const;
        static BigIntMul bincodeDeserialize(std::vector<uint8_t>);
    };

    struct BigIntDiv {
        uint32_t lhs;
        uint32_t rhs;
        uint32_t output;

        friend bool operator==(const BigIntDiv&, const BigIntDiv&);
        std::vector<uint8_t> bincodeSerialize() const;
        static BigIntDiv bincodeDeserialize(std::vector<uint8_t>);
    };

    struct BigIntFromLeBytes {
        std::vector<Circuit::FunctionInput> inputs;
        std::vector<uint8_t> modulus;
        uint32_t output;

        friend bool operator==(const BigIntFromLeBytes&, const BigIntFromLeBytes&);
        std::vector<uint8_t> bincodeSerialize() const;
        static BigIntFromLeBytes bincodeDeserialize(std::vector<uint8_t>);
    };

    struct BigIntToLeBytes {
        uint32_t input;
        std::vector<Circuit::Witness> outputs;

        friend bool operator==(const BigIntToLeBytes&, const BigIntToLeBytes&);
        std::vector<uint8_t> bincodeSerialize() const;
        static BigIntToLeBytes bincodeDeserialize(std::vector<uint8_t>);
    };

    struct Poseidon2Permutation {
        std::vector<Circuit::FunctionInput> inputs;
        std::vector<Circuit::Witness> outputs;
        uint32_t len;

        friend bool operator==(const Poseidon2Permutation&, const Poseidon2Permutation&);
        std::vector<uint8_t> bincodeSerialize() const;
        static Poseidon2Permutation bincodeDeserialize(std::vector<uint8_t>);
    };

    struct Sha256Compression {
        std::vector<Circuit::FunctionInput> inputs;
        std::vector<Circuit::FunctionInput> hash_values;
        std::vector<Circuit::Witness> outputs;

        friend bool operator==(const Sha256Compression&, const Sha256Compression&);
        std::vector<uint8_t> bincodeSerialize() const;
        static Sha256Compression bincodeDeserialize(std::vector<uint8_t>);
    };

    std::variant<AND,
                 XOR,
                 RANGE,
                 SHA256,
                 Blake2s,
                 Blake3,
                 SchnorrVerify,
                 PedersenCommitment,
                 PedersenHash,
                 EcdsaSecp256k1,
                 EcdsaSecp256r1,
                 FixedBaseScalarMul,
                 EmbeddedCurveAdd,
                 Keccak256,
                 Keccak256VariableLength,
                 Keccakf1600,
                 RecursiveAggregation,
                 BigIntAdd,
                 BigIntSub,
                 BigIntMul,
                 BigIntDiv,
                 BigIntFromLeBytes,
                 BigIntToLeBytes,
                 Poseidon2Permutation,
                 Sha256Compression>
        value;

    friend bool operator==(const BlackBoxFuncCall&, const BlackBoxFuncCall&);
    std::vector<uint8_t> bincodeSerialize() const;
    static BlackBoxFuncCall bincodeDeserialize(std::vector<uint8_t>);
};

struct BlockId {
    uint32_t value;

    friend bool operator==(const BlockId&, const BlockId&);
    std::vector<uint8_t> bincodeSerialize() const;
    static BlockId bincodeDeserialize(std::vector<uint8_t>);
};

struct Expression {
    std::vector<std::tuple<std::string, Circuit::Witness, Circuit::Witness>> mul_terms;
    std::vector<std::tuple<std::string, Circuit::Witness>> linear_combinations;
    std::string q_c;

    friend bool operator==(const Expression&, const Expression&);
    std::vector<uint8_t> bincodeSerialize() const;
    static Expression bincodeDeserialize(std::vector<uint8_t>);
};

struct BrilligInputs {

    struct Single {
        Circuit::Expression value;

        friend bool operator==(const Single&, const Single&);
        std::vector<uint8_t> bincodeSerialize() const;
        static Single bincodeDeserialize(std::vector<uint8_t>);
    };

    struct Array {
        std::vector<Circuit::Expression> value;

        friend bool operator==(const Array&, const Array&);
        std::vector<uint8_t> bincodeSerialize() const;
        static Array bincodeDeserialize(std::vector<uint8_t>);
    };

    struct MemoryArray {
        Circuit::BlockId value;

        friend bool operator==(const MemoryArray&, const MemoryArray&);
        std::vector<uint8_t> bincodeSerialize() const;
        static MemoryArray bincodeDeserialize(std::vector<uint8_t>);
    };

    std::variant<Single, Array, MemoryArray> value;

    friend bool operator==(const BrilligInputs&, const BrilligInputs&);
    std::vector<uint8_t> bincodeSerialize() const;
    static BrilligInputs bincodeDeserialize(std::vector<uint8_t>);
};

struct BrilligOutputs {

    struct Simple {
        Circuit::Witness value;

        friend bool operator==(const Simple&, const Simple&);
        std::vector<uint8_t> bincodeSerialize() const;
        static Simple bincodeDeserialize(std::vector<uint8_t>);
    };

    struct Array {
        std::vector<Circuit::Witness> value;

        friend bool operator==(const Array&, const Array&);
        std::vector<uint8_t> bincodeSerialize() const;
        static Array bincodeDeserialize(std::vector<uint8_t>);
    };

<<<<<<< HEAD
    struct Cast {
        Circuit::MemoryAddress destination;
        Circuit::MemoryAddress source;
        uint32_t bit_size;

        friend bool operator==(const Cast&, const Cast&);
        std::vector<uint8_t> bincodeSerialize() const;
        static Cast bincodeDeserialize(std::vector<uint8_t>);
    };

    struct JumpIfNot {
        Circuit::MemoryAddress condition;
        uint64_t location;
=======
    std::variant<Simple, Array> value;
>>>>>>> bc25f9bd

    friend bool operator==(const BrilligOutputs&, const BrilligOutputs&);
    std::vector<uint8_t> bincodeSerialize() const;
    static BrilligOutputs bincodeDeserialize(std::vector<uint8_t>);
};

struct Brillig {
    std::vector<Circuit::BrilligInputs> inputs;
    std::vector<Circuit::BrilligOutputs> outputs;
    std::vector<Circuit::BrilligOpcode> bytecode;
    std::optional<Circuit::Expression> predicate;

    friend bool operator==(const Brillig&, const Brillig&);
    std::vector<uint8_t> bincodeSerialize() const;
    static Brillig bincodeDeserialize(std::vector<uint8_t>);
};

<<<<<<< HEAD
    struct Jump {
        uint64_t location;

        friend bool operator==(const Jump&, const Jump&);
        std::vector<uint8_t> bincodeSerialize() const;
        static Jump bincodeDeserialize(std::vector<uint8_t>);
    };

    struct CalldataCopy {
        Circuit::MemoryAddress destination_address;
        uint64_t size;
        uint64_t offset;

        friend bool operator==(const CalldataCopy&, const CalldataCopy&);
        std::vector<uint8_t> bincodeSerialize() const;
        static CalldataCopy bincodeDeserialize(std::vector<uint8_t>);
    };

    struct Call {
        uint64_t location;

        friend bool operator==(const Call&, const Call&);
        std::vector<uint8_t> bincodeSerialize() const;
        static Call bincodeDeserialize(std::vector<uint8_t>);
    };

    struct Const {
        Circuit::MemoryAddress destination;
        uint32_t bit_size;
        Circuit::Value value;

        friend bool operator==(const Const&, const Const&);
        std::vector<uint8_t> bincodeSerialize() const;
        static Const bincodeDeserialize(std::vector<uint8_t>);
    };

    struct Return {
        friend bool operator==(const Return&, const Return&);
        std::vector<uint8_t> bincodeSerialize() const;
        static Return bincodeDeserialize(std::vector<uint8_t>);
    };

    struct ForeignCall {
        std::string function;
        std::vector<Circuit::ValueOrArray> destinations;
        std::vector<Circuit::ValueOrArray> inputs;

        friend bool operator==(const ForeignCall&, const ForeignCall&);
        std::vector<uint8_t> bincodeSerialize() const;
        static ForeignCall bincodeDeserialize(std::vector<uint8_t>);
    };

    struct Mov {
        Circuit::MemoryAddress destination;
        Circuit::MemoryAddress source;

        friend bool operator==(const Mov&, const Mov&);
        std::vector<uint8_t> bincodeSerialize() const;
        static Mov bincodeDeserialize(std::vector<uint8_t>);
    };

    struct Load {
        Circuit::MemoryAddress destination;
        Circuit::MemoryAddress source_pointer;

        friend bool operator==(const Load&, const Load&);
        std::vector<uint8_t> bincodeSerialize() const;
        static Load bincodeDeserialize(std::vector<uint8_t>);
    };

    struct Store {
        Circuit::MemoryAddress destination_pointer;
        Circuit::MemoryAddress source;

        friend bool operator==(const Store&, const Store&);
        std::vector<uint8_t> bincodeSerialize() const;
        static Store bincodeDeserialize(std::vector<uint8_t>);
    };

    struct BlackBox {
        Circuit::BlackBoxOp value;

        friend bool operator==(const BlackBox&, const BlackBox&);
        std::vector<uint8_t> bincodeSerialize() const;
        static BlackBox bincodeDeserialize(std::vector<uint8_t>);
    };

    struct Trap {
        friend bool operator==(const Trap&, const Trap&);
        std::vector<uint8_t> bincodeSerialize() const;
        static Trap bincodeDeserialize(std::vector<uint8_t>);
    };

    struct Stop {
        uint64_t return_data_offset;
        uint64_t return_data_size;

        friend bool operator==(const Stop&, const Stop&);
        std::vector<uint8_t> bincodeSerialize() const;
        static Stop bincodeDeserialize(std::vector<uint8_t>);
    };

    std::variant<BinaryFieldOp,
                 BinaryIntOp,
                 Cast,
                 JumpIfNot,
                 JumpIf,
                 Jump,
                 CalldataCopy,
                 Call,
                 Const,
                 Return,
                 ForeignCall,
                 Mov,
                 Load,
                 Store,
                 BlackBox,
                 Trap,
                 Stop>
        value;

    friend bool operator==(const BrilligOpcode&, const BrilligOpcode&);
    std::vector<uint8_t> bincodeSerialize() const;
    static BrilligOpcode bincodeDeserialize(std::vector<uint8_t>);
};

struct BrilligOutputs {

    struct Simple {
        Circuit::Witness value;

        friend bool operator==(const Simple&, const Simple&);
        std::vector<uint8_t> bincodeSerialize() const;
        static Simple bincodeDeserialize(std::vector<uint8_t>);
    };

    struct Array {
        std::vector<Circuit::Witness> value;

        friend bool operator==(const Array&, const Array&);
        std::vector<uint8_t> bincodeSerialize() const;
        static Array bincodeDeserialize(std::vector<uint8_t>);
    };

    std::variant<Simple, Array> value;

    friend bool operator==(const BrilligOutputs&, const BrilligOutputs&);
    std::vector<uint8_t> bincodeSerialize() const;
    static BrilligOutputs bincodeDeserialize(std::vector<uint8_t>);
};

struct Brillig {
    std::vector<Circuit::BrilligInputs> inputs;
    std::vector<Circuit::BrilligOutputs> outputs;
    std::vector<Circuit::BrilligOpcode> bytecode;
    std::optional<Circuit::Expression> predicate;

    friend bool operator==(const Brillig&, const Brillig&);
    std::vector<uint8_t> bincodeSerialize() const;
    static Brillig bincodeDeserialize(std::vector<uint8_t>);
};

=======
>>>>>>> bc25f9bd
struct Directive {

    struct ToLeRadix {
        Circuit::Expression a;
        std::vector<Circuit::Witness> b;
        uint32_t radix;

        friend bool operator==(const ToLeRadix&, const ToLeRadix&);
        std::vector<uint8_t> bincodeSerialize() const;
        static ToLeRadix bincodeDeserialize(std::vector<uint8_t>);
    };

    struct PermutationSort {
        std::vector<std::vector<Circuit::Expression>> inputs;
        uint32_t tuple;
        std::vector<Circuit::Witness> bits;
        std::vector<uint32_t> sort_by;

        friend bool operator==(const PermutationSort&, const PermutationSort&);
        std::vector<uint8_t> bincodeSerialize() const;
        static PermutationSort bincodeDeserialize(std::vector<uint8_t>);
    };

    std::variant<ToLeRadix, PermutationSort> value;

    friend bool operator==(const Directive&, const Directive&);
    std::vector<uint8_t> bincodeSerialize() const;
    static Directive bincodeDeserialize(std::vector<uint8_t>);
};

struct MemOp {
    Circuit::Expression operation;
    Circuit::Expression index;
    Circuit::Expression value;

    friend bool operator==(const MemOp&, const MemOp&);
    std::vector<uint8_t> bincodeSerialize() const;
    static MemOp bincodeDeserialize(std::vector<uint8_t>);
};

struct Opcode {

    struct AssertZero {
        Circuit::Expression value;

        friend bool operator==(const AssertZero&, const AssertZero&);
        std::vector<uint8_t> bincodeSerialize() const;
        static AssertZero bincodeDeserialize(std::vector<uint8_t>);
    };

    struct BlackBoxFuncCall {
        Circuit::BlackBoxFuncCall value;

        friend bool operator==(const BlackBoxFuncCall&, const BlackBoxFuncCall&);
        std::vector<uint8_t> bincodeSerialize() const;
        static BlackBoxFuncCall bincodeDeserialize(std::vector<uint8_t>);
    };

    struct Directive {
        Circuit::Directive value;

        friend bool operator==(const Directive&, const Directive&);
        std::vector<uint8_t> bincodeSerialize() const;
        static Directive bincodeDeserialize(std::vector<uint8_t>);
    };

    struct Brillig {
        Circuit::Brillig value;

        friend bool operator==(const Brillig&, const Brillig&);
        std::vector<uint8_t> bincodeSerialize() const;
        static Brillig bincodeDeserialize(std::vector<uint8_t>);
    };

    struct MemoryOp {
        Circuit::BlockId block_id;
        Circuit::MemOp op;
        std::optional<Circuit::Expression> predicate;

        friend bool operator==(const MemoryOp&, const MemoryOp&);
        std::vector<uint8_t> bincodeSerialize() const;
        static MemoryOp bincodeDeserialize(std::vector<uint8_t>);
    };

    struct MemoryInit {
        Circuit::BlockId block_id;
        std::vector<Circuit::Witness> init;

        friend bool operator==(const MemoryInit&, const MemoryInit&);
        std::vector<uint8_t> bincodeSerialize() const;
        static MemoryInit bincodeDeserialize(std::vector<uint8_t>);
    };

    std::variant<AssertZero, BlackBoxFuncCall, Directive, Brillig, MemoryOp, MemoryInit> value;

    friend bool operator==(const Opcode&, const Opcode&);
    std::vector<uint8_t> bincodeSerialize() const;
    static Opcode bincodeDeserialize(std::vector<uint8_t>);
};

struct ExpressionWidth {

    struct Unbounded {
        friend bool operator==(const Unbounded&, const Unbounded&);
        std::vector<uint8_t> bincodeSerialize() const;
        static Unbounded bincodeDeserialize(std::vector<uint8_t>);
    };

    struct Bounded {
        uint64_t width;

        friend bool operator==(const Bounded&, const Bounded&);
        std::vector<uint8_t> bincodeSerialize() const;
        static Bounded bincodeDeserialize(std::vector<uint8_t>);
    };

    std::variant<Unbounded, Bounded> value;

    friend bool operator==(const ExpressionWidth&, const ExpressionWidth&);
    std::vector<uint8_t> bincodeSerialize() const;
    static ExpressionWidth bincodeDeserialize(std::vector<uint8_t>);
};

struct OpcodeLocation {

    struct Acir {
        uint64_t value;

        friend bool operator==(const Acir&, const Acir&);
        std::vector<uint8_t> bincodeSerialize() const;
        static Acir bincodeDeserialize(std::vector<uint8_t>);
    };

    struct Brillig {
        uint64_t acir_index;
        uint64_t brillig_index;

        friend bool operator==(const Brillig&, const Brillig&);
        std::vector<uint8_t> bincodeSerialize() const;
        static Brillig bincodeDeserialize(std::vector<uint8_t>);
    };

    std::variant<Acir, Brillig> value;

    friend bool operator==(const OpcodeLocation&, const OpcodeLocation&);
    std::vector<uint8_t> bincodeSerialize() const;
    static OpcodeLocation bincodeDeserialize(std::vector<uint8_t>);
};

struct PublicInputs {
    std::vector<Circuit::Witness> value;

    friend bool operator==(const PublicInputs&, const PublicInputs&);
    std::vector<uint8_t> bincodeSerialize() const;
    static PublicInputs bincodeDeserialize(std::vector<uint8_t>);
};

struct Circuit {
    uint32_t current_witness_index;
    std::vector<Opcode> opcodes;
    ExpressionWidth expression_width;
    std::vector<Witness> private_parameters;
    PublicInputs public_parameters;
    PublicInputs return_values;
    std::vector<std::tuple<OpcodeLocation, std::string>> assert_messages;
    bool recursive;

    friend bool operator==(const Circuit&, const Circuit&);
    std::vector<uint8_t> bincodeSerialize() const;
    static Circuit bincodeDeserialize(std::vector<uint8_t>);
};

} // end of namespace Circuit

namespace Circuit {

inline bool operator==(const BinaryFieldOp& lhs, const BinaryFieldOp& rhs)
{
    if (!(lhs.value == rhs.value)) {
        return false;
    }
    return true;
}

inline std::vector<uint8_t> BinaryFieldOp::bincodeSerialize() const
{
    auto serializer = serde::BincodeSerializer();
    serde::Serializable<BinaryFieldOp>::serialize(*this, serializer);
    return std::move(serializer).bytes();
}

inline BinaryFieldOp BinaryFieldOp::bincodeDeserialize(std::vector<uint8_t> input)
{
    auto deserializer = serde::BincodeDeserializer(input);
    auto value = serde::Deserializable<BinaryFieldOp>::deserialize(deserializer);
    if (deserializer.get_buffer_offset() < input.size()) {
        throw_or_abort("Some input bytes were not read");
    }
    return value;
}

} // end of namespace Circuit

template <>
template <typename Serializer>
void serde::Serializable<Circuit::BinaryFieldOp>::serialize(const Circuit::BinaryFieldOp& obj, Serializer& serializer)
{
    serializer.increase_container_depth();
    serde::Serializable<decltype(obj.value)>::serialize(obj.value, serializer);
    serializer.decrease_container_depth();
}

template <>
template <typename Deserializer>
Circuit::BinaryFieldOp serde::Deserializable<Circuit::BinaryFieldOp>::deserialize(Deserializer& deserializer)
{
    deserializer.increase_container_depth();
    Circuit::BinaryFieldOp obj;
    obj.value = serde::Deserializable<decltype(obj.value)>::deserialize(deserializer);
    deserializer.decrease_container_depth();
    return obj;
}

namespace Circuit {

inline bool operator==(const BinaryFieldOp::Add& lhs, const BinaryFieldOp::Add& rhs)
{
    return true;
}

inline std::vector<uint8_t> BinaryFieldOp::Add::bincodeSerialize() const
{
    auto serializer = serde::BincodeSerializer();
    serde::Serializable<BinaryFieldOp::Add>::serialize(*this, serializer);
    return std::move(serializer).bytes();
}

inline BinaryFieldOp::Add BinaryFieldOp::Add::bincodeDeserialize(std::vector<uint8_t> input)
{
    auto deserializer = serde::BincodeDeserializer(input);
    auto value = serde::Deserializable<BinaryFieldOp::Add>::deserialize(deserializer);
    if (deserializer.get_buffer_offset() < input.size()) {
        throw_or_abort("Some input bytes were not read");
    }
    return value;
}

} // end of namespace Circuit

template <>
template <typename Serializer>
void serde::Serializable<Circuit::BinaryFieldOp::Add>::serialize(const Circuit::BinaryFieldOp::Add& obj,
                                                                 Serializer& serializer)
{}

template <>
template <typename Deserializer>
Circuit::BinaryFieldOp::Add serde::Deserializable<Circuit::BinaryFieldOp::Add>::deserialize(Deserializer& deserializer)
{
    Circuit::BinaryFieldOp::Add obj;
    return obj;
}

namespace Circuit {

inline bool operator==(const BinaryFieldOp::Sub& lhs, const BinaryFieldOp::Sub& rhs)
{
    return true;
}

inline std::vector<uint8_t> BinaryFieldOp::Sub::bincodeSerialize() const
{
    auto serializer = serde::BincodeSerializer();
    serde::Serializable<BinaryFieldOp::Sub>::serialize(*this, serializer);
    return std::move(serializer).bytes();
}

inline BinaryFieldOp::Sub BinaryFieldOp::Sub::bincodeDeserialize(std::vector<uint8_t> input)
{
    auto deserializer = serde::BincodeDeserializer(input);
    auto value = serde::Deserializable<BinaryFieldOp::Sub>::deserialize(deserializer);
    if (deserializer.get_buffer_offset() < input.size()) {
        throw_or_abort("Some input bytes were not read");
    }
    return value;
}

} // end of namespace Circuit

template <>
template <typename Serializer>
void serde::Serializable<Circuit::BinaryFieldOp::Sub>::serialize(const Circuit::BinaryFieldOp::Sub& obj,
                                                                 Serializer& serializer)
{}

template <>
template <typename Deserializer>
Circuit::BinaryFieldOp::Sub serde::Deserializable<Circuit::BinaryFieldOp::Sub>::deserialize(Deserializer& deserializer)
{
    Circuit::BinaryFieldOp::Sub obj;
    return obj;
}

namespace Circuit {

inline bool operator==(const BinaryFieldOp::Mul& lhs, const BinaryFieldOp::Mul& rhs)
{
    return true;
}

inline std::vector<uint8_t> BinaryFieldOp::Mul::bincodeSerialize() const
{
    auto serializer = serde::BincodeSerializer();
    serde::Serializable<BinaryFieldOp::Mul>::serialize(*this, serializer);
    return std::move(serializer).bytes();
}

inline BinaryFieldOp::Mul BinaryFieldOp::Mul::bincodeDeserialize(std::vector<uint8_t> input)
{
    auto deserializer = serde::BincodeDeserializer(input);
    auto value = serde::Deserializable<BinaryFieldOp::Mul>::deserialize(deserializer);
    if (deserializer.get_buffer_offset() < input.size()) {
        throw_or_abort("Some input bytes were not read");
    }
    return value;
}

} // end of namespace Circuit

template <>
template <typename Serializer>
void serde::Serializable<Circuit::BinaryFieldOp::Mul>::serialize(const Circuit::BinaryFieldOp::Mul& obj,
                                                                 Serializer& serializer)
{}

template <>
template <typename Deserializer>
Circuit::BinaryFieldOp::Mul serde::Deserializable<Circuit::BinaryFieldOp::Mul>::deserialize(Deserializer& deserializer)
{
    Circuit::BinaryFieldOp::Mul obj;
    return obj;
}

namespace Circuit {

inline bool operator==(const BinaryFieldOp::Div& lhs, const BinaryFieldOp::Div& rhs)
{
    return true;
}

inline std::vector<uint8_t> BinaryFieldOp::Div::bincodeSerialize() const
{
    auto serializer = serde::BincodeSerializer();
    serde::Serializable<BinaryFieldOp::Div>::serialize(*this, serializer);
    return std::move(serializer).bytes();
}

inline BinaryFieldOp::Div BinaryFieldOp::Div::bincodeDeserialize(std::vector<uint8_t> input)
{
    auto deserializer = serde::BincodeDeserializer(input);
    auto value = serde::Deserializable<BinaryFieldOp::Div>::deserialize(deserializer);
    if (deserializer.get_buffer_offset() < input.size()) {
        throw_or_abort("Some input bytes were not read");
    }
    return value;
}

} // end of namespace Circuit

template <>
template <typename Serializer>
void serde::Serializable<Circuit::BinaryFieldOp::Div>::serialize(const Circuit::BinaryFieldOp::Div& obj,
                                                                 Serializer& serializer)
{}

template <>
template <typename Deserializer>
Circuit::BinaryFieldOp::Div serde::Deserializable<Circuit::BinaryFieldOp::Div>::deserialize(Deserializer& deserializer)
{
    Circuit::BinaryFieldOp::Div obj;
    return obj;
}

namespace Circuit {

inline bool operator==(const BinaryFieldOp::Equals& lhs, const BinaryFieldOp::Equals& rhs)
{
    return true;
}

inline std::vector<uint8_t> BinaryFieldOp::Equals::bincodeSerialize() const
{
    auto serializer = serde::BincodeSerializer();
    serde::Serializable<BinaryFieldOp::Equals>::serialize(*this, serializer);
    return std::move(serializer).bytes();
}

inline BinaryFieldOp::Equals BinaryFieldOp::Equals::bincodeDeserialize(std::vector<uint8_t> input)
{
    auto deserializer = serde::BincodeDeserializer(input);
    auto value = serde::Deserializable<BinaryFieldOp::Equals>::deserialize(deserializer);
    if (deserializer.get_buffer_offset() < input.size()) {
        throw_or_abort("Some input bytes were not read");
    }
    return value;
}

} // end of namespace Circuit

template <>
template <typename Serializer>
void serde::Serializable<Circuit::BinaryFieldOp::Equals>::serialize(const Circuit::BinaryFieldOp::Equals& obj,
                                                                    Serializer& serializer)
{}

template <>
template <typename Deserializer>
Circuit::BinaryFieldOp::Equals serde::Deserializable<Circuit::BinaryFieldOp::Equals>::deserialize(
    Deserializer& deserializer)
{
    Circuit::BinaryFieldOp::Equals obj;
    return obj;
}

namespace Circuit {

inline bool operator==(const BinaryIntOp& lhs, const BinaryIntOp& rhs)
{
    if (!(lhs.value == rhs.value)) {
        return false;
    }
    return true;
}

inline std::vector<uint8_t> BinaryIntOp::bincodeSerialize() const
{
    auto serializer = serde::BincodeSerializer();
    serde::Serializable<BinaryIntOp>::serialize(*this, serializer);
    return std::move(serializer).bytes();
}

inline BinaryIntOp BinaryIntOp::bincodeDeserialize(std::vector<uint8_t> input)
{
    auto deserializer = serde::BincodeDeserializer(input);
    auto value = serde::Deserializable<BinaryIntOp>::deserialize(deserializer);
    if (deserializer.get_buffer_offset() < input.size()) {
        throw_or_abort("Some input bytes were not read");
    }
    return value;
}

} // end of namespace Circuit

template <>
template <typename Serializer>
void serde::Serializable<Circuit::BinaryIntOp>::serialize(const Circuit::BinaryIntOp& obj, Serializer& serializer)
{
    serializer.increase_container_depth();
    serde::Serializable<decltype(obj.value)>::serialize(obj.value, serializer);
    serializer.decrease_container_depth();
}

template <>
template <typename Deserializer>
Circuit::BinaryIntOp serde::Deserializable<Circuit::BinaryIntOp>::deserialize(Deserializer& deserializer)
{
    deserializer.increase_container_depth();
    Circuit::BinaryIntOp obj;
    obj.value = serde::Deserializable<decltype(obj.value)>::deserialize(deserializer);
    deserializer.decrease_container_depth();
    return obj;
}

namespace Circuit {

inline bool operator==(const BinaryIntOp::Add& lhs, const BinaryIntOp::Add& rhs)
{
    return true;
}

inline std::vector<uint8_t> BinaryIntOp::Add::bincodeSerialize() const
{
    auto serializer = serde::BincodeSerializer();
    serde::Serializable<BinaryIntOp::Add>::serialize(*this, serializer);
    return std::move(serializer).bytes();
}

inline BinaryIntOp::Add BinaryIntOp::Add::bincodeDeserialize(std::vector<uint8_t> input)
{
    auto deserializer = serde::BincodeDeserializer(input);
    auto value = serde::Deserializable<BinaryIntOp::Add>::deserialize(deserializer);
    if (deserializer.get_buffer_offset() < input.size()) {
        throw_or_abort("Some input bytes were not read");
    }
    return value;
}

} // end of namespace Circuit

template <>
template <typename Serializer>
void serde::Serializable<Circuit::BinaryIntOp::Add>::serialize(const Circuit::BinaryIntOp::Add& obj,
                                                               Serializer& serializer)
{}

template <>
template <typename Deserializer>
Circuit::BinaryIntOp::Add serde::Deserializable<Circuit::BinaryIntOp::Add>::deserialize(Deserializer& deserializer)
{
    Circuit::BinaryIntOp::Add obj;
    return obj;
}

namespace Circuit {

inline bool operator==(const BinaryIntOp::Sub& lhs, const BinaryIntOp::Sub& rhs)
{
    return true;
}

inline std::vector<uint8_t> BinaryIntOp::Sub::bincodeSerialize() const
{
    auto serializer = serde::BincodeSerializer();
    serde::Serializable<BinaryIntOp::Sub>::serialize(*this, serializer);
    return std::move(serializer).bytes();
}

inline BinaryIntOp::Sub BinaryIntOp::Sub::bincodeDeserialize(std::vector<uint8_t> input)
{
    auto deserializer = serde::BincodeDeserializer(input);
    auto value = serde::Deserializable<BinaryIntOp::Sub>::deserialize(deserializer);
    if (deserializer.get_buffer_offset() < input.size()) {
        throw_or_abort("Some input bytes were not read");
    }
    return value;
}

} // end of namespace Circuit

template <>
template <typename Serializer>
void serde::Serializable<Circuit::BinaryIntOp::Sub>::serialize(const Circuit::BinaryIntOp::Sub& obj,
                                                               Serializer& serializer)
{}

template <>
template <typename Deserializer>
Circuit::BinaryIntOp::Sub serde::Deserializable<Circuit::BinaryIntOp::Sub>::deserialize(Deserializer& deserializer)
{
    Circuit::BinaryIntOp::Sub obj;
    return obj;
}

namespace Circuit {

inline bool operator==(const BinaryIntOp::Mul& lhs, const BinaryIntOp::Mul& rhs)
{
    return true;
}

inline std::vector<uint8_t> BinaryIntOp::Mul::bincodeSerialize() const
{
    auto serializer = serde::BincodeSerializer();
    serde::Serializable<BinaryIntOp::Mul>::serialize(*this, serializer);
    return std::move(serializer).bytes();
}

inline BinaryIntOp::Mul BinaryIntOp::Mul::bincodeDeserialize(std::vector<uint8_t> input)
{
    auto deserializer = serde::BincodeDeserializer(input);
    auto value = serde::Deserializable<BinaryIntOp::Mul>::deserialize(deserializer);
    if (deserializer.get_buffer_offset() < input.size()) {
        throw_or_abort("Some input bytes were not read");
    }
    return value;
}

} // end of namespace Circuit

template <>
template <typename Serializer>
void serde::Serializable<Circuit::BinaryIntOp::Mul>::serialize(const Circuit::BinaryIntOp::Mul& obj,
                                                               Serializer& serializer)
{}

template <>
template <typename Deserializer>
Circuit::BinaryIntOp::Mul serde::Deserializable<Circuit::BinaryIntOp::Mul>::deserialize(Deserializer& deserializer)
{
    Circuit::BinaryIntOp::Mul obj;
    return obj;
}

namespace Circuit {

inline bool operator==(const BinaryIntOp::SignedDiv& lhs, const BinaryIntOp::SignedDiv& rhs)
{
    return true;
}

inline std::vector<uint8_t> BinaryIntOp::SignedDiv::bincodeSerialize() const
{
    auto serializer = serde::BincodeSerializer();
    serde::Serializable<BinaryIntOp::SignedDiv>::serialize(*this, serializer);
    return std::move(serializer).bytes();
}

inline BinaryIntOp::SignedDiv BinaryIntOp::SignedDiv::bincodeDeserialize(std::vector<uint8_t> input)
{
    auto deserializer = serde::BincodeDeserializer(input);
    auto value = serde::Deserializable<BinaryIntOp::SignedDiv>::deserialize(deserializer);
    if (deserializer.get_buffer_offset() < input.size()) {
        throw_or_abort("Some input bytes were not read");
    }
    return value;
}

} // end of namespace Circuit

template <>
template <typename Serializer>
void serde::Serializable<Circuit::BinaryIntOp::SignedDiv>::serialize(const Circuit::BinaryIntOp::SignedDiv& obj,
                                                                     Serializer& serializer)
{}

template <>
template <typename Deserializer>
Circuit::BinaryIntOp::SignedDiv serde::Deserializable<Circuit::BinaryIntOp::SignedDiv>::deserialize(
    Deserializer& deserializer)
{
    Circuit::BinaryIntOp::SignedDiv obj;
    return obj;
}

namespace Circuit {

inline bool operator==(const BinaryIntOp::UnsignedDiv& lhs, const BinaryIntOp::UnsignedDiv& rhs)
{
    return true;
}

inline std::vector<uint8_t> BinaryIntOp::UnsignedDiv::bincodeSerialize() const
{
    auto serializer = serde::BincodeSerializer();
    serde::Serializable<BinaryIntOp::UnsignedDiv>::serialize(*this, serializer);
    return std::move(serializer).bytes();
}

inline BinaryIntOp::UnsignedDiv BinaryIntOp::UnsignedDiv::bincodeDeserialize(std::vector<uint8_t> input)
{
    auto deserializer = serde::BincodeDeserializer(input);
    auto value = serde::Deserializable<BinaryIntOp::UnsignedDiv>::deserialize(deserializer);
    if (deserializer.get_buffer_offset() < input.size()) {
        throw_or_abort("Some input bytes were not read");
    }
    return value;
}

} // end of namespace Circuit

template <>
template <typename Serializer>
void serde::Serializable<Circuit::BinaryIntOp::UnsignedDiv>::serialize(const Circuit::BinaryIntOp::UnsignedDiv& obj,
                                                                       Serializer& serializer)
{}

template <>
template <typename Deserializer>
Circuit::BinaryIntOp::UnsignedDiv serde::Deserializable<Circuit::BinaryIntOp::UnsignedDiv>::deserialize(
    Deserializer& deserializer)
{
    Circuit::BinaryIntOp::UnsignedDiv obj;
    return obj;
}

namespace Circuit {

inline bool operator==(const BinaryIntOp::Equals& lhs, const BinaryIntOp::Equals& rhs)
{
    return true;
}

inline std::vector<uint8_t> BinaryIntOp::Equals::bincodeSerialize() const
{
    auto serializer = serde::BincodeSerializer();
    serde::Serializable<BinaryIntOp::Equals>::serialize(*this, serializer);
    return std::move(serializer).bytes();
}

inline BinaryIntOp::Equals BinaryIntOp::Equals::bincodeDeserialize(std::vector<uint8_t> input)
{
    auto deserializer = serde::BincodeDeserializer(input);
    auto value = serde::Deserializable<BinaryIntOp::Equals>::deserialize(deserializer);
    if (deserializer.get_buffer_offset() < input.size()) {
        throw_or_abort("Some input bytes were not read");
    }
    return value;
}

} // end of namespace Circuit

template <>
template <typename Serializer>
void serde::Serializable<Circuit::BinaryIntOp::Equals>::serialize(const Circuit::BinaryIntOp::Equals& obj,
                                                                  Serializer& serializer)
{}

template <>
template <typename Deserializer>
Circuit::BinaryIntOp::Equals serde::Deserializable<Circuit::BinaryIntOp::Equals>::deserialize(
    Deserializer& deserializer)
{
    Circuit::BinaryIntOp::Equals obj;
    return obj;
}

namespace Circuit {

inline bool operator==(const BinaryIntOp::LessThan& lhs, const BinaryIntOp::LessThan& rhs)
{
    return true;
}

inline std::vector<uint8_t> BinaryIntOp::LessThan::bincodeSerialize() const
{
    auto serializer = serde::BincodeSerializer();
    serde::Serializable<BinaryIntOp::LessThan>::serialize(*this, serializer);
    return std::move(serializer).bytes();
}

inline BinaryIntOp::LessThan BinaryIntOp::LessThan::bincodeDeserialize(std::vector<uint8_t> input)
{
    auto deserializer = serde::BincodeDeserializer(input);
    auto value = serde::Deserializable<BinaryIntOp::LessThan>::deserialize(deserializer);
    if (deserializer.get_buffer_offset() < input.size()) {
        throw_or_abort("Some input bytes were not read");
    }
    return value;
}

} // end of namespace Circuit

template <>
template <typename Serializer>
void serde::Serializable<Circuit::BinaryIntOp::LessThan>::serialize(const Circuit::BinaryIntOp::LessThan& obj,
                                                                    Serializer& serializer)
{}

template <>
template <typename Deserializer>
Circuit::BinaryIntOp::LessThan serde::Deserializable<Circuit::BinaryIntOp::LessThan>::deserialize(
    Deserializer& deserializer)
{
    Circuit::BinaryIntOp::LessThan obj;
    return obj;
}

namespace Circuit {

inline bool operator==(const BinaryIntOp::LessThanEquals& lhs, const BinaryIntOp::LessThanEquals& rhs)
{
    return true;
}

inline std::vector<uint8_t> BinaryIntOp::LessThanEquals::bincodeSerialize() const
{
    auto serializer = serde::BincodeSerializer();
    serde::Serializable<BinaryIntOp::LessThanEquals>::serialize(*this, serializer);
    return std::move(serializer).bytes();
}

inline BinaryIntOp::LessThanEquals BinaryIntOp::LessThanEquals::bincodeDeserialize(std::vector<uint8_t> input)
{
    auto deserializer = serde::BincodeDeserializer(input);
    auto value = serde::Deserializable<BinaryIntOp::LessThanEquals>::deserialize(deserializer);
    if (deserializer.get_buffer_offset() < input.size()) {
        throw_or_abort("Some input bytes were not read");
    }
    return value;
}

} // end of namespace Circuit

template <>
template <typename Serializer>
void serde::Serializable<Circuit::BinaryIntOp::LessThanEquals>::serialize(
    const Circuit::BinaryIntOp::LessThanEquals& obj, Serializer& serializer)
{}

template <>
template <typename Deserializer>
Circuit::BinaryIntOp::LessThanEquals serde::Deserializable<Circuit::BinaryIntOp::LessThanEquals>::deserialize(
    Deserializer& deserializer)
{
    Circuit::BinaryIntOp::LessThanEquals obj;
    return obj;
}

namespace Circuit {

inline bool operator==(const BinaryIntOp::And& lhs, const BinaryIntOp::And& rhs)
{
    return true;
}

inline std::vector<uint8_t> BinaryIntOp::And::bincodeSerialize() const
{
    auto serializer = serde::BincodeSerializer();
    serde::Serializable<BinaryIntOp::And>::serialize(*this, serializer);
    return std::move(serializer).bytes();
}

inline BinaryIntOp::And BinaryIntOp::And::bincodeDeserialize(std::vector<uint8_t> input)
{
    auto deserializer = serde::BincodeDeserializer(input);
    auto value = serde::Deserializable<BinaryIntOp::And>::deserialize(deserializer);
    if (deserializer.get_buffer_offset() < input.size()) {
        throw_or_abort("Some input bytes were not read");
    }
    return value;
}

} // end of namespace Circuit

template <>
template <typename Serializer>
void serde::Serializable<Circuit::BinaryIntOp::And>::serialize(const Circuit::BinaryIntOp::And& obj,
                                                               Serializer& serializer)
{}

template <>
template <typename Deserializer>
Circuit::BinaryIntOp::And serde::Deserializable<Circuit::BinaryIntOp::And>::deserialize(Deserializer& deserializer)
{
    Circuit::BinaryIntOp::And obj;
    return obj;
}

namespace Circuit {

inline bool operator==(const BinaryIntOp::Or& lhs, const BinaryIntOp::Or& rhs)
{
    return true;
}

inline std::vector<uint8_t> BinaryIntOp::Or::bincodeSerialize() const
{
    auto serializer = serde::BincodeSerializer();
    serde::Serializable<BinaryIntOp::Or>::serialize(*this, serializer);
    return std::move(serializer).bytes();
}

inline BinaryIntOp::Or BinaryIntOp::Or::bincodeDeserialize(std::vector<uint8_t> input)
{
    auto deserializer = serde::BincodeDeserializer(input);
    auto value = serde::Deserializable<BinaryIntOp::Or>::deserialize(deserializer);
    if (deserializer.get_buffer_offset() < input.size()) {
        throw_or_abort("Some input bytes were not read");
    }
    return value;
}

} // end of namespace Circuit

template <>
template <typename Serializer>
void serde::Serializable<Circuit::BinaryIntOp::Or>::serialize(const Circuit::BinaryIntOp::Or& obj,
                                                              Serializer& serializer)
{}

template <>
template <typename Deserializer>
Circuit::BinaryIntOp::Or serde::Deserializable<Circuit::BinaryIntOp::Or>::deserialize(Deserializer& deserializer)
{
    Circuit::BinaryIntOp::Or obj;
    return obj;
}

namespace Circuit {

inline bool operator==(const BinaryIntOp::Xor& lhs, const BinaryIntOp::Xor& rhs)
{
    return true;
}

inline std::vector<uint8_t> BinaryIntOp::Xor::bincodeSerialize() const
{
    auto serializer = serde::BincodeSerializer();
    serde::Serializable<BinaryIntOp::Xor>::serialize(*this, serializer);
    return std::move(serializer).bytes();
}

inline BinaryIntOp::Xor BinaryIntOp::Xor::bincodeDeserialize(std::vector<uint8_t> input)
{
    auto deserializer = serde::BincodeDeserializer(input);
    auto value = serde::Deserializable<BinaryIntOp::Xor>::deserialize(deserializer);
    if (deserializer.get_buffer_offset() < input.size()) {
        throw_or_abort("Some input bytes were not read");
    }
    return value;
}

} // end of namespace Circuit

template <>
template <typename Serializer>
void serde::Serializable<Circuit::BinaryIntOp::Xor>::serialize(const Circuit::BinaryIntOp::Xor& obj,
                                                               Serializer& serializer)
{}

template <>
template <typename Deserializer>
Circuit::BinaryIntOp::Xor serde::Deserializable<Circuit::BinaryIntOp::Xor>::deserialize(Deserializer& deserializer)
{
    Circuit::BinaryIntOp::Xor obj;
    return obj;
}

namespace Circuit {

inline bool operator==(const BinaryIntOp::Shl& lhs, const BinaryIntOp::Shl& rhs)
{
    return true;
}

inline std::vector<uint8_t> BinaryIntOp::Shl::bincodeSerialize() const
{
    auto serializer = serde::BincodeSerializer();
    serde::Serializable<BinaryIntOp::Shl>::serialize(*this, serializer);
    return std::move(serializer).bytes();
}

inline BinaryIntOp::Shl BinaryIntOp::Shl::bincodeDeserialize(std::vector<uint8_t> input)
{
    auto deserializer = serde::BincodeDeserializer(input);
    auto value = serde::Deserializable<BinaryIntOp::Shl>::deserialize(deserializer);
    if (deserializer.get_buffer_offset() < input.size()) {
        throw_or_abort("Some input bytes were not read");
    }
    return value;
}

} // end of namespace Circuit

template <>
template <typename Serializer>
void serde::Serializable<Circuit::BinaryIntOp::Shl>::serialize(const Circuit::BinaryIntOp::Shl& obj,
                                                               Serializer& serializer)
{}

template <>
template <typename Deserializer>
Circuit::BinaryIntOp::Shl serde::Deserializable<Circuit::BinaryIntOp::Shl>::deserialize(Deserializer& deserializer)
{
    Circuit::BinaryIntOp::Shl obj;
    return obj;
}

namespace Circuit {

inline bool operator==(const BinaryIntOp::Shr& lhs, const BinaryIntOp::Shr& rhs)
{
    return true;
}

inline std::vector<uint8_t> BinaryIntOp::Shr::bincodeSerialize() const
{
    auto serializer = serde::BincodeSerializer();
    serde::Serializable<BinaryIntOp::Shr>::serialize(*this, serializer);
    return std::move(serializer).bytes();
}

inline BinaryIntOp::Shr BinaryIntOp::Shr::bincodeDeserialize(std::vector<uint8_t> input)
{
    auto deserializer = serde::BincodeDeserializer(input);
    auto value = serde::Deserializable<BinaryIntOp::Shr>::deserialize(deserializer);
    if (deserializer.get_buffer_offset() < input.size()) {
        throw_or_abort("Some input bytes were not read");
    }
    return value;
}

} // end of namespace Circuit

template <>
template <typename Serializer>
void serde::Serializable<Circuit::BinaryIntOp::Shr>::serialize(const Circuit::BinaryIntOp::Shr& obj,
                                                               Serializer& serializer)
{}

template <>
template <typename Deserializer>
Circuit::BinaryIntOp::Shr serde::Deserializable<Circuit::BinaryIntOp::Shr>::deserialize(Deserializer& deserializer)
{
    Circuit::BinaryIntOp::Shr obj;
    return obj;
}

namespace Circuit {

inline bool operator==(const BlackBoxFuncCall& lhs, const BlackBoxFuncCall& rhs)
{
    if (!(lhs.value == rhs.value)) {
        return false;
    }
    return true;
}

inline std::vector<uint8_t> BlackBoxFuncCall::bincodeSerialize() const
{
    auto serializer = serde::BincodeSerializer();
    serde::Serializable<BlackBoxFuncCall>::serialize(*this, serializer);
    return std::move(serializer).bytes();
}

inline BlackBoxFuncCall BlackBoxFuncCall::bincodeDeserialize(std::vector<uint8_t> input)
{
    auto deserializer = serde::BincodeDeserializer(input);
    auto value = serde::Deserializable<BlackBoxFuncCall>::deserialize(deserializer);
    if (deserializer.get_buffer_offset() < input.size()) {
        throw_or_abort("Some input bytes were not read");
    }
    return value;
}

} // end of namespace Circuit

template <>
template <typename Serializer>
void serde::Serializable<Circuit::BlackBoxFuncCall>::serialize(const Circuit::BlackBoxFuncCall& obj,
                                                               Serializer& serializer)
{
    serializer.increase_container_depth();
    serde::Serializable<decltype(obj.value)>::serialize(obj.value, serializer);
    serializer.decrease_container_depth();
}

template <>
template <typename Deserializer>
Circuit::BlackBoxFuncCall serde::Deserializable<Circuit::BlackBoxFuncCall>::deserialize(Deserializer& deserializer)
{
    deserializer.increase_container_depth();
    Circuit::BlackBoxFuncCall obj;
    obj.value = serde::Deserializable<decltype(obj.value)>::deserialize(deserializer);
    deserializer.decrease_container_depth();
    return obj;
}

namespace Circuit {

inline bool operator==(const BlackBoxFuncCall::AND& lhs, const BlackBoxFuncCall::AND& rhs)
{
    if (!(lhs.lhs == rhs.lhs)) {
        return false;
    }
    if (!(lhs.rhs == rhs.rhs)) {
        return false;
    }
    if (!(lhs.output == rhs.output)) {
        return false;
    }
    return true;
}

inline std::vector<uint8_t> BlackBoxFuncCall::AND::bincodeSerialize() const
{
    auto serializer = serde::BincodeSerializer();
    serde::Serializable<BlackBoxFuncCall::AND>::serialize(*this, serializer);
    return std::move(serializer).bytes();
}

inline BlackBoxFuncCall::AND BlackBoxFuncCall::AND::bincodeDeserialize(std::vector<uint8_t> input)
{
    auto deserializer = serde::BincodeDeserializer(input);
    auto value = serde::Deserializable<BlackBoxFuncCall::AND>::deserialize(deserializer);
    if (deserializer.get_buffer_offset() < input.size()) {
        throw_or_abort("Some input bytes were not read");
    }
    return value;
}

} // end of namespace Circuit

template <>
template <typename Serializer>
void serde::Serializable<Circuit::BlackBoxFuncCall::AND>::serialize(const Circuit::BlackBoxFuncCall::AND& obj,
                                                                    Serializer& serializer)
{
    serde::Serializable<decltype(obj.lhs)>::serialize(obj.lhs, serializer);
    serde::Serializable<decltype(obj.rhs)>::serialize(obj.rhs, serializer);
    serde::Serializable<decltype(obj.output)>::serialize(obj.output, serializer);
}

template <>
template <typename Deserializer>
Circuit::BlackBoxFuncCall::AND serde::Deserializable<Circuit::BlackBoxFuncCall::AND>::deserialize(
    Deserializer& deserializer)
{
    Circuit::BlackBoxFuncCall::AND obj;
    obj.lhs = serde::Deserializable<decltype(obj.lhs)>::deserialize(deserializer);
    obj.rhs = serde::Deserializable<decltype(obj.rhs)>::deserialize(deserializer);
    obj.output = serde::Deserializable<decltype(obj.output)>::deserialize(deserializer);
    return obj;
}

namespace Circuit {

inline bool operator==(const BlackBoxFuncCall::XOR& lhs, const BlackBoxFuncCall::XOR& rhs)
{
    if (!(lhs.lhs == rhs.lhs)) {
        return false;
    }
    if (!(lhs.rhs == rhs.rhs)) {
        return false;
    }
    if (!(lhs.output == rhs.output)) {
        return false;
    }
    return true;
}

inline std::vector<uint8_t> BlackBoxFuncCall::XOR::bincodeSerialize() const
{
    auto serializer = serde::BincodeSerializer();
    serde::Serializable<BlackBoxFuncCall::XOR>::serialize(*this, serializer);
    return std::move(serializer).bytes();
}

inline BlackBoxFuncCall::XOR BlackBoxFuncCall::XOR::bincodeDeserialize(std::vector<uint8_t> input)
{
    auto deserializer = serde::BincodeDeserializer(input);
    auto value = serde::Deserializable<BlackBoxFuncCall::XOR>::deserialize(deserializer);
    if (deserializer.get_buffer_offset() < input.size()) {
        throw_or_abort("Some input bytes were not read");
    }
    return value;
}

} // end of namespace Circuit

template <>
template <typename Serializer>
void serde::Serializable<Circuit::BlackBoxFuncCall::XOR>::serialize(const Circuit::BlackBoxFuncCall::XOR& obj,
                                                                    Serializer& serializer)
{
    serde::Serializable<decltype(obj.lhs)>::serialize(obj.lhs, serializer);
    serde::Serializable<decltype(obj.rhs)>::serialize(obj.rhs, serializer);
    serde::Serializable<decltype(obj.output)>::serialize(obj.output, serializer);
}

template <>
template <typename Deserializer>
Circuit::BlackBoxFuncCall::XOR serde::Deserializable<Circuit::BlackBoxFuncCall::XOR>::deserialize(
    Deserializer& deserializer)
{
    Circuit::BlackBoxFuncCall::XOR obj;
    obj.lhs = serde::Deserializable<decltype(obj.lhs)>::deserialize(deserializer);
    obj.rhs = serde::Deserializable<decltype(obj.rhs)>::deserialize(deserializer);
    obj.output = serde::Deserializable<decltype(obj.output)>::deserialize(deserializer);
    return obj;
}

namespace Circuit {

inline bool operator==(const BlackBoxFuncCall::RANGE& lhs, const BlackBoxFuncCall::RANGE& rhs)
{
    if (!(lhs.input == rhs.input)) {
        return false;
    }
    return true;
}

inline std::vector<uint8_t> BlackBoxFuncCall::RANGE::bincodeSerialize() const
{
    auto serializer = serde::BincodeSerializer();
    serde::Serializable<BlackBoxFuncCall::RANGE>::serialize(*this, serializer);
    return std::move(serializer).bytes();
}

inline BlackBoxFuncCall::RANGE BlackBoxFuncCall::RANGE::bincodeDeserialize(std::vector<uint8_t> input)
{
    auto deserializer = serde::BincodeDeserializer(input);
    auto value = serde::Deserializable<BlackBoxFuncCall::RANGE>::deserialize(deserializer);
    if (deserializer.get_buffer_offset() < input.size()) {
        throw_or_abort("Some input bytes were not read");
    }
    return value;
}

} // end of namespace Circuit

template <>
template <typename Serializer>
void serde::Serializable<Circuit::BlackBoxFuncCall::RANGE>::serialize(const Circuit::BlackBoxFuncCall::RANGE& obj,
                                                                      Serializer& serializer)
{
    serde::Serializable<decltype(obj.input)>::serialize(obj.input, serializer);
}

template <>
template <typename Deserializer>
Circuit::BlackBoxFuncCall::RANGE serde::Deserializable<Circuit::BlackBoxFuncCall::RANGE>::deserialize(
    Deserializer& deserializer)
{
    Circuit::BlackBoxFuncCall::RANGE obj;
    obj.input = serde::Deserializable<decltype(obj.input)>::deserialize(deserializer);
    return obj;
}

namespace Circuit {

inline bool operator==(const BlackBoxFuncCall::SHA256& lhs, const BlackBoxFuncCall::SHA256& rhs)
{
    if (!(lhs.inputs == rhs.inputs)) {
        return false;
    }
    if (!(lhs.outputs == rhs.outputs)) {
        return false;
    }
    return true;
}

inline std::vector<uint8_t> BlackBoxFuncCall::SHA256::bincodeSerialize() const
{
    auto serializer = serde::BincodeSerializer();
    serde::Serializable<BlackBoxFuncCall::SHA256>::serialize(*this, serializer);
    return std::move(serializer).bytes();
}

inline BlackBoxFuncCall::SHA256 BlackBoxFuncCall::SHA256::bincodeDeserialize(std::vector<uint8_t> input)
{
    auto deserializer = serde::BincodeDeserializer(input);
    auto value = serde::Deserializable<BlackBoxFuncCall::SHA256>::deserialize(deserializer);
    if (deserializer.get_buffer_offset() < input.size()) {
        throw_or_abort("Some input bytes were not read");
    }
    return value;
}

} // end of namespace Circuit

template <>
template <typename Serializer>
void serde::Serializable<Circuit::BlackBoxFuncCall::SHA256>::serialize(const Circuit::BlackBoxFuncCall::SHA256& obj,
                                                                       Serializer& serializer)
{
    serde::Serializable<decltype(obj.inputs)>::serialize(obj.inputs, serializer);
    serde::Serializable<decltype(obj.outputs)>::serialize(obj.outputs, serializer);
}

template <>
template <typename Deserializer>
Circuit::BlackBoxFuncCall::SHA256 serde::Deserializable<Circuit::BlackBoxFuncCall::SHA256>::deserialize(
    Deserializer& deserializer)
{
    Circuit::BlackBoxFuncCall::SHA256 obj;
    obj.inputs = serde::Deserializable<decltype(obj.inputs)>::deserialize(deserializer);
    obj.outputs = serde::Deserializable<decltype(obj.outputs)>::deserialize(deserializer);
    return obj;
}

namespace Circuit {

inline bool operator==(const BlackBoxFuncCall::Blake2s& lhs, const BlackBoxFuncCall::Blake2s& rhs)
{
    if (!(lhs.inputs == rhs.inputs)) {
        return false;
    }
    if (!(lhs.outputs == rhs.outputs)) {
        return false;
    }
    return true;
}

inline std::vector<uint8_t> BlackBoxFuncCall::Blake2s::bincodeSerialize() const
{
    auto serializer = serde::BincodeSerializer();
    serde::Serializable<BlackBoxFuncCall::Blake2s>::serialize(*this, serializer);
    return std::move(serializer).bytes();
}

inline BlackBoxFuncCall::Blake2s BlackBoxFuncCall::Blake2s::bincodeDeserialize(std::vector<uint8_t> input)
{
    auto deserializer = serde::BincodeDeserializer(input);
    auto value = serde::Deserializable<BlackBoxFuncCall::Blake2s>::deserialize(deserializer);
    if (deserializer.get_buffer_offset() < input.size()) {
        throw_or_abort("Some input bytes were not read");
    }
    return value;
}

} // end of namespace Circuit

template <>
template <typename Serializer>
void serde::Serializable<Circuit::BlackBoxFuncCall::Blake2s>::serialize(const Circuit::BlackBoxFuncCall::Blake2s& obj,
                                                                        Serializer& serializer)
{
    serde::Serializable<decltype(obj.inputs)>::serialize(obj.inputs, serializer);
    serde::Serializable<decltype(obj.outputs)>::serialize(obj.outputs, serializer);
}

template <>
template <typename Deserializer>
Circuit::BlackBoxFuncCall::Blake2s serde::Deserializable<Circuit::BlackBoxFuncCall::Blake2s>::deserialize(
    Deserializer& deserializer)
{
    Circuit::BlackBoxFuncCall::Blake2s obj;
    obj.inputs = serde::Deserializable<decltype(obj.inputs)>::deserialize(deserializer);
    obj.outputs = serde::Deserializable<decltype(obj.outputs)>::deserialize(deserializer);
    return obj;
}

namespace Circuit {

inline bool operator==(const BlackBoxFuncCall::Blake3& lhs, const BlackBoxFuncCall::Blake3& rhs)
{
    if (!(lhs.inputs == rhs.inputs)) {
        return false;
    }
    if (!(lhs.outputs == rhs.outputs)) {
        return false;
    }
    return true;
}

inline std::vector<uint8_t> BlackBoxFuncCall::Blake3::bincodeSerialize() const
{
    auto serializer = serde::BincodeSerializer();
    serde::Serializable<BlackBoxFuncCall::Blake3>::serialize(*this, serializer);
    return std::move(serializer).bytes();
}

inline BlackBoxFuncCall::Blake3 BlackBoxFuncCall::Blake3::bincodeDeserialize(std::vector<uint8_t> input)
{
    auto deserializer = serde::BincodeDeserializer(input);
    auto value = serde::Deserializable<BlackBoxFuncCall::Blake3>::deserialize(deserializer);
    if (deserializer.get_buffer_offset() < input.size()) {
        throw_or_abort("Some input bytes were not read");
    }
    return value;
}

} // end of namespace Circuit

template <>
template <typename Serializer>
void serde::Serializable<Circuit::BlackBoxFuncCall::Blake3>::serialize(const Circuit::BlackBoxFuncCall::Blake3& obj,
                                                                       Serializer& serializer)
{
    serde::Serializable<decltype(obj.inputs)>::serialize(obj.inputs, serializer);
    serde::Serializable<decltype(obj.outputs)>::serialize(obj.outputs, serializer);
}

template <>
template <typename Deserializer>
Circuit::BlackBoxFuncCall::Blake3 serde::Deserializable<Circuit::BlackBoxFuncCall::Blake3>::deserialize(
    Deserializer& deserializer)
{
    Circuit::BlackBoxFuncCall::Blake3 obj;
    obj.inputs = serde::Deserializable<decltype(obj.inputs)>::deserialize(deserializer);
    obj.outputs = serde::Deserializable<decltype(obj.outputs)>::deserialize(deserializer);
    return obj;
}

namespace Circuit {

inline bool operator==(const BlackBoxFuncCall::SchnorrVerify& lhs, const BlackBoxFuncCall::SchnorrVerify& rhs)
{
    if (!(lhs.public_key_x == rhs.public_key_x)) {
        return false;
    }
    if (!(lhs.public_key_y == rhs.public_key_y)) {
        return false;
    }
    if (!(lhs.signature == rhs.signature)) {
        return false;
    }
    if (!(lhs.message == rhs.message)) {
        return false;
    }
    if (!(lhs.output == rhs.output)) {
        return false;
    }
    return true;
}

inline std::vector<uint8_t> BlackBoxFuncCall::SchnorrVerify::bincodeSerialize() const
{
    auto serializer = serde::BincodeSerializer();
    serde::Serializable<BlackBoxFuncCall::SchnorrVerify>::serialize(*this, serializer);
    return std::move(serializer).bytes();
}

inline BlackBoxFuncCall::SchnorrVerify BlackBoxFuncCall::SchnorrVerify::bincodeDeserialize(std::vector<uint8_t> input)
{
    auto deserializer = serde::BincodeDeserializer(input);
    auto value = serde::Deserializable<BlackBoxFuncCall::SchnorrVerify>::deserialize(deserializer);
    if (deserializer.get_buffer_offset() < input.size()) {
        throw_or_abort("Some input bytes were not read");
    }
    return value;
}

} // end of namespace Circuit

template <>
template <typename Serializer>
void serde::Serializable<Circuit::BlackBoxFuncCall::SchnorrVerify>::serialize(
    const Circuit::BlackBoxFuncCall::SchnorrVerify& obj, Serializer& serializer)
{
    serde::Serializable<decltype(obj.public_key_x)>::serialize(obj.public_key_x, serializer);
    serde::Serializable<decltype(obj.public_key_y)>::serialize(obj.public_key_y, serializer);
    serde::Serializable<decltype(obj.signature)>::serialize(obj.signature, serializer);
    serde::Serializable<decltype(obj.message)>::serialize(obj.message, serializer);
    serde::Serializable<decltype(obj.output)>::serialize(obj.output, serializer);
}

template <>
template <typename Deserializer>
Circuit::BlackBoxFuncCall::SchnorrVerify serde::Deserializable<Circuit::BlackBoxFuncCall::SchnorrVerify>::deserialize(
    Deserializer& deserializer)
{
    Circuit::BlackBoxFuncCall::SchnorrVerify obj;
    obj.public_key_x = serde::Deserializable<decltype(obj.public_key_x)>::deserialize(deserializer);
    obj.public_key_y = serde::Deserializable<decltype(obj.public_key_y)>::deserialize(deserializer);
    obj.signature = serde::Deserializable<decltype(obj.signature)>::deserialize(deserializer);
    obj.message = serde::Deserializable<decltype(obj.message)>::deserialize(deserializer);
    obj.output = serde::Deserializable<decltype(obj.output)>::deserialize(deserializer);
    return obj;
}

namespace Circuit {

inline bool operator==(const BlackBoxFuncCall::PedersenCommitment& lhs, const BlackBoxFuncCall::PedersenCommitment& rhs)
{
    if (!(lhs.inputs == rhs.inputs)) {
        return false;
    }
    if (!(lhs.domain_separator == rhs.domain_separator)) {
        return false;
    }
    if (!(lhs.outputs == rhs.outputs)) {
        return false;
    }
    return true;
}

inline std::vector<uint8_t> BlackBoxFuncCall::PedersenCommitment::bincodeSerialize() const
{
    auto serializer = serde::BincodeSerializer();
    serde::Serializable<BlackBoxFuncCall::PedersenCommitment>::serialize(*this, serializer);
    return std::move(serializer).bytes();
}

inline BlackBoxFuncCall::PedersenCommitment BlackBoxFuncCall::PedersenCommitment::bincodeDeserialize(
    std::vector<uint8_t> input)
{
    auto deserializer = serde::BincodeDeserializer(input);
    auto value = serde::Deserializable<BlackBoxFuncCall::PedersenCommitment>::deserialize(deserializer);
    if (deserializer.get_buffer_offset() < input.size()) {
        throw_or_abort("Some input bytes were not read");
    }
    return value;
}

} // end of namespace Circuit

template <>
template <typename Serializer>
void serde::Serializable<Circuit::BlackBoxFuncCall::PedersenCommitment>::serialize(
    const Circuit::BlackBoxFuncCall::PedersenCommitment& obj, Serializer& serializer)
{
    serde::Serializable<decltype(obj.inputs)>::serialize(obj.inputs, serializer);
    serde::Serializable<decltype(obj.domain_separator)>::serialize(obj.domain_separator, serializer);
    serde::Serializable<decltype(obj.outputs)>::serialize(obj.outputs, serializer);
}

template <>
template <typename Deserializer>
Circuit::BlackBoxFuncCall::PedersenCommitment serde::Deserializable<
    Circuit::BlackBoxFuncCall::PedersenCommitment>::deserialize(Deserializer& deserializer)
{
    Circuit::BlackBoxFuncCall::PedersenCommitment obj;
    obj.inputs = serde::Deserializable<decltype(obj.inputs)>::deserialize(deserializer);
    obj.domain_separator = serde::Deserializable<decltype(obj.domain_separator)>::deserialize(deserializer);
    obj.outputs = serde::Deserializable<decltype(obj.outputs)>::deserialize(deserializer);
    return obj;
}

namespace Circuit {

inline bool operator==(const BlackBoxFuncCall::PedersenHash& lhs, const BlackBoxFuncCall::PedersenHash& rhs)
{
    if (!(lhs.inputs == rhs.inputs)) {
        return false;
    }
    if (!(lhs.domain_separator == rhs.domain_separator)) {
        return false;
    }
    if (!(lhs.output == rhs.output)) {
        return false;
    }
    return true;
}

inline std::vector<uint8_t> BlackBoxFuncCall::PedersenHash::bincodeSerialize() const
{
    auto serializer = serde::BincodeSerializer();
    serde::Serializable<BlackBoxFuncCall::PedersenHash>::serialize(*this, serializer);
    return std::move(serializer).bytes();
}

inline BlackBoxFuncCall::PedersenHash BlackBoxFuncCall::PedersenHash::bincodeDeserialize(std::vector<uint8_t> input)
{
    auto deserializer = serde::BincodeDeserializer(input);
    auto value = serde::Deserializable<BlackBoxFuncCall::PedersenHash>::deserialize(deserializer);
    if (deserializer.get_buffer_offset() < input.size()) {
        throw_or_abort("Some input bytes were not read");
    }
    return value;
}

} // end of namespace Circuit

template <>
template <typename Serializer>
void serde::Serializable<Circuit::BlackBoxFuncCall::PedersenHash>::serialize(
    const Circuit::BlackBoxFuncCall::PedersenHash& obj, Serializer& serializer)
{
    serde::Serializable<decltype(obj.inputs)>::serialize(obj.inputs, serializer);
    serde::Serializable<decltype(obj.domain_separator)>::serialize(obj.domain_separator, serializer);
    serde::Serializable<decltype(obj.output)>::serialize(obj.output, serializer);
}

template <>
template <typename Deserializer>
Circuit::BlackBoxFuncCall::PedersenHash serde::Deserializable<Circuit::BlackBoxFuncCall::PedersenHash>::deserialize(
    Deserializer& deserializer)
{
    Circuit::BlackBoxFuncCall::PedersenHash obj;
    obj.inputs = serde::Deserializable<decltype(obj.inputs)>::deserialize(deserializer);
    obj.domain_separator = serde::Deserializable<decltype(obj.domain_separator)>::deserialize(deserializer);
    obj.output = serde::Deserializable<decltype(obj.output)>::deserialize(deserializer);
    return obj;
}

namespace Circuit {

inline bool operator==(const BlackBoxFuncCall::EcdsaSecp256k1& lhs, const BlackBoxFuncCall::EcdsaSecp256k1& rhs)
{
    if (!(lhs.public_key_x == rhs.public_key_x)) {
        return false;
    }
    if (!(lhs.public_key_y == rhs.public_key_y)) {
        return false;
    }
    if (!(lhs.signature == rhs.signature)) {
        return false;
    }
    if (!(lhs.hashed_message == rhs.hashed_message)) {
        return false;
    }
    if (!(lhs.output == rhs.output)) {
        return false;
    }
    return true;
}

inline std::vector<uint8_t> BlackBoxFuncCall::EcdsaSecp256k1::bincodeSerialize() const
{
    auto serializer = serde::BincodeSerializer();
    serde::Serializable<BlackBoxFuncCall::EcdsaSecp256k1>::serialize(*this, serializer);
    return std::move(serializer).bytes();
}

inline BlackBoxFuncCall::EcdsaSecp256k1 BlackBoxFuncCall::EcdsaSecp256k1::bincodeDeserialize(std::vector<uint8_t> input)
{
    auto deserializer = serde::BincodeDeserializer(input);
    auto value = serde::Deserializable<BlackBoxFuncCall::EcdsaSecp256k1>::deserialize(deserializer);
    if (deserializer.get_buffer_offset() < input.size()) {
        throw_or_abort("Some input bytes were not read");
    }
    return value;
}

} // end of namespace Circuit

template <>
template <typename Serializer>
void serde::Serializable<Circuit::BlackBoxFuncCall::EcdsaSecp256k1>::serialize(
    const Circuit::BlackBoxFuncCall::EcdsaSecp256k1& obj, Serializer& serializer)
{
    serde::Serializable<decltype(obj.public_key_x)>::serialize(obj.public_key_x, serializer);
    serde::Serializable<decltype(obj.public_key_y)>::serialize(obj.public_key_y, serializer);
    serde::Serializable<decltype(obj.signature)>::serialize(obj.signature, serializer);
    serde::Serializable<decltype(obj.hashed_message)>::serialize(obj.hashed_message, serializer);
    serde::Serializable<decltype(obj.output)>::serialize(obj.output, serializer);
}

template <>
template <typename Deserializer>
Circuit::BlackBoxFuncCall::EcdsaSecp256k1 serde::Deserializable<Circuit::BlackBoxFuncCall::EcdsaSecp256k1>::deserialize(
    Deserializer& deserializer)
{
    Circuit::BlackBoxFuncCall::EcdsaSecp256k1 obj;
    obj.public_key_x = serde::Deserializable<decltype(obj.public_key_x)>::deserialize(deserializer);
    obj.public_key_y = serde::Deserializable<decltype(obj.public_key_y)>::deserialize(deserializer);
    obj.signature = serde::Deserializable<decltype(obj.signature)>::deserialize(deserializer);
    obj.hashed_message = serde::Deserializable<decltype(obj.hashed_message)>::deserialize(deserializer);
    obj.output = serde::Deserializable<decltype(obj.output)>::deserialize(deserializer);
    return obj;
}

namespace Circuit {

inline bool operator==(const BlackBoxFuncCall::EcdsaSecp256r1& lhs, const BlackBoxFuncCall::EcdsaSecp256r1& rhs)
{
    if (!(lhs.public_key_x == rhs.public_key_x)) {
        return false;
    }
    if (!(lhs.public_key_y == rhs.public_key_y)) {
        return false;
    }
    if (!(lhs.signature == rhs.signature)) {
        return false;
    }
    if (!(lhs.hashed_message == rhs.hashed_message)) {
        return false;
    }
    if (!(lhs.output == rhs.output)) {
        return false;
    }
    return true;
}

inline std::vector<uint8_t> BlackBoxFuncCall::EcdsaSecp256r1::bincodeSerialize() const
{
    auto serializer = serde::BincodeSerializer();
    serde::Serializable<BlackBoxFuncCall::EcdsaSecp256r1>::serialize(*this, serializer);
    return std::move(serializer).bytes();
}

inline BlackBoxFuncCall::EcdsaSecp256r1 BlackBoxFuncCall::EcdsaSecp256r1::bincodeDeserialize(std::vector<uint8_t> input)
{
    auto deserializer = serde::BincodeDeserializer(input);
    auto value = serde::Deserializable<BlackBoxFuncCall::EcdsaSecp256r1>::deserialize(deserializer);
    if (deserializer.get_buffer_offset() < input.size()) {
        throw_or_abort("Some input bytes were not read");
    }
    return value;
}

} // end of namespace Circuit

template <>
template <typename Serializer>
void serde::Serializable<Circuit::BlackBoxFuncCall::EcdsaSecp256r1>::serialize(
    const Circuit::BlackBoxFuncCall::EcdsaSecp256r1& obj, Serializer& serializer)
{
    serde::Serializable<decltype(obj.public_key_x)>::serialize(obj.public_key_x, serializer);
    serde::Serializable<decltype(obj.public_key_y)>::serialize(obj.public_key_y, serializer);
    serde::Serializable<decltype(obj.signature)>::serialize(obj.signature, serializer);
    serde::Serializable<decltype(obj.hashed_message)>::serialize(obj.hashed_message, serializer);
    serde::Serializable<decltype(obj.output)>::serialize(obj.output, serializer);
}

template <>
template <typename Deserializer>
Circuit::BlackBoxFuncCall::EcdsaSecp256r1 serde::Deserializable<Circuit::BlackBoxFuncCall::EcdsaSecp256r1>::deserialize(
    Deserializer& deserializer)
{
    Circuit::BlackBoxFuncCall::EcdsaSecp256r1 obj;
    obj.public_key_x = serde::Deserializable<decltype(obj.public_key_x)>::deserialize(deserializer);
    obj.public_key_y = serde::Deserializable<decltype(obj.public_key_y)>::deserialize(deserializer);
    obj.signature = serde::Deserializable<decltype(obj.signature)>::deserialize(deserializer);
    obj.hashed_message = serde::Deserializable<decltype(obj.hashed_message)>::deserialize(deserializer);
    obj.output = serde::Deserializable<decltype(obj.output)>::deserialize(deserializer);
    return obj;
}

namespace Circuit {

inline bool operator==(const BlackBoxFuncCall::FixedBaseScalarMul& lhs, const BlackBoxFuncCall::FixedBaseScalarMul& rhs)
{
    if (!(lhs.low == rhs.low)) {
        return false;
    }
    if (!(lhs.high == rhs.high)) {
        return false;
    }
    if (!(lhs.outputs == rhs.outputs)) {
        return false;
    }
    return true;
}

inline std::vector<uint8_t> BlackBoxFuncCall::FixedBaseScalarMul::bincodeSerialize() const
{
    auto serializer = serde::BincodeSerializer();
    serde::Serializable<BlackBoxFuncCall::FixedBaseScalarMul>::serialize(*this, serializer);
    return std::move(serializer).bytes();
}

inline BlackBoxFuncCall::FixedBaseScalarMul BlackBoxFuncCall::FixedBaseScalarMul::bincodeDeserialize(
    std::vector<uint8_t> input)
{
    auto deserializer = serde::BincodeDeserializer(input);
    auto value = serde::Deserializable<BlackBoxFuncCall::FixedBaseScalarMul>::deserialize(deserializer);
    if (deserializer.get_buffer_offset() < input.size()) {
        throw_or_abort("Some input bytes were not read");
    }
    return value;
}

} // end of namespace Circuit

template <>
template <typename Serializer>
void serde::Serializable<Circuit::BlackBoxFuncCall::FixedBaseScalarMul>::serialize(
    const Circuit::BlackBoxFuncCall::FixedBaseScalarMul& obj, Serializer& serializer)
{
    serde::Serializable<decltype(obj.low)>::serialize(obj.low, serializer);
    serde::Serializable<decltype(obj.high)>::serialize(obj.high, serializer);
    serde::Serializable<decltype(obj.outputs)>::serialize(obj.outputs, serializer);
}

template <>
template <typename Deserializer>
Circuit::BlackBoxFuncCall::FixedBaseScalarMul serde::Deserializable<
    Circuit::BlackBoxFuncCall::FixedBaseScalarMul>::deserialize(Deserializer& deserializer)
{
    Circuit::BlackBoxFuncCall::FixedBaseScalarMul obj;
    obj.low = serde::Deserializable<decltype(obj.low)>::deserialize(deserializer);
    obj.high = serde::Deserializable<decltype(obj.high)>::deserialize(deserializer);
    obj.outputs = serde::Deserializable<decltype(obj.outputs)>::deserialize(deserializer);
    return obj;
}

namespace Circuit {

inline bool operator==(const BlackBoxFuncCall::EmbeddedCurveAdd& lhs, const BlackBoxFuncCall::EmbeddedCurveAdd& rhs)
{
    if (!(lhs.input1_x == rhs.input1_x)) {
        return false;
    }
    if (!(lhs.input1_y == rhs.input1_y)) {
        return false;
    }
    if (!(lhs.input2_x == rhs.input2_x)) {
        return false;
    }
    if (!(lhs.input2_y == rhs.input2_y)) {
        return false;
    }
    if (!(lhs.outputs == rhs.outputs)) {
        return false;
    }
    return true;
}

inline std::vector<uint8_t> BlackBoxFuncCall::EmbeddedCurveAdd::bincodeSerialize() const
{
    auto serializer = serde::BincodeSerializer();
    serde::Serializable<BlackBoxFuncCall::EmbeddedCurveAdd>::serialize(*this, serializer);
    return std::move(serializer).bytes();
}

inline BlackBoxFuncCall::EmbeddedCurveAdd BlackBoxFuncCall::EmbeddedCurveAdd::bincodeDeserialize(
    std::vector<uint8_t> input)
{
    auto deserializer = serde::BincodeDeserializer(input);
    auto value = serde::Deserializable<BlackBoxFuncCall::EmbeddedCurveAdd>::deserialize(deserializer);
    if (deserializer.get_buffer_offset() < input.size()) {
        throw_or_abort("Some input bytes were not read");
    }
    return value;
}

} // end of namespace Circuit

template <>
template <typename Serializer>
void serde::Serializable<Circuit::BlackBoxFuncCall::EmbeddedCurveAdd>::serialize(
    const Circuit::BlackBoxFuncCall::EmbeddedCurveAdd& obj, Serializer& serializer)
{
    serde::Serializable<decltype(obj.input1_x)>::serialize(obj.input1_x, serializer);
    serde::Serializable<decltype(obj.input1_y)>::serialize(obj.input1_y, serializer);
    serde::Serializable<decltype(obj.input2_x)>::serialize(obj.input2_x, serializer);
    serde::Serializable<decltype(obj.input2_y)>::serialize(obj.input2_y, serializer);
    serde::Serializable<decltype(obj.outputs)>::serialize(obj.outputs, serializer);
}

template <>
template <typename Deserializer>
Circuit::BlackBoxFuncCall::EmbeddedCurveAdd serde::Deserializable<
    Circuit::BlackBoxFuncCall::EmbeddedCurveAdd>::deserialize(Deserializer& deserializer)
{
    Circuit::BlackBoxFuncCall::EmbeddedCurveAdd obj;
    obj.input1_x = serde::Deserializable<decltype(obj.input1_x)>::deserialize(deserializer);
    obj.input1_y = serde::Deserializable<decltype(obj.input1_y)>::deserialize(deserializer);
    obj.input2_x = serde::Deserializable<decltype(obj.input2_x)>::deserialize(deserializer);
    obj.input2_y = serde::Deserializable<decltype(obj.input2_y)>::deserialize(deserializer);
    obj.outputs = serde::Deserializable<decltype(obj.outputs)>::deserialize(deserializer);
    return obj;
}

namespace Circuit {

inline bool operator==(const BlackBoxFuncCall::Keccak256& lhs, const BlackBoxFuncCall::Keccak256& rhs)
{
    if (!(lhs.inputs == rhs.inputs)) {
        return false;
    }
    if (!(lhs.outputs == rhs.outputs)) {
        return false;
    }
    return true;
}

inline std::vector<uint8_t> BlackBoxFuncCall::Keccak256::bincodeSerialize() const
{
    auto serializer = serde::BincodeSerializer();
    serde::Serializable<BlackBoxFuncCall::Keccak256>::serialize(*this, serializer);
    return std::move(serializer).bytes();
}

inline BlackBoxFuncCall::Keccak256 BlackBoxFuncCall::Keccak256::bincodeDeserialize(std::vector<uint8_t> input)
{
    auto deserializer = serde::BincodeDeserializer(input);
    auto value = serde::Deserializable<BlackBoxFuncCall::Keccak256>::deserialize(deserializer);
    if (deserializer.get_buffer_offset() < input.size()) {
        throw_or_abort("Some input bytes were not read");
    }
    return value;
}

} // end of namespace Circuit

template <>
template <typename Serializer>
void serde::Serializable<Circuit::BlackBoxFuncCall::Keccak256>::serialize(
    const Circuit::BlackBoxFuncCall::Keccak256& obj, Serializer& serializer)
{
    serde::Serializable<decltype(obj.inputs)>::serialize(obj.inputs, serializer);
    serde::Serializable<decltype(obj.outputs)>::serialize(obj.outputs, serializer);
}

template <>
template <typename Deserializer>
Circuit::BlackBoxFuncCall::Keccak256 serde::Deserializable<Circuit::BlackBoxFuncCall::Keccak256>::deserialize(
    Deserializer& deserializer)
{
    Circuit::BlackBoxFuncCall::Keccak256 obj;
    obj.inputs = serde::Deserializable<decltype(obj.inputs)>::deserialize(deserializer);
    obj.outputs = serde::Deserializable<decltype(obj.outputs)>::deserialize(deserializer);
    return obj;
}

namespace Circuit {

inline bool operator==(const BlackBoxFuncCall::Keccak256VariableLength& lhs,
                       const BlackBoxFuncCall::Keccak256VariableLength& rhs)
{
    if (!(lhs.inputs == rhs.inputs)) {
        return false;
    }
    if (!(lhs.var_message_size == rhs.var_message_size)) {
        return false;
    }
    if (!(lhs.outputs == rhs.outputs)) {
        return false;
    }
    return true;
}

inline std::vector<uint8_t> BlackBoxFuncCall::Keccak256VariableLength::bincodeSerialize() const
{
    auto serializer = serde::BincodeSerializer();
    serde::Serializable<BlackBoxFuncCall::Keccak256VariableLength>::serialize(*this, serializer);
    return std::move(serializer).bytes();
}

inline BlackBoxFuncCall::Keccak256VariableLength BlackBoxFuncCall::Keccak256VariableLength::bincodeDeserialize(
    std::vector<uint8_t> input)
{
    auto deserializer = serde::BincodeDeserializer(input);
    auto value = serde::Deserializable<BlackBoxFuncCall::Keccak256VariableLength>::deserialize(deserializer);
    if (deserializer.get_buffer_offset() < input.size()) {
        throw_or_abort("Some input bytes were not read");
    }
    return value;
}

} // end of namespace Circuit

template <>
template <typename Serializer>
void serde::Serializable<Circuit::BlackBoxFuncCall::Keccak256VariableLength>::serialize(
    const Circuit::BlackBoxFuncCall::Keccak256VariableLength& obj, Serializer& serializer)
{
    serde::Serializable<decltype(obj.inputs)>::serialize(obj.inputs, serializer);
    serde::Serializable<decltype(obj.var_message_size)>::serialize(obj.var_message_size, serializer);
    serde::Serializable<decltype(obj.outputs)>::serialize(obj.outputs, serializer);
}

template <>
template <typename Deserializer>
Circuit::BlackBoxFuncCall::Keccak256VariableLength serde::Deserializable<
    Circuit::BlackBoxFuncCall::Keccak256VariableLength>::deserialize(Deserializer& deserializer)
{
    Circuit::BlackBoxFuncCall::Keccak256VariableLength obj;
    obj.inputs = serde::Deserializable<decltype(obj.inputs)>::deserialize(deserializer);
    obj.var_message_size = serde::Deserializable<decltype(obj.var_message_size)>::deserialize(deserializer);
    obj.outputs = serde::Deserializable<decltype(obj.outputs)>::deserialize(deserializer);
    return obj;
}

namespace Circuit {

inline bool operator==(const BlackBoxFuncCall::Keccakf1600& lhs, const BlackBoxFuncCall::Keccakf1600& rhs)
{
    if (!(lhs.inputs == rhs.inputs)) {
        return false;
    }
    if (!(lhs.outputs == rhs.outputs)) {
        return false;
    }
    return true;
}

inline std::vector<uint8_t> BlackBoxFuncCall::Keccakf1600::bincodeSerialize() const
{
    auto serializer = serde::BincodeSerializer();
    serde::Serializable<BlackBoxFuncCall::Keccakf1600>::serialize(*this, serializer);
    return std::move(serializer).bytes();
}

inline BlackBoxFuncCall::Keccakf1600 BlackBoxFuncCall::Keccakf1600::bincodeDeserialize(std::vector<uint8_t> input)
{
    auto deserializer = serde::BincodeDeserializer(input);
    auto value = serde::Deserializable<BlackBoxFuncCall::Keccakf1600>::deserialize(deserializer);
    if (deserializer.get_buffer_offset() < input.size()) {
        throw_or_abort("Some input bytes were not read");
    }
    return value;
}

} // end of namespace Circuit

template <>
template <typename Serializer>
void serde::Serializable<Circuit::BlackBoxFuncCall::Keccakf1600>::serialize(
    const Circuit::BlackBoxFuncCall::Keccakf1600& obj, Serializer& serializer)
{
    serde::Serializable<decltype(obj.inputs)>::serialize(obj.inputs, serializer);
    serde::Serializable<decltype(obj.outputs)>::serialize(obj.outputs, serializer);
}

template <>
template <typename Deserializer>
Circuit::BlackBoxFuncCall::Keccakf1600 serde::Deserializable<Circuit::BlackBoxFuncCall::Keccakf1600>::deserialize(
    Deserializer& deserializer)
{
    Circuit::BlackBoxFuncCall::Keccakf1600 obj;
    obj.inputs = serde::Deserializable<decltype(obj.inputs)>::deserialize(deserializer);
    obj.outputs = serde::Deserializable<decltype(obj.outputs)>::deserialize(deserializer);
    return obj;
}

namespace Circuit {

inline bool operator==(const BlackBoxFuncCall::RecursiveAggregation& lhs,
                       const BlackBoxFuncCall::RecursiveAggregation& rhs)
{
    if (!(lhs.verification_key == rhs.verification_key)) {
        return false;
    }
    if (!(lhs.proof == rhs.proof)) {
        return false;
    }
    if (!(lhs.public_inputs == rhs.public_inputs)) {
        return false;
    }
    if (!(lhs.key_hash == rhs.key_hash)) {
        return false;
    }
    return true;
}

inline std::vector<uint8_t> BlackBoxFuncCall::RecursiveAggregation::bincodeSerialize() const
{
    auto serializer = serde::BincodeSerializer();
    serde::Serializable<BlackBoxFuncCall::RecursiveAggregation>::serialize(*this, serializer);
    return std::move(serializer).bytes();
}

inline BlackBoxFuncCall::RecursiveAggregation BlackBoxFuncCall::RecursiveAggregation::bincodeDeserialize(
    std::vector<uint8_t> input)
{
    auto deserializer = serde::BincodeDeserializer(input);
    auto value = serde::Deserializable<BlackBoxFuncCall::RecursiveAggregation>::deserialize(deserializer);
    if (deserializer.get_buffer_offset() < input.size()) {
        throw_or_abort("Some input bytes were not read");
    }
    return value;
}

} // end of namespace Circuit

template <>
template <typename Serializer>
void serde::Serializable<Circuit::BlackBoxFuncCall::RecursiveAggregation>::serialize(
    const Circuit::BlackBoxFuncCall::RecursiveAggregation& obj, Serializer& serializer)
{
    serde::Serializable<decltype(obj.verification_key)>::serialize(obj.verification_key, serializer);
    serde::Serializable<decltype(obj.proof)>::serialize(obj.proof, serializer);
    serde::Serializable<decltype(obj.public_inputs)>::serialize(obj.public_inputs, serializer);
    serde::Serializable<decltype(obj.key_hash)>::serialize(obj.key_hash, serializer);
}

template <>
template <typename Deserializer>
Circuit::BlackBoxFuncCall::RecursiveAggregation serde::Deserializable<
    Circuit::BlackBoxFuncCall::RecursiveAggregation>::deserialize(Deserializer& deserializer)
{
    Circuit::BlackBoxFuncCall::RecursiveAggregation obj;
    obj.verification_key = serde::Deserializable<decltype(obj.verification_key)>::deserialize(deserializer);
    obj.proof = serde::Deserializable<decltype(obj.proof)>::deserialize(deserializer);
    obj.public_inputs = serde::Deserializable<decltype(obj.public_inputs)>::deserialize(deserializer);
    obj.key_hash = serde::Deserializable<decltype(obj.key_hash)>::deserialize(deserializer);
    return obj;
}

namespace Circuit {

inline bool operator==(const BlackBoxFuncCall::BigIntAdd& lhs, const BlackBoxFuncCall::BigIntAdd& rhs)
{
    if (!(lhs.lhs == rhs.lhs)) {
        return false;
    }
    if (!(lhs.rhs == rhs.rhs)) {
        return false;
    }
    if (!(lhs.output == rhs.output)) {
        return false;
    }
    return true;
}

inline std::vector<uint8_t> BlackBoxFuncCall::BigIntAdd::bincodeSerialize() const
{
    auto serializer = serde::BincodeSerializer();
    serde::Serializable<BlackBoxFuncCall::BigIntAdd>::serialize(*this, serializer);
    return std::move(serializer).bytes();
}

inline BlackBoxFuncCall::BigIntAdd BlackBoxFuncCall::BigIntAdd::bincodeDeserialize(std::vector<uint8_t> input)
{
    auto deserializer = serde::BincodeDeserializer(input);
    auto value = serde::Deserializable<BlackBoxFuncCall::BigIntAdd>::deserialize(deserializer);
    if (deserializer.get_buffer_offset() < input.size()) {
        throw_or_abort("Some input bytes were not read");
    }
    return value;
}

} // end of namespace Circuit

template <>
template <typename Serializer>
void serde::Serializable<Circuit::BlackBoxFuncCall::BigIntAdd>::serialize(
    const Circuit::BlackBoxFuncCall::BigIntAdd& obj, Serializer& serializer)
{
    serde::Serializable<decltype(obj.lhs)>::serialize(obj.lhs, serializer);
    serde::Serializable<decltype(obj.rhs)>::serialize(obj.rhs, serializer);
    serde::Serializable<decltype(obj.output)>::serialize(obj.output, serializer);
}

template <>
template <typename Deserializer>
Circuit::BlackBoxFuncCall::BigIntAdd serde::Deserializable<Circuit::BlackBoxFuncCall::BigIntAdd>::deserialize(
    Deserializer& deserializer)
{
    Circuit::BlackBoxFuncCall::BigIntAdd obj;
    obj.lhs = serde::Deserializable<decltype(obj.lhs)>::deserialize(deserializer);
    obj.rhs = serde::Deserializable<decltype(obj.rhs)>::deserialize(deserializer);
    obj.output = serde::Deserializable<decltype(obj.output)>::deserialize(deserializer);
    return obj;
}

namespace Circuit {

inline bool operator==(const BlackBoxFuncCall::BigIntSub& lhs, const BlackBoxFuncCall::BigIntSub& rhs)
{
    if (!(lhs.lhs == rhs.lhs)) {
        return false;
    }
    if (!(lhs.rhs == rhs.rhs)) {
        return false;
    }
    if (!(lhs.output == rhs.output)) {
        return false;
    }
    return true;
}

inline std::vector<uint8_t> BlackBoxFuncCall::BigIntSub::bincodeSerialize() const
{
    auto serializer = serde::BincodeSerializer();
    serde::Serializable<BlackBoxFuncCall::BigIntSub>::serialize(*this, serializer);
    return std::move(serializer).bytes();
}

inline BlackBoxFuncCall::BigIntSub BlackBoxFuncCall::BigIntSub::bincodeDeserialize(std::vector<uint8_t> input)
{
    auto deserializer = serde::BincodeDeserializer(input);
    auto value = serde::Deserializable<BlackBoxFuncCall::BigIntSub>::deserialize(deserializer);
    if (deserializer.get_buffer_offset() < input.size()) {
        throw_or_abort("Some input bytes were not read");
    }
    return value;
}

} // end of namespace Circuit

template <>
template <typename Serializer>
void serde::Serializable<Circuit::BlackBoxFuncCall::BigIntSub>::serialize(
    const Circuit::BlackBoxFuncCall::BigIntSub& obj, Serializer& serializer)
{
    serde::Serializable<decltype(obj.lhs)>::serialize(obj.lhs, serializer);
    serde::Serializable<decltype(obj.rhs)>::serialize(obj.rhs, serializer);
    serde::Serializable<decltype(obj.output)>::serialize(obj.output, serializer);
}

template <>
template <typename Deserializer>
Circuit::BlackBoxFuncCall::BigIntSub serde::Deserializable<Circuit::BlackBoxFuncCall::BigIntSub>::deserialize(
    Deserializer& deserializer)
{
    Circuit::BlackBoxFuncCall::BigIntSub obj;
    obj.lhs = serde::Deserializable<decltype(obj.lhs)>::deserialize(deserializer);
    obj.rhs = serde::Deserializable<decltype(obj.rhs)>::deserialize(deserializer);
    obj.output = serde::Deserializable<decltype(obj.output)>::deserialize(deserializer);
    return obj;
}

namespace Circuit {

inline bool operator==(const BlackBoxFuncCall::BigIntMul& lhs, const BlackBoxFuncCall::BigIntMul& rhs)
{
    if (!(lhs.lhs == rhs.lhs)) {
        return false;
    }
    if (!(lhs.rhs == rhs.rhs)) {
        return false;
    }
    if (!(lhs.output == rhs.output)) {
        return false;
    }
    return true;
}

inline std::vector<uint8_t> BlackBoxFuncCall::BigIntMul::bincodeSerialize() const
{
    auto serializer = serde::BincodeSerializer();
    serde::Serializable<BlackBoxFuncCall::BigIntMul>::serialize(*this, serializer);
    return std::move(serializer).bytes();
}

inline BlackBoxFuncCall::BigIntMul BlackBoxFuncCall::BigIntMul::bincodeDeserialize(std::vector<uint8_t> input)
{
    auto deserializer = serde::BincodeDeserializer(input);
    auto value = serde::Deserializable<BlackBoxFuncCall::BigIntMul>::deserialize(deserializer);
    if (deserializer.get_buffer_offset() < input.size()) {
        throw_or_abort("Some input bytes were not read");
    }
    return value;
}

} // end of namespace Circuit

template <>
template <typename Serializer>
void serde::Serializable<Circuit::BlackBoxFuncCall::BigIntMul>::serialize(
    const Circuit::BlackBoxFuncCall::BigIntMul& obj, Serializer& serializer)
{
    serde::Serializable<decltype(obj.lhs)>::serialize(obj.lhs, serializer);
    serde::Serializable<decltype(obj.rhs)>::serialize(obj.rhs, serializer);
    serde::Serializable<decltype(obj.output)>::serialize(obj.output, serializer);
}

template <>
template <typename Deserializer>
Circuit::BlackBoxFuncCall::BigIntMul serde::Deserializable<Circuit::BlackBoxFuncCall::BigIntMul>::deserialize(
    Deserializer& deserializer)
{
    Circuit::BlackBoxFuncCall::BigIntMul obj;
    obj.lhs = serde::Deserializable<decltype(obj.lhs)>::deserialize(deserializer);
    obj.rhs = serde::Deserializable<decltype(obj.rhs)>::deserialize(deserializer);
    obj.output = serde::Deserializable<decltype(obj.output)>::deserialize(deserializer);
    return obj;
}

namespace Circuit {

inline bool operator==(const BlackBoxFuncCall::BigIntDiv& lhs, const BlackBoxFuncCall::BigIntDiv& rhs)
{
    if (!(lhs.lhs == rhs.lhs)) {
        return false;
    }
    if (!(lhs.rhs == rhs.rhs)) {
        return false;
    }
    if (!(lhs.output == rhs.output)) {
        return false;
    }
    return true;
}

inline std::vector<uint8_t> BlackBoxFuncCall::BigIntDiv::bincodeSerialize() const
{
    auto serializer = serde::BincodeSerializer();
    serde::Serializable<BlackBoxFuncCall::BigIntDiv>::serialize(*this, serializer);
    return std::move(serializer).bytes();
}

inline BlackBoxFuncCall::BigIntDiv BlackBoxFuncCall::BigIntDiv::bincodeDeserialize(std::vector<uint8_t> input)
{
    auto deserializer = serde::BincodeDeserializer(input);
    auto value = serde::Deserializable<BlackBoxFuncCall::BigIntDiv>::deserialize(deserializer);
    if (deserializer.get_buffer_offset() < input.size()) {
        throw_or_abort("Some input bytes were not read");
    }
    return value;
}

} // end of namespace Circuit

template <>
template <typename Serializer>
void serde::Serializable<Circuit::BlackBoxFuncCall::BigIntDiv>::serialize(
    const Circuit::BlackBoxFuncCall::BigIntDiv& obj, Serializer& serializer)
{
    serde::Serializable<decltype(obj.lhs)>::serialize(obj.lhs, serializer);
    serde::Serializable<decltype(obj.rhs)>::serialize(obj.rhs, serializer);
    serde::Serializable<decltype(obj.output)>::serialize(obj.output, serializer);
}

template <>
template <typename Deserializer>
Circuit::BlackBoxFuncCall::BigIntDiv serde::Deserializable<Circuit::BlackBoxFuncCall::BigIntDiv>::deserialize(
    Deserializer& deserializer)
{
    Circuit::BlackBoxFuncCall::BigIntDiv obj;
    obj.lhs = serde::Deserializable<decltype(obj.lhs)>::deserialize(deserializer);
    obj.rhs = serde::Deserializable<decltype(obj.rhs)>::deserialize(deserializer);
    obj.output = serde::Deserializable<decltype(obj.output)>::deserialize(deserializer);
    return obj;
}

namespace Circuit {

inline bool operator==(const BlackBoxFuncCall::BigIntFromLeBytes& lhs, const BlackBoxFuncCall::BigIntFromLeBytes& rhs)
{
    if (!(lhs.inputs == rhs.inputs)) {
        return false;
    }
    if (!(lhs.modulus == rhs.modulus)) {
        return false;
    }
    if (!(lhs.output == rhs.output)) {
        return false;
    }
    return true;
}

inline std::vector<uint8_t> BlackBoxFuncCall::BigIntFromLeBytes::bincodeSerialize() const
{
    auto serializer = serde::BincodeSerializer();
    serde::Serializable<BlackBoxFuncCall::BigIntFromLeBytes>::serialize(*this, serializer);
    return std::move(serializer).bytes();
}

inline BlackBoxFuncCall::BigIntFromLeBytes BlackBoxFuncCall::BigIntFromLeBytes::bincodeDeserialize(
    std::vector<uint8_t> input)
{
    auto deserializer = serde::BincodeDeserializer(input);
    auto value = serde::Deserializable<BlackBoxFuncCall::BigIntFromLeBytes>::deserialize(deserializer);
    if (deserializer.get_buffer_offset() < input.size()) {
        throw_or_abort("Some input bytes were not read");
    }
    return value;
}

} // end of namespace Circuit

template <>
template <typename Serializer>
void serde::Serializable<Circuit::BlackBoxFuncCall::BigIntFromLeBytes>::serialize(
    const Circuit::BlackBoxFuncCall::BigIntFromLeBytes& obj, Serializer& serializer)
{
    serde::Serializable<decltype(obj.inputs)>::serialize(obj.inputs, serializer);
    serde::Serializable<decltype(obj.modulus)>::serialize(obj.modulus, serializer);
    serde::Serializable<decltype(obj.output)>::serialize(obj.output, serializer);
}

template <>
template <typename Deserializer>
Circuit::BlackBoxFuncCall::BigIntFromLeBytes serde::Deserializable<
    Circuit::BlackBoxFuncCall::BigIntFromLeBytes>::deserialize(Deserializer& deserializer)
{
    Circuit::BlackBoxFuncCall::BigIntFromLeBytes obj;
    obj.inputs = serde::Deserializable<decltype(obj.inputs)>::deserialize(deserializer);
    obj.modulus = serde::Deserializable<decltype(obj.modulus)>::deserialize(deserializer);
    obj.output = serde::Deserializable<decltype(obj.output)>::deserialize(deserializer);
    return obj;
}

namespace Circuit {

inline bool operator==(const BlackBoxFuncCall::BigIntToLeBytes& lhs, const BlackBoxFuncCall::BigIntToLeBytes& rhs)
{
    if (!(lhs.input == rhs.input)) {
        return false;
    }
    if (!(lhs.outputs == rhs.outputs)) {
        return false;
    }
    return true;
}

inline std::vector<uint8_t> BlackBoxFuncCall::BigIntToLeBytes::bincodeSerialize() const
{
    auto serializer = serde::BincodeSerializer();
    serde::Serializable<BlackBoxFuncCall::BigIntToLeBytes>::serialize(*this, serializer);
    return std::move(serializer).bytes();
}

inline BlackBoxFuncCall::BigIntToLeBytes BlackBoxFuncCall::BigIntToLeBytes::bincodeDeserialize(
    std::vector<uint8_t> input)
{
    auto deserializer = serde::BincodeDeserializer(input);
    auto value = serde::Deserializable<BlackBoxFuncCall::BigIntToLeBytes>::deserialize(deserializer);
    if (deserializer.get_buffer_offset() < input.size()) {
        throw_or_abort("Some input bytes were not read");
    }
    return value;
}

} // end of namespace Circuit

template <>
template <typename Serializer>
void serde::Serializable<Circuit::BlackBoxFuncCall::BigIntToLeBytes>::serialize(
    const Circuit::BlackBoxFuncCall::BigIntToLeBytes& obj, Serializer& serializer)
{
    serde::Serializable<decltype(obj.input)>::serialize(obj.input, serializer);
    serde::Serializable<decltype(obj.outputs)>::serialize(obj.outputs, serializer);
}

template <>
template <typename Deserializer>
Circuit::BlackBoxFuncCall::BigIntToLeBytes serde::Deserializable<
    Circuit::BlackBoxFuncCall::BigIntToLeBytes>::deserialize(Deserializer& deserializer)
{
    Circuit::BlackBoxFuncCall::BigIntToLeBytes obj;
    obj.input = serde::Deserializable<decltype(obj.input)>::deserialize(deserializer);
    obj.outputs = serde::Deserializable<decltype(obj.outputs)>::deserialize(deserializer);
    return obj;
}

namespace Circuit {

inline bool operator==(const BlackBoxFuncCall::Poseidon2Permutation& lhs,
                       const BlackBoxFuncCall::Poseidon2Permutation& rhs)
{
    if (!(lhs.inputs == rhs.inputs)) {
        return false;
    }
    if (!(lhs.outputs == rhs.outputs)) {
        return false;
    }
    if (!(lhs.len == rhs.len)) {
        return false;
    }
    return true;
}

inline std::vector<uint8_t> BlackBoxFuncCall::Poseidon2Permutation::bincodeSerialize() const
{
    auto serializer = serde::BincodeSerializer();
    serde::Serializable<BlackBoxFuncCall::Poseidon2Permutation>::serialize(*this, serializer);
    return std::move(serializer).bytes();
}

inline BlackBoxFuncCall::Poseidon2Permutation BlackBoxFuncCall::Poseidon2Permutation::bincodeDeserialize(
    std::vector<uint8_t> input)
{
    auto deserializer = serde::BincodeDeserializer(input);
    auto value = serde::Deserializable<BlackBoxFuncCall::Poseidon2Permutation>::deserialize(deserializer);
    if (deserializer.get_buffer_offset() < input.size()) {
        throw_or_abort("Some input bytes were not read");
    }
    return value;
}

} // end of namespace Circuit

template <>
template <typename Serializer>
void serde::Serializable<Circuit::BlackBoxFuncCall::Poseidon2Permutation>::serialize(
    const Circuit::BlackBoxFuncCall::Poseidon2Permutation& obj, Serializer& serializer)
{
    serde::Serializable<decltype(obj.inputs)>::serialize(obj.inputs, serializer);
    serde::Serializable<decltype(obj.outputs)>::serialize(obj.outputs, serializer);
    serde::Serializable<decltype(obj.len)>::serialize(obj.len, serializer);
}

template <>
template <typename Deserializer>
Circuit::BlackBoxFuncCall::Poseidon2Permutation serde::Deserializable<
    Circuit::BlackBoxFuncCall::Poseidon2Permutation>::deserialize(Deserializer& deserializer)
{
    Circuit::BlackBoxFuncCall::Poseidon2Permutation obj;
    obj.inputs = serde::Deserializable<decltype(obj.inputs)>::deserialize(deserializer);
    obj.outputs = serde::Deserializable<decltype(obj.outputs)>::deserialize(deserializer);
    obj.len = serde::Deserializable<decltype(obj.len)>::deserialize(deserializer);
    return obj;
}

namespace Circuit {

inline bool operator==(const BlackBoxFuncCall::Sha256Compression& lhs, const BlackBoxFuncCall::Sha256Compression& rhs)
{
    if (!(lhs.inputs == rhs.inputs)) {
        return false;
    }
    if (!(lhs.hash_values == rhs.hash_values)) {
        return false;
    }
    if (!(lhs.outputs == rhs.outputs)) {
        return false;
    }
    return true;
}

inline std::vector<uint8_t> BlackBoxFuncCall::Sha256Compression::bincodeSerialize() const
{
    auto serializer = serde::BincodeSerializer();
    serde::Serializable<BlackBoxFuncCall::Sha256Compression>::serialize(*this, serializer);
    return std::move(serializer).bytes();
}

inline BlackBoxFuncCall::Sha256Compression BlackBoxFuncCall::Sha256Compression::bincodeDeserialize(
    std::vector<uint8_t> input)
{
    auto deserializer = serde::BincodeDeserializer(input);
    auto value = serde::Deserializable<BlackBoxFuncCall::Sha256Compression>::deserialize(deserializer);
    if (deserializer.get_buffer_offset() < input.size()) {
        throw_or_abort("Some input bytes were not read");
    }
    return value;
}

} // end of namespace Circuit

template <>
template <typename Serializer>
void serde::Serializable<Circuit::BlackBoxFuncCall::Sha256Compression>::serialize(
    const Circuit::BlackBoxFuncCall::Sha256Compression& obj, Serializer& serializer)
{
    serde::Serializable<decltype(obj.inputs)>::serialize(obj.inputs, serializer);
    serde::Serializable<decltype(obj.hash_values)>::serialize(obj.hash_values, serializer);
    serde::Serializable<decltype(obj.outputs)>::serialize(obj.outputs, serializer);
}

template <>
template <typename Deserializer>
Circuit::BlackBoxFuncCall::Sha256Compression serde::Deserializable<
    Circuit::BlackBoxFuncCall::Sha256Compression>::deserialize(Deserializer& deserializer)
{
    Circuit::BlackBoxFuncCall::Sha256Compression obj;
    obj.inputs = serde::Deserializable<decltype(obj.inputs)>::deserialize(deserializer);
    obj.hash_values = serde::Deserializable<decltype(obj.hash_values)>::deserialize(deserializer);
    obj.outputs = serde::Deserializable<decltype(obj.outputs)>::deserialize(deserializer);
    return obj;
}

namespace Circuit {

inline bool operator==(const BlackBoxOp& lhs, const BlackBoxOp& rhs)
{
    if (!(lhs.value == rhs.value)) {
        return false;
    }
    return true;
}

inline std::vector<uint8_t> BlackBoxOp::bincodeSerialize() const
{
    auto serializer = serde::BincodeSerializer();
    serde::Serializable<BlackBoxOp>::serialize(*this, serializer);
    return std::move(serializer).bytes();
}

inline BlackBoxOp BlackBoxOp::bincodeDeserialize(std::vector<uint8_t> input)
{
    auto deserializer = serde::BincodeDeserializer(input);
    auto value = serde::Deserializable<BlackBoxOp>::deserialize(deserializer);
    if (deserializer.get_buffer_offset() < input.size()) {
        throw_or_abort("Some input bytes were not read");
    }
    return value;
}

} // end of namespace Circuit

template <>
template <typename Serializer>
void serde::Serializable<Circuit::BlackBoxOp>::serialize(const Circuit::BlackBoxOp& obj, Serializer& serializer)
{
    serializer.increase_container_depth();
    serde::Serializable<decltype(obj.value)>::serialize(obj.value, serializer);
    serializer.decrease_container_depth();
}

template <>
template <typename Deserializer>
Circuit::BlackBoxOp serde::Deserializable<Circuit::BlackBoxOp>::deserialize(Deserializer& deserializer)
{
    deserializer.increase_container_depth();
    Circuit::BlackBoxOp obj;
    obj.value = serde::Deserializable<decltype(obj.value)>::deserialize(deserializer);
    deserializer.decrease_container_depth();
    return obj;
}

namespace Circuit {

inline bool operator==(const BlackBoxOp::Sha256& lhs, const BlackBoxOp::Sha256& rhs)
{
    if (!(lhs.message == rhs.message)) {
        return false;
    }
    if (!(lhs.output == rhs.output)) {
        return false;
    }
    return true;
}

inline std::vector<uint8_t> BlackBoxOp::Sha256::bincodeSerialize() const
{
    auto serializer = serde::BincodeSerializer();
    serde::Serializable<BlackBoxOp::Sha256>::serialize(*this, serializer);
    return std::move(serializer).bytes();
}

inline BlackBoxOp::Sha256 BlackBoxOp::Sha256::bincodeDeserialize(std::vector<uint8_t> input)
{
    auto deserializer = serde::BincodeDeserializer(input);
    auto value = serde::Deserializable<BlackBoxOp::Sha256>::deserialize(deserializer);
    if (deserializer.get_buffer_offset() < input.size()) {
        throw_or_abort("Some input bytes were not read");
    }
    return value;
}

} // end of namespace Circuit

template <>
template <typename Serializer>
void serde::Serializable<Circuit::BlackBoxOp::Sha256>::serialize(const Circuit::BlackBoxOp::Sha256& obj,
                                                                 Serializer& serializer)
{
    serde::Serializable<decltype(obj.message)>::serialize(obj.message, serializer);
    serde::Serializable<decltype(obj.output)>::serialize(obj.output, serializer);
}

template <>
template <typename Deserializer>
Circuit::BlackBoxOp::Sha256 serde::Deserializable<Circuit::BlackBoxOp::Sha256>::deserialize(Deserializer& deserializer)
{
    Circuit::BlackBoxOp::Sha256 obj;
    obj.message = serde::Deserializable<decltype(obj.message)>::deserialize(deserializer);
    obj.output = serde::Deserializable<decltype(obj.output)>::deserialize(deserializer);
    return obj;
}

namespace Circuit {

inline bool operator==(const BlackBoxOp::Blake2s& lhs, const BlackBoxOp::Blake2s& rhs)
{
    if (!(lhs.message == rhs.message)) {
        return false;
    }
    if (!(lhs.output == rhs.output)) {
        return false;
    }
    return true;
}

inline std::vector<uint8_t> BlackBoxOp::Blake2s::bincodeSerialize() const
{
    auto serializer = serde::BincodeSerializer();
    serde::Serializable<BlackBoxOp::Blake2s>::serialize(*this, serializer);
    return std::move(serializer).bytes();
}

inline BlackBoxOp::Blake2s BlackBoxOp::Blake2s::bincodeDeserialize(std::vector<uint8_t> input)
{
    auto deserializer = serde::BincodeDeserializer(input);
    auto value = serde::Deserializable<BlackBoxOp::Blake2s>::deserialize(deserializer);
    if (deserializer.get_buffer_offset() < input.size()) {
        throw_or_abort("Some input bytes were not read");
    }
    return value;
}

} // end of namespace Circuit

template <>
template <typename Serializer>
void serde::Serializable<Circuit::BlackBoxOp::Blake2s>::serialize(const Circuit::BlackBoxOp::Blake2s& obj,
                                                                  Serializer& serializer)
{
    serde::Serializable<decltype(obj.message)>::serialize(obj.message, serializer);
    serde::Serializable<decltype(obj.output)>::serialize(obj.output, serializer);
}

template <>
template <typename Deserializer>
Circuit::BlackBoxOp::Blake2s serde::Deserializable<Circuit::BlackBoxOp::Blake2s>::deserialize(
    Deserializer& deserializer)
{
    Circuit::BlackBoxOp::Blake2s obj;
    obj.message = serde::Deserializable<decltype(obj.message)>::deserialize(deserializer);
    obj.output = serde::Deserializable<decltype(obj.output)>::deserialize(deserializer);
    return obj;
}

namespace Circuit {

inline bool operator==(const BlackBoxOp::Blake3& lhs, const BlackBoxOp::Blake3& rhs)
{
    if (!(lhs.message == rhs.message)) {
        return false;
    }
    if (!(lhs.output == rhs.output)) {
        return false;
    }
    return true;
}

inline std::vector<uint8_t> BlackBoxOp::Blake3::bincodeSerialize() const
{
    auto serializer = serde::BincodeSerializer();
    serde::Serializable<BlackBoxOp::Blake3>::serialize(*this, serializer);
    return std::move(serializer).bytes();
}

inline BlackBoxOp::Blake3 BlackBoxOp::Blake3::bincodeDeserialize(std::vector<uint8_t> input)
{
    auto deserializer = serde::BincodeDeserializer(input);
    auto value = serde::Deserializable<BlackBoxOp::Blake3>::deserialize(deserializer);
    if (deserializer.get_buffer_offset() < input.size()) {
        throw_or_abort("Some input bytes were not read");
    }
    return value;
}

} // end of namespace Circuit

template <>
template <typename Serializer>
void serde::Serializable<Circuit::BlackBoxOp::Blake3>::serialize(const Circuit::BlackBoxOp::Blake3& obj,
                                                                 Serializer& serializer)
{
    serde::Serializable<decltype(obj.message)>::serialize(obj.message, serializer);
    serde::Serializable<decltype(obj.output)>::serialize(obj.output, serializer);
}

template <>
template <typename Deserializer>
Circuit::BlackBoxOp::Blake3 serde::Deserializable<Circuit::BlackBoxOp::Blake3>::deserialize(Deserializer& deserializer)
{
    Circuit::BlackBoxOp::Blake3 obj;
    obj.message = serde::Deserializable<decltype(obj.message)>::deserialize(deserializer);
    obj.output = serde::Deserializable<decltype(obj.output)>::deserialize(deserializer);
    return obj;
}

namespace Circuit {

inline bool operator==(const BlackBoxOp::Keccak256& lhs, const BlackBoxOp::Keccak256& rhs)
{
    if (!(lhs.message == rhs.message)) {
        return false;
    }
    if (!(lhs.output == rhs.output)) {
        return false;
    }
    return true;
}

inline std::vector<uint8_t> BlackBoxOp::Keccak256::bincodeSerialize() const
{
    auto serializer = serde::BincodeSerializer();
    serde::Serializable<BlackBoxOp::Keccak256>::serialize(*this, serializer);
    return std::move(serializer).bytes();
}

inline BlackBoxOp::Keccak256 BlackBoxOp::Keccak256::bincodeDeserialize(std::vector<uint8_t> input)
{
    auto deserializer = serde::BincodeDeserializer(input);
    auto value = serde::Deserializable<BlackBoxOp::Keccak256>::deserialize(deserializer);
    if (deserializer.get_buffer_offset() < input.size()) {
        throw_or_abort("Some input bytes were not read");
    }
    return value;
}

} // end of namespace Circuit

template <>
template <typename Serializer>
void serde::Serializable<Circuit::BlackBoxOp::Keccak256>::serialize(const Circuit::BlackBoxOp::Keccak256& obj,
                                                                    Serializer& serializer)
{
    serde::Serializable<decltype(obj.message)>::serialize(obj.message, serializer);
    serde::Serializable<decltype(obj.output)>::serialize(obj.output, serializer);
}

template <>
template <typename Deserializer>
Circuit::BlackBoxOp::Keccak256 serde::Deserializable<Circuit::BlackBoxOp::Keccak256>::deserialize(
    Deserializer& deserializer)
{
    Circuit::BlackBoxOp::Keccak256 obj;
    obj.message = serde::Deserializable<decltype(obj.message)>::deserialize(deserializer);
    obj.output = serde::Deserializable<decltype(obj.output)>::deserialize(deserializer);
    return obj;
}

namespace Circuit {

inline bool operator==(const BlackBoxOp::Keccakf1600& lhs, const BlackBoxOp::Keccakf1600& rhs)
{
    if (!(lhs.message == rhs.message)) {
        return false;
    }
    if (!(lhs.output == rhs.output)) {
        return false;
    }
    return true;
}

inline std::vector<uint8_t> BlackBoxOp::Keccakf1600::bincodeSerialize() const
{
    auto serializer = serde::BincodeSerializer();
    serde::Serializable<BlackBoxOp::Keccakf1600>::serialize(*this, serializer);
    return std::move(serializer).bytes();
}

inline BlackBoxOp::Keccakf1600 BlackBoxOp::Keccakf1600::bincodeDeserialize(std::vector<uint8_t> input)
{
    auto deserializer = serde::BincodeDeserializer(input);
    auto value = serde::Deserializable<BlackBoxOp::Keccakf1600>::deserialize(deserializer);
    if (deserializer.get_buffer_offset() < input.size()) {
        throw_or_abort("Some input bytes were not read");
    }
    return value;
}

} // end of namespace Circuit

template <>
template <typename Serializer>
void serde::Serializable<Circuit::BlackBoxOp::Keccakf1600>::serialize(const Circuit::BlackBoxOp::Keccakf1600& obj,
                                                                      Serializer& serializer)
{
    serde::Serializable<decltype(obj.message)>::serialize(obj.message, serializer);
    serde::Serializable<decltype(obj.output)>::serialize(obj.output, serializer);
}

template <>
template <typename Deserializer>
Circuit::BlackBoxOp::Keccakf1600 serde::Deserializable<Circuit::BlackBoxOp::Keccakf1600>::deserialize(
    Deserializer& deserializer)
{
    Circuit::BlackBoxOp::Keccakf1600 obj;
    obj.message = serde::Deserializable<decltype(obj.message)>::deserialize(deserializer);
    obj.output = serde::Deserializable<decltype(obj.output)>::deserialize(deserializer);
    return obj;
}

namespace Circuit {

inline bool operator==(const BlackBoxOp::EcdsaSecp256k1& lhs, const BlackBoxOp::EcdsaSecp256k1& rhs)
{
    if (!(lhs.hashed_msg == rhs.hashed_msg)) {
        return false;
    }
    if (!(lhs.public_key_x == rhs.public_key_x)) {
        return false;
    }
    if (!(lhs.public_key_y == rhs.public_key_y)) {
        return false;
    }
    if (!(lhs.signature == rhs.signature)) {
        return false;
    }
    if (!(lhs.result == rhs.result)) {
        return false;
    }
    return true;
}

inline std::vector<uint8_t> BlackBoxOp::EcdsaSecp256k1::bincodeSerialize() const
{
    auto serializer = serde::BincodeSerializer();
    serde::Serializable<BlackBoxOp::EcdsaSecp256k1>::serialize(*this, serializer);
    return std::move(serializer).bytes();
}

inline BlackBoxOp::EcdsaSecp256k1 BlackBoxOp::EcdsaSecp256k1::bincodeDeserialize(std::vector<uint8_t> input)
{
    auto deserializer = serde::BincodeDeserializer(input);
    auto value = serde::Deserializable<BlackBoxOp::EcdsaSecp256k1>::deserialize(deserializer);
    if (deserializer.get_buffer_offset() < input.size()) {
        throw_or_abort("Some input bytes were not read");
    }
    return value;
}

} // end of namespace Circuit

template <>
template <typename Serializer>
void serde::Serializable<Circuit::BlackBoxOp::EcdsaSecp256k1>::serialize(const Circuit::BlackBoxOp::EcdsaSecp256k1& obj,
                                                                         Serializer& serializer)
{
    serde::Serializable<decltype(obj.hashed_msg)>::serialize(obj.hashed_msg, serializer);
    serde::Serializable<decltype(obj.public_key_x)>::serialize(obj.public_key_x, serializer);
    serde::Serializable<decltype(obj.public_key_y)>::serialize(obj.public_key_y, serializer);
    serde::Serializable<decltype(obj.signature)>::serialize(obj.signature, serializer);
    serde::Serializable<decltype(obj.result)>::serialize(obj.result, serializer);
}

template <>
template <typename Deserializer>
Circuit::BlackBoxOp::EcdsaSecp256k1 serde::Deserializable<Circuit::BlackBoxOp::EcdsaSecp256k1>::deserialize(
    Deserializer& deserializer)
{
    Circuit::BlackBoxOp::EcdsaSecp256k1 obj;
    obj.hashed_msg = serde::Deserializable<decltype(obj.hashed_msg)>::deserialize(deserializer);
    obj.public_key_x = serde::Deserializable<decltype(obj.public_key_x)>::deserialize(deserializer);
    obj.public_key_y = serde::Deserializable<decltype(obj.public_key_y)>::deserialize(deserializer);
    obj.signature = serde::Deserializable<decltype(obj.signature)>::deserialize(deserializer);
    obj.result = serde::Deserializable<decltype(obj.result)>::deserialize(deserializer);
    return obj;
}

namespace Circuit {

inline bool operator==(const BlackBoxOp::EcdsaSecp256r1& lhs, const BlackBoxOp::EcdsaSecp256r1& rhs)
{
    if (!(lhs.hashed_msg == rhs.hashed_msg)) {
        return false;
    }
    if (!(lhs.public_key_x == rhs.public_key_x)) {
        return false;
    }
    if (!(lhs.public_key_y == rhs.public_key_y)) {
        return false;
    }
    if (!(lhs.signature == rhs.signature)) {
        return false;
    }
    if (!(lhs.result == rhs.result)) {
        return false;
    }
    return true;
}

inline std::vector<uint8_t> BlackBoxOp::EcdsaSecp256r1::bincodeSerialize() const
{
    auto serializer = serde::BincodeSerializer();
    serde::Serializable<BlackBoxOp::EcdsaSecp256r1>::serialize(*this, serializer);
    return std::move(serializer).bytes();
}

inline BlackBoxOp::EcdsaSecp256r1 BlackBoxOp::EcdsaSecp256r1::bincodeDeserialize(std::vector<uint8_t> input)
{
    auto deserializer = serde::BincodeDeserializer(input);
    auto value = serde::Deserializable<BlackBoxOp::EcdsaSecp256r1>::deserialize(deserializer);
    if (deserializer.get_buffer_offset() < input.size()) {
        throw_or_abort("Some input bytes were not read");
    }
    return value;
}

} // end of namespace Circuit

template <>
template <typename Serializer>
void serde::Serializable<Circuit::BlackBoxOp::EcdsaSecp256r1>::serialize(const Circuit::BlackBoxOp::EcdsaSecp256r1& obj,
                                                                         Serializer& serializer)
{
    serde::Serializable<decltype(obj.hashed_msg)>::serialize(obj.hashed_msg, serializer);
    serde::Serializable<decltype(obj.public_key_x)>::serialize(obj.public_key_x, serializer);
    serde::Serializable<decltype(obj.public_key_y)>::serialize(obj.public_key_y, serializer);
    serde::Serializable<decltype(obj.signature)>::serialize(obj.signature, serializer);
    serde::Serializable<decltype(obj.result)>::serialize(obj.result, serializer);
}

template <>
template <typename Deserializer>
Circuit::BlackBoxOp::EcdsaSecp256r1 serde::Deserializable<Circuit::BlackBoxOp::EcdsaSecp256r1>::deserialize(
    Deserializer& deserializer)
{
    Circuit::BlackBoxOp::EcdsaSecp256r1 obj;
    obj.hashed_msg = serde::Deserializable<decltype(obj.hashed_msg)>::deserialize(deserializer);
    obj.public_key_x = serde::Deserializable<decltype(obj.public_key_x)>::deserialize(deserializer);
    obj.public_key_y = serde::Deserializable<decltype(obj.public_key_y)>::deserialize(deserializer);
    obj.signature = serde::Deserializable<decltype(obj.signature)>::deserialize(deserializer);
    obj.result = serde::Deserializable<decltype(obj.result)>::deserialize(deserializer);
    return obj;
}

namespace Circuit {

inline bool operator==(const BlackBoxOp::SchnorrVerify& lhs, const BlackBoxOp::SchnorrVerify& rhs)
{
    if (!(lhs.public_key_x == rhs.public_key_x)) {
        return false;
    }
    if (!(lhs.public_key_y == rhs.public_key_y)) {
        return false;
    }
    if (!(lhs.message == rhs.message)) {
        return false;
    }
    if (!(lhs.signature == rhs.signature)) {
        return false;
    }
    if (!(lhs.result == rhs.result)) {
        return false;
    }
    return true;
}

inline std::vector<uint8_t> BlackBoxOp::SchnorrVerify::bincodeSerialize() const
{
    auto serializer = serde::BincodeSerializer();
    serde::Serializable<BlackBoxOp::SchnorrVerify>::serialize(*this, serializer);
    return std::move(serializer).bytes();
}

inline BlackBoxOp::SchnorrVerify BlackBoxOp::SchnorrVerify::bincodeDeserialize(std::vector<uint8_t> input)
{
    auto deserializer = serde::BincodeDeserializer(input);
    auto value = serde::Deserializable<BlackBoxOp::SchnorrVerify>::deserialize(deserializer);
    if (deserializer.get_buffer_offset() < input.size()) {
        throw_or_abort("Some input bytes were not read");
    }
    return value;
}

} // end of namespace Circuit

template <>
template <typename Serializer>
void serde::Serializable<Circuit::BlackBoxOp::SchnorrVerify>::serialize(const Circuit::BlackBoxOp::SchnorrVerify& obj,
                                                                        Serializer& serializer)
{
    serde::Serializable<decltype(obj.public_key_x)>::serialize(obj.public_key_x, serializer);
    serde::Serializable<decltype(obj.public_key_y)>::serialize(obj.public_key_y, serializer);
    serde::Serializable<decltype(obj.message)>::serialize(obj.message, serializer);
    serde::Serializable<decltype(obj.signature)>::serialize(obj.signature, serializer);
    serde::Serializable<decltype(obj.result)>::serialize(obj.result, serializer);
}

template <>
template <typename Deserializer>
Circuit::BlackBoxOp::SchnorrVerify serde::Deserializable<Circuit::BlackBoxOp::SchnorrVerify>::deserialize(
    Deserializer& deserializer)
{
    Circuit::BlackBoxOp::SchnorrVerify obj;
    obj.public_key_x = serde::Deserializable<decltype(obj.public_key_x)>::deserialize(deserializer);
    obj.public_key_y = serde::Deserializable<decltype(obj.public_key_y)>::deserialize(deserializer);
    obj.message = serde::Deserializable<decltype(obj.message)>::deserialize(deserializer);
    obj.signature = serde::Deserializable<decltype(obj.signature)>::deserialize(deserializer);
    obj.result = serde::Deserializable<decltype(obj.result)>::deserialize(deserializer);
    return obj;
}

namespace Circuit {

inline bool operator==(const BlackBoxOp::PedersenCommitment& lhs, const BlackBoxOp::PedersenCommitment& rhs)
{
    if (!(lhs.inputs == rhs.inputs)) {
        return false;
    }
    if (!(lhs.domain_separator == rhs.domain_separator)) {
        return false;
    }
    if (!(lhs.output == rhs.output)) {
        return false;
    }
    return true;
}

inline std::vector<uint8_t> BlackBoxOp::PedersenCommitment::bincodeSerialize() const
{
    auto serializer = serde::BincodeSerializer();
    serde::Serializable<BlackBoxOp::PedersenCommitment>::serialize(*this, serializer);
    return std::move(serializer).bytes();
}

inline BlackBoxOp::PedersenCommitment BlackBoxOp::PedersenCommitment::bincodeDeserialize(std::vector<uint8_t> input)
{
    auto deserializer = serde::BincodeDeserializer(input);
    auto value = serde::Deserializable<BlackBoxOp::PedersenCommitment>::deserialize(deserializer);
    if (deserializer.get_buffer_offset() < input.size()) {
        throw_or_abort("Some input bytes were not read");
    }
    return value;
}

} // end of namespace Circuit

template <>
template <typename Serializer>
void serde::Serializable<Circuit::BlackBoxOp::PedersenCommitment>::serialize(
    const Circuit::BlackBoxOp::PedersenCommitment& obj, Serializer& serializer)
{
    serde::Serializable<decltype(obj.inputs)>::serialize(obj.inputs, serializer);
    serde::Serializable<decltype(obj.domain_separator)>::serialize(obj.domain_separator, serializer);
    serde::Serializable<decltype(obj.output)>::serialize(obj.output, serializer);
}

template <>
template <typename Deserializer>
Circuit::BlackBoxOp::PedersenCommitment serde::Deserializable<Circuit::BlackBoxOp::PedersenCommitment>::deserialize(
    Deserializer& deserializer)
{
    Circuit::BlackBoxOp::PedersenCommitment obj;
    obj.inputs = serde::Deserializable<decltype(obj.inputs)>::deserialize(deserializer);
    obj.domain_separator = serde::Deserializable<decltype(obj.domain_separator)>::deserialize(deserializer);
    obj.output = serde::Deserializable<decltype(obj.output)>::deserialize(deserializer);
    return obj;
}

namespace Circuit {

inline bool operator==(const BlackBoxOp::PedersenHash& lhs, const BlackBoxOp::PedersenHash& rhs)
{
    if (!(lhs.inputs == rhs.inputs)) {
        return false;
    }
    if (!(lhs.domain_separator == rhs.domain_separator)) {
        return false;
    }
    if (!(lhs.output == rhs.output)) {
        return false;
    }
    return true;
}

inline std::vector<uint8_t> BlackBoxOp::PedersenHash::bincodeSerialize() const
{
    auto serializer = serde::BincodeSerializer();
    serde::Serializable<BlackBoxOp::PedersenHash>::serialize(*this, serializer);
    return std::move(serializer).bytes();
}

inline BlackBoxOp::PedersenHash BlackBoxOp::PedersenHash::bincodeDeserialize(std::vector<uint8_t> input)
{
    auto deserializer = serde::BincodeDeserializer(input);
    auto value = serde::Deserializable<BlackBoxOp::PedersenHash>::deserialize(deserializer);
    if (deserializer.get_buffer_offset() < input.size()) {
        throw_or_abort("Some input bytes were not read");
    }
    return value;
}

} // end of namespace Circuit

template <>
template <typename Serializer>
void serde::Serializable<Circuit::BlackBoxOp::PedersenHash>::serialize(const Circuit::BlackBoxOp::PedersenHash& obj,
                                                                       Serializer& serializer)
{
    serde::Serializable<decltype(obj.inputs)>::serialize(obj.inputs, serializer);
    serde::Serializable<decltype(obj.domain_separator)>::serialize(obj.domain_separator, serializer);
    serde::Serializable<decltype(obj.output)>::serialize(obj.output, serializer);
}

template <>
template <typename Deserializer>
Circuit::BlackBoxOp::PedersenHash serde::Deserializable<Circuit::BlackBoxOp::PedersenHash>::deserialize(
    Deserializer& deserializer)
{
    Circuit::BlackBoxOp::PedersenHash obj;
    obj.inputs = serde::Deserializable<decltype(obj.inputs)>::deserialize(deserializer);
    obj.domain_separator = serde::Deserializable<decltype(obj.domain_separator)>::deserialize(deserializer);
    obj.output = serde::Deserializable<decltype(obj.output)>::deserialize(deserializer);
    return obj;
}

namespace Circuit {

inline bool operator==(const BlackBoxOp::FixedBaseScalarMul& lhs, const BlackBoxOp::FixedBaseScalarMul& rhs)
{
    if (!(lhs.low == rhs.low)) {
        return false;
    }
    if (!(lhs.high == rhs.high)) {
        return false;
    }
    if (!(lhs.result == rhs.result)) {
        return false;
    }
    return true;
}

inline std::vector<uint8_t> BlackBoxOp::FixedBaseScalarMul::bincodeSerialize() const
{
    auto serializer = serde::BincodeSerializer();
    serde::Serializable<BlackBoxOp::FixedBaseScalarMul>::serialize(*this, serializer);
    return std::move(serializer).bytes();
}

inline BlackBoxOp::FixedBaseScalarMul BlackBoxOp::FixedBaseScalarMul::bincodeDeserialize(std::vector<uint8_t> input)
{
    auto deserializer = serde::BincodeDeserializer(input);
    auto value = serde::Deserializable<BlackBoxOp::FixedBaseScalarMul>::deserialize(deserializer);
    if (deserializer.get_buffer_offset() < input.size()) {
        throw_or_abort("Some input bytes were not read");
    }
    return value;
}

} // end of namespace Circuit

template <>
template <typename Serializer>
void serde::Serializable<Circuit::BlackBoxOp::FixedBaseScalarMul>::serialize(
    const Circuit::BlackBoxOp::FixedBaseScalarMul& obj, Serializer& serializer)
{
    serde::Serializable<decltype(obj.low)>::serialize(obj.low, serializer);
    serde::Serializable<decltype(obj.high)>::serialize(obj.high, serializer);
    serde::Serializable<decltype(obj.result)>::serialize(obj.result, serializer);
}

template <>
template <typename Deserializer>
Circuit::BlackBoxOp::FixedBaseScalarMul serde::Deserializable<Circuit::BlackBoxOp::FixedBaseScalarMul>::deserialize(
    Deserializer& deserializer)
{
    Circuit::BlackBoxOp::FixedBaseScalarMul obj;
    obj.low = serde::Deserializable<decltype(obj.low)>::deserialize(deserializer);
    obj.high = serde::Deserializable<decltype(obj.high)>::deserialize(deserializer);
    obj.result = serde::Deserializable<decltype(obj.result)>::deserialize(deserializer);
    return obj;
}

namespace Circuit {

inline bool operator==(const BlackBoxOp::EmbeddedCurveAdd& lhs, const BlackBoxOp::EmbeddedCurveAdd& rhs)
{
    if (!(lhs.input1_x == rhs.input1_x)) {
        return false;
    }
    if (!(lhs.input1_y == rhs.input1_y)) {
        return false;
    }
    if (!(lhs.input2_x == rhs.input2_x)) {
        return false;
    }
    if (!(lhs.input2_y == rhs.input2_y)) {
        return false;
    }
    if (!(lhs.result == rhs.result)) {
        return false;
    }
    return true;
}

inline std::vector<uint8_t> BlackBoxOp::EmbeddedCurveAdd::bincodeSerialize() const
{
    auto serializer = serde::BincodeSerializer();
    serde::Serializable<BlackBoxOp::EmbeddedCurveAdd>::serialize(*this, serializer);
    return std::move(serializer).bytes();
}

inline BlackBoxOp::EmbeddedCurveAdd BlackBoxOp::EmbeddedCurveAdd::bincodeDeserialize(std::vector<uint8_t> input)
{
    auto deserializer = serde::BincodeDeserializer(input);
    auto value = serde::Deserializable<BlackBoxOp::EmbeddedCurveAdd>::deserialize(deserializer);
    if (deserializer.get_buffer_offset() < input.size()) {
        throw_or_abort("Some input bytes were not read");
    }
    return value;
}

} // end of namespace Circuit

template <>
template <typename Serializer>
void serde::Serializable<Circuit::BlackBoxOp::EmbeddedCurveAdd>::serialize(
    const Circuit::BlackBoxOp::EmbeddedCurveAdd& obj, Serializer& serializer)
{
    serde::Serializable<decltype(obj.input1_x)>::serialize(obj.input1_x, serializer);
    serde::Serializable<decltype(obj.input1_y)>::serialize(obj.input1_y, serializer);
    serde::Serializable<decltype(obj.input2_x)>::serialize(obj.input2_x, serializer);
    serde::Serializable<decltype(obj.input2_y)>::serialize(obj.input2_y, serializer);
    serde::Serializable<decltype(obj.result)>::serialize(obj.result, serializer);
}

template <>
template <typename Deserializer>
Circuit::BlackBoxOp::EmbeddedCurveAdd serde::Deserializable<Circuit::BlackBoxOp::EmbeddedCurveAdd>::deserialize(
    Deserializer& deserializer)
{
    Circuit::BlackBoxOp::EmbeddedCurveAdd obj;
    obj.input1_x = serde::Deserializable<decltype(obj.input1_x)>::deserialize(deserializer);
    obj.input1_y = serde::Deserializable<decltype(obj.input1_y)>::deserialize(deserializer);
    obj.input2_x = serde::Deserializable<decltype(obj.input2_x)>::deserialize(deserializer);
    obj.input2_y = serde::Deserializable<decltype(obj.input2_y)>::deserialize(deserializer);
    obj.result = serde::Deserializable<decltype(obj.result)>::deserialize(deserializer);
    return obj;
}

namespace Circuit {

inline bool operator==(const BlackBoxOp::BigIntAdd& lhs, const BlackBoxOp::BigIntAdd& rhs)
{
    if (!(lhs.lhs == rhs.lhs)) {
        return false;
    }
    if (!(lhs.rhs == rhs.rhs)) {
        return false;
    }
    if (!(lhs.output == rhs.output)) {
        return false;
    }
    return true;
}

inline std::vector<uint8_t> BlackBoxOp::BigIntAdd::bincodeSerialize() const
{
    auto serializer = serde::BincodeSerializer();
    serde::Serializable<BlackBoxOp::BigIntAdd>::serialize(*this, serializer);
    return std::move(serializer).bytes();
}

inline BlackBoxOp::BigIntAdd BlackBoxOp::BigIntAdd::bincodeDeserialize(std::vector<uint8_t> input)
{
    auto deserializer = serde::BincodeDeserializer(input);
    auto value = serde::Deserializable<BlackBoxOp::BigIntAdd>::deserialize(deserializer);
    if (deserializer.get_buffer_offset() < input.size()) {
        throw_or_abort("Some input bytes were not read");
    }
    return value;
}

} // end of namespace Circuit

template <>
template <typename Serializer>
void serde::Serializable<Circuit::BlackBoxOp::BigIntAdd>::serialize(const Circuit::BlackBoxOp::BigIntAdd& obj,
                                                                    Serializer& serializer)
{
    serde::Serializable<decltype(obj.lhs)>::serialize(obj.lhs, serializer);
    serde::Serializable<decltype(obj.rhs)>::serialize(obj.rhs, serializer);
    serde::Serializable<decltype(obj.output)>::serialize(obj.output, serializer);
}

template <>
template <typename Deserializer>
Circuit::BlackBoxOp::BigIntAdd serde::Deserializable<Circuit::BlackBoxOp::BigIntAdd>::deserialize(
    Deserializer& deserializer)
{
    Circuit::BlackBoxOp::BigIntAdd obj;
    obj.lhs = serde::Deserializable<decltype(obj.lhs)>::deserialize(deserializer);
    obj.rhs = serde::Deserializable<decltype(obj.rhs)>::deserialize(deserializer);
    obj.output = serde::Deserializable<decltype(obj.output)>::deserialize(deserializer);
    return obj;
}

namespace Circuit {

inline bool operator==(const BlackBoxOp::BigIntSub& lhs, const BlackBoxOp::BigIntSub& rhs)
{
    if (!(lhs.lhs == rhs.lhs)) {
        return false;
    }
    if (!(lhs.rhs == rhs.rhs)) {
        return false;
    }
    if (!(lhs.output == rhs.output)) {
        return false;
    }
    return true;
}

inline std::vector<uint8_t> BlackBoxOp::BigIntSub::bincodeSerialize() const
{
    auto serializer = serde::BincodeSerializer();
    serde::Serializable<BlackBoxOp::BigIntSub>::serialize(*this, serializer);
    return std::move(serializer).bytes();
}

inline BlackBoxOp::BigIntSub BlackBoxOp::BigIntSub::bincodeDeserialize(std::vector<uint8_t> input)
{
    auto deserializer = serde::BincodeDeserializer(input);
    auto value = serde::Deserializable<BlackBoxOp::BigIntSub>::deserialize(deserializer);
    if (deserializer.get_buffer_offset() < input.size()) {
        throw_or_abort("Some input bytes were not read");
    }
    return value;
}

} // end of namespace Circuit

template <>
template <typename Serializer>
void serde::Serializable<Circuit::BlackBoxOp::BigIntSub>::serialize(const Circuit::BlackBoxOp::BigIntSub& obj,
                                                                    Serializer& serializer)
{
    serde::Serializable<decltype(obj.lhs)>::serialize(obj.lhs, serializer);
    serde::Serializable<decltype(obj.rhs)>::serialize(obj.rhs, serializer);
    serde::Serializable<decltype(obj.output)>::serialize(obj.output, serializer);
}

template <>
template <typename Deserializer>
Circuit::BlackBoxOp::BigIntSub serde::Deserializable<Circuit::BlackBoxOp::BigIntSub>::deserialize(
    Deserializer& deserializer)
{
    Circuit::BlackBoxOp::BigIntSub obj;
    obj.lhs = serde::Deserializable<decltype(obj.lhs)>::deserialize(deserializer);
    obj.rhs = serde::Deserializable<decltype(obj.rhs)>::deserialize(deserializer);
    obj.output = serde::Deserializable<decltype(obj.output)>::deserialize(deserializer);
    return obj;
}

namespace Circuit {

inline bool operator==(const BlackBoxOp::BigIntMul& lhs, const BlackBoxOp::BigIntMul& rhs)
{
    if (!(lhs.lhs == rhs.lhs)) {
        return false;
    }
    if (!(lhs.rhs == rhs.rhs)) {
        return false;
    }
    if (!(lhs.output == rhs.output)) {
        return false;
    }
    return true;
}

inline std::vector<uint8_t> BlackBoxOp::BigIntMul::bincodeSerialize() const
{
    auto serializer = serde::BincodeSerializer();
    serde::Serializable<BlackBoxOp::BigIntMul>::serialize(*this, serializer);
    return std::move(serializer).bytes();
}

inline BlackBoxOp::BigIntMul BlackBoxOp::BigIntMul::bincodeDeserialize(std::vector<uint8_t> input)
{
    auto deserializer = serde::BincodeDeserializer(input);
    auto value = serde::Deserializable<BlackBoxOp::BigIntMul>::deserialize(deserializer);
    if (deserializer.get_buffer_offset() < input.size()) {
        throw_or_abort("Some input bytes were not read");
    }
    return value;
}

} // end of namespace Circuit

template <>
template <typename Serializer>
void serde::Serializable<Circuit::BlackBoxOp::BigIntMul>::serialize(const Circuit::BlackBoxOp::BigIntMul& obj,
                                                                    Serializer& serializer)
{
    serde::Serializable<decltype(obj.lhs)>::serialize(obj.lhs, serializer);
    serde::Serializable<decltype(obj.rhs)>::serialize(obj.rhs, serializer);
    serde::Serializable<decltype(obj.output)>::serialize(obj.output, serializer);
}

template <>
template <typename Deserializer>
Circuit::BlackBoxOp::BigIntMul serde::Deserializable<Circuit::BlackBoxOp::BigIntMul>::deserialize(
    Deserializer& deserializer)
{
    Circuit::BlackBoxOp::BigIntMul obj;
    obj.lhs = serde::Deserializable<decltype(obj.lhs)>::deserialize(deserializer);
    obj.rhs = serde::Deserializable<decltype(obj.rhs)>::deserialize(deserializer);
    obj.output = serde::Deserializable<decltype(obj.output)>::deserialize(deserializer);
    return obj;
}

namespace Circuit {

inline bool operator==(const BlackBoxOp::BigIntDiv& lhs, const BlackBoxOp::BigIntDiv& rhs)
{
    if (!(lhs.lhs == rhs.lhs)) {
        return false;
    }
    if (!(lhs.rhs == rhs.rhs)) {
        return false;
    }
    if (!(lhs.output == rhs.output)) {
        return false;
    }
    return true;
}

inline std::vector<uint8_t> BlackBoxOp::BigIntDiv::bincodeSerialize() const
{
    auto serializer = serde::BincodeSerializer();
    serde::Serializable<BlackBoxOp::BigIntDiv>::serialize(*this, serializer);
    return std::move(serializer).bytes();
}

inline BlackBoxOp::BigIntDiv BlackBoxOp::BigIntDiv::bincodeDeserialize(std::vector<uint8_t> input)
{
    auto deserializer = serde::BincodeDeserializer(input);
    auto value = serde::Deserializable<BlackBoxOp::BigIntDiv>::deserialize(deserializer);
    if (deserializer.get_buffer_offset() < input.size()) {
        throw_or_abort("Some input bytes were not read");
    }
    return value;
}

} // end of namespace Circuit

template <>
template <typename Serializer>
void serde::Serializable<Circuit::BlackBoxOp::BigIntDiv>::serialize(const Circuit::BlackBoxOp::BigIntDiv& obj,
                                                                    Serializer& serializer)
{
    serde::Serializable<decltype(obj.lhs)>::serialize(obj.lhs, serializer);
    serde::Serializable<decltype(obj.rhs)>::serialize(obj.rhs, serializer);
    serde::Serializable<decltype(obj.output)>::serialize(obj.output, serializer);
}

template <>
template <typename Deserializer>
Circuit::BlackBoxOp::BigIntDiv serde::Deserializable<Circuit::BlackBoxOp::BigIntDiv>::deserialize(
    Deserializer& deserializer)
{
    Circuit::BlackBoxOp::BigIntDiv obj;
    obj.lhs = serde::Deserializable<decltype(obj.lhs)>::deserialize(deserializer);
    obj.rhs = serde::Deserializable<decltype(obj.rhs)>::deserialize(deserializer);
    obj.output = serde::Deserializable<decltype(obj.output)>::deserialize(deserializer);
    return obj;
}

namespace Circuit {

inline bool operator==(const BlackBoxOp::BigIntFromLeBytes& lhs, const BlackBoxOp::BigIntFromLeBytes& rhs)
{
    if (!(lhs.inputs == rhs.inputs)) {
        return false;
    }
    if (!(lhs.modulus == rhs.modulus)) {
        return false;
    }
    if (!(lhs.output == rhs.output)) {
        return false;
    }
    return true;
}

inline std::vector<uint8_t> BlackBoxOp::BigIntFromLeBytes::bincodeSerialize() const
{
    auto serializer = serde::BincodeSerializer();
    serde::Serializable<BlackBoxOp::BigIntFromLeBytes>::serialize(*this, serializer);
    return std::move(serializer).bytes();
}

inline BlackBoxOp::BigIntFromLeBytes BlackBoxOp::BigIntFromLeBytes::bincodeDeserialize(std::vector<uint8_t> input)
{
    auto deserializer = serde::BincodeDeserializer(input);
    auto value = serde::Deserializable<BlackBoxOp::BigIntFromLeBytes>::deserialize(deserializer);
    if (deserializer.get_buffer_offset() < input.size()) {
        throw_or_abort("Some input bytes were not read");
    }
    return value;
}

} // end of namespace Circuit

template <>
template <typename Serializer>
void serde::Serializable<Circuit::BlackBoxOp::BigIntFromLeBytes>::serialize(
    const Circuit::BlackBoxOp::BigIntFromLeBytes& obj, Serializer& serializer)
{
    serde::Serializable<decltype(obj.inputs)>::serialize(obj.inputs, serializer);
    serde::Serializable<decltype(obj.modulus)>::serialize(obj.modulus, serializer);
    serde::Serializable<decltype(obj.output)>::serialize(obj.output, serializer);
}

template <>
template <typename Deserializer>
Circuit::BlackBoxOp::BigIntFromLeBytes serde::Deserializable<Circuit::BlackBoxOp::BigIntFromLeBytes>::deserialize(
    Deserializer& deserializer)
{
    Circuit::BlackBoxOp::BigIntFromLeBytes obj;
    obj.inputs = serde::Deserializable<decltype(obj.inputs)>::deserialize(deserializer);
    obj.modulus = serde::Deserializable<decltype(obj.modulus)>::deserialize(deserializer);
    obj.output = serde::Deserializable<decltype(obj.output)>::deserialize(deserializer);
    return obj;
}

namespace Circuit {

inline bool operator==(const BlackBoxOp::BigIntToLeBytes& lhs, const BlackBoxOp::BigIntToLeBytes& rhs)
{
    if (!(lhs.input == rhs.input)) {
        return false;
    }
    if (!(lhs.output == rhs.output)) {
        return false;
    }
    return true;
}

inline std::vector<uint8_t> BlackBoxOp::BigIntToLeBytes::bincodeSerialize() const
{
    auto serializer = serde::BincodeSerializer();
    serde::Serializable<BlackBoxOp::BigIntToLeBytes>::serialize(*this, serializer);
    return std::move(serializer).bytes();
}

inline BlackBoxOp::BigIntToLeBytes BlackBoxOp::BigIntToLeBytes::bincodeDeserialize(std::vector<uint8_t> input)
{
    auto deserializer = serde::BincodeDeserializer(input);
    auto value = serde::Deserializable<BlackBoxOp::BigIntToLeBytes>::deserialize(deserializer);
    if (deserializer.get_buffer_offset() < input.size()) {
        throw_or_abort("Some input bytes were not read");
    }
    return value;
}

} // end of namespace Circuit

template <>
template <typename Serializer>
void serde::Serializable<Circuit::BlackBoxOp::BigIntToLeBytes>::serialize(
    const Circuit::BlackBoxOp::BigIntToLeBytes& obj, Serializer& serializer)
{
    serde::Serializable<decltype(obj.input)>::serialize(obj.input, serializer);
    serde::Serializable<decltype(obj.output)>::serialize(obj.output, serializer);
}

template <>
template <typename Deserializer>
Circuit::BlackBoxOp::BigIntToLeBytes serde::Deserializable<Circuit::BlackBoxOp::BigIntToLeBytes>::deserialize(
    Deserializer& deserializer)
{
    Circuit::BlackBoxOp::BigIntToLeBytes obj;
    obj.input = serde::Deserializable<decltype(obj.input)>::deserialize(deserializer);
    obj.output = serde::Deserializable<decltype(obj.output)>::deserialize(deserializer);
    return obj;
}

namespace Circuit {

inline bool operator==(const BlackBoxOp::Poseidon2Permutation& lhs, const BlackBoxOp::Poseidon2Permutation& rhs)
{
    if (!(lhs.message == rhs.message)) {
        return false;
    }
    if (!(lhs.output == rhs.output)) {
        return false;
    }
    if (!(lhs.len == rhs.len)) {
        return false;
    }
    return true;
}

inline std::vector<uint8_t> BlackBoxOp::Poseidon2Permutation::bincodeSerialize() const
{
    auto serializer = serde::BincodeSerializer();
    serde::Serializable<BlackBoxOp::Poseidon2Permutation>::serialize(*this, serializer);
    return std::move(serializer).bytes();
}

inline BlackBoxOp::Poseidon2Permutation BlackBoxOp::Poseidon2Permutation::bincodeDeserialize(std::vector<uint8_t> input)
{
    auto deserializer = serde::BincodeDeserializer(input);
    auto value = serde::Deserializable<BlackBoxOp::Poseidon2Permutation>::deserialize(deserializer);
    if (deserializer.get_buffer_offset() < input.size()) {
        throw_or_abort("Some input bytes were not read");
    }
    return value;
}

} // end of namespace Circuit

template <>
template <typename Serializer>
void serde::Serializable<Circuit::BlackBoxOp::Poseidon2Permutation>::serialize(
    const Circuit::BlackBoxOp::Poseidon2Permutation& obj, Serializer& serializer)
{
    serde::Serializable<decltype(obj.message)>::serialize(obj.message, serializer);
    serde::Serializable<decltype(obj.output)>::serialize(obj.output, serializer);
    serde::Serializable<decltype(obj.len)>::serialize(obj.len, serializer);
}

template <>
template <typename Deserializer>
Circuit::BlackBoxOp::Poseidon2Permutation serde::Deserializable<Circuit::BlackBoxOp::Poseidon2Permutation>::deserialize(
    Deserializer& deserializer)
{
    Circuit::BlackBoxOp::Poseidon2Permutation obj;
    obj.message = serde::Deserializable<decltype(obj.message)>::deserialize(deserializer);
    obj.output = serde::Deserializable<decltype(obj.output)>::deserialize(deserializer);
    obj.len = serde::Deserializable<decltype(obj.len)>::deserialize(deserializer);
    return obj;
}

namespace Circuit {

inline bool operator==(const BlackBoxOp::Sha256Compression& lhs, const BlackBoxOp::Sha256Compression& rhs)
{
    if (!(lhs.input == rhs.input)) {
        return false;
    }
    if (!(lhs.hash_values == rhs.hash_values)) {
        return false;
    }
    if (!(lhs.output == rhs.output)) {
        return false;
    }
    return true;
}

inline std::vector<uint8_t> BlackBoxOp::Sha256Compression::bincodeSerialize() const
{
    auto serializer = serde::BincodeSerializer();
    serde::Serializable<BlackBoxOp::Sha256Compression>::serialize(*this, serializer);
    return std::move(serializer).bytes();
}

inline BlackBoxOp::Sha256Compression BlackBoxOp::Sha256Compression::bincodeDeserialize(std::vector<uint8_t> input)
{
    auto deserializer = serde::BincodeDeserializer(input);
    auto value = serde::Deserializable<BlackBoxOp::Sha256Compression>::deserialize(deserializer);
    if (deserializer.get_buffer_offset() < input.size()) {
        throw_or_abort("Some input bytes were not read");
    }
    return value;
}

} // end of namespace Circuit

template <>
template <typename Serializer>
void serde::Serializable<Circuit::BlackBoxOp::Sha256Compression>::serialize(
    const Circuit::BlackBoxOp::Sha256Compression& obj, Serializer& serializer)
{
    serde::Serializable<decltype(obj.input)>::serialize(obj.input, serializer);
    serde::Serializable<decltype(obj.hash_values)>::serialize(obj.hash_values, serializer);
    serde::Serializable<decltype(obj.output)>::serialize(obj.output, serializer);
}

template <>
template <typename Deserializer>
Circuit::BlackBoxOp::Sha256Compression serde::Deserializable<Circuit::BlackBoxOp::Sha256Compression>::deserialize(
    Deserializer& deserializer)
{
    Circuit::BlackBoxOp::Sha256Compression obj;
    obj.input = serde::Deserializable<decltype(obj.input)>::deserialize(deserializer);
    obj.hash_values = serde::Deserializable<decltype(obj.hash_values)>::deserialize(deserializer);
    obj.output = serde::Deserializable<decltype(obj.output)>::deserialize(deserializer);
    return obj;
}

namespace Circuit {

inline bool operator==(const BlockId& lhs, const BlockId& rhs)
{
    if (!(lhs.value == rhs.value)) {
        return false;
    }
    return true;
}

inline std::vector<uint8_t> BlockId::bincodeSerialize() const
{
    auto serializer = serde::BincodeSerializer();
    serde::Serializable<BlockId>::serialize(*this, serializer);
    return std::move(serializer).bytes();
}

inline BlockId BlockId::bincodeDeserialize(std::vector<uint8_t> input)
{
    auto deserializer = serde::BincodeDeserializer(input);
    auto value = serde::Deserializable<BlockId>::deserialize(deserializer);
    if (deserializer.get_buffer_offset() < input.size()) {
        throw_or_abort("Some input bytes were not read");
    }
    return value;
}

} // end of namespace Circuit

template <>
template <typename Serializer>
void serde::Serializable<Circuit::BlockId>::serialize(const Circuit::BlockId& obj, Serializer& serializer)
{
    serializer.increase_container_depth();
    serde::Serializable<decltype(obj.value)>::serialize(obj.value, serializer);
    serializer.decrease_container_depth();
}

template <>
template <typename Deserializer>
Circuit::BlockId serde::Deserializable<Circuit::BlockId>::deserialize(Deserializer& deserializer)
{
    deserializer.increase_container_depth();
    Circuit::BlockId obj;
    obj.value = serde::Deserializable<decltype(obj.value)>::deserialize(deserializer);
    deserializer.decrease_container_depth();
    return obj;
}

namespace Circuit {

inline bool operator==(const Brillig& lhs, const Brillig& rhs)
{
    if (!(lhs.inputs == rhs.inputs)) {
        return false;
    }
    if (!(lhs.outputs == rhs.outputs)) {
        return false;
    }
    if (!(lhs.bytecode == rhs.bytecode)) {
        return false;
    }
    if (!(lhs.predicate == rhs.predicate)) {
        return false;
    }
    return true;
}

inline std::vector<uint8_t> Brillig::bincodeSerialize() const
{
    auto serializer = serde::BincodeSerializer();
    serde::Serializable<Brillig>::serialize(*this, serializer);
    return std::move(serializer).bytes();
}

inline Brillig Brillig::bincodeDeserialize(std::vector<uint8_t> input)
{
    auto deserializer = serde::BincodeDeserializer(input);
    auto value = serde::Deserializable<Brillig>::deserialize(deserializer);
    if (deserializer.get_buffer_offset() < input.size()) {
        throw_or_abort("Some input bytes were not read");
    }
    return value;
}

} // end of namespace Circuit

template <>
template <typename Serializer>
void serde::Serializable<Circuit::Brillig>::serialize(const Circuit::Brillig& obj, Serializer& serializer)
{
    serializer.increase_container_depth();
    serde::Serializable<decltype(obj.inputs)>::serialize(obj.inputs, serializer);
    serde::Serializable<decltype(obj.outputs)>::serialize(obj.outputs, serializer);
    serde::Serializable<decltype(obj.bytecode)>::serialize(obj.bytecode, serializer);
    serde::Serializable<decltype(obj.predicate)>::serialize(obj.predicate, serializer);
    serializer.decrease_container_depth();
}

template <>
template <typename Deserializer>
Circuit::Brillig serde::Deserializable<Circuit::Brillig>::deserialize(Deserializer& deserializer)
{
    deserializer.increase_container_depth();
    Circuit::Brillig obj;
    obj.inputs = serde::Deserializable<decltype(obj.inputs)>::deserialize(deserializer);
    obj.outputs = serde::Deserializable<decltype(obj.outputs)>::deserialize(deserializer);
    obj.bytecode = serde::Deserializable<decltype(obj.bytecode)>::deserialize(deserializer);
    obj.predicate = serde::Deserializable<decltype(obj.predicate)>::deserialize(deserializer);
    deserializer.decrease_container_depth();
    return obj;
}

namespace Circuit {

inline bool operator==(const BrilligInputs& lhs, const BrilligInputs& rhs)
{
    if (!(lhs.value == rhs.value)) {
        return false;
    }
    return true;
}

inline std::vector<uint8_t> BrilligInputs::bincodeSerialize() const
{
    auto serializer = serde::BincodeSerializer();
    serde::Serializable<BrilligInputs>::serialize(*this, serializer);
    return std::move(serializer).bytes();
}

inline BrilligInputs BrilligInputs::bincodeDeserialize(std::vector<uint8_t> input)
{
    auto deserializer = serde::BincodeDeserializer(input);
    auto value = serde::Deserializable<BrilligInputs>::deserialize(deserializer);
    if (deserializer.get_buffer_offset() < input.size()) {
        throw_or_abort("Some input bytes were not read");
    }
    return value;
}

} // end of namespace Circuit

template <>
template <typename Serializer>
void serde::Serializable<Circuit::BrilligInputs>::serialize(const Circuit::BrilligInputs& obj, Serializer& serializer)
{
    serializer.increase_container_depth();
    serde::Serializable<decltype(obj.value)>::serialize(obj.value, serializer);
    serializer.decrease_container_depth();
}

template <>
template <typename Deserializer>
Circuit::BrilligInputs serde::Deserializable<Circuit::BrilligInputs>::deserialize(Deserializer& deserializer)
{
    deserializer.increase_container_depth();
    Circuit::BrilligInputs obj;
    obj.value = serde::Deserializable<decltype(obj.value)>::deserialize(deserializer);
    deserializer.decrease_container_depth();
    return obj;
}

namespace Circuit {

inline bool operator==(const BrilligInputs::Single& lhs, const BrilligInputs::Single& rhs)
{
    if (!(lhs.value == rhs.value)) {
        return false;
    }
    return true;
}

inline std::vector<uint8_t> BrilligInputs::Single::bincodeSerialize() const
{
    auto serializer = serde::BincodeSerializer();
    serde::Serializable<BrilligInputs::Single>::serialize(*this, serializer);
    return std::move(serializer).bytes();
}

inline BrilligInputs::Single BrilligInputs::Single::bincodeDeserialize(std::vector<uint8_t> input)
{
    auto deserializer = serde::BincodeDeserializer(input);
    auto value = serde::Deserializable<BrilligInputs::Single>::deserialize(deserializer);
    if (deserializer.get_buffer_offset() < input.size()) {
        throw_or_abort("Some input bytes were not read");
    }
    return value;
}

} // end of namespace Circuit

template <>
template <typename Serializer>
void serde::Serializable<Circuit::BrilligInputs::Single>::serialize(const Circuit::BrilligInputs::Single& obj,
                                                                    Serializer& serializer)
{
    serde::Serializable<decltype(obj.value)>::serialize(obj.value, serializer);
}

template <>
template <typename Deserializer>
Circuit::BrilligInputs::Single serde::Deserializable<Circuit::BrilligInputs::Single>::deserialize(
    Deserializer& deserializer)
{
    Circuit::BrilligInputs::Single obj;
    obj.value = serde::Deserializable<decltype(obj.value)>::deserialize(deserializer);
    return obj;
}

namespace Circuit {

inline bool operator==(const BrilligInputs::Array& lhs, const BrilligInputs::Array& rhs)
{
    if (!(lhs.value == rhs.value)) {
        return false;
    }
    return true;
}

inline std::vector<uint8_t> BrilligInputs::Array::bincodeSerialize() const
{
    auto serializer = serde::BincodeSerializer();
    serde::Serializable<BrilligInputs::Array>::serialize(*this, serializer);
    return std::move(serializer).bytes();
}

inline BrilligInputs::Array BrilligInputs::Array::bincodeDeserialize(std::vector<uint8_t> input)
{
    auto deserializer = serde::BincodeDeserializer(input);
    auto value = serde::Deserializable<BrilligInputs::Array>::deserialize(deserializer);
    if (deserializer.get_buffer_offset() < input.size()) {
        throw_or_abort("Some input bytes were not read");
    }
    return value;
}

} // end of namespace Circuit

template <>
template <typename Serializer>
void serde::Serializable<Circuit::BrilligInputs::Array>::serialize(const Circuit::BrilligInputs::Array& obj,
                                                                   Serializer& serializer)
{
    serde::Serializable<decltype(obj.value)>::serialize(obj.value, serializer);
}

template <>
template <typename Deserializer>
Circuit::BrilligInputs::Array serde::Deserializable<Circuit::BrilligInputs::Array>::deserialize(
    Deserializer& deserializer)
{
    Circuit::BrilligInputs::Array obj;
    obj.value = serde::Deserializable<decltype(obj.value)>::deserialize(deserializer);
    return obj;
}

namespace Circuit {

inline bool operator==(const BrilligInputs::MemoryArray& lhs, const BrilligInputs::MemoryArray& rhs)
{
    if (!(lhs.value == rhs.value)) {
        return false;
    }
    return true;
}

inline std::vector<uint8_t> BrilligInputs::MemoryArray::bincodeSerialize() const
{
    auto serializer = serde::BincodeSerializer();
    serde::Serializable<BrilligInputs::MemoryArray>::serialize(*this, serializer);
    return std::move(serializer).bytes();
}

inline BrilligInputs::MemoryArray BrilligInputs::MemoryArray::bincodeDeserialize(std::vector<uint8_t> input)
{
    auto deserializer = serde::BincodeDeserializer(input);
    auto value = serde::Deserializable<BrilligInputs::MemoryArray>::deserialize(deserializer);
    if (deserializer.get_buffer_offset() < input.size()) {
        throw_or_abort("Some input bytes were not read");
    }
    return value;
}

} // end of namespace Circuit

template <>
template <typename Serializer>
void serde::Serializable<Circuit::BrilligInputs::MemoryArray>::serialize(const Circuit::BrilligInputs::MemoryArray& obj,
                                                                         Serializer& serializer)
{
    serde::Serializable<decltype(obj.value)>::serialize(obj.value, serializer);
}

template <>
template <typename Deserializer>
Circuit::BrilligInputs::MemoryArray serde::Deserializable<Circuit::BrilligInputs::MemoryArray>::deserialize(
    Deserializer& deserializer)
{
    Circuit::BrilligInputs::MemoryArray obj;
    obj.value = serde::Deserializable<decltype(obj.value)>::deserialize(deserializer);
    return obj;
}

namespace Circuit {

inline bool operator==(const BrilligOpcode& lhs, const BrilligOpcode& rhs)
{
    if (!(lhs.value == rhs.value)) {
        return false;
    }
    return true;
}

inline std::vector<uint8_t> BrilligOpcode::bincodeSerialize() const
{
    auto serializer = serde::BincodeSerializer();
    serde::Serializable<BrilligOpcode>::serialize(*this, serializer);
    return std::move(serializer).bytes();
}

inline BrilligOpcode BrilligOpcode::bincodeDeserialize(std::vector<uint8_t> input)
{
    auto deserializer = serde::BincodeDeserializer(input);
    auto value = serde::Deserializable<BrilligOpcode>::deserialize(deserializer);
    if (deserializer.get_buffer_offset() < input.size()) {
        throw_or_abort("Some input bytes were not read");
    }
    return value;
}

} // end of namespace Circuit

template <>
template <typename Serializer>
void serde::Serializable<Circuit::BrilligOpcode>::serialize(const Circuit::BrilligOpcode& obj, Serializer& serializer)
{
    serializer.increase_container_depth();
    serde::Serializable<decltype(obj.value)>::serialize(obj.value, serializer);
    serializer.decrease_container_depth();
}

template <>
template <typename Deserializer>
Circuit::BrilligOpcode serde::Deserializable<Circuit::BrilligOpcode>::deserialize(Deserializer& deserializer)
{
    deserializer.increase_container_depth();
    Circuit::BrilligOpcode obj;
    obj.value = serde::Deserializable<decltype(obj.value)>::deserialize(deserializer);
    deserializer.decrease_container_depth();
    return obj;
}

namespace Circuit {

inline bool operator==(const BrilligOpcode::BinaryFieldOp& lhs, const BrilligOpcode::BinaryFieldOp& rhs)
{
    if (!(lhs.destination == rhs.destination)) {
        return false;
    }
    if (!(lhs.op == rhs.op)) {
        return false;
    }
    if (!(lhs.lhs == rhs.lhs)) {
        return false;
    }
    if (!(lhs.rhs == rhs.rhs)) {
        return false;
    }
    return true;
}

inline std::vector<uint8_t> BrilligOpcode::BinaryFieldOp::bincodeSerialize() const
{
    auto serializer = serde::BincodeSerializer();
    serde::Serializable<BrilligOpcode::BinaryFieldOp>::serialize(*this, serializer);
    return std::move(serializer).bytes();
}

inline BrilligOpcode::BinaryFieldOp BrilligOpcode::BinaryFieldOp::bincodeDeserialize(std::vector<uint8_t> input)
{
    auto deserializer = serde::BincodeDeserializer(input);
    auto value = serde::Deserializable<BrilligOpcode::BinaryFieldOp>::deserialize(deserializer);
    if (deserializer.get_buffer_offset() < input.size()) {
        throw_or_abort("Some input bytes were not read");
    }
    return value;
}

} // end of namespace Circuit

template <>
template <typename Serializer>
void serde::Serializable<Circuit::BrilligOpcode::BinaryFieldOp>::serialize(
    const Circuit::BrilligOpcode::BinaryFieldOp& obj, Serializer& serializer)
{
    serde::Serializable<decltype(obj.destination)>::serialize(obj.destination, serializer);
    serde::Serializable<decltype(obj.op)>::serialize(obj.op, serializer);
    serde::Serializable<decltype(obj.lhs)>::serialize(obj.lhs, serializer);
    serde::Serializable<decltype(obj.rhs)>::serialize(obj.rhs, serializer);
}

template <>
template <typename Deserializer>
Circuit::BrilligOpcode::BinaryFieldOp serde::Deserializable<Circuit::BrilligOpcode::BinaryFieldOp>::deserialize(
    Deserializer& deserializer)
{
    Circuit::BrilligOpcode::BinaryFieldOp obj;
    obj.destination = serde::Deserializable<decltype(obj.destination)>::deserialize(deserializer);
    obj.op = serde::Deserializable<decltype(obj.op)>::deserialize(deserializer);
    obj.lhs = serde::Deserializable<decltype(obj.lhs)>::deserialize(deserializer);
    obj.rhs = serde::Deserializable<decltype(obj.rhs)>::deserialize(deserializer);
    return obj;
}

namespace Circuit {

inline bool operator==(const BrilligOpcode::BinaryIntOp& lhs, const BrilligOpcode::BinaryIntOp& rhs)
{
    if (!(lhs.destination == rhs.destination)) {
        return false;
    }
    if (!(lhs.op == rhs.op)) {
        return false;
    }
    if (!(lhs.bit_size == rhs.bit_size)) {
        return false;
    }
    if (!(lhs.lhs == rhs.lhs)) {
        return false;
    }
    if (!(lhs.rhs == rhs.rhs)) {
        return false;
    }
    return true;
}

inline std::vector<uint8_t> BrilligOpcode::BinaryIntOp::bincodeSerialize() const
{
    auto serializer = serde::BincodeSerializer();
    serde::Serializable<BrilligOpcode::BinaryIntOp>::serialize(*this, serializer);
    return std::move(serializer).bytes();
}

inline BrilligOpcode::BinaryIntOp BrilligOpcode::BinaryIntOp::bincodeDeserialize(std::vector<uint8_t> input)
{
    auto deserializer = serde::BincodeDeserializer(input);
    auto value = serde::Deserializable<BrilligOpcode::BinaryIntOp>::deserialize(deserializer);
    if (deserializer.get_buffer_offset() < input.size()) {
        throw_or_abort("Some input bytes were not read");
    }
    return value;
}

} // end of namespace Circuit

template <>
template <typename Serializer>
void serde::Serializable<Circuit::BrilligOpcode::BinaryIntOp>::serialize(const Circuit::BrilligOpcode::BinaryIntOp& obj,
                                                                         Serializer& serializer)
{
    serde::Serializable<decltype(obj.destination)>::serialize(obj.destination, serializer);
    serde::Serializable<decltype(obj.op)>::serialize(obj.op, serializer);
    serde::Serializable<decltype(obj.bit_size)>::serialize(obj.bit_size, serializer);
    serde::Serializable<decltype(obj.lhs)>::serialize(obj.lhs, serializer);
    serde::Serializable<decltype(obj.rhs)>::serialize(obj.rhs, serializer);
}

template <>
template <typename Deserializer>
Circuit::BrilligOpcode::BinaryIntOp serde::Deserializable<Circuit::BrilligOpcode::BinaryIntOp>::deserialize(
    Deserializer& deserializer)
{
    Circuit::BrilligOpcode::BinaryIntOp obj;
    obj.destination = serde::Deserializable<decltype(obj.destination)>::deserialize(deserializer);
    obj.op = serde::Deserializable<decltype(obj.op)>::deserialize(deserializer);
    obj.bit_size = serde::Deserializable<decltype(obj.bit_size)>::deserialize(deserializer);
    obj.lhs = serde::Deserializable<decltype(obj.lhs)>::deserialize(deserializer);
    obj.rhs = serde::Deserializable<decltype(obj.rhs)>::deserialize(deserializer);
    return obj;
}

namespace Circuit {

inline bool operator==(const BrilligOpcode::JumpIfNot& lhs, const BrilligOpcode::JumpIfNot& rhs)
{
    if (!(lhs.condition == rhs.condition)) {
        return false;
    }
    if (!(lhs.location == rhs.location)) {
        return false;
    }
    return true;
}

inline std::vector<uint8_t> BrilligOpcode::JumpIfNot::bincodeSerialize() const
{
    auto serializer = serde::BincodeSerializer();
    serde::Serializable<BrilligOpcode::JumpIfNot>::serialize(*this, serializer);
    return std::move(serializer).bytes();
}

inline BrilligOpcode::JumpIfNot BrilligOpcode::JumpIfNot::bincodeDeserialize(std::vector<uint8_t> input)
{
    auto deserializer = serde::BincodeDeserializer(input);
    auto value = serde::Deserializable<BrilligOpcode::JumpIfNot>::deserialize(deserializer);
    if (deserializer.get_buffer_offset() < input.size()) {
        throw_or_abort("Some input bytes were not read");
    }
    return value;
}

} // end of namespace Circuit

template <>
template <typename Serializer>
void serde::Serializable<Circuit::BrilligOpcode::JumpIfNot>::serialize(const Circuit::BrilligOpcode::JumpIfNot& obj,
                                                                       Serializer& serializer)
{
    serde::Serializable<decltype(obj.condition)>::serialize(obj.condition, serializer);
    serde::Serializable<decltype(obj.location)>::serialize(obj.location, serializer);
}

template <>
template <typename Deserializer>
Circuit::BrilligOpcode::JumpIfNot serde::Deserializable<Circuit::BrilligOpcode::JumpIfNot>::deserialize(
    Deserializer& deserializer)
{
    Circuit::BrilligOpcode::JumpIfNot obj;
    obj.condition = serde::Deserializable<decltype(obj.condition)>::deserialize(deserializer);
    obj.location = serde::Deserializable<decltype(obj.location)>::deserialize(deserializer);
    return obj;
}

namespace Circuit {

inline bool operator==(const BrilligOpcode::JumpIf& lhs, const BrilligOpcode::JumpIf& rhs)
{
    if (!(lhs.condition == rhs.condition)) {
        return false;
    }
    if (!(lhs.location == rhs.location)) {
        return false;
    }
    return true;
}

inline std::vector<uint8_t> BrilligOpcode::JumpIf::bincodeSerialize() const
{
    auto serializer = serde::BincodeSerializer();
    serde::Serializable<BrilligOpcode::JumpIf>::serialize(*this, serializer);
    return std::move(serializer).bytes();
}

inline BrilligOpcode::JumpIf BrilligOpcode::JumpIf::bincodeDeserialize(std::vector<uint8_t> input)
{
    auto deserializer = serde::BincodeDeserializer(input);
    auto value = serde::Deserializable<BrilligOpcode::JumpIf>::deserialize(deserializer);
    if (deserializer.get_buffer_offset() < input.size()) {
        throw_or_abort("Some input bytes were not read");
    }
    return value;
}

} // end of namespace Circuit

template <>
template <typename Serializer>
void serde::Serializable<Circuit::BrilligOpcode::JumpIf>::serialize(const Circuit::BrilligOpcode::JumpIf& obj,
                                                                    Serializer& serializer)
{
    serde::Serializable<decltype(obj.condition)>::serialize(obj.condition, serializer);
    serde::Serializable<decltype(obj.location)>::serialize(obj.location, serializer);
}

template <>
template <typename Deserializer>
Circuit::BrilligOpcode::JumpIf serde::Deserializable<Circuit::BrilligOpcode::JumpIf>::deserialize(
    Deserializer& deserializer)
{
    Circuit::BrilligOpcode::JumpIf obj;
    obj.condition = serde::Deserializable<decltype(obj.condition)>::deserialize(deserializer);
    obj.location = serde::Deserializable<decltype(obj.location)>::deserialize(deserializer);
    return obj;
}

namespace Circuit {

inline bool operator==(const BrilligOpcode::Jump& lhs, const BrilligOpcode::Jump& rhs)
{
    if (!(lhs.location == rhs.location)) {
        return false;
    }
    return true;
}

inline std::vector<uint8_t> BrilligOpcode::Jump::bincodeSerialize() const
{
    auto serializer = serde::BincodeSerializer();
    serde::Serializable<BrilligOpcode::Jump>::serialize(*this, serializer);
    return std::move(serializer).bytes();
}

inline BrilligOpcode::Jump BrilligOpcode::Jump::bincodeDeserialize(std::vector<uint8_t> input)
{
    auto deserializer = serde::BincodeDeserializer(input);
    auto value = serde::Deserializable<BrilligOpcode::Jump>::deserialize(deserializer);
    if (deserializer.get_buffer_offset() < input.size()) {
        throw_or_abort("Some input bytes were not read");
    }
    return value;
}

} // end of namespace Circuit

template <>
template <typename Serializer>
void serde::Serializable<Circuit::BrilligOpcode::Jump>::serialize(const Circuit::BrilligOpcode::Jump& obj,
                                                                  Serializer& serializer)
{
    serde::Serializable<decltype(obj.location)>::serialize(obj.location, serializer);
}

template <>
template <typename Deserializer>
Circuit::BrilligOpcode::Jump serde::Deserializable<Circuit::BrilligOpcode::Jump>::deserialize(
    Deserializer& deserializer)
{
    Circuit::BrilligOpcode::Jump obj;
    obj.location = serde::Deserializable<decltype(obj.location)>::deserialize(deserializer);
    return obj;
}

namespace Circuit {

inline bool operator==(const BrilligOpcode::CalldataCopy& lhs, const BrilligOpcode::CalldataCopy& rhs)
{
    if (!(lhs.destination_address == rhs.destination_address)) {
        return false;
    }
    if (!(lhs.size == rhs.size)) {
        return false;
    }
    if (!(lhs.offset == rhs.offset)) {
        return false;
    }
    return true;
}

inline std::vector<uint8_t> BrilligOpcode::CalldataCopy::bincodeSerialize() const
{
    auto serializer = serde::BincodeSerializer();
    serde::Serializable<BrilligOpcode::CalldataCopy>::serialize(*this, serializer);
    return std::move(serializer).bytes();
}

inline BrilligOpcode::CalldataCopy BrilligOpcode::CalldataCopy::bincodeDeserialize(std::vector<uint8_t> input)
{
    auto deserializer = serde::BincodeDeserializer(input);
    auto value = serde::Deserializable<BrilligOpcode::CalldataCopy>::deserialize(deserializer);
    if (deserializer.get_buffer_offset() < input.size()) {
        throw_or_abort("Some input bytes were not read");
    }
    return value;
}

} // end of namespace Circuit

template <>
template <typename Serializer>
void serde::Serializable<Circuit::BrilligOpcode::CalldataCopy>::serialize(
    const Circuit::BrilligOpcode::CalldataCopy& obj, Serializer& serializer)
{
    serde::Serializable<decltype(obj.destination_address)>::serialize(obj.destination_address, serializer);
    serde::Serializable<decltype(obj.size)>::serialize(obj.size, serializer);
    serde::Serializable<decltype(obj.offset)>::serialize(obj.offset, serializer);
}

template <>
template <typename Deserializer>
Circuit::BrilligOpcode::CalldataCopy serde::Deserializable<Circuit::BrilligOpcode::CalldataCopy>::deserialize(
    Deserializer& deserializer)
{
    Circuit::BrilligOpcode::CalldataCopy obj;
    obj.destination_address = serde::Deserializable<decltype(obj.destination_address)>::deserialize(deserializer);
    obj.size = serde::Deserializable<decltype(obj.size)>::deserialize(deserializer);
    obj.offset = serde::Deserializable<decltype(obj.offset)>::deserialize(deserializer);
    return obj;
}

namespace Circuit {

inline bool operator==(const BrilligOpcode::Call& lhs, const BrilligOpcode::Call& rhs)
{
    if (!(lhs.location == rhs.location)) {
        return false;
    }
    return true;
}

inline std::vector<uint8_t> BrilligOpcode::Call::bincodeSerialize() const
{
    auto serializer = serde::BincodeSerializer();
    serde::Serializable<BrilligOpcode::Call>::serialize(*this, serializer);
    return std::move(serializer).bytes();
}

inline BrilligOpcode::Call BrilligOpcode::Call::bincodeDeserialize(std::vector<uint8_t> input)
{
    auto deserializer = serde::BincodeDeserializer(input);
    auto value = serde::Deserializable<BrilligOpcode::Call>::deserialize(deserializer);
    if (deserializer.get_buffer_offset() < input.size()) {
        throw_or_abort("Some input bytes were not read");
    }
    return value;
}

} // end of namespace Circuit

template <>
template <typename Serializer>
void serde::Serializable<Circuit::BrilligOpcode::Call>::serialize(const Circuit::BrilligOpcode::Call& obj,
                                                                  Serializer& serializer)
{
    serde::Serializable<decltype(obj.location)>::serialize(obj.location, serializer);
}

template <>
template <typename Deserializer>
Circuit::BrilligOpcode::Call serde::Deserializable<Circuit::BrilligOpcode::Call>::deserialize(
    Deserializer& deserializer)
{
    Circuit::BrilligOpcode::Call obj;
    obj.location = serde::Deserializable<decltype(obj.location)>::deserialize(deserializer);
    return obj;
}

namespace Circuit {

inline bool operator==(const BrilligOpcode::Const& lhs, const BrilligOpcode::Const& rhs)
{
    if (!(lhs.destination == rhs.destination)) {
        return false;
    }
    if (!(lhs.bit_size == rhs.bit_size)) {
        return false;
    }
    if (!(lhs.value == rhs.value)) {
        return false;
    }
    return true;
}

inline std::vector<uint8_t> BrilligOpcode::Const::bincodeSerialize() const
{
    auto serializer = serde::BincodeSerializer();
    serde::Serializable<BrilligOpcode::Const>::serialize(*this, serializer);
    return std::move(serializer).bytes();
}

inline BrilligOpcode::Const BrilligOpcode::Const::bincodeDeserialize(std::vector<uint8_t> input)
{
    auto deserializer = serde::BincodeDeserializer(input);
    auto value = serde::Deserializable<BrilligOpcode::Const>::deserialize(deserializer);
    if (deserializer.get_buffer_offset() < input.size()) {
        throw_or_abort("Some input bytes were not read");
    }
    return value;
}

} // end of namespace Circuit

template <>
template <typename Serializer>
void serde::Serializable<Circuit::BrilligOpcode::Const>::serialize(const Circuit::BrilligOpcode::Const& obj,
                                                                   Serializer& serializer)
{
    serde::Serializable<decltype(obj.destination)>::serialize(obj.destination, serializer);
    serde::Serializable<decltype(obj.bit_size)>::serialize(obj.bit_size, serializer);
    serde::Serializable<decltype(obj.value)>::serialize(obj.value, serializer);
}

template <>
template <typename Deserializer>
Circuit::BrilligOpcode::Const serde::Deserializable<Circuit::BrilligOpcode::Const>::deserialize(
    Deserializer& deserializer)
{
    Circuit::BrilligOpcode::Const obj;
    obj.destination = serde::Deserializable<decltype(obj.destination)>::deserialize(deserializer);
    obj.bit_size = serde::Deserializable<decltype(obj.bit_size)>::deserialize(deserializer);
    obj.value = serde::Deserializable<decltype(obj.value)>::deserialize(deserializer);
    return obj;
}

namespace Circuit {

inline bool operator==(const BrilligOpcode::Return& lhs, const BrilligOpcode::Return& rhs)
{
    return true;
}

inline std::vector<uint8_t> BrilligOpcode::Return::bincodeSerialize() const
{
    auto serializer = serde::BincodeSerializer();
    serde::Serializable<BrilligOpcode::Return>::serialize(*this, serializer);
    return std::move(serializer).bytes();
}

inline BrilligOpcode::Return BrilligOpcode::Return::bincodeDeserialize(std::vector<uint8_t> input)
{
    auto deserializer = serde::BincodeDeserializer(input);
    auto value = serde::Deserializable<BrilligOpcode::Return>::deserialize(deserializer);
    if (deserializer.get_buffer_offset() < input.size()) {
        throw_or_abort("Some input bytes were not read");
    }
    return value;
}

} // end of namespace Circuit

template <>
template <typename Serializer>
void serde::Serializable<Circuit::BrilligOpcode::Return>::serialize(const Circuit::BrilligOpcode::Return& obj,
                                                                    Serializer& serializer)
{}

template <>
template <typename Deserializer>
Circuit::BrilligOpcode::Return serde::Deserializable<Circuit::BrilligOpcode::Return>::deserialize(
    Deserializer& deserializer)
{
    Circuit::BrilligOpcode::Return obj;
    return obj;
}

namespace Circuit {

<<<<<<< HEAD
inline bool operator==(const BrilligOpcode::Cast& lhs, const BrilligOpcode::Cast& rhs)
{
    if (!(lhs.destination == rhs.destination)) {
        return false;
    }
    if (!(lhs.source == rhs.source)) {
        return false;
    }
    if (!(lhs.bit_size == rhs.bit_size)) {
        return false;
    }
    return true;
}

inline std::vector<uint8_t> BrilligOpcode::Cast::bincodeSerialize() const
{
    auto serializer = serde::BincodeSerializer();
    serde::Serializable<BrilligOpcode::Cast>::serialize(*this, serializer);
    return std::move(serializer).bytes();
}

inline BrilligOpcode::Cast BrilligOpcode::Cast::bincodeDeserialize(std::vector<uint8_t> input)
{
    auto deserializer = serde::BincodeDeserializer(input);
    auto value = serde::Deserializable<BrilligOpcode::Cast>::deserialize(deserializer);
    if (deserializer.get_buffer_offset() < input.size()) {
        throw_or_abort("Some input bytes were not read");
    }
    return value;
}

} // end of namespace Circuit

template <>
template <typename Serializer>
void serde::Serializable<Circuit::BrilligOpcode::Cast>::serialize(const Circuit::BrilligOpcode::Cast& obj,
                                                                  Serializer& serializer)
{
    serde::Serializable<decltype(obj.destination)>::serialize(obj.destination, serializer);
    serde::Serializable<decltype(obj.source)>::serialize(obj.source, serializer);
    serde::Serializable<decltype(obj.bit_size)>::serialize(obj.bit_size, serializer);
}

template <>
template <typename Deserializer>
Circuit::BrilligOpcode::Cast serde::Deserializable<Circuit::BrilligOpcode::Cast>::deserialize(
    Deserializer& deserializer)
{
    Circuit::BrilligOpcode::Cast obj;
    obj.destination = serde::Deserializable<decltype(obj.destination)>::deserialize(deserializer);
    obj.source = serde::Deserializable<decltype(obj.source)>::deserialize(deserializer);
    obj.bit_size = serde::Deserializable<decltype(obj.bit_size)>::deserialize(deserializer);
    return obj;
}

namespace Circuit {

inline bool operator==(const BrilligOpcode::JumpIfNot& lhs, const BrilligOpcode::JumpIfNot& rhs)
=======
inline bool operator==(const BrilligOpcode::ForeignCall& lhs, const BrilligOpcode::ForeignCall& rhs)
>>>>>>> bc25f9bd
{
    if (!(lhs.function == rhs.function)) {
        return false;
    }
    if (!(lhs.destinations == rhs.destinations)) {
        return false;
    }
    if (!(lhs.destination_value_types == rhs.destination_value_types)) {
        return false;
    }
    if (!(lhs.inputs == rhs.inputs)) {
        return false;
    }
    if (!(lhs.input_value_types == rhs.input_value_types)) {
        return false;
    }
    return true;
}

inline std::vector<uint8_t> BrilligOpcode::ForeignCall::bincodeSerialize() const
{
    auto serializer = serde::BincodeSerializer();
    serde::Serializable<BrilligOpcode::ForeignCall>::serialize(*this, serializer);
    return std::move(serializer).bytes();
}

inline BrilligOpcode::ForeignCall BrilligOpcode::ForeignCall::bincodeDeserialize(std::vector<uint8_t> input)
{
    auto deserializer = serde::BincodeDeserializer(input);
    auto value = serde::Deserializable<BrilligOpcode::ForeignCall>::deserialize(deserializer);
    if (deserializer.get_buffer_offset() < input.size()) {
        throw_or_abort("Some input bytes were not read");
    }
    return value;
}

} // end of namespace Circuit

template <>
template <typename Serializer>
void serde::Serializable<Circuit::BrilligOpcode::ForeignCall>::serialize(const Circuit::BrilligOpcode::ForeignCall& obj,
                                                                         Serializer& serializer)
{
    serde::Serializable<decltype(obj.function)>::serialize(obj.function, serializer);
    serde::Serializable<decltype(obj.destinations)>::serialize(obj.destinations, serializer);
    serde::Serializable<decltype(obj.destination_value_types)>::serialize(obj.destination_value_types, serializer);
    serde::Serializable<decltype(obj.inputs)>::serialize(obj.inputs, serializer);
    serde::Serializable<decltype(obj.input_value_types)>::serialize(obj.input_value_types, serializer);
}

template <>
template <typename Deserializer>
Circuit::BrilligOpcode::ForeignCall serde::Deserializable<Circuit::BrilligOpcode::ForeignCall>::deserialize(
    Deserializer& deserializer)
{
    Circuit::BrilligOpcode::ForeignCall obj;
    obj.function = serde::Deserializable<decltype(obj.function)>::deserialize(deserializer);
    obj.destinations = serde::Deserializable<decltype(obj.destinations)>::deserialize(deserializer);
    obj.destination_value_types =
        serde::Deserializable<decltype(obj.destination_value_types)>::deserialize(deserializer);
    obj.inputs = serde::Deserializable<decltype(obj.inputs)>::deserialize(deserializer);
    obj.input_value_types = serde::Deserializable<decltype(obj.input_value_types)>::deserialize(deserializer);
    return obj;
}

namespace Circuit {

inline bool operator==(const BrilligOpcode::Mov& lhs, const BrilligOpcode::Mov& rhs)
{
    if (!(lhs.destination == rhs.destination)) {
        return false;
    }
    if (!(lhs.source == rhs.source)) {
        return false;
    }
    return true;
}

inline std::vector<uint8_t> BrilligOpcode::Mov::bincodeSerialize() const
{
    auto serializer = serde::BincodeSerializer();
    serde::Serializable<BrilligOpcode::Mov>::serialize(*this, serializer);
    return std::move(serializer).bytes();
}

inline BrilligOpcode::Mov BrilligOpcode::Mov::bincodeDeserialize(std::vector<uint8_t> input)
{
    auto deserializer = serde::BincodeDeserializer(input);
    auto value = serde::Deserializable<BrilligOpcode::Mov>::deserialize(deserializer);
    if (deserializer.get_buffer_offset() < input.size()) {
        throw_or_abort("Some input bytes were not read");
    }
    return value;
}

} // end of namespace Circuit

template <>
template <typename Serializer>
void serde::Serializable<Circuit::BrilligOpcode::Mov>::serialize(const Circuit::BrilligOpcode::Mov& obj,
                                                                 Serializer& serializer)
{
    serde::Serializable<decltype(obj.destination)>::serialize(obj.destination, serializer);
    serde::Serializable<decltype(obj.source)>::serialize(obj.source, serializer);
}

template <>
template <typename Deserializer>
Circuit::BrilligOpcode::Mov serde::Deserializable<Circuit::BrilligOpcode::Mov>::deserialize(Deserializer& deserializer)
{
    Circuit::BrilligOpcode::Mov obj;
    obj.destination = serde::Deserializable<decltype(obj.destination)>::deserialize(deserializer);
    obj.source = serde::Deserializable<decltype(obj.source)>::deserialize(deserializer);
    return obj;
}

namespace Circuit {

inline bool operator==(const BrilligOpcode::Load& lhs, const BrilligOpcode::Load& rhs)
{
    if (!(lhs.destination == rhs.destination)) {
        return false;
    }
    if (!(lhs.source_pointer == rhs.source_pointer)) {
        return false;
    }
    return true;
}

inline std::vector<uint8_t> BrilligOpcode::Load::bincodeSerialize() const
{
    auto serializer = serde::BincodeSerializer();
    serde::Serializable<BrilligOpcode::Load>::serialize(*this, serializer);
    return std::move(serializer).bytes();
}

inline BrilligOpcode::Load BrilligOpcode::Load::bincodeDeserialize(std::vector<uint8_t> input)
{
    auto deserializer = serde::BincodeDeserializer(input);
    auto value = serde::Deserializable<BrilligOpcode::Load>::deserialize(deserializer);
    if (deserializer.get_buffer_offset() < input.size()) {
        throw_or_abort("Some input bytes were not read");
    }
    return value;
}

} // end of namespace Circuit

template <>
template <typename Serializer>
void serde::Serializable<Circuit::BrilligOpcode::Load>::serialize(const Circuit::BrilligOpcode::Load& obj,
                                                                  Serializer& serializer)
{
    serde::Serializable<decltype(obj.destination)>::serialize(obj.destination, serializer);
    serde::Serializable<decltype(obj.source_pointer)>::serialize(obj.source_pointer, serializer);
}

template <>
template <typename Deserializer>
Circuit::BrilligOpcode::Load serde::Deserializable<Circuit::BrilligOpcode::Load>::deserialize(
    Deserializer& deserializer)
{
    Circuit::BrilligOpcode::Load obj;
    obj.destination = serde::Deserializable<decltype(obj.destination)>::deserialize(deserializer);
    obj.source_pointer = serde::Deserializable<decltype(obj.source_pointer)>::deserialize(deserializer);
    return obj;
}

namespace Circuit {

inline bool operator==(const BrilligOpcode::Store& lhs, const BrilligOpcode::Store& rhs)
{
    if (!(lhs.destination_pointer == rhs.destination_pointer)) {
        return false;
    }
    if (!(lhs.source == rhs.source)) {
        return false;
    }
    return true;
}

inline std::vector<uint8_t> BrilligOpcode::Store::bincodeSerialize() const
{
    auto serializer = serde::BincodeSerializer();
    serde::Serializable<BrilligOpcode::Store>::serialize(*this, serializer);
    return std::move(serializer).bytes();
}

inline BrilligOpcode::Store BrilligOpcode::Store::bincodeDeserialize(std::vector<uint8_t> input)
{
    auto deserializer = serde::BincodeDeserializer(input);
    auto value = serde::Deserializable<BrilligOpcode::Store>::deserialize(deserializer);
    if (deserializer.get_buffer_offset() < input.size()) {
        throw_or_abort("Some input bytes were not read");
    }
    return value;
}

} // end of namespace Circuit

template <>
template <typename Serializer>
void serde::Serializable<Circuit::BrilligOpcode::Store>::serialize(const Circuit::BrilligOpcode::Store& obj,
                                                                   Serializer& serializer)
{
    serde::Serializable<decltype(obj.destination_pointer)>::serialize(obj.destination_pointer, serializer);
    serde::Serializable<decltype(obj.source)>::serialize(obj.source, serializer);
}

template <>
template <typename Deserializer>
Circuit::BrilligOpcode::Store serde::Deserializable<Circuit::BrilligOpcode::Store>::deserialize(
    Deserializer& deserializer)
{
    Circuit::BrilligOpcode::Store obj;
    obj.destination_pointer = serde::Deserializable<decltype(obj.destination_pointer)>::deserialize(deserializer);
    obj.source = serde::Deserializable<decltype(obj.source)>::deserialize(deserializer);
    return obj;
}

namespace Circuit {

inline bool operator==(const BrilligOpcode::BlackBox& lhs, const BrilligOpcode::BlackBox& rhs)
{
    if (!(lhs.value == rhs.value)) {
        return false;
    }
    return true;
}

inline std::vector<uint8_t> BrilligOpcode::BlackBox::bincodeSerialize() const
{
    auto serializer = serde::BincodeSerializer();
    serde::Serializable<BrilligOpcode::BlackBox>::serialize(*this, serializer);
    return std::move(serializer).bytes();
}

inline BrilligOpcode::BlackBox BrilligOpcode::BlackBox::bincodeDeserialize(std::vector<uint8_t> input)
{
    auto deserializer = serde::BincodeDeserializer(input);
    auto value = serde::Deserializable<BrilligOpcode::BlackBox>::deserialize(deserializer);
    if (deserializer.get_buffer_offset() < input.size()) {
        throw_or_abort("Some input bytes were not read");
    }
    return value;
}

} // end of namespace Circuit

template <>
template <typename Serializer>
void serde::Serializable<Circuit::BrilligOpcode::BlackBox>::serialize(const Circuit::BrilligOpcode::BlackBox& obj,
                                                                      Serializer& serializer)
{
    serde::Serializable<decltype(obj.value)>::serialize(obj.value, serializer);
}

template <>
template <typename Deserializer>
Circuit::BrilligOpcode::BlackBox serde::Deserializable<Circuit::BrilligOpcode::BlackBox>::deserialize(
    Deserializer& deserializer)
{
    Circuit::BrilligOpcode::BlackBox obj;
    obj.value = serde::Deserializable<decltype(obj.value)>::deserialize(deserializer);
    return obj;
}

namespace Circuit {

inline bool operator==(const BrilligOpcode::Trap& lhs, const BrilligOpcode::Trap& rhs)
{
    return true;
}

inline std::vector<uint8_t> BrilligOpcode::Trap::bincodeSerialize() const
{
    auto serializer = serde::BincodeSerializer();
    serde::Serializable<BrilligOpcode::Trap>::serialize(*this, serializer);
    return std::move(serializer).bytes();
}

inline BrilligOpcode::Trap BrilligOpcode::Trap::bincodeDeserialize(std::vector<uint8_t> input)
{
    auto deserializer = serde::BincodeDeserializer(input);
    auto value = serde::Deserializable<BrilligOpcode::Trap>::deserialize(deserializer);
    if (deserializer.get_buffer_offset() < input.size()) {
        throw_or_abort("Some input bytes were not read");
    }
    return value;
}

} // end of namespace Circuit

template <>
template <typename Serializer>
void serde::Serializable<Circuit::BrilligOpcode::Trap>::serialize(const Circuit::BrilligOpcode::Trap& obj,
                                                                  Serializer& serializer)
{}

template <>
template <typename Deserializer>
Circuit::BrilligOpcode::Trap serde::Deserializable<Circuit::BrilligOpcode::Trap>::deserialize(
    Deserializer& deserializer)
{
    Circuit::BrilligOpcode::Trap obj;
    return obj;
}

namespace Circuit {

inline bool operator==(const BrilligOpcode::Stop& lhs, const BrilligOpcode::Stop& rhs)
{
    if (!(lhs.return_data_offset == rhs.return_data_offset)) {
        return false;
    }
    if (!(lhs.return_data_size == rhs.return_data_size)) {
        return false;
    }
    return true;
}

inline std::vector<uint8_t> BrilligOpcode::Stop::bincodeSerialize() const
{
    auto serializer = serde::BincodeSerializer();
    serde::Serializable<BrilligOpcode::Stop>::serialize(*this, serializer);
    return std::move(serializer).bytes();
}

inline BrilligOpcode::Stop BrilligOpcode::Stop::bincodeDeserialize(std::vector<uint8_t> input)
{
    auto deserializer = serde::BincodeDeserializer(input);
    auto value = serde::Deserializable<BrilligOpcode::Stop>::deserialize(deserializer);
    if (deserializer.get_buffer_offset() < input.size()) {
        throw_or_abort("Some input bytes were not read");
    }
    return value;
}

} // end of namespace Circuit

template <>
template <typename Serializer>
void serde::Serializable<Circuit::BrilligOpcode::Stop>::serialize(const Circuit::BrilligOpcode::Stop& obj,
                                                                  Serializer& serializer)
{
    serde::Serializable<decltype(obj.return_data_offset)>::serialize(obj.return_data_offset, serializer);
    serde::Serializable<decltype(obj.return_data_size)>::serialize(obj.return_data_size, serializer);
}

template <>
template <typename Deserializer>
Circuit::BrilligOpcode::Stop serde::Deserializable<Circuit::BrilligOpcode::Stop>::deserialize(
    Deserializer& deserializer)
{
    Circuit::BrilligOpcode::Stop obj;
    obj.return_data_offset = serde::Deserializable<decltype(obj.return_data_offset)>::deserialize(deserializer);
    obj.return_data_size = serde::Deserializable<decltype(obj.return_data_size)>::deserialize(deserializer);
    return obj;
}

namespace Circuit {

inline bool operator==(const BrilligOutputs& lhs, const BrilligOutputs& rhs)
{
    if (!(lhs.value == rhs.value)) {
        return false;
    }
    return true;
}

inline std::vector<uint8_t> BrilligOutputs::bincodeSerialize() const
{
    auto serializer = serde::BincodeSerializer();
    serde::Serializable<BrilligOutputs>::serialize(*this, serializer);
    return std::move(serializer).bytes();
}

inline BrilligOutputs BrilligOutputs::bincodeDeserialize(std::vector<uint8_t> input)
{
    auto deserializer = serde::BincodeDeserializer(input);
    auto value = serde::Deserializable<BrilligOutputs>::deserialize(deserializer);
    if (deserializer.get_buffer_offset() < input.size()) {
        throw_or_abort("Some input bytes were not read");
    }
    return value;
}

} // end of namespace Circuit

template <>
template <typename Serializer>
void serde::Serializable<Circuit::BrilligOutputs>::serialize(const Circuit::BrilligOutputs& obj, Serializer& serializer)
{
    serializer.increase_container_depth();
    serde::Serializable<decltype(obj.value)>::serialize(obj.value, serializer);
    serializer.decrease_container_depth();
}

template <>
template <typename Deserializer>
Circuit::BrilligOutputs serde::Deserializable<Circuit::BrilligOutputs>::deserialize(Deserializer& deserializer)
{
    deserializer.increase_container_depth();
    Circuit::BrilligOutputs obj;
    obj.value = serde::Deserializable<decltype(obj.value)>::deserialize(deserializer);
    deserializer.decrease_container_depth();
    return obj;
}

namespace Circuit {

inline bool operator==(const BrilligOutputs::Simple& lhs, const BrilligOutputs::Simple& rhs)
{
    if (!(lhs.value == rhs.value)) {
        return false;
    }
    return true;
}

inline std::vector<uint8_t> BrilligOutputs::Simple::bincodeSerialize() const
{
    auto serializer = serde::BincodeSerializer();
    serde::Serializable<BrilligOutputs::Simple>::serialize(*this, serializer);
    return std::move(serializer).bytes();
}

inline BrilligOutputs::Simple BrilligOutputs::Simple::bincodeDeserialize(std::vector<uint8_t> input)
{
    auto deserializer = serde::BincodeDeserializer(input);
    auto value = serde::Deserializable<BrilligOutputs::Simple>::deserialize(deserializer);
    if (deserializer.get_buffer_offset() < input.size()) {
        throw_or_abort("Some input bytes were not read");
    }
    return value;
}

} // end of namespace Circuit

template <>
template <typename Serializer>
void serde::Serializable<Circuit::BrilligOutputs::Simple>::serialize(const Circuit::BrilligOutputs::Simple& obj,
                                                                     Serializer& serializer)
{
    serde::Serializable<decltype(obj.value)>::serialize(obj.value, serializer);
}

template <>
template <typename Deserializer>
Circuit::BrilligOutputs::Simple serde::Deserializable<Circuit::BrilligOutputs::Simple>::deserialize(
    Deserializer& deserializer)
{
    Circuit::BrilligOutputs::Simple obj;
    obj.value = serde::Deserializable<decltype(obj.value)>::deserialize(deserializer);
    return obj;
}

namespace Circuit {

inline bool operator==(const BrilligOutputs::Array& lhs, const BrilligOutputs::Array& rhs)
{
    if (!(lhs.value == rhs.value)) {
        return false;
    }
    return true;
}

inline std::vector<uint8_t> BrilligOutputs::Array::bincodeSerialize() const
{
    auto serializer = serde::BincodeSerializer();
    serde::Serializable<BrilligOutputs::Array>::serialize(*this, serializer);
    return std::move(serializer).bytes();
}

inline BrilligOutputs::Array BrilligOutputs::Array::bincodeDeserialize(std::vector<uint8_t> input)
{
    auto deserializer = serde::BincodeDeserializer(input);
    auto value = serde::Deserializable<BrilligOutputs::Array>::deserialize(deserializer);
    if (deserializer.get_buffer_offset() < input.size()) {
        throw_or_abort("Some input bytes were not read");
    }
    return value;
}

} // end of namespace Circuit

template <>
template <typename Serializer>
void serde::Serializable<Circuit::BrilligOutputs::Array>::serialize(const Circuit::BrilligOutputs::Array& obj,
                                                                    Serializer& serializer)
{
    serde::Serializable<decltype(obj.value)>::serialize(obj.value, serializer);
}

template <>
template <typename Deserializer>
Circuit::BrilligOutputs::Array serde::Deserializable<Circuit::BrilligOutputs::Array>::deserialize(
    Deserializer& deserializer)
{
    Circuit::BrilligOutputs::Array obj;
    obj.value = serde::Deserializable<decltype(obj.value)>::deserialize(deserializer);
    return obj;
}

namespace Circuit {

inline bool operator==(const Circuit& lhs, const Circuit& rhs)
{
    if (!(lhs.current_witness_index == rhs.current_witness_index)) {
        return false;
    }
    if (!(lhs.opcodes == rhs.opcodes)) {
        return false;
    }
    if (!(lhs.expression_width == rhs.expression_width)) {
        return false;
    }
    if (!(lhs.private_parameters == rhs.private_parameters)) {
        return false;
    }
    if (!(lhs.public_parameters == rhs.public_parameters)) {
        return false;
    }
    if (!(lhs.return_values == rhs.return_values)) {
        return false;
    }
    if (!(lhs.assert_messages == rhs.assert_messages)) {
        return false;
    }
    if (!(lhs.recursive == rhs.recursive)) {
        return false;
    }
    return true;
}

inline std::vector<uint8_t> Circuit::bincodeSerialize() const
{
    auto serializer = serde::BincodeSerializer();
    serde::Serializable<Circuit>::serialize(*this, serializer);
    return std::move(serializer).bytes();
}

inline Circuit Circuit::bincodeDeserialize(std::vector<uint8_t> input)
{
    auto deserializer = serde::BincodeDeserializer(input);
    auto value = serde::Deserializable<Circuit>::deserialize(deserializer);
    if (deserializer.get_buffer_offset() < input.size()) {
        throw_or_abort("Some input bytes were not read");
    }
    return value;
}

} // end of namespace Circuit

template <>
template <typename Serializer>
void serde::Serializable<Circuit::Circuit>::serialize(const Circuit::Circuit& obj, Serializer& serializer)
{
    serializer.increase_container_depth();
    serde::Serializable<decltype(obj.current_witness_index)>::serialize(obj.current_witness_index, serializer);
    serde::Serializable<decltype(obj.opcodes)>::serialize(obj.opcodes, serializer);
    serde::Serializable<decltype(obj.expression_width)>::serialize(obj.expression_width, serializer);
    serde::Serializable<decltype(obj.private_parameters)>::serialize(obj.private_parameters, serializer);
    serde::Serializable<decltype(obj.public_parameters)>::serialize(obj.public_parameters, serializer);
    serde::Serializable<decltype(obj.return_values)>::serialize(obj.return_values, serializer);
    serde::Serializable<decltype(obj.assert_messages)>::serialize(obj.assert_messages, serializer);
    serde::Serializable<decltype(obj.recursive)>::serialize(obj.recursive, serializer);
    serializer.decrease_container_depth();
}

template <>
template <typename Deserializer>
Circuit::Circuit serde::Deserializable<Circuit::Circuit>::deserialize(Deserializer& deserializer)
{
    deserializer.increase_container_depth();
    Circuit::Circuit obj;
    obj.current_witness_index = serde::Deserializable<decltype(obj.current_witness_index)>::deserialize(deserializer);
    obj.opcodes = serde::Deserializable<decltype(obj.opcodes)>::deserialize(deserializer);
    obj.expression_width = serde::Deserializable<decltype(obj.expression_width)>::deserialize(deserializer);
    obj.private_parameters = serde::Deserializable<decltype(obj.private_parameters)>::deserialize(deserializer);
    obj.public_parameters = serde::Deserializable<decltype(obj.public_parameters)>::deserialize(deserializer);
    obj.return_values = serde::Deserializable<decltype(obj.return_values)>::deserialize(deserializer);
    obj.assert_messages = serde::Deserializable<decltype(obj.assert_messages)>::deserialize(deserializer);
    obj.recursive = serde::Deserializable<decltype(obj.recursive)>::deserialize(deserializer);
    deserializer.decrease_container_depth();
    return obj;
}

namespace Circuit {

inline bool operator==(const Directive& lhs, const Directive& rhs)
{
    if (!(lhs.value == rhs.value)) {
        return false;
    }
    return true;
}

inline std::vector<uint8_t> Directive::bincodeSerialize() const
{
    auto serializer = serde::BincodeSerializer();
    serde::Serializable<Directive>::serialize(*this, serializer);
    return std::move(serializer).bytes();
}

inline Directive Directive::bincodeDeserialize(std::vector<uint8_t> input)
{
    auto deserializer = serde::BincodeDeserializer(input);
    auto value = serde::Deserializable<Directive>::deserialize(deserializer);
    if (deserializer.get_buffer_offset() < input.size()) {
        throw_or_abort("Some input bytes were not read");
    }
    return value;
}

} // end of namespace Circuit

template <>
template <typename Serializer>
void serde::Serializable<Circuit::Directive>::serialize(const Circuit::Directive& obj, Serializer& serializer)
{
    serializer.increase_container_depth();
    serde::Serializable<decltype(obj.value)>::serialize(obj.value, serializer);
    serializer.decrease_container_depth();
}

template <>
template <typename Deserializer>
Circuit::Directive serde::Deserializable<Circuit::Directive>::deserialize(Deserializer& deserializer)
{
    deserializer.increase_container_depth();
    Circuit::Directive obj;
    obj.value = serde::Deserializable<decltype(obj.value)>::deserialize(deserializer);
    deserializer.decrease_container_depth();
    return obj;
}

namespace Circuit {

inline bool operator==(const Directive::ToLeRadix& lhs, const Directive::ToLeRadix& rhs)
{
    if (!(lhs.a == rhs.a)) {
        return false;
    }
    if (!(lhs.b == rhs.b)) {
        return false;
    }
    if (!(lhs.radix == rhs.radix)) {
        return false;
    }
    return true;
}

inline std::vector<uint8_t> Directive::ToLeRadix::bincodeSerialize() const
{
    auto serializer = serde::BincodeSerializer();
    serde::Serializable<Directive::ToLeRadix>::serialize(*this, serializer);
    return std::move(serializer).bytes();
}

inline Directive::ToLeRadix Directive::ToLeRadix::bincodeDeserialize(std::vector<uint8_t> input)
{
    auto deserializer = serde::BincodeDeserializer(input);
    auto value = serde::Deserializable<Directive::ToLeRadix>::deserialize(deserializer);
    if (deserializer.get_buffer_offset() < input.size()) {
        throw_or_abort("Some input bytes were not read");
    }
    return value;
}

} // end of namespace Circuit

template <>
template <typename Serializer>
void serde::Serializable<Circuit::Directive::ToLeRadix>::serialize(const Circuit::Directive::ToLeRadix& obj,
                                                                   Serializer& serializer)
{
    serde::Serializable<decltype(obj.a)>::serialize(obj.a, serializer);
    serde::Serializable<decltype(obj.b)>::serialize(obj.b, serializer);
    serde::Serializable<decltype(obj.radix)>::serialize(obj.radix, serializer);
}

template <>
template <typename Deserializer>
Circuit::Directive::ToLeRadix serde::Deserializable<Circuit::Directive::ToLeRadix>::deserialize(
    Deserializer& deserializer)
{
    Circuit::Directive::ToLeRadix obj;
    obj.a = serde::Deserializable<decltype(obj.a)>::deserialize(deserializer);
    obj.b = serde::Deserializable<decltype(obj.b)>::deserialize(deserializer);
    obj.radix = serde::Deserializable<decltype(obj.radix)>::deserialize(deserializer);
    return obj;
}

namespace Circuit {

inline bool operator==(const Directive::PermutationSort& lhs, const Directive::PermutationSort& rhs)
{
    if (!(lhs.inputs == rhs.inputs)) {
        return false;
    }
    if (!(lhs.tuple == rhs.tuple)) {
        return false;
    }
    if (!(lhs.bits == rhs.bits)) {
        return false;
    }
    if (!(lhs.sort_by == rhs.sort_by)) {
        return false;
    }
    return true;
}

inline std::vector<uint8_t> Directive::PermutationSort::bincodeSerialize() const
{
    auto serializer = serde::BincodeSerializer();
    serde::Serializable<Directive::PermutationSort>::serialize(*this, serializer);
    return std::move(serializer).bytes();
}

inline Directive::PermutationSort Directive::PermutationSort::bincodeDeserialize(std::vector<uint8_t> input)
{
    auto deserializer = serde::BincodeDeserializer(input);
    auto value = serde::Deserializable<Directive::PermutationSort>::deserialize(deserializer);
    if (deserializer.get_buffer_offset() < input.size()) {
        throw_or_abort("Some input bytes were not read");
    }
    return value;
}

} // end of namespace Circuit

template <>
template <typename Serializer>
void serde::Serializable<Circuit::Directive::PermutationSort>::serialize(const Circuit::Directive::PermutationSort& obj,
                                                                         Serializer& serializer)
{
    serde::Serializable<decltype(obj.inputs)>::serialize(obj.inputs, serializer);
    serde::Serializable<decltype(obj.tuple)>::serialize(obj.tuple, serializer);
    serde::Serializable<decltype(obj.bits)>::serialize(obj.bits, serializer);
    serde::Serializable<decltype(obj.sort_by)>::serialize(obj.sort_by, serializer);
}

template <>
template <typename Deserializer>
Circuit::Directive::PermutationSort serde::Deserializable<Circuit::Directive::PermutationSort>::deserialize(
    Deserializer& deserializer)
{
    Circuit::Directive::PermutationSort obj;
    obj.inputs = serde::Deserializable<decltype(obj.inputs)>::deserialize(deserializer);
    obj.tuple = serde::Deserializable<decltype(obj.tuple)>::deserialize(deserializer);
    obj.bits = serde::Deserializable<decltype(obj.bits)>::deserialize(deserializer);
    obj.sort_by = serde::Deserializable<decltype(obj.sort_by)>::deserialize(deserializer);
    return obj;
}

namespace Circuit {

inline bool operator==(const Expression& lhs, const Expression& rhs)
{
    if (!(lhs.mul_terms == rhs.mul_terms)) {
        return false;
    }
    if (!(lhs.linear_combinations == rhs.linear_combinations)) {
        return false;
    }
    if (!(lhs.q_c == rhs.q_c)) {
        return false;
    }
    return true;
}

inline std::vector<uint8_t> Expression::bincodeSerialize() const
{
    auto serializer = serde::BincodeSerializer();
    serde::Serializable<Expression>::serialize(*this, serializer);
    return std::move(serializer).bytes();
}

inline Expression Expression::bincodeDeserialize(std::vector<uint8_t> input)
{
    auto deserializer = serde::BincodeDeserializer(input);
    auto value = serde::Deserializable<Expression>::deserialize(deserializer);
    if (deserializer.get_buffer_offset() < input.size()) {
        throw_or_abort("Some input bytes were not read");
    }
    return value;
}

} // end of namespace Circuit

template <>
template <typename Serializer>
void serde::Serializable<Circuit::Expression>::serialize(const Circuit::Expression& obj, Serializer& serializer)
{
    serializer.increase_container_depth();
    serde::Serializable<decltype(obj.mul_terms)>::serialize(obj.mul_terms, serializer);
    serde::Serializable<decltype(obj.linear_combinations)>::serialize(obj.linear_combinations, serializer);
    serde::Serializable<decltype(obj.q_c)>::serialize(obj.q_c, serializer);
    serializer.decrease_container_depth();
}

template <>
template <typename Deserializer>
Circuit::Expression serde::Deserializable<Circuit::Expression>::deserialize(Deserializer& deserializer)
{
    deserializer.increase_container_depth();
    Circuit::Expression obj;
    obj.mul_terms = serde::Deserializable<decltype(obj.mul_terms)>::deserialize(deserializer);
    obj.linear_combinations = serde::Deserializable<decltype(obj.linear_combinations)>::deserialize(deserializer);
    obj.q_c = serde::Deserializable<decltype(obj.q_c)>::deserialize(deserializer);
    deserializer.decrease_container_depth();
    return obj;
}

namespace Circuit {

inline bool operator==(const ExpressionWidth& lhs, const ExpressionWidth& rhs)
{
    if (!(lhs.value == rhs.value)) {
        return false;
    }
    return true;
}

inline std::vector<uint8_t> ExpressionWidth::bincodeSerialize() const
{
    auto serializer = serde::BincodeSerializer();
    serde::Serializable<ExpressionWidth>::serialize(*this, serializer);
    return std::move(serializer).bytes();
}

inline ExpressionWidth ExpressionWidth::bincodeDeserialize(std::vector<uint8_t> input)
{
    auto deserializer = serde::BincodeDeserializer(input);
    auto value = serde::Deserializable<ExpressionWidth>::deserialize(deserializer);
    if (deserializer.get_buffer_offset() < input.size()) {
        throw_or_abort("Some input bytes were not read");
    }
    return value;
}

} // end of namespace Circuit

template <>
template <typename Serializer>
void serde::Serializable<Circuit::ExpressionWidth>::serialize(const Circuit::ExpressionWidth& obj,
                                                              Serializer& serializer)
{
    serializer.increase_container_depth();
    serde::Serializable<decltype(obj.value)>::serialize(obj.value, serializer);
    serializer.decrease_container_depth();
}

template <>
template <typename Deserializer>
Circuit::ExpressionWidth serde::Deserializable<Circuit::ExpressionWidth>::deserialize(Deserializer& deserializer)
{
    deserializer.increase_container_depth();
    Circuit::ExpressionWidth obj;
    obj.value = serde::Deserializable<decltype(obj.value)>::deserialize(deserializer);
    deserializer.decrease_container_depth();
    return obj;
}

namespace Circuit {

inline bool operator==(const ExpressionWidth::Unbounded& lhs, const ExpressionWidth::Unbounded& rhs)
{
    return true;
}

inline std::vector<uint8_t> ExpressionWidth::Unbounded::bincodeSerialize() const
{
    auto serializer = serde::BincodeSerializer();
    serde::Serializable<ExpressionWidth::Unbounded>::serialize(*this, serializer);
    return std::move(serializer).bytes();
}

inline ExpressionWidth::Unbounded ExpressionWidth::Unbounded::bincodeDeserialize(std::vector<uint8_t> input)
{
    auto deserializer = serde::BincodeDeserializer(input);
    auto value = serde::Deserializable<ExpressionWidth::Unbounded>::deserialize(deserializer);
    if (deserializer.get_buffer_offset() < input.size()) {
        throw_or_abort("Some input bytes were not read");
    }
    return value;
}

} // end of namespace Circuit

template <>
template <typename Serializer>
void serde::Serializable<Circuit::ExpressionWidth::Unbounded>::serialize(const Circuit::ExpressionWidth::Unbounded& obj,
                                                                         Serializer& serializer)
{}

template <>
template <typename Deserializer>
Circuit::ExpressionWidth::Unbounded serde::Deserializable<Circuit::ExpressionWidth::Unbounded>::deserialize(
    Deserializer& deserializer)
{
    Circuit::ExpressionWidth::Unbounded obj;
    return obj;
}

namespace Circuit {

inline bool operator==(const ExpressionWidth::Bounded& lhs, const ExpressionWidth::Bounded& rhs)
{
    if (!(lhs.width == rhs.width)) {
        return false;
    }
    return true;
}

inline std::vector<uint8_t> ExpressionWidth::Bounded::bincodeSerialize() const
{
    auto serializer = serde::BincodeSerializer();
    serde::Serializable<ExpressionWidth::Bounded>::serialize(*this, serializer);
    return std::move(serializer).bytes();
}

inline ExpressionWidth::Bounded ExpressionWidth::Bounded::bincodeDeserialize(std::vector<uint8_t> input)
{
    auto deserializer = serde::BincodeDeserializer(input);
    auto value = serde::Deserializable<ExpressionWidth::Bounded>::deserialize(deserializer);
    if (deserializer.get_buffer_offset() < input.size()) {
        throw_or_abort("Some input bytes were not read");
    }
    return value;
}

} // end of namespace Circuit

template <>
template <typename Serializer>
void serde::Serializable<Circuit::ExpressionWidth::Bounded>::serialize(const Circuit::ExpressionWidth::Bounded& obj,
                                                                       Serializer& serializer)
{
    serde::Serializable<decltype(obj.width)>::serialize(obj.width, serializer);
}

template <>
template <typename Deserializer>
Circuit::ExpressionWidth::Bounded serde::Deserializable<Circuit::ExpressionWidth::Bounded>::deserialize(
    Deserializer& deserializer)
{
    Circuit::ExpressionWidth::Bounded obj;
    obj.width = serde::Deserializable<decltype(obj.width)>::deserialize(deserializer);
    return obj;
}

namespace Circuit {

inline bool operator==(const FunctionInput& lhs, const FunctionInput& rhs)
{
    if (!(lhs.witness == rhs.witness)) {
        return false;
    }
    if (!(lhs.num_bits == rhs.num_bits)) {
        return false;
    }
    return true;
}

inline std::vector<uint8_t> FunctionInput::bincodeSerialize() const
{
    auto serializer = serde::BincodeSerializer();
    serde::Serializable<FunctionInput>::serialize(*this, serializer);
    return std::move(serializer).bytes();
}

inline FunctionInput FunctionInput::bincodeDeserialize(std::vector<uint8_t> input)
{
    auto deserializer = serde::BincodeDeserializer(input);
    auto value = serde::Deserializable<FunctionInput>::deserialize(deserializer);
    if (deserializer.get_buffer_offset() < input.size()) {
        throw_or_abort("Some input bytes were not read");
    }
    return value;
}

} // end of namespace Circuit

template <>
template <typename Serializer>
void serde::Serializable<Circuit::FunctionInput>::serialize(const Circuit::FunctionInput& obj, Serializer& serializer)
{
    serializer.increase_container_depth();
    serde::Serializable<decltype(obj.witness)>::serialize(obj.witness, serializer);
    serde::Serializable<decltype(obj.num_bits)>::serialize(obj.num_bits, serializer);
    serializer.decrease_container_depth();
}

template <>
template <typename Deserializer>
Circuit::FunctionInput serde::Deserializable<Circuit::FunctionInput>::deserialize(Deserializer& deserializer)
{
    deserializer.increase_container_depth();
    Circuit::FunctionInput obj;
    obj.witness = serde::Deserializable<decltype(obj.witness)>::deserialize(deserializer);
    obj.num_bits = serde::Deserializable<decltype(obj.num_bits)>::deserialize(deserializer);
    deserializer.decrease_container_depth();
    return obj;
}

namespace Circuit {

inline bool operator==(const HeapArray& lhs, const HeapArray& rhs)
{
    if (!(lhs.pointer == rhs.pointer)) {
        return false;
    }
    if (!(lhs.size == rhs.size)) {
        return false;
    }
    return true;
}

inline std::vector<uint8_t> HeapArray::bincodeSerialize() const
{
    auto serializer = serde::BincodeSerializer();
    serde::Serializable<HeapArray>::serialize(*this, serializer);
    return std::move(serializer).bytes();
}

inline HeapArray HeapArray::bincodeDeserialize(std::vector<uint8_t> input)
{
    auto deserializer = serde::BincodeDeserializer(input);
    auto value = serde::Deserializable<HeapArray>::deserialize(deserializer);
    if (deserializer.get_buffer_offset() < input.size()) {
        throw_or_abort("Some input bytes were not read");
    }
    return value;
}

} // end of namespace Circuit

template <>
template <typename Serializer>
void serde::Serializable<Circuit::HeapArray>::serialize(const Circuit::HeapArray& obj, Serializer& serializer)
{
    serializer.increase_container_depth();
    serde::Serializable<decltype(obj.pointer)>::serialize(obj.pointer, serializer);
    serde::Serializable<decltype(obj.size)>::serialize(obj.size, serializer);
    serializer.decrease_container_depth();
}

template <>
template <typename Deserializer>
Circuit::HeapArray serde::Deserializable<Circuit::HeapArray>::deserialize(Deserializer& deserializer)
{
    deserializer.increase_container_depth();
    Circuit::HeapArray obj;
    obj.pointer = serde::Deserializable<decltype(obj.pointer)>::deserialize(deserializer);
    obj.size = serde::Deserializable<decltype(obj.size)>::deserialize(deserializer);
    deserializer.decrease_container_depth();
    return obj;
}

namespace Circuit {

inline bool operator==(const HeapValueType& lhs, const HeapValueType& rhs)
{
    if (!(lhs.value == rhs.value)) {
        return false;
    }
    return true;
}

inline std::vector<uint8_t> HeapValueType::bincodeSerialize() const
{
    auto serializer = serde::BincodeSerializer();
    serde::Serializable<HeapValueType>::serialize(*this, serializer);
    return std::move(serializer).bytes();
}

inline HeapValueType HeapValueType::bincodeDeserialize(std::vector<uint8_t> input)
{
    auto deserializer = serde::BincodeDeserializer(input);
    auto value = serde::Deserializable<HeapValueType>::deserialize(deserializer);
    if (deserializer.get_buffer_offset() < input.size()) {
        throw_or_abort("Some input bytes were not read");
    }
    return value;
}

} // end of namespace Circuit

template <>
template <typename Serializer>
void serde::Serializable<Circuit::HeapValueType>::serialize(const Circuit::HeapValueType& obj, Serializer& serializer)
{
    serializer.increase_container_depth();
    serde::Serializable<decltype(obj.value)>::serialize(obj.value, serializer);
    serializer.decrease_container_depth();
}

template <>
template <typename Deserializer>
Circuit::HeapValueType serde::Deserializable<Circuit::HeapValueType>::deserialize(Deserializer& deserializer)
{
    deserializer.increase_container_depth();
    Circuit::HeapValueType obj;
    obj.value = serde::Deserializable<decltype(obj.value)>::deserialize(deserializer);
    deserializer.decrease_container_depth();
    return obj;
}

namespace Circuit {

inline bool operator==(const HeapValueType::Simple& lhs, const HeapValueType::Simple& rhs)
{
    return true;
}

inline std::vector<uint8_t> HeapValueType::Simple::bincodeSerialize() const
{
    auto serializer = serde::BincodeSerializer();
    serde::Serializable<HeapValueType::Simple>::serialize(*this, serializer);
    return std::move(serializer).bytes();
}

inline HeapValueType::Simple HeapValueType::Simple::bincodeDeserialize(std::vector<uint8_t> input)
{
    auto deserializer = serde::BincodeDeserializer(input);
    auto value = serde::Deserializable<HeapValueType::Simple>::deserialize(deserializer);
    if (deserializer.get_buffer_offset() < input.size()) {
        throw_or_abort("Some input bytes were not read");
    }
    return value;
}

} // end of namespace Circuit

template <>
template <typename Serializer>
void serde::Serializable<Circuit::HeapValueType::Simple>::serialize(const Circuit::HeapValueType::Simple& obj,
                                                                    Serializer& serializer)
{}

template <>
template <typename Deserializer>
Circuit::HeapValueType::Simple serde::Deserializable<Circuit::HeapValueType::Simple>::deserialize(
    Deserializer& deserializer)
{
    Circuit::HeapValueType::Simple obj;
    return obj;
}

namespace Circuit {

inline bool operator==(const HeapValueType::Array& lhs, const HeapValueType::Array& rhs)
{
    if (!(lhs.value_types == rhs.value_types)) {
        return false;
    }
    if (!(lhs.size == rhs.size)) {
        return false;
    }
    return true;
}

inline std::vector<uint8_t> HeapValueType::Array::bincodeSerialize() const
{
    auto serializer = serde::BincodeSerializer();
    serde::Serializable<HeapValueType::Array>::serialize(*this, serializer);
    return std::move(serializer).bytes();
}

inline HeapValueType::Array HeapValueType::Array::bincodeDeserialize(std::vector<uint8_t> input)
{
    auto deserializer = serde::BincodeDeserializer(input);
    auto value = serde::Deserializable<HeapValueType::Array>::deserialize(deserializer);
    if (deserializer.get_buffer_offset() < input.size()) {
        throw_or_abort("Some input bytes were not read");
    }
    return value;
}

} // end of namespace Circuit

template <>
template <typename Serializer>
void serde::Serializable<Circuit::HeapValueType::Array>::serialize(const Circuit::HeapValueType::Array& obj,
                                                                   Serializer& serializer)
{
    serde::Serializable<decltype(obj.value_types)>::serialize(obj.value_types, serializer);
    serde::Serializable<decltype(obj.size)>::serialize(obj.size, serializer);
}

template <>
template <typename Deserializer>
Circuit::HeapValueType::Array serde::Deserializable<Circuit::HeapValueType::Array>::deserialize(
    Deserializer& deserializer)
{
    Circuit::HeapValueType::Array obj;
    obj.value_types = serde::Deserializable<decltype(obj.value_types)>::deserialize(deserializer);
    obj.size = serde::Deserializable<decltype(obj.size)>::deserialize(deserializer);
    return obj;
}

namespace Circuit {

inline bool operator==(const HeapValueType::Vector& lhs, const HeapValueType::Vector& rhs)
{
    if (!(lhs.value_types == rhs.value_types)) {
        return false;
    }
    return true;
}

inline std::vector<uint8_t> HeapValueType::Vector::bincodeSerialize() const
{
    auto serializer = serde::BincodeSerializer();
    serde::Serializable<HeapValueType::Vector>::serialize(*this, serializer);
    return std::move(serializer).bytes();
}

inline HeapValueType::Vector HeapValueType::Vector::bincodeDeserialize(std::vector<uint8_t> input)
{
    auto deserializer = serde::BincodeDeserializer(input);
    auto value = serde::Deserializable<HeapValueType::Vector>::deserialize(deserializer);
    if (deserializer.get_buffer_offset() < input.size()) {
        throw_or_abort("Some input bytes were not read");
    }
    return value;
}

} // end of namespace Circuit

template <>
template <typename Serializer>
void serde::Serializable<Circuit::HeapValueType::Vector>::serialize(const Circuit::HeapValueType::Vector& obj,
                                                                    Serializer& serializer)
{
    serde::Serializable<decltype(obj.value_types)>::serialize(obj.value_types, serializer);
}

template <>
template <typename Deserializer>
Circuit::HeapValueType::Vector serde::Deserializable<Circuit::HeapValueType::Vector>::deserialize(
    Deserializer& deserializer)
{
    Circuit::HeapValueType::Vector obj;
    obj.value_types = serde::Deserializable<decltype(obj.value_types)>::deserialize(deserializer);
    return obj;
}

namespace Circuit {

inline bool operator==(const HeapVector& lhs, const HeapVector& rhs)
{
    if (!(lhs.pointer == rhs.pointer)) {
        return false;
    }
    if (!(lhs.size == rhs.size)) {
        return false;
    }
    return true;
}

inline std::vector<uint8_t> HeapVector::bincodeSerialize() const
{
    auto serializer = serde::BincodeSerializer();
    serde::Serializable<HeapVector>::serialize(*this, serializer);
    return std::move(serializer).bytes();
}

inline HeapVector HeapVector::bincodeDeserialize(std::vector<uint8_t> input)
{
    auto deserializer = serde::BincodeDeserializer(input);
    auto value = serde::Deserializable<HeapVector>::deserialize(deserializer);
    if (deserializer.get_buffer_offset() < input.size()) {
        throw_or_abort("Some input bytes were not read");
    }
    return value;
}

} // end of namespace Circuit

template <>
template <typename Serializer>
void serde::Serializable<Circuit::HeapVector>::serialize(const Circuit::HeapVector& obj, Serializer& serializer)
{
    serializer.increase_container_depth();
    serde::Serializable<decltype(obj.pointer)>::serialize(obj.pointer, serializer);
    serde::Serializable<decltype(obj.size)>::serialize(obj.size, serializer);
    serializer.decrease_container_depth();
}

template <>
template <typename Deserializer>
Circuit::HeapVector serde::Deserializable<Circuit::HeapVector>::deserialize(Deserializer& deserializer)
{
    deserializer.increase_container_depth();
    Circuit::HeapVector obj;
    obj.pointer = serde::Deserializable<decltype(obj.pointer)>::deserialize(deserializer);
    obj.size = serde::Deserializable<decltype(obj.size)>::deserialize(deserializer);
    deserializer.decrease_container_depth();
    return obj;
}

namespace Circuit {

inline bool operator==(const MemOp& lhs, const MemOp& rhs)
{
    if (!(lhs.operation == rhs.operation)) {
        return false;
    }
    if (!(lhs.index == rhs.index)) {
        return false;
    }
    if (!(lhs.value == rhs.value)) {
        return false;
    }
    return true;
}

inline std::vector<uint8_t> MemOp::bincodeSerialize() const
{
    auto serializer = serde::BincodeSerializer();
    serde::Serializable<MemOp>::serialize(*this, serializer);
    return std::move(serializer).bytes();
}

inline MemOp MemOp::bincodeDeserialize(std::vector<uint8_t> input)
{
    auto deserializer = serde::BincodeDeserializer(input);
    auto value = serde::Deserializable<MemOp>::deserialize(deserializer);
    if (deserializer.get_buffer_offset() < input.size()) {
        throw_or_abort("Some input bytes were not read");
    }
    return value;
}

} // end of namespace Circuit

template <>
template <typename Serializer>
void serde::Serializable<Circuit::MemOp>::serialize(const Circuit::MemOp& obj, Serializer& serializer)
{
    serializer.increase_container_depth();
    serde::Serializable<decltype(obj.operation)>::serialize(obj.operation, serializer);
    serde::Serializable<decltype(obj.index)>::serialize(obj.index, serializer);
    serde::Serializable<decltype(obj.value)>::serialize(obj.value, serializer);
    serializer.decrease_container_depth();
}

template <>
template <typename Deserializer>
Circuit::MemOp serde::Deserializable<Circuit::MemOp>::deserialize(Deserializer& deserializer)
{
    deserializer.increase_container_depth();
    Circuit::MemOp obj;
    obj.operation = serde::Deserializable<decltype(obj.operation)>::deserialize(deserializer);
    obj.index = serde::Deserializable<decltype(obj.index)>::deserialize(deserializer);
    obj.value = serde::Deserializable<decltype(obj.value)>::deserialize(deserializer);
    deserializer.decrease_container_depth();
    return obj;
}

namespace Circuit {

inline bool operator==(const MemoryAddress& lhs, const MemoryAddress& rhs)
{
    if (!(lhs.value == rhs.value)) {
        return false;
    }
    return true;
}

inline std::vector<uint8_t> MemoryAddress::bincodeSerialize() const
{
    auto serializer = serde::BincodeSerializer();
    serde::Serializable<MemoryAddress>::serialize(*this, serializer);
    return std::move(serializer).bytes();
}

inline MemoryAddress MemoryAddress::bincodeDeserialize(std::vector<uint8_t> input)
{
    auto deserializer = serde::BincodeDeserializer(input);
    auto value = serde::Deserializable<MemoryAddress>::deserialize(deserializer);
    if (deserializer.get_buffer_offset() < input.size()) {
        throw_or_abort("Some input bytes were not read");
    }
    return value;
}

} // end of namespace Circuit

template <>
template <typename Serializer>
void serde::Serializable<Circuit::MemoryAddress>::serialize(const Circuit::MemoryAddress& obj, Serializer& serializer)
{
    serializer.increase_container_depth();
    serde::Serializable<decltype(obj.value)>::serialize(obj.value, serializer);
    serializer.decrease_container_depth();
}

template <>
template <typename Deserializer>
Circuit::MemoryAddress serde::Deserializable<Circuit::MemoryAddress>::deserialize(Deserializer& deserializer)
{
    deserializer.increase_container_depth();
    Circuit::MemoryAddress obj;
    obj.value = serde::Deserializable<decltype(obj.value)>::deserialize(deserializer);
    deserializer.decrease_container_depth();
    return obj;
}

namespace Circuit {

inline bool operator==(const Opcode& lhs, const Opcode& rhs)
{
    if (!(lhs.value == rhs.value)) {
        return false;
    }
    return true;
}

inline std::vector<uint8_t> Opcode::bincodeSerialize() const
{
    auto serializer = serde::BincodeSerializer();
    serde::Serializable<Opcode>::serialize(*this, serializer);
    return std::move(serializer).bytes();
}

inline Opcode Opcode::bincodeDeserialize(std::vector<uint8_t> input)
{
    auto deserializer = serde::BincodeDeserializer(input);
    auto value = serde::Deserializable<Opcode>::deserialize(deserializer);
    if (deserializer.get_buffer_offset() < input.size()) {
        throw_or_abort("Some input bytes were not read");
    }
    return value;
}

} // end of namespace Circuit

template <>
template <typename Serializer>
void serde::Serializable<Circuit::Opcode>::serialize(const Circuit::Opcode& obj, Serializer& serializer)
{
    serializer.increase_container_depth();
    serde::Serializable<decltype(obj.value)>::serialize(obj.value, serializer);
    serializer.decrease_container_depth();
}

template <>
template <typename Deserializer>
Circuit::Opcode serde::Deserializable<Circuit::Opcode>::deserialize(Deserializer& deserializer)
{
    deserializer.increase_container_depth();
    Circuit::Opcode obj;
    obj.value = serde::Deserializable<decltype(obj.value)>::deserialize(deserializer);
    deserializer.decrease_container_depth();
    return obj;
}

namespace Circuit {

inline bool operator==(const Opcode::AssertZero& lhs, const Opcode::AssertZero& rhs)
{
    if (!(lhs.value == rhs.value)) {
        return false;
    }
    return true;
}

inline std::vector<uint8_t> Opcode::AssertZero::bincodeSerialize() const
{
    auto serializer = serde::BincodeSerializer();
    serde::Serializable<Opcode::AssertZero>::serialize(*this, serializer);
    return std::move(serializer).bytes();
}

inline Opcode::AssertZero Opcode::AssertZero::bincodeDeserialize(std::vector<uint8_t> input)
{
    auto deserializer = serde::BincodeDeserializer(input);
    auto value = serde::Deserializable<Opcode::AssertZero>::deserialize(deserializer);
    if (deserializer.get_buffer_offset() < input.size()) {
        throw_or_abort("Some input bytes were not read");
    }
    return value;
}

} // end of namespace Circuit

template <>
template <typename Serializer>
void serde::Serializable<Circuit::Opcode::AssertZero>::serialize(const Circuit::Opcode::AssertZero& obj,
                                                                 Serializer& serializer)
{
    serde::Serializable<decltype(obj.value)>::serialize(obj.value, serializer);
}

template <>
template <typename Deserializer>
Circuit::Opcode::AssertZero serde::Deserializable<Circuit::Opcode::AssertZero>::deserialize(Deserializer& deserializer)
{
    Circuit::Opcode::AssertZero obj;
    obj.value = serde::Deserializable<decltype(obj.value)>::deserialize(deserializer);
    return obj;
}

namespace Circuit {

inline bool operator==(const Opcode::BlackBoxFuncCall& lhs, const Opcode::BlackBoxFuncCall& rhs)
{
    if (!(lhs.value == rhs.value)) {
        return false;
    }
    return true;
}

inline std::vector<uint8_t> Opcode::BlackBoxFuncCall::bincodeSerialize() const
{
    auto serializer = serde::BincodeSerializer();
    serde::Serializable<Opcode::BlackBoxFuncCall>::serialize(*this, serializer);
    return std::move(serializer).bytes();
}

inline Opcode::BlackBoxFuncCall Opcode::BlackBoxFuncCall::bincodeDeserialize(std::vector<uint8_t> input)
{
    auto deserializer = serde::BincodeDeserializer(input);
    auto value = serde::Deserializable<Opcode::BlackBoxFuncCall>::deserialize(deserializer);
    if (deserializer.get_buffer_offset() < input.size()) {
        throw_or_abort("Some input bytes were not read");
    }
    return value;
}

} // end of namespace Circuit

template <>
template <typename Serializer>
void serde::Serializable<Circuit::Opcode::BlackBoxFuncCall>::serialize(const Circuit::Opcode::BlackBoxFuncCall& obj,
                                                                       Serializer& serializer)
{
    serde::Serializable<decltype(obj.value)>::serialize(obj.value, serializer);
}

template <>
template <typename Deserializer>
Circuit::Opcode::BlackBoxFuncCall serde::Deserializable<Circuit::Opcode::BlackBoxFuncCall>::deserialize(
    Deserializer& deserializer)
{
    Circuit::Opcode::BlackBoxFuncCall obj;
    obj.value = serde::Deserializable<decltype(obj.value)>::deserialize(deserializer);
    return obj;
}

namespace Circuit {

inline bool operator==(const Opcode::Directive& lhs, const Opcode::Directive& rhs)
{
    if (!(lhs.value == rhs.value)) {
        return false;
    }
    return true;
}

inline std::vector<uint8_t> Opcode::Directive::bincodeSerialize() const
{
    auto serializer = serde::BincodeSerializer();
    serde::Serializable<Opcode::Directive>::serialize(*this, serializer);
    return std::move(serializer).bytes();
}

inline Opcode::Directive Opcode::Directive::bincodeDeserialize(std::vector<uint8_t> input)
{
    auto deserializer = serde::BincodeDeserializer(input);
    auto value = serde::Deserializable<Opcode::Directive>::deserialize(deserializer);
    if (deserializer.get_buffer_offset() < input.size()) {
        throw_or_abort("Some input bytes were not read");
    }
    return value;
}

} // end of namespace Circuit

template <>
template <typename Serializer>
void serde::Serializable<Circuit::Opcode::Directive>::serialize(const Circuit::Opcode::Directive& obj,
                                                                Serializer& serializer)
{
    serde::Serializable<decltype(obj.value)>::serialize(obj.value, serializer);
}

template <>
template <typename Deserializer>
Circuit::Opcode::Directive serde::Deserializable<Circuit::Opcode::Directive>::deserialize(Deserializer& deserializer)
{
    Circuit::Opcode::Directive obj;
    obj.value = serde::Deserializable<decltype(obj.value)>::deserialize(deserializer);
    return obj;
}

namespace Circuit {

inline bool operator==(const Opcode::Brillig& lhs, const Opcode::Brillig& rhs)
{
    if (!(lhs.value == rhs.value)) {
        return false;
    }
    return true;
}

inline std::vector<uint8_t> Opcode::Brillig::bincodeSerialize() const
{
    auto serializer = serde::BincodeSerializer();
    serde::Serializable<Opcode::Brillig>::serialize(*this, serializer);
    return std::move(serializer).bytes();
}

inline Opcode::Brillig Opcode::Brillig::bincodeDeserialize(std::vector<uint8_t> input)
{
    auto deserializer = serde::BincodeDeserializer(input);
    auto value = serde::Deserializable<Opcode::Brillig>::deserialize(deserializer);
    if (deserializer.get_buffer_offset() < input.size()) {
        throw_or_abort("Some input bytes were not read");
    }
    return value;
}

} // end of namespace Circuit

template <>
template <typename Serializer>
void serde::Serializable<Circuit::Opcode::Brillig>::serialize(const Circuit::Opcode::Brillig& obj,
                                                              Serializer& serializer)
{
    serde::Serializable<decltype(obj.value)>::serialize(obj.value, serializer);
}

template <>
template <typename Deserializer>
Circuit::Opcode::Brillig serde::Deserializable<Circuit::Opcode::Brillig>::deserialize(Deserializer& deserializer)
{
    Circuit::Opcode::Brillig obj;
    obj.value = serde::Deserializable<decltype(obj.value)>::deserialize(deserializer);
    return obj;
}

namespace Circuit {

inline bool operator==(const Opcode::MemoryOp& lhs, const Opcode::MemoryOp& rhs)
{
    if (!(lhs.block_id == rhs.block_id)) {
        return false;
    }
    if (!(lhs.op == rhs.op)) {
        return false;
    }
    if (!(lhs.predicate == rhs.predicate)) {
        return false;
    }
    return true;
}

inline std::vector<uint8_t> Opcode::MemoryOp::bincodeSerialize() const
{
    auto serializer = serde::BincodeSerializer();
    serde::Serializable<Opcode::MemoryOp>::serialize(*this, serializer);
    return std::move(serializer).bytes();
}

inline Opcode::MemoryOp Opcode::MemoryOp::bincodeDeserialize(std::vector<uint8_t> input)
{
    auto deserializer = serde::BincodeDeserializer(input);
    auto value = serde::Deserializable<Opcode::MemoryOp>::deserialize(deserializer);
    if (deserializer.get_buffer_offset() < input.size()) {
        throw_or_abort("Some input bytes were not read");
    }
    return value;
}

} // end of namespace Circuit

template <>
template <typename Serializer>
void serde::Serializable<Circuit::Opcode::MemoryOp>::serialize(const Circuit::Opcode::MemoryOp& obj,
                                                               Serializer& serializer)
{
    serde::Serializable<decltype(obj.block_id)>::serialize(obj.block_id, serializer);
    serde::Serializable<decltype(obj.op)>::serialize(obj.op, serializer);
    serde::Serializable<decltype(obj.predicate)>::serialize(obj.predicate, serializer);
}

template <>
template <typename Deserializer>
Circuit::Opcode::MemoryOp serde::Deserializable<Circuit::Opcode::MemoryOp>::deserialize(Deserializer& deserializer)
{
    Circuit::Opcode::MemoryOp obj;
    obj.block_id = serde::Deserializable<decltype(obj.block_id)>::deserialize(deserializer);
    obj.op = serde::Deserializable<decltype(obj.op)>::deserialize(deserializer);
    obj.predicate = serde::Deserializable<decltype(obj.predicate)>::deserialize(deserializer);
    return obj;
}

namespace Circuit {

inline bool operator==(const Opcode::MemoryInit& lhs, const Opcode::MemoryInit& rhs)
{
    if (!(lhs.block_id == rhs.block_id)) {
        return false;
    }
    if (!(lhs.init == rhs.init)) {
        return false;
    }
    return true;
}

inline std::vector<uint8_t> Opcode::MemoryInit::bincodeSerialize() const
{
    auto serializer = serde::BincodeSerializer();
    serde::Serializable<Opcode::MemoryInit>::serialize(*this, serializer);
    return std::move(serializer).bytes();
}

inline Opcode::MemoryInit Opcode::MemoryInit::bincodeDeserialize(std::vector<uint8_t> input)
{
    auto deserializer = serde::BincodeDeserializer(input);
    auto value = serde::Deserializable<Opcode::MemoryInit>::deserialize(deserializer);
    if (deserializer.get_buffer_offset() < input.size()) {
        throw_or_abort("Some input bytes were not read");
    }
    return value;
}

} // end of namespace Circuit

template <>
template <typename Serializer>
void serde::Serializable<Circuit::Opcode::MemoryInit>::serialize(const Circuit::Opcode::MemoryInit& obj,
                                                                 Serializer& serializer)
{
    serde::Serializable<decltype(obj.block_id)>::serialize(obj.block_id, serializer);
    serde::Serializable<decltype(obj.init)>::serialize(obj.init, serializer);
}

template <>
template <typename Deserializer>
Circuit::Opcode::MemoryInit serde::Deserializable<Circuit::Opcode::MemoryInit>::deserialize(Deserializer& deserializer)
{
    Circuit::Opcode::MemoryInit obj;
    obj.block_id = serde::Deserializable<decltype(obj.block_id)>::deserialize(deserializer);
    obj.init = serde::Deserializable<decltype(obj.init)>::deserialize(deserializer);
    return obj;
}

namespace Circuit {

inline bool operator==(const OpcodeLocation& lhs, const OpcodeLocation& rhs)
{
    if (!(lhs.value == rhs.value)) {
        return false;
    }
    return true;
}

inline std::vector<uint8_t> OpcodeLocation::bincodeSerialize() const
{
    auto serializer = serde::BincodeSerializer();
    serde::Serializable<OpcodeLocation>::serialize(*this, serializer);
    return std::move(serializer).bytes();
}

inline OpcodeLocation OpcodeLocation::bincodeDeserialize(std::vector<uint8_t> input)
{
    auto deserializer = serde::BincodeDeserializer(input);
    auto value = serde::Deserializable<OpcodeLocation>::deserialize(deserializer);
    if (deserializer.get_buffer_offset() < input.size()) {
        throw_or_abort("Some input bytes were not read");
    }
    return value;
}

} // end of namespace Circuit

template <>
template <typename Serializer>
void serde::Serializable<Circuit::OpcodeLocation>::serialize(const Circuit::OpcodeLocation& obj, Serializer& serializer)
{
    serializer.increase_container_depth();
    serde::Serializable<decltype(obj.value)>::serialize(obj.value, serializer);
    serializer.decrease_container_depth();
}

template <>
template <typename Deserializer>
Circuit::OpcodeLocation serde::Deserializable<Circuit::OpcodeLocation>::deserialize(Deserializer& deserializer)
{
    deserializer.increase_container_depth();
    Circuit::OpcodeLocation obj;
    obj.value = serde::Deserializable<decltype(obj.value)>::deserialize(deserializer);
    deserializer.decrease_container_depth();
    return obj;
}

namespace Circuit {

inline bool operator==(const OpcodeLocation::Acir& lhs, const OpcodeLocation::Acir& rhs)
{
    if (!(lhs.value == rhs.value)) {
        return false;
    }
    return true;
}

inline std::vector<uint8_t> OpcodeLocation::Acir::bincodeSerialize() const
{
    auto serializer = serde::BincodeSerializer();
    serde::Serializable<OpcodeLocation::Acir>::serialize(*this, serializer);
    return std::move(serializer).bytes();
}

inline OpcodeLocation::Acir OpcodeLocation::Acir::bincodeDeserialize(std::vector<uint8_t> input)
{
    auto deserializer = serde::BincodeDeserializer(input);
    auto value = serde::Deserializable<OpcodeLocation::Acir>::deserialize(deserializer);
    if (deserializer.get_buffer_offset() < input.size()) {
        throw_or_abort("Some input bytes were not read");
    }
    return value;
}

} // end of namespace Circuit

template <>
template <typename Serializer>
void serde::Serializable<Circuit::OpcodeLocation::Acir>::serialize(const Circuit::OpcodeLocation::Acir& obj,
                                                                   Serializer& serializer)
{
    serde::Serializable<decltype(obj.value)>::serialize(obj.value, serializer);
}

template <>
template <typename Deserializer>
Circuit::OpcodeLocation::Acir serde::Deserializable<Circuit::OpcodeLocation::Acir>::deserialize(
    Deserializer& deserializer)
{
    Circuit::OpcodeLocation::Acir obj;
    obj.value = serde::Deserializable<decltype(obj.value)>::deserialize(deserializer);
    return obj;
}

namespace Circuit {

inline bool operator==(const OpcodeLocation::Brillig& lhs, const OpcodeLocation::Brillig& rhs)
{
    if (!(lhs.acir_index == rhs.acir_index)) {
        return false;
    }
    if (!(lhs.brillig_index == rhs.brillig_index)) {
        return false;
    }
    return true;
}

inline std::vector<uint8_t> OpcodeLocation::Brillig::bincodeSerialize() const
{
    auto serializer = serde::BincodeSerializer();
    serde::Serializable<OpcodeLocation::Brillig>::serialize(*this, serializer);
    return std::move(serializer).bytes();
}

inline OpcodeLocation::Brillig OpcodeLocation::Brillig::bincodeDeserialize(std::vector<uint8_t> input)
{
    auto deserializer = serde::BincodeDeserializer(input);
    auto value = serde::Deserializable<OpcodeLocation::Brillig>::deserialize(deserializer);
    if (deserializer.get_buffer_offset() < input.size()) {
        throw_or_abort("Some input bytes were not read");
    }
    return value;
}

} // end of namespace Circuit

template <>
template <typename Serializer>
void serde::Serializable<Circuit::OpcodeLocation::Brillig>::serialize(const Circuit::OpcodeLocation::Brillig& obj,
                                                                      Serializer& serializer)
{
    serde::Serializable<decltype(obj.acir_index)>::serialize(obj.acir_index, serializer);
    serde::Serializable<decltype(obj.brillig_index)>::serialize(obj.brillig_index, serializer);
}

template <>
template <typename Deserializer>
Circuit::OpcodeLocation::Brillig serde::Deserializable<Circuit::OpcodeLocation::Brillig>::deserialize(
    Deserializer& deserializer)
{
    Circuit::OpcodeLocation::Brillig obj;
    obj.acir_index = serde::Deserializable<decltype(obj.acir_index)>::deserialize(deserializer);
    obj.brillig_index = serde::Deserializable<decltype(obj.brillig_index)>::deserialize(deserializer);
    return obj;
}

namespace Circuit {

inline bool operator==(const PublicInputs& lhs, const PublicInputs& rhs)
{
    if (!(lhs.value == rhs.value)) {
        return false;
    }
    return true;
}

inline std::vector<uint8_t> PublicInputs::bincodeSerialize() const
{
    auto serializer = serde::BincodeSerializer();
    serde::Serializable<PublicInputs>::serialize(*this, serializer);
    return std::move(serializer).bytes();
}

inline PublicInputs PublicInputs::bincodeDeserialize(std::vector<uint8_t> input)
{
    auto deserializer = serde::BincodeDeserializer(input);
    auto value = serde::Deserializable<PublicInputs>::deserialize(deserializer);
    if (deserializer.get_buffer_offset() < input.size()) {
        throw_or_abort("Some input bytes were not read");
    }
    return value;
}

} // end of namespace Circuit

template <>
template <typename Serializer>
void serde::Serializable<Circuit::PublicInputs>::serialize(const Circuit::PublicInputs& obj, Serializer& serializer)
{
    serializer.increase_container_depth();
    serde::Serializable<decltype(obj.value)>::serialize(obj.value, serializer);
    serializer.decrease_container_depth();
}

template <>
template <typename Deserializer>
Circuit::PublicInputs serde::Deserializable<Circuit::PublicInputs>::deserialize(Deserializer& deserializer)
{
    deserializer.increase_container_depth();
    Circuit::PublicInputs obj;
    obj.value = serde::Deserializable<decltype(obj.value)>::deserialize(deserializer);
    deserializer.decrease_container_depth();
    return obj;
}

namespace Circuit {

inline bool operator==(const Value& lhs, const Value& rhs)
{
    if (!(lhs.inner == rhs.inner)) {
        return false;
    }
    return true;
}

inline std::vector<uint8_t> Value::bincodeSerialize() const
{
    auto serializer = serde::BincodeSerializer();
    serde::Serializable<Value>::serialize(*this, serializer);
    return std::move(serializer).bytes();
}

inline Value Value::bincodeDeserialize(std::vector<uint8_t> input)
{
    auto deserializer = serde::BincodeDeserializer(input);
    auto value = serde::Deserializable<Value>::deserialize(deserializer);
    if (deserializer.get_buffer_offset() < input.size()) {
        throw_or_abort("Some input bytes were not read");
    }
    return value;
}

} // end of namespace Circuit

template <>
template <typename Serializer>
void serde::Serializable<Circuit::Value>::serialize(const Circuit::Value& obj, Serializer& serializer)
{
    serializer.increase_container_depth();
    serde::Serializable<decltype(obj.inner)>::serialize(obj.inner, serializer);
    serializer.decrease_container_depth();
}

template <>
template <typename Deserializer>
Circuit::Value serde::Deserializable<Circuit::Value>::deserialize(Deserializer& deserializer)
{
    deserializer.increase_container_depth();
    Circuit::Value obj;
    obj.inner = serde::Deserializable<decltype(obj.inner)>::deserialize(deserializer);
    deserializer.decrease_container_depth();
    return obj;
}

namespace Circuit {

inline bool operator==(const ValueOrArray& lhs, const ValueOrArray& rhs)
{
    if (!(lhs.value == rhs.value)) {
        return false;
    }
    return true;
}

inline std::vector<uint8_t> ValueOrArray::bincodeSerialize() const
{
    auto serializer = serde::BincodeSerializer();
    serde::Serializable<ValueOrArray>::serialize(*this, serializer);
    return std::move(serializer).bytes();
}

inline ValueOrArray ValueOrArray::bincodeDeserialize(std::vector<uint8_t> input)
{
    auto deserializer = serde::BincodeDeserializer(input);
    auto value = serde::Deserializable<ValueOrArray>::deserialize(deserializer);
    if (deserializer.get_buffer_offset() < input.size()) {
        throw_or_abort("Some input bytes were not read");
    }
    return value;
}

} // end of namespace Circuit

template <>
template <typename Serializer>
void serde::Serializable<Circuit::ValueOrArray>::serialize(const Circuit::ValueOrArray& obj, Serializer& serializer)
{
    serializer.increase_container_depth();
    serde::Serializable<decltype(obj.value)>::serialize(obj.value, serializer);
    serializer.decrease_container_depth();
}

template <>
template <typename Deserializer>
Circuit::ValueOrArray serde::Deserializable<Circuit::ValueOrArray>::deserialize(Deserializer& deserializer)
{
    deserializer.increase_container_depth();
    Circuit::ValueOrArray obj;
    obj.value = serde::Deserializable<decltype(obj.value)>::deserialize(deserializer);
    deserializer.decrease_container_depth();
    return obj;
}

namespace Circuit {

inline bool operator==(const ValueOrArray::MemoryAddress& lhs, const ValueOrArray::MemoryAddress& rhs)
{
    if (!(lhs.value == rhs.value)) {
        return false;
    }
    return true;
}

inline std::vector<uint8_t> ValueOrArray::MemoryAddress::bincodeSerialize() const
{
    auto serializer = serde::BincodeSerializer();
    serde::Serializable<ValueOrArray::MemoryAddress>::serialize(*this, serializer);
    return std::move(serializer).bytes();
}

inline ValueOrArray::MemoryAddress ValueOrArray::MemoryAddress::bincodeDeserialize(std::vector<uint8_t> input)
{
    auto deserializer = serde::BincodeDeserializer(input);
    auto value = serde::Deserializable<ValueOrArray::MemoryAddress>::deserialize(deserializer);
    if (deserializer.get_buffer_offset() < input.size()) {
        throw_or_abort("Some input bytes were not read");
    }
    return value;
}

} // end of namespace Circuit

template <>
template <typename Serializer>
void serde::Serializable<Circuit::ValueOrArray::MemoryAddress>::serialize(
    const Circuit::ValueOrArray::MemoryAddress& obj, Serializer& serializer)
{
    serde::Serializable<decltype(obj.value)>::serialize(obj.value, serializer);
}

template <>
template <typename Deserializer>
Circuit::ValueOrArray::MemoryAddress serde::Deserializable<Circuit::ValueOrArray::MemoryAddress>::deserialize(
    Deserializer& deserializer)
{
    Circuit::ValueOrArray::MemoryAddress obj;
    obj.value = serde::Deserializable<decltype(obj.value)>::deserialize(deserializer);
    return obj;
}

namespace Circuit {

inline bool operator==(const ValueOrArray::HeapArray& lhs, const ValueOrArray::HeapArray& rhs)
{
    if (!(lhs.value == rhs.value)) {
        return false;
    }
    return true;
}

inline std::vector<uint8_t> ValueOrArray::HeapArray::bincodeSerialize() const
{
    auto serializer = serde::BincodeSerializer();
    serde::Serializable<ValueOrArray::HeapArray>::serialize(*this, serializer);
    return std::move(serializer).bytes();
}

inline ValueOrArray::HeapArray ValueOrArray::HeapArray::bincodeDeserialize(std::vector<uint8_t> input)
{
    auto deserializer = serde::BincodeDeserializer(input);
    auto value = serde::Deserializable<ValueOrArray::HeapArray>::deserialize(deserializer);
    if (deserializer.get_buffer_offset() < input.size()) {
        throw_or_abort("Some input bytes were not read");
    }
    return value;
}

} // end of namespace Circuit

template <>
template <typename Serializer>
void serde::Serializable<Circuit::ValueOrArray::HeapArray>::serialize(const Circuit::ValueOrArray::HeapArray& obj,
                                                                      Serializer& serializer)
{
    serde::Serializable<decltype(obj.value)>::serialize(obj.value, serializer);
}

template <>
template <typename Deserializer>
Circuit::ValueOrArray::HeapArray serde::Deserializable<Circuit::ValueOrArray::HeapArray>::deserialize(
    Deserializer& deserializer)
{
    Circuit::ValueOrArray::HeapArray obj;
    obj.value = serde::Deserializable<decltype(obj.value)>::deserialize(deserializer);
    return obj;
}

namespace Circuit {

inline bool operator==(const ValueOrArray::HeapVector& lhs, const ValueOrArray::HeapVector& rhs)
{
    if (!(lhs.value == rhs.value)) {
        return false;
    }
    return true;
}

inline std::vector<uint8_t> ValueOrArray::HeapVector::bincodeSerialize() const
{
    auto serializer = serde::BincodeSerializer();
    serde::Serializable<ValueOrArray::HeapVector>::serialize(*this, serializer);
    return std::move(serializer).bytes();
}

inline ValueOrArray::HeapVector ValueOrArray::HeapVector::bincodeDeserialize(std::vector<uint8_t> input)
{
    auto deserializer = serde::BincodeDeserializer(input);
    auto value = serde::Deserializable<ValueOrArray::HeapVector>::deserialize(deserializer);
    if (deserializer.get_buffer_offset() < input.size()) {
        throw_or_abort("Some input bytes were not read");
    }
    return value;
}

} // end of namespace Circuit

template <>
template <typename Serializer>
void serde::Serializable<Circuit::ValueOrArray::HeapVector>::serialize(const Circuit::ValueOrArray::HeapVector& obj,
                                                                       Serializer& serializer)
{
    serde::Serializable<decltype(obj.value)>::serialize(obj.value, serializer);
}

template <>
template <typename Deserializer>
Circuit::ValueOrArray::HeapVector serde::Deserializable<Circuit::ValueOrArray::HeapVector>::deserialize(
    Deserializer& deserializer)
{
    Circuit::ValueOrArray::HeapVector obj;
    obj.value = serde::Deserializable<decltype(obj.value)>::deserialize(deserializer);
    return obj;
}

namespace Circuit {

inline bool operator==(const Witness& lhs, const Witness& rhs)
{
    if (!(lhs.value == rhs.value)) {
        return false;
    }
    return true;
}

inline std::vector<uint8_t> Witness::bincodeSerialize() const
{
    auto serializer = serde::BincodeSerializer();
    serde::Serializable<Witness>::serialize(*this, serializer);
    return std::move(serializer).bytes();
}

inline Witness Witness::bincodeDeserialize(std::vector<uint8_t> input)
{
    auto deserializer = serde::BincodeDeserializer(input);
    auto value = serde::Deserializable<Witness>::deserialize(deserializer);
    if (deserializer.get_buffer_offset() < input.size()) {
        throw_or_abort("Some input bytes were not read");
    }
    return value;
}

} // end of namespace Circuit

template <>
template <typename Serializer>
void serde::Serializable<Circuit::Witness>::serialize(const Circuit::Witness& obj, Serializer& serializer)
{
    serializer.increase_container_depth();
    serde::Serializable<decltype(obj.value)>::serialize(obj.value, serializer);
    serializer.decrease_container_depth();
}

template <>
template <typename Deserializer>
Circuit::Witness serde::Deserializable<Circuit::Witness>::deserialize(Deserializer& deserializer)
{
    deserializer.increase_container_depth();
    Circuit::Witness obj;
    obj.value = serde::Deserializable<decltype(obj.value)>::deserialize(deserializer);
    deserializer.decrease_container_depth();
    return obj;
}<|MERGE_RESOLUTION|>--- conflicted
+++ resolved
@@ -488,6 +488,16 @@
         static BinaryIntOp bincodeDeserialize(std::vector<uint8_t>);
     };
 
+    struct Cast {
+        Circuit::MemoryAddress destination;
+        Circuit::MemoryAddress source;
+        uint32_t bit_size;
+
+        friend bool operator==(const Cast&, const Cast&);
+        std::vector<uint8_t> bincodeSerialize() const;
+        static Cast bincodeDeserialize(std::vector<uint8_t>);
+    };
+
     struct JumpIfNot {
         Circuit::MemoryAddress condition;
         uint64_t location;
@@ -612,6 +622,7 @@
 
     std::variant<BinaryFieldOp,
                  BinaryIntOp,
+                 Cast,
                  JumpIfNot,
                  JumpIf,
                  Jump,
@@ -1004,23 +1015,7 @@
         static Array bincodeDeserialize(std::vector<uint8_t>);
     };
 
-<<<<<<< HEAD
-    struct Cast {
-        Circuit::MemoryAddress destination;
-        Circuit::MemoryAddress source;
-        uint32_t bit_size;
-
-        friend bool operator==(const Cast&, const Cast&);
-        std::vector<uint8_t> bincodeSerialize() const;
-        static Cast bincodeDeserialize(std::vector<uint8_t>);
-    };
-
-    struct JumpIfNot {
-        Circuit::MemoryAddress condition;
-        uint64_t location;
-=======
     std::variant<Simple, Array> value;
->>>>>>> bc25f9bd
 
     friend bool operator==(const BrilligOutputs&, const BrilligOutputs&);
     std::vector<uint8_t> bincodeSerialize() const;
@@ -1038,171 +1033,6 @@
     static Brillig bincodeDeserialize(std::vector<uint8_t>);
 };
 
-<<<<<<< HEAD
-    struct Jump {
-        uint64_t location;
-
-        friend bool operator==(const Jump&, const Jump&);
-        std::vector<uint8_t> bincodeSerialize() const;
-        static Jump bincodeDeserialize(std::vector<uint8_t>);
-    };
-
-    struct CalldataCopy {
-        Circuit::MemoryAddress destination_address;
-        uint64_t size;
-        uint64_t offset;
-
-        friend bool operator==(const CalldataCopy&, const CalldataCopy&);
-        std::vector<uint8_t> bincodeSerialize() const;
-        static CalldataCopy bincodeDeserialize(std::vector<uint8_t>);
-    };
-
-    struct Call {
-        uint64_t location;
-
-        friend bool operator==(const Call&, const Call&);
-        std::vector<uint8_t> bincodeSerialize() const;
-        static Call bincodeDeserialize(std::vector<uint8_t>);
-    };
-
-    struct Const {
-        Circuit::MemoryAddress destination;
-        uint32_t bit_size;
-        Circuit::Value value;
-
-        friend bool operator==(const Const&, const Const&);
-        std::vector<uint8_t> bincodeSerialize() const;
-        static Const bincodeDeserialize(std::vector<uint8_t>);
-    };
-
-    struct Return {
-        friend bool operator==(const Return&, const Return&);
-        std::vector<uint8_t> bincodeSerialize() const;
-        static Return bincodeDeserialize(std::vector<uint8_t>);
-    };
-
-    struct ForeignCall {
-        std::string function;
-        std::vector<Circuit::ValueOrArray> destinations;
-        std::vector<Circuit::ValueOrArray> inputs;
-
-        friend bool operator==(const ForeignCall&, const ForeignCall&);
-        std::vector<uint8_t> bincodeSerialize() const;
-        static ForeignCall bincodeDeserialize(std::vector<uint8_t>);
-    };
-
-    struct Mov {
-        Circuit::MemoryAddress destination;
-        Circuit::MemoryAddress source;
-
-        friend bool operator==(const Mov&, const Mov&);
-        std::vector<uint8_t> bincodeSerialize() const;
-        static Mov bincodeDeserialize(std::vector<uint8_t>);
-    };
-
-    struct Load {
-        Circuit::MemoryAddress destination;
-        Circuit::MemoryAddress source_pointer;
-
-        friend bool operator==(const Load&, const Load&);
-        std::vector<uint8_t> bincodeSerialize() const;
-        static Load bincodeDeserialize(std::vector<uint8_t>);
-    };
-
-    struct Store {
-        Circuit::MemoryAddress destination_pointer;
-        Circuit::MemoryAddress source;
-
-        friend bool operator==(const Store&, const Store&);
-        std::vector<uint8_t> bincodeSerialize() const;
-        static Store bincodeDeserialize(std::vector<uint8_t>);
-    };
-
-    struct BlackBox {
-        Circuit::BlackBoxOp value;
-
-        friend bool operator==(const BlackBox&, const BlackBox&);
-        std::vector<uint8_t> bincodeSerialize() const;
-        static BlackBox bincodeDeserialize(std::vector<uint8_t>);
-    };
-
-    struct Trap {
-        friend bool operator==(const Trap&, const Trap&);
-        std::vector<uint8_t> bincodeSerialize() const;
-        static Trap bincodeDeserialize(std::vector<uint8_t>);
-    };
-
-    struct Stop {
-        uint64_t return_data_offset;
-        uint64_t return_data_size;
-
-        friend bool operator==(const Stop&, const Stop&);
-        std::vector<uint8_t> bincodeSerialize() const;
-        static Stop bincodeDeserialize(std::vector<uint8_t>);
-    };
-
-    std::variant<BinaryFieldOp,
-                 BinaryIntOp,
-                 Cast,
-                 JumpIfNot,
-                 JumpIf,
-                 Jump,
-                 CalldataCopy,
-                 Call,
-                 Const,
-                 Return,
-                 ForeignCall,
-                 Mov,
-                 Load,
-                 Store,
-                 BlackBox,
-                 Trap,
-                 Stop>
-        value;
-
-    friend bool operator==(const BrilligOpcode&, const BrilligOpcode&);
-    std::vector<uint8_t> bincodeSerialize() const;
-    static BrilligOpcode bincodeDeserialize(std::vector<uint8_t>);
-};
-
-struct BrilligOutputs {
-
-    struct Simple {
-        Circuit::Witness value;
-
-        friend bool operator==(const Simple&, const Simple&);
-        std::vector<uint8_t> bincodeSerialize() const;
-        static Simple bincodeDeserialize(std::vector<uint8_t>);
-    };
-
-    struct Array {
-        std::vector<Circuit::Witness> value;
-
-        friend bool operator==(const Array&, const Array&);
-        std::vector<uint8_t> bincodeSerialize() const;
-        static Array bincodeDeserialize(std::vector<uint8_t>);
-    };
-
-    std::variant<Simple, Array> value;
-
-    friend bool operator==(const BrilligOutputs&, const BrilligOutputs&);
-    std::vector<uint8_t> bincodeSerialize() const;
-    static BrilligOutputs bincodeDeserialize(std::vector<uint8_t>);
-};
-
-struct Brillig {
-    std::vector<Circuit::BrilligInputs> inputs;
-    std::vector<Circuit::BrilligOutputs> outputs;
-    std::vector<Circuit::BrilligOpcode> bytecode;
-    std::optional<Circuit::Expression> predicate;
-
-    friend bool operator==(const Brillig&, const Brillig&);
-    std::vector<uint8_t> bincodeSerialize() const;
-    static Brillig bincodeDeserialize(std::vector<uint8_t>);
-};
-
-=======
->>>>>>> bc25f9bd
 struct Directive {
 
     struct ToLeRadix {
@@ -5373,6 +5203,63 @@
 
 namespace Circuit {
 
+inline bool operator==(const BrilligOpcode::Cast& lhs, const BrilligOpcode::Cast& rhs)
+{
+    if (!(lhs.destination == rhs.destination)) {
+        return false;
+    }
+    if (!(lhs.source == rhs.source)) {
+        return false;
+    }
+    if (!(lhs.bit_size == rhs.bit_size)) {
+        return false;
+    }
+    return true;
+}
+
+inline std::vector<uint8_t> BrilligOpcode::Cast::bincodeSerialize() const
+{
+    auto serializer = serde::BincodeSerializer();
+    serde::Serializable<BrilligOpcode::Cast>::serialize(*this, serializer);
+    return std::move(serializer).bytes();
+}
+
+inline BrilligOpcode::Cast BrilligOpcode::Cast::bincodeDeserialize(std::vector<uint8_t> input)
+{
+    auto deserializer = serde::BincodeDeserializer(input);
+    auto value = serde::Deserializable<BrilligOpcode::Cast>::deserialize(deserializer);
+    if (deserializer.get_buffer_offset() < input.size()) {
+        throw_or_abort("Some input bytes were not read");
+    }
+    return value;
+}
+
+} // end of namespace Circuit
+
+template <>
+template <typename Serializer>
+void serde::Serializable<Circuit::BrilligOpcode::Cast>::serialize(const Circuit::BrilligOpcode::Cast& obj,
+                                                                  Serializer& serializer)
+{
+    serde::Serializable<decltype(obj.destination)>::serialize(obj.destination, serializer);
+    serde::Serializable<decltype(obj.source)>::serialize(obj.source, serializer);
+    serde::Serializable<decltype(obj.bit_size)>::serialize(obj.bit_size, serializer);
+}
+
+template <>
+template <typename Deserializer>
+Circuit::BrilligOpcode::Cast serde::Deserializable<Circuit::BrilligOpcode::Cast>::deserialize(
+    Deserializer& deserializer)
+{
+    Circuit::BrilligOpcode::Cast obj;
+    obj.destination = serde::Deserializable<decltype(obj.destination)>::deserialize(deserializer);
+    obj.source = serde::Deserializable<decltype(obj.source)>::deserialize(deserializer);
+    obj.bit_size = serde::Deserializable<decltype(obj.bit_size)>::deserialize(deserializer);
+    return obj;
+}
+
+namespace Circuit {
+
 inline bool operator==(const BrilligOpcode::JumpIfNot& lhs, const BrilligOpcode::JumpIfNot& rhs)
 {
     if (!(lhs.condition == rhs.condition)) {
@@ -5726,68 +5613,7 @@
 
 namespace Circuit {
 
-<<<<<<< HEAD
-inline bool operator==(const BrilligOpcode::Cast& lhs, const BrilligOpcode::Cast& rhs)
-{
-    if (!(lhs.destination == rhs.destination)) {
-        return false;
-    }
-    if (!(lhs.source == rhs.source)) {
-        return false;
-    }
-    if (!(lhs.bit_size == rhs.bit_size)) {
-        return false;
-    }
-    return true;
-}
-
-inline std::vector<uint8_t> BrilligOpcode::Cast::bincodeSerialize() const
-{
-    auto serializer = serde::BincodeSerializer();
-    serde::Serializable<BrilligOpcode::Cast>::serialize(*this, serializer);
-    return std::move(serializer).bytes();
-}
-
-inline BrilligOpcode::Cast BrilligOpcode::Cast::bincodeDeserialize(std::vector<uint8_t> input)
-{
-    auto deserializer = serde::BincodeDeserializer(input);
-    auto value = serde::Deserializable<BrilligOpcode::Cast>::deserialize(deserializer);
-    if (deserializer.get_buffer_offset() < input.size()) {
-        throw_or_abort("Some input bytes were not read");
-    }
-    return value;
-}
-
-} // end of namespace Circuit
-
-template <>
-template <typename Serializer>
-void serde::Serializable<Circuit::BrilligOpcode::Cast>::serialize(const Circuit::BrilligOpcode::Cast& obj,
-                                                                  Serializer& serializer)
-{
-    serde::Serializable<decltype(obj.destination)>::serialize(obj.destination, serializer);
-    serde::Serializable<decltype(obj.source)>::serialize(obj.source, serializer);
-    serde::Serializable<decltype(obj.bit_size)>::serialize(obj.bit_size, serializer);
-}
-
-template <>
-template <typename Deserializer>
-Circuit::BrilligOpcode::Cast serde::Deserializable<Circuit::BrilligOpcode::Cast>::deserialize(
-    Deserializer& deserializer)
-{
-    Circuit::BrilligOpcode::Cast obj;
-    obj.destination = serde::Deserializable<decltype(obj.destination)>::deserialize(deserializer);
-    obj.source = serde::Deserializable<decltype(obj.source)>::deserialize(deserializer);
-    obj.bit_size = serde::Deserializable<decltype(obj.bit_size)>::deserialize(deserializer);
-    return obj;
-}
-
-namespace Circuit {
-
-inline bool operator==(const BrilligOpcode::JumpIfNot& lhs, const BrilligOpcode::JumpIfNot& rhs)
-=======
 inline bool operator==(const BrilligOpcode::ForeignCall& lhs, const BrilligOpcode::ForeignCall& rhs)
->>>>>>> bc25f9bd
 {
     if (!(lhs.function == rhs.function)) {
         return false;
