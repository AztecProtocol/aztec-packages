// === AUDIT STATUS ===
// internal:    { status: not started, auditors: [], date: YYYY-MM-DD }
// external_1:  { status: not started, auditors: [], date: YYYY-MM-DD }
// external_2:  { status: not started, auditors: [], date: YYYY-MM-DD }
// =====================

#include "mock_verifier_inputs.hpp"
#include "barretenberg/flavor/flavor.hpp"
#include "barretenberg/flavor/ultra_recursive_flavor.hpp"
#include "barretenberg/flavor/ultra_rollup_recursive_flavor.hpp"
#include "barretenberg/stdlib/honk_verifier/ultra_recursive_verifier.hpp"
#include "barretenberg/stdlib/primitives/bigfield/constants.hpp"
#include "barretenberg/stdlib/primitives/curves/bn254.hpp"
#include "barretenberg/stdlib/primitives/pairing_points.hpp"
#include "barretenberg/stdlib/special_public_inputs/special_public_inputs.hpp"
#include "barretenberg/ultra_honk/decider_keys.hpp"
#include "proof_surgeon.hpp"
#include "recursion_constraint.hpp"

namespace acir_format {

using namespace bb;

/**
 * @brief Helper to populate a field buffer with fields corresponding to some number of mock commitment values
 *
 * @param fields field buffer to append mock commitment values to
 * @param num_commitments number of mock commitments to append
 */
template <class Curve = curve::BN254>
void populate_field_elements_for_mock_commitments(std::vector<fr>& fields, const size_t& num_commitments)
{
    auto mock_commitment = Curve::AffineElement::one();
    std::vector<fr> mock_commitment_frs = field_conversion::convert_to_bn254_frs(mock_commitment);
    for (size_t i = 0; i < num_commitments; ++i) {
        for (const fr& val : mock_commitment_frs) {
            fields.emplace_back(val);
        }
    }
}

/**
 * @brief Helper to populate a field buffer with some number of field elements
 *
 * @param fields field buffer to append field elements to
 * @param num_elements number of mock field elements to append
 * @param value optional mock value appended
 */
template <class FF = curve::BN254::ScalarField>
void populate_field_elements(std::vector<fr>& fields,
                             const size_t& num_elements,
                             std::optional<FF> value = std::nullopt)
{
    for (size_t i = 0; i < num_elements; ++i) {
        std::vector<fr> field_elements = value.has_value()
                                             ? field_conversion::convert_to_bn254_frs(value.value())
                                             : field_conversion::convert_to_bn254_frs(FF::random_element());
        fields.insert(fields.end(), field_elements.begin(), field_elements.end());
    }
}

/**
 * @brief Create a mock oink proof that has the correct structure but is not in general valid
 *
 * @param inner_public_inputs_size Number of public inputs coming from the ACIR constraints
 */
template <typename Flavor, class PublicInputs> HonkProof create_mock_oink_proof(const size_t inner_public_inputs_size)
{
    HonkProof proof;

    // Populate mock public inputs
    typename PublicInputs::Builder builder;
    PublicInputs::add_default(builder);

    // Populate the proof with as many public inputs as required from the ACIR constraints
    populate_field_elements<fr>(proof, inner_public_inputs_size);

    // Populate the proof with the public inputs added from barretenberg
    for (const auto& pub : builder.public_inputs()) {
        proof.emplace_back(builder.get_variable(pub));
    }

    // Populate mock witness polynomial commitments
    populate_field_elements_for_mock_commitments(proof, Flavor::NUM_WITNESS_ENTITIES);

    return proof;
}

/**
 * @brief Create a mock decider proof that has the correct structure but is not in general valid
 *
 */
template <typename Flavor> HonkProof create_mock_decider_proof(const size_t const_proof_log_n)
{
    using FF = Flavor::FF;
    using Curve = Flavor::Curve;
    HonkProof proof;

<<<<<<< HEAD
    // Sumcheck univariates
    const size_t TOTAL_SIZE_SUMCHECK_UNIVARIATES = Flavor::VIRTUAL_LOG_N * Flavor::BATCHED_RELATION_PARTIAL_LENGTH;
    for (size_t i = 0; i < TOTAL_SIZE_SUMCHECK_UNIVARIATES; ++i) {
        proof.emplace_back(FF::random_element());
=======
    if constexpr (Flavor::HasZK) {
        // Libra concatenation commitment
        populate_field_elements_for_mock_commitments<Curve>(proof, 1);

        // Libra sum
        populate_field_elements<FF>(proof, 1);
>>>>>>> a44c0f32
    }

    // Sumcheck univariates
    const size_t TOTAL_SIZE_SUMCHECK_UNIVARIATES = const_proof_log_n * Flavor::BATCHED_RELATION_PARTIAL_LENGTH;
    populate_field_elements<FF>(proof, TOTAL_SIZE_SUMCHECK_UNIVARIATES);

    // Sumcheck multilinear evaluations
    populate_field_elements<FF>(proof, Flavor::NUM_ALL_ENTITIES);

    if constexpr (Flavor::HasZK) {
        // Libra claimed evaluation
        populate_field_elements<FF>(proof, 1);

        // Libra grand sum commitment
        populate_field_elements_for_mock_commitments<Curve>(proof, 1);

        // Libra quotient commitment
        populate_field_elements_for_mock_commitments<Curve>(proof, 1);

        // Gemini masking commitment
        populate_field_elements_for_mock_commitments<Curve>(proof, 1);

        // Gemini masking evaluation
        populate_field_elements<FF>(proof, 1);
    }

    // Gemini fold commitments
<<<<<<< HEAD
    const size_t NUM_GEMINI_FOLD_COMMITMENTS = Flavor::VIRTUAL_LOG_N - 1;
    populate_field_elements_for_mock_commitments(proof, NUM_GEMINI_FOLD_COMMITMENTS);

    // Gemini fold evaluations
    const size_t NUM_GEMINI_FOLD_EVALUATIONS = Flavor::VIRTUAL_LOG_N;
    for (size_t i = 0; i < NUM_GEMINI_FOLD_EVALUATIONS; ++i) {
        proof.emplace_back(FF::random_element());
=======
    const size_t NUM_GEMINI_FOLD_COMMITMENTS = const_proof_log_n - 1;
    populate_field_elements_for_mock_commitments<Curve>(proof, NUM_GEMINI_FOLD_COMMITMENTS);

    // Gemini fold evaluations
    const size_t NUM_GEMINI_FOLD_EVALUATIONS = const_proof_log_n;
    populate_field_elements<FF>(proof, NUM_GEMINI_FOLD_EVALUATIONS);

    if constexpr (std::is_same_v<Flavor, TranslatorFlavor>) {
        // Gemini P pos evaluation
        populate_field_elements<FF>(proof, 1);

        // Gemini P neg evaluation
        populate_field_elements<FF>(proof, 1);
    }

    if constexpr (Flavor::HasZK) {
        // NUM_SMALL_IPA_EVALUATIONS libra evals
        populate_field_elements<FF>(proof, NUM_SMALL_IPA_EVALUATIONS);
>>>>>>> a44c0f32
    }

    // Shplonk batched quotient commitment
    populate_field_elements_for_mock_commitments<Curve>(proof, /*num_commitments=*/1);
    // KZG quotient commitment
    populate_field_elements_for_mock_commitments<Curve>(proof, /*num_commitments=*/1);

    return proof;
}

/**
 * @brief Create a mock honk proof that has the correct structure but is not in general valid
 *
 * @param inner_public_inputs_size Number of public inputs coming from the ACIR constraints
 */
template <typename Flavor, class PublicInputs> HonkProof create_mock_honk_proof(const size_t inner_public_inputs_size)
{
    // Construct a Honk proof as the concatenation of an Oink proof and a Decider proof
    HonkProof oink_proof = create_mock_oink_proof<Flavor, PublicInputs>(inner_public_inputs_size);
    HonkProof decider_proof = create_mock_decider_proof<Flavor>();
    HonkProof proof;
    proof.reserve(oink_proof.size() + decider_proof.size());
    proof.insert(proof.end(), oink_proof.begin(), oink_proof.end());
    proof.insert(proof.end(), decider_proof.begin(), decider_proof.end());

    if constexpr (HasIPAAccumulator<Flavor>) {
        HonkProof ipa_proof = create_mock_ipa_proof();
        proof.insert(proof.end(), ipa_proof.begin(), ipa_proof.end());
    }
    return proof;
}

/**
 * @brief Create a mock PG proof that has the correct structure but is not in general valid
 *
 */
template <typename Flavor, class PublicInputs> HonkProof create_mock_pg_proof()
{
    // The first part of a PG proof is an Oink proof
    HonkProof proof = create_mock_oink_proof<Flavor, PublicInputs>();

    // Populate mock perturbator coefficients
    populate_field_elements<fr>(proof, CONST_PG_LOG_N, /*value=*/fr::zero());

    // Populate mock combiner quotient coefficients
    size_t NUM_COEFF_COMBINER_QUOTIENT =
        DeciderProvingKeys_<Flavor>::BATCHED_EXTENDED_LENGTH - DeciderProvingKeys_<Flavor>::NUM;
    populate_field_elements<fr>(proof, NUM_COEFF_COMBINER_QUOTIENT, /*value=*/fr::zero());

    return proof;
}

/**
 * @brief Create a mock merge proof which has the correct structure but is not necessarily valid
 *
 * @return Goblin::MergeProof
 */
Goblin::MergeProof create_mock_merge_proof()
{
    Goblin::MergeProof proof;
    proof.reserve(MERGE_PROOF_SIZE);

    uint32_t mock_shift_size = 5; // Must be smaller than 32, otherwise pow raises an error

    // Populate mock shift size
    populate_field_elements<fr>(proof, 1, /*value=*/fr{ mock_shift_size });

    // There are 8 entities in the merge protocol (4 columns x 2 components: T_j, g_j(X) = X^{l-1} t_j(X))
    // and 8 evaluations (4 columns x 2 components: g_j(kappa), t_j(1/kappa))
    const size_t NUM_TRANSCRIPT_ENTITIES = 8;
    const size_t NUM_TRANSCRIPT_EVALUATIONS = 8;

    // Transcript poly commitments
    populate_field_elements_for_mock_commitments(proof, NUM_TRANSCRIPT_ENTITIES);

    // Transcript poly evaluations
    populate_field_elements(proof, NUM_TRANSCRIPT_EVALUATIONS);

    // Shplonk proof: commitment to the quotient
    populate_field_elements_for_mock_commitments(proof, 1);

    // KZG proof: commitment to W
    populate_field_elements_for_mock_commitments(proof, 1);

    BB_ASSERT_EQ(proof.size(), MERGE_PROOF_SIZE);

    return proof;
}

/**
 * @brief Create a mock pre-ipa proof which has the correct structure but is not necessarily valid
 *
 * @details An ECCVM proof is made of a pre-ipa proof and an ipa-proof. Here we mock the pre-ipa part.
 *
 * @return HonkProof
 */
HonkProof create_mock_pre_ipa_proof()
{
    using FF = ECCVMFlavor::FF;
    HonkProof proof;

    // 1. NUM_WITNESS_ENTITIES commitments
    populate_field_elements_for_mock_commitments<curve::Grumpkin>(proof, ECCVMFlavor::NUM_WITNESS_ENTITIES);

    // 2. Libra concatenation commitment
    populate_field_elements_for_mock_commitments<curve::Grumpkin>(proof, /*num_commitments*/ 1);

    // 3. Libra sum
    populate_field_elements<FF>(proof, 1);

    // 4. Sumcheck univariates commitments + 5. Sumcheck univariate evaluations
    for (size_t idx = 0; idx < CONST_ECCVM_LOG_N; idx++) {
        populate_field_elements_for_mock_commitments<curve::Grumpkin>(proof, /*num_commitments=*/1);
        populate_field_elements<FF>(proof, /*num_elements=*/2);
    }

    // 6. ALL_ENTITIES sumcheck evaluations
    populate_field_elements<FF>(proof, ECCVMFlavor::NUM_ALL_ENTITIES);

    // 7. Libra evaluation
    populate_field_elements<FF>(proof, 1);

    // 8. Libra grand sum commitment
    populate_field_elements_for_mock_commitments<curve::Grumpkin>(proof, /*num_commitments=*/1);

    // 9. Libra quotient commitment
    populate_field_elements_for_mock_commitments<curve::Grumpkin>(proof, /*num_commitments=*/1);

    // 10. Gemini masking commitment
    populate_field_elements_for_mock_commitments<curve::Grumpkin>(proof, /*num_commitments=*/1);

    // 11. Gemini masking evaluations
    populate_field_elements<FF>(proof, 1);

    // 12. Gemini fold commitments
    populate_field_elements_for_mock_commitments<curve::Grumpkin>(proof,
                                                                  /*num_commitments=*/CONST_ECCVM_LOG_N - 1);

    // 13. Gemini evaluations
    populate_field_elements<FF>(proof, CONST_ECCVM_LOG_N);

    // 14. NUM_SMALL_IPA_EVALUATIONS libra evals
    populate_field_elements<FF>(proof, NUM_SMALL_IPA_EVALUATIONS);

    // 15. Shplonk
    populate_field_elements_for_mock_commitments<curve::Grumpkin>(proof, /*num_commitments=*/1);

    // 16. Translator concatenated masking term commitment
    populate_field_elements_for_mock_commitments<curve::Grumpkin>(proof, /*num_commitments=*/1);

    // 17. Translator op evaluation
    populate_field_elements<FF>(proof, 1);

    // 18. Translator Px evaluation
    populate_field_elements<FF>(proof, 1);

    // 19. Translator Py evaluation
    populate_field_elements<FF>(proof, 1);

    // 20. Translator z1 evaluation
    populate_field_elements<FF>(proof, 1);

    // 21. Translator z2 evaluation
    populate_field_elements<FF>(proof, 1);

    // 22. Translator concatenated masking term evaluation
    populate_field_elements<FF>(proof, 1);

    // 23. Translator grand sum commitment
    populate_field_elements_for_mock_commitments<curve::Grumpkin>(proof, /*num_commitments=*/1);

    // 24. Translator quotient commitment
    populate_field_elements_for_mock_commitments<curve::Grumpkin>(proof, /*num_commitments=*/1);

    // 25. Translator concatenation evaluation
    populate_field_elements<FF>(proof, 1);

    // 26. Translator grand sum shift evaluation
    populate_field_elements<FF>(proof, 1);

    // 27. Translator grand sum evaluation
    populate_field_elements<FF>(proof, 1);

    // 28. Translator quotient evaluation
    populate_field_elements<FF>(proof, 1);

    // 29. Shplonk
    populate_field_elements_for_mock_commitments<curve::Grumpkin>(proof, /*num_commitments=*/1);

    BB_ASSERT_EQ(proof.size(), ECCVMFlavor::PROOF_LENGTH_WITHOUT_PUB_INPUTS - IPA_PROOF_LENGTH);

    return proof;
}

/**
 * @brief Create a mock ipa proof which has the correct structure but is not necessarily valid
 *
 * @details An ECCVM proof is made of a pre-ipa proof and an ipa-proof. Here we mock the ipa part.
 *
 * @return HonkProof
 */
HonkProof create_mock_ipa_proof()
{
    HonkProof proof;

    // Commitments to L and R for CONST_ECCVM_LOG_N round
    populate_field_elements_for_mock_commitments<curve::Grumpkin>(
        proof, /*num_commitments=*/CONST_ECCVM_LOG_N + CONST_ECCVM_LOG_N);

    // Commitment to G_0
    populate_field_elements_for_mock_commitments<curve::Grumpkin>(proof, /*num_commitments=*/1);

    // a_0 evaluation (a_0 is in the base field of BN254)
    populate_field_elements<curve::BN254::BaseField>(proof, 1);

    BB_ASSERT_EQ(proof.size(), IPA_PROOF_LENGTH);

    return proof;
}

/**
 * @brief Create a mock translator proof which has the correct structure but is not necessarily valid
 *
 * @return HonkProof
 */
HonkProof create_mock_translator_proof()
{
    using BF = TranslatorFlavor::BF;
    using Curve = TranslatorFlavor::Curve;

    HonkProof proof;
    HonkProof decider_proof = create_mock_decider_proof<TranslatorFlavor>(TranslatorFlavor::CONST_TRANSLATOR_LOG_N);

    // 1. Accumulated result
    populate_field_elements<BF>(proof, 1);

    // 2. NUM_WITNESS_ENTITIES commitments
    populate_field_elements_for_mock_commitments<Curve>(proof,
                                                        /*num_commitments=*/TranslatorFlavor::NUM_WITNESS_ENTITIES - 4);

    // Insert decider proof
    proof.insert(proof.end(), decider_proof.begin(), decider_proof.end());

    BB_ASSERT_EQ(proof.size(), TranslatorFlavor::PROOF_LENGTH_WITHOUT_PUB_INPUTS);

    return proof;
}

/**
 * @brief Create a mock MegaHonk VK that has the correct structure
 *
 * @param dyadic_size Dyadic size of the circuit for which we generate a vk
 * @param pub_inputs_offest Indicating whether the circuit has a first zero row
 * @param inner_public_inputs_size Number of public inputs coming from the ACIR constraints
 */
template <typename Flavor, class PublicInputs>
std::shared_ptr<typename Flavor::VerificationKey> create_mock_honk_vk(const size_t dyadic_size,
                                                                      const size_t pub_inputs_offset,
                                                                      const size_t inner_public_inputs_size)
{
    // Set relevant VK metadata and commitments
    auto honk_verification_key = std::make_shared<typename Flavor::VerificationKey>();
    honk_verification_key->log_circuit_size = bb::numeric::get_msb(dyadic_size);
    honk_verification_key->num_public_inputs = inner_public_inputs_size + PublicInputs::PUBLIC_INPUTS_SIZE;
    honk_verification_key->pub_inputs_offset = pub_inputs_offset; // must be set correctly

    for (auto& commitment : honk_verification_key->get_all()) {
        commitment = curve::BN254::AffineElement::one(); // arbitrary mock commitment
    }

    return honk_verification_key;
}

/**
 * @brief Create a mock Decider verification key for initilization of a mock verifier accumulator
 *
 */
template <typename Flavor> std::shared_ptr<DeciderVerificationKey_<Flavor>> create_mock_decider_vk()
{
    using FF = typename Flavor::FF;

    // Set relevant VK metadata and commitments
    auto decider_verification_key = std::make_shared<DeciderVerificationKey_<Flavor>>();
    std::shared_ptr<typename Flavor::VerificationKey> vk =
        create_mock_honk_vk<Flavor, stdlib::recursion::honk::DefaultIO<typename Flavor::CircuitBuilder>>(
            0, 0); // metadata does not need to be accurate
    decider_verification_key->vk = vk;
    decider_verification_key->is_complete = true;
    decider_verification_key->gate_challenges = std::vector<FF>(static_cast<size_t>(CONST_PG_LOG_N), 0);

    for (auto& commitment : decider_verification_key->witness_commitments.get_all()) {
        commitment = curve::BN254::AffineElement::one(); // arbitrary mock commitment
    }

    return decider_verification_key;
}

// Explicitly instantiate template functions
template HonkProof create_mock_oink_proof<MegaFlavor, stdlib::recursion::honk::AppIO>(const size_t);
template HonkProof create_mock_oink_proof<MegaFlavor, stdlib::recursion::honk::KernelIO>(const size_t);
template HonkProof create_mock_oink_proof<MegaFlavor, stdlib::recursion::honk::HidingKernelIO<MegaCircuitBuilder>>(
    const size_t);

template HonkProof create_mock_oink_proof<UltraFlavor, stdlib::recursion::honk::DefaultIO<UltraCircuitBuilder>>(
    const size_t);
template HonkProof create_mock_oink_proof<UltraZKFlavor, stdlib::recursion::honk::DefaultIO<UltraCircuitBuilder>>(
    const size_t);
template HonkProof create_mock_oink_proof<UltraFlavor, stdlib::recursion::honk::DefaultIO<MegaCircuitBuilder>>(
    const size_t);
template HonkProof create_mock_oink_proof<UltraZKFlavor, stdlib::recursion::honk::DefaultIO<MegaCircuitBuilder>>(
    const size_t);
template HonkProof create_mock_oink_proof<UltraRollupFlavor, stdlib::recursion::honk::RollupIO>(const size_t);

template HonkProof create_mock_decider_proof<MegaFlavor>(const size_t);
template HonkProof create_mock_decider_proof<UltraFlavor>(const size_t);
template HonkProof create_mock_decider_proof<UltraZKFlavor>(const size_t);
template HonkProof create_mock_decider_proof<UltraRollupFlavor>(const size_t);
template HonkProof create_mock_decider_proof<TranslatorFlavor>(const size_t);

template HonkProof create_mock_honk_proof<MegaFlavor, stdlib::recursion::honk::AppIO>(const size_t);
template HonkProof create_mock_honk_proof<MegaFlavor, stdlib::recursion::honk::KernelIO>(const size_t);
template HonkProof create_mock_honk_proof<MegaFlavor, stdlib::recursion::honk::HidingKernelIO<MegaCircuitBuilder>>(
    const size_t);

template HonkProof create_mock_honk_proof<UltraFlavor, stdlib::recursion::honk::DefaultIO<UltraCircuitBuilder>>(
    const size_t);
template HonkProof create_mock_honk_proof<UltraZKFlavor, stdlib::recursion::honk::DefaultIO<UltraCircuitBuilder>>(
    const size_t);
template HonkProof create_mock_honk_proof<UltraFlavor, stdlib::recursion::honk::DefaultIO<MegaCircuitBuilder>>(
    const size_t);
template HonkProof create_mock_honk_proof<UltraZKFlavor, stdlib::recursion::honk::DefaultIO<MegaCircuitBuilder>>(
    const size_t);
template HonkProof create_mock_honk_proof<UltraRollupFlavor, stdlib::recursion::honk::RollupIO>(const size_t);

template HonkProof create_mock_pg_proof<MegaFlavor, stdlib::recursion::honk::AppIO>();
template HonkProof create_mock_pg_proof<MegaFlavor, stdlib::recursion::honk::KernelIO>();
template HonkProof create_mock_pg_proof<MegaFlavor, stdlib::recursion::honk::HidingKernelIO<MegaCircuitBuilder>>();

template std::shared_ptr<MegaFlavor::VerificationKey> create_mock_honk_vk<MegaFlavor, stdlib::recursion::honk::AppIO>(
    const size_t, const size_t, const size_t);
template std::shared_ptr<MegaFlavor::VerificationKey> create_mock_honk_vk<MegaFlavor,
                                                                          stdlib::recursion::honk::KernelIO>(
    const size_t, const size_t, const size_t);
template std::shared_ptr<MegaFlavor::VerificationKey> create_mock_honk_vk<
    MegaFlavor,
    stdlib::recursion::honk::HidingKernelIO<MegaCircuitBuilder>>(const size_t, const size_t, const size_t);

template std::shared_ptr<UltraFlavor::VerificationKey> create_mock_honk_vk<
    UltraFlavor,
    stdlib::recursion::honk::DefaultIO<UltraCircuitBuilder>>(const size_t, const size_t, const size_t);
template std::shared_ptr<UltraZKFlavor::VerificationKey> create_mock_honk_vk<
    UltraZKFlavor,
    stdlib::recursion::honk::DefaultIO<UltraCircuitBuilder>>(const size_t, const size_t, const size_t);
template std::shared_ptr<UltraFlavor::VerificationKey> create_mock_honk_vk<
    UltraFlavor,
    stdlib::recursion::honk::DefaultIO<MegaCircuitBuilder>>(const size_t, const size_t, const size_t);
template std::shared_ptr<UltraZKFlavor::VerificationKey> create_mock_honk_vk<
    UltraZKFlavor,
    stdlib::recursion::honk::DefaultIO<MegaCircuitBuilder>>(const size_t, const size_t, const size_t);
template std::shared_ptr<UltraRollupFlavor::VerificationKey> create_mock_honk_vk<UltraRollupFlavor,
                                                                                 stdlib::recursion::honk::RollupIO>(
    const size_t, const size_t, const size_t);

template std::shared_ptr<DeciderVerificationKey_<MegaFlavor>> create_mock_decider_vk<MegaFlavor>();

} // namespace acir_format<|MERGE_RESOLUTION|>--- conflicted
+++ resolved
@@ -90,25 +90,20 @@
  * @brief Create a mock decider proof that has the correct structure but is not in general valid
  *
  */
-template <typename Flavor> HonkProof create_mock_decider_proof(const size_t const_proof_log_n)
+template <typename Flavor> HonkProof create_mock_decider_proof()
 {
     using FF = Flavor::FF;
     using Curve = Flavor::Curve;
     HonkProof proof;
 
-<<<<<<< HEAD
-    // Sumcheck univariates
-    const size_t TOTAL_SIZE_SUMCHECK_UNIVARIATES = Flavor::VIRTUAL_LOG_N * Flavor::BATCHED_RELATION_PARTIAL_LENGTH;
-    for (size_t i = 0; i < TOTAL_SIZE_SUMCHECK_UNIVARIATES; ++i) {
-        proof.emplace_back(FF::random_element());
-=======
+    constexpr size_t const_proof_log_n = Flavor::VIRTUAL_LOG_N;
+
     if constexpr (Flavor::HasZK) {
         // Libra concatenation commitment
         populate_field_elements_for_mock_commitments<Curve>(proof, 1);
 
         // Libra sum
         populate_field_elements<FF>(proof, 1);
->>>>>>> a44c0f32
     }
 
     // Sumcheck univariates
@@ -136,15 +131,6 @@
     }
 
     // Gemini fold commitments
-<<<<<<< HEAD
-    const size_t NUM_GEMINI_FOLD_COMMITMENTS = Flavor::VIRTUAL_LOG_N - 1;
-    populate_field_elements_for_mock_commitments(proof, NUM_GEMINI_FOLD_COMMITMENTS);
-
-    // Gemini fold evaluations
-    const size_t NUM_GEMINI_FOLD_EVALUATIONS = Flavor::VIRTUAL_LOG_N;
-    for (size_t i = 0; i < NUM_GEMINI_FOLD_EVALUATIONS; ++i) {
-        proof.emplace_back(FF::random_element());
-=======
     const size_t NUM_GEMINI_FOLD_COMMITMENTS = const_proof_log_n - 1;
     populate_field_elements_for_mock_commitments<Curve>(proof, NUM_GEMINI_FOLD_COMMITMENTS);
 
@@ -163,7 +149,6 @@
     if constexpr (Flavor::HasZK) {
         // NUM_SMALL_IPA_EVALUATIONS libra evals
         populate_field_elements<FF>(proof, NUM_SMALL_IPA_EVALUATIONS);
->>>>>>> a44c0f32
     }
 
     // Shplonk batched quotient commitment
@@ -395,7 +380,7 @@
     using Curve = TranslatorFlavor::Curve;
 
     HonkProof proof;
-    HonkProof decider_proof = create_mock_decider_proof<TranslatorFlavor>(TranslatorFlavor::CONST_TRANSLATOR_LOG_N);
+    HonkProof decider_proof = create_mock_decider_proof<TranslatorFlavor>();
 
     // 1. Accumulated result
     populate_field_elements<BF>(proof, 1);
@@ -477,11 +462,11 @@
     const size_t);
 template HonkProof create_mock_oink_proof<UltraRollupFlavor, stdlib::recursion::honk::RollupIO>(const size_t);
 
-template HonkProof create_mock_decider_proof<MegaFlavor>(const size_t);
-template HonkProof create_mock_decider_proof<UltraFlavor>(const size_t);
-template HonkProof create_mock_decider_proof<UltraZKFlavor>(const size_t);
-template HonkProof create_mock_decider_proof<UltraRollupFlavor>(const size_t);
-template HonkProof create_mock_decider_proof<TranslatorFlavor>(const size_t);
+template HonkProof create_mock_decider_proof<MegaFlavor>();
+template HonkProof create_mock_decider_proof<UltraFlavor>();
+template HonkProof create_mock_decider_proof<UltraZKFlavor>();
+template HonkProof create_mock_decider_proof<UltraRollupFlavor>();
+template HonkProof create_mock_decider_proof<TranslatorFlavor>();
 
 template HonkProof create_mock_honk_proof<MegaFlavor, stdlib::recursion::honk::AppIO>(const size_t);
 template HonkProof create_mock_honk_proof<MegaFlavor, stdlib::recursion::honk::KernelIO>(const size_t);
