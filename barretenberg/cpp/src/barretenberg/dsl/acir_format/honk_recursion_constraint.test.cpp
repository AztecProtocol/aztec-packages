--- conflicted
+++ resolved
@@ -177,42 +177,6 @@
         constraint_system.honk_recursion_constraints = honk_recursion_constraints;
         constraint_system.original_opcode_indices = create_empty_original_opcode_indices();
 
-<<<<<<< HEAD
-=======
-        AcirFormat constraint_system{
-            .varnum = static_cast<uint32_t>(witness.size()),
-            .recursive = false,
-            .num_acir_opcodes = static_cast<uint32_t>(honk_recursion_constraints.size()),
-            .public_inputs = {},
-            .logic_constraints = {},
-            .range_constraints = {},
-            .aes128_constraints = {},
-            .sha256_constraints = {},
-            .sha256_compression = {},
-            .schnorr_constraints = {},
-            .ecdsa_k1_constraints = {},
-            .ecdsa_r1_constraints = {},
-            .blake2s_constraints = {},
-            .blake3_constraints = {},
-            .keccak_constraints = {},
-            .keccak_permutations = {},
-            .pedersen_constraints = {},
-            .pedersen_hash_constraints = {},
-            .poseidon2_constraints = {},
-            .multi_scalar_mul_constraints = {},
-            .ec_add_constraints = {},
-            .recursion_constraints = {},
-            .honk_recursion_constraints = honk_recursion_constraints,
-            .bigint_from_le_bytes_constraints = {},
-            .bigint_to_le_bytes_constraints = {},
-            .bigint_operations = {},
-            .assert_equalities = {},
-            .poly_triple_constraints = {},
-            .quad_constraints = {},
-            .block_constraints = {},
-            .original_opcode_indices = create_empty_original_opcode_indices(),
-        };
->>>>>>> 0d8e835d
         mock_opcode_indices(constraint_system);
         auto outer_circuit = create_circuit(constraint_system, /*size_hint*/ 0, witness, /*honk recursion*/ true);
 
