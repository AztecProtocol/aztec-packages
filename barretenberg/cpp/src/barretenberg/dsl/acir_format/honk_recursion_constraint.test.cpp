--- conflicted
+++ resolved
@@ -181,10 +181,6 @@
             const uint32_t proof_indices_start_idx =
                 static_cast<uint32_t>(public_input_start_idx + num_inner_public_inputs -
                                       RecursionConstraint::AGGREGATION_OBJECT_SIZE); // points to agg_obj_0
-<<<<<<< HEAD
-            // TODO(https://github.com/AztecProtocol/barretenberg/issues/1044): Reinstate aggregation
-=======
->>>>>>> e9e23183
             const uint32_t key_indices_start_idx =
                 static_cast<uint32_t>(proof_indices_start_idx + proof_witnesses.size() -
                                       inner_public_input_offset); // would point to vkey_3 without the -
@@ -207,14 +203,6 @@
             // We keep the nested aggregation object attached to the proof,
             // thus we do not explicitly have to keep the public inputs while setting up the initial recursion
             // constraint. They will later be attached as public inputs when creating the circuit.
-<<<<<<< HEAD
-            // TODO(https://github.com/AztecProtocol/barretenberg/issues/1044): Reinstate aggregation
-=======
->>>>>>> e9e23183
-            for (size_t i = 0; i < num_inner_public_inputs - RecursionConstraint::AGGREGATION_OBJECT_SIZE; ++i) {
-                inner_public_inputs.push_back(static_cast<uint32_t>(i + public_input_start_idx));
-            }
-
             HonkRecursionConstraint honk_recursion_constraint{
                 .key = key_indices,
                 .proof = proof_indices,
@@ -250,166 +238,161 @@
             //
             // We once again have to check whether we have a nested proof, because if we do have one
             // then we could get a segmentation fault as `inner_public_inputs` was never filled with values.
-<<<<<<< HEAD
-            // TODO(https://github.com/AztecProtocol/barretenberg/issues/1044): Reinstate aggregation
-=======
->>>>>>> e9e23183
             for (size_t i = 0; i < num_inner_public_inputs - RecursionConstraint::AGGREGATION_OBJECT_SIZE; ++i) {
                 witness[inner_public_inputs[i]] = inner_public_input_values[i];
             }
 
-            witness_offset = key_indices_start_idx + key_witnesses.size();
+            std::iota(honk_recursion_opcode_indices.begin(), honk_recursion_opcode_indices.end(), 0);
+
+            AcirFormat constraint_system{
+                .varnum = static_cast<uint32_t>(witness.size()),
+                .recursive = false,
+                .num_acir_opcodes = static_cast<uint32_t>(honk_recursion_constraints.size()),
+                .public_inputs = {},
+                .logic_constraints = {},
+                .range_constraints = {},
+                .aes128_constraints = {},
+                .sha256_constraints = {},
+                .sha256_compression = {},
+                .schnorr_constraints = {},
+                .ecdsa_k1_constraints = {},
+                .ecdsa_r1_constraints = {},
+                .blake2s_constraints = {},
+                .blake3_constraints = {},
+                .keccak_constraints = {},
+                .keccak_permutations = {},
+                .pedersen_constraints = {},
+                .pedersen_hash_constraints = {},
+                .poseidon2_constraints = {},
+                .multi_scalar_mul_constraints = {},
+                .ec_add_constraints = {},
+                .recursion_constraints = {},
+                .honk_recursion_constraints = honk_recursion_constraints,
+                .bigint_from_le_bytes_constraints = {},
+                .bigint_to_le_bytes_constraints = {},
+                .bigint_operations = {},
+                .poly_triple_constraints = {},
+                .quad_constraints = {},
+                .block_constraints = {},
+                .original_opcode_indices = create_empty_original_opcode_indices(),
+            };
+            mock_opcode_indices(constraint_system);
+            auto outer_circuit = create_circuit(constraint_system, /*size_hint*/ 0, witness, /*honk recursion*/ true);
+
+            return outer_circuit;
         }
 
-        std::vector<size_t> honk_recursion_opcode_indices(honk_recursion_constraints.size());
-        std::iota(honk_recursion_opcode_indices.begin(), honk_recursion_opcode_indices.end(), 0);
-
-        AcirFormat constraint_system{
-            .varnum = static_cast<uint32_t>(witness.size()),
-            .recursive = false,
-            .num_acir_opcodes = static_cast<uint32_t>(honk_recursion_constraints.size()),
-            .public_inputs = {},
-            .logic_constraints = {},
-            .range_constraints = {},
-            .aes128_constraints = {},
-            .sha256_constraints = {},
-            .sha256_compression = {},
-            .schnorr_constraints = {},
-            .ecdsa_k1_constraints = {},
-            .ecdsa_r1_constraints = {},
-            .blake2s_constraints = {},
-            .blake3_constraints = {},
-            .keccak_constraints = {},
-            .keccak_permutations = {},
-            .pedersen_constraints = {},
-            .pedersen_hash_constraints = {},
-            .poseidon2_constraints = {},
-            .multi_scalar_mul_constraints = {},
-            .ec_add_constraints = {},
-            .recursion_constraints = {},
-            .honk_recursion_constraints = honk_recursion_constraints,
-            .bigint_from_le_bytes_constraints = {},
-            .bigint_to_le_bytes_constraints = {},
-            .bigint_operations = {},
-            .poly_triple_constraints = {},
-            .quad_constraints = {},
-            .block_constraints = {},
-            .original_opcode_indices = create_empty_original_opcode_indices(),
-        };
-        mock_opcode_indices(constraint_system);
-        auto outer_circuit = create_circuit(constraint_system, /*size_hint*/ 0, witness, /*honk recursion*/ true);
-
-        return outer_circuit;
+      protected:
+        static void SetUpTestSuite()
+        {
+            bb::srs::init_crs_factory("../srs_db/ignition");
+        }
+    };
+
+    TEST_F(AcirHonkRecursionConstraint, TestBasicDoubleHonkRecursionConstraints)
+    {
+        std::vector<Builder> layer_1_circuits;
+        layer_1_circuits.push_back(create_inner_circuit());
+
+        layer_1_circuits.push_back(create_inner_circuit());
+
+        auto layer_2_circuit = create_outer_circuit(layer_1_circuits);
+
+        info("circuit gates = ", layer_2_circuit.get_num_gates());
+
+        auto instance = std::make_shared<ProverInstance>(layer_2_circuit);
+        Prover prover(instance);
+        info("prover gates = ", instance->proving_key.circuit_size);
+        auto proof = prover.construct_proof();
+        auto verification_key = std::make_shared<VerificationKey>(instance->proving_key);
+        Verifier verifier(verification_key);
+        EXPECT_EQ(verifier.verify_proof(proof), true);
     }
 
-  protected:
-    static void SetUpTestSuite() { bb::srs::init_crs_factory("../srs_db/ignition"); }
-};
-
-TEST_F(AcirHonkRecursionConstraint, TestBasicDoubleHonkRecursionConstraints)
-{
-    std::vector<Builder> layer_1_circuits;
-    layer_1_circuits.push_back(create_inner_circuit());
-
-    layer_1_circuits.push_back(create_inner_circuit());
-
-    auto layer_2_circuit = create_outer_circuit(layer_1_circuits);
-
-    info("circuit gates = ", layer_2_circuit.get_num_gates());
-
-    auto instance = std::make_shared<ProverInstance>(layer_2_circuit);
-    Prover prover(instance);
-    info("prover gates = ", instance->proving_key.circuit_size);
-    auto proof = prover.construct_proof();
-    auto verification_key = std::make_shared<VerificationKey>(instance->proving_key);
-    Verifier verifier(verification_key);
-    EXPECT_EQ(verifier.verify_proof(proof), true);
-}
-
-TEST_F(AcirHonkRecursionConstraint, TestOneOuterRecursiveCircuit)
-{
-    /**
-     * We want to test the following:
-     * 1. circuit that verifies a proof of another circuit
-     * 2. the above, but the inner circuit contains a recursive proof output that we have to aggregate
-     * 3. the above, but the outer circuit verifies 2 proofs, the aggregation outputs from the 2 proofs (+ the recursive
-     * proof output from 2) are aggregated together
-     *
-     * A = basic circuit
-     * B = circuit that verifies proof of A
-     * C = circuit that verifies proof of B and a proof of A
-     *
-     * Layer 1 = proof of A
-     * Layer 2 = verifies proof of A and proof of B
-     * Layer 3 = verifies proof of C
-     *
-     * Attempt at a visual graphic
-     * ===========================
-     *
-     *     C
-     *     ^
-     *     |
-     *     | - B
-     *     ^   ^
-     *     |   |
-     *     |    -A
-     *     |
-     *      - A
-     *
-     * ===========================
-     *
-     * Final aggregation object contains aggregated proofs for 2 instances of A and 1 instance of B
-     */
-    std::vector<Builder> layer_1_circuits;
-    layer_1_circuits.push_back(create_inner_circuit());
-    info("created first inner circuit");
-
-    std::vector<Builder> layer_2_circuits;
-    layer_2_circuits.push_back(create_inner_circuit());
-    info("created second inner circuit");
-
-    layer_2_circuits.push_back(create_outer_circuit(layer_1_circuits));
-    info("created first outer circuit");
-
-    auto layer_3_circuit = create_outer_circuit(layer_2_circuits);
-    info("created second outer circuit");
-    info("number of gates in layer 3 = ", layer_3_circuit.get_num_gates());
-
-    auto instance = std::make_shared<ProverInstance>(layer_3_circuit);
-    Prover prover(instance);
-    info("prover gates = ", instance->proving_key.circuit_size);
-    auto proof = prover.construct_proof();
-    auto verification_key = std::make_shared<VerificationKey>(instance->proving_key);
-    Verifier verifier(verification_key);
-    EXPECT_EQ(verifier.verify_proof(proof), true);
-}
-
-TEST_F(AcirHonkRecursionConstraint, TestFullRecursiveComposition)
-{
-    std::vector<Builder> layer_b_1_circuits;
-    layer_b_1_circuits.push_back(create_inner_circuit());
-    info("created first inner circuit");
-
-    std::vector<Builder> layer_b_2_circuits;
-    layer_b_2_circuits.push_back(create_inner_circuit());
-    info("created second inner circuit");
-
-    std::vector<Builder> layer_2_circuits;
-    layer_2_circuits.push_back(create_outer_circuit(layer_b_1_circuits));
-    info("created first outer circuit");
-
-    layer_2_circuits.push_back(create_outer_circuit(layer_b_2_circuits));
-    info("created second outer circuit");
-
-    auto layer_3_circuit = create_outer_circuit(layer_2_circuits);
-    info("created third outer circuit");
-    info("number of gates in layer 3 circuit = ", layer_3_circuit.get_num_gates());
-
-    auto instance = std::make_shared<ProverInstance>(layer_3_circuit);
-    Prover prover(instance);
-    info("prover gates = ", instance->proving_key.circuit_size);
-    auto proof = prover.construct_proof();
-    auto verification_key = std::make_shared<VerificationKey>(instance->proving_key);
-    Verifier verifier(verification_key);
-    EXPECT_EQ(verifier.verify_proof(proof), true);
-}+    TEST_F(AcirHonkRecursionConstraint, TestOneOuterRecursiveCircuit)
+    {
+        /**
+         * We want to test the following:
+         * 1. circuit that verifies a proof of another circuit
+         * 2. the above, but the inner circuit contains a recursive proof output that we have to aggregate
+         * 3. the above, but the outer circuit verifies 2 proofs, the aggregation outputs from the 2 proofs (+ the
+         * recursive proof output from 2) are aggregated together
+         *
+         * A = basic circuit
+         * B = circuit that verifies proof of A
+         * C = circuit that verifies proof of B and a proof of A
+         *
+         * Layer 1 = proof of A
+         * Layer 2 = verifies proof of A and proof of B
+         * Layer 3 = verifies proof of C
+         *
+         * Attempt at a visual graphic
+         * ===========================
+         *
+         *     C
+         *     ^
+         *     |
+         *     | - B
+         *     ^   ^
+         *     |   |
+         *     |    -A
+         *     |
+         *      - A
+         *
+         * ===========================
+         *
+         * Final aggregation object contains aggregated proofs for 2 instances of A and 1 instance of B
+         */
+        std::vector<Builder> layer_1_circuits;
+        layer_1_circuits.push_back(create_inner_circuit());
+        info("created first inner circuit");
+
+        std::vector<Builder> layer_2_circuits;
+        layer_2_circuits.push_back(create_inner_circuit());
+        info("created second inner circuit");
+
+        layer_2_circuits.push_back(create_outer_circuit(layer_1_circuits));
+        info("created first outer circuit");
+
+        auto layer_3_circuit = create_outer_circuit(layer_2_circuits);
+        info("created second outer circuit");
+        info("number of gates in layer 3 = ", layer_3_circuit.get_num_gates());
+
+        auto instance = std::make_shared<ProverInstance>(layer_3_circuit);
+        Prover prover(instance);
+        info("prover gates = ", instance->proving_key.circuit_size);
+        auto proof = prover.construct_proof();
+        auto verification_key = std::make_shared<VerificationKey>(instance->proving_key);
+        Verifier verifier(verification_key);
+        EXPECT_EQ(verifier.verify_proof(proof), true);
+    }
+
+    TEST_F(AcirHonkRecursionConstraint, TestFullRecursiveComposition)
+    {
+        std::vector<Builder> layer_b_1_circuits;
+        layer_b_1_circuits.push_back(create_inner_circuit());
+        info("created first inner circuit");
+
+        std::vector<Builder> layer_b_2_circuits;
+        layer_b_2_circuits.push_back(create_inner_circuit());
+        info("created second inner circuit");
+
+        std::vector<Builder> layer_2_circuits;
+        layer_2_circuits.push_back(create_outer_circuit(layer_b_1_circuits));
+        info("created first outer circuit");
+
+        layer_2_circuits.push_back(create_outer_circuit(layer_b_2_circuits));
+        info("created second outer circuit");
+
+        auto layer_3_circuit = create_outer_circuit(layer_2_circuits);
+        info("created third outer circuit");
+        info("number of gates in layer 3 circuit = ", layer_3_circuit.get_num_gates());
+
+        auto instance = std::make_shared<ProverInstance>(layer_3_circuit);
+        Prover prover(instance);
+        info("prover gates = ", instance->proving_key.circuit_size);
+        auto proof = prover.construct_proof();
+        auto verification_key = std::make_shared<VerificationKey>(instance->proving_key);
+        Verifier verifier(verification_key);
+        EXPECT_EQ(verifier.verify_proof(proof), true);
+    }