#include "honk_recursion_constraint.hpp"
#include "acir_format.hpp"
#include "acir_format_mocks.hpp"
#include "barretenberg/numeric/uint256/uint256.hpp"
#include "barretenberg/special_public_inputs/special_public_inputs.hpp"
#include "barretenberg/ultra_honk/decider_proving_key.hpp"
#include "barretenberg/ultra_honk/ultra_prover.hpp"
#include "barretenberg/ultra_honk/ultra_verifier.hpp"
#include "proof_surgeon.hpp"

#include <gtest/gtest.h>
#include <vector>

using namespace acir_format;
using namespace bb;

template <typename RecursiveFlavor> class AcirHonkRecursionConstraint : public ::testing::Test {

  public:
    using InnerFlavor = typename RecursiveFlavor::NativeFlavor;
    using InnerBuilder = typename InnerFlavor::CircuitBuilder;
    using InnerDeciderProvingKey = DeciderProvingKey_<InnerFlavor>;
    using InnerProver = bb::UltraProver_<InnerFlavor>;
    using InnerVerificationKey = typename InnerFlavor::VerificationKey;
    using InnerVerifier = bb::UltraVerifier_<InnerFlavor>;
    using OuterBuilder = typename RecursiveFlavor::CircuitBuilder;
    using OuterFlavor =
        std::conditional_t<IsMegaBuilder<OuterBuilder>,
                           MegaFlavor,
                           std::conditional_t<HasIPAAccumulator<InnerFlavor>, UltraRollupFlavor, UltraFlavor>>;
    using OuterDeciderProvingKey = DeciderProvingKey_<OuterFlavor>;
    using OuterProver = bb::UltraProver_<OuterFlavor>;
    using OuterVerificationKey = typename OuterFlavor::VerificationKey;
    using OuterVerifier = bb::UltraVerifier_<OuterFlavor>;

    InnerBuilder create_inner_circuit()
    {
        /**
         * constraints produced by Noir program:
         * fn main(x : u32, y : pub u32) {
         * let z = x ^ y;
         *
         * constrain z != 10;
         * }
         **/
        RangeConstraint range_a{
            .witness = 0,
            .num_bits = 32,
        };
        RangeConstraint range_b{
            .witness = 1,
            .num_bits = 32,
        };

        LogicConstraint logic_constraint{
            .a = WitnessOrConstant<bb::fr>::from_index(0),
            .b = WitnessOrConstant<bb::fr>::from_index(1),
            .result = 2,
            .num_bits = 32,
            .is_xor_gate = 1,
        };
        poly_triple expr_a{
            .a = 2,
            .b = 3,
            .c = 0,
            .q_m = 0,
            .q_l = 1,
            .q_r = -1,
            .q_o = 0,
            .q_c = -10,
        };
        poly_triple expr_b{
            .a = 3,
            .b = 4,
            .c = 5,
            .q_m = 1,
            .q_l = 0,
            .q_r = 0,
            .q_o = -1,
            .q_c = 0,
        };
        poly_triple expr_c{
            .a = 3,
            .b = 5,
            .c = 3,
            .q_m = 1,
            .q_l = 0,
            .q_r = 0,
            .q_o = -1,
            .q_c = 0,

        };
        poly_triple expr_d{
            .a = 5,
            .b = 0,
            .c = 0,
            .q_m = 0,
            .q_l = -1,
            .q_r = 0,
            .q_o = 0,
            .q_c = 1,
        };

        AcirFormat constraint_system{
            .varnum = 6,
            .num_acir_opcodes = 7,
            .public_inputs = { 1, 2 },
            .logic_constraints = { logic_constraint },
            .range_constraints = { range_a, range_b },
            .aes128_constraints = {},
            .sha256_compression = {},
            .ecdsa_k1_constraints = {},
            .ecdsa_r1_constraints = {},
            .blake2s_constraints = {},
            .blake3_constraints = {},
            .keccak_permutations = {},
            .poseidon2_constraints = {},
            .multi_scalar_mul_constraints = {},
            .ec_add_constraints = {},
            .honk_recursion_constraints = {},
            .avm_recursion_constraints = {},
<<<<<<< HEAD
            .ivc_recursion_constraints = {},
=======
            .pg_recursion_constraints = {},
            .civc_recursion_constraints = {},
            .bigint_from_le_bytes_constraints = {},
            .bigint_to_le_bytes_constraints = {},
            .bigint_operations = {},
>>>>>>> 037bee5a
            .assert_equalities = {},
            .poly_triple_constraints = { expr_a, expr_b, expr_c, expr_d },
            .quad_constraints = {},
            .big_quad_constraints = {},
            .block_constraints = {},
            .original_opcode_indices = create_empty_original_opcode_indices(),
        };
        mock_opcode_indices(constraint_system);

        uint256_t inverse_of_five = fr(5).invert();
        WitnessVector witness{
            5, 10, 15, 5, inverse_of_five, 1,
        };
        uint32_t honk_recursion = 0;
        if constexpr (IsAnyOf<InnerFlavor, UltraFlavor, UltraZKFlavor>) {
            honk_recursion = 1;
        } else if constexpr (IsAnyOf<InnerFlavor, UltraRollupFlavor>) {
            honk_recursion = 2;
        }
        ProgramMetadata metadata{ .recursive = true, .honk_recursion = honk_recursion };
        AcirProgram program{ constraint_system, witness };
        auto builder = create_circuit(program, metadata);
        return builder;
    }

    /**
     * @brief Create a circuit that recursively verifies one or more circuits
     * @details This function is parametized by BuilderType because we want to use this function to produce
     * Ultra/UltraRollup circuits sometimes and also Mega circuits other times.
     * @tparam BuilderType
     * @param inner_circuits
     * @return Composer
     */
    template <typename BuilderType>
    BuilderType create_outer_circuit(std::vector<InnerBuilder>& inner_circuits, bool dummy_witnesses = false)
    {
        std::vector<RecursionConstraint> honk_recursion_constraints;

        SlabVector<fr> witness;

        for (auto& inner_circuit : inner_circuits) {

            auto proving_key = std::make_shared<InnerDeciderProvingKey>(inner_circuit);
            auto verification_key = std::make_shared<InnerVerificationKey>(proving_key->get_precomputed());
            InnerProver prover(proving_key, verification_key);
            InnerVerifier verifier(verification_key);
            auto inner_proof = prover.construct_proof();

            std::vector<bb::fr> key_witnesses = verification_key->to_field_elements();
            fr key_hash_witness = verification_key->hash();
            std::vector<fr> proof_witnesses = inner_proof;

            // Compute the number of public inputs to extract (the ones from the circuit) and the proof type based on
            // the Flavor
            auto [num_public_inputs_to_extract, proof_type] = [&]() -> std::pair<size_t, acir_format::PROOF_TYPE> {
                size_t num_public_inputs_to_extract = inner_circuit.num_public_inputs();
                if constexpr (HasIPAAccumulator<InnerFlavor>) {
                    return { num_public_inputs_to_extract - RollupIO::PUBLIC_INPUTS_SIZE, ROLLUP_HONK };
                } else if constexpr (InnerFlavor::HasZK) {
                    return { num_public_inputs_to_extract - DefaultIO::PUBLIC_INPUTS_SIZE, HONK_ZK };
                } else {
                    return { num_public_inputs_to_extract - DefaultIO::PUBLIC_INPUTS_SIZE, HONK };
                }
            }();

            auto [key_indices, key_hash_index, proof_indices, inner_public_inputs] =
                ProofSurgeon<fr>::populate_recursion_witness_data(
                    witness, proof_witnesses, key_witnesses, key_hash_witness, num_public_inputs_to_extract);

            RecursionConstraint honk_recursion_constraint{
                .key = key_indices,
                .proof = proof_indices,
                .public_inputs = inner_public_inputs,
                .key_hash = key_hash_index,
                .proof_type = proof_type,
            };
            honk_recursion_constraints.push_back(honk_recursion_constraint);
        }

        AcirFormat constraint_system{};
        constraint_system.varnum = static_cast<uint32_t>(witness.size());
        constraint_system.num_acir_opcodes = static_cast<uint32_t>(honk_recursion_constraints.size());
        constraint_system.honk_recursion_constraints = honk_recursion_constraints;
        constraint_system.original_opcode_indices = create_empty_original_opcode_indices();

        mock_opcode_indices(constraint_system);
        uint32_t honk_recursion = 0;
        if constexpr (IsAnyOf<InnerFlavor, UltraFlavor, UltraZKFlavor>) {
            honk_recursion = 1;
        } else if constexpr (IsAnyOf<InnerFlavor, UltraRollupFlavor>) {
            honk_recursion = 2;
        }
        ProgramMetadata metadata{ .honk_recursion = honk_recursion };
        if (dummy_witnesses) {
            witness = {}; // set it all to 0
        }
        AcirProgram program{ constraint_system, witness };
        BuilderType outer_circuit = create_circuit<BuilderType>(program, metadata);

        return outer_circuit;
    }

    bool verify_proof(const std::shared_ptr<OuterDeciderProvingKey>& proving_key,
                      const std::shared_ptr<OuterVerificationKey>& verification_key,
                      const HonkProof& proof)
    {
        using IO = std::conditional_t<HasIPAAccumulator<RecursiveFlavor>, RollupIO, DefaultIO>;

        bool result = false;

        if constexpr (HasIPAAccumulator<RecursiveFlavor>) {
            VerifierCommitmentKey<curve::Grumpkin> ipa_verification_key(1 << CONST_ECCVM_LOG_N);
            OuterVerifier verifier(verification_key, ipa_verification_key);
            result = verifier.template verify_proof<IO>(proof, proving_key->ipa_proof).result;
        } else {
            OuterVerifier verifier(verification_key);
            result = verifier.template verify_proof<IO>(proof).result;
        }

        return result;
    }

  protected:
    static void SetUpTestSuite() { bb::srs::init_file_crs_factory(bb::srs::bb_crs_path()); }
};

using Flavors = testing::Types<UltraRecursiveFlavor_<UltraCircuitBuilder>,
                               UltraRollupRecursiveFlavor_<UltraCircuitBuilder>,
                               UltraRecursiveFlavor_<MegaCircuitBuilder>,
                               UltraZKRecursiveFlavor_<UltraCircuitBuilder>,
                               UltraZKRecursiveFlavor_<MegaCircuitBuilder>>;

TYPED_TEST_SUITE(AcirHonkRecursionConstraint, Flavors);

TYPED_TEST(AcirHonkRecursionConstraint, TestHonkRecursionConstraintVKGeneration)
{
    std::vector<typename TestFixture::InnerBuilder> layer_1_circuits;
    layer_1_circuits.push_back(TestFixture::create_inner_circuit());

    auto layer_2_circuit =
        TestFixture::template create_outer_circuit<typename TestFixture::OuterBuilder>(layer_1_circuits);

    auto layer_2_circuit_with_dummy_witnesses =
        TestFixture::template create_outer_circuit<typename TestFixture::OuterBuilder>(layer_1_circuits,
                                                                                       /*dummy_witnesses=*/true);

    auto proving_key = std::make_shared<typename TestFixture::OuterDeciderProvingKey>(layer_2_circuit);
    auto verification_key =
        std::make_shared<typename TestFixture::OuterVerificationKey>(proving_key->get_precomputed());

    auto proving_key_dummy =
        std::make_shared<typename TestFixture::OuterDeciderProvingKey>(layer_2_circuit_with_dummy_witnesses);
    auto verification_key_dummy =
        std::make_shared<typename TestFixture::OuterVerificationKey>(proving_key_dummy->get_precomputed());

    // Compare the two vks
    EXPECT_EQ(*verification_key_dummy, *verification_key);
}

TYPED_TEST(AcirHonkRecursionConstraint, TestBasicSingleHonkRecursionConstraint)
{
    std::vector<typename TestFixture::InnerBuilder> layer_1_circuits;
    layer_1_circuits.push_back(TestFixture::create_inner_circuit());

    auto layer_2_circuit =
        TestFixture::template create_outer_circuit<typename TestFixture::OuterBuilder>(layer_1_circuits);

    info("estimate finalized circuit gates = ", layer_2_circuit.get_estimated_num_finalized_gates());

    auto proving_key = std::make_shared<typename TestFixture::OuterDeciderProvingKey>(layer_2_circuit);
    auto verification_key =
        std::make_shared<typename TestFixture::OuterVerificationKey>(proving_key->get_precomputed());
    typename TestFixture::OuterProver prover(proving_key, verification_key);
    info("prover gates = ", proving_key->dyadic_size());
    auto proof = prover.construct_proof();

    EXPECT_EQ(TestFixture::verify_proof(proving_key, verification_key, proof), true);
}

TYPED_TEST(AcirHonkRecursionConstraint, TestBasicDoubleHonkRecursionConstraints)
{
    std::vector<typename TestFixture::InnerBuilder> layer_1_circuits;
    layer_1_circuits.push_back(TestFixture::create_inner_circuit());

    layer_1_circuits.push_back(TestFixture::create_inner_circuit());

    auto layer_2_circuit =
        TestFixture::template create_outer_circuit<typename TestFixture::OuterBuilder>(layer_1_circuits);

    info("circuit gates = ", layer_2_circuit.get_estimated_num_finalized_gates());

    auto proving_key = std::make_shared<typename TestFixture::OuterDeciderProvingKey>(layer_2_circuit);
    auto verification_key =
        std::make_shared<typename TestFixture::OuterVerificationKey>(proving_key->get_precomputed());
    typename TestFixture::OuterProver prover(proving_key, verification_key);
    info("prover gates = ", proving_key->dyadic_size());
    auto proof = prover.construct_proof();

    EXPECT_EQ(TestFixture::verify_proof(proving_key, verification_key, proof), true);
}

TYPED_TEST(AcirHonkRecursionConstraint, TestOneOuterRecursiveCircuit)
{
    /**
     * We want to test the following:
     * 1. circuit that verifies a proof of another circuit
     * 2. the above, but the inner circuit contains a recursive proof output that we have to aggregate
     * 3. the above, but the outer circuit verifies 2 proofs, the aggregation outputs from the 2 proofs (+ the
     recursive
     * proof output from 2) are aggregated together
     *
     * A = basic circuit
     * B = circuit that verifies proof of A
     * C = circuit that verifies proof of B and a proof of A
     *
     * Layer 1 = proof of A
     * Layer 2 = verifies proof of A and proof of B
     * Layer 3 = verifies proof of C
     *
     * Attempt at a visual graphic
     * ===========================
     *
     *     C
     *     ^
     *     |
     *     | - B
     *     ^   ^
     *     |   |
     *     |    -A
     *     |
     *      - A
     *
     * ===========================
     *
     * Final aggregation object contains aggregated proofs for 2 instances of A and 1 instance of B
     */
    std::vector<typename TestFixture::InnerBuilder> layer_1_circuits;
    layer_1_circuits.push_back(TestFixture::create_inner_circuit());
    info("created first inner circuit");

    std::vector<typename TestFixture::InnerBuilder> layer_2_circuits;
    layer_2_circuits.push_back(TestFixture::create_inner_circuit());
    info("created second inner circuit");

    layer_2_circuits.push_back(
        TestFixture::template create_outer_circuit<typename TestFixture::InnerBuilder>(layer_1_circuits));
    info("created first outer circuit");

    auto layer_3_circuit =
        TestFixture::template create_outer_circuit<typename TestFixture::OuterBuilder>(layer_2_circuits);
    info("created second outer circuit");
    info("number of gates in layer 3 = ", layer_3_circuit.get_estimated_num_finalized_gates());

    auto proving_key = std::make_shared<typename TestFixture::OuterDeciderProvingKey>(layer_3_circuit);
    auto verification_key =
        std::make_shared<typename TestFixture::OuterVerificationKey>(proving_key->get_precomputed());
    typename TestFixture::OuterProver prover(proving_key, verification_key);
    info("prover gates = ", proving_key->dyadic_size());
    auto proof = prover.construct_proof();

    EXPECT_EQ(TestFixture::verify_proof(proving_key, verification_key, proof), true);
}

/**
 * @brief Similar to previous test but one extra node in tree of recursion.
 * @details Layer 1 is two separate circuits, layer 2 is two circuits, each which verify one circuit of layer 1. The
 * layer 3 circuit verifies both circuits of layer 2.
 *
 * ===========================
 *
 *       C
 *       ^
 *       |
 *     B - B
 *     ^   ^
 *     |   |
 *     A   A
 *
 * ===========================
 */
TYPED_TEST(AcirHonkRecursionConstraint, TestFullRecursiveComposition)
{
    std::vector<typename TestFixture::InnerBuilder> layer_b_1_circuits;
    layer_b_1_circuits.push_back(TestFixture::create_inner_circuit());
    info("created first inner circuit");

    std::vector<typename TestFixture::InnerBuilder> layer_b_2_circuits;
    layer_b_2_circuits.push_back(TestFixture::create_inner_circuit());
    info("created second inner circuit");

    std::vector<Builder> layer_2_circuits;
    layer_2_circuits.push_back(
        TestFixture::template create_outer_circuit<typename TestFixture::InnerBuilder>(layer_b_1_circuits));
    info("created first outer circuit");

    layer_2_circuits.push_back(
        TestFixture::template create_outer_circuit<typename TestFixture::InnerBuilder>(layer_b_2_circuits));
    info("created second outer circuit");

    auto layer_3_circuit =
        TestFixture::template create_outer_circuit<typename TestFixture::OuterBuilder>(layer_2_circuits);
    info("created third outer circuit");
    info("number of gates in layer 3 circuit = ", layer_3_circuit.get_estimated_num_finalized_gates());

    auto proving_key = std::make_shared<typename TestFixture::OuterDeciderProvingKey>(layer_3_circuit);
    auto verification_key =
        std::make_shared<typename TestFixture::OuterVerificationKey>(proving_key->get_precomputed());
    typename TestFixture::OuterProver prover(proving_key, verification_key);
    info("prover gates = ", proving_key->dyadic_size());
    auto proof = prover.construct_proof();

    EXPECT_EQ(TestFixture::verify_proof(proving_key, verification_key, proof), true);
}<|MERGE_RESOLUTION|>--- conflicted
+++ resolved
@@ -119,15 +119,8 @@
             .ec_add_constraints = {},
             .honk_recursion_constraints = {},
             .avm_recursion_constraints = {},
-<<<<<<< HEAD
-            .ivc_recursion_constraints = {},
-=======
             .pg_recursion_constraints = {},
             .civc_recursion_constraints = {},
-            .bigint_from_le_bytes_constraints = {},
-            .bigint_to_le_bytes_constraints = {},
-            .bigint_operations = {},
->>>>>>> 037bee5a
             .assert_equalities = {},
             .poly_triple_constraints = { expr_a, expr_b, expr_c, expr_d },
             .quad_constraints = {},
