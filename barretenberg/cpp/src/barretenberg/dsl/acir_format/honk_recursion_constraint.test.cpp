#include "honk_recursion_constraint.hpp"
#include "acir_format.hpp"
#include "acir_format_mocks.hpp"
#include "barretenberg/numeric/uint256/uint256.hpp"
#include "barretenberg/special_public_inputs/special_public_inputs.hpp"
#include "barretenberg/ultra_honk/decider_proving_key.hpp"
#include "barretenberg/ultra_honk/ultra_prover.hpp"
#include "barretenberg/ultra_honk/ultra_verifier.hpp"
#include "proof_surgeon.hpp"

#include <gtest/gtest.h>
#include <vector>

using namespace acir_format;
using namespace bb;

template <typename RecursiveFlavor> class AcirHonkRecursionConstraint : public ::testing::Test {

  public:
    using InnerFlavor = typename RecursiveFlavor::NativeFlavor;
    using InnerBuilder = typename InnerFlavor::CircuitBuilder;
    using InnerDeciderProvingKey = DeciderProvingKey_<InnerFlavor>;
    using InnerProver = bb::UltraProver_<InnerFlavor>;
    using InnerVerificationKey = typename InnerFlavor::VerificationKey;
    using InnerVerifier = bb::UltraVerifier_<InnerFlavor>;
    using OuterBuilder = typename RecursiveFlavor::CircuitBuilder;
    using OuterFlavor =
        std::conditional_t<IsMegaBuilder<OuterBuilder>,
                           MegaFlavor,
                           std::conditional_t<HasIPAAccumulator<InnerFlavor>, UltraRollupFlavor, UltraFlavor>>;
    using OuterDeciderProvingKey = DeciderProvingKey_<OuterFlavor>;
    using OuterProver = bb::UltraProver_<OuterFlavor>;
    using OuterVerificationKey = typename OuterFlavor::VerificationKey;
    using OuterVerifier = bb::UltraVerifier_<OuterFlavor>;

    InnerBuilder create_inner_circuit()
    {
        /**
         * constraints produced by Noir program:
         * fn main(x : u32, y : pub u32) {
         * let z = x ^ y;
         *
         * constrain z != 10;
         * }
         **/
        RangeConstraint range_a{
            .witness = 0,
            .num_bits = 32,
        };
        RangeConstraint range_b{
            .witness = 1,
            .num_bits = 32,
        };

        LogicConstraint logic_constraint{
            .a = WitnessOrConstant<bb::fr>::from_index(0),
            .b = WitnessOrConstant<bb::fr>::from_index(1),
            .result = 2,
            .num_bits = 32,
            .is_xor_gate = 1,
        };
        poly_triple expr_a{
            .a = 2,
            .b = 3,
            .c = 0,
            .q_m = 0,
            .q_l = 1,
            .q_r = -1,
            .q_o = 0,
            .q_c = -10,
        };
        poly_triple expr_b{
            .a = 3,
            .b = 4,
            .c = 5,
            .q_m = 1,
            .q_l = 0,
            .q_r = 0,
            .q_o = -1,
            .q_c = 0,
        };
        poly_triple expr_c{
            .a = 3,
            .b = 5,
            .c = 3,
            .q_m = 1,
            .q_l = 0,
            .q_r = 0,
            .q_o = -1,
            .q_c = 0,

        };
        poly_triple expr_d{
            .a = 5,
            .b = 0,
            .c = 0,
            .q_m = 0,
            .q_l = -1,
            .q_r = 0,
            .q_o = 0,
            .q_c = 1,
        };

        AcirFormat constraint_system{
            .varnum = 6,
            .num_acir_opcodes = 7,
            .public_inputs = { 1, 2 },
            .logic_constraints = { logic_constraint },
            .range_constraints = { range_a, range_b },
<<<<<<< HEAD
            .aes128_constraints = {},
            .sha256_compression = {},
            .ecdsa_k1_constraints = {},
            .ecdsa_r1_constraints = {},
            .blake2s_constraints = {},
            .blake3_constraints = {},
            .keccak_permutations = {},
            .poseidon2_constraints = {},
            .multi_scalar_mul_constraints = {},
            .ec_add_constraints = {},
            .honk_recursion_constraints = {},
            .avm_recursion_constraints = {},
            .pg_recursion_constraints = {},
            .civc_recursion_constraints = {},
            .assert_equalities = {},
=======
>>>>>>> 7b4a6165
            .poly_triple_constraints = { expr_a, expr_b, expr_c, expr_d },
            .original_opcode_indices = create_empty_original_opcode_indices(),
        };
        mock_opcode_indices(constraint_system);

        uint256_t inverse_of_five = fr(5).invert();
        WitnessVector witness{
            5, 10, 15, 5, inverse_of_five, 1,
        };
        uint32_t honk_recursion = 0;
        if constexpr (IsAnyOf<InnerFlavor, UltraFlavor, UltraZKFlavor>) {
            honk_recursion = 1;
        } else if constexpr (IsAnyOf<InnerFlavor, UltraRollupFlavor>) {
            honk_recursion = 2;
        }
        ProgramMetadata metadata{ .recursive = true, .honk_recursion = honk_recursion };
        AcirProgram program{ constraint_system, witness };
        auto builder = create_circuit(program, metadata);
        return builder;
    }

    /**
     * @brief Create a circuit that recursively verifies one or more circuits
     * @details This function is parametized by BuilderType because we want to use this function to produce
     * Ultra/UltraRollup circuits sometimes and also Mega circuits other times.
     * @tparam BuilderType
     * @param inner_circuits
     * @return Composer
     */
    template <typename BuilderType>
    BuilderType create_outer_circuit(std::vector<InnerBuilder>& inner_circuits, bool dummy_witnesses = false)
    {
        std::vector<RecursionConstraint> honk_recursion_constraints;

        SlabVector<fr> witness;

        for (auto& inner_circuit : inner_circuits) {

            auto proving_key = std::make_shared<InnerDeciderProvingKey>(inner_circuit);
            auto verification_key = std::make_shared<InnerVerificationKey>(proving_key->get_precomputed());
            InnerProver prover(proving_key, verification_key);
            InnerVerifier verifier(verification_key);
            auto inner_proof = prover.construct_proof();

            std::vector<bb::fr> key_witnesses = verification_key->to_field_elements();
            fr key_hash_witness = verification_key->hash();
            std::vector<fr> proof_witnesses = inner_proof;

            // Compute the number of public inputs to extract (the ones from the circuit) and the proof type based on
            // the Flavor
            auto [num_public_inputs_to_extract, proof_type] = [&]() -> std::pair<size_t, acir_format::PROOF_TYPE> {
                size_t num_public_inputs_to_extract = inner_circuit.num_public_inputs();
                if constexpr (HasIPAAccumulator<InnerFlavor>) {
                    return { num_public_inputs_to_extract - RollupIO::PUBLIC_INPUTS_SIZE, ROLLUP_HONK };
                } else if constexpr (InnerFlavor::HasZK) {
                    return { num_public_inputs_to_extract - DefaultIO::PUBLIC_INPUTS_SIZE, HONK_ZK };
                } else {
                    return { num_public_inputs_to_extract - DefaultIO::PUBLIC_INPUTS_SIZE, HONK };
                }
            }();

            auto [key_indices, key_hash_index, proof_indices, inner_public_inputs] =
                ProofSurgeon<fr>::populate_recursion_witness_data(
                    witness, proof_witnesses, key_witnesses, key_hash_witness, num_public_inputs_to_extract);

            RecursionConstraint honk_recursion_constraint{
                .key = key_indices,
                .proof = proof_indices,
                .public_inputs = inner_public_inputs,
                .key_hash = key_hash_index,
                .proof_type = proof_type,
            };
            honk_recursion_constraints.push_back(honk_recursion_constraint);
        }

        AcirFormat constraint_system{};
        constraint_system.varnum = static_cast<uint32_t>(witness.size());
        constraint_system.num_acir_opcodes = static_cast<uint32_t>(honk_recursion_constraints.size());
        constraint_system.honk_recursion_constraints = honk_recursion_constraints;
        constraint_system.original_opcode_indices = create_empty_original_opcode_indices();

        mock_opcode_indices(constraint_system);
        uint32_t honk_recursion = 0;
        if constexpr (IsAnyOf<InnerFlavor, UltraFlavor, UltraZKFlavor>) {
            honk_recursion = 1;
        } else if constexpr (IsAnyOf<InnerFlavor, UltraRollupFlavor>) {
            honk_recursion = 2;
        }
        ProgramMetadata metadata{ .honk_recursion = honk_recursion };
        if (dummy_witnesses) {
            witness = {}; // set it all to 0
        }
        AcirProgram program{ constraint_system, witness };
        BuilderType outer_circuit = create_circuit<BuilderType>(program, metadata);

        return outer_circuit;
    }

    bool verify_proof(const std::shared_ptr<OuterDeciderProvingKey>& proving_key,
                      const std::shared_ptr<OuterVerificationKey>& verification_key,
                      const HonkProof& proof)
    {
        using IO = std::conditional_t<HasIPAAccumulator<RecursiveFlavor>, RollupIO, DefaultIO>;

        bool result = false;

        if constexpr (HasIPAAccumulator<RecursiveFlavor>) {
            VerifierCommitmentKey<curve::Grumpkin> ipa_verification_key(1 << CONST_ECCVM_LOG_N);
            OuterVerifier verifier(verification_key, ipa_verification_key);
            result = verifier.template verify_proof<IO>(proof, proving_key->ipa_proof).result;
        } else {
            OuterVerifier verifier(verification_key);
            result = verifier.template verify_proof<IO>(proof).result;
        }

        return result;
    }

  protected:
    static void SetUpTestSuite() { bb::srs::init_file_crs_factory(bb::srs::bb_crs_path()); }
};

using Flavors = testing::Types<UltraRecursiveFlavor_<UltraCircuitBuilder>,
                               UltraRollupRecursiveFlavor_<UltraCircuitBuilder>,
                               UltraRecursiveFlavor_<MegaCircuitBuilder>,
                               UltraZKRecursiveFlavor_<UltraCircuitBuilder>,
                               UltraZKRecursiveFlavor_<MegaCircuitBuilder>>;

TYPED_TEST_SUITE(AcirHonkRecursionConstraint, Flavors);

TYPED_TEST(AcirHonkRecursionConstraint, TestHonkRecursionConstraintVKGeneration)
{
    std::vector<typename TestFixture::InnerBuilder> layer_1_circuits;
    layer_1_circuits.push_back(TestFixture::create_inner_circuit());

    auto layer_2_circuit =
        TestFixture::template create_outer_circuit<typename TestFixture::OuterBuilder>(layer_1_circuits);

    auto layer_2_circuit_with_dummy_witnesses =
        TestFixture::template create_outer_circuit<typename TestFixture::OuterBuilder>(layer_1_circuits,
                                                                                       /*dummy_witnesses=*/true);

    auto proving_key = std::make_shared<typename TestFixture::OuterDeciderProvingKey>(layer_2_circuit);
    auto verification_key =
        std::make_shared<typename TestFixture::OuterVerificationKey>(proving_key->get_precomputed());

    auto proving_key_dummy =
        std::make_shared<typename TestFixture::OuterDeciderProvingKey>(layer_2_circuit_with_dummy_witnesses);
    auto verification_key_dummy =
        std::make_shared<typename TestFixture::OuterVerificationKey>(proving_key_dummy->get_precomputed());

    // Compare the two vks
    EXPECT_EQ(*verification_key_dummy, *verification_key);
}

TYPED_TEST(AcirHonkRecursionConstraint, TestBasicSingleHonkRecursionConstraint)
{
    std::vector<typename TestFixture::InnerBuilder> layer_1_circuits;
    layer_1_circuits.push_back(TestFixture::create_inner_circuit());

    auto layer_2_circuit =
        TestFixture::template create_outer_circuit<typename TestFixture::OuterBuilder>(layer_1_circuits);

    info("estimate finalized circuit gates = ", layer_2_circuit.get_estimated_num_finalized_gates());

    auto proving_key = std::make_shared<typename TestFixture::OuterDeciderProvingKey>(layer_2_circuit);
    auto verification_key =
        std::make_shared<typename TestFixture::OuterVerificationKey>(proving_key->get_precomputed());
    typename TestFixture::OuterProver prover(proving_key, verification_key);
    info("prover gates = ", proving_key->dyadic_size());
    auto proof = prover.construct_proof();

    EXPECT_EQ(TestFixture::verify_proof(proving_key, verification_key, proof), true);
}

TYPED_TEST(AcirHonkRecursionConstraint, TestBasicDoubleHonkRecursionConstraints)
{
    std::vector<typename TestFixture::InnerBuilder> layer_1_circuits;
    layer_1_circuits.push_back(TestFixture::create_inner_circuit());

    layer_1_circuits.push_back(TestFixture::create_inner_circuit());

    auto layer_2_circuit =
        TestFixture::template create_outer_circuit<typename TestFixture::OuterBuilder>(layer_1_circuits);

    info("circuit gates = ", layer_2_circuit.get_estimated_num_finalized_gates());

    auto proving_key = std::make_shared<typename TestFixture::OuterDeciderProvingKey>(layer_2_circuit);
    auto verification_key =
        std::make_shared<typename TestFixture::OuterVerificationKey>(proving_key->get_precomputed());
    typename TestFixture::OuterProver prover(proving_key, verification_key);
    info("prover gates = ", proving_key->dyadic_size());
    auto proof = prover.construct_proof();

    EXPECT_EQ(TestFixture::verify_proof(proving_key, verification_key, proof), true);
}

TYPED_TEST(AcirHonkRecursionConstraint, TestOneOuterRecursiveCircuit)
{
    /**
     * We want to test the following:
     * 1. circuit that verifies a proof of another circuit
     * 2. the above, but the inner circuit contains a recursive proof output that we have to aggregate
     * 3. the above, but the outer circuit verifies 2 proofs, the aggregation outputs from the 2 proofs (+ the
     recursive
     * proof output from 2) are aggregated together
     *
     * A = basic circuit
     * B = circuit that verifies proof of A
     * C = circuit that verifies proof of B and a proof of A
     *
     * Layer 1 = proof of A
     * Layer 2 = verifies proof of A and proof of B
     * Layer 3 = verifies proof of C
     *
     * Attempt at a visual graphic
     * ===========================
     *
     *     C
     *     ^
     *     |
     *     | - B
     *     ^   ^
     *     |   |
     *     |    -A
     *     |
     *      - A
     *
     * ===========================
     *
     * Final aggregation object contains aggregated proofs for 2 instances of A and 1 instance of B
     */
    std::vector<typename TestFixture::InnerBuilder> layer_1_circuits;
    layer_1_circuits.push_back(TestFixture::create_inner_circuit());
    info("created first inner circuit");

    std::vector<typename TestFixture::InnerBuilder> layer_2_circuits;
    layer_2_circuits.push_back(TestFixture::create_inner_circuit());
    info("created second inner circuit");

    layer_2_circuits.push_back(
        TestFixture::template create_outer_circuit<typename TestFixture::InnerBuilder>(layer_1_circuits));
    info("created first outer circuit");

    auto layer_3_circuit =
        TestFixture::template create_outer_circuit<typename TestFixture::OuterBuilder>(layer_2_circuits);
    info("created second outer circuit");
    info("number of gates in layer 3 = ", layer_3_circuit.get_estimated_num_finalized_gates());

    auto proving_key = std::make_shared<typename TestFixture::OuterDeciderProvingKey>(layer_3_circuit);
    auto verification_key =
        std::make_shared<typename TestFixture::OuterVerificationKey>(proving_key->get_precomputed());
    typename TestFixture::OuterProver prover(proving_key, verification_key);
    info("prover gates = ", proving_key->dyadic_size());
    auto proof = prover.construct_proof();

    EXPECT_EQ(TestFixture::verify_proof(proving_key, verification_key, proof), true);
}

/**
 * @brief Similar to previous test but one extra node in tree of recursion.
 * @details Layer 1 is two separate circuits, layer 2 is two circuits, each which verify one circuit of layer 1. The
 * layer 3 circuit verifies both circuits of layer 2.
 *
 * ===========================
 *
 *       C
 *       ^
 *       |
 *     B - B
 *     ^   ^
 *     |   |
 *     A   A
 *
 * ===========================
 */
TYPED_TEST(AcirHonkRecursionConstraint, TestFullRecursiveComposition)
{
    std::vector<typename TestFixture::InnerBuilder> layer_b_1_circuits;
    layer_b_1_circuits.push_back(TestFixture::create_inner_circuit());
    info("created first inner circuit");

    std::vector<typename TestFixture::InnerBuilder> layer_b_2_circuits;
    layer_b_2_circuits.push_back(TestFixture::create_inner_circuit());
    info("created second inner circuit");

    std::vector<Builder> layer_2_circuits;
    layer_2_circuits.push_back(
        TestFixture::template create_outer_circuit<typename TestFixture::InnerBuilder>(layer_b_1_circuits));
    info("created first outer circuit");

    layer_2_circuits.push_back(
        TestFixture::template create_outer_circuit<typename TestFixture::InnerBuilder>(layer_b_2_circuits));
    info("created second outer circuit");

    auto layer_3_circuit =
        TestFixture::template create_outer_circuit<typename TestFixture::OuterBuilder>(layer_2_circuits);
    info("created third outer circuit");
    info("number of gates in layer 3 circuit = ", layer_3_circuit.get_estimated_num_finalized_gates());

    auto proving_key = std::make_shared<typename TestFixture::OuterDeciderProvingKey>(layer_3_circuit);
    auto verification_key =
        std::make_shared<typename TestFixture::OuterVerificationKey>(proving_key->get_precomputed());
    typename TestFixture::OuterProver prover(proving_key, verification_key);
    info("prover gates = ", proving_key->dyadic_size());
    auto proof = prover.construct_proof();

    EXPECT_EQ(TestFixture::verify_proof(proving_key, verification_key, proof), true);
}<|MERGE_RESOLUTION|>--- conflicted
+++ resolved
@@ -107,24 +107,6 @@
             .public_inputs = { 1, 2 },
             .logic_constraints = { logic_constraint },
             .range_constraints = { range_a, range_b },
-<<<<<<< HEAD
-            .aes128_constraints = {},
-            .sha256_compression = {},
-            .ecdsa_k1_constraints = {},
-            .ecdsa_r1_constraints = {},
-            .blake2s_constraints = {},
-            .blake3_constraints = {},
-            .keccak_permutations = {},
-            .poseidon2_constraints = {},
-            .multi_scalar_mul_constraints = {},
-            .ec_add_constraints = {},
-            .honk_recursion_constraints = {},
-            .avm_recursion_constraints = {},
-            .pg_recursion_constraints = {},
-            .civc_recursion_constraints = {},
-            .assert_equalities = {},
-=======
->>>>>>> 7b4a6165
             .poly_triple_constraints = { expr_a, expr_b, expr_c, expr_d },
             .original_opcode_indices = create_empty_original_opcode_indices(),
         };
