#include "honk_recursion_constraint.hpp"
#include "acir_format.hpp"
#include "acir_format_mocks.hpp"
#include "barretenberg/sumcheck/instance/prover_instance.hpp"
#include "barretenberg/ultra_honk/ultra_prover.hpp"
#include "barretenberg/ultra_honk/ultra_verifier.hpp"

#include <gtest/gtest.h>
#include <vector>

using namespace acir_format;
using namespace bb;

class AcirHonkRecursionConstraint : public ::testing::Test {

  public:
    using ProverInstance = ProverInstance_<UltraFlavor>;
    using Prover = bb::UltraProver;
    using VerificationKey = UltraFlavor::VerificationKey;
    using Verifier = bb::UltraVerifier;

    Builder create_inner_circuit()
    {
        /**
         * constraints produced by Noir program:
         * fn main(x : u32, y : pub u32) {
         * let z = x ^ y;
         *
         * constrain z != 10;
         * }
         **/
        RangeConstraint range_a{
            .witness = 0,
            .num_bits = 32,
        };
        RangeConstraint range_b{
            .witness = 1,
            .num_bits = 32,
        };

        LogicConstraint logic_constraint{
            .a = 0,
            .b = 1,
            .result = 2,
            .num_bits = 32,
            .is_xor_gate = 1,
        };
        poly_triple expr_a{
            .a = 2,
            .b = 3,
            .c = 0,
            .q_m = 0,
            .q_l = 1,
            .q_r = -1,
            .q_o = 0,
            .q_c = -10,
        };
        poly_triple expr_b{
            .a = 3,
            .b = 4,
            .c = 5,
            .q_m = 1,
            .q_l = 0,
            .q_r = 0,
            .q_o = -1,
            .q_c = 0,
        };
        poly_triple expr_c{
            .a = 3,
            .b = 5,
            .c = 3,
            .q_m = 1,
            .q_l = 0,
            .q_r = 0,
            .q_o = -1,
            .q_c = 0,

        };
        poly_triple expr_d{
            .a = 5,
            .b = 0,
            .c = 0,
            .q_m = 0,
            .q_l = -1,
            .q_r = 0,
            .q_o = 0,
            .q_c = 1,
        };

        AcirFormat constraint_system{
            .varnum = 6,
            .recursive = true,
            .num_acir_opcodes = 7,
            .public_inputs = { 1, 2 },
            .logic_constraints = { logic_constraint },
            .range_constraints = { range_a, range_b },
            .aes128_constraints = {},
            .sha256_constraints = {},
            .sha256_compression = {},
            .schnorr_constraints = {},
            .ecdsa_k1_constraints = {},
            .ecdsa_r1_constraints = {},
            .blake2s_constraints = {},
            .blake3_constraints = {},
            .keccak_constraints = {},
            .keccak_permutations = {},
            .pedersen_constraints = {},
            .pedersen_hash_constraints = {},
            .poseidon2_constraints = {},
            .multi_scalar_mul_constraints = {},
            .ec_add_constraints = {},
            .recursion_constraints = {},
            .honk_recursion_constraints = {},
            .bigint_from_le_bytes_constraints = {},
            .bigint_to_le_bytes_constraints = {},
            .bigint_operations = {},
            .poly_triple_constraints = { expr_a, expr_b, expr_c, expr_d },
            .quad_constraints = {},
            .block_constraints = {},
            .original_opcode_indices = create_empty_original_opcode_indices(),
        };
        mock_opcode_indices(constraint_system);

        uint256_t inverse_of_five = fr(5).invert();
        WitnessVector witness{
            5, 10, 15, 5, inverse_of_five, 1,
        };
        auto builder = create_circuit(constraint_system, /*size_hint*/ 0, witness, /*honk recursion*/ true);

        return builder;
    }

    /**
     * @brief Create a circuit that recursively verifies one or more inner circuits
     *
     * @param inner_circuits
     * @return Composer
     */
    Builder create_outer_circuit(std::vector<Builder>& inner_circuits)
    {
        std::vector<HonkRecursionConstraint> honk_recursion_constraints;

        size_t witness_offset = 0;
        std::vector<fr, ContainerSlabAllocator<fr>> witness;

        for (auto& inner_circuit : inner_circuits) {

            auto instance = std::make_shared<ProverInstance>(inner_circuit);
            Prover prover(instance);
            auto verification_key = std::make_shared<VerificationKey>(instance->proving_key);
            Verifier verifier(verification_key);
            auto inner_proof = prover.construct_proof();

            const size_t num_inner_public_inputs = inner_circuit.get_public_inputs().size();

            std::vector<fr> proof_witnesses = inner_proof;
            // where the inner public inputs start (after circuit_size, num_pub_inputs, pub_input_offset)
            const size_t inner_public_input_offset = 3;
            // - Save the public inputs so that we can set their values.
            // - Then truncate them from the proof because the ACIR API expects proofs without public inputs
            std::vector<fr> inner_public_input_values(
                proof_witnesses.begin() + static_cast<std::ptrdiff_t>(inner_public_input_offset),
                proof_witnesses.begin() +
                    static_cast<std::ptrdiff_t>(inner_public_input_offset + num_inner_public_inputs -
                                                bb::AGGREGATION_OBJECT_SIZE));

            // We want to make sure that we do not remove the nested aggregation object.
            proof_witnesses.erase(proof_witnesses.begin() + static_cast<std::ptrdiff_t>(inner_public_input_offset),
                                  proof_witnesses.begin() +
                                      static_cast<std::ptrdiff_t>(inner_public_input_offset + num_inner_public_inputs -
                                                                  bb::AGGREGATION_OBJECT_SIZE));

            std::vector<bb::fr> key_witnesses = verification_key->to_field_elements();

            // This is the structure of proof_witnesses and key_witnesses concatenated, which is what we end up putting
            // in witness:
            // [ circuit size, num_pub_inputs, pub_input_offset, public_input_0, public_input_1, agg_obj_0,
            // agg_obj_1, ..., agg_obj_15, rest of proof..., vkey_0, vkey_1, vkey_2, vkey_3...]
            const uint32_t public_input_start_idx =
                static_cast<uint32_t>(inner_public_input_offset + witness_offset); // points to public_input_0
            const uint32_t proof_indices_start_idx = static_cast<uint32_t>(
                public_input_start_idx + num_inner_public_inputs - bb::AGGREGATION_OBJECT_SIZE); // points to agg_obj_0
            const uint32_t key_indices_start_idx =
                static_cast<uint32_t>(proof_indices_start_idx + proof_witnesses.size() -
                                      inner_public_input_offset); // would point to vkey_3 without the -
                                                                  // inner_public_input_offset, points to vkey_0

            std::vector<uint32_t> proof_indices;
            std::vector<uint32_t> key_indices;
            std::vector<uint32_t> inner_public_inputs;
            for (size_t i = 0; i < inner_public_input_offset; ++i) { // go over circuit size, num_pub_inputs, pub_offset
                proof_indices.emplace_back(static_cast<uint32_t>(i + witness_offset));
            }
            for (size_t i = 0; i < proof_witnesses.size() - inner_public_input_offset;
                 ++i) { // goes over agg_obj_0, agg_obj_1, ..., agg_obj_15 and rest of proof
                proof_indices.emplace_back(static_cast<uint32_t>(i + proof_indices_start_idx));
            }
            const size_t key_size = key_witnesses.size();
            for (size_t i = 0; i < key_size; ++i) {
                key_indices.emplace_back(static_cast<uint32_t>(i + key_indices_start_idx));
            }
            // We keep the nested aggregation object attached to the proof,
            // thus we do not explicitly have to keep the public inputs while setting up the initial recursion
            // constraint. They will later be attached as public inputs when creating the circuit.
<<<<<<< HEAD
=======
            for (size_t i = 0; i < num_inner_public_inputs - bb::AGGREGATION_OBJECT_SIZE; ++i) {
                inner_public_inputs.push_back(static_cast<uint32_t>(i + public_input_start_idx));
            }

>>>>>>> f48b0691
            HonkRecursionConstraint honk_recursion_constraint{
                .key = key_indices,
                .proof = proof_indices,
                .public_inputs = inner_public_inputs,
            };
            honk_recursion_constraints.push_back(honk_recursion_constraint);

            // Setting the witness vector which just appends proof witnesses and key witnesses.
            // We need to reconstruct the proof witnesses in the same order as the proof indices, with this structure:
            // [ circuit size, num_pub_inputs, pub_input_offset, public_input_0, public_input_1, agg_obj_0,
            // agg_obj_1, ..., agg_obj_15, rest of proof..., vkey_0, vkey_1, vkey_2, vkey_3...]
            size_t idx = 0;
            for (const auto& wit : proof_witnesses) {
                witness.emplace_back(wit);
                idx++;
                if (idx ==
                    inner_public_input_offset) { // before this is true, the loop adds the first three into witness
                    for (size_t i = 0; i < proof_indices_start_idx - public_input_start_idx;
                         ++i) { // adds the inner public inputs
                        witness.emplace_back(0);
                    }
                } // after this, it adds the agg obj and rest of proof
            }

            for (const auto& wit : key_witnesses) {
                witness.emplace_back(wit);
            }

            // Set the values for the inner public inputs
            // TODO(maxim): check this is wrong I think
            // Note: this is confusing, but we minus one here due to the fact that the
            // witness values have not taken into account that zero is taken up by the zero_idx
            //
            // We once again have to check whether we have a nested proof, because if we do have one
            // then we could get a segmentation fault as `inner_public_inputs` was never filled with values.
            for (size_t i = 0; i < num_inner_public_inputs - bb::AGGREGATION_OBJECT_SIZE; ++i) {
                witness[inner_public_inputs[i]] = inner_public_input_values[i];
            }

            std::iota(honk_recursion_opcode_indices.begin(), honk_recursion_opcode_indices.end(), 0);

            AcirFormat constraint_system{
                .varnum = static_cast<uint32_t>(witness.size()),
                .recursive = false,
                .num_acir_opcodes = static_cast<uint32_t>(honk_recursion_constraints.size()),
                .public_inputs = {},
                .logic_constraints = {},
                .range_constraints = {},
                .aes128_constraints = {},
                .sha256_constraints = {},
                .sha256_compression = {},
                .schnorr_constraints = {},
                .ecdsa_k1_constraints = {},
                .ecdsa_r1_constraints = {},
                .blake2s_constraints = {},
                .blake3_constraints = {},
                .keccak_constraints = {},
                .keccak_permutations = {},
                .pedersen_constraints = {},
                .pedersen_hash_constraints = {},
                .poseidon2_constraints = {},
                .multi_scalar_mul_constraints = {},
                .ec_add_constraints = {},
                .recursion_constraints = {},
                .honk_recursion_constraints = honk_recursion_constraints,
                .bigint_from_le_bytes_constraints = {},
                .bigint_to_le_bytes_constraints = {},
                .bigint_operations = {},
                .poly_triple_constraints = {},
                .quad_constraints = {},
                .block_constraints = {},
                .original_opcode_indices = create_empty_original_opcode_indices(),
            };
            mock_opcode_indices(constraint_system);
            auto outer_circuit = create_circuit(constraint_system, /*size_hint*/ 0, witness, /*honk recursion*/ true);

            return outer_circuit;
        }

      protected:
        static void SetUpTestSuite()
        {
            bb::srs::init_crs_factory("../srs_db/ignition");
        }
    };

    TEST_F(AcirHonkRecursionConstraint, TestBasicDoubleHonkRecursionConstraints)
    {
        std::vector<Builder> layer_1_circuits;
        layer_1_circuits.push_back(create_inner_circuit());

        layer_1_circuits.push_back(create_inner_circuit());

        auto layer_2_circuit = create_outer_circuit(layer_1_circuits);

        info("circuit gates = ", layer_2_circuit.get_num_gates());

        auto instance = std::make_shared<ProverInstance>(layer_2_circuit);
        Prover prover(instance);
        info("prover gates = ", instance->proving_key.circuit_size);
        auto proof = prover.construct_proof();
        auto verification_key = std::make_shared<VerificationKey>(instance->proving_key);
        Verifier verifier(verification_key);
        EXPECT_EQ(verifier.verify_proof(proof), true);
    }

    TEST_F(AcirHonkRecursionConstraint, TestOneOuterRecursiveCircuit)
    {
        /**
         * We want to test the following:
         * 1. circuit that verifies a proof of another circuit
         * 2. the above, but the inner circuit contains a recursive proof output that we have to aggregate
         * 3. the above, but the outer circuit verifies 2 proofs, the aggregation outputs from the 2 proofs (+ the
         * recursive proof output from 2) are aggregated together
         *
         * A = basic circuit
         * B = circuit that verifies proof of A
         * C = circuit that verifies proof of B and a proof of A
         *
         * Layer 1 = proof of A
         * Layer 2 = verifies proof of A and proof of B
         * Layer 3 = verifies proof of C
         *
         * Attempt at a visual graphic
         * ===========================
         *
         *     C
         *     ^
         *     |
         *     | - B
         *     ^   ^
         *     |   |
         *     |    -A
         *     |
         *      - A
         *
         * ===========================
         *
         * Final aggregation object contains aggregated proofs for 2 instances of A and 1 instance of B
         */
        std::vector<Builder> layer_1_circuits;
        layer_1_circuits.push_back(create_inner_circuit());
        info("created first inner circuit");

        std::vector<Builder> layer_2_circuits;
        layer_2_circuits.push_back(create_inner_circuit());
        info("created second inner circuit");

        layer_2_circuits.push_back(create_outer_circuit(layer_1_circuits));
        info("created first outer circuit");

        auto layer_3_circuit = create_outer_circuit(layer_2_circuits);
        info("created second outer circuit");
        info("number of gates in layer 3 = ", layer_3_circuit.get_num_gates());

        auto instance = std::make_shared<ProverInstance>(layer_3_circuit);
        Prover prover(instance);
        info("prover gates = ", instance->proving_key.circuit_size);
        auto proof = prover.construct_proof();
        auto verification_key = std::make_shared<VerificationKey>(instance->proving_key);
        Verifier verifier(verification_key);
        EXPECT_EQ(verifier.verify_proof(proof), true);
    }

    TEST_F(AcirHonkRecursionConstraint, TestFullRecursiveComposition)
    {
        std::vector<Builder> layer_b_1_circuits;
        layer_b_1_circuits.push_back(create_inner_circuit());
        info("created first inner circuit");

        std::vector<Builder> layer_b_2_circuits;
        layer_b_2_circuits.push_back(create_inner_circuit());
        info("created second inner circuit");

        std::vector<Builder> layer_2_circuits;
        layer_2_circuits.push_back(create_outer_circuit(layer_b_1_circuits));
        info("created first outer circuit");

        layer_2_circuits.push_back(create_outer_circuit(layer_b_2_circuits));
        info("created second outer circuit");

        auto layer_3_circuit = create_outer_circuit(layer_2_circuits);
        info("created third outer circuit");
        info("number of gates in layer 3 circuit = ", layer_3_circuit.get_num_gates());

        auto instance = std::make_shared<ProverInstance>(layer_3_circuit);
        Prover prover(instance);
        info("prover gates = ", instance->proving_key.circuit_size);
        auto proof = prover.construct_proof();
        auto verification_key = std::make_shared<VerificationKey>(instance->proving_key);
        Verifier verifier(verification_key);
        EXPECT_EQ(verifier.verify_proof(proof), true);
    }<|MERGE_RESOLUTION|>--- conflicted
+++ resolved
@@ -202,13 +202,10 @@
             // We keep the nested aggregation object attached to the proof,
             // thus we do not explicitly have to keep the public inputs while setting up the initial recursion
             // constraint. They will later be attached as public inputs when creating the circuit.
-<<<<<<< HEAD
-=======
             for (size_t i = 0; i < num_inner_public_inputs - bb::AGGREGATION_OBJECT_SIZE; ++i) {
                 inner_public_inputs.push_back(static_cast<uint32_t>(i + public_input_start_idx));
             }
 
->>>>>>> f48b0691
             HonkRecursionConstraint honk_recursion_constraint{
                 .key = key_indices,
                 .proof = proof_indices,
