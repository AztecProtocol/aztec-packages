--- conflicted
+++ resolved
@@ -1,10 +1,7 @@
 #include "honk_recursion_constraint.hpp"
 #include "acir_format.hpp"
 #include "acir_format_mocks.hpp"
-<<<<<<< HEAD
-=======
 #include "barretenberg/numeric/uint256/uint256.hpp"
->>>>>>> b3c2f510
 #include "barretenberg/special_public_inputs/special_public_inputs.hpp"
 #include "barretenberg/ultra_honk/decider_proving_key.hpp"
 #include "barretenberg/ultra_honk/ultra_prover.hpp"
@@ -222,20 +219,6 @@
                       const std::shared_ptr<OuterVerificationKey>& verification_key,
                       const HonkProof& proof)
     {
-<<<<<<< HEAD
-        if constexpr (IsMegaFlavor<OuterFlavor>) {
-            OuterVerifier verifier(verification_key);
-            return std::get<0>(verifier.verify_proof(proof));
-        } else {
-            if constexpr (HasIPAAccumulator<RecursiveFlavor>) {
-                VerifierCommitmentKey<curve::Grumpkin> ipa_verification_key(1 << CONST_ECCVM_LOG_N);
-                OuterVerifier verifier(verification_key, ipa_verification_key);
-                return verifier.verify_proof(proof, proving_key->ipa_proof);
-            } else {
-                OuterVerifier verifier(verification_key);
-                return verifier.verify_proof(proof);
-            }
-=======
         using IO = std::conditional_t<HasIPAAccumulator<RecursiveFlavor>, RollupIO, DefaultIO>;
 
         bool result = false;
@@ -247,7 +230,6 @@
         } else {
             OuterVerifier verifier(verification_key);
             result = verifier.template verify_proof<IO>(proof).result;
->>>>>>> b3c2f510
         }
 
         return result;
