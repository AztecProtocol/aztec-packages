#include "honk_recursion_constraint.hpp"
#include "acir_format.hpp"
#include "acir_format_mocks.hpp"
#include "barretenberg/sumcheck/instance/prover_instance.hpp"
#include "barretenberg/ultra_honk/ultra_prover.hpp"
#include "barretenberg/ultra_honk/ultra_verifier.hpp"
#include "proof_surgeon.hpp"

#include <gtest/gtest.h>
#include <vector>

using namespace acir_format;
using namespace bb;

class AcirHonkRecursionConstraint : public ::testing::Test {

  public:
    using DeciderProvingKey = DeciderProvingKey_<UltraFlavor>;
    using Prover = bb::UltraProver;
    using VerificationKey = UltraFlavor::VerificationKey;
    using Verifier = bb::UltraVerifier;

    Builder create_inner_circuit()
    {
        /**
         * constraints produced by Noir program:
         * fn main(x : u32, y : pub u32) {
         * let z = x ^ y;
         *
         * constrain z != 10;
         * }
         **/
        RangeConstraint range_a{
            .witness = 0,
            .num_bits = 32,
        };
        RangeConstraint range_b{
            .witness = 1,
            .num_bits = 32,
        };

        LogicConstraint logic_constraint{
            .a = WitnessOrConstant<bb::fr>::from_index(0),
            .b = WitnessOrConstant<bb::fr>::from_index(1),
            .result = 2,
            .num_bits = 32,
            .is_xor_gate = 1,
        };
        poly_triple expr_a{
            .a = 2,
            .b = 3,
            .c = 0,
            .q_m = 0,
            .q_l = 1,
            .q_r = -1,
            .q_o = 0,
            .q_c = -10,
        };
        poly_triple expr_b{
            .a = 3,
            .b = 4,
            .c = 5,
            .q_m = 1,
            .q_l = 0,
            .q_r = 0,
            .q_o = -1,
            .q_c = 0,
        };
        poly_triple expr_c{
            .a = 3,
            .b = 5,
            .c = 3,
            .q_m = 1,
            .q_l = 0,
            .q_r = 0,
            .q_o = -1,
            .q_c = 0,

        };
        poly_triple expr_d{
            .a = 5,
            .b = 0,
            .c = 0,
            .q_m = 0,
            .q_l = -1,
            .q_r = 0,
            .q_o = 0,
            .q_c = 1,
        };

        AcirFormat constraint_system{
            .varnum = 6,
            .recursive = true,
            .num_acir_opcodes = 7,
            .public_inputs = { 1, 2 },
            .logic_constraints = { logic_constraint },
            .range_constraints = { range_a, range_b },
            .aes128_constraints = {},
            .sha256_constraints = {},
            .sha256_compression = {},
            .schnorr_constraints = {},
            .ecdsa_k1_constraints = {},
            .ecdsa_r1_constraints = {},
            .blake2s_constraints = {},
            .blake3_constraints = {},
            .keccak_constraints = {},
            .keccak_permutations = {},
            .pedersen_constraints = {},
            .pedersen_hash_constraints = {},
            .poseidon2_constraints = {},
            .multi_scalar_mul_constraints = {},
            .ec_add_constraints = {},
            .recursion_constraints = {},
            .honk_recursion_constraints = {},
            .ivc_recursion_constraints = {},
            .bigint_from_le_bytes_constraints = {},
            .bigint_to_le_bytes_constraints = {},
            .bigint_operations = {},
            .assert_equalities = {},
            .poly_triple_constraints = { expr_a, expr_b, expr_c, expr_d },
            .quad_constraints = {},
            .block_constraints = {},
            .original_opcode_indices = create_empty_original_opcode_indices(),
        };
        mock_opcode_indices(constraint_system);

        uint256_t inverse_of_five = fr(5).invert();
        WitnessVector witness{
            5, 10, 15, 5, inverse_of_five, 1,
        };
        auto builder = create_circuit(constraint_system, /*size_hint*/ 0, witness, /*honk recursion*/ true);

        return builder;
    }

    /**
     * @brief Create a circuit that recursively verifies one or more inner circuits
     *
     * @param inner_circuits
     * @return Composer
     */
    Builder create_outer_circuit(std::vector<Builder>& inner_circuits)
    {
        std::vector<RecursionConstraint> honk_recursion_constraints;

        SlabVector<fr> witness;

        for (auto& inner_circuit : inner_circuits) {

            auto proving_key = std::make_shared<DeciderProvingKey>(inner_circuit);
            Prover prover(proving_key);
            auto verification_key = std::make_shared<VerificationKey>(proving_key->proving_key);
            Verifier verifier(verification_key);
            auto inner_proof = prover.construct_proof();

            std::vector<bb::fr> key_witnesses = verification_key->to_field_elements();
            std::vector<fr> proof_witnesses = inner_proof;
            const size_t num_public_inputs = inner_circuit.get_public_inputs().size();

            auto [key_indices, proof_indices, inner_public_inputs] = ProofSurgeon::populate_recursion_witness_data(
                witness, proof_witnesses, key_witnesses, num_public_inputs);

            RecursionConstraint honk_recursion_constraint{
                .key = key_indices,
                .proof = proof_indices,
                .public_inputs = inner_public_inputs,
                .key_hash = 0, // not used
                .proof_type = HONK,
            };
            honk_recursion_constraints.push_back(honk_recursion_constraint);
        }

        AcirFormat constraint_system{};
        constraint_system.varnum = static_cast<uint32_t>(witness.size());
        constraint_system.recursive = false;
        constraint_system.num_acir_opcodes = static_cast<uint32_t>(honk_recursion_constraints.size());
        constraint_system.honk_recursion_constraints = honk_recursion_constraints;
        constraint_system.original_opcode_indices = create_empty_original_opcode_indices();

<<<<<<< HEAD
        AcirFormat constraint_system{
            .varnum = static_cast<uint32_t>(witness.size()),
            .recursive = false,
            .num_acir_opcodes = static_cast<uint32_t>(honk_recursion_constraints.size()),
            .public_inputs = {},
            .logic_constraints = {},
            .range_constraints = {},
            .aes128_constraints = {},
            .sha256_constraints = {},
            .sha256_compression = {},
            .schnorr_constraints = {},
            .ecdsa_k1_constraints = {},
            .ecdsa_r1_constraints = {},
            .blake2s_constraints = {},
            .blake3_constraints = {},
            .keccak_constraints = {},
            .keccak_permutations = {},
            .pedersen_constraints = {},
            .pedersen_hash_constraints = {},
            .poseidon2_constraints = {},
            .multi_scalar_mul_constraints = {},
            .ec_add_constraints = {},
            .recursion_constraints = {},
            .honk_recursion_constraints = honk_recursion_constraints,
            .bigint_from_le_bytes_constraints = {},
            .bigint_to_le_bytes_constraints = {},
            .bigint_operations = {},
            .assert_equalities = {},
            .poly_triple_constraints = {},
            .quad_constraints = {},
            .block_constraints = {},
            .original_opcode_indices = create_empty_original_opcode_indices(),
        };
=======
>>>>>>> 9573c93b
        mock_opcode_indices(constraint_system);
        auto outer_circuit = create_circuit(constraint_system, /*size_hint*/ 0, witness, /*honk recursion*/ true);

        return outer_circuit;
    }

  protected:
    static void SetUpTestSuite() { bb::srs::init_crs_factory("../srs_db/ignition"); }
};

TEST_F(AcirHonkRecursionConstraint, TestBasicSingleHonkRecursionConstraint)
{
    std::vector<Builder> layer_1_circuits;
    layer_1_circuits.push_back(create_inner_circuit());

    auto layer_2_circuit = create_outer_circuit(layer_1_circuits);

    info("circuit gates = ", layer_2_circuit.get_num_gates());

    auto proving_key = std::make_shared<DeciderProvingKey>(layer_2_circuit);
    Prover prover(proving_key);
    info("prover gates = ", proving_key->proving_key.circuit_size);
    auto proof = prover.construct_proof();
    auto verification_key = std::make_shared<VerificationKey>(proving_key->proving_key);
    Verifier verifier(verification_key);
    EXPECT_EQ(verifier.verify_proof(proof), true);
}

TEST_F(AcirHonkRecursionConstraint, TestBasicDoubleHonkRecursionConstraints)
{
    std::vector<Builder> layer_1_circuits;
    layer_1_circuits.push_back(create_inner_circuit());

    layer_1_circuits.push_back(create_inner_circuit());

    auto layer_2_circuit = create_outer_circuit(layer_1_circuits);

    info("circuit gates = ", layer_2_circuit.get_num_gates());

    auto proving_key = std::make_shared<DeciderProvingKey>(layer_2_circuit);
    Prover prover(proving_key);
    info("prover gates = ", proving_key->proving_key.circuit_size);
    auto proof = prover.construct_proof();
    auto verification_key = std::make_shared<VerificationKey>(proving_key->proving_key);
    Verifier verifier(verification_key);
    EXPECT_EQ(verifier.verify_proof(proof), true);
}

TEST_F(AcirHonkRecursionConstraint, TestOneOuterRecursiveCircuit)
{
    /**
     * We want to test the following:
     * 1. circuit that verifies a proof of another circuit
     * 2. the above, but the inner circuit contains a recursive proof output that we have to aggregate
     * 3. the above, but the outer circuit verifies 2 proofs, the aggregation outputs from the 2 proofs (+ the recursive
     * proof output from 2) are aggregated together
     *
     * A = basic circuit
     * B = circuit that verifies proof of A
     * C = circuit that verifies proof of B and a proof of A
     *
     * Layer 1 = proof of A
     * Layer 2 = verifies proof of A and proof of B
     * Layer 3 = verifies proof of C
     *
     * Attempt at a visual graphic
     * ===========================
     *
     *     C
     *     ^
     *     |
     *     | - B
     *     ^   ^
     *     |   |
     *     |    -A
     *     |
     *      - A
     *
     * ===========================
     *
     * Final aggregation object contains aggregated proofs for 2 instances of A and 1 instance of B
     */
    std::vector<Builder> layer_1_circuits;
    layer_1_circuits.push_back(create_inner_circuit());
    info("created first inner circuit");

    std::vector<Builder> layer_2_circuits;
    layer_2_circuits.push_back(create_inner_circuit());
    info("created second inner circuit");

    layer_2_circuits.push_back(create_outer_circuit(layer_1_circuits));
    info("created first outer circuit");

    auto layer_3_circuit = create_outer_circuit(layer_2_circuits);
    info("created second outer circuit");
    info("number of gates in layer 3 = ", layer_3_circuit.get_num_gates());

    auto proving_key = std::make_shared<DeciderProvingKey>(layer_3_circuit);
    Prover prover(proving_key);
    info("prover gates = ", proving_key->proving_key.circuit_size);
    auto proof = prover.construct_proof();
    auto verification_key = std::make_shared<VerificationKey>(proving_key->proving_key);
    Verifier verifier(verification_key);
    EXPECT_EQ(verifier.verify_proof(proof), true);
}

TEST_F(AcirHonkRecursionConstraint, TestFullRecursiveComposition)
{
    std::vector<Builder> layer_b_1_circuits;
    layer_b_1_circuits.push_back(create_inner_circuit());
    info("created first inner circuit");

    std::vector<Builder> layer_b_2_circuits;
    layer_b_2_circuits.push_back(create_inner_circuit());
    info("created second inner circuit");

    std::vector<Builder> layer_2_circuits;
    layer_2_circuits.push_back(create_outer_circuit(layer_b_1_circuits));
    info("created first outer circuit");

    layer_2_circuits.push_back(create_outer_circuit(layer_b_2_circuits));
    info("created second outer circuit");

    auto layer_3_circuit = create_outer_circuit(layer_2_circuits);
    info("created third outer circuit");
    info("number of gates in layer 3 circuit = ", layer_3_circuit.get_num_gates());

    auto proving_key = std::make_shared<DeciderProvingKey>(layer_3_circuit);
    Prover prover(proving_key);
    info("prover gates = ", proving_key->proving_key.circuit_size);
    auto proof = prover.construct_proof();
    auto verification_key = std::make_shared<VerificationKey>(proving_key->proving_key);
    Verifier verifier(verification_key);
    EXPECT_EQ(verifier.verify_proof(proof), true);
}<|MERGE_RESOLUTION|>--- conflicted
+++ resolved
@@ -177,7 +177,6 @@
         constraint_system.honk_recursion_constraints = honk_recursion_constraints;
         constraint_system.original_opcode_indices = create_empty_original_opcode_indices();
 
-<<<<<<< HEAD
         AcirFormat constraint_system{
             .varnum = static_cast<uint32_t>(witness.size()),
             .recursive = false,
@@ -211,8 +210,6 @@
             .block_constraints = {},
             .original_opcode_indices = create_empty_original_opcode_indices(),
         };
-=======
->>>>>>> 9573c93b
         mock_opcode_indices(constraint_system);
         auto outer_circuit = create_circuit(constraint_system, /*size_hint*/ 0, witness, /*honk recursion*/ true);
 
