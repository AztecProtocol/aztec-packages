#include "bigint_constraint.hpp"
#include "acir_format.hpp"
#include "barretenberg/numeric/uint256/uint256.hpp"
#include "barretenberg/plonk/proof_system/types/proof.hpp"
#include "barretenberg/plonk/proof_system/verification_key/verification_key.hpp"

#include <cstdint>
#include <gtest/gtest.h>
#include <vector>

namespace acir_format::tests {

class BigIntTests : public ::testing::Test {
  protected:
    static void SetUpTestSuite() { bb::srs::init_crs_factory("../srs_db/ignition"); }
};
using fr = field<Bn254FrParams>;

std::tuple<BigIntFromLeBytes, BigIntFromLeBytes, BigIntOperation, BigIntToLeBytes>
generate_big_int_op_constraint_with_modulus(
    BigIntOperationType op, fr lhs, fr rhs, WitnessVector& witness_values, const std::vector<uint32_t>& modulus)
{
    // CAUTION We assume here the operands and the result fit into one byte!
    // So trying to divide 7/2 won't work, but 8/2 will do.
    auto lhs_id = static_cast<uint32_t>(witness_values.size());
    witness_values.push_back(lhs);
    auto rhs_id = static_cast<uint32_t>(witness_values.size());
    witness_values.push_back(rhs);
    BigIntFromLeBytes from_le_bytes_constraint_bigint_lhs{
        .inputs = { lhs_id },
        .modulus = modulus,
        .result = lhs_id,
    };
    BigIntFromLeBytes from_le_bytes_constraint_bigint_rhs{
        .inputs = { rhs_id },
        .modulus = modulus,
        .result = rhs_id,
    };

    auto result = static_cast<uint32_t>(witness_values.size());
    BigIntOperation constraint{
        .lhs = lhs_id,
        .rhs = rhs_id,
        .result = result,
        .opcode = op,
    };
    // Expecting the result to be just one byte long
    BigIntToLeBytes to_bytes{
        .input = result,
        .result = { static_cast<uint32_t>(witness_values.size()) },
    };
    // overflow is NOT supported, you have to make sure there is no overflow/underflow.
    fr value = 0;
    switch (op) {
    case Add:
        value = witness_values[lhs_id] + witness_values[rhs_id];
        break;
    case Neg:
        value = witness_values[lhs_id] - witness_values[rhs_id];
        break;
    case Mul:
        value = witness_values[lhs_id] * witness_values[rhs_id];
        break;
    case Div:
        value = witness_values[lhs_id] / witness_values[rhs_id];
        break;
    default:
        ASSERT(false);
        break;
    }

    witness_values.push_back(value);
    return { from_le_bytes_constraint_bigint_lhs, from_le_bytes_constraint_bigint_rhs, constraint, to_bytes };
}

std::tuple<BigIntFromLeBytes, BigIntFromLeBytes, BigIntOperation, BigIntToLeBytes> generate_big_int_op_constraint(
    BigIntOperationType op, fr lhs, fr rhs, WitnessVector& witness_values)
{
    // modulus is bn254/fq
    return generate_big_int_op_constraint_with_modulus(
        op,
        lhs,
        rhs,
        witness_values,
        {
            0x47, 0xFD, 0x7C, 0xD8, 0x16, 0x8C, 0x20, 0x3C, 0x8d, 0xca, 0x71, 0x68, 0x91, 0x6a, 0x81, 0x97,
            0x5d, 0x58, 0x81, 0x81, 0xb6, 0x45, 0x50, 0xb8, 0x29, 0xa0, 0x31, 0xe1, 0x72, 0x4e, 0x64, 0x30,
        });
}

std::tuple<BigIntFromLeBytes, BigIntFromLeBytes, BigIntOperation, BigIntToLeBytes>
generate_big_int_op_constraint_secpk1_fr(BigIntOperationType op, fr lhs, fr rhs, WitnessVector& witness_values)
{
    return generate_big_int_op_constraint_with_modulus(
        op, lhs, rhs, witness_values, { 0x41, 0x41, 0x36, 0xD0, 0x8C, 0x5E, 0xD2, 0xBF, 0x3B, 0xA0, 0x48,
                                        0xAF, 0xE6, 0xDC, 0xAE, 0xBA, 0xFE, 0xFF, 0xFF, 0xFF, 0xFF, 0xFF,
                                        0xFF, 0xFF, 0xFF, 0xFF, 0xFF, 0xFF, 0xFF, 0xFF, 0xFF, 0xFF });
}

std::tuple<BigIntFromLeBytes, BigIntFromLeBytes, BigIntOperation, BigIntToLeBytes>
generate_big_int_op_constraint_secpk1_fq(BigIntOperationType op, fr lhs, fr rhs, WitnessVector& witness_values)
{
    return generate_big_int_op_constraint_with_modulus(
        op, lhs, rhs, witness_values, { 0x2F, 0xFC, 0xFF, 0xFF, 0xFE, 0xFF, 0xFF, 0xFF, 0xFF, 0xFF, 0xFF,
                                        0xFF, 0xFF, 0xFF, 0xFF, 0xFF, 0xFF, 0xFF, 0xFF, 0xFF, 0xFF, 0xFF,
                                        0xFF, 0xFF, 0xFF, 0xFF, 0xFF, 0xFF, 0xFF, 0xFF, 0xFF, 0xFF });
}
void apply_constraints(AcirFormat& constraint_system,
                       std::tuple<BigIntFromLeBytes, BigIntFromLeBytes, BigIntOperation, BigIntToLeBytes> constraints)
{
    constraint_system.bigint_from_le_bytes_constraints.push_back(get<0>(constraints));
    constraint_system.bigint_from_le_bytes_constraints.push_back(get<1>(constraints));
    constraint_system.bigint_to_le_bytes_constraints.push_back(get<3>(constraints));
    constraint_system.bigint_operations.push_back(get<2>(constraints));
}

std::tuple<BigIntOperation, BigIntToLeBytes> generate_big_int_op_constraint_with_id(BigIntOperationType op,
                                                                                    uint32_t lhs_id,
                                                                                    uint32_t rhs_id,
                                                                                    WitnessVector& witness_values)
{
    // lhs_id, rhs_id are big int it, so we can generate the operation directly
    auto result = static_cast<uint32_t>(witness_values.size());
    BigIntOperation constraint{
        .lhs = lhs_id,
        .rhs = rhs_id,
        .result = result,
        .opcode = op,
    };
    // Expecting the result to be just one byte long
    BigIntToLeBytes to_bytes{
        .input = result,
        .result = { static_cast<uint32_t>(witness_values.size()) },
    };
    // overflow is NOT supported, you have to make sure there is no overflow/underflow.
    fr value = 0;
    switch (op) {
    case Add:
        value = witness_values[lhs_id] + witness_values[rhs_id];
        break;
    case Neg:
        value = witness_values[lhs_id] - witness_values[rhs_id];
        break;
    case Mul:
        value = witness_values[lhs_id] * witness_values[rhs_id];
        break;
    case Div:
        value = witness_values[lhs_id] / witness_values[rhs_id];
        break;
    default:
        ASSERT(false);
        break;
    }

    witness_values.push_back(value);
    return { constraint, to_bytes };
}

// Based on TestBigIntConstraintSimple, we generate constraints for multiple operations at the same time.
TEST_F(BigIntTests, TestBigIntConstraintMultiple)
{
    WitnessVector witness;
    auto contraints = generate_big_int_op_constraint(BigIntOperationType::Add, fr(3), fr(1), witness);
    auto contraints2 = generate_big_int_op_constraint(BigIntOperationType::Add, fr(3), fr(1), witness);
    auto contraints3 = generate_big_int_op_constraint(BigIntOperationType::Neg, fr(5), fr(2), witness);
    auto contraints4 = generate_big_int_op_constraint(BigIntOperationType::Mul, fr(5), fr(3), witness);
    auto contraints5 = generate_big_int_op_constraint(BigIntOperationType::Div, fr(8), fr(2), witness);
    AcirFormat constraint_system{
        .varnum = static_cast<uint32_t>(witness.size() + 1),
        .public_inputs = {},
        .logic_constraints = {},
        .range_constraints = {},
        .sha256_constraints = {},
        .schnorr_constraints = {},
        .ecdsa_k1_constraints = {},
        .ecdsa_r1_constraints = {},
        .blake2s_constraints = {},
        .blake3_constraints = {},
        .keccak_constraints = {},
        .keccak_var_constraints = {},
        .keccak_permutations = {},
        .pedersen_constraints = {},
        .pedersen_hash_constraints = {},
        .fixed_base_scalar_mul_constraints = {},
        .ec_add_constraints = {},
        .recursion_constraints = {},
        .bigint_from_le_bytes_constraints = {},
        .bigint_to_le_bytes_constraints = {},
        .bigint_operations = {},
        .constraints = {},
        .block_constraints = {},
    };
    apply_constraints(constraint_system, contraints);
    apply_constraints(constraint_system, contraints2);
    apply_constraints(constraint_system, contraints3);
    apply_constraints(constraint_system, contraints4);
    apply_constraints(constraint_system, contraints5);
    constraint_system.varnum = static_cast<uint32_t>(witness.size() + 1);

    auto builder = create_circuit(constraint_system, /*size_hint*/ 0, witness);

    auto composer = Composer();
    auto prover = composer.create_ultra_with_keccak_prover(builder);
    auto proof = prover.construct_proof();
    EXPECT_TRUE(builder.check_circuit());
    auto verifier = composer.create_ultra_with_keccak_verifier(builder);
    EXPECT_EQ(verifier.verify_proof(proof), true);
}

TEST_F(BigIntTests, TestBigIntConstraintSimple)
{
    // 3 + 3 = 6
    // 3 = bigint(1) = from_bytes(w(1))
    // 6 = bigint(2) = to_bytes(w(2))
    BigIntOperation add_constraint{
        .lhs = 1,
        .rhs = 1,
        .result = 2,
        .opcode = BigIntOperationType::Add,
    };

    BigIntFromLeBytes from_le_bytes_constraint_bigint1{
        .inputs = { 1 },
        .modulus = { 0x47, 0xFD, 0x7C, 0xD8, 0x16, 0x8C, 0x20, 0x3C, 0x8d, 0xca, 0x71, 0x68, 0x91, 0x6a, 0x81, 0x97, 
  0x5d, 0x58, 0x81, 0x81, 0xb6, 0x45, 0x50, 0xb8, 0x29, 0xa0, 0x31, 0xe1, 0x72, 0x4e, 0x64, 0x30, },
        .result = 1,
    };

    BigIntToLeBytes result2_to_le_bytes{
        .input = 2, .result = { 2 }, // 3+3=6
    };

    AcirFormat constraint_system{
<<<<<<< HEAD
        .varnum = 5,
=======
        .varnum = 4,
        .recursive = false,
>>>>>>> ee560c32
        .public_inputs = {},
        .logic_constraints = {},
        .range_constraints = {},
        .sha256_constraints = {},
        .schnorr_constraints = {},
        .ecdsa_k1_constraints = {},
        .ecdsa_r1_constraints = {},
        .blake2s_constraints = {},
        .blake3_constraints = {},
        .keccak_constraints = {},
        .keccak_var_constraints = {},
        .keccak_permutations = {},
        .pedersen_constraints = {},
        .pedersen_hash_constraints = {},
        .fixed_base_scalar_mul_constraints = {},
        .ec_add_constraints = {},
        .recursion_constraints = {},
        .bigint_from_le_bytes_constraints = { from_le_bytes_constraint_bigint1 },
        .bigint_to_le_bytes_constraints = { result2_to_le_bytes },
        .bigint_operations = { add_constraint },
        .constraints = {},
        .block_constraints = {},

    };

    WitnessVector witness{
        0, 3, 6, 3, 0,
    };
    auto builder = create_circuit(constraint_system, /*size_hint*/ 0, witness);
    auto composer = Composer();
    auto prover = composer.create_ultra_with_keccak_prover(builder);
    auto proof = prover.construct_proof();
    EXPECT_TRUE(builder.check_circuit());
    auto verifier = composer.create_ultra_with_keccak_verifier(builder);
    EXPECT_EQ(verifier.verify_proof(proof), true);
}

// Based on TestBigIntConstraintMultiple, we generate constraints re-using the bigfields created by the first two
// operations
TEST_F(BigIntTests, TestBigIntConstraintReuse)
{
    WitnessVector witness;
    auto contraints = generate_big_int_op_constraint_secpk1_fr(BigIntOperationType::Add, fr(3), fr(1), witness);
    auto contraints2 = generate_big_int_op_constraint_secpk1_fr(BigIntOperationType::Neg, fr(5), fr(2), witness);
    auto contraints3 = generate_big_int_op_constraint_with_id(BigIntOperationType::Mul, 0, 5, witness);
    auto contraints4 = generate_big_int_op_constraint_with_id(BigIntOperationType::Div, 0, 1, witness);
    auto contraints5 = generate_big_int_op_constraint_with_id(BigIntOperationType::Neg, 7, 1, witness);

    AcirFormat constraint_system{
        .varnum = static_cast<uint32_t>(witness.size() + 1),
        .public_inputs = {},
        .logic_constraints = {},
        .range_constraints = {},
        .sha256_constraints = {},
        .schnorr_constraints = {},
        .ecdsa_k1_constraints = {},
        .ecdsa_r1_constraints = {},
        .blake2s_constraints = {},
        .blake3_constraints = {},
        .keccak_constraints = {},
        .keccak_var_constraints = {},
        .keccak_permutations = {},
        .pedersen_constraints = {},
        .pedersen_hash_constraints = {},
        .fixed_base_scalar_mul_constraints = {},
        .ec_add_constraints = {},
        .recursion_constraints = {},
        .bigint_from_le_bytes_constraints = {},
        .bigint_to_le_bytes_constraints = {},
        .bigint_operations = {},
        .constraints = {},
        .block_constraints = {},
    };
    apply_constraints(constraint_system, contraints);
    apply_constraints(constraint_system, contraints2);
    constraint_system.bigint_to_le_bytes_constraints.push_back(get<1>(contraints3));
    constraint_system.bigint_operations.push_back(get<0>(contraints3));
    constraint_system.bigint_to_le_bytes_constraints.push_back(get<1>(contraints4));
    constraint_system.bigint_operations.push_back(get<0>(contraints4));
    constraint_system.bigint_to_le_bytes_constraints.push_back(get<1>(contraints5));
    constraint_system.bigint_operations.push_back(get<0>(contraints5));
    constraint_system.varnum = static_cast<uint32_t>(witness.size() + 1);

    auto builder = create_circuit(constraint_system, /*size_hint*/ 0, witness);

    auto composer = Composer();
    auto prover = composer.create_ultra_with_keccak_prover(builder);
    auto proof = prover.construct_proof();
    EXPECT_TRUE(builder.check_circuit());
    auto verifier = composer.create_ultra_with_keccak_verifier(builder);
    EXPECT_EQ(verifier.verify_proof(proof), true);
}

TEST_F(BigIntTests, TestBigIntConstraintReuse2)
{
    WitnessVector witness;
    auto contraints = generate_big_int_op_constraint_secpk1_fq(BigIntOperationType::Add, fr(3), fr(1), witness);
    auto contraints2 = generate_big_int_op_constraint_secpk1_fq(BigIntOperationType::Neg, fr(5), fr(2), witness);
    auto contraints3 = generate_big_int_op_constraint_with_id(BigIntOperationType::Add, 0, 5, witness);
    auto contraints4 = generate_big_int_op_constraint_with_id(BigIntOperationType::Neg, 0, 1, witness);
    auto contraints5 = generate_big_int_op_constraint_with_id(BigIntOperationType::Neg, 7, 1, witness);

    AcirFormat constraint_system{
        .varnum = static_cast<uint32_t>(witness.size() + 1),
        .public_inputs = {},
        .logic_constraints = {},
        .range_constraints = {},
        .sha256_constraints = {},
        .schnorr_constraints = {},
        .ecdsa_k1_constraints = {},
        .ecdsa_r1_constraints = {},
        .blake2s_constraints = {},
        .blake3_constraints = {},
        .keccak_constraints = {},
        .keccak_var_constraints = {},
        .keccak_permutations = {},
        .pedersen_constraints = {},
        .pedersen_hash_constraints = {},
        .fixed_base_scalar_mul_constraints = {},
        .ec_add_constraints = {},
        .recursion_constraints = {},
        .bigint_from_le_bytes_constraints = {},
        .bigint_to_le_bytes_constraints = {},
        .bigint_operations = {},
        .constraints = {},
        .block_constraints = {},
    };
    apply_constraints(constraint_system, contraints);
    apply_constraints(constraint_system, contraints2);
    constraint_system.bigint_to_le_bytes_constraints.push_back(get<1>(contraints3));
    constraint_system.bigint_operations.push_back(get<0>(contraints3));
    constraint_system.bigint_to_le_bytes_constraints.push_back(get<1>(contraints4));
    constraint_system.bigint_operations.push_back(get<0>(contraints4));
    constraint_system.bigint_to_le_bytes_constraints.push_back(get<1>(contraints5));
    constraint_system.bigint_operations.push_back(get<0>(contraints5));
    constraint_system.varnum = static_cast<uint32_t>(witness.size() + 1);

    auto builder = create_circuit(constraint_system, /*size_hint*/ 0, witness);

    auto composer = Composer();
    auto prover = composer.create_ultra_with_keccak_prover(builder);
    auto proof = prover.construct_proof();
    EXPECT_TRUE(builder.check_circuit());
    auto verifier = composer.create_ultra_with_keccak_verifier(builder);
    EXPECT_EQ(verifier.verify_proof(proof), true);
}

} // namespace acir_format::tests<|MERGE_RESOLUTION|>--- conflicted
+++ resolved
@@ -167,6 +167,7 @@
     auto contraints5 = generate_big_int_op_constraint(BigIntOperationType::Div, fr(8), fr(2), witness);
     AcirFormat constraint_system{
         .varnum = static_cast<uint32_t>(witness.size() + 1),
+        .recursive = false,
         .public_inputs = {},
         .logic_constraints = {},
         .range_constraints = {},
@@ -231,12 +232,8 @@
     };
 
     AcirFormat constraint_system{
-<<<<<<< HEAD
         .varnum = 5,
-=======
-        .varnum = 4,
         .recursive = false,
->>>>>>> ee560c32
         .public_inputs = {},
         .logic_constraints = {},
         .range_constraints = {},
@@ -287,6 +284,7 @@
 
     AcirFormat constraint_system{
         .varnum = static_cast<uint32_t>(witness.size() + 1),
+        .recursive = false,
         .public_inputs = {},
         .logic_constraints = {},
         .range_constraints = {},
@@ -341,6 +339,7 @@
 
     AcirFormat constraint_system{
         .varnum = static_cast<uint32_t>(witness.size() + 1),
+        .recursive = false,
         .public_inputs = {},
         .logic_constraints = {},
         .range_constraints = {},
