--- conflicted
+++ resolved
@@ -392,7 +392,6 @@
     EXPECT_EQ(verifier.verify_proof(proof), true);
 }
 
-<<<<<<< HEAD
 TEST_F(BigIntTests, TestBigInt256)
 {
     // 3 + 3 = 6
@@ -403,24 +402,10 @@
         .rhs = 4, // 1
         .result = 2,
         .opcode = BigIntOperationType::Add,
-=======
-TEST_F(BigIntTests, TestBigIntDIV)
-{
-    // 6 / 3 = 2
-    // 6 = bigint(1) = from_bytes(w(1))
-    // 3 = bigint(2) = from_bytes(w(2))
-    // 2 = bigint(3) = to_bytes(w(3))
-    BigIntOperation div_constraint{
-        .lhs = 1,
-        .rhs = 2,
-        .result = 3,
-        .opcode = BigIntOperationType::Div,
->>>>>>> 21356e65
     };
 
     BigIntFromLeBytes from_le_bytes_constraint_bigint1{
         .inputs = { 1 },
-<<<<<<< HEAD
         .modulus = { 0, 0, 0, 0, 0, 0, 0, 0, 0, 0, 0, 0, 0, 0, 0, 0, 0, 0, 0, 0, 0, 0, 0, 0, 0, 0, 0, 0, 0, 0, 0, 0 },
         .result = 1,
     };
@@ -432,21 +417,6 @@
 
     BigIntToLeBytes result2_to_le_bytes{
         .input = 2, .result = { 2 }, // 3+3=6
-=======
-        .modulus = { 0x41, 0x41, 0x36, 0xD0, 0x8C, 0x5E, 0xD2, 0xBF, 0x3B, 0xA0, 0x48, 0xAF, 0xE6, 0xDC, 0xAE, 0xBA,
-                     0xFE, 0xFF, 0xFF, 0xFF, 0xFF, 0xFF, 0xFF, 0xFF, 0xFF, 0xFF, 0xFF, 0xFF, 0xFF, 0xFF, 0xFF, 0xFF },
-        .result = 1,
-    };
-    BigIntFromLeBytes from_le_bytes_constraint_bigint2{
-        .inputs = { 2 },
-        .modulus = { 0x41, 0x41, 0x36, 0xD0, 0x8C, 0x5E, 0xD2, 0xBF, 0x3B, 0xA0, 0x48, 0xAF, 0xE6, 0xDC, 0xAE, 0xBA,
-                     0xFE, 0xFF, 0xFF, 0xFF, 0xFF, 0xFF, 0xFF, 0xFF, 0xFF, 0xFF, 0xFF, 0xFF, 0xFF, 0xFF, 0xFF, 0xFF },
-        .result = 2,
-    };
-
-    BigIntToLeBytes result3_to_le_bytes{
-        .input = 3, .result = { 3 }, //
->>>>>>> 21356e65
     };
 
     AcirFormat constraint_system{
@@ -472,31 +442,21 @@
         .ec_add_constraints = {},
         .recursion_constraints = {},
         .bigint_from_le_bytes_constraints = { from_le_bytes_constraint_bigint1, from_le_bytes_constraint_bigint2 },
-<<<<<<< HEAD
         .bigint_to_le_bytes_constraints = { result2_to_le_bytes },
         .bigint_operations = { add_constraint },
-=======
-        .bigint_to_le_bytes_constraints = { result3_to_le_bytes },
-        .bigint_operations = { div_constraint },
->>>>>>> 21356e65
         .constraints = {},
         .block_constraints = {},
 
     };
 
     WitnessVector witness{
-<<<<<<< HEAD
         0, 3, 6, 3, 3,
-=======
-        0, 6, 3, 2, 0,
->>>>>>> 21356e65
-    };
-    auto builder = create_circuit(constraint_system, /*size_hint*/ 0, witness);
-    auto composer = Composer();
-    auto prover = composer.create_ultra_with_keccak_prover(builder);
-    auto proof = prover.construct_proof();
-    EXPECT_TRUE(CircuitChecker::check(builder));
-<<<<<<< HEAD
+    };
+    auto builder = create_circuit(constraint_system, /*size_hint*/ 0, witness);
+    auto composer = Composer();
+    auto prover = composer.create_ultra_with_keccak_prover(builder);
+    auto proof = prover.construct_proof();
+    EXPECT_TRUE(CircuitChecker::check(builder));
     auto verifier = composer.create_ultra_with_keccak_verifier(builder);
     EXPECT_EQ(verifier.verify_proof(proof), true);
 }
@@ -562,12 +522,78 @@
     EXPECT_EQ(verifier.verify_proof(proof), true);
 }
 
-=======
+TEST_F(BigIntTests, TestBigIntDIV)
+{
+    // 6 / 3 = 2
+    // 6 = bigint(1) = from_bytes(w(1))
+    // 3 = bigint(2) = from_bytes(w(2))
+    // 2 = bigint(3) = to_bytes(w(3))
+    BigIntOperation div_constraint{
+        .lhs = 1,
+        .rhs = 2,
+        .result = 3,
+        .opcode = BigIntOperationType::Div,
+    };
+
+    BigIntFromLeBytes from_le_bytes_constraint_bigint1{
+        .inputs = { 1 },
+        .modulus = { 0x41, 0x41, 0x36, 0xD0, 0x8C, 0x5E, 0xD2, 0xBF, 0x3B, 0xA0, 0x48, 0xAF, 0xE6, 0xDC, 0xAE, 0xBA,
+                     0xFE, 0xFF, 0xFF, 0xFF, 0xFF, 0xFF, 0xFF, 0xFF, 0xFF, 0xFF, 0xFF, 0xFF, 0xFF, 0xFF, 0xFF, 0xFF },
+        .result = 1,
+    };
+    BigIntFromLeBytes from_le_bytes_constraint_bigint2{
+        .inputs = { 2 },
+        .modulus = { 0x41, 0x41, 0x36, 0xD0, 0x8C, 0x5E, 0xD2, 0xBF, 0x3B, 0xA0, 0x48, 0xAF, 0xE6, 0xDC, 0xAE, 0xBA,
+                     0xFE, 0xFF, 0xFF, 0xFF, 0xFF, 0xFF, 0xFF, 0xFF, 0xFF, 0xFF, 0xFF, 0xFF, 0xFF, 0xFF, 0xFF, 0xFF },
+        .result = 2,
+    };
+
+    BigIntToLeBytes result3_to_le_bytes{
+        .input = 3, .result = { 3 }, //
+    };
+
+    AcirFormat constraint_system{
+        .varnum = 5,
+        .recursive = false,
+        .public_inputs = {},
+        .logic_constraints = {},
+        .range_constraints = {},
+        .sha256_constraints = {},
+        .sha256_compression = {},
+        .schnorr_constraints = {},
+        .ecdsa_k1_constraints = {},
+        .ecdsa_r1_constraints = {},
+        .blake2s_constraints = {},
+        .blake3_constraints = {},
+        .keccak_constraints = {},
+        .keccak_var_constraints = {},
+        .keccak_permutations = {},
+        .pedersen_constraints = {},
+        .pedersen_hash_constraints = {},
+        .poseidon2_constraints = {},
+        .fixed_base_scalar_mul_constraints = {},
+        .ec_add_constraints = {},
+        .recursion_constraints = {},
+        .bigint_from_le_bytes_constraints = { from_le_bytes_constraint_bigint1, from_le_bytes_constraint_bigint2 },
+        .bigint_to_le_bytes_constraints = { result3_to_le_bytes },
+        .bigint_operations = { div_constraint },
+        .constraints = {},
+        .block_constraints = {},
+
+    };
+
+    WitnessVector witness{
+        0, 6, 3, 2, 0,
+    };
+    auto builder = create_circuit(constraint_system, /*size_hint*/ 0, witness);
+    auto composer = Composer();
+    auto prover = composer.create_ultra_with_keccak_prover(builder);
+    auto proof = prover.construct_proof();
+    EXPECT_TRUE(CircuitChecker::check(builder));
 
     auto builder2 = create_circuit(constraint_system, /*size_hint*/ 0, WitnessVector{});
     EXPECT_TRUE(CircuitChecker::check(builder));
     auto verifier2 = composer.create_ultra_with_keccak_verifier(builder);
     EXPECT_EQ(verifier2.verify_proof(proof), true);
 }
->>>>>>> 21356e65
 } // namespace acir_format::tests