#include <gtest/gtest.h>
#include <vector>

#include "acir_format.hpp"
#include "barretenberg/common/streams.hpp"
#include "barretenberg/plonk/proof_system/types/proof.hpp"
#include "barretenberg/serialize/test_helper.hpp"
#include "ecdsa_secp256k1.hpp"

using namespace acir_format;

class AcirFormatTests : public ::testing::Test {
  protected:
    static void SetUpTestSuite() { bb::srs::init_crs_factory("../srs_db/ignition"); }
};
TEST_F(AcirFormatTests, TestASingleConstraintNoPubInputs)
{

    poly_triple constraint{
        .a = 1,
        .b = 2,
        .c = 3,
        .q_m = 0,
        .q_l = 1,
        .q_r = 1,
        .q_o = -1,
        .q_c = 0,
    };

    AcirFormat constraint_system{
        .varnum = 4,
        .public_inputs = {},
        .logic_constraints = {},
        .range_constraints = {},
        .sha256_constraints = {},
        .schnorr_constraints = {},
        .ecdsa_k1_constraints = {},
        .ecdsa_r1_constraints = {},
        .blake2s_constraints = {},
        .blake3_constraints = {},
        .keccak_constraints = {},
        .keccak_var_constraints = {},
        .keccak_permutations = {},
        .pedersen_constraints = {},
        .pedersen_hash_constraints = {},
        .fixed_base_scalar_mul_constraints = {},
        .ec_add_constraints = {},
        .ec_double_constraints = {},
        .recursion_constraints = {},
        .bigint_from_le_bytes_constraints = {},
        .bigint_operations = {},
        .constraints = { constraint },
        .block_constraints = {},
    };

    WitnessVector witness{ 0, 0, 1 };
    auto builder = create_circuit(constraint_system, /*size_hint*/ 0, witness);

    auto composer = Composer();
    auto prover = composer.create_ultra_with_keccak_prover(builder);
    auto proof = prover.construct_proof();

    auto verifier = composer.create_ultra_with_keccak_verifier(builder);

    EXPECT_EQ(verifier.verify_proof(proof), false);
}

TEST_F(AcirFormatTests, MsgpackLogicConstraint)
{
    auto [actual, expected] = msgpack_roundtrip(LogicConstraint{});
    EXPECT_EQ(actual, expected);
}
TEST_F(AcirFormatTests, TestLogicGateFromNoirCircuit)
{
    /**
     * constraints produced by Noir program:
     * fn main(x : u32, y : pub u32) {
     * let z = x ^ y;
     *
     * constrain z != 10;
     * }
     **/
    RangeConstraint range_a{
        .witness = 0,
        .num_bits = 32,
    };
    RangeConstraint range_b{
        .witness = 1,
        .num_bits = 32,
    };

    LogicConstraint logic_constraint{
        .a = 0,
        .b = 1,
        .result = 2,
        .num_bits = 32,
        .is_xor_gate = 1,
    };
    poly_triple expr_a{
        .a = 2,
        .b = 3,
        .c = 0,
        .q_m = 0,
        .q_l = 1,
        .q_r = -1,
        .q_o = 0,
        .q_c = -10,
    };
    poly_triple expr_b{
        .a = 3,
        .b = 4,
        .c = 5,
        .q_m = 1,
        .q_l = 0,
        .q_r = 0,
        .q_o = -1,
        .q_c = 0,
    };
    poly_triple expr_c{
        .a = 3,
        .b = 5,
        .c = 3,
        .q_m = 1,
        .q_l = 0,
        .q_r = 0,
        .q_o = -1,
        .q_c = 0,

    };
    poly_triple expr_d{
        .a = 5,
        .b = 0,
        .c = 0,
        .q_m = 0,
        .q_l = -1,
        .q_r = 0,
        .q_o = 0,
        .q_c = 1,
    };
    // EXPR [ (1, _4, _5) (-1, _6) 0 ]
    // EXPR [ (1, _4, _6) (-1, _4) 0 ]
    // EXPR [ (-1, _6) 1 ]

<<<<<<< HEAD
    acir_format constraint_system{ .varnum = 6,
                                   .public_inputs = { 1 },
                                   .logic_constraints = { logic_constraint },
                                   .range_constraints = { range_a, range_b },
                                   .sha256_constraints = {},
                                   .schnorr_constraints = {},
                                   .ecdsa_k1_constraints = {},
                                   .ecdsa_r1_constraints = {},
                                   .blake2s_constraints = {},
                                   .blake3_constraints = {},
                                   .keccak_constraints = {},
                                   .keccak_var_constraints = {},
                                   .keccak_permutations = {},
                                   .pedersen_constraints = {},
                                   .pedersen_hash_constraints = {},
                                   .fixed_base_scalar_mul_constraints = {},
                                   .ec_add_constraints = {},
                                   .ec_double_constraints = {},
                                   .recursion_constraints = {},
                                   .bigint_from_le_bytes_constraints = {},
                                   .bigint_operations = {},
                                   .constraints = { expr_a, expr_b, expr_c, expr_d },
                                   .block_constraints = {} };
=======
    AcirFormat constraint_system{ .varnum = 6,
                                  .public_inputs = { 1 },
                                  .logic_constraints = { logic_constraint },
                                  .range_constraints = { range_a, range_b },
                                  .sha256_constraints = {},
                                  .schnorr_constraints = {},
                                  .ecdsa_k1_constraints = {},
                                  .ecdsa_r1_constraints = {},
                                  .blake2s_constraints = {},
                                  .blake3_constraints = {},
                                  .keccak_constraints = {},
                                  .keccak_var_constraints = {},
                                  .keccak_permutations = {},
                                  .pedersen_constraints = {},
                                  .pedersen_hash_constraints = {},
                                  .fixed_base_scalar_mul_constraints = {},
                                  .ec_add_constraints = {},
                                  .ec_double_constraints = {},
                                  .recursion_constraints = {},
                                  .constraints = { expr_a, expr_b, expr_c, expr_d },
                                  .block_constraints = {} };
>>>>>>> bef65c38

    uint256_t inverse_of_five = fr(5).invert();
    WitnessVector witness{
        5, 10, 15, 5, inverse_of_five, 1,
    };
    auto builder = create_circuit(constraint_system, /*size_hint*/ 0, witness);

    auto composer = Composer();
    auto prover = composer.create_ultra_with_keccak_prover(builder);
    auto proof = prover.construct_proof();

    auto verifier = composer.create_ultra_with_keccak_verifier(builder);

    EXPECT_EQ(verifier.verify_proof(proof), true);
}

TEST_F(AcirFormatTests, TestSchnorrVerifyPass)
{
    std::vector<RangeConstraint> range_constraints;
    for (uint32_t i = 0; i < 10; i++) {
        range_constraints.push_back(RangeConstraint{
            .witness = i,
            .num_bits = 15,
        });
    }

    std::vector<uint32_t> signature(64);
    for (uint32_t i = 0, value = 12; i < 64; i++, value++) {
        signature[i] = value;
        range_constraints.push_back(RangeConstraint{
            .witness = value,
            .num_bits = 15,
        });
    }

    SchnorrConstraint schnorr_constraint{
        .message = { 0, 1, 2, 3, 4, 5, 6, 7, 8, 9 },
        .public_key_x = 10,
        .public_key_y = 11,
        .result = 76,
        .signature = signature,
    };
<<<<<<< HEAD
    acir_format constraint_system{ .varnum = 81,
                                   .public_inputs = {},
                                   .logic_constraints = {},
                                   .range_constraints = range_constraints,
                                   .sha256_constraints = {},
                                   .schnorr_constraints = { schnorr_constraint },
                                   .ecdsa_k1_constraints = {},
                                   .ecdsa_r1_constraints = {},
                                   .blake2s_constraints = {},
                                   .blake3_constraints = {},
                                   .keccak_constraints = {},
                                   .keccak_var_constraints = {},
                                   .keccak_permutations = {},
                                   .pedersen_constraints = {},
                                   .pedersen_hash_constraints = {},
                                   .fixed_base_scalar_mul_constraints = {},
                                   .ec_add_constraints = {},
                                   .ec_double_constraints = {},
                                   .recursion_constraints = {},
                                   .bigint_from_le_bytes_constraints = {},
                                   .bigint_operations = {},
                                   .constraints = { poly_triple{
                                       .a = schnorr_constraint.result,
                                       .b = schnorr_constraint.result,
                                       .c = schnorr_constraint.result,
                                       .q_m = 0,
                                       .q_l = 0,
                                       .q_r = 0,
                                       .q_o = 1,
                                       .q_c = fr::neg_one(),
                                   } },
                                   .block_constraints = {} };
=======
    AcirFormat constraint_system{ .varnum = 81,
                                  .public_inputs = {},
                                  .logic_constraints = {},
                                  .range_constraints = range_constraints,
                                  .sha256_constraints = {},
                                  .schnorr_constraints = { schnorr_constraint },
                                  .ecdsa_k1_constraints = {},
                                  .ecdsa_r1_constraints = {},
                                  .blake2s_constraints = {},
                                  .blake3_constraints = {},
                                  .keccak_constraints = {},
                                  .keccak_var_constraints = {},
                                  .keccak_permutations = {},
                                  .pedersen_constraints = {},
                                  .pedersen_hash_constraints = {},
                                  .fixed_base_scalar_mul_constraints = {},
                                  .ec_add_constraints = {},
                                  .ec_double_constraints = {},
                                  .recursion_constraints = {},
                                  .constraints = { poly_triple{
                                      .a = schnorr_constraint.result,
                                      .b = schnorr_constraint.result,
                                      .c = schnorr_constraint.result,
                                      .q_m = 0,
                                      .q_l = 0,
                                      .q_r = 0,
                                      .q_o = 1,
                                      .q_c = fr::neg_one(),
                                  } },
                                  .block_constraints = {} };
>>>>>>> bef65c38

    std::string message_string = "tenletters";
    crypto::schnorr_key_pair<grumpkin::fr, grumpkin::g1> account;
    account.private_key = grumpkin::fr::random_element();
    account.public_key = grumpkin::g1::one * account.private_key;
    crypto::schnorr_signature signature_raw =
        crypto::schnorr_construct_signature<Blake2sHasher, grumpkin::fq, grumpkin::fr, grumpkin::g1>(message_string,
                                                                                                     account);
    uint256_t pub_x = account.public_key.x;
    uint256_t pub_y = account.public_key.y;
    WitnessVector witness{ 0,   1,   2,   3,   4,   5,   6,   7,   8,   9,   pub_x, pub_y, 5,   202, 31,  146,
                           81,  242, 246, 69,  43,  107, 249, 153, 198, 44,  14,    111,   191, 121, 137, 166,
                           160, 103, 18,  181, 243, 233, 226, 95,  67,  16,  37,    128,   85,  76,  19,  253,
                           30,  77,  192, 53,  138, 205, 69,  33,  236, 163, 83,    194,   84,  137, 184, 221,
                           176, 121, 179, 27,  63,  70,  54,  16,  176, 250, 39,    239,   1,   0,   0,   0 };
    for (size_t i = 0; i < 32; ++i) {
        witness[13 + i - 1] = signature_raw.s[i];
        witness[13 + 32 + i - 1] = signature_raw.e[i];
    }
    for (size_t i = 0; i < 10; ++i) {
        witness[i] = message_string[i];
    }

    auto builder = create_circuit(constraint_system, /*size_hint*/ 0, witness);

    auto composer = Composer();
    auto prover = composer.create_ultra_with_keccak_prover(builder);
    auto proof = prover.construct_proof();

    auto verifier = composer.create_ultra_with_keccak_verifier(builder);

    EXPECT_EQ(verifier.verify_proof(proof), true);
}

TEST_F(AcirFormatTests, TestSchnorrVerifySmallRange)
{
    std::vector<RangeConstraint> range_constraints;
    for (uint32_t i = 0; i < 10; i++) {
        range_constraints.push_back(RangeConstraint{
            .witness = i,
            .num_bits = 8,
        });
    }

    std::vector<uint32_t> signature(64);
    for (uint32_t i = 0, value = 12; i < 64; i++, value++) {
        signature[i] = value;
        range_constraints.push_back(RangeConstraint{
            .witness = value,
            .num_bits = 8,
        });
    }

    SchnorrConstraint schnorr_constraint{
        .message = { 0, 1, 2, 3, 4, 5, 6, 7, 8, 9 },
        .public_key_x = 10,
        .public_key_y = 11,
        .result = 76,
        .signature = signature,
    };
    AcirFormat constraint_system{
        .varnum = 81,
        .public_inputs = {},
        .logic_constraints = {},
        .range_constraints = range_constraints,
        .sha256_constraints = {},
        .schnorr_constraints = { schnorr_constraint },
        .ecdsa_k1_constraints = {},
        .ecdsa_r1_constraints = {},
        .blake2s_constraints = {},
        .blake3_constraints = {},
        .keccak_constraints = {},
        .keccak_var_constraints = {},
        .keccak_permutations = {},
        .pedersen_constraints = {},
        .pedersen_hash_constraints = {},
        .fixed_base_scalar_mul_constraints = {},
        .ec_add_constraints = {},
        .ec_double_constraints = {},
        .recursion_constraints = {},
        .bigint_from_le_bytes_constraints = {},
        .bigint_operations = {},
        .constraints = { poly_triple{
            .a = schnorr_constraint.result,
            .b = schnorr_constraint.result,
            .c = schnorr_constraint.result,
            .q_m = 0,
            .q_l = 0,
            .q_r = 0,
            .q_o = 1,
            .q_c = fr::neg_one(),
        } },
        .block_constraints = {},
    };

    std::string message_string = "tenletters";
    crypto::schnorr_key_pair<grumpkin::fr, grumpkin::g1> account;
    account.private_key = grumpkin::fr::random_element();
    account.public_key = grumpkin::g1::one * account.private_key;
    crypto::schnorr_signature signature_raw =
        crypto::schnorr_construct_signature<Blake2sHasher, grumpkin::fq, grumpkin::fr, grumpkin::g1>(message_string,
                                                                                                     account);
    uint256_t pub_x = account.public_key.x;
    uint256_t pub_y = account.public_key.y;
    WitnessVector witness{ 0,   1,   2,   3,   4,   5,   6,   7,   8,   9,   pub_x, pub_y, 5,   202, 31,  146,
                           81,  242, 246, 69,  43,  107, 249, 153, 198, 44,  14,    111,   191, 121, 137, 166,
                           160, 103, 18,  181, 243, 233, 226, 95,  67,  16,  37,    128,   85,  76,  19,  253,
                           30,  77,  192, 53,  138, 205, 69,  33,  236, 163, 83,    194,   84,  137, 184, 221,
                           176, 121, 179, 27,  63,  70,  54,  16,  176, 250, 39,    239,   1,   0,   0,   0 };
    for (size_t i = 0; i < 32; ++i) {
        witness[13 + i - 1] = signature_raw.s[i];
        witness[13 + 32 + i - 1] = signature_raw.e[i];
    }
    for (size_t i = 0; i < 10; ++i) {
        witness[i] = message_string[i];
    }

    // TODO: actually sign a schnorr signature!
    auto builder = create_circuit(constraint_system, /*size_hint*/ 0, witness);

    auto composer = Composer();
    auto prover = composer.create_ultra_with_keccak_prover(builder);
    auto proof = prover.construct_proof();
    auto verifier = composer.create_ultra_with_keccak_verifier(builder);
    EXPECT_EQ(verifier.verify_proof(proof), true);
}

TEST_F(AcirFormatTests, TestVarKeccak)
{
    HashInput input1;
    input1.witness = 0;
    input1.num_bits = 8;
    HashInput input2;
    input2.witness = 1;
    input2.num_bits = 8;
    HashInput input3;
    input3.witness = 2;
    input3.num_bits = 8;
    KeccakVarConstraint keccak;
    keccak.inputs = { input1, input2, input3 };
    keccak.var_message_size = 3;
    keccak.result = { 4,  5,  6,  7,  8,  9,  10, 11, 12, 13, 14, 15, 16, 17, 18, 19,
                      20, 21, 22, 23, 24, 25, 26, 27, 28, 29, 30, 31, 32, 33, 34, 35 };

    RangeConstraint range_a{
        .witness = 0,
        .num_bits = 8,
    };
    RangeConstraint range_b{
        .witness = 1,
        .num_bits = 8,
    };
    RangeConstraint range_c{
        .witness = 2,
        .num_bits = 8,
    };
    RangeConstraint range_d{
        .witness = 3,
        .num_bits = 8,
    };

    auto dummy = poly_triple{
        .a = 0,
        .b = 0,
        .c = 0,
        .q_m = 0,
        .q_l = 1,
        .q_r = 0,
        .q_o = 0,
        .q_c = fr::neg_one() * fr(4),
    };

    AcirFormat constraint_system{
        .varnum = 36,
        .public_inputs = {},
        .logic_constraints = {},
        .range_constraints = { range_a, range_b, range_c, range_d },
        .sha256_constraints = {},
        .schnorr_constraints = {},
        .ecdsa_k1_constraints = {},
        .ecdsa_r1_constraints = {},
        .blake2s_constraints = {},
        .blake3_constraints = {},
        .keccak_constraints = {},
        .keccak_var_constraints = { keccak },
        .keccak_permutations = {},
        .pedersen_constraints = {},
        .pedersen_hash_constraints = {},
        .fixed_base_scalar_mul_constraints = {},
        .ec_add_constraints = {},
        .ec_double_constraints = {},
        .recursion_constraints = {},
        .bigint_from_le_bytes_constraints = {},
        .bigint_operations = {},
        .constraints = { dummy },
        .block_constraints = {},
    };

    WitnessVector witness{ 4, 2, 6, 2 };
    auto builder = create_circuit(constraint_system, /*size_hint*/ 0, witness);

    auto composer = Composer();
    auto prover = composer.create_ultra_with_keccak_prover(builder);
    auto proof = prover.construct_proof();
    auto verifier = composer.create_ultra_with_keccak_verifier(builder);
    EXPECT_EQ(verifier.verify_proof(proof), true);
}

TEST_F(AcirFormatTests, TestKeccakPermutation)
{
    Keccakf1600
        keccak_permutation{
            .state = { 1, 2, 3, 4, 5, 6, 7, 8, 9, 10, 11, 12, 13, 14, 15, 16, 17, 18, 19, 20, 21, 22, 23, 24, 25 },
            .result = { 26, 27, 28, 29, 30, 31, 32, 33, 34, 35, 36, 37, 38,
                        39, 40, 41, 42, 43, 44, 45, 46, 47, 48, 49, 50 },
        };

<<<<<<< HEAD
    acir_format constraint_system{ .varnum = 51,
                                   .public_inputs = {},
                                   .logic_constraints = {},
                                   .range_constraints = {},
                                   .sha256_constraints = {},
                                   .schnorr_constraints = {},
                                   .ecdsa_k1_constraints = {},
                                   .ecdsa_r1_constraints = {},
                                   .blake2s_constraints = {},
                                   .blake3_constraints = {},
                                   .keccak_constraints = {},
                                   .keccak_var_constraints = {},
                                   .keccak_permutations = { keccak_permutation },
                                   .pedersen_constraints = {},
                                   .pedersen_hash_constraints = {},
                                   .fixed_base_scalar_mul_constraints = {},
                                   .ec_add_constraints = {},
                                   .ec_double_constraints = {},
                                   .recursion_constraints = {},
                                   .bigint_from_le_bytes_constraints = {},
                                   .bigint_operations = {},
                                   .constraints = {},
                                   .block_constraints = {} };
=======
    AcirFormat constraint_system{ .varnum = 51,
                                  .public_inputs = {},
                                  .logic_constraints = {},
                                  .range_constraints = {},
                                  .sha256_constraints = {},
                                  .schnorr_constraints = {},
                                  .ecdsa_k1_constraints = {},
                                  .ecdsa_r1_constraints = {},
                                  .blake2s_constraints = {},
                                  .blake3_constraints = {},
                                  .keccak_constraints = {},
                                  .keccak_var_constraints = {},
                                  .keccak_permutations = { keccak_permutation },
                                  .pedersen_constraints = {},
                                  .pedersen_hash_constraints = {},
                                  .fixed_base_scalar_mul_constraints = {},
                                  .ec_add_constraints = {},
                                  .ec_double_constraints = {},
                                  .recursion_constraints = {},
                                  .constraints = {},
                                  .block_constraints = {} };
>>>>>>> bef65c38

    WitnessVector witness{ 1,  2,  3,  4,  5,  6,  7,  8,  9,  10, 11, 12, 13, 14, 15, 16, 17,
                           18, 19, 20, 21, 22, 23, 24, 25, 26, 27, 28, 29, 30, 31, 32, 33, 34,
                           35, 36, 37, 38, 39, 40, 41, 42, 43, 44, 45, 46, 47, 48, 49, 50 };

    auto builder = create_circuit(constraint_system, /*size_hint=*/0, witness);

    auto composer = Composer();
    auto prover = composer.create_ultra_with_keccak_prover(builder);
    auto proof = prover.construct_proof();

    auto verifier = composer.create_ultra_with_keccak_verifier(builder);

    EXPECT_EQ(verifier.verify_proof(proof), true);
}<|MERGE_RESOLUTION|>--- conflicted
+++ resolved
@@ -141,7 +141,6 @@
     // EXPR [ (1, _4, _6) (-1, _4) 0 ]
     // EXPR [ (-1, _6) 1 ]
 
-<<<<<<< HEAD
     acir_format constraint_system{ .varnum = 6,
                                    .public_inputs = { 1 },
                                    .logic_constraints = { logic_constraint },
@@ -165,29 +164,6 @@
                                    .bigint_operations = {},
                                    .constraints = { expr_a, expr_b, expr_c, expr_d },
                                    .block_constraints = {} };
-=======
-    AcirFormat constraint_system{ .varnum = 6,
-                                  .public_inputs = { 1 },
-                                  .logic_constraints = { logic_constraint },
-                                  .range_constraints = { range_a, range_b },
-                                  .sha256_constraints = {},
-                                  .schnorr_constraints = {},
-                                  .ecdsa_k1_constraints = {},
-                                  .ecdsa_r1_constraints = {},
-                                  .blake2s_constraints = {},
-                                  .blake3_constraints = {},
-                                  .keccak_constraints = {},
-                                  .keccak_var_constraints = {},
-                                  .keccak_permutations = {},
-                                  .pedersen_constraints = {},
-                                  .pedersen_hash_constraints = {},
-                                  .fixed_base_scalar_mul_constraints = {},
-                                  .ec_add_constraints = {},
-                                  .ec_double_constraints = {},
-                                  .recursion_constraints = {},
-                                  .constraints = { expr_a, expr_b, expr_c, expr_d },
-                                  .block_constraints = {} };
->>>>>>> bef65c38
 
     uint256_t inverse_of_five = fr(5).invert();
     WitnessVector witness{
@@ -230,7 +206,6 @@
         .result = 76,
         .signature = signature,
     };
-<<<<<<< HEAD
     acir_format constraint_system{ .varnum = 81,
                                    .public_inputs = {},
                                    .logic_constraints = {},
@@ -263,38 +238,6 @@
                                        .q_c = fr::neg_one(),
                                    } },
                                    .block_constraints = {} };
-=======
-    AcirFormat constraint_system{ .varnum = 81,
-                                  .public_inputs = {},
-                                  .logic_constraints = {},
-                                  .range_constraints = range_constraints,
-                                  .sha256_constraints = {},
-                                  .schnorr_constraints = { schnorr_constraint },
-                                  .ecdsa_k1_constraints = {},
-                                  .ecdsa_r1_constraints = {},
-                                  .blake2s_constraints = {},
-                                  .blake3_constraints = {},
-                                  .keccak_constraints = {},
-                                  .keccak_var_constraints = {},
-                                  .keccak_permutations = {},
-                                  .pedersen_constraints = {},
-                                  .pedersen_hash_constraints = {},
-                                  .fixed_base_scalar_mul_constraints = {},
-                                  .ec_add_constraints = {},
-                                  .ec_double_constraints = {},
-                                  .recursion_constraints = {},
-                                  .constraints = { poly_triple{
-                                      .a = schnorr_constraint.result,
-                                      .b = schnorr_constraint.result,
-                                      .c = schnorr_constraint.result,
-                                      .q_m = 0,
-                                      .q_l = 0,
-                                      .q_r = 0,
-                                      .q_o = 1,
-                                      .q_c = fr::neg_one(),
-                                  } },
-                                  .block_constraints = {} };
->>>>>>> bef65c38
 
     std::string message_string = "tenletters";
     crypto::schnorr_key_pair<grumpkin::fr, grumpkin::g1> account;
@@ -512,7 +455,6 @@
                         39, 40, 41, 42, 43, 44, 45, 46, 47, 48, 49, 50 },
         };
 
-<<<<<<< HEAD
     acir_format constraint_system{ .varnum = 51,
                                    .public_inputs = {},
                                    .logic_constraints = {},
@@ -536,29 +478,6 @@
                                    .bigint_operations = {},
                                    .constraints = {},
                                    .block_constraints = {} };
-=======
-    AcirFormat constraint_system{ .varnum = 51,
-                                  .public_inputs = {},
-                                  .logic_constraints = {},
-                                  .range_constraints = {},
-                                  .sha256_constraints = {},
-                                  .schnorr_constraints = {},
-                                  .ecdsa_k1_constraints = {},
-                                  .ecdsa_r1_constraints = {},
-                                  .blake2s_constraints = {},
-                                  .blake3_constraints = {},
-                                  .keccak_constraints = {},
-                                  .keccak_var_constraints = {},
-                                  .keccak_permutations = { keccak_permutation },
-                                  .pedersen_constraints = {},
-                                  .pedersen_hash_constraints = {},
-                                  .fixed_base_scalar_mul_constraints = {},
-                                  .ec_add_constraints = {},
-                                  .ec_double_constraints = {},
-                                  .recursion_constraints = {},
-                                  .constraints = {},
-                                  .block_constraints = {} };
->>>>>>> bef65c38
 
     WitnessVector witness{ 1,  2,  3,  4,  5,  6,  7,  8,  9,  10, 11, 12, 13, 14, 15, 16, 17,
                            18, 19, 20, 21, 22, 23, 24, 25, 26, 27, 28, 29, 30, 31, 32, 33, 34,
