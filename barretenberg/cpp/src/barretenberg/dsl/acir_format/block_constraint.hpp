--- conflicted
+++ resolved
@@ -26,7 +26,6 @@
 
 template <typename Builder>
 void create_block_constraints(Builder& builder,
-<<<<<<< HEAD
                               const BlockConstraint constraint,
                               bool has_valid_witness_assignments = true)
     requires IsMegaBuilder<Builder>;
@@ -36,10 +35,6 @@
                               const BlockConstraint constraint,
                               bool has_valid_witness_assignments = true)
     requires IsNotMegaBuilder<Builder>;
-=======
-                              const BlockConstraint& constraint,
-                              bool has_valid_witness_assignments = true);
->>>>>>> 40ec6919
 
 template <typename B> inline void read(B& buf, MemOp& mem_op)
 {
