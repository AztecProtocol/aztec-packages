--- conflicted
+++ resolved
@@ -66,17 +66,8 @@
     proving_key_ = composer.compute_proving_key(builder_);
 }
 
-<<<<<<< HEAD
 std::pair<std::vector<uint8_t>, std::vector<uint8_t>> AcirComposer::create_proof(
-    std::shared_ptr<barretenberg::srs::factories::CrsFactory<curve::BN254>> const& crs_factory,
-    acir_format::acir_format& constraint_system,
-    acir_format::WitnessVector& witness,
-    bool is_recursive)
-=======
-std::vector<uint8_t> AcirComposer::create_proof(acir_format::acir_format& constraint_system,
-                                                acir_format::WitnessVector& witness,
-                                                bool is_recursive)
->>>>>>> a3649df0
+    acir_format::acir_format& constraint_system, acir_format::WitnessVector& witness, bool is_recursive)
 {
     vinfo("building circuit with witness...");
     builder_ = acir_format::Builder(size_hint_);
@@ -132,11 +123,8 @@
                                 std::vector<uint8_t> const& proof_without_public_inputs,
                                 bool is_recursive)
 {
-<<<<<<< HEAD
     auto proof = join({ public_inputs, proof_without_public_inputs });
-=======
     acir_format::Composer composer(proving_key_, verification_key_);
->>>>>>> a3649df0
 
     if (!verification_key_) {
         vinfo("computing verification key...");
@@ -144,8 +132,8 @@
         vinfo("done.");
     }
 
-    // Hack. Shouldn't need to do this. 2144 is size with no public inputs.
-    builder_.public_inputs.resize((proof.size() - 2144) / 32);
+    // Hack. Shouldn't need to do this.
+    builder_.public_inputs.resize(public_inputs.size() / 32);
 
     if (is_recursive) {
         auto verifier = composer.create_verifier(builder_);
