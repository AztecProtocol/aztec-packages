--- conflicted
+++ resolved
@@ -77,13 +77,6 @@
     return proof;
 }
 
-<<<<<<< HEAD
-std::vector<uint8_t> AcirComposer::create_goblin_proof(acir_format::acir_format& constraint_system,
-                                                       acir_format::WitnessVector& witness)
-{
-    goblin_builder_ = GoblinHack::Builder(size_hint_);
-    create_circuit_with_witness(goblin_builder_, constraint_system, witness);
-=======
 void AcirComposer::create_goblin_circuit(acir_format::acir_format& constraint_system,
                                          acir_format::WitnessVector& witness)
 {
@@ -98,7 +91,6 @@
 
 std::vector<uint8_t> AcirComposer::create_goblin_proof()
 {
->>>>>>> 30b818e9
     return goblin.construct_proof(goblin_builder_);
 }
 
