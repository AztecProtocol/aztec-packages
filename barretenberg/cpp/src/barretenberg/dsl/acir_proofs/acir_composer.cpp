--- conflicted
+++ resolved
@@ -100,14 +100,9 @@
     // Populate constraints in the builder via the data in constraint_system
     acir_format::build_constraints(goblin_builder_, constraint_system, true);
 
-<<<<<<< HEAD
-    // Add some arbitrary op gates to ensure the associated polynomials are non-zero
-    GoblinMockCircuits::construct_goblin_ecc_op_circuit(goblin_builder_);
-=======
     // TODO(https://github.com/AztecProtocol/barretenberg/issues/817): Add some arbitrary op gates to ensure the
     // associated polynomials are non-zero and to give ECCVM and Translator some ECC ops to process.
-    GoblinTestingUtils::construct_goblin_ecc_op_circuit(goblin_builder_);
->>>>>>> e8936754
+    GoblinMockCircuits::construct_goblin_ecc_op_circuit(goblin_builder_);
 }
 
 std::vector<uint8_t> AcirComposer::create_goblin_proof()
