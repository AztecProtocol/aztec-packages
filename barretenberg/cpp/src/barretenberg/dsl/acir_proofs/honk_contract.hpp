--- conflicted
+++ resolved
@@ -68,7 +68,7 @@
             mstore(add(free, 0x20), 0x20)
             mstore(add(free, 0x40), 0x20)
             mstore(add(free, 0x60), v)
-            mstore(add(free, 0x80), sub(MODULUS, 2)) 
+            mstore(add(free, 0x80), sub(MODULUS, 2))
             mstore(add(free, 0xa0), MODULUS)
             let success := staticcall(gas(), 0x05, free, 0xc0, 0x00, 0x20)
             if iszero(success) {
@@ -91,7 +91,7 @@
             mstore(add(free, 0x20), 0x20)
             mstore(add(free, 0x40), 0x20)
             mstore(add(free, 0x60), b)
-            mstore(add(free, 0x80), v) 
+            mstore(add(free, 0x80), v)
             mstore(add(free, 0xa0), MODULUS)
             let success := staticcall(gas(), 0x05, free, 0xc0, 0x00, 0x20)
             if iszero(success) {
@@ -362,15 +362,9 @@
     function generateTranscript(
         Honk.Proof memory proof,
         bytes32[] calldata publicInputs,
-<<<<<<< HEAD
-        uint256 circuitSize,
-        uint256 publicInputsSize,
-        uint256 pubInputsOffset,
-        uint256 logN
-=======
         uint256 vkHash,
         uint256 publicInputsSize
->>>>>>> 28ca3055
+        uint256 logN
     ) internal pure returns (Transcript memory t) {
         Fr previousChallenge;
         (t.relationParameters, previousChallenge) =
@@ -1733,13 +1727,7 @@
         }
 
         // Generate the fiat shamir challenges for the whole protocol
-<<<<<<< HEAD
-        Transcript memory t = TranscriptLib.generateTranscript(
-            p, publicInputs, vk.circuitSize, $NUM_PUBLIC_INPUTS, /*pubInputsOffset=*/ 1, $LOG_N
-        );
-=======
-        Transcript memory t = TranscriptLib.generateTranscript(p, publicInputs, $VK_HASH, $NUM_PUBLIC_INPUTS);
->>>>>>> 28ca3055
+        Transcript memory t = TranscriptLib.generateTranscript(p, publicInputs, $VK_HASH, $NUM_PUBLIC_INPUTS, LOG_N);
 
         // Derive public input delta
         t.relationParameters.publicInputsDelta = computePublicInputDelta(
