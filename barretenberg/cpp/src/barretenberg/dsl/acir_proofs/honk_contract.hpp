--- conflicted
+++ resolved
@@ -692,19 +692,11 @@
     Fr internal constant GRUMPKIN_CURVE_B_PARAMETER_NEGATED = Fr.wrap(17); // -(-17)
 
     function accumulateRelationEvaluations(
-<<<<<<< HEAD
-        Honk.Proof memory proof,
-=======
          Fr[NUMBER_OF_ENTITIES] memory purportedEvaluations,
->>>>>>> e73421d6
         Honk.RelationParameters memory rp,
         Fr[NUMBER_OF_ALPHAS] memory alphas,
         Fr powPartialEval
     ) internal pure returns (Fr accumulator) {
-<<<<<<< HEAD
-        Fr[NUMBER_OF_ENTITIES] memory purportedEvaluations = proof.sumcheckEvaluations;
-=======
->>>>>>> e73421d6
         Fr[NUMBER_OF_SUBRELATIONS] memory evaluations;
 
         // Accumulate all relations in Ultra Honk - each with varying number of subrelations
@@ -1507,11 +1499,7 @@
         Fr numerator = Fr.wrap(1);
         Fr denominator = Fr.wrap(1);
 
-<<<<<<< HEAD
-        Fr numeratorAcc = gamma + (beta * FrLib.from(N + offset));
-=======
         Fr numeratorAcc = gamma + (beta * FrLib.from(n + offset));
->>>>>>> e73421d6
         Fr denominatorAcc = gamma - (beta * FrLib.from(offset + 1));
 
         {
@@ -1549,11 +1537,7 @@
 
         // Last round
         Fr grandHonkRelationSum =
-<<<<<<< HEAD
-            RelationsLib.accumulateRelationEvaluations(proof, tp.relationParameters, tp.alphas, powPartialEvaluation);
-=======
             RelationsLib.accumulateRelationEvaluations(proof.sumcheckEvaluations, tp.relationParameters, tp.alphas, powPartialEvaluation);
->>>>>>> e73421d6
         verified = (grandHonkRelationSum == roundTarget);
     }
 
