// === AUDIT STATUS ===
// internal:    { status: not started, auditors: [], date: YYYY-MM-DD }
// external_1:  { status: not started, auditors: [], date: YYYY-MM-DD }
// external_2:  { status: not started, auditors: [], date: YYYY-MM-DD }
// =====================

#pragma once
#include "barretenberg/honk/utils/honk_key_gen.hpp"
#include <iostream>

// Source code for the Ultrahonk Solidity verifier.
// It's expected that the AcirComposer will inject a library which will load the verification key into memory.
// NOLINTNEXTLINE(cppcoreguidelines-avoid-c-arrays)
static const char HONK_CONTRACT_SOURCE[] = R"(
pragma solidity ^0.8.27;

interface IVerifier {
    function verify(bytes calldata _proof, bytes32[] calldata _publicInputs) external returns (bool);
}

type Fr is uint256;

using {add as +} for Fr global;
using {sub as -} for Fr global;
using {mul as *} for Fr global;

using {exp as ^} for Fr global;
using {notEqual as !=} for Fr global;
using {equal as ==} for Fr global;

uint256 constant SUBGROUP_SIZE = 256;
uint256 constant MODULUS = 21888242871839275222246405745257275088548364400416034343698204186575808495617; // Prime field order
uint256 constant P = MODULUS;
Fr constant SUBGROUP_GENERATOR = Fr.wrap(0x07b0c561a6148404f086204a9f36ffb0617942546750f230c893619174a57a76);
Fr constant SUBGROUP_GENERATOR_INVERSE = Fr.wrap(0x204bd3277422fad364751ad938e2b5e6a54cf8c68712848a692c553d0329f5d6);
Fr constant MINUS_ONE = Fr.wrap(MODULUS - 1);
Fr constant ONE = Fr.wrap(1);
Fr constant ZERO = Fr.wrap(0);
// Instantiation

library FrLib {
    function from(uint256 value) internal pure returns (Fr) {
        unchecked {
            return Fr.wrap(value % MODULUS);
        }
    }

    function fromBytes32(bytes32 value) internal pure returns (Fr) {
        unchecked {
            return Fr.wrap(uint256(value) % MODULUS);
        }
    }

    function toBytes32(Fr value) internal pure returns (bytes32) {
        unchecked {
            return bytes32(Fr.unwrap(value));
        }
    }

    function invert(Fr value) internal view returns (Fr) {
        uint256 v = Fr.unwrap(value);
        uint256 result;

        // Call the modexp precompile to invert in the field
        assembly {
            let free := mload(0x40)
            mstore(free, 0x20)
            mstore(add(free, 0x20), 0x20)
            mstore(add(free, 0x40), 0x20)
            mstore(add(free, 0x60), v)
            mstore(add(free, 0x80), sub(MODULUS, 2))
            mstore(add(free, 0xa0), MODULUS)
            let success := staticcall(gas(), 0x05, free, 0xc0, 0x00, 0x20)
            if iszero(success) {
                revert(0, 0)
            }
            result := mload(0x00)
            mstore(0x40, add(free, 0x80))
        }

        return Fr.wrap(result);
    }

    function pow(Fr base, uint256 v) internal view returns (Fr) {
        uint256 b = Fr.unwrap(base);
        uint256 result;

        // Call the modexp precompile to invert in the field
        assembly {
            let free := mload(0x40)
            mstore(free, 0x20)
            mstore(add(free, 0x20), 0x20)
            mstore(add(free, 0x40), 0x20)
            mstore(add(free, 0x60), b)
            mstore(add(free, 0x80), v)
            mstore(add(free, 0xa0), MODULUS)
            let success := staticcall(gas(), 0x05, free, 0xc0, 0x00, 0x20)
            if iszero(success) {
                revert(0, 0)
            }
            result := mload(0x00)
            mstore(0x40, add(free, 0x80))
        }

        return Fr.wrap(result);
    }

    function div(Fr numerator, Fr denominator) internal view returns (Fr) {
        unchecked {
            return numerator * invert(denominator);
        }
    }

    function sqr(Fr value) internal pure returns (Fr) {
        unchecked {
            return value * value;
        }
    }

    function unwrap(Fr value) internal pure returns (uint256) {
        unchecked {
            return Fr.unwrap(value);
        }
    }

    function neg(Fr value) internal pure returns (Fr) {
        unchecked {
            return Fr.wrap(MODULUS - Fr.unwrap(value));
        }
    }
}

// Free functions
function add(Fr a, Fr b) pure returns (Fr) {
    unchecked {
        return Fr.wrap(addmod(Fr.unwrap(a), Fr.unwrap(b), MODULUS));
    }
}

function mul(Fr a, Fr b) pure returns (Fr) {
    unchecked {
        return Fr.wrap(mulmod(Fr.unwrap(a), Fr.unwrap(b), MODULUS));
    }
}

function sub(Fr a, Fr b) pure returns (Fr) {
    unchecked {
        return Fr.wrap(addmod(Fr.unwrap(a), MODULUS - Fr.unwrap(b), MODULUS));
    }
}

function exp(Fr base, Fr exponent) pure returns (Fr) {
    if (Fr.unwrap(exponent) == 0) return Fr.wrap(1);
    // Implement exponent with a loop as we will overflow otherwise
    for (uint256 i = 1; i < Fr.unwrap(exponent); i += i) {
        base = base * base;
    }
    return base;
}

function notEqual(Fr a, Fr b) pure returns (bool) {
    unchecked {
        return Fr.unwrap(a) != Fr.unwrap(b);
    }
}

function equal(Fr a, Fr b) pure returns (bool) {
    unchecked {
        return Fr.unwrap(a) == Fr.unwrap(b);
    }
}

uint256 constant CONST_PROOF_SIZE_LOG_N = 28;

uint256 constant NUMBER_OF_SUBRELATIONS = 28;
uint256 constant BATCHED_RELATION_PARTIAL_LENGTH = 8;
uint256 constant ZK_BATCHED_RELATION_PARTIAL_LENGTH = 9;
uint256 constant NUMBER_OF_ENTITIES = 41;
uint256 constant NUMBER_UNSHIFTED = 36;
uint256 constant NUMBER_TO_BE_SHIFTED = 5;
uint256 constant PAIRING_POINTS_SIZE = 16;

uint256 constant FIELD_ELEMENT_SIZE = 0x20;
uint256 constant GROUP_ELEMENT_SIZE = 0x40;

// Alphas are used as relation separators so there should be NUMBER_OF_SUBRELATIONS - 1
uint256 constant NUMBER_OF_ALPHAS = NUMBER_OF_SUBRELATIONS - 1;

// ENUM FOR WIRES
enum WIRE {
    Q_M,
    Q_C,
    Q_L,
    Q_R,
    Q_O,
    Q_4,
    Q_LOOKUP,
    Q_ARITH,
    Q_RANGE,
    Q_ELLIPTIC,
    Q_MEMORY,
    Q_NNF,
    Q_POSEIDON2_EXTERNAL,
    Q_POSEIDON2_INTERNAL,
    SIGMA_1,
    SIGMA_2,
    SIGMA_3,
    SIGMA_4,
    ID_1,
    ID_2,
    ID_3,
    ID_4,
    TABLE_1,
    TABLE_2,
    TABLE_3,
    TABLE_4,
    LAGRANGE_FIRST,
    LAGRANGE_LAST,
    W_L,
    W_R,
    W_O,
    W_4,
    Z_PERM,
    LOOKUP_INVERSES,
    LOOKUP_READ_COUNTS,
    LOOKUP_READ_TAGS,
    W_L_SHIFT,
    W_R_SHIFT,
    W_O_SHIFT,
    W_4_SHIFT,
    Z_PERM_SHIFT
}

library Honk {
    struct G1Point {
        uint256 x;
        uint256 y;
    }

    struct VerificationKey {
        // Misc Params
        uint256 circuitSize;
        uint256 logCircuitSize;
        uint256 publicInputsSize;
        // Selectors
        G1Point qm;
        G1Point qc;
        G1Point ql;
        G1Point qr;
        G1Point qo;
        G1Point q4;
        G1Point qLookup; // Lookup
        G1Point qArith; // Arithmetic widget
        G1Point qDeltaRange; // Delta Range sort
        G1Point qMemory; // Memory
        G1Point qNnf; // Non-native Field
        G1Point qElliptic; // Auxillary
        G1Point qPoseidon2External;
        G1Point qPoseidon2Internal;
        // Copy cnstraints
        G1Point s1;
        G1Point s2;
        G1Point s3;
        G1Point s4;
        // Copy identity
        G1Point id1;
        G1Point id2;
        G1Point id3;
        G1Point id4;
        // Precomputed lookup table
        G1Point t1;
        G1Point t2;
        G1Point t3;
        G1Point t4;
        // Fixed first and last
        G1Point lagrangeFirst;
        G1Point lagrangeLast;
    }

    struct RelationParameters {
        // challenges
        Fr eta;
        Fr etaTwo;
        Fr etaThree;
        Fr beta;
        Fr gamma;
        // derived
        Fr publicInputsDelta;
    }

    struct Proof {
        // Pairing point object
        Fr[PAIRING_POINTS_SIZE] pairingPointObject;
        // Free wires
        G1Point w1;
        G1Point w2;
        G1Point w3;
        G1Point w4;
        // Lookup helpers - Permutations
        G1Point zPerm;
        // Lookup helpers - logup
        G1Point lookupReadCounts;
        G1Point lookupReadTags;
        G1Point lookupInverses;
        // Sumcheck
        Fr[BATCHED_RELATION_PARTIAL_LENGTH][CONST_PROOF_SIZE_LOG_N] sumcheckUnivariates;
        Fr[NUMBER_OF_ENTITIES] sumcheckEvaluations;
        // Shplemini
        G1Point[CONST_PROOF_SIZE_LOG_N - 1] geminiFoldComms;
        Fr[CONST_PROOF_SIZE_LOG_N] geminiAEvaluations;
        G1Point shplonkQ;
        G1Point kzgQuotient;
    }

    struct ZKProof {
        // Pairing point object
        Fr[PAIRING_POINTS_SIZE] pairingPointObject;
        // Commitments to wire polynomials
        G1Point w1;
        G1Point w2;
        G1Point w3;
        G1Point w4;
        // Commitments to logup witness polynomials
        G1Point lookupReadCounts;
        G1Point lookupReadTags;
        G1Point lookupInverses;
        // Commitment to grand permutation polynomial
        G1Point zPerm;
        G1Point[3] libraCommitments;
        // Sumcheck
        Fr libraSum;
        Fr[ZK_BATCHED_RELATION_PARTIAL_LENGTH][CONST_PROOF_SIZE_LOG_N] sumcheckUnivariates;
        Fr[NUMBER_OF_ENTITIES] sumcheckEvaluations;
        Fr libraEvaluation;
        // ZK
        G1Point geminiMaskingPoly;
        Fr geminiMaskingEval;
        // Shplemini
        G1Point[CONST_PROOF_SIZE_LOG_N - 1] geminiFoldComms;
        Fr[CONST_PROOF_SIZE_LOG_N] geminiAEvaluations;
        Fr[4] libraPolyEvals;
        G1Point shplonkQ;
        G1Point kzgQuotient;
    }
}

// Transcript library to generate fiat shamir challenges
struct Transcript {
    // Oink
    Honk.RelationParameters relationParameters;
    Fr[NUMBER_OF_ALPHAS] alphas;
    Fr[CONST_PROOF_SIZE_LOG_N] gateChallenges;
    // Sumcheck
    Fr[CONST_PROOF_SIZE_LOG_N] sumCheckUChallenges;
    // Gemini
    Fr rho;
    Fr geminiR;
    // Shplonk
    Fr shplonkNu;
    Fr shplonkZ;
}

library TranscriptLib {
    function generateTranscript(
        Honk.Proof memory proof,
        bytes32[] calldata publicInputs,
        uint256 vkHash,
        uint256 publicInputsSize,
        uint256 logN
    ) internal view returns (Transcript memory t) {
        Fr previousChallenge;
        (t.relationParameters, previousChallenge) =
            generateRelationParametersChallenges(proof, publicInputs, vkHash, publicInputsSize, previousChallenge);

        (t.alphas, previousChallenge) = generateAlphaChallenges(previousChallenge, proof);

        (t.gateChallenges, previousChallenge) = generateGateChallenges(previousChallenge, logN);

        (t.sumCheckUChallenges, previousChallenge) = generateSumcheckChallenges(proof, previousChallenge, logN);

        (t.rho, previousChallenge) = generateRhoChallenge(proof, previousChallenge);

        (t.geminiR, previousChallenge) = generateGeminiRChallenge(proof, previousChallenge, logN);

        (t.shplonkNu, previousChallenge) = generateShplonkNuChallenge(proof, previousChallenge, logN);

        (t.shplonkZ, previousChallenge) = generateShplonkZChallenge(proof, previousChallenge);

        return t;
    }

    function splitChallenge(Fr challenge) internal pure returns (Fr first, Fr second) {
        uint256 challengeU256 = uint256(Fr.unwrap(challenge));
        uint256 lo = challengeU256 & 0xFFFFFFFFFFFFFFFFFFFFFFFFFFFFFFFF;
        uint256 hi = challengeU256 >> 128;
        first = FrLib.fromBytes32(bytes32(lo));
        second = FrLib.fromBytes32(bytes32(hi));
    }

    function generateRelationParametersChallenges(
        Honk.Proof memory proof,
        bytes32[] calldata publicInputs,
        uint256 vkHash,
        uint256 publicInputsSize,
        Fr previousChallenge
    ) internal pure returns (Honk.RelationParameters memory rp, Fr nextPreviousChallenge) {
        (rp.eta, rp.etaTwo, rp.etaThree, previousChallenge) =
            generateEtaChallenge(proof, publicInputs, vkHash, publicInputsSize);

        (rp.beta, rp.gamma, nextPreviousChallenge) = generateBetaAndGammaChallenges(previousChallenge, proof);
    }

    function generateEtaChallenge(
        Honk.Proof memory proof,
        bytes32[] calldata publicInputs,
        uint256 vkHash,
        uint256 publicInputsSize
    ) internal pure returns (Fr eta, Fr etaTwo, Fr etaThree, Fr previousChallenge) {
        bytes32[] memory round0 = new bytes32[](1 + publicInputsSize + 6);
        round0[0] = bytes32(vkHash);

        for (uint256 i = 0; i < publicInputsSize - PAIRING_POINTS_SIZE; i++) {
            round0[1 + i] = bytes32(publicInputs[i]);
        }
        for (uint256 i = 0; i < PAIRING_POINTS_SIZE; i++) {
            round0[1 + publicInputsSize - PAIRING_POINTS_SIZE + i] = FrLib.toBytes32(proof.pairingPointObject[i]);
        }

        // Create the first challenge
        // Note: w4 is added to the challenge later on
        round0[1 + publicInputsSize] = bytes32(proof.w1.x);
        round0[1 + publicInputsSize + 1] = bytes32(proof.w1.y);
        round0[1 + publicInputsSize + 2] = bytes32(proof.w2.x);
        round0[1 + publicInputsSize + 3] = bytes32(proof.w2.y);
        round0[1 + publicInputsSize + 4] = bytes32(proof.w3.x);
        round0[1 + publicInputsSize + 5] = bytes32(proof.w3.y);

        previousChallenge = FrLib.fromBytes32(keccak256(abi.encodePacked(round0)));
        (eta, etaTwo) = splitChallenge(previousChallenge);

        previousChallenge = FrLib.fromBytes32(keccak256(abi.encodePacked(Fr.unwrap(previousChallenge))));
        Fr unused;
        (etaThree, unused) = splitChallenge(previousChallenge);
    }

    function generateBetaAndGammaChallenges(Fr previousChallenge, Honk.Proof memory proof)
        internal
        pure
        returns (Fr beta, Fr gamma, Fr nextPreviousChallenge)
    {
        bytes32[7] memory round1;
        round1[0] = FrLib.toBytes32(previousChallenge);
        round1[1] = bytes32(proof.lookupReadCounts.x);
        round1[2] = bytes32(proof.lookupReadCounts.y);
        round1[3] = bytes32(proof.lookupReadTags.x);
        round1[4] = bytes32(proof.lookupReadTags.y);
        round1[5] = bytes32(proof.w4.x);
        round1[6] = bytes32(proof.w4.y);

        nextPreviousChallenge = FrLib.fromBytes32(keccak256(abi.encodePacked(round1)));
        (beta, gamma) = splitChallenge(nextPreviousChallenge);
    }

    // Alpha challenges non-linearise the gate contributions
    function generateAlphaChallenges(Fr previousChallenge, Honk.Proof memory proof)
        internal
        pure
        returns (Fr[NUMBER_OF_ALPHAS] memory alphas, Fr nextPreviousChallenge)
    {
        // Generate the original sumcheck alpha 0 by hashing zPerm and zLookup
        uint256[5] memory alpha0;
        alpha0[0] = Fr.unwrap(previousChallenge);
        alpha0[1] = proof.lookupInverses.x;
        alpha0[2] = proof.lookupInverses.y;
        alpha0[3] = proof.zPerm.x;
        alpha0[4] = proof.zPerm.y;

        nextPreviousChallenge = FrLib.fromBytes32(keccak256(abi.encodePacked(alpha0)));
        (alphas[0], alphas[1]) = splitChallenge(nextPreviousChallenge);

        for (uint256 i = 1; i < NUMBER_OF_ALPHAS / 2; i++) {
            nextPreviousChallenge = FrLib.fromBytes32(keccak256(abi.encodePacked(Fr.unwrap(nextPreviousChallenge))));
            (alphas[2 * i], alphas[2 * i + 1]) = splitChallenge(nextPreviousChallenge);
        }
        if (((NUMBER_OF_ALPHAS & 1) == 1) && (NUMBER_OF_ALPHAS > 2)) {
            nextPreviousChallenge = FrLib.fromBytes32(keccak256(abi.encodePacked(Fr.unwrap(nextPreviousChallenge))));
            Fr unused;
            (alphas[NUMBER_OF_ALPHAS - 1], unused) = splitChallenge(nextPreviousChallenge);
        }
    }

    function generateGateChallenges(Fr previousChallenge, uint256 logN)
        internal
        pure
        returns (Fr[CONST_PROOF_SIZE_LOG_N] memory gateChallenges, Fr nextPreviousChallenge)
    {
        previousChallenge = FrLib.fromBytes32(keccak256(abi.encodePacked(Fr.unwrap(previousChallenge))));
        (gateChallenges[0],) = splitChallenge(previousChallenge);
        for (uint256 i = 1; i < logN; i++) {
            gateChallenges[i] = gateChallenges[i - 1] * gateChallenges[i - 1];
        }
        nextPreviousChallenge = previousChallenge;
    }

    function generateSumcheckChallenges(Honk.Proof memory proof, Fr prevChallenge, uint256 logN)
        internal
        pure
        returns (Fr[CONST_PROOF_SIZE_LOG_N] memory sumcheckChallenges, Fr nextPreviousChallenge)
    {
        for (uint256 i = 0; i < logN; i++) {
            Fr[BATCHED_RELATION_PARTIAL_LENGTH + 1] memory univariateChal;
            univariateChal[0] = prevChallenge;

            for (uint256 j = 0; j < BATCHED_RELATION_PARTIAL_LENGTH; j++) {
                univariateChal[j + 1] = proof.sumcheckUnivariates[i][j];
            }
            prevChallenge = FrLib.fromBytes32(keccak256(abi.encodePacked(univariateChal)));
            Fr unused;
            (sumcheckChallenges[i], unused) = splitChallenge(prevChallenge);
        }
        nextPreviousChallenge = prevChallenge;
    }

    function generateRhoChallenge(Honk.Proof memory proof, Fr prevChallenge)
        internal
        pure
        returns (Fr rho, Fr nextPreviousChallenge)
    {
        Fr[NUMBER_OF_ENTITIES + 1] memory rhoChallengeElements;
        rhoChallengeElements[0] = prevChallenge;

        for (uint256 i = 0; i < NUMBER_OF_ENTITIES; i++) {
            rhoChallengeElements[i + 1] = proof.sumcheckEvaluations[i];
        }

        nextPreviousChallenge = FrLib.fromBytes32(keccak256(abi.encodePacked(rhoChallengeElements)));
        Fr unused;
        (rho, unused) = splitChallenge(nextPreviousChallenge);
    }

    function generateGeminiRChallenge(Honk.Proof memory proof, Fr prevChallenge, uint256 logN)
        internal
        pure
        returns (Fr geminiR, Fr nextPreviousChallenge)
    {
        uint256[] memory gR = new uint256[]((logN - 1) * 2 + 1);
        gR[0] = Fr.unwrap(prevChallenge);

        for (uint256 i = 0; i < logN - 1; i++) {
            gR[1 + i * 2] = proof.geminiFoldComms[i].x;
            gR[2 + i * 2] = proof.geminiFoldComms[i].y;
        }

        nextPreviousChallenge = FrLib.fromBytes32(keccak256(abi.encodePacked(gR)));
        Fr unused;
        (geminiR, unused) = splitChallenge(nextPreviousChallenge);
    }

    function generateShplonkNuChallenge(Honk.Proof memory proof, Fr prevChallenge, uint256 logN)
        internal
        pure
        returns (Fr shplonkNu, Fr nextPreviousChallenge)
    {
        uint256[] memory shplonkNuChallengeElements = new uint256[](logN + 1);
        shplonkNuChallengeElements[0] = Fr.unwrap(prevChallenge);

        for (uint256 i = 0; i < logN; i++) {
            shplonkNuChallengeElements[i + 1] = Fr.unwrap(proof.geminiAEvaluations[i]);
        }

        nextPreviousChallenge = FrLib.fromBytes32(keccak256(abi.encodePacked(shplonkNuChallengeElements)));
        Fr unused;
        (shplonkNu, unused) = splitChallenge(nextPreviousChallenge);
    }

    function generateShplonkZChallenge(Honk.Proof memory proof, Fr prevChallenge)
        internal
        view
        returns (Fr shplonkZ, Fr nextPreviousChallenge)
    {
        uint256[3] memory shplonkZChallengeElements;
        shplonkZChallengeElements[0] = Fr.unwrap(prevChallenge);

        shplonkZChallengeElements[1] = proof.shplonkQ.x;
        shplonkZChallengeElements[2] = proof.shplonkQ.y;

        nextPreviousChallenge = FrLib.fromBytes32(keccak256(abi.encodePacked(shplonkZChallengeElements)));
        Fr unused;
        (shplonkZ, unused) = splitChallenge(nextPreviousChallenge);
    }

    function loadProof(bytes calldata proof, uint256 logN) internal pure returns (Honk.Proof memory p) {
        uint256 boundary = 0x00;

        // Pairing point object
        for (uint256 i = 0; i < PAIRING_POINTS_SIZE; i++) {
            p.pairingPointObject[i] = bytesToFr(proof[boundary:boundary + FIELD_ELEMENT_SIZE]);
            boundary += FIELD_ELEMENT_SIZE;
        }
        // Commitments
        p.w1 = bytesToG1Point(proof[boundary:boundary + GROUP_ELEMENT_SIZE]);
        boundary += GROUP_ELEMENT_SIZE;
        p.w2 = bytesToG1Point(proof[boundary:boundary + GROUP_ELEMENT_SIZE]);
        boundary += GROUP_ELEMENT_SIZE;
        p.w3 = bytesToG1Point(proof[boundary:boundary + GROUP_ELEMENT_SIZE]);
        boundary += GROUP_ELEMENT_SIZE;

        // Lookup / Permutation Helper Commitments
        p.lookupReadCounts = bytesToG1Point(proof[boundary:boundary + GROUP_ELEMENT_SIZE]);
        boundary += GROUP_ELEMENT_SIZE;
        p.lookupReadTags = bytesToG1Point(proof[boundary:boundary + GROUP_ELEMENT_SIZE]);
        boundary += GROUP_ELEMENT_SIZE;
        p.w4 = bytesToG1Point(proof[boundary:boundary + GROUP_ELEMENT_SIZE]);
        boundary += GROUP_ELEMENT_SIZE;
        p.lookupInverses = bytesToG1Point(proof[boundary:boundary + GROUP_ELEMENT_SIZE]);
        boundary += GROUP_ELEMENT_SIZE;
        p.zPerm = bytesToG1Point(proof[boundary:boundary + GROUP_ELEMENT_SIZE]);
        boundary += GROUP_ELEMENT_SIZE;

        // Sumcheck univariates
        for (uint256 i = 0; i < logN; i++) {
            for (uint256 j = 0; j < BATCHED_RELATION_PARTIAL_LENGTH; j++) {
                p.sumcheckUnivariates[i][j] = bytesToFr(proof[boundary:boundary + FIELD_ELEMENT_SIZE]);
                boundary += FIELD_ELEMENT_SIZE;
            }
        }
        // Sumcheck evaluations
        for (uint256 i = 0; i < NUMBER_OF_ENTITIES; i++) {
            p.sumcheckEvaluations[i] = bytesToFr(proof[boundary:boundary + FIELD_ELEMENT_SIZE]);
            boundary += FIELD_ELEMENT_SIZE;
        }

        // Gemini
        // Read gemini fold univariates
        for (uint256 i = 0; i < logN - 1; i++) {
            p.geminiFoldComms[i] = bytesToG1Point(proof[boundary:boundary + GROUP_ELEMENT_SIZE]);
            boundary += GROUP_ELEMENT_SIZE;
        }

        // Read gemini a evaluations
        for (uint256 i = 0; i < logN; i++) {
            p.geminiAEvaluations[i] = bytesToFr(proof[boundary:boundary + FIELD_ELEMENT_SIZE]);
            boundary += FIELD_ELEMENT_SIZE;
        }

        // Shplonk
        p.shplonkQ = bytesToG1Point(proof[boundary:boundary + GROUP_ELEMENT_SIZE]);
        boundary += GROUP_ELEMENT_SIZE;
        // KZG
        p.kzgQuotient = bytesToG1Point(proof[boundary:boundary + GROUP_ELEMENT_SIZE]);
    }
}

// Field arithmetic libraries

library RelationsLib {
    Fr internal constant GRUMPKIN_CURVE_B_PARAMETER_NEGATED = Fr.wrap(17); // -(-17)

    function accumulateRelationEvaluations(
        Fr[NUMBER_OF_ENTITIES] memory purportedEvaluations,
        Honk.RelationParameters memory rp,
        Fr[NUMBER_OF_ALPHAS] memory alphas,
        Fr powPartialEval
    ) internal pure returns (Fr accumulator) {
        Fr[NUMBER_OF_SUBRELATIONS] memory evaluations;

        // Accumulate all relations in Ultra Honk - each with varying number of subrelations
        accumulateArithmeticRelation(purportedEvaluations, evaluations, powPartialEval);
        accumulatePermutationRelation(purportedEvaluations, rp, evaluations, powPartialEval);
        accumulateLogDerivativeLookupRelation(purportedEvaluations, rp, evaluations, powPartialEval);
        accumulateDeltaRangeRelation(purportedEvaluations, evaluations, powPartialEval);
        accumulateEllipticRelation(purportedEvaluations, evaluations, powPartialEval);
        accumulateMemoryRelation(purportedEvaluations, rp, evaluations, powPartialEval);
        accumulateNnfRelation(purportedEvaluations, evaluations, powPartialEval);
        accumulatePoseidonExternalRelation(purportedEvaluations, evaluations, powPartialEval);
        accumulatePoseidonInternalRelation(purportedEvaluations, evaluations, powPartialEval);

        // batch the subrelations with the alpha challenges to obtain the full honk relation
        accumulator = scaleAndBatchSubrelations(evaluations, alphas);
    }

    /**
     * Aesthetic helper function that is used to index by enum into proof.sumcheckEvaluations, it avoids
     * the relation checking code being cluttered with uint256 type casting, which is often a different colour in code
     * editors, and thus is noisy.
     */
    function wire(Fr[NUMBER_OF_ENTITIES] memory p, WIRE _wire) internal pure returns (Fr) {
        return p[uint256(_wire)];
    }

    uint256 internal constant NEG_HALF_MODULO_P = 0x183227397098d014dc2822db40c0ac2e9419f4243cdcb848a1f0fac9f8000000;
    /**
     * Ultra Arithmetic Relation
     *
     */

    function accumulateArithmeticRelation(
        Fr[NUMBER_OF_ENTITIES] memory p,
        Fr[NUMBER_OF_SUBRELATIONS] memory evals,
        Fr domainSep
    ) internal pure {
        // Relation 0
        Fr q_arith = wire(p, WIRE.Q_ARITH);
        {
            Fr neg_half = Fr.wrap(NEG_HALF_MODULO_P);

            Fr accum = (q_arith - Fr.wrap(3)) * (wire(p, WIRE.Q_M) * wire(p, WIRE.W_R) * wire(p, WIRE.W_L)) * neg_half;
            accum = accum + (wire(p, WIRE.Q_L) * wire(p, WIRE.W_L)) + (wire(p, WIRE.Q_R) * wire(p, WIRE.W_R))
                + (wire(p, WIRE.Q_O) * wire(p, WIRE.W_O)) + (wire(p, WIRE.Q_4) * wire(p, WIRE.W_4)) + wire(p, WIRE.Q_C);
            accum = accum + (q_arith - ONE) * wire(p, WIRE.W_4_SHIFT);
            accum = accum * q_arith;
            accum = accum * domainSep;
            evals[0] = accum;
        }

        // Relation 1
        {
            Fr accum = wire(p, WIRE.W_L) + wire(p, WIRE.W_4) - wire(p, WIRE.W_L_SHIFT) + wire(p, WIRE.Q_M);
            accum = accum * (q_arith - Fr.wrap(2));
            accum = accum * (q_arith - ONE);
            accum = accum * q_arith;
            accum = accum * domainSep;
            evals[1] = accum;
        }
    }

    function accumulatePermutationRelation(
        Fr[NUMBER_OF_ENTITIES] memory p,
        Honk.RelationParameters memory rp,
        Fr[NUMBER_OF_SUBRELATIONS] memory evals,
        Fr domainSep
    ) internal pure {
        Fr grand_product_numerator;
        Fr grand_product_denominator;

        {
            Fr num = wire(p, WIRE.W_L) + wire(p, WIRE.ID_1) * rp.beta + rp.gamma;
            num = num * (wire(p, WIRE.W_R) + wire(p, WIRE.ID_2) * rp.beta + rp.gamma);
            num = num * (wire(p, WIRE.W_O) + wire(p, WIRE.ID_3) * rp.beta + rp.gamma);
            num = num * (wire(p, WIRE.W_4) + wire(p, WIRE.ID_4) * rp.beta + rp.gamma);

            grand_product_numerator = num;
        }
        {
            Fr den = wire(p, WIRE.W_L) + wire(p, WIRE.SIGMA_1) * rp.beta + rp.gamma;
            den = den * (wire(p, WIRE.W_R) + wire(p, WIRE.SIGMA_2) * rp.beta + rp.gamma);
            den = den * (wire(p, WIRE.W_O) + wire(p, WIRE.SIGMA_3) * rp.beta + rp.gamma);
            den = den * (wire(p, WIRE.W_4) + wire(p, WIRE.SIGMA_4) * rp.beta + rp.gamma);

            grand_product_denominator = den;
        }

        // Contribution 2
        {
            Fr acc = (wire(p, WIRE.Z_PERM) + wire(p, WIRE.LAGRANGE_FIRST)) * grand_product_numerator;

            acc = acc
                - (
                    (wire(p, WIRE.Z_PERM_SHIFT) + (wire(p, WIRE.LAGRANGE_LAST) * rp.publicInputsDelta))
                        * grand_product_denominator
                );
            acc = acc * domainSep;
            evals[2] = acc;
        }

        // Contribution 3
        {
            Fr acc = (wire(p, WIRE.LAGRANGE_LAST) * wire(p, WIRE.Z_PERM_SHIFT)) * domainSep;
            evals[3] = acc;
        }
    }

    function accumulateLogDerivativeLookupRelation(
        Fr[NUMBER_OF_ENTITIES] memory p,
        Honk.RelationParameters memory rp,
        Fr[NUMBER_OF_SUBRELATIONS] memory evals,
        Fr domainSep
    ) internal pure {
        Fr write_term;
        Fr read_term;

        // Calculate the write term (the table accumulation)
        {
            write_term = wire(p, WIRE.TABLE_1) + rp.gamma + (wire(p, WIRE.TABLE_2) * rp.eta)
                + (wire(p, WIRE.TABLE_3) * rp.etaTwo) + (wire(p, WIRE.TABLE_4) * rp.etaThree);
        }

        // Calculate the write term
        {
            Fr derived_entry_1 = wire(p, WIRE.W_L) + rp.gamma + (wire(p, WIRE.Q_R) * wire(p, WIRE.W_L_SHIFT));
            Fr derived_entry_2 = wire(p, WIRE.W_R) + wire(p, WIRE.Q_M) * wire(p, WIRE.W_R_SHIFT);
            Fr derived_entry_3 = wire(p, WIRE.W_O) + wire(p, WIRE.Q_C) * wire(p, WIRE.W_O_SHIFT);

            read_term = derived_entry_1 + (derived_entry_2 * rp.eta) + (derived_entry_3 * rp.etaTwo)
                + (wire(p, WIRE.Q_O) * rp.etaThree);
        }

        Fr read_inverse = wire(p, WIRE.LOOKUP_INVERSES) * write_term;
        Fr write_inverse = wire(p, WIRE.LOOKUP_INVERSES) * read_term;

        Fr inverse_exists_xor = wire(p, WIRE.LOOKUP_READ_TAGS) + wire(p, WIRE.Q_LOOKUP)
            - (wire(p, WIRE.LOOKUP_READ_TAGS) * wire(p, WIRE.Q_LOOKUP));

        // Inverse calculated correctly relation
        Fr accumulatorNone = read_term * write_term * wire(p, WIRE.LOOKUP_INVERSES) - inverse_exists_xor;
        accumulatorNone = accumulatorNone * domainSep;

        // Inverse
        Fr accumulatorOne = wire(p, WIRE.Q_LOOKUP) * read_inverse - wire(p, WIRE.LOOKUP_READ_COUNTS) * write_inverse;

        Fr read_tag = wire(p, WIRE.LOOKUP_READ_TAGS);

        Fr read_tag_boolean_relation = read_tag * read_tag - read_tag;

        evals[4] = accumulatorNone;
        evals[5] = accumulatorOne;
        evals[6] = read_tag_boolean_relation * domainSep;
    }

    function accumulateDeltaRangeRelation(
        Fr[NUMBER_OF_ENTITIES] memory p,
        Fr[NUMBER_OF_SUBRELATIONS] memory evals,
        Fr domainSep
    ) internal pure {
        Fr minus_one = ZERO - ONE;
        Fr minus_two = ZERO - Fr.wrap(2);
        Fr minus_three = ZERO - Fr.wrap(3);

        // Compute wire differences
        Fr delta_1 = wire(p, WIRE.W_R) - wire(p, WIRE.W_L);
        Fr delta_2 = wire(p, WIRE.W_O) - wire(p, WIRE.W_R);
        Fr delta_3 = wire(p, WIRE.W_4) - wire(p, WIRE.W_O);
        Fr delta_4 = wire(p, WIRE.W_L_SHIFT) - wire(p, WIRE.W_4);

        // Contribution 6
        {
            Fr acc = delta_1;
            acc = acc * (delta_1 + minus_one);
            acc = acc * (delta_1 + minus_two);
            acc = acc * (delta_1 + minus_three);
            acc = acc * wire(p, WIRE.Q_RANGE);
            acc = acc * domainSep;
            evals[7] = acc;
        }

        // Contribution 7
        {
            Fr acc = delta_2;
            acc = acc * (delta_2 + minus_one);
            acc = acc * (delta_2 + minus_two);
            acc = acc * (delta_2 + minus_three);
            acc = acc * wire(p, WIRE.Q_RANGE);
            acc = acc * domainSep;
            evals[8] = acc;
        }

        // Contribution 8
        {
            Fr acc = delta_3;
            acc = acc * (delta_3 + minus_one);
            acc = acc * (delta_3 + minus_two);
            acc = acc * (delta_3 + minus_three);
            acc = acc * wire(p, WIRE.Q_RANGE);
            acc = acc * domainSep;
            evals[9] = acc;
        }

        // Contribution 9
        {
            Fr acc = delta_4;
            acc = acc * (delta_4 + minus_one);
            acc = acc * (delta_4 + minus_two);
            acc = acc * (delta_4 + minus_three);
            acc = acc * wire(p, WIRE.Q_RANGE);
            acc = acc * domainSep;
            evals[10] = acc;
        }
    }

    struct EllipticParams {
        // Points
        Fr x_1;
        Fr y_1;
        Fr x_2;
        Fr y_2;
        Fr y_3;
        Fr x_3;
        // push accumulators into memory
        Fr x_double_identity;
    }

    function accumulateEllipticRelation(
        Fr[NUMBER_OF_ENTITIES] memory p,
        Fr[NUMBER_OF_SUBRELATIONS] memory evals,
        Fr domainSep
    ) internal pure {
        EllipticParams memory ep;
        ep.x_1 = wire(p, WIRE.W_R);
        ep.y_1 = wire(p, WIRE.W_O);

        ep.x_2 = wire(p, WIRE.W_L_SHIFT);
        ep.y_2 = wire(p, WIRE.W_4_SHIFT);
        ep.y_3 = wire(p, WIRE.W_O_SHIFT);
        ep.x_3 = wire(p, WIRE.W_R_SHIFT);

        Fr q_sign = wire(p, WIRE.Q_L);
        Fr q_is_double = wire(p, WIRE.Q_M);

        // Contribution 10 point addition, x-coordinate check
        // q_elliptic * (x3 + x2 + x1)(x2 - x1)(x2 - x1) - y2^2 - y1^2 + 2(y2y1)*q_sign = 0
        Fr x_diff = (ep.x_2 - ep.x_1);
        Fr y1_sqr = (ep.y_1 * ep.y_1);
        {
            // Move to top
            Fr partialEval = domainSep;

            Fr y2_sqr = (ep.y_2 * ep.y_2);
            Fr y1y2 = ep.y_1 * ep.y_2 * q_sign;
            Fr x_add_identity = (ep.x_3 + ep.x_2 + ep.x_1);
            x_add_identity = x_add_identity * x_diff * x_diff;
            x_add_identity = x_add_identity - y2_sqr - y1_sqr + y1y2 + y1y2;

            evals[11] = x_add_identity * partialEval * wire(p, WIRE.Q_ELLIPTIC) * (ONE - q_is_double);
        }

        // Contribution 11 point addition, x-coordinate check
        // q_elliptic * (q_sign * y1 + y3)(x2 - x1) + (x3 - x1)(y2 - q_sign * y1) = 0
        {
            Fr y1_plus_y3 = ep.y_1 + ep.y_3;
            Fr y_diff = ep.y_2 * q_sign - ep.y_1;
            Fr y_add_identity = y1_plus_y3 * x_diff + (ep.x_3 - ep.x_1) * y_diff;
            evals[12] = y_add_identity * domainSep * wire(p, WIRE.Q_ELLIPTIC) * (ONE - q_is_double);
        }

        // Contribution 10 point doubling, x-coordinate check
        // (x3 + x1 + x1) (4y1*y1) - 9 * x1 * x1 * x1 * x1 = 0
        // N.B. we're using the equivalence x1*x1*x1 === y1*y1 - curve_b to reduce degree by 1
        {
            Fr x_pow_4 = (y1_sqr + GRUMPKIN_CURVE_B_PARAMETER_NEGATED) * ep.x_1;
            Fr y1_sqr_mul_4 = y1_sqr + y1_sqr;
            y1_sqr_mul_4 = y1_sqr_mul_4 + y1_sqr_mul_4;
            Fr x1_pow_4_mul_9 = x_pow_4 * Fr.wrap(9);

            // NOTE: pushed into memory (stack >:'( )
            ep.x_double_identity = (ep.x_3 + ep.x_1 + ep.x_1) * y1_sqr_mul_4 - x1_pow_4_mul_9;

            Fr acc = ep.x_double_identity * domainSep * wire(p, WIRE.Q_ELLIPTIC) * q_is_double;
            evals[11] = evals[11] + acc;
        }

        // Contribution 11 point doubling, y-coordinate check
        // (y1 + y1) (2y1) - (3 * x1 * x1)(x1 - x3) = 0
        {
            Fr x1_sqr_mul_3 = (ep.x_1 + ep.x_1 + ep.x_1) * ep.x_1;
            Fr y_double_identity = x1_sqr_mul_3 * (ep.x_1 - ep.x_3) - (ep.y_1 + ep.y_1) * (ep.y_1 + ep.y_3);
            evals[12] = evals[12] + y_double_identity * domainSep * wire(p, WIRE.Q_ELLIPTIC) * q_is_double;
        }
    }

    // Parameters used within the Memory Relation
    // A struct is used to work around stack too deep. This relation has alot of variables
    struct MemParams {
        Fr memory_record_check;
        Fr partial_record_check;
        Fr next_gate_access_type;
        Fr record_delta;
        Fr index_delta;
        Fr adjacent_values_match_if_adjacent_indices_match;
        Fr adjacent_values_match_if_adjacent_indices_match_and_next_access_is_a_read_operation;
        Fr access_check;
        Fr next_gate_access_type_is_boolean;
        Fr ROM_consistency_check_identity;
        Fr RAM_consistency_check_identity;
        Fr timestamp_delta;
        Fr RAM_timestamp_check_identity;
        Fr memory_identity;
        Fr index_is_monotonically_increasing;
    }

    function accumulateMemoryRelation(
        Fr[NUMBER_OF_ENTITIES] memory p,
        Honk.RelationParameters memory rp,
        Fr[NUMBER_OF_SUBRELATIONS] memory evals,
        Fr domainSep
    ) internal pure {
        MemParams memory ap;

        /**
         * MEMORY
         *
         * A RAM memory record contains a tuple of the following fields:
         *  * i: `index` of memory cell being accessed
         *  * t: `timestamp` of memory cell being accessed (used for RAM, set to 0 for ROM)
         *  * v: `value` of memory cell being accessed
         *  * a: `access` type of record. read: 0 = read, 1 = write
         *  * r: `record` of memory cell. record = access + index * eta + timestamp * eta_two + value * eta_three
         *
         * A ROM memory record contains a tuple of the following fields:
         *  * i: `index` of memory cell being accessed
         *  * v: `value1` of memory cell being accessed (ROM tables can store up to 2 values per index)
         *  * v2:`value2` of memory cell being accessed (ROM tables can store up to 2 values per index)
         *  * r: `record` of memory cell. record = index * eta + value2 * eta_two + value1 * eta_three
         *
         *  When performing a read/write access, the values of i, t, v, v2, a, r are stored in the following wires +
         * selectors, depending on whether the gate is a RAM read/write or a ROM read
         *
         *  | gate type | i  | v2/t  |  v | a  | r  |
         *  | --------- | -- | ----- | -- | -- | -- |
         *  | ROM       | w1 | w2    | w3 | -- | w4 |
         *  | RAM       | w1 | w2    | w3 | qc | w4 |
         *
         * (for accesses where `index` is a circuit constant, it is assumed the circuit will apply a copy constraint on
         * `w2` to fix its value)
         *
         *
         */

        /**
         * Memory Record Check
         * Partial degree: 1
         * Total degree: 4
         *
         * A ROM/ROM access gate can be evaluated with the identity:
         *
         * qc + w1 \eta + w2 \eta_two + w3 \eta_three - w4 = 0
         *
         * For ROM gates, qc = 0
         */
        ap.memory_record_check = wire(p, WIRE.W_O) * rp.etaThree;
        ap.memory_record_check = ap.memory_record_check + (wire(p, WIRE.W_R) * rp.etaTwo);
        ap.memory_record_check = ap.memory_record_check + (wire(p, WIRE.W_L) * rp.eta);
        ap.memory_record_check = ap.memory_record_check + wire(p, WIRE.Q_C);
        ap.partial_record_check = ap.memory_record_check; // used in RAM consistency check; deg 1 or 4
        ap.memory_record_check = ap.memory_record_check - wire(p, WIRE.W_4);

        /**
         * Contribution 13 & 14
         * ROM Consistency Check
         * Partial degree: 1
         * Total degree: 4
         *
         * For every ROM read, a set equivalence check is applied between the record witnesses, and a second set of
         * records that are sorted.
         *
         * We apply the following checks for the sorted records:
         *
         * 1. w1, w2, w3 correctly map to 'index', 'v1, 'v2' for a given record value at w4
         * 2. index values for adjacent records are monotonically increasing
         * 3. if, at gate i, index_i == index_{i + 1}, then value1_i == value1_{i + 1} and value2_i == value2_{i + 1}
         *
         */
        ap.index_delta = wire(p, WIRE.W_L_SHIFT) - wire(p, WIRE.W_L);
        ap.record_delta = wire(p, WIRE.W_4_SHIFT) - wire(p, WIRE.W_4);

        ap.index_is_monotonically_increasing = ap.index_delta * (ap.index_delta - Fr.wrap(1)); // deg 2

        ap.adjacent_values_match_if_adjacent_indices_match = (ap.index_delta * MINUS_ONE + ONE) * ap.record_delta; // deg 2

        evals[14] = ap.adjacent_values_match_if_adjacent_indices_match * (wire(p, WIRE.Q_L) * wire(p, WIRE.Q_R))
            * (wire(p, WIRE.Q_MEMORY) * domainSep); // deg 5
        evals[15] = ap.index_is_monotonically_increasing * (wire(p, WIRE.Q_L) * wire(p, WIRE.Q_R))
            * (wire(p, WIRE.Q_MEMORY) * domainSep); // deg 5

        ap.ROM_consistency_check_identity = ap.memory_record_check * (wire(p, WIRE.Q_L) * wire(p, WIRE.Q_R)); // deg 3 or 7

        /**
         * Contributions 15,16,17
         * RAM Consistency Check
         *
         * The 'access' type of the record is extracted with the expression `w_4 - ap.partial_record_check`
         * (i.e. for an honest Prover `w1 * eta + w2 * eta^2 + w3 * eta^3 - w4 = access`.
         * This is validated by requiring `access` to be boolean
         *
         * For two adjacent entries in the sorted list if _both_
         *  A) index values match
         *  B) adjacent access value is 0 (i.e. next gate is a READ)
         * then
         *  C) both values must match.
         * The gate boolean check is
         * (A && B) => C  === !(A && B) || C ===  !A || !B || C
         *
         * N.B. it is the responsibility of the circuit writer to ensure that every RAM cell is initialized
         * with a WRITE operation.
         */
        Fr access_type = (wire(p, WIRE.W_4) - ap.partial_record_check); // will be 0 or 1 for honest Prover; deg 1 or 4
        ap.access_check = access_type * (access_type - Fr.wrap(1)); // check value is 0 or 1; deg 2 or 8

        // reverse order we could re-use `ap.partial_record_check`  1 -  ((w3' * eta + w2') * eta + w1') * eta
        // deg 1 or 4
        ap.next_gate_access_type = wire(p, WIRE.W_O_SHIFT) * rp.etaThree;
        ap.next_gate_access_type = ap.next_gate_access_type + (wire(p, WIRE.W_R_SHIFT) * rp.etaTwo);
        ap.next_gate_access_type = ap.next_gate_access_type + (wire(p, WIRE.W_L_SHIFT) * rp.eta);
        ap.next_gate_access_type = wire(p, WIRE.W_4_SHIFT) - ap.next_gate_access_type;

        Fr value_delta = wire(p, WIRE.W_O_SHIFT) - wire(p, WIRE.W_O);
        ap.adjacent_values_match_if_adjacent_indices_match_and_next_access_is_a_read_operation =
            (ap.index_delta * MINUS_ONE + ONE) * value_delta * (ap.next_gate_access_type * MINUS_ONE + ONE); // deg 3 or 6

        // We can't apply the RAM consistency check identity on the final entry in the sorted list (the wires in the
        // next gate would make the identity fail).  We need to validate that its 'access type' bool is correct. Can't
        // do  with an arithmetic gate because of the  `eta` factors. We need to check that the *next* gate's access
        // type is  correct, to cover this edge case
        // deg 2 or 4
        ap.next_gate_access_type_is_boolean =
            ap.next_gate_access_type * ap.next_gate_access_type - ap.next_gate_access_type;

        // Putting it all together...
        evals[16] = ap.adjacent_values_match_if_adjacent_indices_match_and_next_access_is_a_read_operation
            * (wire(p, WIRE.Q_O)) * (wire(p, WIRE.Q_MEMORY) * domainSep); // deg 5 or 8
        evals[17] = ap.index_is_monotonically_increasing * (wire(p, WIRE.Q_O)) * (wire(p, WIRE.Q_MEMORY) * domainSep); // deg 4
        evals[18] = ap.next_gate_access_type_is_boolean * (wire(p, WIRE.Q_O)) * (wire(p, WIRE.Q_MEMORY) * domainSep); // deg 4 or 6

        ap.RAM_consistency_check_identity = ap.access_check * (wire(p, WIRE.Q_O)); // deg 3 or 9

        /**
         * RAM Timestamp Consistency Check
         *
         * | w1 | w2 | w3 | w4 |
         * | index | timestamp | timestamp_check | -- |
         *
         * Let delta_index = index_{i + 1} - index_{i}
         *
         * Iff delta_index == 0, timestamp_check = timestamp_{i + 1} - timestamp_i
         * Else timestamp_check = 0
         */
        ap.timestamp_delta = wire(p, WIRE.W_R_SHIFT) - wire(p, WIRE.W_R);
        ap.RAM_timestamp_check_identity = (ap.index_delta * MINUS_ONE + ONE) * ap.timestamp_delta - wire(p, WIRE.W_O); // deg 3

        /**
         * Complete Contribution 12
         * The complete RAM/ROM memory identity
         * Partial degree:
         */
        ap.memory_identity = ap.ROM_consistency_check_identity; // deg 3 or 6
        ap.memory_identity =
            ap.memory_identity + ap.RAM_timestamp_check_identity * (wire(p, WIRE.Q_4) * wire(p, WIRE.Q_L)); // deg 4
        ap.memory_identity = ap.memory_identity + ap.memory_record_check * (wire(p, WIRE.Q_M) * wire(p, WIRE.Q_L)); // deg 3 or 6
        ap.memory_identity = ap.memory_identity + ap.RAM_consistency_check_identity; // deg 3 or 9

        // (deg 3 or 9) + (deg 4) + (deg 3)
        ap.memory_identity = ap.memory_identity * (wire(p, WIRE.Q_MEMORY) * domainSep); // deg 4 or 10
        evals[13] = ap.memory_identity;
    }

    // Constants for the Non-native Field relation
    Fr constant LIMB_SIZE = Fr.wrap(uint256(1) << 68);
    Fr constant SUBLIMB_SHIFT = Fr.wrap(uint256(1) << 14);

    // Parameters used within the Non-Native Field Relation
    // A struct is used to work around stack too deep. This relation has alot of variables
    struct NnfParams {
        Fr limb_subproduct;
        Fr non_native_field_gate_1;
        Fr non_native_field_gate_2;
        Fr non_native_field_gate_3;
        Fr limb_accumulator_1;
        Fr limb_accumulator_2;
        Fr nnf_identity;
    }

    function accumulateNnfRelation(
        Fr[NUMBER_OF_ENTITIES] memory p,
        Fr[NUMBER_OF_SUBRELATIONS] memory evals,
        Fr domainSep
    ) internal pure {
        NnfParams memory ap;

        /**
         * Contribution 12
         * Non native field arithmetic gate 2
         * deg 4
         *
         *             _                                                                               _
         *            /   _                   _                               _       14                \
         * q_2 . q_4 |   (w_1 . w_2) + (w_1 . w_2) + (w_1 . w_4 + w_2 . w_3 - w_3) . 2    - w_3 - w_4   |
         *            \_                                                                               _/
         *
         *
         */
        ap.limb_subproduct = wire(p, WIRE.W_L) * wire(p, WIRE.W_R_SHIFT) + wire(p, WIRE.W_L_SHIFT) * wire(p, WIRE.W_R);
        ap.non_native_field_gate_2 =
            (wire(p, WIRE.W_L) * wire(p, WIRE.W_4) + wire(p, WIRE.W_R) * wire(p, WIRE.W_O) - wire(p, WIRE.W_O_SHIFT));
        ap.non_native_field_gate_2 = ap.non_native_field_gate_2 * LIMB_SIZE;
        ap.non_native_field_gate_2 = ap.non_native_field_gate_2 - wire(p, WIRE.W_4_SHIFT);
        ap.non_native_field_gate_2 = ap.non_native_field_gate_2 + ap.limb_subproduct;
        ap.non_native_field_gate_2 = ap.non_native_field_gate_2 * wire(p, WIRE.Q_4);

        ap.limb_subproduct = ap.limb_subproduct * LIMB_SIZE;
        ap.limb_subproduct = ap.limb_subproduct + (wire(p, WIRE.W_L_SHIFT) * wire(p, WIRE.W_R_SHIFT));
        ap.non_native_field_gate_1 = ap.limb_subproduct;
        ap.non_native_field_gate_1 = ap.non_native_field_gate_1 - (wire(p, WIRE.W_O) + wire(p, WIRE.W_4));
        ap.non_native_field_gate_1 = ap.non_native_field_gate_1 * wire(p, WIRE.Q_O);

        ap.non_native_field_gate_3 = ap.limb_subproduct;
        ap.non_native_field_gate_3 = ap.non_native_field_gate_3 + wire(p, WIRE.W_4);
        ap.non_native_field_gate_3 = ap.non_native_field_gate_3 - (wire(p, WIRE.W_O_SHIFT) + wire(p, WIRE.W_4_SHIFT));
        ap.non_native_field_gate_3 = ap.non_native_field_gate_3 * wire(p, WIRE.Q_M);

        Fr non_native_field_identity =
            ap.non_native_field_gate_1 + ap.non_native_field_gate_2 + ap.non_native_field_gate_3;
        non_native_field_identity = non_native_field_identity * wire(p, WIRE.Q_R);

        // ((((w2' * 2^14 + w1') * 2^14 + w3) * 2^14 + w2) * 2^14 + w1 - w4) * qm
        // deg 2
        ap.limb_accumulator_1 = wire(p, WIRE.W_R_SHIFT) * SUBLIMB_SHIFT;
        ap.limb_accumulator_1 = ap.limb_accumulator_1 + wire(p, WIRE.W_L_SHIFT);
        ap.limb_accumulator_1 = ap.limb_accumulator_1 * SUBLIMB_SHIFT;
        ap.limb_accumulator_1 = ap.limb_accumulator_1 + wire(p, WIRE.W_O);
        ap.limb_accumulator_1 = ap.limb_accumulator_1 * SUBLIMB_SHIFT;
        ap.limb_accumulator_1 = ap.limb_accumulator_1 + wire(p, WIRE.W_R);
        ap.limb_accumulator_1 = ap.limb_accumulator_1 * SUBLIMB_SHIFT;
        ap.limb_accumulator_1 = ap.limb_accumulator_1 + wire(p, WIRE.W_L);
        ap.limb_accumulator_1 = ap.limb_accumulator_1 - wire(p, WIRE.W_4);
        ap.limb_accumulator_1 = ap.limb_accumulator_1 * wire(p, WIRE.Q_4);

        // ((((w3' * 2^14 + w2') * 2^14 + w1') * 2^14 + w4) * 2^14 + w3 - w4') * qm
        // deg 2
        ap.limb_accumulator_2 = wire(p, WIRE.W_O_SHIFT) * SUBLIMB_SHIFT;
        ap.limb_accumulator_2 = ap.limb_accumulator_2 + wire(p, WIRE.W_R_SHIFT);
        ap.limb_accumulator_2 = ap.limb_accumulator_2 * SUBLIMB_SHIFT;
        ap.limb_accumulator_2 = ap.limb_accumulator_2 + wire(p, WIRE.W_L_SHIFT);
        ap.limb_accumulator_2 = ap.limb_accumulator_2 * SUBLIMB_SHIFT;
        ap.limb_accumulator_2 = ap.limb_accumulator_2 + wire(p, WIRE.W_4);
        ap.limb_accumulator_2 = ap.limb_accumulator_2 * SUBLIMB_SHIFT;
        ap.limb_accumulator_2 = ap.limb_accumulator_2 + wire(p, WIRE.W_O);
        ap.limb_accumulator_2 = ap.limb_accumulator_2 - wire(p, WIRE.W_4_SHIFT);
        ap.limb_accumulator_2 = ap.limb_accumulator_2 * wire(p, WIRE.Q_M);

        Fr limb_accumulator_identity = ap.limb_accumulator_1 + ap.limb_accumulator_2;
        limb_accumulator_identity = limb_accumulator_identity * wire(p, WIRE.Q_O); //  deg 3

        ap.nnf_identity = non_native_field_identity + limb_accumulator_identity;
        ap.nnf_identity = ap.nnf_identity * (wire(p, WIRE.Q_NNF) * domainSep);
        evals[19] = ap.nnf_identity;
    }

    struct PoseidonExternalParams {
        Fr s1;
        Fr s2;
        Fr s3;
        Fr s4;
        Fr u1;
        Fr u2;
        Fr u3;
        Fr u4;
        Fr t0;
        Fr t1;
        Fr t2;
        Fr t3;
        Fr v1;
        Fr v2;
        Fr v3;
        Fr v4;
        Fr q_pos_by_scaling;
    }

    function accumulatePoseidonExternalRelation(
        Fr[NUMBER_OF_ENTITIES] memory p,
        Fr[NUMBER_OF_SUBRELATIONS] memory evals,
        Fr domainSep
    ) internal pure {
        PoseidonExternalParams memory ep;

        ep.s1 = wire(p, WIRE.W_L) + wire(p, WIRE.Q_L);
        ep.s2 = wire(p, WIRE.W_R) + wire(p, WIRE.Q_R);
        ep.s3 = wire(p, WIRE.W_O) + wire(p, WIRE.Q_O);
        ep.s4 = wire(p, WIRE.W_4) + wire(p, WIRE.Q_4);

        ep.u1 = ep.s1 * ep.s1 * ep.s1 * ep.s1 * ep.s1;
        ep.u2 = ep.s2 * ep.s2 * ep.s2 * ep.s2 * ep.s2;
        ep.u3 = ep.s3 * ep.s3 * ep.s3 * ep.s3 * ep.s3;
        ep.u4 = ep.s4 * ep.s4 * ep.s4 * ep.s4 * ep.s4;
        // matrix mul v = M_E * u with 14 additions
        ep.t0 = ep.u1 + ep.u2; // u_1 + u_2
        ep.t1 = ep.u3 + ep.u4; // u_3 + u_4
        ep.t2 = ep.u2 + ep.u2 + ep.t1; // 2u_2
        // ep.t2 += ep.t1; // 2u_2 + u_3 + u_4
        ep.t3 = ep.u4 + ep.u4 + ep.t0; // 2u_4
        // ep.t3 += ep.t0; // u_1 + u_2 + 2u_4
        ep.v4 = ep.t1 + ep.t1;
        ep.v4 = ep.v4 + ep.v4 + ep.t3;
        // ep.v4 += ep.t3; // u_1 + u_2 + 4u_3 + 6u_4
        ep.v2 = ep.t0 + ep.t0;
        ep.v2 = ep.v2 + ep.v2 + ep.t2;
        // ep.v2 += ep.t2; // 4u_1 + 6u_2 + u_3 + u_4
        ep.v1 = ep.t3 + ep.v2; // 5u_1 + 7u_2 + u_3 + 3u_4
        ep.v3 = ep.t2 + ep.v4; // u_1 + 3u_2 + 5u_3 + 7u_4

        ep.q_pos_by_scaling = wire(p, WIRE.Q_POSEIDON2_EXTERNAL) * domainSep;
        evals[20] = evals[20] + ep.q_pos_by_scaling * (ep.v1 - wire(p, WIRE.W_L_SHIFT));

        evals[21] = evals[21] + ep.q_pos_by_scaling * (ep.v2 - wire(p, WIRE.W_R_SHIFT));

        evals[22] = evals[22] + ep.q_pos_by_scaling * (ep.v3 - wire(p, WIRE.W_O_SHIFT));

        evals[23] = evals[23] + ep.q_pos_by_scaling * (ep.v4 - wire(p, WIRE.W_4_SHIFT));
    }

    struct PoseidonInternalParams {
        Fr u1;
        Fr u2;
        Fr u3;
        Fr u4;
        Fr u_sum;
        Fr v1;
        Fr v2;
        Fr v3;
        Fr v4;
        Fr s1;
        Fr q_pos_by_scaling;
    }

    function accumulatePoseidonInternalRelation(
        Fr[NUMBER_OF_ENTITIES] memory p,
        Fr[NUMBER_OF_SUBRELATIONS] memory evals,
        Fr domainSep
    ) internal pure {
        PoseidonInternalParams memory ip;

        Fr[4] memory INTERNAL_MATRIX_DIAGONAL = [
            FrLib.from(0x10dc6e9c006ea38b04b1e03b4bd9490c0d03f98929ca1d7fb56821fd19d3b6e7),
            FrLib.from(0x0c28145b6a44df3e0149b3d0a30b3bb599df9756d4dd9b84a86b38cfb45a740b),
            FrLib.from(0x00544b8338791518b2c7645a50392798b21f75bb60e3596170067d00141cac15),
            FrLib.from(0x222c01175718386f2e2e82eb122789e352e105a3b8fa852613bc534433ee428b)
        ];

        // add round constants
        ip.s1 = wire(p, WIRE.W_L) + wire(p, WIRE.Q_L);

        // apply s-box round
        ip.u1 = ip.s1 * ip.s1 * ip.s1 * ip.s1 * ip.s1;
        ip.u2 = wire(p, WIRE.W_R);
        ip.u3 = wire(p, WIRE.W_O);
        ip.u4 = wire(p, WIRE.W_4);

        // matrix mul with v = M_I * u 4 muls and 7 additions
        ip.u_sum = ip.u1 + ip.u2 + ip.u3 + ip.u4;

        ip.q_pos_by_scaling = wire(p, WIRE.Q_POSEIDON2_INTERNAL) * domainSep;

        ip.v1 = ip.u1 * INTERNAL_MATRIX_DIAGONAL[0] + ip.u_sum;
        evals[24] = evals[24] + ip.q_pos_by_scaling * (ip.v1 - wire(p, WIRE.W_L_SHIFT));

        ip.v2 = ip.u2 * INTERNAL_MATRIX_DIAGONAL[1] + ip.u_sum;
        evals[25] = evals[25] + ip.q_pos_by_scaling * (ip.v2 - wire(p, WIRE.W_R_SHIFT));

        ip.v3 = ip.u3 * INTERNAL_MATRIX_DIAGONAL[2] + ip.u_sum;
        evals[26] = evals[26] + ip.q_pos_by_scaling * (ip.v3 - wire(p, WIRE.W_O_SHIFT));

        ip.v4 = ip.u4 * INTERNAL_MATRIX_DIAGONAL[3] + ip.u_sum;
        evals[27] = evals[27] + ip.q_pos_by_scaling * (ip.v4 - wire(p, WIRE.W_4_SHIFT));
    }

    function scaleAndBatchSubrelations(
        Fr[NUMBER_OF_SUBRELATIONS] memory evaluations,
        Fr[NUMBER_OF_ALPHAS] memory subrelationChallenges
    ) internal pure returns (Fr accumulator) {
        accumulator = evaluations[0];

        for (uint256 i = 1; i < NUMBER_OF_SUBRELATIONS; ++i) {
            accumulator = accumulator + evaluations[i] * subrelationChallenges[i - 1];
        }
    }
}

// Field arithmetic libraries - prevent littering the code with modmul / addmul

library CommitmentSchemeLib {
    using FrLib for Fr;

    // Avoid stack too deep
    struct ShpleminiIntermediates {
        Fr unshiftedScalar;
        Fr shiftedScalar;
        Fr unshiftedScalarNeg;
        Fr shiftedScalarNeg;
        // Scalar to be multiplied by [1]₁
        Fr constantTermAccumulator;
        // Accumulator for powers of rho
        Fr batchingChallenge;
        // Linear combination of multilinear (sumcheck) evaluations and powers of rho
        Fr batchedEvaluation;
        Fr[4] denominators;
        Fr[4] batchingScalars;
        // 1/(z - r^{2^i}) for i = 0, ..., logSize, dynamically updated
        Fr posInvertedDenominator;
        // 1/(z + r^{2^i}) for i = 0, ..., logSize, dynamically updated
        Fr negInvertedDenominator;
        // ν^{2i} * 1/(z - r^{2^i})
        Fr scalingFactorPos;
        // ν^{2i+1} * 1/(z + r^{2^i})
        Fr scalingFactorNeg;
        // Fold_i(r^{2^i}) reconstructed by Verifier
        Fr[] foldPosEvaluations;
    }

    function computeSquares(Fr r, uint256 logN) internal pure returns (Fr[] memory) {
        Fr[] memory squares = new Fr[](logN);
        squares[0] = r;
        for (uint256 i = 1; i < logN; ++i) {
            squares[i] = squares[i - 1].sqr();
        }
        return squares;
    }
    // Compute the evaluations Aₗ(r^{2ˡ}) for l = 0, ..., m-1

    function computeFoldPosEvaluations(
        Fr[CONST_PROOF_SIZE_LOG_N] memory sumcheckUChallenges,
        Fr batchedEvalAccumulator,
        Fr[CONST_PROOF_SIZE_LOG_N] memory geminiEvaluations,
        Fr[] memory geminiEvalChallengePowers,
        uint256 logSize
    ) internal view returns (Fr[] memory) {
        Fr[] memory foldPosEvaluations = new Fr[](logSize);
        for (uint256 i = logSize; i > 0; --i) {
            Fr challengePower = geminiEvalChallengePowers[i - 1];
            Fr u = sumcheckUChallenges[i - 1];

            Fr batchedEvalRoundAcc = (
                (challengePower * batchedEvalAccumulator * Fr.wrap(2))
                    - geminiEvaluations[i - 1] * (challengePower * (ONE - u) - u)
            );
            // Divide by the denominator
            batchedEvalRoundAcc = batchedEvalRoundAcc * (challengePower * (ONE - u) + u).invert();

            batchedEvalAccumulator = batchedEvalRoundAcc;
            foldPosEvaluations[i - 1] = batchedEvalRoundAcc;
        }
        return foldPosEvaluations;
    }
}

uint256 constant Q = 21888242871839275222246405745257275088696311157297823662689037894645226208583; // EC group order. F_q

function bytes32ToString(bytes32 value) pure returns (string memory result) {
    bytes memory alphabet = "0123456789abcdef";

    bytes memory str = new bytes(66);
    str[0] = "0";
    str[1] = "x";
    for (uint256 i = 0; i < 32; i++) {
        str[2 + i * 2] = alphabet[uint8(value[i] >> 4)];
        str[3 + i * 2] = alphabet[uint8(value[i] & 0x0f)];
    }
    result = string(str);
}

// Fr utility

function bytesToFr(bytes calldata proofSection) pure returns (Fr scalar) {
    scalar = FrLib.fromBytes32(bytes32(proofSection));
}

// EC Point utilities
function bytesToG1Point(bytes calldata proofSection) pure returns (Honk.G1Point memory point) {
    point = Honk.G1Point({
        x: uint256(bytes32(proofSection[0x00:0x20])) % Q,
        y: uint256(bytes32(proofSection[0x20:0x40])) % Q
    });
}

function negateInplace(Honk.G1Point memory point) pure returns (Honk.G1Point memory) {
    point.y = (Q - point.y) % Q;
    return point;
}

/**
 * Convert the pairing points to G1 points.
 *
 * The pairing points are serialised as an array of 68 bit limbs representing two points
 * The lhs of a pairing operation and the rhs of a pairing operation
 *
 * There are 4 fields for each group element, leaving 8 fields for each side of the pairing.
 *
 * @param pairingPoints The pairing points to convert.
 * @return lhs
 * @return rhs
 */
function convertPairingPointsToG1(Fr[PAIRING_POINTS_SIZE] memory pairingPoints)
    pure
    returns (Honk.G1Point memory lhs, Honk.G1Point memory rhs)
{
    uint256 lhsX = Fr.unwrap(pairingPoints[0]);
    lhsX |= Fr.unwrap(pairingPoints[1]) << 68;
    lhsX |= Fr.unwrap(pairingPoints[2]) << 136;
    lhsX |= Fr.unwrap(pairingPoints[3]) << 204;
    lhs.x = lhsX;

    uint256 lhsY = Fr.unwrap(pairingPoints[4]);
    lhsY |= Fr.unwrap(pairingPoints[5]) << 68;
    lhsY |= Fr.unwrap(pairingPoints[6]) << 136;
    lhsY |= Fr.unwrap(pairingPoints[7]) << 204;
    lhs.y = lhsY;

    uint256 rhsX = Fr.unwrap(pairingPoints[8]);
    rhsX |= Fr.unwrap(pairingPoints[9]) << 68;
    rhsX |= Fr.unwrap(pairingPoints[10]) << 136;
    rhsX |= Fr.unwrap(pairingPoints[11]) << 204;
    rhs.x = rhsX;

    uint256 rhsY = Fr.unwrap(pairingPoints[12]);
    rhsY |= Fr.unwrap(pairingPoints[13]) << 68;
    rhsY |= Fr.unwrap(pairingPoints[14]) << 136;
    rhsY |= Fr.unwrap(pairingPoints[15]) << 204;
    rhs.y = rhsY;
}

/**
 * Hash the pairing inputs from the present verification context with those extracted from the public inputs.
 *
 * @param proofPairingPoints Pairing points from the proof - (public inputs).
 * @param accLhs Accumulator point for the left side - result of shplemini.
 * @param accRhs Accumulator point for the right side - result of shplemini.
 * @return recursionSeparator The recursion separator - generated from hashing the above.
 */
function generateRecursionSeparator(
    Fr[PAIRING_POINTS_SIZE] memory proofPairingPoints,
    Honk.G1Point memory accLhs,
    Honk.G1Point memory accRhs
) pure returns (Fr recursionSeparator) {
    // hash the proof aggregated X
    // hash the proof aggregated Y
    // hash the accum X
    // hash the accum Y

    (Honk.G1Point memory proofLhs, Honk.G1Point memory proofRhs) = convertPairingPointsToG1(proofPairingPoints);

    uint256[8] memory recursionSeparatorElements;

    // Proof points
    recursionSeparatorElements[0] = proofLhs.x;
    recursionSeparatorElements[1] = proofLhs.y;
    recursionSeparatorElements[2] = proofRhs.x;
    recursionSeparatorElements[3] = proofRhs.y;

    // Accumulator points
    recursionSeparatorElements[4] = accLhs.x;
    recursionSeparatorElements[5] = accLhs.y;
    recursionSeparatorElements[6] = accRhs.x;
    recursionSeparatorElements[7] = accRhs.y;

    recursionSeparator = FrLib.fromBytes32(keccak256(abi.encodePacked(recursionSeparatorElements)));
}

/**
 * G1 Mul with Separator
 * Using the ecAdd and ecMul precompiles
 *
 * @param basePoint The point to multiply.
 * @param other The other point to add.
 * @param recursionSeperator The separator to use for the multiplication.
 * @return `(recursionSeperator * basePoint) + other`.
 */
function mulWithSeperator(Honk.G1Point memory basePoint, Honk.G1Point memory other, Fr recursionSeperator)
    view
    returns (Honk.G1Point memory)
{
    Honk.G1Point memory result;

    result = ecMul(recursionSeperator, basePoint);
    result = ecAdd(result, other);

    return result;
}

/**
 * G1 Mul
 * Takes a Fr value and a G1 point and uses the ecMul precompile to return the result.
 *
 * @param value The value to multiply the point by.
 * @param point The point to multiply.
 * @return result The result of the multiplication.
 */
function ecMul(Fr value, Honk.G1Point memory point) view returns (Honk.G1Point memory) {
    Honk.G1Point memory result;

    assembly {
        let free := mload(0x40)
        // Write the point into memory (two 32 byte words)
        // Memory layout:
        // Address    |  value
        // free       |  point.x
        // free + 0x20|  point.y
        mstore(free, mload(point))
        mstore(add(free, 0x20), mload(add(point, 0x20)))
        // Write the scalar into memory (one 32 byte word)
        // Memory layout:
        // Address    |  value
        // free + 0x40|  value
        mstore(add(free, 0x40), value)

        // Call the ecMul precompile, it takes in the following
        // [point.x, point.y, scalar], and returns the result back into the free memory location.
        let success := staticcall(gas(), 0x07, free, 0x60, free, 0x40)
        if iszero(success) {
            revert(0, 0)
        }
        // Copy the result of the multiplication back into the result memory location.
        // Memory layout:
        // Address    |  value
        // result     |  result.x
        // result + 0x20|  result.y
        mstore(result, mload(free))
        mstore(add(result, 0x20), mload(add(free, 0x20)))

        mstore(0x40, add(free, 0x60))
    }

    return result;
}

/**
 * G1 Add
 * Takes two G1 points and uses the ecAdd precompile to return the result.
 *
 * @param lhs The left hand side of the addition.
 * @param rhs The right hand side of the addition.
 * @return result The result of the addition.
 */
function ecAdd(Honk.G1Point memory lhs, Honk.G1Point memory rhs) view returns (Honk.G1Point memory) {
    Honk.G1Point memory result;

    assembly {
        let free := mload(0x40)
        // Write lhs into memory (two 32 byte words)
        // Memory layout:
        // Address    |  value
        // free       |  lhs.x
        // free + 0x20|  lhs.y
        mstore(free, mload(lhs))
        mstore(add(free, 0x20), mload(add(lhs, 0x20)))

        // Write rhs into memory (two 32 byte words)
        // Memory layout:
        // Address    |  value
        // free + 0x40|  rhs.x
        // free + 0x60|  rhs.y
        mstore(add(free, 0x40), mload(rhs))
        mstore(add(free, 0x60), mload(add(rhs, 0x20)))

        // Call the ecAdd precompile, it takes in the following
        // [lhs.x, lhs.y, rhs.x, rhs.y], and returns their addition back into the free memory location.
        let success := staticcall(gas(), 0x06, free, 0x80, free, 0x40)
        if iszero(success) { revert(0, 0) }

        // Copy the result of the addition back into the result memory location.
        // Memory layout:
        // Address    |  value
        // result     |  result.x
        // result + 0x20|  result.y
        mstore(result, mload(free))
        mstore(add(result, 0x20), mload(add(free, 0x20)))

        mstore(0x40, add(free, 0x80))
    }

    return result;
}

function validateOnCurve(Honk.G1Point memory point) pure {
    uint256 x = point.x;
    uint256 y = point.y;

    bool success = false;
    assembly {
        let xx := mulmod(x, x, Q)
        success := eq(mulmod(y, y, Q), addmod(mulmod(x, xx, Q), 3, Q))
    }

    require(success, "point is not on the curve");
}

function pairing(Honk.G1Point memory rhs, Honk.G1Point memory lhs) view returns (bool decodedResult) {
    bytes memory input = abi.encodePacked(
        rhs.x,
        rhs.y,
        // Fixed G2 point
        uint256(0x198e9393920d483a7260bfb731fb5d25f1aa493335a9e71297e485b7aef312c2),
        uint256(0x1800deef121f1e76426a00665e5c4479674322d4f75edadd46debd5cd992f6ed),
        uint256(0x090689d0585ff075ec9e99ad690c3395bc4b313370b38ef355acdadcd122975b),
        uint256(0x12c85ea5db8c6deb4aab71808dcb408fe3d1e7690c43d37b4ce6cc0166fa7daa),
        lhs.x,
        lhs.y,
        // G2 point from VK
        uint256(0x260e01b251f6f1c7e7ff4e580791dee8ea51d87a358e038b4efe30fac09383c1),
        uint256(0x0118c4d5b837bcc2bc89b5b398b5974e9f5944073b32078b7e231fec938883b0),
        uint256(0x04fc6369f7110fe3d25156c1bb9a72859cf2a04641f99ba4ee413c80da6a5fe4),
        uint256(0x22febda3c0c0632a56475b4214e5615e11e6dd3f96e6cea2854a87d4dacc5e55)
    );

    (bool success, bytes memory result) = address(0x08).staticcall(input);
    decodedResult = success && abi.decode(result, (bool));
}

// Field arithmetic libraries - prevent littering the code with modmul / addmul




abstract contract BaseHonkVerifier is IVerifier {
    using FrLib for Fr;

    uint256 immutable $N;
    uint256 immutable $LOG_N;
    uint256 immutable $VK_HASH;
    uint256 immutable $NUM_PUBLIC_INPUTS;

    constructor(uint256 _N, uint256 _logN, uint256 _vkHash, uint256 _numPublicInputs) {
        $N = _N;
        $LOG_N = _logN;
        $VK_HASH = _vkHash;
        $NUM_PUBLIC_INPUTS = _numPublicInputs;
    }

    // Errors
    error ProofLengthWrong();
    error ProofLengthWrongWithLogN(uint256 logN, uint256 actualLength, uint256 expectedLength);
    error PublicInputsLengthWrong();
    error SumcheckFailed();
    error ShpleminiFailed();

    // Constants for proof length calculation (matching UltraKeccakFlavor)
    uint256 constant NUM_WITNESS_ENTITIES = 8;
    uint256 constant NUM_ELEMENTS_COMM = 2; // uint256 elements for curve points
    uint256 constant NUM_ELEMENTS_FR = 1; // uint256 elements for field elements

    // Calculate proof size based on log_n (matching UltraKeccakFlavor formula)
    function calculateProofSize(uint256 logN) internal pure returns (uint256) {
        // Witness commitments
        uint256 proofLength = NUM_WITNESS_ENTITIES * NUM_ELEMENTS_COMM; // witness commitments

        // Sumcheck
        proofLength += logN * BATCHED_RELATION_PARTIAL_LENGTH * NUM_ELEMENTS_FR; // sumcheck univariates
        proofLength += NUMBER_OF_ENTITIES * NUM_ELEMENTS_FR; // sumcheck evaluations

        // Gemini
        proofLength += (logN - 1) * NUM_ELEMENTS_COMM; // Gemini Fold commitments
        proofLength += logN * NUM_ELEMENTS_FR; // Gemini evaluations

        // Shplonk and KZG commitments
        proofLength += NUM_ELEMENTS_COMM * 2; // Shplonk Q and KZG W commitments

        // Pairing points
        proofLength += PAIRING_POINTS_SIZE; // pairing inputs carried on public inputs

        return proofLength;
    }

    // Number of field elements in a ultra keccak honk proof for log_n = 25, including pairing point object.
    uint256 constant PROOF_SIZE = 350; // Legacy constant - will be replaced by calculateProofSize($LOG_N)
    uint256 constant SHIFTED_COMMITMENTS_START = 29;

    function loadVerificationKey() internal pure virtual returns (Honk.VerificationKey memory);

    function verify(bytes calldata proof, bytes32[] calldata publicInputs) public view override returns (bool) {
        // Calculate expected proof size based on $LOG_N
        uint256 expectedProofSize = calculateProofSize($LOG_N);

        // Check the received proof is the expected size where each field element is 32 bytes
        if (proof.length != expectedProofSize * 32) {
            revert ProofLengthWrongWithLogN($LOG_N, proof.length, expectedProofSize * 32);
        }

        Honk.VerificationKey memory vk = loadVerificationKey();
        Honk.Proof memory p = TranscriptLib.loadProof(proof, $LOG_N);
        if (publicInputs.length != vk.publicInputsSize - PAIRING_POINTS_SIZE) {
            revert PublicInputsLengthWrong();
        }

        // Generate the fiat shamir challenges for the whole protocol
        Transcript memory t = TranscriptLib.generateTranscript(p, publicInputs, $VK_HASH, $NUM_PUBLIC_INPUTS, $LOG_N);

        // Derive public input delta
        t.relationParameters.publicInputsDelta = computePublicInputDelta(
            publicInputs,
            p.pairingPointObject,
            t.relationParameters.beta,
            t.relationParameters.gamma, /*pubInputsOffset=*/
            1
        );

        // Sumcheck
        bool sumcheckVerified = verifySumcheck(p, t);
        if (!sumcheckVerified) revert SumcheckFailed();

        bool shpleminiVerified = verifyShplemini(p, vk, t);
        if (!shpleminiVerified) revert ShpleminiFailed();

        return sumcheckVerified && shpleminiVerified; // Boolean condition not required - nice for vanity :)
    }

    uint256 constant PERMUTATION_ARGUMENT_VALUE_SEPARATOR = 1 << 28;

    function computePublicInputDelta(
        bytes32[] memory publicInputs,
        Fr[PAIRING_POINTS_SIZE] memory pairingPointObject,
        Fr beta,
        Fr gamma,
        uint256 offset
    ) internal view returns (Fr publicInputDelta) {
        Fr numerator = ONE;
        Fr denominator = ONE;

        Fr numeratorAcc = gamma + (beta * FrLib.from(PERMUTATION_ARGUMENT_VALUE_SEPARATOR + offset));
        Fr denominatorAcc = gamma - (beta * FrLib.from(offset + 1));

        {
            for (uint256 i = 0; i < $NUM_PUBLIC_INPUTS - PAIRING_POINTS_SIZE; i++) {
                Fr pubInput = FrLib.fromBytes32(publicInputs[i]);

                numerator = numerator * (numeratorAcc + pubInput);
                denominator = denominator * (denominatorAcc + pubInput);

                numeratorAcc = numeratorAcc + beta;
                denominatorAcc = denominatorAcc - beta;
            }

            for (uint256 i = 0; i < PAIRING_POINTS_SIZE; i++) {
                Fr pubInput = pairingPointObject[i];

                numerator = numerator * (numeratorAcc + pubInput);
                denominator = denominator * (denominatorAcc + pubInput);

                numeratorAcc = numeratorAcc + beta;
                denominatorAcc = denominatorAcc - beta;
            }
        }

        publicInputDelta = FrLib.div(numerator, denominator);
    }

    function verifySumcheck(Honk.Proof memory proof, Transcript memory tp) internal view returns (bool verified) {
        Fr roundTarget;
        Fr powPartialEvaluation = ONE;

        // We perform sumcheck reductions over log n rounds ( the multivariate degree )
        for (uint256 round = 0; round < $LOG_N; ++round) {
            Fr[BATCHED_RELATION_PARTIAL_LENGTH] memory roundUnivariate = proof.sumcheckUnivariates[round];
            bool valid = checkSum(roundUnivariate, roundTarget);
            if (!valid) revert SumcheckFailed();

            Fr roundChallenge = tp.sumCheckUChallenges[round];

            // Update the round target for the next rounf
            roundTarget = computeNextTargetSum(roundUnivariate, roundChallenge);
            powPartialEvaluation = partiallyEvaluatePOW(tp.gateChallenges[round], powPartialEvaluation, roundChallenge);
        }

        // Last round
        Fr grandHonkRelationSum = RelationsLib.accumulateRelationEvaluations(
            proof.sumcheckEvaluations, tp.relationParameters, tp.alphas, powPartialEvaluation
        );
        verified = (grandHonkRelationSum == roundTarget);
    }

    function checkSum(Fr[BATCHED_RELATION_PARTIAL_LENGTH] memory roundUnivariate, Fr roundTarget)
        internal
        pure
        returns (bool checked)
    {
        Fr totalSum = roundUnivariate[0] + roundUnivariate[1];
        checked = totalSum == roundTarget;
    }

    // Return the new target sum for the next sumcheck round
    function computeNextTargetSum(Fr[BATCHED_RELATION_PARTIAL_LENGTH] memory roundUnivariates, Fr roundChallenge)
        internal
        view
        returns (Fr targetSum)
    {
        Fr[BATCHED_RELATION_PARTIAL_LENGTH] memory BARYCENTRIC_LAGRANGE_DENOMINATORS = [
            Fr.wrap(0x30644e72e131a029b85045b68181585d2833e84879b9709143e1f593efffec51),
            Fr.wrap(0x00000000000000000000000000000000000000000000000000000000000002d0),
            Fr.wrap(0x30644e72e131a029b85045b68181585d2833e84879b9709143e1f593efffff11),
            Fr.wrap(0x0000000000000000000000000000000000000000000000000000000000000090),
            Fr.wrap(0x30644e72e131a029b85045b68181585d2833e84879b9709143e1f593efffff71),
            Fr.wrap(0x00000000000000000000000000000000000000000000000000000000000000f0),
            Fr.wrap(0x30644e72e131a029b85045b68181585d2833e84879b9709143e1f593effffd31),
            Fr.wrap(0x00000000000000000000000000000000000000000000000000000000000013b0)
        ];
        // To compute the next target sum, we evaluate the given univariate at a point u (challenge).

        // Performing Barycentric evaluations
        // Compute B(x)
        Fr numeratorValue = ONE;
        for (uint256 i = 0; i < BATCHED_RELATION_PARTIAL_LENGTH; ++i) {
            numeratorValue = numeratorValue * (roundChallenge - Fr.wrap(i));
        }

        Fr[BATCHED_RELATION_PARTIAL_LENGTH] memory denominatorInverses;
        for (uint256 i = 0; i < BATCHED_RELATION_PARTIAL_LENGTH; ++i) {
            Fr inv = BARYCENTRIC_LAGRANGE_DENOMINATORS[i];
            inv = inv * (roundChallenge - Fr.wrap(i));
            inv = FrLib.invert(inv);
            denominatorInverses[i] = inv;
        }

        for (uint256 i = 0; i < BATCHED_RELATION_PARTIAL_LENGTH; ++i) {
            Fr term = roundUnivariates[i];
            term = term * denominatorInverses[i];
            targetSum = targetSum + term;
        }

        // Scale the sum by the value of B(x)
        targetSum = targetSum * numeratorValue;
    }

    // Univariate evaluation of the monomial ((1-X_l) + X_l.B_l) at the challenge point X_l=u_l
    function partiallyEvaluatePOW(Fr gateChallenge, Fr currentEvaluation, Fr roundChallenge)
        internal
        pure
        returns (Fr newEvaluation)
    {
        Fr univariateEval = ONE + (roundChallenge * (gateChallenge - ONE));
        newEvaluation = currentEvaluation * univariateEval;
    }

    function verifyShplemini(Honk.Proof memory proof, Honk.VerificationKey memory vk, Transcript memory tp)
        internal
        view
        returns (bool verified)
    {
        CommitmentSchemeLib.ShpleminiIntermediates memory mem; // stack

        // - Compute vector (r, r², ... , r²⁽ⁿ⁻¹⁾), where n = log_circuit_size
        Fr[] memory powers_of_evaluation_challenge = CommitmentSchemeLib.computeSquares(tp.geminiR, $LOG_N);

        // Arrays hold values that will be linearly combined for the gemini and shplonk batch openings
        Fr[] memory scalars = new Fr[](NUMBER_UNSHIFTED + $LOG_N + 2);
        Honk.G1Point[] memory commitments = new Honk.G1Point[](NUMBER_UNSHIFTED + $LOG_N + 2);

        mem.posInvertedDenominator = (tp.shplonkZ - powers_of_evaluation_challenge[0]).invert();
        mem.negInvertedDenominator = (tp.shplonkZ + powers_of_evaluation_challenge[0]).invert();

        mem.unshiftedScalar = mem.posInvertedDenominator + (tp.shplonkNu * mem.negInvertedDenominator);
        mem.shiftedScalar =
            tp.geminiR.invert() * (mem.posInvertedDenominator - (tp.shplonkNu * mem.negInvertedDenominator));

        scalars[0] = ONE;
        commitments[0] = proof.shplonkQ;

        /* Batch multivariate opening claims, shifted and unshifted
        * The vector of scalars is populated as follows:
        * \f[
        * \left(
        * - \left(\frac{1}{z-r} + \nu \times \frac{1}{z+r}\right),
        * \ldots,
        * - \rho^{i+k-1} \times \left(\frac{1}{z-r} + \nu \times \frac{1}{z+r}\right),
        * - \rho^{i+k} \times \frac{1}{r} \times \left(\frac{1}{z-r} - \nu \times \frac{1}{z+r}\right),
        * \ldots,
        * - \rho^{k+m-1} \times \frac{1}{r} \times \left(\frac{1}{z-r} - \nu \times \frac{1}{z+r}\right)
        * \right)
        * \f]
        *
        * The following vector is concatenated to the vector of commitments:
        * \f[
        * f_0, \ldots, f_{m-1}, f_{\text{shift}, 0}, \ldots, f_{\text{shift}, k-1}
        * \f]
        *
        * Simultaneously, the evaluation of the multilinear polynomial
        * \f[
        * \sum \rho^i \cdot f_i + \sum \rho^{i+k} \cdot f_{\text{shift}, i}
        * \f]
        * at the challenge point \f$ (u_0,\ldots, u_{n-1}) \f$ is computed.
        *
        * This approach minimizes the number of iterations over the commitments to multilinear polynomials
        * and eliminates the need to store the powers of \f$ \rho \f$.
        */
        mem.batchingChallenge = ONE;
        mem.batchedEvaluation = ZERO;

        mem.unshiftedScalarNeg = mem.unshiftedScalar.neg();
        mem.shiftedScalarNeg = mem.shiftedScalar.neg();
        for (uint256 i = 1; i <= NUMBER_UNSHIFTED; ++i) {
            scalars[i] = mem.unshiftedScalarNeg * mem.batchingChallenge;
            mem.batchedEvaluation = mem.batchedEvaluation + (proof.sumcheckEvaluations[i - 1] * mem.batchingChallenge);
            mem.batchingChallenge = mem.batchingChallenge * tp.rho;
        }
        // g commitments are accumulated at r
        // For each of the to be shifted commitments perform the shift in place by
        // adding to the unshifted value.
        // We do so, as the values are to be used in batchMul later, and as
        // `a * c + b * c = (a + b) * c` this will allow us to reduce memory and compute.
        // Applied to w1, w2, w3, w4 and zPerm
        for (uint256 i = 0; i < NUMBER_TO_BE_SHIFTED; ++i) {
            uint256 scalarOff = i + SHIFTED_COMMITMENTS_START;
            uint256 evaluationOff = i + NUMBER_UNSHIFTED;

            scalars[scalarOff] = scalars[scalarOff] + (mem.shiftedScalarNeg * mem.batchingChallenge);
            mem.batchedEvaluation =
                mem.batchedEvaluation + (proof.sumcheckEvaluations[evaluationOff] * mem.batchingChallenge);
            mem.batchingChallenge = mem.batchingChallenge * tp.rho;
        }

        commitments[1] = vk.qm;
        commitments[2] = vk.qc;
        commitments[3] = vk.ql;
        commitments[4] = vk.qr;
        commitments[5] = vk.qo;
        commitments[6] = vk.q4;
        commitments[7] = vk.qLookup;
        commitments[8] = vk.qArith;
        commitments[9] = vk.qDeltaRange;
        commitments[10] = vk.qElliptic;
        commitments[11] = vk.qMemory;
        commitments[12] = vk.qNnf;
        commitments[13] = vk.qPoseidon2External;
        commitments[14] = vk.qPoseidon2Internal;
        commitments[15] = vk.s1;
        commitments[16] = vk.s2;
        commitments[17] = vk.s3;
        commitments[18] = vk.s4;
        commitments[19] = vk.id1;
        commitments[20] = vk.id2;
        commitments[21] = vk.id3;
        commitments[22] = vk.id4;
        commitments[23] = vk.t1;
        commitments[24] = vk.t2;
        commitments[25] = vk.t3;
        commitments[26] = vk.t4;
        commitments[27] = vk.lagrangeFirst;
        commitments[28] = vk.lagrangeLast;

        // Accumulate proof points
        commitments[29] = proof.w1;
        commitments[30] = proof.w2;
        commitments[31] = proof.w3;
        commitments[32] = proof.w4;
        commitments[33] = proof.zPerm;
        commitments[34] = proof.lookupInverses;
        commitments[35] = proof.lookupReadCounts;
        commitments[36] = proof.lookupReadTags;

        /* Batch gemini claims from the prover
         * place the commitments to gemini aᵢ to the vector of commitments, compute the contributions from
         * aᵢ(−r²ⁱ) for i=1, … , n−1 to the constant term accumulator, add corresponding scalars
         *
         * 1. Moves the vector
         * \f[
         * \left( \text{com}(A_1), \text{com}(A_2), \ldots, \text{com}(A_{n-1}) \right)
         * \f]
        * to the 'commitments' vector.
        *
        * 2. Computes the scalars:
        * \f[
        * \frac{\nu^{2}}{z + r^2}, \frac{\nu^3}{z + r^4}, \ldots, \frac{\nu^{n-1}}{z + r^{2^{n-1}}}
        * \f]
        * and places them into the 'scalars' vector.
        *
        * 3. Accumulates the summands of the constant term:
         * \f[
         * \sum_{i=2}^{n-1} \frac{\nu^{i} \cdot A_i(-r^{2^i})}{z + r^{2^i}}
         * \f]
         * and adds them to the 'constant_term_accumulator'.
         */

        // Compute the evaluations Aₗ(r^{2ˡ}) for l = 0, ..., $LOG_N - 1
        Fr[] memory foldPosEvaluations = CommitmentSchemeLib.computeFoldPosEvaluations(
            tp.sumCheckUChallenges,
            mem.batchedEvaluation,
            proof.geminiAEvaluations,
            powers_of_evaluation_challenge,
            $LOG_N
        );

        // Compute the Shplonk constant term contributions from A₀(±r)
        mem.constantTermAccumulator = foldPosEvaluations[0] * mem.posInvertedDenominator;
        mem.constantTermAccumulator =
            mem.constantTermAccumulator + (proof.geminiAEvaluations[0] * tp.shplonkNu * mem.negInvertedDenominator);

        mem.batchingChallenge = tp.shplonkNu.sqr();

        // Compute Shplonk constant term contributions from Aₗ(± r^{2ˡ}) for l = 1, ..., m-1;
        // Compute scalar multipliers for each fold commitment
        for (uint256 i = 0; i < $LOG_N - 1; ++i) {
<<<<<<< HEAD
            // Update inverted denominators
            mem.posInvertedDenominator = (tp.shplonkZ - powers_of_evaluation_challenge[i + 1]).invert();
            mem.negInvertedDenominator = (tp.shplonkZ + powers_of_evaluation_challenge[i + 1]).invert();

            // Compute the scalar multipliers for Aₗ(± r^{2ˡ}) and [Aₗ]
            mem.scalingFactorPos = mem.batchingChallenge * mem.posInvertedDenominator;
            mem.scalingFactorNeg = mem.batchingChallenge * tp.shplonkNu * mem.negInvertedDenominator;
            // [Aₗ] is multiplied by -v^{2l}/(z-r^{2^l}) - v^{2l+1} /(z+ r^{2^l})
            scalars[NUMBER_UNSHIFTED + 1 + i] = mem.scalingFactorNeg.neg() + mem.scalingFactorPos.neg();

            // Accumulate the const term contribution given by
            // v^{2l} * Aₗ(r^{2ˡ}) /(z-r^{2^l}) + v^{2l+1} * Aₗ(-r^{2ˡ}) /(z+ r^{2^l})
            Fr accumContribution = mem.scalingFactorNeg * proof.geminiAEvaluations[i + 1];

            accumContribution = accumContribution + mem.scalingFactorPos * foldPosEvaluations[i + 1];
            mem.constantTermAccumulator = mem.constantTermAccumulator + accumContribution;
            // Update the running power of v
            mem.batchingChallenge = mem.batchingChallenge * tp.shplonkNu * tp.shplonkNu;
        }

        for (uint256 i = 0; i < CONST_PROOF_SIZE_LOG_N - 1; ++i) {
            commitments[NUMBER_UNSHIFTED + 1 + i] = convertProofPoint(proof.geminiFoldComms[i]);
=======
            bool dummy_round = i >= ($LOG_N - 1);

            if (!dummy_round) {
                // Update inverted denominators
                mem.posInvertedDenominator = (tp.shplonkZ - powers_of_evaluation_challenge[i + 1]).invert();
                mem.negInvertedDenominator = (tp.shplonkZ + powers_of_evaluation_challenge[i + 1]).invert();

                // Compute the scalar multipliers for Aₗ(± r^{2ˡ}) and [Aₗ]
                mem.scalingFactorPos = mem.batchingChallenge * mem.posInvertedDenominator;
                mem.scalingFactorNeg = mem.batchingChallenge * tp.shplonkNu * mem.negInvertedDenominator;
                // [Aₗ] is multiplied by -v^{2l}/(z-r^{2^l}) - v^{2l+1} /(z+ r^{2^l})
                scalars[NUMBER_UNSHIFTED + 1 + i] = mem.scalingFactorNeg.neg() + mem.scalingFactorPos.neg();

                // Accumulate the const term contribution given by
                // v^{2l} * Aₗ(r^{2ˡ}) /(z-r^{2^l}) + v^{2l+1} * Aₗ(-r^{2ˡ}) /(z+ r^{2^l})
                Fr accumContribution = mem.scalingFactorNeg * proof.geminiAEvaluations[i + 1];
                accumContribution = accumContribution + mem.scalingFactorPos * foldPosEvaluations[i + 1];
                mem.constantTermAccumulator = mem.constantTermAccumulator + accumContribution;
                // Update the running power of v
                mem.batchingChallenge = mem.batchingChallenge * tp.shplonkNu * tp.shplonkNu;
            }

            commitments[NUMBER_UNSHIFTED + 1 + i] = proof.geminiFoldComms[i];
>>>>>>> 9089619d
        }

        // Finalize the batch opening claim
        commitments[NUMBER_UNSHIFTED + $LOG_N] = Honk.G1Point({x: 1, y: 2});
        scalars[NUMBER_UNSHIFTED + $LOG_N] = mem.constantTermAccumulator;

        Honk.G1Point memory quotient_commitment = proof.kzgQuotient;

        commitments[NUMBER_UNSHIFTED + $LOG_N + 1] = quotient_commitment;
        scalars[NUMBER_UNSHIFTED + $LOG_N + 1] = tp.shplonkZ; // evaluation challenge

        Honk.G1Point memory P_0_agg = batchMul(commitments, scalars);
        Honk.G1Point memory P_1_agg = negateInplace(quotient_commitment);

        // Aggregate pairing points
        Fr recursionSeparator = generateRecursionSeparator(proof.pairingPointObject, P_0_agg, P_1_agg);
        (Honk.G1Point memory P_0_other, Honk.G1Point memory P_1_other) =
            convertPairingPointsToG1(proof.pairingPointObject);

        // Validate the points from the proof are on the curve
        validateOnCurve(P_0_other);
        validateOnCurve(P_1_other);

        // accumulate with aggregate points in proof
        P_0_agg = mulWithSeperator(P_0_agg, P_0_other, recursionSeparator);
        P_1_agg = mulWithSeperator(P_1_agg, P_1_other, recursionSeparator);

        return pairing(P_0_agg, P_1_agg);
    }

    function batchMul(Honk.G1Point[] memory base, Fr[] memory scalars)
        internal
        view
        returns (Honk.G1Point memory result)
    {
        uint256 limit = NUMBER_UNSHIFTED + $LOG_N + 2;

        // Validate all points are on the curve
        for (uint256 i = 0; i < limit; ++i) {
            validateOnCurve(base[i]);
        }

        bool success = true;
        assembly {
            let free := mload(0x40)

            let count := 0x01
            for {} lt(count, add(limit, 1)) { count := add(count, 1) } {
                // Get loop offsets
                let base_base := add(base, mul(count, 0x20))
                let scalar_base := add(scalars, mul(count, 0x20))

                mstore(add(free, 0x40), mload(mload(base_base)))
                mstore(add(free, 0x60), mload(add(0x20, mload(base_base))))
                // Add scalar
                mstore(add(free, 0x80), mload(scalar_base))

                success := and(success, staticcall(gas(), 7, add(free, 0x40), 0x60, add(free, 0x40), 0x40))
                // accumulator = accumulator + accumulator_2
                success := and(success, staticcall(gas(), 6, free, 0x80, free, 0x40))
            }

            // Return the result
            mstore(result, mload(free))
            mstore(add(result, 0x20), mload(add(free, 0x20)))
        }

        require(success, ShpleminiFailed());
    }
}

contract HonkVerifier is BaseHonkVerifier(N, LOG_N, VK_HASH, NUMBER_OF_PUBLIC_INPUTS) {
     function loadVerificationKey() internal pure override returns (Honk.VerificationKey memory) {
       return HonkVerificationKey.loadVerificationKey();
    }
}
)";

inline std::string get_honk_solidity_verifier(auto const& verification_key)
{
    std::ostringstream stream;
    output_vk_sol_ultra_honk(stream, verification_key, "HonkVerificationKey");
    return stream.str() + HONK_CONTRACT_SOURCE;
}<|MERGE_RESOLUTION|>--- conflicted
+++ resolved
@@ -2073,7 +2073,6 @@
         // Compute Shplonk constant term contributions from Aₗ(± r^{2ˡ}) for l = 1, ..., m-1;
         // Compute scalar multipliers for each fold commitment
         for (uint256 i = 0; i < $LOG_N - 1; ++i) {
-<<<<<<< HEAD
             // Update inverted denominators
             mem.posInvertedDenominator = (tp.shplonkZ - powers_of_evaluation_challenge[i + 1]).invert();
             mem.negInvertedDenominator = (tp.shplonkZ + powers_of_evaluation_challenge[i + 1]).invert();
@@ -2096,31 +2095,6 @@
 
         for (uint256 i = 0; i < CONST_PROOF_SIZE_LOG_N - 1; ++i) {
             commitments[NUMBER_UNSHIFTED + 1 + i] = convertProofPoint(proof.geminiFoldComms[i]);
-=======
-            bool dummy_round = i >= ($LOG_N - 1);
-
-            if (!dummy_round) {
-                // Update inverted denominators
-                mem.posInvertedDenominator = (tp.shplonkZ - powers_of_evaluation_challenge[i + 1]).invert();
-                mem.negInvertedDenominator = (tp.shplonkZ + powers_of_evaluation_challenge[i + 1]).invert();
-
-                // Compute the scalar multipliers for Aₗ(± r^{2ˡ}) and [Aₗ]
-                mem.scalingFactorPos = mem.batchingChallenge * mem.posInvertedDenominator;
-                mem.scalingFactorNeg = mem.batchingChallenge * tp.shplonkNu * mem.negInvertedDenominator;
-                // [Aₗ] is multiplied by -v^{2l}/(z-r^{2^l}) - v^{2l+1} /(z+ r^{2^l})
-                scalars[NUMBER_UNSHIFTED + 1 + i] = mem.scalingFactorNeg.neg() + mem.scalingFactorPos.neg();
-
-                // Accumulate the const term contribution given by
-                // v^{2l} * Aₗ(r^{2ˡ}) /(z-r^{2^l}) + v^{2l+1} * Aₗ(-r^{2ˡ}) /(z+ r^{2^l})
-                Fr accumContribution = mem.scalingFactorNeg * proof.geminiAEvaluations[i + 1];
-                accumContribution = accumContribution + mem.scalingFactorPos * foldPosEvaluations[i + 1];
-                mem.constantTermAccumulator = mem.constantTermAccumulator + accumContribution;
-                // Update the running power of v
-                mem.batchingChallenge = mem.batchingChallenge * tp.shplonkNu * tp.shplonkNu;
-            }
-
-            commitments[NUMBER_UNSHIFTED + 1 + i] = proof.geminiFoldComms[i];
->>>>>>> 9089619d
         }
 
         // Finalize the batch opening claim
