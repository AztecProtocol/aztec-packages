--- conflicted
+++ resolved
@@ -244,14 +244,10 @@
     }
     // TODO(#7371) dedupe this with the rest of the similar code
     // TODO(https://github.com/AztecProtocol/barretenberg/issues/1101): remove use of auto_verify_mode
-<<<<<<< HEAD
-    TraceSettings trace_settings{ CLIENT_IVC_BENCH_STRUCTURE };
+    TraceSettings trace_settings{ E2E_FULL_TEST_STRUCTURE };
     auto ivc = std::make_shared<ClientIVC>(trace_settings, /*auto_verify_mode=*/true);
 
     acir_format::ProgramMetadata metadata{ ivc };
-=======
-    ClientIVC ivc{ { E2E_FULL_TEST_STRUCTURE }, /*auto_verify_mode=*/true };
->>>>>>> 985aef16
 
     // Accumulate the entire program stack into the IVC
     // TODO(https://github.com/AztecProtocol/barretenberg/issues/1116): remove manual setting of is_kernel once databus
