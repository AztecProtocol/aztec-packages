--- conflicted
+++ resolved
@@ -278,13 +278,7 @@
     vinfo("time to construct, accumulate, prove all circuits: ", diff.count());
 
     start = std::chrono::steady_clock::now();
-<<<<<<< HEAD
-
-    // this needs to use to_heap_msgpack_buffer
-    *out_proof = to_heap_buffer(to_buffer(proof));
-=======
     *out_proof = proof.to_msgpack_heap_buffer();
->>>>>>> 4cf99ed1
     end = std::chrono::steady_clock::now();
     diff = std::chrono::duration_cast<std::chrono::milliseconds>(end - start);
     vinfo("time to serialize proof: ", diff.count());
