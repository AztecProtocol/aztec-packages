--- conflicted
+++ resolved
@@ -219,53 +219,6 @@
     write(out_key_hash, vk_hash);
 }
 
-<<<<<<< HEAD
-WASM_EXPORT void acir_prove_aztec_client(uint8_t const* acir_stack, uint8_t const* witness_stack, uint8_t** out)
-{
-    using Program = acir_format::AcirProgram;
-    std::vector<std::vector<uint8_t>> witnesses = from_buffer<std::vector<std::vector<uint8_t>>>(witness_stack);
-    info("read witnesses from buffer");
-    std::vector<std::vector<uint8_t>> acirs = from_buffer<std::vector<std::vector<uint8_t>>>(acir_stack);
-    info("read acirs from buffer");
-    std::vector<Program> folding_stack;
-
-    for (auto [bincode, wit] : zip_view(acirs, witnesses)) {
-        acir_format::AcirFormat constraints =
-            acir_format::circuit_buf_to_acir_format(bincode, /*honk_recursion=*/false);
-        acir_format::WitnessVector witness = acir_format::witness_buf_to_witness_data(wit);
-
-        folding_stack.push_back(Program{ constraints, witness });
-    }
-    info("created folding stack");
-    // TODO(#7371) dedupe this with the rest of the similar code
-    // TODO(https://github.com/AztecProtocol/barretenberg/issues/1101): remove use of auto_verify_mode
-    ClientIVC ivc;
-    ivc.auto_verify_mode = true;
-    ivc.trace_structure = TraceStructure::E2E_FULL_TEST;
-
-    // Accumulate the entire program stack into the IVC
-    // TODO(https://github.com/AztecProtocol/barretenberg/issues/1116): remove manual setting of is_kernel once databus
-    // has been integrated into noir kernel programs
-    bool is_kernel = false;
-    for (Program& program : folding_stack) {
-        // Construct a bberg circuit from the acir representation then accumulate it into the IVC
-        auto circuit =
-            create_circuit<MegaCircuitBuilder>(program.constraints, 0, program.witness, false, ivc.goblin.op_queue);
-
-        // Set the internal is_kernel flag based on the local mechanism only if it has not already been set to true
-        if (!circuit.databus_propagation_data.is_kernel) {
-            circuit.databus_propagation_data.is_kernel = is_kernel;
-        }
-        is_kernel = !is_kernel;
-        info("calling ivc.accumulate:");
-        ivc.accumulate(circuit);
-    }
-
-    info("calling ivc.prove");
-    auto proof = ivc.prove();
-    *out = to_heap_buffer(to_buffer(proof));
-}
-
 WASM_EXPORT void acir_prove_and_verify_aztec_client(uint8_t const* acir_stack,
                                                     uint8_t const* witness_stack,
                                                     bool* verified)
@@ -320,13 +273,11 @@
     *verified = result;
 }
 
-WASM_EXPORT void acir_prove_ultra_honk(uint8_t const* acir_vec, uint8_t const* witness_vec, uint8_t** out)
-=======
-WASM_EXPORT void acir_prove_ultra_honk(uint8_t const* acir_vec,
-                                       bool const* recursive,
-                                       uint8_t const* witness_vec,
-                                       uint8_t** out)
->>>>>>> f47cc170
+WASM_EXPORT void acir_prove_ultra_honk(uint8_t const* acir_vec, uint8_t const* witness_vec, uint8_t** out) WASM_EXPORT
+    void acir_prove_ultra_honk(uint8_t const* acir_vec,
+                               bool const* recursive,
+                               uint8_t const* witness_vec,
+                               uint8_t** out)
 {
     auto constraint_system =
         acir_format::circuit_buf_to_acir_format(from_buffer<std::vector<uint8_t>>(acir_vec), /*honk_recursion=*/true);
