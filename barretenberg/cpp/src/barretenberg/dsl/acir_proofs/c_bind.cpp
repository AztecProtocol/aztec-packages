#include "c_bind.hpp"
#include "../acir_format/acir_to_constraint_buf.hpp"
#include "acir_composer.hpp"
#include "barretenberg/client_ivc/client_ivc.hpp"
#include "barretenberg/client_ivc/private_execution_steps.hpp"
#include "barretenberg/common/mem.hpp"
#include "barretenberg/common/net.hpp"
#include "barretenberg/common/serialize.hpp"
#include "barretenberg/common/slab_allocator.hpp"
#include "barretenberg/common/zip_view.hpp"
#include "barretenberg/dsl/acir_format/acir_format.hpp"
#include "barretenberg/dsl/acir_format/ivc_recursion_constraint.hpp"
#include "barretenberg/plonk/proof_system/proving_key/serialize.hpp"
#include "barretenberg/plonk/proof_system/verification_key/verification_key.hpp"
#include "barretenberg/plonk_honk_shared/execution_trace/mega_execution_trace.hpp"
#include "barretenberg/serialize/msgpack.hpp"
#include "honk_contract.hpp"
#include <cstdint>
#include <memory>

WASM_EXPORT void acir_get_circuit_sizes(
    uint8_t const* acir_vec, bool const* recursive, bool const* honk_recursion, uint32_t* total, uint32_t* subgroup)
{
    const acir_format::ProgramMetadata metadata{ .recursive = *recursive,
                                                 .honk_recursion = *honk_recursion,
                                                 .size_hint = 1 << 19 };
    acir_format::AcirProgram program{ acir_format::circuit_buf_to_acir_format(
        from_buffer<std::vector<uint8_t>>(acir_vec)) };
    auto builder = acir_format::create_circuit(program, metadata);
    builder.finalize_circuit(/*ensure_nonzero=*/true);
    *total = htonl((uint32_t)builder.get_finalized_total_circuit_size());
    *subgroup = htonl((uint32_t)builder.get_circuit_subgroup_size(builder.get_finalized_total_circuit_size()));
}

WASM_EXPORT void acir_new_acir_composer(uint32_t const* size_hint, out_ptr out)
{
    *out = new acir_proofs::AcirComposer(ntohl(*size_hint));
}

WASM_EXPORT void acir_delete_acir_composer(in_ptr acir_composer_ptr)
{
    delete reinterpret_cast<acir_proofs::AcirComposer*>(*acir_composer_ptr);
}

WASM_EXPORT void acir_init_proving_key(in_ptr acir_composer_ptr, uint8_t const* acir_vec, bool const* recursive)
{
    auto acir_composer = reinterpret_cast<acir_proofs::AcirComposer*>(*acir_composer_ptr);
    auto constraint_system = acir_format::circuit_buf_to_acir_format(from_buffer<std::vector<uint8_t>>(acir_vec));
    acir_composer->create_finalized_circuit(constraint_system, *recursive);

    acir_composer->init_proving_key();
}

WASM_EXPORT void acir_create_proof(
    in_ptr acir_composer_ptr, uint8_t const* acir_vec, bool const* recursive, uint8_t const* witness_vec, uint8_t** out)
{
    auto acir_composer = reinterpret_cast<acir_proofs::AcirComposer*>(*acir_composer_ptr);
    auto constraint_system = acir_format::circuit_buf_to_acir_format(from_buffer<std::vector<uint8_t>>(acir_vec));
    auto witness = acir_format::witness_buf_to_witness_data(from_buffer<std::vector<uint8_t>>(witness_vec));

    acir_composer->create_finalized_circuit(constraint_system, *recursive, witness);

    acir_composer->init_proving_key();
    auto proof_data = acir_composer->create_proof();
    *out = to_heap_buffer(proof_data);
}

WASM_EXPORT void acir_prove_and_verify_ultra_honk(uint8_t const* acir_vec, uint8_t const* witness_vec, bool* result)
{
    const acir_format::ProgramMetadata metadata{ .honk_recursion = 1 };
    acir_format::AcirProgram program{
        acir_format::circuit_buf_to_acir_format(from_buffer<std::vector<uint8_t>>(acir_vec)),
        acir_format::witness_buf_to_witness_data(from_buffer<std::vector<uint8_t>>(witness_vec))
    };

    auto builder = acir_format::create_circuit<UltraCircuitBuilder>(program, metadata);

    UltraProver prover{ builder };
    auto proof = prover.construct_proof();

    auto verification_key = std::make_shared<UltraFlavor::VerificationKey>(prover.proving_key->proving_key);
    UltraVerifier verifier{ verification_key };

    *result = verifier.verify_proof(proof);
    info("verified: ", *result);
}

WASM_EXPORT void acir_prove_and_verify_mega_honk(uint8_t const* acir_vec, uint8_t const* witness_vec, bool* result)
{
    const acir_format::ProgramMetadata metadata{ .honk_recursion = 0 };

    acir_format::AcirProgram program{
        acir_format::circuit_buf_to_acir_format(from_buffer<std::vector<uint8_t>>(acir_vec)),
        acir_format::witness_buf_to_witness_data(from_buffer<std::vector<uint8_t>>(witness_vec))
    };

    auto builder = acir_format::create_circuit<MegaCircuitBuilder>(program, metadata);

    MegaProver prover{ builder };
    auto proof = prover.construct_proof();

    auto verification_key = std::make_shared<MegaFlavor::VerificationKey>(prover.proving_key->proving_key);
    MegaVerifier verifier{ verification_key };

    *result = verifier.verify_proof(proof);
}

WASM_EXPORT void acir_load_verification_key(in_ptr acir_composer_ptr, uint8_t const* vk_buf)
{
    auto acir_composer = reinterpret_cast<acir_proofs::AcirComposer*>(*acir_composer_ptr);
    auto vk_data = from_buffer<plonk::verification_key_data>(vk_buf);
    acir_composer->load_verification_key(std::move(vk_data));
}

WASM_EXPORT void acir_init_verification_key(in_ptr acir_composer_ptr)
{
    auto acir_composer = reinterpret_cast<acir_proofs::AcirComposer*>(*acir_composer_ptr);
    acir_composer->init_verification_key();
}

WASM_EXPORT void acir_get_verification_key(in_ptr acir_composer_ptr, uint8_t** out)
{
    auto* acir_composer = reinterpret_cast<acir_proofs::AcirComposer*>(*acir_composer_ptr);
    auto vk = acir_composer->init_verification_key();
    // We flatten to a vector<uint8_t> first, as that's how we treat it on the calling side.
    *out = to_heap_buffer(to_buffer(*vk));
}

WASM_EXPORT void acir_get_proving_key(in_ptr acir_composer_ptr,
                                      uint8_t const* acir_vec,
                                      bool const* recursive,
                                      uint8_t** out)
{
<<<<<<< HEAD
    auto acir_composer = reinterpret_cast<acir_proofs::AcirComposer*>(*acir_composer_ptr);
    auto constraint_system = acir_format::circuit_buf_to_acir_format(from_buffer<std::vector<uint8_t>>(acir_vec));
=======
    auto* acir_composer = reinterpret_cast<acir_proofs::AcirComposer*>(*acir_composer_ptr);
    auto constraint_system =
        acir_format::circuit_buf_to_acir_format(from_buffer<std::vector<uint8_t>>(acir_vec), /*honk_recursion=*/0);
>>>>>>> 66a61bad
    acir_composer->create_finalized_circuit(constraint_system, *recursive);
    auto pk = acir_composer->init_proving_key();
    // We flatten to a vector<uint8_t> first, as that's how we treat it on the calling side.
    *out = to_heap_buffer(to_buffer(*pk));
}

WASM_EXPORT void acir_verify_proof(in_ptr acir_composer_ptr, uint8_t const* proof_buf, bool* result)
{
    auto* acir_composer = reinterpret_cast<acir_proofs::AcirComposer*>(*acir_composer_ptr);
    auto proof = from_buffer<std::vector<uint8_t>>(proof_buf);
    *result = acir_composer->verify_proof(proof);
}

WASM_EXPORT void acir_get_solidity_verifier(in_ptr acir_composer_ptr, out_str_buf out)
{
    auto* acir_composer = reinterpret_cast<acir_proofs::AcirComposer*>(*acir_composer_ptr);
    auto str = acir_composer->get_solidity_verifier();
    *out = to_heap_buffer(str);
}

WASM_EXPORT void acir_serialize_proof_into_fields(in_ptr acir_composer_ptr,
                                                  uint8_t const* proof_buf,
                                                  uint32_t const* num_inner_public_inputs,
                                                  fr::vec_out_buf out)
{
    auto* acir_composer = reinterpret_cast<acir_proofs::AcirComposer*>(*acir_composer_ptr);
    auto proof = from_buffer<std::vector<uint8_t>>(proof_buf);
    auto proof_as_fields = acir_composer->serialize_proof_into_fields(proof, ntohl(*num_inner_public_inputs));

    *out = to_heap_buffer(proof_as_fields);
}

WASM_EXPORT void acir_serialize_verification_key_into_fields(in_ptr acir_composer_ptr,
                                                             fr::vec_out_buf out_vkey,
                                                             fr::out_buf out_key_hash)
{
    auto* acir_composer = reinterpret_cast<acir_proofs::AcirComposer*>(*acir_composer_ptr);

    auto vkey_as_fields = acir_composer->serialize_verification_key_into_fields();
    auto vk_hash = vkey_as_fields.back();
    vkey_as_fields.pop_back();

    *out_vkey = to_heap_buffer(vkey_as_fields);
    write(out_key_hash, vk_hash);
}

<<<<<<< HEAD
WASM_EXPORT void acir_prove_and_verify_aztec_client(uint8_t const* acir_stack,
                                                    uint8_t const* witness_stack,
                                                    bool* verified)
{
    using Program = acir_format::AcirProgram;

    std::vector<std::vector<uint8_t>> witnesses = from_buffer<std::vector<std::vector<uint8_t>>>(witness_stack);
    std::vector<std::vector<uint8_t>> acirs = from_buffer<std::vector<std::vector<uint8_t>>>(acir_stack);
    std::vector<Program> folding_stack;

    for (auto [bincode, wit] : zip_view(acirs, witnesses)) {
        acir_format::WitnessVector witness = acir_format::witness_buf_to_witness_data(wit);
        acir_format::AcirFormat constraints = acir_format::circuit_buf_to_acir_format(bincode);
        folding_stack.push_back(Program{ constraints, witness });
    }
    // TODO(#7371) dedupe this with the rest of the similar code
    TraceSettings trace_settings{ AZTEC_TRACE_STRUCTURE };
    auto ivc = std::make_shared<ClientIVC>(trace_settings);

    const acir_format::ProgramMetadata metadata{ ivc };

    // Accumulate the entire program stack into the IVC
    bool is_kernel = false;
    auto start = std::chrono::steady_clock::now();
    for (Program& program : folding_stack) {
        // Construct a bberg circuit from the acir representation then accumulate it into the IVC
        vinfo("constructing circuit...");
        auto circuit = acir_format::create_circuit<MegaCircuitBuilder>(program, metadata);

        // Set the internal is_kernel flag based on the local mechanism only if it has not already been set to true
        if (!circuit.databus_propagation_data.is_kernel) {
            circuit.databus_propagation_data.is_kernel = is_kernel;
        }
        is_kernel = !is_kernel;

        vinfo("done constructing circuit. calling ivc.accumulate...");
        ivc->accumulate(circuit);
        vinfo("done accumulating.");
    }
    auto end = std::chrono::steady_clock::now();
    auto diff = std::chrono::duration_cast<std::chrono::milliseconds>(end - start);
    vinfo("time to construct and accumulate all circuits: ", diff.count());

    vinfo("calling ivc.prove_and_verify...");
    bool result = ivc->prove_and_verify();
    info("verified?: ", result);

    end = std::chrono::steady_clock::now();
    diff = std::chrono::duration_cast<std::chrono::milliseconds>(end - start);
    vinfo("time to construct, accumulate, prove and verify all circuits: ", diff.count());

    *verified = result;
}

WASM_EXPORT void acir_prove_aztec_client(uint8_t const* acir_stack,
                                         uint8_t const* witness_stack,
                                         uint8_t** out_proof,
                                         uint8_t** out_vk)
{
    using Program = acir_format::AcirProgram;

    std::vector<std::vector<uint8_t>> witnesses = from_buffer<std::vector<std::vector<uint8_t>>>(witness_stack);
    std::vector<std::vector<uint8_t>> acirs = from_buffer<std::vector<std::vector<uint8_t>>>(acir_stack);
    std::vector<Program> folding_stack;

    for (auto [bincode, wit] : zip_view(acirs, witnesses)) {
        acir_format::WitnessVector witness = acir_format::witness_buf_to_witness_data(wit);
        acir_format::AcirFormat constraints = acir_format::circuit_buf_to_acir_format(bincode);
        folding_stack.push_back(Program{ constraints, witness });
    }
    TraceSettings trace_settings{ AZTEC_TRACE_STRUCTURE };
    auto ivc = std::make_shared<ClientIVC>(trace_settings);

    const acir_format::ProgramMetadata metadata{ ivc };

=======
WASM_EXPORT void acir_prove_aztec_client(uint8_t const* ivc_inputs_buf, uint8_t** out_proof, uint8_t** out_vk)
{
    auto ivc_inputs_vec = from_buffer<std::vector<uint8_t>>(ivc_inputs_buf);
>>>>>>> 66a61bad
    // Accumulate the entire program stack into the IVC
    auto start = std::chrono::steady_clock::now();
    PrivateExecutionSteps steps;
    steps.parse(PrivateExecutionStepRaw::parse_uncompressed(ivc_inputs_vec));
    std::shared_ptr<ClientIVC> ivc = steps.accumulate();
    auto end = std::chrono::steady_clock::now();
    auto diff = std::chrono::duration_cast<std::chrono::milliseconds>(end - start);
    vinfo("time to construct and accumulate all circuits: ", diff.count());

    vinfo("calling ivc.prove ...");
    ClientIVC::Proof proof = ivc->prove();
    end = std::chrono::steady_clock::now();

    diff = std::chrono::duration_cast<std::chrono::milliseconds>(end - start);
    vinfo("time to construct, accumulate, prove all circuits: ", diff.count());

    start = std::chrono::steady_clock::now();
    *out_proof = proof.to_msgpack_heap_buffer();
    end = std::chrono::steady_clock::now();
    diff = std::chrono::duration_cast<std::chrono::milliseconds>(end - start);
    vinfo("time to serialize proof: ", diff.count());

    start = std::chrono::steady_clock::now();
    *out_vk = to_heap_buffer(to_buffer(ivc->get_vk()));
    end = std::chrono::steady_clock::now();
    diff = std::chrono::duration_cast<std::chrono::milliseconds>(end - start);
    vinfo("time to serialize vk: ", diff.count());
}

WASM_EXPORT void acir_verify_aztec_client(uint8_t const* proof_buf, uint8_t const* vk_buf, bool* result)
{
    const auto proof = ClientIVC::Proof::from_msgpack_buffer(proof_buf);
    const auto vk = from_buffer<ClientIVC::VerificationKey>(from_buffer<std::vector<uint8_t>>(vk_buf));

    *result = ClientIVC::verify(proof, vk);
}

WASM_EXPORT void acir_prove_ultra_honk(uint8_t const* acir_vec, uint8_t const* witness_vec, uint8_t** out)
{
    // Lambda function to ensure things get freed before proving.
    UltraProver prover = [&] {
        const acir_format::ProgramMetadata metadata{ .honk_recursion = 1 };
        acir_format::AcirProgram program{
            acir_format::circuit_buf_to_acir_format(from_buffer<std::vector<uint8_t>>(acir_vec)),
            acir_format::witness_buf_to_witness_data(from_buffer<std::vector<uint8_t>>(witness_vec))
        };
        auto builder = acir_format::create_circuit<UltraCircuitBuilder>(program, metadata);

        return UltraProver(builder);
    }();

    auto proof = prover.construct_proof();
    *out = to_heap_buffer(to_buffer(proof));
}

WASM_EXPORT void acir_prove_ultra_keccak_honk(uint8_t const* acir_vec, uint8_t const* witness_vec, uint8_t** out)
{
    // Lambda function to ensure things get freed before proving.
    UltraKeccakProver prover = [&] {
        const acir_format::ProgramMetadata metadata{ .honk_recursion = 1 };
        acir_format::AcirProgram program{
            acir_format::circuit_buf_to_acir_format(from_buffer<std::vector<uint8_t>>(acir_vec)),
            acir_format::witness_buf_to_witness_data(from_buffer<std::vector<uint8_t>>(witness_vec))
        };
        auto builder = acir_format::create_circuit<UltraCircuitBuilder>(program, metadata);

        return UltraKeccakProver(builder);
    }();
    auto proof = prover.construct_proof();
    *out = to_heap_buffer(to_buffer(proof));
}

WASM_EXPORT void acir_verify_ultra_honk(uint8_t const* proof_buf, uint8_t const* vk_buf, bool* result)
{
    using VerificationKey = UltraFlavor::VerificationKey;
    using Verifier = UltraVerifier_<UltraFlavor>;

    auto proof = many_from_buffer<bb::fr>(from_buffer<std::vector<uint8_t>>(proof_buf));
    auto verification_key = std::make_shared<VerificationKey>(from_buffer<VerificationKey>(vk_buf));

    Verifier verifier{ verification_key };

    *result = verifier.verify_proof(proof);
}

WASM_EXPORT void acir_verify_ultra_keccak_honk(uint8_t const* proof_buf, uint8_t const* vk_buf, bool* result)
{
    using VerificationKey = UltraKeccakFlavor::VerificationKey;
    using Verifier = UltraVerifier_<UltraKeccakFlavor>;

    auto proof = many_from_buffer<bb::fr>(from_buffer<std::vector<uint8_t>>(proof_buf));
    auto verification_key = std::make_shared<VerificationKey>(from_buffer<VerificationKey>(vk_buf));

    Verifier verifier{ verification_key };

    *result = verifier.verify_proof(proof);
}

WASM_EXPORT void acir_write_vk_ultra_honk(uint8_t const* acir_vec, uint8_t** out)
{
    using DeciderProvingKey = DeciderProvingKey_<UltraFlavor>;
    using VerificationKey = UltraFlavor::VerificationKey;
    // lambda to free the builder
    DeciderProvingKey proving_key = [&] {
        const acir_format::ProgramMetadata metadata{ .honk_recursion = 1 };
        acir_format::AcirProgram program{ acir_format::circuit_buf_to_acir_format(
            from_buffer<std::vector<uint8_t>>(acir_vec)) };
        auto builder = acir_format::create_circuit<UltraCircuitBuilder>(program, metadata);
        return DeciderProvingKey(builder);
    }();
    VerificationKey vk(proving_key.proving_key);
    vinfo("Constructed UltraHonk verification key");
    *out = to_heap_buffer(to_buffer(vk));
}

WASM_EXPORT void acir_write_vk_ultra_keccak_honk(uint8_t const* acir_vec, uint8_t** out)
{
    using DeciderProvingKey = DeciderProvingKey_<UltraKeccakFlavor>;
    using VerificationKey = UltraKeccakFlavor::VerificationKey;

    // lambda to free the builder
    DeciderProvingKey proving_key = [&] {
        const acir_format::ProgramMetadata metadata{ .honk_recursion = 1 };
        acir_format::AcirProgram program{ acir_format::circuit_buf_to_acir_format(
            from_buffer<std::vector<uint8_t>>(acir_vec)) };
        auto builder = acir_format::create_circuit<UltraCircuitBuilder>(program, metadata);
        return DeciderProvingKey(builder);
    }();
    VerificationKey vk(proving_key.proving_key);
    vinfo("Constructed UltraKeccakHonk verification key");
    *out = to_heap_buffer(to_buffer(vk));
}

WASM_EXPORT void acir_honk_solidity_verifier(uint8_t const* proof_buf, uint8_t const* vk_buf, uint8_t** out)
{
    using VerificationKey = UltraKeccakFlavor::VerificationKey;

    auto proof = many_from_buffer<bb::fr>(from_buffer<std::vector<uint8_t>>(proof_buf));
    auto verification_key = from_buffer<VerificationKey>(vk_buf);

    auto str = get_honk_solidity_verifier(&verification_key);
    *out = to_heap_buffer(str);
}

WASM_EXPORT void acir_proof_as_fields_ultra_honk(uint8_t const* proof_buf, fr::vec_out_buf out)
{
    auto proof = many_from_buffer<bb::fr>(from_buffer<std::vector<uint8_t>>(proof_buf));
    *out = to_heap_buffer(proof);
}

WASM_EXPORT void acir_vk_as_fields_ultra_honk(uint8_t const* vk_buf, fr::vec_out_buf out_vkey)
{
    using VerificationKey = UltraFlavor::VerificationKey;

    auto verification_key = std::make_shared<VerificationKey>(from_buffer<VerificationKey>(vk_buf));
    std::vector<bb::fr> vkey_as_fields = verification_key->to_field_elements();
    *out_vkey = to_heap_buffer(vkey_as_fields);
}

WASM_EXPORT void acir_vk_as_fields_mega_honk(uint8_t const* vk_buf, fr::vec_out_buf out_vkey)
{
    using VerificationKey = MegaFlavor::VerificationKey;

    auto verification_key = std::make_shared<VerificationKey>(from_buffer<VerificationKey>(vk_buf));
    std::vector<bb::fr> vkey_as_fields = verification_key->to_field_elements();
    *out_vkey = to_heap_buffer(vkey_as_fields);
}

WASM_EXPORT void acir_gates_aztec_client(uint8_t const* ivc_inputs_buf, uint8_t** out)
{
    auto ivc_inputs_vec = from_buffer<std::vector<uint8_t>>(ivc_inputs_buf);
    // Note: we parse a stack, but only 'bytecode' needs to be set.
    auto raw_steps = PrivateExecutionStepRaw::parse_uncompressed(ivc_inputs_vec);
    std::vector<uint32_t> totals;

    TraceSettings trace_settings{ AZTEC_TRACE_STRUCTURE };
<<<<<<< HEAD
    for (auto& bincode : acirs) {
        const acir_format::AcirFormat constraint_system = acir_format::circuit_buf_to_acir_format(bincode);
=======
    auto ivc = std::make_shared<ClientIVC>(trace_settings);
    const acir_format::ProgramMetadata metadata{ ivc };

    for (const PrivateExecutionStepRaw& step : raw_steps) {
        std::vector<uint8_t> bytecode_vec(step.bytecode.begin(), step.bytecode.end());
        const acir_format::AcirFormat constraint_system =
            acir_format::circuit_buf_to_acir_format(bytecode_vec, /*honk_recursion=*/0);
>>>>>>> 66a61bad

        // Create an acir program from the constraint system
        acir_format::AcirProgram program{ constraint_system };

        // Extract ivc recursion constraints and define metadata
        const auto& ivc_constraints = constraint_system.ivc_recursion_constraints;
        const acir_format::ProgramMetadata metadata{
            .ivc = ivc_constraints.empty() ? nullptr : create_mock_ivc_from_constraints(ivc_constraints, trace_settings)
        };
        auto builder = acir_format::create_circuit<MegaCircuitBuilder>(program, metadata);
        builder.finalize_circuit(/*ensure_nonzero=*/true);
        totals.push_back(static_cast<uint32_t>(builder.num_gates));
    }

    *out = to_heap_buffer(to_buffer(totals));
}<|MERGE_RESOLUTION|>--- conflicted
+++ resolved
@@ -131,14 +131,8 @@
                                       bool const* recursive,
                                       uint8_t** out)
 {
-<<<<<<< HEAD
-    auto acir_composer = reinterpret_cast<acir_proofs::AcirComposer*>(*acir_composer_ptr);
+    auto* acir_composer = reinterpret_cast<acir_proofs::AcirComposer*>(*acir_composer_ptr);
     auto constraint_system = acir_format::circuit_buf_to_acir_format(from_buffer<std::vector<uint8_t>>(acir_vec));
-=======
-    auto* acir_composer = reinterpret_cast<acir_proofs::AcirComposer*>(*acir_composer_ptr);
-    auto constraint_system =
-        acir_format::circuit_buf_to_acir_format(from_buffer<std::vector<uint8_t>>(acir_vec), /*honk_recursion=*/0);
->>>>>>> 66a61bad
     acir_composer->create_finalized_circuit(constraint_system, *recursive);
     auto pk = acir_composer->init_proving_key();
     // We flatten to a vector<uint8_t> first, as that's how we treat it on the calling side.
@@ -185,87 +179,9 @@
     write(out_key_hash, vk_hash);
 }
 
-<<<<<<< HEAD
-WASM_EXPORT void acir_prove_and_verify_aztec_client(uint8_t const* acir_stack,
-                                                    uint8_t const* witness_stack,
-                                                    bool* verified)
-{
-    using Program = acir_format::AcirProgram;
-
-    std::vector<std::vector<uint8_t>> witnesses = from_buffer<std::vector<std::vector<uint8_t>>>(witness_stack);
-    std::vector<std::vector<uint8_t>> acirs = from_buffer<std::vector<std::vector<uint8_t>>>(acir_stack);
-    std::vector<Program> folding_stack;
-
-    for (auto [bincode, wit] : zip_view(acirs, witnesses)) {
-        acir_format::WitnessVector witness = acir_format::witness_buf_to_witness_data(wit);
-        acir_format::AcirFormat constraints = acir_format::circuit_buf_to_acir_format(bincode);
-        folding_stack.push_back(Program{ constraints, witness });
-    }
-    // TODO(#7371) dedupe this with the rest of the similar code
-    TraceSettings trace_settings{ AZTEC_TRACE_STRUCTURE };
-    auto ivc = std::make_shared<ClientIVC>(trace_settings);
-
-    const acir_format::ProgramMetadata metadata{ ivc };
-
-    // Accumulate the entire program stack into the IVC
-    bool is_kernel = false;
-    auto start = std::chrono::steady_clock::now();
-    for (Program& program : folding_stack) {
-        // Construct a bberg circuit from the acir representation then accumulate it into the IVC
-        vinfo("constructing circuit...");
-        auto circuit = acir_format::create_circuit<MegaCircuitBuilder>(program, metadata);
-
-        // Set the internal is_kernel flag based on the local mechanism only if it has not already been set to true
-        if (!circuit.databus_propagation_data.is_kernel) {
-            circuit.databus_propagation_data.is_kernel = is_kernel;
-        }
-        is_kernel = !is_kernel;
-
-        vinfo("done constructing circuit. calling ivc.accumulate...");
-        ivc->accumulate(circuit);
-        vinfo("done accumulating.");
-    }
-    auto end = std::chrono::steady_clock::now();
-    auto diff = std::chrono::duration_cast<std::chrono::milliseconds>(end - start);
-    vinfo("time to construct and accumulate all circuits: ", diff.count());
-
-    vinfo("calling ivc.prove_and_verify...");
-    bool result = ivc->prove_and_verify();
-    info("verified?: ", result);
-
-    end = std::chrono::steady_clock::now();
-    diff = std::chrono::duration_cast<std::chrono::milliseconds>(end - start);
-    vinfo("time to construct, accumulate, prove and verify all circuits: ", diff.count());
-
-    *verified = result;
-}
-
-WASM_EXPORT void acir_prove_aztec_client(uint8_t const* acir_stack,
-                                         uint8_t const* witness_stack,
-                                         uint8_t** out_proof,
-                                         uint8_t** out_vk)
-{
-    using Program = acir_format::AcirProgram;
-
-    std::vector<std::vector<uint8_t>> witnesses = from_buffer<std::vector<std::vector<uint8_t>>>(witness_stack);
-    std::vector<std::vector<uint8_t>> acirs = from_buffer<std::vector<std::vector<uint8_t>>>(acir_stack);
-    std::vector<Program> folding_stack;
-
-    for (auto [bincode, wit] : zip_view(acirs, witnesses)) {
-        acir_format::WitnessVector witness = acir_format::witness_buf_to_witness_data(wit);
-        acir_format::AcirFormat constraints = acir_format::circuit_buf_to_acir_format(bincode);
-        folding_stack.push_back(Program{ constraints, witness });
-    }
-    TraceSettings trace_settings{ AZTEC_TRACE_STRUCTURE };
-    auto ivc = std::make_shared<ClientIVC>(trace_settings);
-
-    const acir_format::ProgramMetadata metadata{ ivc };
-
-=======
 WASM_EXPORT void acir_prove_aztec_client(uint8_t const* ivc_inputs_buf, uint8_t** out_proof, uint8_t** out_vk)
 {
     auto ivc_inputs_vec = from_buffer<std::vector<uint8_t>>(ivc_inputs_buf);
->>>>>>> 66a61bad
     // Accumulate the entire program stack into the IVC
     auto start = std::chrono::steady_clock::now();
     PrivateExecutionSteps steps;
@@ -442,18 +358,12 @@
     std::vector<uint32_t> totals;
 
     TraceSettings trace_settings{ AZTEC_TRACE_STRUCTURE };
-<<<<<<< HEAD
-    for (auto& bincode : acirs) {
-        const acir_format::AcirFormat constraint_system = acir_format::circuit_buf_to_acir_format(bincode);
-=======
     auto ivc = std::make_shared<ClientIVC>(trace_settings);
     const acir_format::ProgramMetadata metadata{ ivc };
 
     for (const PrivateExecutionStepRaw& step : raw_steps) {
         std::vector<uint8_t> bytecode_vec(step.bytecode.begin(), step.bytecode.end());
-        const acir_format::AcirFormat constraint_system =
-            acir_format::circuit_buf_to_acir_format(bytecode_vec, /*honk_recursion=*/0);
->>>>>>> 66a61bad
+        const acir_format::AcirFormat constraint_system = acir_format::circuit_buf_to_acir_format(bytecode_vec);
 
         // Create an acir program from the constraint system
         acir_format::AcirProgram program{ constraint_system };
