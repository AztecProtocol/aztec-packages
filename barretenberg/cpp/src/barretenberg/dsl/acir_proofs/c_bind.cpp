#include "c_bind.hpp"
#include "../acir_format/acir_to_constraint_buf.hpp"
#include "acir_composer.hpp"
#include "barretenberg/client_ivc/client_ivc.hpp"
#include "barretenberg/common/mem.hpp"
#include "barretenberg/common/net.hpp"
#include "barretenberg/common/serialize.hpp"
#include "barretenberg/common/slab_allocator.hpp"
#include "barretenberg/common/zip_view.hpp"
#include "barretenberg/dsl/acir_format/acir_format.hpp"
#include "barretenberg/dsl/acir_format/ivc_recursion_constraint.hpp"
#include "barretenberg/plonk/proof_system/proving_key/serialize.hpp"
#include "barretenberg/plonk/proof_system/verification_key/verification_key.hpp"
#include "barretenberg/serialize/msgpack.hpp"
#include "honk_contract.hpp"
#include <cstdint>
#include <memory>

WASM_EXPORT void acir_get_circuit_sizes(
    uint8_t const* acir_vec, bool const* recursive, bool const* honk_recursion, uint32_t* total, uint32_t* subgroup)
{
    const acir_format::ProgramMetadata metadata{ .recursive = *recursive,
                                                 .honk_recursion = *honk_recursion,
                                                 .size_hint = 1 << 19 };
    acir_format::AcirProgram program{ acir_format::circuit_buf_to_acir_format(
        from_buffer<std::vector<uint8_t>>(acir_vec), *honk_recursion) };
    auto builder = acir_format::create_circuit(program, metadata);
    builder.finalize_circuit(/*ensure_nonzero=*/true);
    *total = htonl((uint32_t)builder.get_finalized_total_circuit_size());
    *subgroup = htonl((uint32_t)builder.get_circuit_subgroup_size(builder.get_finalized_total_circuit_size()));
}

WASM_EXPORT void acir_new_acir_composer(uint32_t const* size_hint, out_ptr out)
{
    *out = new acir_proofs::AcirComposer(ntohl(*size_hint));
}

WASM_EXPORT void acir_delete_acir_composer(in_ptr acir_composer_ptr)
{
    delete reinterpret_cast<acir_proofs::AcirComposer*>(*acir_composer_ptr);
}

WASM_EXPORT void acir_init_proving_key(in_ptr acir_composer_ptr, uint8_t const* acir_vec, bool const* recursive)
{
    auto acir_composer = reinterpret_cast<acir_proofs::AcirComposer*>(*acir_composer_ptr);
    auto constraint_system =
        acir_format::circuit_buf_to_acir_format(from_buffer<std::vector<uint8_t>>(acir_vec), /*honk_recursion=*/0);
    acir_composer->create_finalized_circuit(constraint_system, *recursive);

    acir_composer->init_proving_key();
}

WASM_EXPORT void acir_create_proof(
    in_ptr acir_composer_ptr, uint8_t const* acir_vec, bool const* recursive, uint8_t const* witness_vec, uint8_t** out)
{
    auto acir_composer = reinterpret_cast<acir_proofs::AcirComposer*>(*acir_composer_ptr);
    auto constraint_system =
        acir_format::circuit_buf_to_acir_format(from_buffer<std::vector<uint8_t>>(acir_vec), /*honk_recursion=*/0);
    auto witness = acir_format::witness_buf_to_witness_data(from_buffer<std::vector<uint8_t>>(witness_vec));

    acir_composer->create_finalized_circuit(constraint_system, *recursive, witness);

    acir_composer->init_proving_key();
    auto proof_data = acir_composer->create_proof();
    *out = to_heap_buffer(proof_data);
}

WASM_EXPORT void acir_prove_and_verify_ultra_honk(uint8_t const* acir_vec, uint8_t const* witness_vec, bool* result)
{
    const acir_format::ProgramMetadata metadata{ .honk_recursion = 1 };
    acir_format::AcirProgram program{
        acir_format::circuit_buf_to_acir_format(from_buffer<std::vector<uint8_t>>(acir_vec), metadata.honk_recursion),
        acir_format::witness_buf_to_witness_data(from_buffer<std::vector<uint8_t>>(witness_vec))
    };

    auto builder = acir_format::create_circuit<UltraCircuitBuilder>(program, metadata);

    UltraProver prover{ builder };
    auto proof = prover.construct_proof();

    auto verification_key = std::make_shared<UltraFlavor::VerificationKey>(prover.proving_key->proving_key);
    UltraVerifier verifier{ verification_key };

    *result = verifier.verify_proof(proof);
    info("verified: ", *result);
}

WASM_EXPORT void acir_prove_and_verify_mega_honk(uint8_t const* acir_vec, uint8_t const* witness_vec, bool* result)
{
    const acir_format::ProgramMetadata metadata{ .honk_recursion = 0 };

    acir_format::AcirProgram program{
        acir_format::circuit_buf_to_acir_format(from_buffer<std::vector<uint8_t>>(acir_vec), metadata.honk_recursion),
        acir_format::witness_buf_to_witness_data(from_buffer<std::vector<uint8_t>>(witness_vec))
    };

    auto builder = acir_format::create_circuit<MegaCircuitBuilder>(program, metadata);

    MegaProver prover{ builder };
    auto proof = prover.construct_proof();

    auto verification_key = std::make_shared<MegaFlavor::VerificationKey>(prover.proving_key->proving_key);
    MegaVerifier verifier{ verification_key };

    *result = verifier.verify_proof(proof);
}

WASM_EXPORT void acir_load_verification_key(in_ptr acir_composer_ptr, uint8_t const* vk_buf)
{
    auto acir_composer = reinterpret_cast<acir_proofs::AcirComposer*>(*acir_composer_ptr);
    auto vk_data = from_buffer<plonk::verification_key_data>(vk_buf);
    acir_composer->load_verification_key(std::move(vk_data));
}

WASM_EXPORT void acir_init_verification_key(in_ptr acir_composer_ptr)
{
    auto acir_composer = reinterpret_cast<acir_proofs::AcirComposer*>(*acir_composer_ptr);
    acir_composer->init_verification_key();
}

WASM_EXPORT void acir_get_verification_key(in_ptr acir_composer_ptr, uint8_t** out)
{
    auto* acir_composer = reinterpret_cast<acir_proofs::AcirComposer*>(*acir_composer_ptr);
    auto vk = acir_composer->init_verification_key();
    // We flatten to a vector<uint8_t> first, as that's how we treat it on the calling side.
    *out = to_heap_buffer(to_buffer(*vk));
}

WASM_EXPORT void acir_get_proving_key(in_ptr acir_composer_ptr,
                                      uint8_t const* acir_vec,
                                      bool const* recursive,
                                      uint8_t** out)
{
    auto* acir_composer = reinterpret_cast<acir_proofs::AcirComposer*>(*acir_composer_ptr);
    auto constraint_system =
        acir_format::circuit_buf_to_acir_format(from_buffer<std::vector<uint8_t>>(acir_vec), /*honk_recursion=*/0);
    acir_composer->create_finalized_circuit(constraint_system, *recursive);
    auto pk = acir_composer->init_proving_key();
    // We flatten to a vector<uint8_t> first, as that's how we treat it on the calling side.
    *out = to_heap_buffer(to_buffer(*pk));
}

WASM_EXPORT void acir_verify_proof(in_ptr acir_composer_ptr, uint8_t const* proof_buf, bool* result)
{
    auto* acir_composer = reinterpret_cast<acir_proofs::AcirComposer*>(*acir_composer_ptr);
    auto proof = from_buffer<std::vector<uint8_t>>(proof_buf);
    *result = acir_composer->verify_proof(proof);
}

WASM_EXPORT void acir_get_solidity_verifier(in_ptr acir_composer_ptr, out_str_buf out)
{
    auto* acir_composer = reinterpret_cast<acir_proofs::AcirComposer*>(*acir_composer_ptr);
    auto str = acir_composer->get_solidity_verifier();
    *out = to_heap_buffer(str);
}

WASM_EXPORT void acir_serialize_proof_into_fields(in_ptr acir_composer_ptr,
                                                  uint8_t const* proof_buf,
                                                  uint32_t const* num_inner_public_inputs,
                                                  fr::vec_out_buf out)
{
    auto* acir_composer = reinterpret_cast<acir_proofs::AcirComposer*>(*acir_composer_ptr);
    auto proof = from_buffer<std::vector<uint8_t>>(proof_buf);
    auto proof_as_fields = acir_composer->serialize_proof_into_fields(proof, ntohl(*num_inner_public_inputs));

    *out = to_heap_buffer(proof_as_fields);
}

WASM_EXPORT void acir_serialize_verification_key_into_fields(in_ptr acir_composer_ptr,
                                                             fr::vec_out_buf out_vkey,
                                                             fr::out_buf out_key_hash)
{
    auto* acir_composer = reinterpret_cast<acir_proofs::AcirComposer*>(*acir_composer_ptr);

    auto vkey_as_fields = acir_composer->serialize_verification_key_into_fields();
    auto vk_hash = vkey_as_fields.back();
    vkey_as_fields.pop_back();

    *out_vkey = to_heap_buffer(vkey_as_fields);
    write(out_key_hash, vk_hash);
}

// Open namespace local to this file.
namespace {

// TODO(https://github.com/AztecProtocol/barretenberg/issues/1162) this should have a common code path with
// the WASM folding stack code.
struct PrivateExecutionSteps {
    std::vector<acir_format::AcirProgram> folding_stack;
    std::vector<std::shared_ptr<ClientIVC::MegaVerificationKey>> precomputed_vks;

    void parse(uint8_t const* acir_stack, uint8_t const* witness_stack, uint8_t const* vk_stack)
    {
        std::vector<std::vector<uint8_t>> witnesses = from_buffer<std::vector<std::vector<uint8_t>>>(witness_stack);
        std::vector<std::vector<uint8_t>> acirs = from_buffer<std::vector<std::vector<uint8_t>>>(acir_stack);
        std::vector<acir_format::AcirProgram> folding_stack;

        for (auto [bincode, wit] : zip_view(acirs, witnesses)) {
            acir_format::WitnessVector witness = acir_format::witness_buf_to_witness_data(wit);
            acir_format::AcirFormat constraints =
                acir_format::circuit_buf_to_acir_format(bincode, /*honk_recursion=*/0);
            folding_stack.push_back({ constraints, witness });
        }

        std::vector<std::vector<uint8_t>> vks = from_buffer<std::vector<std::vector<uint8_t>>>(vk_stack);
        for (auto& vk : vks) {
            if (vk.empty()) {
                // For backwards compatibility, but it affects performance and correctness.
                info("DEPRECATED: No VK was provided for client IVC step and it will be computed.");
                precomputed_vks.emplace_back();
            } else {
                auto parsed_vk = from_buffer<std::shared_ptr<ClientIVC::MegaVerificationKey>>(vk);
                precomputed_vks.push_back(parsed_vk);
            }
        }
    }
};
} // namespace

WASM_EXPORT void acir_prove_and_verify_aztec_client(uint8_t const* acir_stack,
                                                    uint8_t const* witness_stack,
                                                    uint8_t const* vk_stack,
                                                    bool* verified)
{
    PrivateExecutionSteps steps;
    steps.parse(acir_stack, witness_stack, vk_stack);

    // TODO(#7371) dedupe this with the rest of the similar code
    TraceSettings trace_settings{ AZTEC_TRACE_STRUCTURE };
    auto ivc = std::make_shared<ClientIVC>(trace_settings);

    const acir_format::ProgramMetadata metadata{ ivc };

    // Accumulate the entire program stack into the IVC
    bool is_kernel = false;
    auto start = std::chrono::steady_clock::now();
    for (auto [program, vk] : zip_view(steps.folding_stack, steps.precomputed_vks)) {
        // Construct a bberg circuit from the acir representation then accumulate it into the IVC
        vinfo("constructing circuit...");
        auto circuit = acir_format::create_circuit<MegaCircuitBuilder>(program, metadata);

        // Set the internal is_kernel flag based on the local mechanism only if it has not already been set to true
        if (!circuit.databus_propagation_data.is_kernel) {
            circuit.databus_propagation_data.is_kernel = is_kernel;
        }
        is_kernel = !is_kernel;

        vinfo("done constructing circuit. calling ivc.accumulate...");
        ivc->accumulate(circuit);
        vinfo("done accumulating.");
    }
    auto end = std::chrono::steady_clock::now();
    auto diff = std::chrono::duration_cast<std::chrono::milliseconds>(end - start);
    vinfo("time to construct and accumulate all circuits: ", diff.count());

    vinfo("calling ivc.prove_and_verify...");
    bool result = ivc->prove_and_verify();
    info("verified?: ", result);

    end = std::chrono::steady_clock::now();
    diff = std::chrono::duration_cast<std::chrono::milliseconds>(end - start);
    vinfo("time to construct, accumulate, prove and verify all circuits: ", diff.count());

    *verified = result;
}

WASM_EXPORT void acir_prove_aztec_client(uint8_t const* acir_stack,
                                         uint8_t const* witness_stack,
                                         uint8_t const* vk_stack,
                                         uint8_t** out_proof,
                                         uint8_t** out_vk)
{
    PrivateExecutionSteps steps;
    steps.parse(acir_stack, witness_stack, vk_stack);

<<<<<<< HEAD
    TraceSettings trace_settings{ E2E_FULL_TEST_STRUCTURE };
=======
    std::vector<std::vector<uint8_t>> witnesses = from_buffer<std::vector<std::vector<uint8_t>>>(witness_stack);
    std::vector<std::vector<uint8_t>> acirs = from_buffer<std::vector<std::vector<uint8_t>>>(acir_stack);
    std::vector<Program> folding_stack;

    for (auto [bincode, wit] : zip_view(acirs, witnesses)) {
        acir_format::WitnessVector witness = acir_format::witness_buf_to_witness_data(wit);
        acir_format::AcirFormat constraints = acir_format::circuit_buf_to_acir_format(bincode, /*honk_recursion=*/0);
        folding_stack.push_back(Program{ constraints, witness });
    }
    TraceSettings trace_settings{ AZTEC_TRACE_STRUCTURE };
>>>>>>> e5991558
    auto ivc = std::make_shared<ClientIVC>(trace_settings);

    const acir_format::ProgramMetadata metadata{ ivc };

    // Accumulate the entire program stack into the IVC
    auto start = std::chrono::steady_clock::now();
    for (auto [program, vk] : zip_view(steps.folding_stack, steps.precomputed_vks)) {
        // Construct a bberg circuit from the acir representation then accumulate it into the IVC
        vinfo("constructing circuit...");
        auto circuit = acir_format::create_circuit<MegaCircuitBuilder>(program, metadata);

        vinfo("done constructing circuit. calling ivc.accumulate...");
        ivc->accumulate(circuit, vk);
        vinfo("done accumulating.");
    }
    auto end = std::chrono::steady_clock::now();
    auto diff = std::chrono::duration_cast<std::chrono::milliseconds>(end - start);
    vinfo("time to construct and accumulate all circuits: ", diff.count());

    vinfo("calling ivc.prove ...");
    ClientIVC::Proof proof = ivc->prove();
    end = std::chrono::steady_clock::now();

    diff = std::chrono::duration_cast<std::chrono::milliseconds>(end - start);
    vinfo("time to construct, accumulate, prove all circuits: ", diff.count());

    start = std::chrono::steady_clock::now();
    *out_proof = to_heap_buffer(to_buffer(proof));
    end = std::chrono::steady_clock::now();
    diff = std::chrono::duration_cast<std::chrono::milliseconds>(end - start);
    vinfo("time to serialize proof: ", diff.count());

    start = std::chrono::steady_clock::now();
    *out_vk = to_heap_buffer(to_buffer(ivc->get_vk()));
    end = std::chrono::steady_clock::now();
    diff = std::chrono::duration_cast<std::chrono::milliseconds>(end - start);
    vinfo("time to serialize vk: ", diff.count());
}

WASM_EXPORT void acir_verify_aztec_client(uint8_t const* proof_buf, uint8_t const* vk_buf, bool* result)
{
    const auto proof = from_buffer<ClientIVC::Proof>(from_buffer<std::vector<uint8_t>>(proof_buf));
    const auto vk = from_buffer<ClientIVC::VerificationKey>(from_buffer<std::vector<uint8_t>>(vk_buf));

    // TODO(https://github.com/AztecProtocol/barretenberg/issues/1335): Should be able to remove this.
    vk.mega->pcs_verification_key = std::make_shared<VerifierCommitmentKey<curve::BN254>>();

    *result = ClientIVC::verify(proof, vk);
}

WASM_EXPORT void acir_prove_ultra_honk(uint8_t const* acir_vec, uint8_t const* witness_vec, uint8_t** out)
{
    // Lambda function to ensure things get freed before proving.
    UltraProver prover = [&] {
        const acir_format::ProgramMetadata metadata{ .honk_recursion = 1 };
        acir_format::AcirProgram program{ acir_format::circuit_buf_to_acir_format(
                                              from_buffer<std::vector<uint8_t>>(acir_vec), metadata.honk_recursion),
                                          acir_format::witness_buf_to_witness_data(
                                              from_buffer<std::vector<uint8_t>>(witness_vec)) };
        auto builder = acir_format::create_circuit<UltraCircuitBuilder>(program, metadata);

        return UltraProver(builder);
    }();

    auto proof = prover.construct_proof();
    *out = to_heap_buffer(to_buffer(proof));
}

WASM_EXPORT void acir_prove_ultra_keccak_honk(uint8_t const* acir_vec, uint8_t const* witness_vec, uint8_t** out)
{
    // Lambda function to ensure things get freed before proving.
    UltraKeccakProver prover = [&] {
        const acir_format::ProgramMetadata metadata{ .honk_recursion = 1 };
        acir_format::AcirProgram program{ acir_format::circuit_buf_to_acir_format(
                                              from_buffer<std::vector<uint8_t>>(acir_vec), metadata.honk_recursion),
                                          acir_format::witness_buf_to_witness_data(
                                              from_buffer<std::vector<uint8_t>>(witness_vec)) };
        auto builder = acir_format::create_circuit<UltraCircuitBuilder>(program, metadata);

        return UltraKeccakProver(builder);
    }();
    auto proof = prover.construct_proof();
    *out = to_heap_buffer(to_buffer(proof));
}

WASM_EXPORT void acir_verify_ultra_honk(uint8_t const* proof_buf, uint8_t const* vk_buf, bool* result)
{
    using VerificationKey = UltraFlavor::VerificationKey;
    using VerifierCommitmentKey = bb::VerifierCommitmentKey<curve::BN254>;
    using Verifier = UltraVerifier_<UltraFlavor>;

    auto proof = many_from_buffer<bb::fr>(from_buffer<std::vector<uint8_t>>(proof_buf));
    auto verification_key = std::make_shared<VerificationKey>(from_buffer<VerificationKey>(vk_buf));
    verification_key->pcs_verification_key = std::make_shared<VerifierCommitmentKey>();

    Verifier verifier{ verification_key };

    *result = verifier.verify_proof(proof);
}

WASM_EXPORT void acir_verify_ultra_keccak_honk(uint8_t const* proof_buf, uint8_t const* vk_buf, bool* result)
{
    using VerificationKey = UltraKeccakFlavor::VerificationKey;
    using VerifierCommitmentKey = bb::VerifierCommitmentKey<curve::BN254>;
    using Verifier = UltraVerifier_<UltraKeccakFlavor>;

    auto proof = many_from_buffer<bb::fr>(from_buffer<std::vector<uint8_t>>(proof_buf));
    auto verification_key = std::make_shared<VerificationKey>(from_buffer<VerificationKey>(vk_buf));
    verification_key->pcs_verification_key = std::make_shared<VerifierCommitmentKey>();

    Verifier verifier{ verification_key };

    *result = verifier.verify_proof(proof);
}

WASM_EXPORT void acir_write_vk_ultra_honk(uint8_t const* acir_vec, uint8_t** out)
{
    using DeciderProvingKey = DeciderProvingKey_<UltraFlavor>;
    using VerificationKey = UltraFlavor::VerificationKey;
    // lambda to free the builder
    DeciderProvingKey proving_key = [&] {
        const acir_format::ProgramMetadata metadata{ .honk_recursion = 1 };
        acir_format::AcirProgram program{ acir_format::circuit_buf_to_acir_format(
            from_buffer<std::vector<uint8_t>>(acir_vec), metadata.honk_recursion) };
        auto builder = acir_format::create_circuit<UltraCircuitBuilder>(program, metadata);
        return DeciderProvingKey(builder);
    }();
    VerificationKey vk(proving_key.proving_key);
    vinfo("Constructed UltraHonk verification key");
    *out = to_heap_buffer(to_buffer(vk));
}

WASM_EXPORT void acir_write_vk_ultra_keccak_honk(uint8_t const* acir_vec, uint8_t** out)
{
    using DeciderProvingKey = DeciderProvingKey_<UltraKeccakFlavor>;
    using VerificationKey = UltraKeccakFlavor::VerificationKey;

    // lambda to free the builder
    DeciderProvingKey proving_key = [&] {
        const acir_format::ProgramMetadata metadata{ .honk_recursion = 1 };
        acir_format::AcirProgram program{ acir_format::circuit_buf_to_acir_format(
            from_buffer<std::vector<uint8_t>>(acir_vec), metadata.honk_recursion) };
        auto builder = acir_format::create_circuit<UltraCircuitBuilder>(program, metadata);
        return DeciderProvingKey(builder);
    }();
    VerificationKey vk(proving_key.proving_key);
    vinfo("Constructed UltraKeccakHonk verification key");
    *out = to_heap_buffer(to_buffer(vk));
}

WASM_EXPORT void acir_honk_solidity_verifier(uint8_t const* proof_buf, uint8_t const* vk_buf, uint8_t** out)
{
    using VerificationKey = UltraKeccakFlavor::VerificationKey;
    using VerifierCommitmentKey = bb::VerifierCommitmentKey<curve::BN254>;

    auto proof = many_from_buffer<bb::fr>(from_buffer<std::vector<uint8_t>>(proof_buf));
    auto verification_key = from_buffer<VerificationKey>(vk_buf);
    verification_key.pcs_verification_key = std::make_shared<VerifierCommitmentKey>();

    auto str = get_honk_solidity_verifier(&verification_key);
    *out = to_heap_buffer(str);
}

WASM_EXPORT void acir_proof_as_fields_ultra_honk(uint8_t const* proof_buf, fr::vec_out_buf out)
{
    auto proof = many_from_buffer<bb::fr>(from_buffer<std::vector<uint8_t>>(proof_buf));
    *out = to_heap_buffer(proof);
}

WASM_EXPORT void acir_vk_as_fields_ultra_honk(uint8_t const* vk_buf, fr::vec_out_buf out_vkey)
{
    using VerificationKey = UltraFlavor::VerificationKey;

    auto verification_key = std::make_shared<VerificationKey>(from_buffer<VerificationKey>(vk_buf));
    std::vector<bb::fr> vkey_as_fields = verification_key->to_field_elements();
    *out_vkey = to_heap_buffer(vkey_as_fields);
}

WASM_EXPORT void acir_vk_as_fields_mega_honk(uint8_t const* vk_buf, fr::vec_out_buf out_vkey)
{
    using VerificationKey = MegaFlavor::VerificationKey;

    auto verification_key = std::make_shared<VerificationKey>(from_buffer<VerificationKey>(vk_buf));
    std::vector<bb::fr> vkey_as_fields = verification_key->to_field_elements();
    *out_vkey = to_heap_buffer(vkey_as_fields);
}

WASM_EXPORT void acir_gates_aztec_client(uint8_t const* acir_stack, uint8_t** out)
{

    std::vector<std::vector<uint8_t>> acirs = from_buffer<std::vector<std::vector<uint8_t>>>(acir_stack);
    std::vector<uint32_t> totals;

    TraceSettings trace_settings{ AZTEC_TRACE_STRUCTURE };
    for (auto& bincode : acirs) {
        const acir_format::AcirFormat constraint_system =
            acir_format::circuit_buf_to_acir_format(bincode, /*honk_recursion=*/0);

        // Create an acir program from the constraint system
        acir_format::AcirProgram program{ constraint_system };

        // Extract ivc recursion constraints and define metadata
        const auto& ivc_constraints = constraint_system.ivc_recursion_constraints;
        const acir_format::ProgramMetadata metadata{
            .ivc = ivc_constraints.empty() ? nullptr : create_mock_ivc_from_constraints(ivc_constraints, trace_settings)
        };
        auto builder = acir_format::create_circuit<MegaCircuitBuilder>(program, metadata);
        builder.finalize_circuit(/*ensure_nonzero=*/true);
        totals.push_back(static_cast<uint32_t>(builder.num_gates));
    }
    auto totalsBytes = to_buffer<false>(totals);

    *out = to_heap_buffer(totals);
}<|MERGE_RESOLUTION|>--- conflicted
+++ resolved
@@ -273,21 +273,7 @@
     PrivateExecutionSteps steps;
     steps.parse(acir_stack, witness_stack, vk_stack);
 
-<<<<<<< HEAD
-    TraceSettings trace_settings{ E2E_FULL_TEST_STRUCTURE };
-=======
-    std::vector<std::vector<uint8_t>> witnesses = from_buffer<std::vector<std::vector<uint8_t>>>(witness_stack);
-    std::vector<std::vector<uint8_t>> acirs = from_buffer<std::vector<std::vector<uint8_t>>>(acir_stack);
-    std::vector<Program> folding_stack;
-
-    for (auto [bincode, wit] : zip_view(acirs, witnesses)) {
-        acir_format::WitnessVector witness = acir_format::witness_buf_to_witness_data(wit);
-        acir_format::AcirFormat constraints = acir_format::circuit_buf_to_acir_format(bincode, /*honk_recursion=*/0);
-        folding_stack.push_back(Program{ constraints, witness });
-    }
-    TraceSettings trace_settings{ AZTEC_TRACE_STRUCTURE };
->>>>>>> e5991558
-    auto ivc = std::make_shared<ClientIVC>(trace_settings);
+    auto ivc = std::make_shared<ClientIVC>(AZTEC_TRACE_STRUCTURE);
 
     const acir_format::ProgramMetadata metadata{ ivc };
 
