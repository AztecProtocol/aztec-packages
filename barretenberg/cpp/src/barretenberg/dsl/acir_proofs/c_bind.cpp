#include "c_bind.hpp"
#include "../acir_format/acir_to_constraint_buf.hpp"
#include "acir_composer.hpp"
#include "barretenberg/client_ivc/client_ivc.hpp"
#include "barretenberg/common/mem.hpp"
#include "barretenberg/common/net.hpp"
#include "barretenberg/common/serialize.hpp"
#include "barretenberg/common/slab_allocator.hpp"
#include "barretenberg/dsl/acir_format/acir_format.hpp"
#include "barretenberg/dsl/acir_format/ivc_recursion_constraint.hpp"
#include "barretenberg/plonk/proof_system/proving_key/serialize.hpp"
#include "barretenberg/plonk/proof_system/verification_key/verification_key.hpp"
#include "barretenberg/serialize/msgpack.hpp"
#include "honk_contract.hpp"
#include <cstdint>
#include <memory>

WASM_EXPORT void acir_get_circuit_sizes(
    uint8_t const* acir_vec, bool const* recursive, bool const* honk_recursion, uint32_t* total, uint32_t* subgroup)
{
    const acir_format::ProgramMetadata metadata{ .recursive = *recursive,
                                                 .honk_recursion = *honk_recursion,
                                                 .size_hint = 1 << 19 };
    acir_format::AcirProgram program{ acir_format::circuit_buf_to_acir_format(
        from_buffer<std::vector<uint8_t>>(acir_vec), *honk_recursion) };
    auto builder = acir_format::create_circuit(program, metadata);
    builder.finalize_circuit(/*ensure_nonzero=*/true);
    *total = htonl((uint32_t)builder.get_finalized_total_circuit_size());
    *subgroup = htonl((uint32_t)builder.get_circuit_subgroup_size(builder.get_finalized_total_circuit_size()));
}

WASM_EXPORT void acir_new_acir_composer(uint32_t const* size_hint, out_ptr out)
{
    *out = new acir_proofs::AcirComposer(ntohl(*size_hint));
}

WASM_EXPORT void acir_delete_acir_composer(in_ptr acir_composer_ptr)
{
    delete reinterpret_cast<acir_proofs::AcirComposer*>(*acir_composer_ptr);
}

WASM_EXPORT void acir_init_proving_key(in_ptr acir_composer_ptr, uint8_t const* acir_vec, bool const* recursive)
{
    auto acir_composer = reinterpret_cast<acir_proofs::AcirComposer*>(*acir_composer_ptr);
    auto constraint_system =
        acir_format::circuit_buf_to_acir_format(from_buffer<std::vector<uint8_t>>(acir_vec), /*honk_recursion=*/0);
    acir_composer->create_finalized_circuit(constraint_system, *recursive);

    acir_composer->init_proving_key();
}

WASM_EXPORT void acir_create_proof(
    in_ptr acir_composer_ptr, uint8_t const* acir_vec, bool const* recursive, uint8_t const* witness_vec, uint8_t** out)
{
    auto acir_composer = reinterpret_cast<acir_proofs::AcirComposer*>(*acir_composer_ptr);
    auto constraint_system =
        acir_format::circuit_buf_to_acir_format(from_buffer<std::vector<uint8_t>>(acir_vec), /*honk_recursion=*/0);
    auto witness = acir_format::witness_buf_to_witness_data(from_buffer<std::vector<uint8_t>>(witness_vec));

    acir_composer->create_finalized_circuit(constraint_system, *recursive, witness);

    acir_composer->init_proving_key();
    auto proof_data = acir_composer->create_proof();
    *out = to_heap_buffer(proof_data);
}

WASM_EXPORT void acir_prove_and_verify_ultra_honk(uint8_t const* acir_vec, uint8_t const* witness_vec, bool* result)
{
    const acir_format::ProgramMetadata metadata{ .honk_recursion = 1 };
    acir_format::AcirProgram program{
        acir_format::circuit_buf_to_acir_format(from_buffer<std::vector<uint8_t>>(acir_vec), metadata.honk_recursion),
        acir_format::witness_buf_to_witness_data(from_buffer<std::vector<uint8_t>>(witness_vec))
    };

    auto builder = acir_format::create_circuit<UltraCircuitBuilder>(program, metadata);

    UltraProver prover{ builder };
    auto proof = prover.construct_proof();

    auto verification_key = std::make_shared<UltraFlavor::VerificationKey>(prover.proving_key->proving_key);
    UltraVerifier verifier{ verification_key };

    *result = verifier.verify_proof(proof);
    info("verified: ", *result);
}

WASM_EXPORT void acir_prove_and_verify_mega_honk(uint8_t const* acir_vec, uint8_t const* witness_vec, bool* result)
{
    const acir_format::ProgramMetadata metadata{ .honk_recursion = 0 };

    acir_format::AcirProgram program{
        acir_format::circuit_buf_to_acir_format(from_buffer<std::vector<uint8_t>>(acir_vec), metadata.honk_recursion),
        acir_format::witness_buf_to_witness_data(from_buffer<std::vector<uint8_t>>(witness_vec))
    };

    auto builder = acir_format::create_circuit<MegaCircuitBuilder>(program, metadata);

    MegaProver prover{ builder };
    auto proof = prover.construct_proof();

    auto verification_key = std::make_shared<MegaFlavor::VerificationKey>(prover.proving_key->proving_key);
    MegaVerifier verifier{ verification_key };

    *result = verifier.verify_proof(proof);
}

WASM_EXPORT void acir_load_verification_key(in_ptr acir_composer_ptr, uint8_t const* vk_buf)
{
    auto acir_composer = reinterpret_cast<acir_proofs::AcirComposer*>(*acir_composer_ptr);
    auto vk_data = from_buffer<plonk::verification_key_data>(vk_buf);
    acir_composer->load_verification_key(std::move(vk_data));
}

WASM_EXPORT void acir_init_verification_key(in_ptr acir_composer_ptr)
{
    auto acir_composer = reinterpret_cast<acir_proofs::AcirComposer*>(*acir_composer_ptr);
    acir_composer->init_verification_key();
}

WASM_EXPORT void acir_get_verification_key(in_ptr acir_composer_ptr, uint8_t** out)
{
    auto acir_composer = reinterpret_cast<acir_proofs::AcirComposer*>(*acir_composer_ptr);
    auto vk = acir_composer->init_verification_key();
    // We flatten to a vector<uint8_t> first, as that's how we treat it on the calling side.
    *out = to_heap_buffer(to_buffer(*vk));
}

WASM_EXPORT void acir_get_proving_key(in_ptr acir_composer_ptr,
                                      uint8_t const* acir_vec,
                                      bool const* recursive,
                                      uint8_t** out)
{
    auto acir_composer = reinterpret_cast<acir_proofs::AcirComposer*>(*acir_composer_ptr);
    auto constraint_system =
        acir_format::circuit_buf_to_acir_format(from_buffer<std::vector<uint8_t>>(acir_vec), /*honk_recursion=*/0);
    acir_composer->create_finalized_circuit(constraint_system, *recursive);
    auto pk = acir_composer->init_proving_key();
    // We flatten to a vector<uint8_t> first, as that's how we treat it on the calling side.
    *out = to_heap_buffer(to_buffer(*pk));
}

WASM_EXPORT void acir_verify_proof(in_ptr acir_composer_ptr, uint8_t const* proof_buf, bool* result)
{
    auto acir_composer = reinterpret_cast<acir_proofs::AcirComposer*>(*acir_composer_ptr);
    auto proof = from_buffer<std::vector<uint8_t>>(proof_buf);
    *result = acir_composer->verify_proof(proof);
}

WASM_EXPORT void acir_get_solidity_verifier(in_ptr acir_composer_ptr, out_str_buf out)
{
    auto acir_composer = reinterpret_cast<acir_proofs::AcirComposer*>(*acir_composer_ptr);
    auto str = acir_composer->get_solidity_verifier();
    *out = to_heap_buffer(str);
}

WASM_EXPORT void acir_serialize_proof_into_fields(in_ptr acir_composer_ptr,
                                                  uint8_t const* proof_buf,
                                                  uint32_t const* num_inner_public_inputs,
                                                  fr::vec_out_buf out)
{
    auto acir_composer = reinterpret_cast<acir_proofs::AcirComposer*>(*acir_composer_ptr);
    auto proof = from_buffer<std::vector<uint8_t>>(proof_buf);
    auto proof_as_fields = acir_composer->serialize_proof_into_fields(proof, ntohl(*num_inner_public_inputs));

    *out = to_heap_buffer(proof_as_fields);
}

WASM_EXPORT void acir_serialize_verification_key_into_fields(in_ptr acir_composer_ptr,
                                                             fr::vec_out_buf out_vkey,
                                                             fr::out_buf out_key_hash)
{
    auto acir_composer = reinterpret_cast<acir_proofs::AcirComposer*>(*acir_composer_ptr);

    auto vkey_as_fields = acir_composer->serialize_verification_key_into_fields();
    auto vk_hash = vkey_as_fields.back();
    vkey_as_fields.pop_back();

    *out_vkey = to_heap_buffer(vkey_as_fields);
    write(out_key_hash, vk_hash);
}

WASM_EXPORT void acir_prove_and_verify_aztec_client(uint8_t const* acir_stack,
                                                    uint8_t const* witness_stack,
                                                    bool* verified)
{
    using Program = acir_format::AcirProgram;

    std::vector<std::vector<uint8_t>> witnesses = from_buffer<std::vector<std::vector<uint8_t>>>(witness_stack);
    std::vector<std::vector<uint8_t>> acirs = from_buffer<std::vector<std::vector<uint8_t>>>(acir_stack);
    std::vector<Program> folding_stack;

    for (auto [bincode, wit] : zip_view(acirs, witnesses)) {
        acir_format::WitnessVector witness = acir_format::witness_buf_to_witness_data(wit);
        acir_format::AcirFormat constraints = acir_format::circuit_buf_to_acir_format(bincode, /*honk_recursion=*/0);
        folding_stack.push_back(Program{ constraints, witness });
    }
    // TODO(#7371) dedupe this with the rest of the similar code
    TraceSettings trace_settings{ AZTEC_TRACE_STRUCTURE };
    auto ivc = std::make_shared<ClientIVC>(trace_settings);

    const acir_format::ProgramMetadata metadata{ ivc };

    // Accumulate the entire program stack into the IVC
    bool is_kernel = false;
    auto start = std::chrono::steady_clock::now();
    for (Program& program : folding_stack) {
        // Construct a bberg circuit from the acir representation then accumulate it into the IVC
        vinfo("constructing circuit...");
        auto circuit = acir_format::create_circuit<MegaCircuitBuilder>(program, metadata);

        // Set the internal is_kernel flag based on the local mechanism only if it has not already been set to true
        if (!circuit.databus_propagation_data.is_kernel) {
            circuit.databus_propagation_data.is_kernel = is_kernel;
        }
        is_kernel = !is_kernel;

        vinfo("done constructing circuit. calling ivc.accumulate...");
        ivc->accumulate(circuit);
        vinfo("done accumulating.");
    }
    auto end = std::chrono::steady_clock::now();
    auto diff = std::chrono::duration_cast<std::chrono::milliseconds>(end - start);
    vinfo("time to construct and accumulate all circuits: ", diff.count());

    vinfo("calling ivc.prove_and_verify...");
    bool result = ivc->prove_and_verify();
    info("verified?: ", result);

    end = std::chrono::steady_clock::now();
    diff = std::chrono::duration_cast<std::chrono::milliseconds>(end - start);
    vinfo("time to construct, accumulate, prove and verify all circuits: ", diff.count());

    *verified = result;
}

WASM_EXPORT void acir_prove_aztec_client(uint8_t const* acir_stack,
                                         uint8_t const* witness_stack,
                                         uint8_t** out_proof,
                                         uint8_t** out_vk)
{
    using Program = acir_format::AcirProgram;

    std::vector<std::vector<uint8_t>> witnesses = from_buffer<std::vector<std::vector<uint8_t>>>(witness_stack);
    std::vector<std::vector<uint8_t>> acirs = from_buffer<std::vector<std::vector<uint8_t>>>(acir_stack);
    std::vector<Program> folding_stack;

    for (auto [bincode, wit] : zip_view(acirs, witnesses)) {
        acir_format::WitnessVector witness = acir_format::witness_buf_to_witness_data(wit);
        acir_format::AcirFormat constraints = acir_format::circuit_buf_to_acir_format(bincode, /*honk_recursion=*/0);
        folding_stack.push_back(Program{ constraints, witness });
    }
    TraceSettings trace_settings{ AZTEC_TRACE_STRUCTURE };
    auto ivc = std::make_shared<ClientIVC>(trace_settings);

    const acir_format::ProgramMetadata metadata{ ivc };

    // Accumulate the entire program stack into the IVC
    auto start = std::chrono::steady_clock::now();
    for (Program& program : folding_stack) {
        // Construct a bberg circuit from the acir representation then accumulate it into the IVC
        vinfo("constructing circuit...");
        auto circuit = acir_format::create_circuit<MegaCircuitBuilder>(program, metadata);

        vinfo("done constructing circuit. calling ivc.accumulate...");
        ivc->accumulate(circuit);
        vinfo("done accumulating.");
    }
    auto end = std::chrono::steady_clock::now();
    auto diff = std::chrono::duration_cast<std::chrono::milliseconds>(end - start);
    vinfo("time to construct and accumulate all circuits: ", diff.count());

    vinfo("calling ivc.prove ...");
    ClientIVC::Proof proof = ivc->prove();
    end = std::chrono::steady_clock::now();
    diff = std::chrono::duration_cast<std::chrono::milliseconds>(end - start);
    vinfo("time to construct, accumulate, prove all circuits: ", diff.count());

    start = std::chrono::steady_clock::now();
    *out_proof = to_heap_buffer(to_buffer(proof));
    end = std::chrono::steady_clock::now();
    diff = std::chrono::duration_cast<std::chrono::milliseconds>(end - start);
    vinfo("time to serialize proof: ", diff.count());

    start = std::chrono::steady_clock::now();
    *out_vk = to_heap_buffer(to_buffer(ivc->get_vk()));
    end = std::chrono::steady_clock::now();
    diff = std::chrono::duration_cast<std::chrono::milliseconds>(end - start);
    vinfo("time to serialize vk: ", diff.count());
}

WASM_EXPORT void acir_verify_aztec_client(uint8_t const* proof_buf, uint8_t const* vk_buf, bool* result)
{
    const auto proof = from_buffer<ClientIVC::Proof>(from_buffer<std::vector<uint8_t>>(proof_buf));
    const auto vk = from_buffer<ClientIVC::VerificationKey>(from_buffer<std::vector<uint8_t>>(vk_buf));

    // TODO(https://github.com/AztecProtocol/barretenberg/issues/1335): Should be able to remove this.
    vk.mega->pcs_verification_key = std::make_shared<VerifierCommitmentKey<curve::BN254>>();

    *result = ClientIVC::verify(proof, vk);
}

WASM_EXPORT void acir_prove_ultra_honk(uint8_t const* acir_vec, uint8_t const* witness_vec, uint8_t** out)
{
    // Lambda function to ensure things get freed before proving.
    UltraProver prover = [&] {
        const acir_format::ProgramMetadata metadata{ .honk_recursion = 1 };
        acir_format::AcirProgram program{ acir_format::circuit_buf_to_acir_format(
                                              from_buffer<std::vector<uint8_t>>(acir_vec), metadata.honk_recursion),
                                          acir_format::witness_buf_to_witness_data(
                                              from_buffer<std::vector<uint8_t>>(witness_vec)) };
        auto builder = acir_format::create_circuit<UltraCircuitBuilder>(program, metadata);

        return UltraProver(builder);
    }();

    auto proof = prover.construct_proof();
    *out = to_heap_buffer(to_buffer(proof));
}

WASM_EXPORT void acir_prove_ultra_keccak_honk(uint8_t const* acir_vec, uint8_t const* witness_vec, uint8_t** out)
{
    // Lambda function to ensure things get freed before proving.
    UltraKeccakProver prover = [&] {
        const acir_format::ProgramMetadata metadata{ .honk_recursion = 1 };
        acir_format::AcirProgram program{ acir_format::circuit_buf_to_acir_format(
                                              from_buffer<std::vector<uint8_t>>(acir_vec), metadata.honk_recursion),
                                          acir_format::witness_buf_to_witness_data(
                                              from_buffer<std::vector<uint8_t>>(witness_vec)) };
        auto builder = acir_format::create_circuit<UltraCircuitBuilder>(program, metadata);

        return UltraKeccakProver(builder);
    }();
    auto proof = prover.construct_proof();
    *out = to_heap_buffer(to_buffer(proof));
}

WASM_EXPORT void acir_prove_ultra_starknet_honk(uint8_t const* acir_vec,
                                                bool const* recursive,
                                                uint8_t const* witness_vec,
                                                uint8_t** out)
{
    // Lambda function to ensure things get freed before proving.
    UltraStarknetProver prover = [&] {
        const acir_format::ProgramMetadata metadata{ .recursive = *recursive, .honk_recursion = 1 };
        acir_format::AcirProgram program{ acir_format::circuit_buf_to_acir_format(
                                              from_buffer<std::vector<uint8_t>>(acir_vec), metadata.honk_recursion),
                                          acir_format::witness_buf_to_witness_data(
                                              from_buffer<std::vector<uint8_t>>(witness_vec)) };
        auto builder = acir_format::create_circuit<UltraCircuitBuilder>(program, metadata);

        return UltraStarknetProver(builder);
    }();
    auto proof = prover.construct_proof();
    *out = to_heap_buffer(to_buffer</*include_size=*/true>(proof));
}

WASM_EXPORT void acir_verify_ultra_honk(uint8_t const* proof_buf, uint8_t const* vk_buf, bool* result)
{
    using VerificationKey = UltraFlavor::VerificationKey;
    using VerifierCommitmentKey = bb::VerifierCommitmentKey<curve::BN254>;
    using Verifier = UltraVerifier_<UltraFlavor>;

    auto proof = many_from_buffer<bb::fr>(from_buffer<std::vector<uint8_t>>(proof_buf));
    auto verification_key = std::make_shared<VerificationKey>(from_buffer<VerificationKey>(vk_buf));
    verification_key->pcs_verification_key = std::make_shared<VerifierCommitmentKey>();

    Verifier verifier{ verification_key };

    *result = verifier.verify_proof(proof);
}

WASM_EXPORT void acir_verify_ultra_keccak_honk(uint8_t const* proof_buf, uint8_t const* vk_buf, bool* result)
{
    using VerificationKey = UltraKeccakFlavor::VerificationKey;
    using VerifierCommitmentKey = bb::VerifierCommitmentKey<curve::BN254>;
    using Verifier = UltraVerifier_<UltraKeccakFlavor>;

    auto proof = many_from_buffer<bb::fr>(from_buffer<std::vector<uint8_t>>(proof_buf));
    auto verification_key = std::make_shared<VerificationKey>(from_buffer<VerificationKey>(vk_buf));
    verification_key->pcs_verification_key = std::make_shared<VerifierCommitmentKey>();

    Verifier verifier{ verification_key };

    *result = verifier.verify_proof(proof);
}

<<<<<<< HEAD
WASM_EXPORT void acir_verify_ultra_starknet_honk(uint8_t const* proof_buf, uint8_t const* vk_buf, bool* result)
{
    using VerificationKey = UltraStarknetFlavor::VerificationKey;
    using VerifierCommitmentKey = bb::VerifierCommitmentKey<curve::BN254>;
    using Verifier = UltraVerifier_<UltraStarknetFlavor>;

    auto proof = from_buffer<std::vector<bb::fr>>(from_buffer<std::vector<uint8_t>>(proof_buf));
    auto verification_key = std::make_shared<VerificationKey>(from_buffer<VerificationKey>(vk_buf));
    verification_key->pcs_verification_key = std::make_shared<VerifierCommitmentKey>();

    Verifier verifier{ verification_key };

    *result = verifier.verify_proof(proof);
}

WASM_EXPORT void acir_write_vk_ultra_honk(uint8_t const* acir_vec, bool const* recursive, uint8_t** out)
=======
WASM_EXPORT void acir_write_vk_ultra_honk(uint8_t const* acir_vec, uint8_t** out)
>>>>>>> 73d6cf73
{
    using DeciderProvingKey = DeciderProvingKey_<UltraFlavor>;
    using VerificationKey = UltraFlavor::VerificationKey;
    // lambda to free the builder
    DeciderProvingKey proving_key = [&] {
        const acir_format::ProgramMetadata metadata{ .honk_recursion = 1 };
        acir_format::AcirProgram program{ acir_format::circuit_buf_to_acir_format(
            from_buffer<std::vector<uint8_t>>(acir_vec), metadata.honk_recursion) };
        auto builder = acir_format::create_circuit<UltraCircuitBuilder>(program, metadata);
        return DeciderProvingKey(builder);
    }();
    VerificationKey vk(proving_key.proving_key);
    vinfo("Constructed UltraHonk verification key");
    *out = to_heap_buffer(to_buffer(vk));
}

WASM_EXPORT void acir_write_vk_ultra_keccak_honk(uint8_t const* acir_vec, uint8_t** out)
{
    using DeciderProvingKey = DeciderProvingKey_<UltraKeccakFlavor>;
    using VerificationKey = UltraKeccakFlavor::VerificationKey;

    // lambda to free the builder
    DeciderProvingKey proving_key = [&] {
        const acir_format::ProgramMetadata metadata{ .honk_recursion = 1 };
        acir_format::AcirProgram program{ acir_format::circuit_buf_to_acir_format(
            from_buffer<std::vector<uint8_t>>(acir_vec), metadata.honk_recursion) };
        auto builder = acir_format::create_circuit<UltraCircuitBuilder>(program, metadata);
        return DeciderProvingKey(builder);
    }();
    VerificationKey vk(proving_key.proving_key);
    vinfo("Constructed UltraKeccakHonk verification key");
    *out = to_heap_buffer(to_buffer(vk));
}

WASM_EXPORT void acir_write_vk_ultra_starknet_honk(uint8_t const* acir_vec, bool const* recursive, uint8_t** out)
{
    using DeciderProvingKey = DeciderProvingKey_<UltraStarknetFlavor>;
    using VerificationKey = UltraStarknetFlavor::VerificationKey;

    // lambda to free the builder
    DeciderProvingKey proving_key = [&] {
        const acir_format::ProgramMetadata metadata{ .recursive = *recursive, .honk_recursion = 1 };
        acir_format::AcirProgram program{ acir_format::circuit_buf_to_acir_format(
            from_buffer<std::vector<uint8_t>>(acir_vec), metadata.honk_recursion) };
        auto builder = acir_format::create_circuit<UltraCircuitBuilder>(program, metadata);
        return DeciderProvingKey(builder);
    }();
    VerificationKey vk(proving_key.proving_key);
    vinfo("Constructed UltraStarknetHonk verification key");
    *out = to_heap_buffer(to_buffer(vk));
}

WASM_EXPORT void acir_honk_solidity_verifier(uint8_t const* proof_buf, uint8_t const* vk_buf, uint8_t** out)
{
    using VerificationKey = UltraKeccakFlavor::VerificationKey;
    using VerifierCommitmentKey = bb::VerifierCommitmentKey<curve::BN254>;

    auto proof = many_from_buffer<bb::fr>(from_buffer<std::vector<uint8_t>>(proof_buf));
    auto verification_key = from_buffer<VerificationKey>(vk_buf);
    verification_key.pcs_verification_key = std::make_shared<VerifierCommitmentKey>();

    auto str = get_honk_solidity_verifier(&verification_key);
    *out = to_heap_buffer(str);
}

WASM_EXPORT void acir_proof_as_fields_ultra_honk(uint8_t const* proof_buf, fr::vec_out_buf out)
{
    auto proof = many_from_buffer<bb::fr>(from_buffer<std::vector<uint8_t>>(proof_buf));
    *out = to_heap_buffer(proof);
}

WASM_EXPORT void acir_vk_as_fields_ultra_honk(uint8_t const* vk_buf, fr::vec_out_buf out_vkey)
{
    using VerificationKey = UltraFlavor::VerificationKey;

    auto verification_key = std::make_shared<VerificationKey>(from_buffer<VerificationKey>(vk_buf));
    std::vector<bb::fr> vkey_as_fields = verification_key->to_field_elements();
    *out_vkey = to_heap_buffer(vkey_as_fields);
}

WASM_EXPORT void acir_vk_as_fields_mega_honk(uint8_t const* vk_buf, fr::vec_out_buf out_vkey)
{
    using VerificationKey = MegaFlavor::VerificationKey;

    auto verification_key = std::make_shared<VerificationKey>(from_buffer<VerificationKey>(vk_buf));
    std::vector<bb::fr> vkey_as_fields = verification_key->to_field_elements();
    *out_vkey = to_heap_buffer(vkey_as_fields);
}

WASM_EXPORT void acir_gates_aztec_client(uint8_t const* acir_stack, uint8_t** out)
{

    std::vector<std::vector<uint8_t>> acirs = from_buffer<std::vector<std::vector<uint8_t>>>(acir_stack);
    std::vector<uint32_t> totals;

    TraceSettings trace_settings{ AZTEC_TRACE_STRUCTURE };
    for (auto& bincode : acirs) {
        const acir_format::AcirFormat constraint_system =
            acir_format::circuit_buf_to_acir_format(bincode, /*honk_recursion=*/0);

        // Create an acir program from the constraint system
        acir_format::AcirProgram program{ constraint_system };

        // Extract ivc recursion constraints and define metadata
        const auto& ivc_constraints = constraint_system.ivc_recursion_constraints;
        const acir_format::ProgramMetadata metadata{
            .ivc = ivc_constraints.empty() ? nullptr : create_mock_ivc_from_constraints(ivc_constraints, trace_settings)
        };
        auto builder = acir_format::create_circuit<MegaCircuitBuilder>(program, metadata);
        builder.finalize_circuit(/*ensure_nonzero=*/true);
        totals.push_back(static_cast<uint32_t>(builder.num_gates));
    }
    auto totalsBytes = to_buffer<false>(totals);

    *out = to_heap_buffer(totals);
}<|MERGE_RESOLUTION|>--- conflicted
+++ resolved
@@ -334,14 +334,11 @@
     *out = to_heap_buffer(to_buffer(proof));
 }
 
-WASM_EXPORT void acir_prove_ultra_starknet_honk(uint8_t const* acir_vec,
-                                                bool const* recursive,
-                                                uint8_t const* witness_vec,
-                                                uint8_t** out)
+WASM_EXPORT void acir_prove_ultra_starknet_honk(uint8_t const* acir_vec, uint8_t const* witness_vec, uint8_t** out)
 {
     // Lambda function to ensure things get freed before proving.
     UltraStarknetProver prover = [&] {
-        const acir_format::ProgramMetadata metadata{ .recursive = *recursive, .honk_recursion = 1 };
+        const acir_format::ProgramMetadata metadata{ .honk_recursion = 1 };
         acir_format::AcirProgram program{ acir_format::circuit_buf_to_acir_format(
                                               from_buffer<std::vector<uint8_t>>(acir_vec), metadata.honk_recursion),
                                           acir_format::witness_buf_to_witness_data(
@@ -351,7 +348,7 @@
         return UltraStarknetProver(builder);
     }();
     auto proof = prover.construct_proof();
-    *out = to_heap_buffer(to_buffer</*include_size=*/true>(proof));
+    *out = to_heap_buffer(to_buffer(proof));
 }
 
 WASM_EXPORT void acir_verify_ultra_honk(uint8_t const* proof_buf, uint8_t const* vk_buf, bool* result)
@@ -384,7 +381,6 @@
     *result = verifier.verify_proof(proof);
 }
 
-<<<<<<< HEAD
 WASM_EXPORT void acir_verify_ultra_starknet_honk(uint8_t const* proof_buf, uint8_t const* vk_buf, bool* result)
 {
     using VerificationKey = UltraStarknetFlavor::VerificationKey;
@@ -400,10 +396,7 @@
     *result = verifier.verify_proof(proof);
 }
 
-WASM_EXPORT void acir_write_vk_ultra_honk(uint8_t const* acir_vec, bool const* recursive, uint8_t** out)
-=======
 WASM_EXPORT void acir_write_vk_ultra_honk(uint8_t const* acir_vec, uint8_t** out)
->>>>>>> 73d6cf73
 {
     using DeciderProvingKey = DeciderProvingKey_<UltraFlavor>;
     using VerificationKey = UltraFlavor::VerificationKey;
@@ -438,14 +431,14 @@
     *out = to_heap_buffer(to_buffer(vk));
 }
 
-WASM_EXPORT void acir_write_vk_ultra_starknet_honk(uint8_t const* acir_vec, bool const* recursive, uint8_t** out)
+WASM_EXPORT void acir_write_vk_ultra_starknet_honk(uint8_t const* acir_vec, uint8_t** out)
 {
     using DeciderProvingKey = DeciderProvingKey_<UltraStarknetFlavor>;
     using VerificationKey = UltraStarknetFlavor::VerificationKey;
 
     // lambda to free the builder
     DeciderProvingKey proving_key = [&] {
-        const acir_format::ProgramMetadata metadata{ .recursive = *recursive, .honk_recursion = 1 };
+        const acir_format::ProgramMetadata metadata{ .honk_recursion = 1 };
         acir_format::AcirProgram program{ acir_format::circuit_buf_to_acir_format(
             from_buffer<std::vector<uint8_t>>(acir_vec), metadata.honk_recursion) };
         auto builder = acir_format::create_circuit<UltraCircuitBuilder>(program, metadata);
