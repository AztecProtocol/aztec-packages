// === AUDIT STATUS ===
// internal:    { status: not started, auditors: [], date: YYYY-MM-DD }
// external_1:  { status: not started, auditors: [], date: YYYY-MM-DD }
// external_2:  { status: not started, auditors: [], date: YYYY-MM-DD }
// =====================

#pragma once
#include "barretenberg/honk/utils/honk_key_gen.hpp"
#include <iostream>

// Source code for the Ultrahonk Solidity verifier.
// It's expected that the AcirComposer will inject a library which will load the verification key into memory.
// NOLINTNEXTLINE(cppcoreguidelines-avoid-c-arrays)
static const char HONK_ZK_CONTRACT_SOURCE[] = R"(
pragma solidity ^0.8.27;

interface IVerifier {
    function verify(bytes calldata _proof, bytes32[] calldata _publicInputs) external view returns (bool);
}

type Fr is uint256;

using {add as +} for Fr global;
using {sub as -} for Fr global;
using {mul as *} for Fr global;

using {exp as ^} for Fr global;
using {notEqual as !=} for Fr global;
using {equal as ==} for Fr global;

uint256 constant SUBGROUP_SIZE = 256;
uint256 constant MODULUS = 21888242871839275222246405745257275088548364400416034343698204186575808495617; // Prime field order
uint256 constant P = MODULUS;
Fr constant SUBGROUP_GENERATOR = Fr.wrap(0x07b0c561a6148404f086204a9f36ffb0617942546750f230c893619174a57a76);
Fr constant SUBGROUP_GENERATOR_INVERSE = Fr.wrap(0x204bd3277422fad364751ad938e2b5e6a54cf8c68712848a692c553d0329f5d6);
Fr constant MINUS_ONE = Fr.wrap(MODULUS - 1);
Fr constant ONE = Fr.wrap(1);
Fr constant ZERO = Fr.wrap(0);
// Instantiation

library FrLib {
    function from(uint256 value) internal pure returns (Fr) {
        unchecked {
            return Fr.wrap(value % MODULUS);
        }
    }

    function fromBytes32(bytes32 value) internal pure returns (Fr) {
        unchecked {
            return Fr.wrap(uint256(value) % MODULUS);
        }
    }

    function toBytes32(Fr value) internal pure returns (bytes32) {
        unchecked {
            return bytes32(Fr.unwrap(value));
        }
    }

    function invert(Fr value) internal view returns (Fr) {
        uint256 v = Fr.unwrap(value);
        uint256 result;

        // Call the modexp precompile to invert in the field
        assembly {
            let free := mload(0x40)
            mstore(free, 0x20)
            mstore(add(free, 0x20), 0x20)
            mstore(add(free, 0x40), 0x20)
            mstore(add(free, 0x60), v)
            mstore(add(free, 0x80), sub(MODULUS, 2)) 
            mstore(add(free, 0xa0), MODULUS)
            let success := staticcall(gas(), 0x05, free, 0xc0, 0x00, 0x20)
            if iszero(success) {
                revert(0, 0)
            }
            result := mload(0x00)
        }

        return Fr.wrap(result);
    }

    function pow(Fr base, uint256 v) internal view returns (Fr) {
        uint256 b = Fr.unwrap(base);
        uint256 result;

        // Call the modexp precompile to invert in the field
        assembly {
            let free := mload(0x40)
            mstore(free, 0x20)
            mstore(add(free, 0x20), 0x20)
            mstore(add(free, 0x40), 0x20)
            mstore(add(free, 0x60), b)
            mstore(add(free, 0x80), v) 
            mstore(add(free, 0xa0), MODULUS)
            let success := staticcall(gas(), 0x05, free, 0xc0, 0x00, 0x20)
            if iszero(success) {
                revert(0, 0)
            }
            result := mload(0x00)
        }

        return Fr.wrap(result);
    }

    function div(Fr numerator, Fr denominator) internal view returns (Fr) {
        unchecked {
            return numerator * invert(denominator);
        }
    }

    function sqr(Fr value) internal pure returns (Fr) {
        unchecked {
            return value * value;
        }
    }

    function unwrap(Fr value) internal pure returns (uint256) {
        unchecked {
            return Fr.unwrap(value);
        }
    }

    function neg(Fr value) internal pure returns (Fr) {
        unchecked {
            return Fr.wrap(MODULUS - Fr.unwrap(value));
        }
    }
}

// Free functions
function add(Fr a, Fr b) pure returns (Fr) {
    unchecked {
        return Fr.wrap(addmod(Fr.unwrap(a), Fr.unwrap(b), MODULUS));
    }
}

function mul(Fr a, Fr b) pure returns (Fr) {
    unchecked {
        return Fr.wrap(mulmod(Fr.unwrap(a), Fr.unwrap(b), MODULUS));
    }
}

function sub(Fr a, Fr b) pure returns (Fr) {
    unchecked {
        return Fr.wrap(addmod(Fr.unwrap(a), MODULUS - Fr.unwrap(b), MODULUS));
    }
}

function exp(Fr base, Fr exponent) pure returns (Fr) {
    if (Fr.unwrap(exponent) == 0) return Fr.wrap(1);
    // Implement exponent with a loop as we will overflow otherwise
    for (uint256 i = 1; i < Fr.unwrap(exponent); i += i) {
        base = base * base;
    }
    return base;
}

function notEqual(Fr a, Fr b) pure returns (bool) {
    unchecked {
        return Fr.unwrap(a) != Fr.unwrap(b);
    }
}

function equal(Fr a, Fr b) pure returns (bool) {
    unchecked {
        return Fr.unwrap(a) == Fr.unwrap(b);
    }
}

uint256 constant CONST_PROOF_SIZE_LOG_N = 28;

uint256 constant NUMBER_OF_SUBRELATIONS = 28;
uint256 constant BATCHED_RELATION_PARTIAL_LENGTH = 8;
uint256 constant ZK_BATCHED_RELATION_PARTIAL_LENGTH = 9;
uint256 constant NUMBER_OF_ENTITIES = 41;
uint256 constant NUMBER_UNSHIFTED = 36;
uint256 constant NUMBER_TO_BE_SHIFTED = 5;
uint256 constant PAIRING_POINTS_SIZE = 16;

// Alphas are used as relation separators so there should be NUMBER_OF_SUBRELATIONS - 1
uint256 constant NUMBER_OF_ALPHAS = NUMBER_OF_SUBRELATIONS - 1;

// ENUM FOR WIRES
enum WIRE {
    Q_M,
    Q_C,
    Q_L,
    Q_R,
    Q_O,
    Q_4,
    Q_LOOKUP,
    Q_ARITH,
    Q_RANGE,
    Q_ELLIPTIC,
    Q_MEMORY,
    Q_NNF,
    Q_POSEIDON2_EXTERNAL,
    Q_POSEIDON2_INTERNAL,
    SIGMA_1,
    SIGMA_2,
    SIGMA_3,
    SIGMA_4,
    ID_1,
    ID_2,
    ID_3,
    ID_4,
    TABLE_1,
    TABLE_2,
    TABLE_3,
    TABLE_4,
    LAGRANGE_FIRST,
    LAGRANGE_LAST,
    W_L,
    W_R,
    W_O,
    W_4,
    Z_PERM,
    LOOKUP_INVERSES,
    LOOKUP_READ_COUNTS,
    LOOKUP_READ_TAGS,
    W_L_SHIFT,
    W_R_SHIFT,
    W_O_SHIFT,
    W_4_SHIFT,
    Z_PERM_SHIFT
}

library Honk {
    struct G1Point {
        uint256 x;
        uint256 y;
    }

    struct VerificationKey {
        // Misc Params
        uint256 circuitSize;
        uint256 logCircuitSize;
        uint256 publicInputsSize;
        // Selectors
        G1Point qm;
        G1Point qc;
        G1Point ql;
        G1Point qr;
        G1Point qo;
        G1Point q4;
        G1Point qLookup; // Lookup
        G1Point qArith; // Arithmetic widget
        G1Point qDeltaRange; // Delta Range sort
        G1Point qMemory; // Memory
        G1Point qNnf; // Non-native Field
        G1Point qElliptic; // Auxillary
        G1Point qPoseidon2External;
        G1Point qPoseidon2Internal;
        // Copy cnstraints
        G1Point s1;
        G1Point s2;
        G1Point s3;
        G1Point s4;
        // Copy identity
        G1Point id1;
        G1Point id2;
        G1Point id3;
        G1Point id4;
        // Precomputed lookup table
        G1Point t1;
        G1Point t2;
        G1Point t3;
        G1Point t4;
        // Fixed first and last
        G1Point lagrangeFirst;
        G1Point lagrangeLast;
    }

    struct RelationParameters {
        // challenges
        Fr eta;
        Fr etaTwo;
        Fr etaThree;
        Fr beta;
        Fr gamma;
        // derived
        Fr publicInputsDelta;
    }

    struct Proof {
        // Pairing point object
        Fr[PAIRING_POINTS_SIZE] pairingPointObject;
        // Free wires
        G1Point w1;
        G1Point w2;
        G1Point w3;
        G1Point w4;
        // Lookup helpers - Permutations
        G1Point zPerm;
        // Lookup helpers - logup
        G1Point lookupReadCounts;
        G1Point lookupReadTags;
        G1Point lookupInverses;
        // Sumcheck
        Fr[BATCHED_RELATION_PARTIAL_LENGTH][CONST_PROOF_SIZE_LOG_N] sumcheckUnivariates;
        Fr[NUMBER_OF_ENTITIES] sumcheckEvaluations;
        // Shplemini
        G1Point[CONST_PROOF_SIZE_LOG_N - 1] geminiFoldComms;
        Fr[CONST_PROOF_SIZE_LOG_N] geminiAEvaluations;
        G1Point shplonkQ;
        G1Point kzgQuotient;
    }

    struct ZKProof {
        // Pairing point object
        Fr[PAIRING_POINTS_SIZE] pairingPointObject;
        // Commitments to wire polynomials
        G1Point w1;
        G1Point w2;
        G1Point w3;
        G1Point w4;
        // Commitments to logup witness polynomials
        G1Point lookupReadCounts;
        G1Point lookupReadTags;
        G1Point lookupInverses;
        // Commitment to grand permutation polynomial
        G1Point zPerm;
        G1Point[3] libraCommitments;
        // Sumcheck
        Fr libraSum;
        Fr[ZK_BATCHED_RELATION_PARTIAL_LENGTH][CONST_PROOF_SIZE_LOG_N] sumcheckUnivariates;
        Fr[NUMBER_OF_ENTITIES] sumcheckEvaluations;
        Fr libraEvaluation;
        // ZK
        G1Point geminiMaskingPoly;
        Fr geminiMaskingEval;
        // Shplemini
        G1Point[CONST_PROOF_SIZE_LOG_N - 1] geminiFoldComms;
        Fr[CONST_PROOF_SIZE_LOG_N] geminiAEvaluations;
        Fr[4] libraPolyEvals;
        G1Point shplonkQ;
        G1Point kzgQuotient;
    }
}

// ZKTranscript library to generate fiat shamir challenges, the ZK transcript only differest
struct ZKTranscript {
    // Oink
    Honk.RelationParameters relationParameters;
    Fr[NUMBER_OF_ALPHAS] alphas;
    Fr[CONST_PROOF_SIZE_LOG_N] gateChallenges;
    // Sumcheck
    Fr libraChallenge;
    Fr[CONST_PROOF_SIZE_LOG_N] sumCheckUChallenges;
    // Shplemini
    Fr rho;
    Fr geminiR;
    Fr shplonkNu;
    Fr shplonkZ;
    // Derived
    Fr publicInputsDelta;
}

library ZKTranscriptLib {
    function generateTranscript(
        Honk.ZKProof memory proof,
        bytes32[] calldata publicInputs,
        uint256 vkHash,
        uint256 publicInputsSize
    ) external pure returns (ZKTranscript memory t) {
        Fr previousChallenge;
        (t.relationParameters, previousChallenge) =
            generateRelationParametersChallenges(proof, publicInputs, vkHash, publicInputsSize, previousChallenge);

        (t.alphas, previousChallenge) = generateAlphaChallenges(previousChallenge, proof);

        (t.gateChallenges, previousChallenge) = generateGateChallenges(previousChallenge);
        (t.libraChallenge, previousChallenge) = generateLibraChallenge(previousChallenge, proof);
        (t.sumCheckUChallenges, previousChallenge) = generateSumcheckChallenges(proof, previousChallenge);

        (t.rho, previousChallenge) = generateRhoChallenge(proof, previousChallenge);

        (t.geminiR, previousChallenge) = generateGeminiRChallenge(proof, previousChallenge);

        (t.shplonkNu, previousChallenge) = generateShplonkNuChallenge(proof, previousChallenge);

        (t.shplonkZ, previousChallenge) = generateShplonkZChallenge(proof, previousChallenge);
        return t;
    }

    function splitChallenge(Fr challenge) internal pure returns (Fr first, Fr second) {
        uint256 challengeU256 = uint256(Fr.unwrap(challenge));
        uint256 lo = challengeU256 & 0xFFFFFFFFFFFFFFFFFFFFFFFFFFFFFFFF;
        uint256 hi = challengeU256 >> 128;
        first = FrLib.fromBytes32(bytes32(lo));
        second = FrLib.fromBytes32(bytes32(hi));
    }

    function generateRelationParametersChallenges(
        Honk.ZKProof memory proof,
        bytes32[] calldata publicInputs,
        uint256 vkHash,
        uint256 publicInputsSize,
        Fr previousChallenge
    ) internal pure returns (Honk.RelationParameters memory rp, Fr nextPreviousChallenge) {
        (rp.eta, rp.etaTwo, rp.etaThree, previousChallenge) =
            generateEtaChallenge(proof, publicInputs, vkHash, publicInputsSize);

        (rp.beta, rp.gamma, nextPreviousChallenge) = generateBetaAndGammaChallenges(previousChallenge, proof);
    }

    function generateEtaChallenge(
        Honk.ZKProof memory proof,
        bytes32[] calldata publicInputs,
        uint256 vkHash,
        uint256 publicInputsSize
    ) internal pure returns (Fr eta, Fr etaTwo, Fr etaThree, Fr previousChallenge) {
<<<<<<< HEAD
        bytes32[] memory round0 = new bytes32[](3 + publicInputsSize + 6);
        round0[0] = bytes32(circuitSize);
        round0[1] = bytes32(publicInputsSize);
        round0[2] = bytes32(pubInputsOffset);
=======
        bytes32[] memory round0 = new bytes32[](1 + publicInputsSize + 12);
        round0[0] = bytes32(vkHash);

>>>>>>> 4002afe4
        for (uint256 i = 0; i < publicInputsSize - PAIRING_POINTS_SIZE; i++) {
            round0[1 + i] = bytes32(publicInputs[i]);
        }
        for (uint256 i = 0; i < PAIRING_POINTS_SIZE; i++) {
            round0[1 + publicInputsSize - PAIRING_POINTS_SIZE + i] = FrLib.toBytes32(proof.pairingPointObject[i]);
        }

        // Create the first challenge
        // Note: w4 is added to the challenge later on
<<<<<<< HEAD
        round0[3 + publicInputsSize] = bytes32(proof.w1.x);
        round0[3 + publicInputsSize + 1] = bytes32(proof.w1.y);
        round0[3 + publicInputsSize + 2] = bytes32(proof.w2.x);
        round0[3 + publicInputsSize + 3] = bytes32(proof.w2.y);
        round0[3 + publicInputsSize + 4] = bytes32(proof.w3.x);
        round0[3 + publicInputsSize + 5] = bytes32(proof.w3.y);
=======
        round0[1 + publicInputsSize] = bytes32(proof.w1.x_0);
        round0[1 + publicInputsSize + 1] = bytes32(proof.w1.x_1);
        round0[1 + publicInputsSize + 2] = bytes32(proof.w1.y_0);
        round0[1 + publicInputsSize + 3] = bytes32(proof.w1.y_1);
        round0[1 + publicInputsSize + 4] = bytes32(proof.w2.x_0);
        round0[1 + publicInputsSize + 5] = bytes32(proof.w2.x_1);
        round0[1 + publicInputsSize + 6] = bytes32(proof.w2.y_0);
        round0[1 + publicInputsSize + 7] = bytes32(proof.w2.y_1);
        round0[1 + publicInputsSize + 8] = bytes32(proof.w3.x_0);
        round0[1 + publicInputsSize + 9] = bytes32(proof.w3.x_1);
        round0[1 + publicInputsSize + 10] = bytes32(proof.w3.y_0);
        round0[1 + publicInputsSize + 11] = bytes32(proof.w3.y_1);
>>>>>>> 4002afe4

        previousChallenge = FrLib.fromBytes32(keccak256(abi.encodePacked(round0)));
        (eta, etaTwo) = splitChallenge(previousChallenge);
        previousChallenge = FrLib.fromBytes32(keccak256(abi.encodePacked(Fr.unwrap(previousChallenge))));

        (etaThree,) = splitChallenge(previousChallenge);
    }

    function generateBetaAndGammaChallenges(Fr previousChallenge, Honk.ZKProof memory proof)
        internal
        pure
        returns (Fr beta, Fr gamma, Fr nextPreviousChallenge)
    {
        bytes32[7] memory round1;
        round1[0] = FrLib.toBytes32(previousChallenge);
        round1[1] = bytes32(proof.lookupReadCounts.x);
        round1[2] = bytes32(proof.lookupReadCounts.y);
        round1[3] = bytes32(proof.lookupReadTags.x);
        round1[4] = bytes32(proof.lookupReadTags.y);
        round1[5] = bytes32(proof.w4.x);
        round1[6] = bytes32(proof.w4.y);

        nextPreviousChallenge = FrLib.fromBytes32(keccak256(abi.encodePacked(round1)));
        (beta, gamma) = splitChallenge(nextPreviousChallenge);
    }

    // Alpha challenges non-linearise the gate contributions
    function generateAlphaChallenges(Fr previousChallenge, Honk.ZKProof memory proof)
        internal
        pure
        returns (Fr[NUMBER_OF_ALPHAS] memory alphas, Fr nextPreviousChallenge)
    {
        // Generate the original sumcheck alpha 0 by hashing zPerm and zLookup
        uint256[5] memory alpha0;
        alpha0[0] = Fr.unwrap(previousChallenge);
        alpha0[1] = proof.lookupInverses.x;
        alpha0[2] = proof.lookupInverses.y;
        alpha0[3] = proof.zPerm.x;
        alpha0[4] = proof.zPerm.y;

        nextPreviousChallenge = FrLib.fromBytes32(keccak256(abi.encodePacked(alpha0)));
        (alphas[0], alphas[1]) = splitChallenge(nextPreviousChallenge);

        for (uint256 i = 1; i < NUMBER_OF_ALPHAS / 2; i++) {
            nextPreviousChallenge = FrLib.fromBytes32(keccak256(abi.encodePacked(Fr.unwrap(nextPreviousChallenge))));
            (alphas[2 * i], alphas[2 * i + 1]) = splitChallenge(nextPreviousChallenge);
        }
        if (((NUMBER_OF_ALPHAS & 1) == 1) && (NUMBER_OF_ALPHAS > 2)) {
            nextPreviousChallenge = FrLib.fromBytes32(keccak256(abi.encodePacked(Fr.unwrap(nextPreviousChallenge))));

            (alphas[NUMBER_OF_ALPHAS - 1],) = splitChallenge(nextPreviousChallenge);
        }
    }

    function generateGateChallenges(Fr previousChallenge)
        internal
        pure
        returns (Fr[CONST_PROOF_SIZE_LOG_N] memory gateChallenges, Fr nextPreviousChallenge)
    {
        for (uint256 i = 0; i < CONST_PROOF_SIZE_LOG_N; i++) {
            previousChallenge = FrLib.fromBytes32(keccak256(abi.encodePacked(Fr.unwrap(previousChallenge))));

            (gateChallenges[i],) = splitChallenge(previousChallenge);
        }
        nextPreviousChallenge = previousChallenge;
    }

    function generateLibraChallenge(Fr previousChallenge, Honk.ZKProof memory proof)
        internal
        pure
        returns (Fr libraChallenge, Fr nextPreviousChallenge)
    {
        // 2 comm, 1 sum, 1 challenge
        uint256[4] memory challengeData;
        challengeData[0] = Fr.unwrap(previousChallenge);
        challengeData[1] = proof.libraCommitments[0].x;
        challengeData[2] = proof.libraCommitments[0].y;
        challengeData[3] = Fr.unwrap(proof.libraSum);
        nextPreviousChallenge = FrLib.fromBytes32(keccak256(abi.encodePacked(challengeData)));
        (libraChallenge,) = splitChallenge(nextPreviousChallenge);
    }

    function generateSumcheckChallenges(Honk.ZKProof memory proof, Fr prevChallenge)
        internal
        pure
        returns (Fr[CONST_PROOF_SIZE_LOG_N] memory sumcheckChallenges, Fr nextPreviousChallenge)
    {
        for (uint256 i = 0; i < CONST_PROOF_SIZE_LOG_N; i++) {
            Fr[ZK_BATCHED_RELATION_PARTIAL_LENGTH + 1] memory univariateChal;
            univariateChal[0] = prevChallenge;

            for (uint256 j = 0; j < ZK_BATCHED_RELATION_PARTIAL_LENGTH; j++) {
                univariateChal[j + 1] = proof.sumcheckUnivariates[i][j];
            }
            prevChallenge = FrLib.fromBytes32(keccak256(abi.encodePacked(univariateChal)));

            (sumcheckChallenges[i],) = splitChallenge(prevChallenge);
        }
        nextPreviousChallenge = prevChallenge;
    }

    // We add Libra claimed eval + 3 comm + 1 more eval
    function generateRhoChallenge(Honk.ZKProof memory proof, Fr prevChallenge)
        internal
        pure
        returns (Fr rho, Fr nextPreviousChallenge)
    {
        uint256[NUMBER_OF_ENTITIES + 9] memory rhoChallengeElements;
        rhoChallengeElements[0] = Fr.unwrap(prevChallenge);
        uint256 i;
        for (i = 1; i <= NUMBER_OF_ENTITIES; i++) {
            rhoChallengeElements[i] = Fr.unwrap(proof.sumcheckEvaluations[i - 1]);
        }
        rhoChallengeElements[i] = Fr.unwrap(proof.libraEvaluation);

        i += 1;
        rhoChallengeElements[i] = proof.libraCommitments[1].x;
        rhoChallengeElements[i + 1] = proof.libraCommitments[1].y;
        i += 2;
        rhoChallengeElements[i] = proof.libraCommitments[2].x;
        rhoChallengeElements[i + 1] = proof.libraCommitments[2].y;
        i += 2;
        rhoChallengeElements[i] = proof.geminiMaskingPoly.x;
        rhoChallengeElements[i + 1] = proof.geminiMaskingPoly.y;

        i += 2;
        rhoChallengeElements[i] = Fr.unwrap(proof.geminiMaskingEval);

        nextPreviousChallenge = FrLib.fromBytes32(keccak256(abi.encodePacked(rhoChallengeElements)));
        (rho,) = splitChallenge(nextPreviousChallenge);
    }

    function generateGeminiRChallenge(Honk.ZKProof memory proof, Fr prevChallenge)
        internal
        pure
        returns (Fr geminiR, Fr nextPreviousChallenge)
    {
        uint256[(CONST_PROOF_SIZE_LOG_N - 1) * 2 + 1] memory gR;
        gR[0] = Fr.unwrap(prevChallenge);

        for (uint256 i = 0; i < CONST_PROOF_SIZE_LOG_N - 1; i++) {
            gR[1 + i * 2] = proof.geminiFoldComms[i].x;
            gR[2 + i * 2] = proof.geminiFoldComms[i].y;
        }

        nextPreviousChallenge = FrLib.fromBytes32(keccak256(abi.encodePacked(gR)));

        (geminiR,) = splitChallenge(nextPreviousChallenge);
    }

    function generateShplonkNuChallenge(Honk.ZKProof memory proof, Fr prevChallenge)
        internal
        pure
        returns (Fr shplonkNu, Fr nextPreviousChallenge)
    {
        uint256[(CONST_PROOF_SIZE_LOG_N) + 1 + 4] memory shplonkNuChallengeElements;
        shplonkNuChallengeElements[0] = Fr.unwrap(prevChallenge);

        for (uint256 i = 1; i <= CONST_PROOF_SIZE_LOG_N; i++) {
            shplonkNuChallengeElements[i] = Fr.unwrap(proof.geminiAEvaluations[i - 1]);
        }

        uint256 libraIdx = 0;
        for (uint256 i = CONST_PROOF_SIZE_LOG_N + 1; i <= CONST_PROOF_SIZE_LOG_N + 4; i++) {
            shplonkNuChallengeElements[i] = Fr.unwrap(proof.libraPolyEvals[libraIdx]);
            libraIdx++;
        }

        nextPreviousChallenge = FrLib.fromBytes32(keccak256(abi.encodePacked(shplonkNuChallengeElements)));
        (shplonkNu,) = splitChallenge(nextPreviousChallenge);
    }

    function generateShplonkZChallenge(Honk.ZKProof memory proof, Fr prevChallenge)
        internal
        pure
        returns (Fr shplonkZ, Fr nextPreviousChallenge)
    {
        uint256[3] memory shplonkZChallengeElements;
        shplonkZChallengeElements[0] = Fr.unwrap(prevChallenge);

        shplonkZChallengeElements[1] = proof.shplonkQ.x;
        shplonkZChallengeElements[2] = proof.shplonkQ.y;

        nextPreviousChallenge = FrLib.fromBytes32(keccak256(abi.encodePacked(shplonkZChallengeElements)));
        (shplonkZ,) = splitChallenge(nextPreviousChallenge);
    }

    function loadProof(bytes calldata proof) internal pure returns (Honk.ZKProof memory p) {
        uint256 boundary = 0x0;

        // Pairing point object
        for (uint256 i = 0; i < PAIRING_POINTS_SIZE; i++) {
            p.pairingPointObject[i] = bytesToFr(proof[boundary:boundary + 0x20]);
            boundary += 0x20;
        }
        // Commitments
        p.w1 = bytesToG1Point(proof[boundary:boundary + 0x40]);
        boundary += 0x40;
        p.w2 = bytesToG1Point(proof[boundary:boundary + 0x40]);
        boundary += 0x40;
        p.w3 = bytesToG1Point(proof[boundary:boundary + 0x40]);
        boundary += 0x40;

        // Lookup / Permutation Helper Commitments
        p.lookupReadCounts = bytesToG1Point(proof[boundary:boundary + 0x40]);
        boundary += 0x40;
        p.lookupReadTags = bytesToG1Point(proof[boundary:boundary + 0x40]);
        boundary += 0x40;
        p.w4 = bytesToG1Point(proof[boundary:boundary + 0x40]);
        boundary += 0x40;
        p.lookupInverses = bytesToG1Point(proof[boundary:boundary + 0x40]);
        boundary += 0x40;
        p.zPerm = bytesToG1Point(proof[boundary:boundary + 0x40]);
        boundary += 0x40;
        p.libraCommitments[0] = bytesToG1Point(proof[boundary:boundary + 0x40]);
        boundary += 0x40;

        p.libraSum = bytesToFr(proof[boundary:boundary + 0x20]);
        boundary += 0x20;
        // Sumcheck univariates
        for (uint256 i = 0; i < CONST_PROOF_SIZE_LOG_N; i++) {
            for (uint256 j = 0; j < ZK_BATCHED_RELATION_PARTIAL_LENGTH; j++) {
                p.sumcheckUnivariates[i][j] = bytesToFr(proof[boundary:boundary + 0x20]);
                boundary += 0x20;
            }
        }

        // Sumcheck evaluations
        for (uint256 i = 0; i < NUMBER_OF_ENTITIES; i++) {
            p.sumcheckEvaluations[i] = bytesToFr(proof[boundary:boundary + 0x20]);
            boundary += 0x20;
        }

        p.libraEvaluation = bytesToFr(proof[boundary:boundary + 0x20]);
        boundary += 0x20;

        p.libraCommitments[1] = bytesToG1Point(proof[boundary:boundary + 0x40]);
        boundary += 0x40;
        p.libraCommitments[2] = bytesToG1Point(proof[boundary:boundary + 0x40]);
        boundary += 0x40;
        p.geminiMaskingPoly = bytesToG1Point(proof[boundary:boundary + 0x40]);
        boundary += 0x40;
        p.geminiMaskingEval = bytesToFr(proof[boundary:boundary + 0x20]);
        boundary += 0x20;

        // Gemini
        // Read gemini fold univariates
        for (uint256 i = 0; i < CONST_PROOF_SIZE_LOG_N - 1; i++) {
            p.geminiFoldComms[i] = bytesToG1Point(proof[boundary:boundary + 0x40]);
            boundary += 0x40;
        }

        // Read gemini a evaluations
        for (uint256 i = 0; i < CONST_PROOF_SIZE_LOG_N; i++) {
            p.geminiAEvaluations[i] = bytesToFr(proof[boundary:boundary + 0x20]);
            boundary += 0x20;
        }

        for (uint256 i = 0; i < 4; i++) {
            p.libraPolyEvals[i] = bytesToFr(proof[boundary:boundary + 0x20]);
            boundary += 0x20;
        }

        // Shplonk
        p.shplonkQ = bytesToG1Point(proof[boundary:boundary + 0x40]);
        boundary += 0x40;
        // KZG
        p.kzgQuotient = bytesToG1Point(proof[boundary:boundary + 0x40]);
    }
}

// Field arithmetic libraries

library RelationsLib {
    Fr internal constant GRUMPKIN_CURVE_B_PARAMETER_NEGATED = Fr.wrap(17); // -(-17)

    function accumulateRelationEvaluations(
        Fr[NUMBER_OF_ENTITIES] memory purportedEvaluations,
        Honk.RelationParameters memory rp,
        Fr[NUMBER_OF_ALPHAS] memory alphas,
        Fr powPartialEval
    ) internal pure returns (Fr accumulator) {
        Fr[NUMBER_OF_SUBRELATIONS] memory evaluations;

        // Accumulate all relations in Ultra Honk - each with varying number of subrelations
        accumulateArithmeticRelation(purportedEvaluations, evaluations, powPartialEval);
        accumulatePermutationRelation(purportedEvaluations, rp, evaluations, powPartialEval);
        accumulateLogDerivativeLookupRelation(purportedEvaluations, rp, evaluations, powPartialEval);
        accumulateDeltaRangeRelation(purportedEvaluations, evaluations, powPartialEval);
        accumulateEllipticRelation(purportedEvaluations, evaluations, powPartialEval);
        accumulateMemoryRelation(purportedEvaluations, rp, evaluations, powPartialEval);
        accumulateNnfRelation(purportedEvaluations, evaluations, powPartialEval);
        accumulatePoseidonExternalRelation(purportedEvaluations, evaluations, powPartialEval);
        accumulatePoseidonInternalRelation(purportedEvaluations, evaluations, powPartialEval);
        // batch the subrelations with the alpha challenges to obtain the full honk relation
        accumulator = scaleAndBatchSubrelations(evaluations, alphas);
    }

    /**
     * Aesthetic helper function that is used to index by enum into proof.sumcheckEvaluations, it avoids
     * the relation checking code being cluttered with uint256 type casting, which is often a different colour in code
     * editors, and thus is noisy.
     */
    function wire(Fr[NUMBER_OF_ENTITIES] memory p, WIRE _wire) internal pure returns (Fr) {
        return p[uint256(_wire)];
    }

    uint256 internal constant NEG_HALF_MODULO_P = 0x183227397098d014dc2822db40c0ac2e9419f4243cdcb848a1f0fac9f8000000;
    /**
     * Ultra Arithmetic Relation
     *
     */

    function accumulateArithmeticRelation(
        Fr[NUMBER_OF_ENTITIES] memory p,
        Fr[NUMBER_OF_SUBRELATIONS] memory evals,
        Fr domainSep
    ) internal pure {
        // Relation 0
        Fr q_arith = wire(p, WIRE.Q_ARITH);
        {
            Fr neg_half = Fr.wrap(NEG_HALF_MODULO_P);

            Fr accum = (q_arith - Fr.wrap(3)) * (wire(p, WIRE.Q_M) * wire(p, WIRE.W_R) * wire(p, WIRE.W_L)) * neg_half;
            accum = accum + (wire(p, WIRE.Q_L) * wire(p, WIRE.W_L)) + (wire(p, WIRE.Q_R) * wire(p, WIRE.W_R))
                + (wire(p, WIRE.Q_O) * wire(p, WIRE.W_O)) + (wire(p, WIRE.Q_4) * wire(p, WIRE.W_4)) + wire(p, WIRE.Q_C);
            accum = accum + (q_arith - ONE) * wire(p, WIRE.W_4_SHIFT);
            accum = accum * q_arith;
            accum = accum * domainSep;
            evals[0] = accum;
        }

        // Relation 1
        {
            Fr accum = wire(p, WIRE.W_L) + wire(p, WIRE.W_4) - wire(p, WIRE.W_L_SHIFT) + wire(p, WIRE.Q_M);
            accum = accum * (q_arith - Fr.wrap(2));
            accum = accum * (q_arith - ONE);
            accum = accum * q_arith;
            accum = accum * domainSep;
            evals[1] = accum;
        }
    }

    function accumulatePermutationRelation(
        Fr[NUMBER_OF_ENTITIES] memory p,
        Honk.RelationParameters memory rp,
        Fr[NUMBER_OF_SUBRELATIONS] memory evals,
        Fr domainSep
    ) internal pure {
        Fr grand_product_numerator;
        Fr grand_product_denominator;

        {
            Fr num = wire(p, WIRE.W_L) + wire(p, WIRE.ID_1) * rp.beta + rp.gamma;
            num = num * (wire(p, WIRE.W_R) + wire(p, WIRE.ID_2) * rp.beta + rp.gamma);
            num = num * (wire(p, WIRE.W_O) + wire(p, WIRE.ID_3) * rp.beta + rp.gamma);
            num = num * (wire(p, WIRE.W_4) + wire(p, WIRE.ID_4) * rp.beta + rp.gamma);

            grand_product_numerator = num;
        }
        {
            Fr den = wire(p, WIRE.W_L) + wire(p, WIRE.SIGMA_1) * rp.beta + rp.gamma;
            den = den * (wire(p, WIRE.W_R) + wire(p, WIRE.SIGMA_2) * rp.beta + rp.gamma);
            den = den * (wire(p, WIRE.W_O) + wire(p, WIRE.SIGMA_3) * rp.beta + rp.gamma);
            den = den * (wire(p, WIRE.W_4) + wire(p, WIRE.SIGMA_4) * rp.beta + rp.gamma);

            grand_product_denominator = den;
        }

        // Contribution 2
        {
            Fr acc = (wire(p, WIRE.Z_PERM) + wire(p, WIRE.LAGRANGE_FIRST)) * grand_product_numerator;

            acc = acc
                - (
                    (wire(p, WIRE.Z_PERM_SHIFT) + (wire(p, WIRE.LAGRANGE_LAST) * rp.publicInputsDelta))
                        * grand_product_denominator
                );
            acc = acc * domainSep;
            evals[2] = acc;
        }

        // Contribution 3
        {
            Fr acc = (wire(p, WIRE.LAGRANGE_LAST) * wire(p, WIRE.Z_PERM_SHIFT)) * domainSep;
            evals[3] = acc;
        }
    }

    function accumulateLogDerivativeLookupRelation(
        Fr[NUMBER_OF_ENTITIES] memory p,
        Honk.RelationParameters memory rp,
        Fr[NUMBER_OF_SUBRELATIONS] memory evals,
        Fr domainSep
    ) internal pure {
        Fr write_term;
        Fr read_term;

        // Calculate the write term (the table accumulation)
        {
            write_term = wire(p, WIRE.TABLE_1) + rp.gamma + (wire(p, WIRE.TABLE_2) * rp.eta)
                + (wire(p, WIRE.TABLE_3) * rp.etaTwo) + (wire(p, WIRE.TABLE_4) * rp.etaThree);
        }

        // Calculate the write term
        {
            Fr derived_entry_1 = wire(p, WIRE.W_L) + rp.gamma + (wire(p, WIRE.Q_R) * wire(p, WIRE.W_L_SHIFT));
            Fr derived_entry_2 = wire(p, WIRE.W_R) + wire(p, WIRE.Q_M) * wire(p, WIRE.W_R_SHIFT);
            Fr derived_entry_3 = wire(p, WIRE.W_O) + wire(p, WIRE.Q_C) * wire(p, WIRE.W_O_SHIFT);

            read_term = derived_entry_1 + (derived_entry_2 * rp.eta) + (derived_entry_3 * rp.etaTwo)
                + (wire(p, WIRE.Q_O) * rp.etaThree);
        }

        Fr read_inverse = wire(p, WIRE.LOOKUP_INVERSES) * write_term;
        Fr write_inverse = wire(p, WIRE.LOOKUP_INVERSES) * read_term;

        Fr inverse_exists_xor = wire(p, WIRE.LOOKUP_READ_TAGS) + wire(p, WIRE.Q_LOOKUP)
            - (wire(p, WIRE.LOOKUP_READ_TAGS) * wire(p, WIRE.Q_LOOKUP));

        // Inverse calculated correctly relation
        Fr accumulatorNone = read_term * write_term * wire(p, WIRE.LOOKUP_INVERSES) - inverse_exists_xor;
        accumulatorNone = accumulatorNone * domainSep;

        // Inverse
        Fr accumulatorOne = wire(p, WIRE.Q_LOOKUP) * read_inverse - wire(p, WIRE.LOOKUP_READ_COUNTS) * write_inverse;

        Fr read_tag = wire(p, WIRE.LOOKUP_READ_TAGS);

        Fr read_tag_boolean_relation = read_tag * read_tag - read_tag;

        evals[4] = accumulatorNone;
        evals[5] = accumulatorOne;
        evals[6] = read_tag_boolean_relation * domainSep;
    }

    function accumulateDeltaRangeRelation(
        Fr[NUMBER_OF_ENTITIES] memory p,
        Fr[NUMBER_OF_SUBRELATIONS] memory evals,
        Fr domainSep
    ) internal pure {
        Fr minus_one = ZERO - ONE;
        Fr minus_two = ZERO - Fr.wrap(2);
        Fr minus_three = ZERO - Fr.wrap(3);

        // Compute wire differences
        Fr delta_1 = wire(p, WIRE.W_R) - wire(p, WIRE.W_L);
        Fr delta_2 = wire(p, WIRE.W_O) - wire(p, WIRE.W_R);
        Fr delta_3 = wire(p, WIRE.W_4) - wire(p, WIRE.W_O);
        Fr delta_4 = wire(p, WIRE.W_L_SHIFT) - wire(p, WIRE.W_4);

        // Contribution 6
        {
            Fr acc = delta_1;
            acc = acc * (delta_1 + minus_one);
            acc = acc * (delta_1 + minus_two);
            acc = acc * (delta_1 + minus_three);
            acc = acc * wire(p, WIRE.Q_RANGE);
            acc = acc * domainSep;
            evals[7] = acc;
        }

        // Contribution 7
        {
            Fr acc = delta_2;
            acc = acc * (delta_2 + minus_one);
            acc = acc * (delta_2 + minus_two);
            acc = acc * (delta_2 + minus_three);
            acc = acc * wire(p, WIRE.Q_RANGE);
            acc = acc * domainSep;
            evals[8] = acc;
        }

        // Contribution 8
        {
            Fr acc = delta_3;
            acc = acc * (delta_3 + minus_one);
            acc = acc * (delta_3 + minus_two);
            acc = acc * (delta_3 + minus_three);
            acc = acc * wire(p, WIRE.Q_RANGE);
            acc = acc * domainSep;
            evals[9] = acc;
        }

        // Contribution 9
        {
            Fr acc = delta_4;
            acc = acc * (delta_4 + minus_one);
            acc = acc * (delta_4 + minus_two);
            acc = acc * (delta_4 + minus_three);
            acc = acc * wire(p, WIRE.Q_RANGE);
            acc = acc * domainSep;
            evals[10] = acc;
        }
    }

    struct EllipticParams {
        // Points
        Fr x_1;
        Fr y_1;
        Fr x_2;
        Fr y_2;
        Fr y_3;
        Fr x_3;
        // push accumulators into memory
        Fr x_double_identity;
    }

    function accumulateEllipticRelation(
        Fr[NUMBER_OF_ENTITIES] memory p,
        Fr[NUMBER_OF_SUBRELATIONS] memory evals,
        Fr domainSep
    ) internal pure {
        EllipticParams memory ep;
        ep.x_1 = wire(p, WIRE.W_R);
        ep.y_1 = wire(p, WIRE.W_O);

        ep.x_2 = wire(p, WIRE.W_L_SHIFT);
        ep.y_2 = wire(p, WIRE.W_4_SHIFT);
        ep.y_3 = wire(p, WIRE.W_O_SHIFT);
        ep.x_3 = wire(p, WIRE.W_R_SHIFT);

        Fr q_sign = wire(p, WIRE.Q_L);
        Fr q_is_double = wire(p, WIRE.Q_M);

        // Contribution 10 point addition, x-coordinate check
        // q_elliptic * (x3 + x2 + x1)(x2 - x1)(x2 - x1) - y2^2 - y1^2 + 2(y2y1)*q_sign = 0
        Fr x_diff = (ep.x_2 - ep.x_1);
        Fr y1_sqr = (ep.y_1 * ep.y_1);
        {
            // Move to top
            Fr partialEval = domainSep;

            Fr y2_sqr = (ep.y_2 * ep.y_2);
            Fr y1y2 = ep.y_1 * ep.y_2 * q_sign;
            Fr x_add_identity = (ep.x_3 + ep.x_2 + ep.x_1);
            x_add_identity = x_add_identity * x_diff * x_diff;
            x_add_identity = x_add_identity - y2_sqr - y1_sqr + y1y2 + y1y2;

            evals[11] = x_add_identity * partialEval * wire(p, WIRE.Q_ELLIPTIC) * (ONE - q_is_double);
        }

        // Contribution 11 point addition, x-coordinate check
        // q_elliptic * (q_sign * y1 + y3)(x2 - x1) + (x3 - x1)(y2 - q_sign * y1) = 0
        {
            Fr y1_plus_y3 = ep.y_1 + ep.y_3;
            Fr y_diff = ep.y_2 * q_sign - ep.y_1;
            Fr y_add_identity = y1_plus_y3 * x_diff + (ep.x_3 - ep.x_1) * y_diff;
            evals[12] = y_add_identity * domainSep * wire(p, WIRE.Q_ELLIPTIC) * (ONE - q_is_double);
        }

        // Contribution 10 point doubling, x-coordinate check
        // (x3 + x1 + x1) (4y1*y1) - 9 * x1 * x1 * x1 * x1 = 0
        // N.B. we're using the equivalence x1*x1*x1 === y1*y1 - curve_b to reduce degree by 1
        {
            Fr x_pow_4 = (y1_sqr + GRUMPKIN_CURVE_B_PARAMETER_NEGATED) * ep.x_1;
            Fr y1_sqr_mul_4 = y1_sqr + y1_sqr;
            y1_sqr_mul_4 = y1_sqr_mul_4 + y1_sqr_mul_4;
            Fr x1_pow_4_mul_9 = x_pow_4 * Fr.wrap(9);

            // NOTE: pushed into memory (stack >:'( )
            ep.x_double_identity = (ep.x_3 + ep.x_1 + ep.x_1) * y1_sqr_mul_4 - x1_pow_4_mul_9;

            Fr acc = ep.x_double_identity * domainSep * wire(p, WIRE.Q_ELLIPTIC) * q_is_double;
            evals[11] = evals[11] + acc;
        }

        // Contribution 11 point doubling, y-coordinate check
        // (y1 + y1) (2y1) - (3 * x1 * x1)(x1 - x3) = 0
        {
            Fr x1_sqr_mul_3 = (ep.x_1 + ep.x_1 + ep.x_1) * ep.x_1;
            Fr y_double_identity = x1_sqr_mul_3 * (ep.x_1 - ep.x_3) - (ep.y_1 + ep.y_1) * (ep.y_1 + ep.y_3);
            evals[12] = evals[12] + y_double_identity * domainSep * wire(p, WIRE.Q_ELLIPTIC) * q_is_double;
        }
    }

    // Parameters used within the Memory Relation
    // A struct is used to work around stack too deep. This relation has alot of variables
    struct MemParams {
        Fr memory_record_check;
        Fr partial_record_check;
        Fr next_gate_access_type;
        Fr record_delta;
        Fr index_delta;
        Fr adjacent_values_match_if_adjacent_indices_match;
        Fr adjacent_values_match_if_adjacent_indices_match_and_next_access_is_a_read_operation;
        Fr access_check;
        Fr next_gate_access_type_is_boolean;
        Fr ROM_consistency_check_identity;
        Fr RAM_consistency_check_identity;
        Fr timestamp_delta;
        Fr RAM_timestamp_check_identity;
        Fr memory_identity;
        Fr index_is_monotonically_increasing;
    }

    function accumulateMemoryRelation(
        Fr[NUMBER_OF_ENTITIES] memory p,
        Honk.RelationParameters memory rp,
        Fr[NUMBER_OF_SUBRELATIONS] memory evals,
        Fr domainSep
    ) internal pure {
        MemParams memory ap;

        /**
         * MEMORY
         *
         * A RAM memory record contains a tuple of the following fields:
         *  * i: `index` of memory cell being accessed
         *  * t: `timestamp` of memory cell being accessed (used for RAM, set to 0 for ROM)
         *  * v: `value` of memory cell being accessed
         *  * a: `access` type of record. read: 0 = read, 1 = write
         *  * r: `record` of memory cell. record = access + index * eta + timestamp * eta_two + value * eta_three
         *
         * A ROM memory record contains a tuple of the following fields:
         *  * i: `index` of memory cell being accessed
         *  * v: `value1` of memory cell being accessed (ROM tables can store up to 2 values per index)
         *  * v2:`value2` of memory cell being accessed (ROM tables can store up to 2 values per index)
         *  * r: `record` of memory cell. record = index * eta + value2 * eta_two + value1 * eta_three
         *
         *  When performing a read/write access, the values of i, t, v, v2, a, r are stored in the following wires +
         * selectors, depending on whether the gate is a RAM read/write or a ROM read
         *
         *  | gate type | i  | v2/t  |  v | a  | r  |
         *  | --------- | -- | ----- | -- | -- | -- |
         *  | ROM       | w1 | w2    | w3 | -- | w4 |
         *  | RAM       | w1 | w2    | w3 | qc | w4 |
         *
         * (for accesses where `index` is a circuit constant, it is assumed the circuit will apply a copy constraint on
         * `w2` to fix its value)
         *
         *
         */

        /**
         * Memory Record Check
         * Partial degree: 1
         * Total degree: 4
         *
         * A ROM/ROM access gate can be evaluated with the identity:
         *
         * qc + w1 \eta + w2 \eta_two + w3 \eta_three - w4 = 0
         *
         * For ROM gates, qc = 0
         */
        ap.memory_record_check = wire(p, WIRE.W_O) * rp.etaThree;
        ap.memory_record_check = ap.memory_record_check + (wire(p, WIRE.W_R) * rp.etaTwo);
        ap.memory_record_check = ap.memory_record_check + (wire(p, WIRE.W_L) * rp.eta);
        ap.memory_record_check = ap.memory_record_check + wire(p, WIRE.Q_C);
        ap.partial_record_check = ap.memory_record_check; // used in RAM consistency check; deg 1 or 4
        ap.memory_record_check = ap.memory_record_check - wire(p, WIRE.W_4);

        /**
         * Contribution 13 & 14
         * ROM Consistency Check
         * Partial degree: 1
         * Total degree: 4
         *
         * For every ROM read, a set equivalence check is applied between the record witnesses, and a second set of
         * records that are sorted.
         *
         * We apply the following checks for the sorted records:
         *
         * 1. w1, w2, w3 correctly map to 'index', 'v1, 'v2' for a given record value at w4
         * 2. index values for adjacent records are monotonically increasing
         * 3. if, at gate i, index_i == index_{i + 1}, then value1_i == value1_{i + 1} and value2_i == value2_{i + 1}
         *
         */
        ap.index_delta = wire(p, WIRE.W_L_SHIFT) - wire(p, WIRE.W_L);
        ap.record_delta = wire(p, WIRE.W_4_SHIFT) - wire(p, WIRE.W_4);

        ap.index_is_monotonically_increasing = ap.index_delta * ap.index_delta - ap.index_delta; // deg 2

        ap.adjacent_values_match_if_adjacent_indices_match = (ap.index_delta * MINUS_ONE + ONE) * ap.record_delta; // deg 2

        evals[14] = ap.adjacent_values_match_if_adjacent_indices_match * (wire(p, WIRE.Q_L) * wire(p, WIRE.Q_R))
            * (wire(p, WIRE.Q_MEMORY) * domainSep); // deg 5
        evals[15] = ap.index_is_monotonically_increasing * (wire(p, WIRE.Q_L) * wire(p, WIRE.Q_R))
            * (wire(p, WIRE.Q_MEMORY) * domainSep); // deg 5

        ap.ROM_consistency_check_identity = ap.memory_record_check * (wire(p, WIRE.Q_L) * wire(p, WIRE.Q_R)); // deg 3 or 7

        /**
         * Contributions 15,16,17
         * RAM Consistency Check
         *
         * The 'access' type of the record is extracted with the expression `w_4 - ap.partial_record_check`
         * (i.e. for an honest Prover `w1 * eta + w2 * eta^2 + w3 * eta^3 - w4 = access`.
         * This is validated by requiring `access` to be boolean
         *
         * For two adjacent entries in the sorted list if _both_
         *  A) index values match
         *  B) adjacent access value is 0 (i.e. next gate is a READ)
         * then
         *  C) both values must match.
         * The gate boolean check is
         * (A && B) => C  === !(A && B) || C ===  !A || !B || C
         *
         * N.B. it is the responsibility of the circuit writer to ensure that every RAM cell is initialized
         * with a WRITE operation.
         */
        Fr access_type = (wire(p, WIRE.W_4) - ap.partial_record_check); // will be 0 or 1 for honest Prover; deg 1 or 4
        ap.access_check = access_type * access_type - access_type; // check value is 0 or 1; deg 2 or 8

        // reverse order we could re-use `ap.partial_record_check`  1 -  ((w3' * eta + w2') * eta + w1') * eta
        // deg 1 or 4
        ap.next_gate_access_type = wire(p, WIRE.W_O_SHIFT) * rp.etaThree;
        ap.next_gate_access_type = ap.next_gate_access_type + (wire(p, WIRE.W_R_SHIFT) * rp.etaTwo);
        ap.next_gate_access_type = ap.next_gate_access_type + (wire(p, WIRE.W_L_SHIFT) * rp.eta);
        ap.next_gate_access_type = wire(p, WIRE.W_4_SHIFT) - ap.next_gate_access_type;

        Fr value_delta = wire(p, WIRE.W_O_SHIFT) - wire(p, WIRE.W_O);
        ap.adjacent_values_match_if_adjacent_indices_match_and_next_access_is_a_read_operation =
            (ap.index_delta * MINUS_ONE + ONE) * value_delta * (ap.next_gate_access_type * MINUS_ONE + ONE); // deg 3 or 6

        // We can't apply the RAM consistency check identity on the final entry in the sorted list (the wires in the
        // next gate would make the identity fail).  We need to validate that its 'access type' bool is correct. Can't
        // do  with an arithmetic gate because of the  `eta` factors. We need to check that the *next* gate's access
        // type is  correct, to cover this edge case
        // deg 2 or 4
        ap.next_gate_access_type_is_boolean =
            ap.next_gate_access_type * ap.next_gate_access_type - ap.next_gate_access_type;

        // Putting it all together...
        evals[16] = ap.adjacent_values_match_if_adjacent_indices_match_and_next_access_is_a_read_operation
            * (wire(p, WIRE.Q_O)) * (wire(p, WIRE.Q_MEMORY) * domainSep); // deg 5 or 8
        evals[17] = ap.index_is_monotonically_increasing * (wire(p, WIRE.Q_O)) * (wire(p, WIRE.Q_MEMORY) * domainSep); // deg 4
        evals[18] = ap.next_gate_access_type_is_boolean * (wire(p, WIRE.Q_O)) * (wire(p, WIRE.Q_MEMORY) * domainSep); // deg 4 or 6

        ap.RAM_consistency_check_identity = ap.access_check * (wire(p, WIRE.Q_O)); // deg 3 or 9

        /**
         * RAM Timestamp Consistency Check
         *
         * | w1 | w2 | w3 | w4 |
         * | index | timestamp | timestamp_check | -- |
         *
         * Let delta_index = index_{i + 1} - index_{i}
         *
         * Iff delta_index == 0, timestamp_check = timestamp_{i + 1} - timestamp_i
         * Else timestamp_check = 0
         */
        ap.timestamp_delta = wire(p, WIRE.W_R_SHIFT) - wire(p, WIRE.W_R);
        ap.RAM_timestamp_check_identity = (ap.index_delta * MINUS_ONE + ONE) * ap.timestamp_delta - wire(p, WIRE.W_O); // deg 3

        /**
         * Complete Contribution 12
         * The complete RAM/ROM memory identity
         * Partial degree:
         */
        ap.memory_identity = ap.ROM_consistency_check_identity; // deg 3 or 6
        ap.memory_identity =
            ap.memory_identity + ap.RAM_timestamp_check_identity * (wire(p, WIRE.Q_4) * wire(p, WIRE.Q_L)); // deg 4
        ap.memory_identity = ap.memory_identity + ap.memory_record_check * (wire(p, WIRE.Q_M) * wire(p, WIRE.Q_L)); // deg 3 or 6
        ap.memory_identity = ap.memory_identity + ap.RAM_consistency_check_identity; // deg 3 or 9

        // (deg 3 or 9) + (deg 4) + (deg 3)
        ap.memory_identity = ap.memory_identity * (wire(p, WIRE.Q_MEMORY) * domainSep); // deg 4 or 10
        evals[13] = ap.memory_identity;
    }

    // Constants for the Non-native Field relation
    Fr constant LIMB_SIZE = Fr.wrap(uint256(1) << 68);
    Fr constant SUBLIMB_SHIFT = Fr.wrap(uint256(1) << 14);

    // Parameters used within the Non-Native Field Relation
    // A struct is used to work around stack too deep. This relation has alot of variables
    struct NnfParams {
        Fr limb_subproduct;
        Fr non_native_field_gate_1;
        Fr non_native_field_gate_2;
        Fr non_native_field_gate_3;
        Fr limb_accumulator_1;
        Fr limb_accumulator_2;
        Fr nnf_identity;
    }

    function accumulateNnfRelation(
        Fr[NUMBER_OF_ENTITIES] memory p,
        Fr[NUMBER_OF_SUBRELATIONS] memory evals,
        Fr domainSep
    ) internal pure {
        NnfParams memory ap;

        /**
         * Contribution 12
         * Non native field arithmetic gate 2
         * deg 4
         *
         *             _                                                                               _
         *            /   _                   _                               _       14                \
         * q_2 . q_4 |   (w_1 . w_2) + (w_1 . w_2) + (w_1 . w_4 + w_2 . w_3 - w_3) . 2    - w_3 - w_4   |
         *            \_                                                                               _/
         *
         *
         */
        ap.limb_subproduct = wire(p, WIRE.W_L) * wire(p, WIRE.W_R_SHIFT) + wire(p, WIRE.W_L_SHIFT) * wire(p, WIRE.W_R);
        ap.non_native_field_gate_2 =
            (wire(p, WIRE.W_L) * wire(p, WIRE.W_4) + wire(p, WIRE.W_R) * wire(p, WIRE.W_O) - wire(p, WIRE.W_O_SHIFT));
        ap.non_native_field_gate_2 = ap.non_native_field_gate_2 * LIMB_SIZE;
        ap.non_native_field_gate_2 = ap.non_native_field_gate_2 - wire(p, WIRE.W_4_SHIFT);
        ap.non_native_field_gate_2 = ap.non_native_field_gate_2 + ap.limb_subproduct;
        ap.non_native_field_gate_2 = ap.non_native_field_gate_2 * wire(p, WIRE.Q_4);

        ap.limb_subproduct = ap.limb_subproduct * LIMB_SIZE;
        ap.limb_subproduct = ap.limb_subproduct + (wire(p, WIRE.W_L_SHIFT) * wire(p, WIRE.W_R_SHIFT));
        ap.non_native_field_gate_1 = ap.limb_subproduct;
        ap.non_native_field_gate_1 = ap.non_native_field_gate_1 - (wire(p, WIRE.W_O) + wire(p, WIRE.W_4));
        ap.non_native_field_gate_1 = ap.non_native_field_gate_1 * wire(p, WIRE.Q_O);

        ap.non_native_field_gate_3 = ap.limb_subproduct;
        ap.non_native_field_gate_3 = ap.non_native_field_gate_3 + wire(p, WIRE.W_4);
        ap.non_native_field_gate_3 = ap.non_native_field_gate_3 - (wire(p, WIRE.W_O_SHIFT) + wire(p, WIRE.W_4_SHIFT));
        ap.non_native_field_gate_3 = ap.non_native_field_gate_3 * wire(p, WIRE.Q_M);

        Fr non_native_field_identity =
            ap.non_native_field_gate_1 + ap.non_native_field_gate_2 + ap.non_native_field_gate_3;
        non_native_field_identity = non_native_field_identity * wire(p, WIRE.Q_R);

        // ((((w2' * 2^14 + w1') * 2^14 + w3) * 2^14 + w2) * 2^14 + w1 - w4) * qm
        // deg 2
        ap.limb_accumulator_1 = wire(p, WIRE.W_R_SHIFT) * SUBLIMB_SHIFT;
        ap.limb_accumulator_1 = ap.limb_accumulator_1 + wire(p, WIRE.W_L_SHIFT);
        ap.limb_accumulator_1 = ap.limb_accumulator_1 * SUBLIMB_SHIFT;
        ap.limb_accumulator_1 = ap.limb_accumulator_1 + wire(p, WIRE.W_O);
        ap.limb_accumulator_1 = ap.limb_accumulator_1 * SUBLIMB_SHIFT;
        ap.limb_accumulator_1 = ap.limb_accumulator_1 + wire(p, WIRE.W_R);
        ap.limb_accumulator_1 = ap.limb_accumulator_1 * SUBLIMB_SHIFT;
        ap.limb_accumulator_1 = ap.limb_accumulator_1 + wire(p, WIRE.W_L);
        ap.limb_accumulator_1 = ap.limb_accumulator_1 - wire(p, WIRE.W_4);
        ap.limb_accumulator_1 = ap.limb_accumulator_1 * wire(p, WIRE.Q_4);

        // ((((w3' * 2^14 + w2') * 2^14 + w1') * 2^14 + w4) * 2^14 + w3 - w4') * qm
        // deg 2
        ap.limb_accumulator_2 = wire(p, WIRE.W_O_SHIFT) * SUBLIMB_SHIFT;
        ap.limb_accumulator_2 = ap.limb_accumulator_2 + wire(p, WIRE.W_R_SHIFT);
        ap.limb_accumulator_2 = ap.limb_accumulator_2 * SUBLIMB_SHIFT;
        ap.limb_accumulator_2 = ap.limb_accumulator_2 + wire(p, WIRE.W_L_SHIFT);
        ap.limb_accumulator_2 = ap.limb_accumulator_2 * SUBLIMB_SHIFT;
        ap.limb_accumulator_2 = ap.limb_accumulator_2 + wire(p, WIRE.W_4);
        ap.limb_accumulator_2 = ap.limb_accumulator_2 * SUBLIMB_SHIFT;
        ap.limb_accumulator_2 = ap.limb_accumulator_2 + wire(p, WIRE.W_O);
        ap.limb_accumulator_2 = ap.limb_accumulator_2 - wire(p, WIRE.W_4_SHIFT);
        ap.limb_accumulator_2 = ap.limb_accumulator_2 * wire(p, WIRE.Q_M);

        Fr limb_accumulator_identity = ap.limb_accumulator_1 + ap.limb_accumulator_2;
        limb_accumulator_identity = limb_accumulator_identity * wire(p, WIRE.Q_O); //  deg 3

        ap.nnf_identity = non_native_field_identity + limb_accumulator_identity;
        ap.nnf_identity = ap.nnf_identity * (wire(p, WIRE.Q_NNF) * domainSep);
        evals[19] = ap.nnf_identity;
    }

    struct PoseidonExternalParams {
        Fr s1;
        Fr s2;
        Fr s3;
        Fr s4;
        Fr u1;
        Fr u2;
        Fr u3;
        Fr u4;
        Fr t0;
        Fr t1;
        Fr t2;
        Fr t3;
        Fr v1;
        Fr v2;
        Fr v3;
        Fr v4;
        Fr q_pos_by_scaling;
    }

    function accumulatePoseidonExternalRelation(
        Fr[NUMBER_OF_ENTITIES] memory p,
        Fr[NUMBER_OF_SUBRELATIONS] memory evals,
        Fr domainSep // i guess this is the scaling factor?
    ) internal pure {
        PoseidonExternalParams memory ep;

        ep.s1 = wire(p, WIRE.W_L) + wire(p, WIRE.Q_L);
        ep.s2 = wire(p, WIRE.W_R) + wire(p, WIRE.Q_R);
        ep.s3 = wire(p, WIRE.W_O) + wire(p, WIRE.Q_O);
        ep.s4 = wire(p, WIRE.W_4) + wire(p, WIRE.Q_4);

        ep.u1 = ep.s1 * ep.s1 * ep.s1 * ep.s1 * ep.s1;
        ep.u2 = ep.s2 * ep.s2 * ep.s2 * ep.s2 * ep.s2;
        ep.u3 = ep.s3 * ep.s3 * ep.s3 * ep.s3 * ep.s3;
        ep.u4 = ep.s4 * ep.s4 * ep.s4 * ep.s4 * ep.s4;
        // matrix mul v = M_E * u with 14 additions
        ep.t0 = ep.u1 + ep.u2; // u_1 + u_2
        ep.t1 = ep.u3 + ep.u4; // u_3 + u_4
        ep.t2 = ep.u2 + ep.u2 + ep.t1; // 2u_2
        // ep.t2 += ep.t1; // 2u_2 + u_3 + u_4
        ep.t3 = ep.u4 + ep.u4 + ep.t0; // 2u_4
        // ep.t3 += ep.t0; // u_1 + u_2 + 2u_4
        ep.v4 = ep.t1 + ep.t1;
        ep.v4 = ep.v4 + ep.v4 + ep.t3;
        // ep.v4 += ep.t3; // u_1 + u_2 + 4u_3 + 6u_4
        ep.v2 = ep.t0 + ep.t0;
        ep.v2 = ep.v2 + ep.v2 + ep.t2;
        // ep.v2 += ep.t2; // 4u_1 + 6u_2 + u_3 + u_4
        ep.v1 = ep.t3 + ep.v2; // 5u_1 + 7u_2 + u_3 + 3u_4
        ep.v3 = ep.t2 + ep.v4; // u_1 + 3u_2 + 5u_3 + 7u_4

        ep.q_pos_by_scaling = wire(p, WIRE.Q_POSEIDON2_EXTERNAL) * domainSep;
        evals[20] = evals[20] + ep.q_pos_by_scaling * (ep.v1 - wire(p, WIRE.W_L_SHIFT));

        evals[21] = evals[21] + ep.q_pos_by_scaling * (ep.v2 - wire(p, WIRE.W_R_SHIFT));

        evals[22] = evals[22] + ep.q_pos_by_scaling * (ep.v3 - wire(p, WIRE.W_O_SHIFT));

        evals[23] = evals[23] + ep.q_pos_by_scaling * (ep.v4 - wire(p, WIRE.W_4_SHIFT));
    }

    struct PoseidonInternalParams {
        Fr u1;
        Fr u2;
        Fr u3;
        Fr u4;
        Fr u_sum;
        Fr v1;
        Fr v2;
        Fr v3;
        Fr v4;
        Fr s1;
        Fr q_pos_by_scaling;
    }

    function accumulatePoseidonInternalRelation(
        Fr[NUMBER_OF_ENTITIES] memory p,
        Fr[NUMBER_OF_SUBRELATIONS] memory evals,
        Fr domainSep
    ) internal pure {
        PoseidonInternalParams memory ip;

        Fr[4] memory INTERNAL_MATRIX_DIAGONAL = [
            FrLib.from(0x10dc6e9c006ea38b04b1e03b4bd9490c0d03f98929ca1d7fb56821fd19d3b6e7),
            FrLib.from(0x0c28145b6a44df3e0149b3d0a30b3bb599df9756d4dd9b84a86b38cfb45a740b),
            FrLib.from(0x00544b8338791518b2c7645a50392798b21f75bb60e3596170067d00141cac15),
            FrLib.from(0x222c01175718386f2e2e82eb122789e352e105a3b8fa852613bc534433ee428b)
        ];

        // add round constants
        ip.s1 = wire(p, WIRE.W_L) + wire(p, WIRE.Q_L);

        // apply s-box round
        ip.u1 = ip.s1 * ip.s1 * ip.s1 * ip.s1 * ip.s1;
        ip.u2 = wire(p, WIRE.W_R);
        ip.u3 = wire(p, WIRE.W_O);
        ip.u4 = wire(p, WIRE.W_4);

        // matrix mul with v = M_I * u 4 muls and 7 additions
        ip.u_sum = ip.u1 + ip.u2 + ip.u3 + ip.u4;

        ip.q_pos_by_scaling = wire(p, WIRE.Q_POSEIDON2_INTERNAL) * domainSep;

        ip.v1 = ip.u1 * INTERNAL_MATRIX_DIAGONAL[0] + ip.u_sum;
        evals[24] = evals[24] + ip.q_pos_by_scaling * (ip.v1 - wire(p, WIRE.W_L_SHIFT));

        ip.v2 = ip.u2 * INTERNAL_MATRIX_DIAGONAL[1] + ip.u_sum;
        evals[25] = evals[25] + ip.q_pos_by_scaling * (ip.v2 - wire(p, WIRE.W_R_SHIFT));

        ip.v3 = ip.u3 * INTERNAL_MATRIX_DIAGONAL[2] + ip.u_sum;
        evals[26] = evals[26] + ip.q_pos_by_scaling * (ip.v3 - wire(p, WIRE.W_O_SHIFT));

        ip.v4 = ip.u4 * INTERNAL_MATRIX_DIAGONAL[3] + ip.u_sum;
        evals[27] = evals[27] + ip.q_pos_by_scaling * (ip.v4 - wire(p, WIRE.W_4_SHIFT));
    }

    function scaleAndBatchSubrelations(
        Fr[NUMBER_OF_SUBRELATIONS] memory evaluations,
        Fr[NUMBER_OF_ALPHAS] memory subrelationChallenges
    ) internal pure returns (Fr accumulator) {
        accumulator = accumulator + evaluations[0];

        for (uint256 i = 1; i < NUMBER_OF_SUBRELATIONS; ++i) {
            accumulator = accumulator + evaluations[i] * subrelationChallenges[i - 1];
        }
    }
}

// Field arithmetic libraries - prevent littering the code with modmul / addmul

library CommitmentSchemeLib {
    using FrLib for Fr;

    // Avoid stack too deep
    struct ShpleminiIntermediates {
        Fr unshiftedScalar;
        Fr shiftedScalar;
        Fr unshiftedScalarNeg;
        Fr shiftedScalarNeg;
        // Scalar to be multiplied by [1]₁
        Fr constantTermAccumulator;
        // Accumulator for powers of rho
        Fr batchingChallenge;
        // Linear combination of multilinear (sumcheck) evaluations and powers of rho
        Fr batchedEvaluation;
        Fr[4] denominators;
        Fr[4] batchingScalars;
        // 1/(z - r^{2^i}) for i = 0, ..., logSize, dynamically updated
        Fr posInvertedDenominator;
        // 1/(z + r^{2^i}) for i = 0, ..., logSize, dynamically updated
        Fr negInvertedDenominator;
        // ν^{2i} * 1/(z - r^{2^i})
        Fr scalingFactorPos;
        // ν^{2i+1} * 1/(z + r^{2^i})
        Fr scalingFactorNeg;
        // Fold_i(r^{2^i}) reconstructed by Verifier
        Fr[CONST_PROOF_SIZE_LOG_N] foldPosEvaluations;
    }

    function computeSquares(Fr r) internal pure returns (Fr[CONST_PROOF_SIZE_LOG_N] memory squares) {
        squares[0] = r;
        for (uint256 i = 1; i < CONST_PROOF_SIZE_LOG_N; ++i) {
            squares[i] = squares[i - 1].sqr();
        }
    }
    // Compute the evaluations Aₗ(r^{2ˡ}) for l = 0, ..., m-1

    function computeFoldPosEvaluations(
        Fr[CONST_PROOF_SIZE_LOG_N] memory sumcheckUChallenges,
        Fr batchedEvalAccumulator,
        Fr[CONST_PROOF_SIZE_LOG_N] memory geminiEvaluations,
        Fr[CONST_PROOF_SIZE_LOG_N] memory geminiEvalChallengePowers,
        uint256 logSize
    ) internal view returns (Fr[CONST_PROOF_SIZE_LOG_N] memory foldPosEvaluations) {
        for (uint256 i = CONST_PROOF_SIZE_LOG_N; i > 0; --i) {
            Fr challengePower = geminiEvalChallengePowers[i - 1];
            Fr u = sumcheckUChallenges[i - 1];

            Fr batchedEvalRoundAcc = (
                (challengePower * batchedEvalAccumulator * Fr.wrap(2))
                    - geminiEvaluations[i - 1] * (challengePower * (ONE - u) - u)
            );
            // Divide by the denominator
            batchedEvalRoundAcc = batchedEvalRoundAcc * (challengePower * (ONE - u) + u).invert();
            if (i <= logSize) {
                batchedEvalAccumulator = batchedEvalRoundAcc;
                foldPosEvaluations[i - 1] = batchedEvalRoundAcc;
            }
        }
    }
}

uint256 constant Q = 21888242871839275222246405745257275088696311157297823662689037894645226208583; // EC group order. F_q

function bytes32ToString(bytes32 value) pure returns (string memory result) {
    bytes memory alphabet = "0123456789abcdef";

    bytes memory str = new bytes(66);
    str[0] = "0";
    str[1] = "x";
    for (uint256 i = 0; i < 32; i++) {
        str[2 + i * 2] = alphabet[uint8(value[i] >> 4)];
        str[3 + i * 2] = alphabet[uint8(value[i] & 0x0f)];
    }
    result = string(str);
}

// Fr utility

function bytesToFr(bytes calldata proofSection) pure returns (Fr scalar) {
    scalar = FrLib.fromBytes32(bytes32(proofSection));
}

// EC Point utilities
function bytesToG1Point(bytes calldata proofSection) pure returns (Honk.G1Point memory point) {
    point = Honk.G1Point({
        x: uint256(bytes32(proofSection[0x00:0x20])) % Q,
        y: uint256(bytes32(proofSection[0x20:0x40])) % Q
    });
}

function negateInplace(Honk.G1Point memory point) pure returns (Honk.G1Point memory) {
    point.y = (Q - point.y) % Q;
    return point;
}

/**
 * Convert the pairing points to G1 points.
 *
 * The pairing points are serialised as an array of 68 bit limbs representing two points
 * The lhs of a pairing operation and the rhs of a pairing operation
 *
 * There are 4 fields for each group element, leaving 8 fields for each side of the pairing.
 *
 * @param pairingPoints The pairing points to convert.
 * @return lhs
 * @return rhs
 */
function convertPairingPointsToG1(Fr[PAIRING_POINTS_SIZE] memory pairingPoints)
    pure
    returns (Honk.G1Point memory lhs, Honk.G1Point memory rhs)
{
    uint256 lhsX = Fr.unwrap(pairingPoints[0]);
    lhsX |= Fr.unwrap(pairingPoints[1]) << 68;
    lhsX |= Fr.unwrap(pairingPoints[2]) << 136;
    lhsX |= Fr.unwrap(pairingPoints[3]) << 204;
    lhs.x = lhsX;

    uint256 lhsY = Fr.unwrap(pairingPoints[4]);
    lhsY |= Fr.unwrap(pairingPoints[5]) << 68;
    lhsY |= Fr.unwrap(pairingPoints[6]) << 136;
    lhsY |= Fr.unwrap(pairingPoints[7]) << 204;
    lhs.y = lhsY;

    uint256 rhsX = Fr.unwrap(pairingPoints[8]);
    rhsX |= Fr.unwrap(pairingPoints[9]) << 68;
    rhsX |= Fr.unwrap(pairingPoints[10]) << 136;
    rhsX |= Fr.unwrap(pairingPoints[11]) << 204;
    rhs.x = rhsX;

    uint256 rhsY = Fr.unwrap(pairingPoints[12]);
    rhsY |= Fr.unwrap(pairingPoints[13]) << 68;
    rhsY |= Fr.unwrap(pairingPoints[14]) << 136;
    rhsY |= Fr.unwrap(pairingPoints[15]) << 204;
    rhs.y = rhsY;
}

/**
 * Hash the pairing inputs from the present verification context with those extracted from the public inputs.
 *
 * @param proofPairingPoints Pairing points from the proof - (public inputs).
 * @param accLhs Accumulator point for the left side - result of shplemini.
 * @param accRhs Accumulator point for the right side - result of shplemini.
 * @return recursionSeparator The recursion separator - generated from hashing the above.
 */
function generateRecursionSeparator(
    Fr[PAIRING_POINTS_SIZE] memory proofPairingPoints,
    Honk.G1Point memory accLhs,
    Honk.G1Point memory accRhs
) pure returns (Fr recursionSeparator) {
    // hash the proof aggregated X
    // hash the proof aggregated Y
    // hash the accum X
    // hash the accum Y

    (Honk.G1Point memory proofLhs, Honk.G1Point memory proofRhs) = convertPairingPointsToG1(proofPairingPoints);

    uint256[8] memory recursionSeparatorElements;

    // Proof points
    recursionSeparatorElements[0] = proofLhs.x;
    recursionSeparatorElements[1] = proofLhs.y;
    recursionSeparatorElements[2] = proofRhs.x;
    recursionSeparatorElements[3] = proofRhs.y;

    // Accumulator points
    recursionSeparatorElements[4] = accLhs.x;
    recursionSeparatorElements[5] = accLhs.y;
    recursionSeparatorElements[6] = accRhs.x;
    recursionSeparatorElements[7] = accRhs.y;

    recursionSeparator = FrLib.fromBytes32(keccak256(abi.encodePacked(recursionSeparatorElements)));
}

/**
 * G1 Mul with Separator
 * Using the ecAdd and ecMul precompiles
 *
 * @param basePoint The point to multiply.
 * @param other The other point to add.
 * @param recursionSeperator The separator to use for the multiplication.
 * @return `(recursionSeperator * basePoint) + other`.
 */
function mulWithSeperator(Honk.G1Point memory basePoint, Honk.G1Point memory other, Fr recursionSeperator)
    view
    returns (Honk.G1Point memory)
{
    Honk.G1Point memory result;

    result = ecMul(recursionSeperator, basePoint);
    result = ecAdd(result, other);

    return result;
}

/**
 * G1 Mul
 * Takes a Fr value and a G1 point and uses the ecMul precompile to return the result.
 *
 * @param value The value to multiply the point by.
 * @param point The point to multiply.
 * @return result The result of the multiplication.
 */
function ecMul(Fr value, Honk.G1Point memory point) view returns (Honk.G1Point memory) {
    Honk.G1Point memory result;

    assembly {
        let free := mload(0x40)
        // Write the point into memory (two 32 byte words)
        // Memory layout:
        // Address    |  value
        // free       |  point.x
        // free + 0x20|  point.y
        mstore(free, mload(point))
        mstore(add(free, 0x20), mload(add(point, 0x20)))
        // Write the scalar into memory (one 32 byte word)
        // Memory layout:
        // Address    |  value
        // free + 0x40|  value
        mstore(add(free, 0x40), value)

        // Call the ecMul precompile, it takes in the following
        // [point.x, point.y, scalar], and returns the result back into the free memory location.
        let success := staticcall(gas(), 0x07, free, 0x60, free, 0x40)
        if iszero(success) {
            revert(0, 0)
        }
        // Copy the result of the multiplication back into the result memory location.
        // Memory layout:
        // Address    |  value
        // result     |  result.x
        // result + 0x20|  result.y
        mstore(result, mload(free))
        mstore(add(result, 0x20), mload(add(free, 0x20)))
    }

    return result;
}

/**
 * G1 Add
 * Takes two G1 points and uses the ecAdd precompile to return the result.
 *
 * @param lhs The left hand side of the addition.
 * @param rhs The right hand side of the addition.
 * @return result The result of the addition.
 */
function ecAdd(Honk.G1Point memory lhs, Honk.G1Point memory rhs) view returns (Honk.G1Point memory) {
    Honk.G1Point memory result;

    assembly {
        let free := mload(0x40)
        // Write lhs into memory (two 32 byte words)
        // Memory layout:
        // Address    |  value
        // free       |  lhs.x
        // free + 0x20|  lhs.y
        mstore(free, mload(lhs))
        mstore(add(free, 0x20), mload(add(lhs, 0x20)))

        // Write rhs into memory (two 32 byte words)
        // Memory layout:
        // Address    |  value
        // free + 0x40|  rhs.x
        // free + 0x60|  rhs.y
        mstore(add(free, 0x40), mload(rhs))
        mstore(add(free, 0x60), mload(add(rhs, 0x20)))

        // Call the ecAdd precompile, it takes in the following
        // [lhs.x, lhs.y, rhs.x, rhs.y], and returns their addition back into the free memory location.
        let success := staticcall(gas(), 0x06, free, 0x80, free, 0x40)
        if iszero(success) { revert(0, 0) }

        // Copy the result of the addition back into the result memory location.
        // Memory layout:
        // Address    |  value
        // result     |  result.x
        // result + 0x20|  result.y
        mstore(result, mload(free))
        mstore(add(result, 0x20), mload(add(free, 0x20)))
    }

    return result;
}

function validateOnCurve(Honk.G1Point memory point) pure {
    uint256 x = point.x;
    uint256 y = point.y;

    bool success = false;
    assembly {
        let xx := mulmod(x, x, Q)
        success := eq(mulmod(y, y, Q), addmod(mulmod(x, xx, Q), 3, Q))
    }

    require(success, "point is not on the curve");
}

function pairing(Honk.G1Point memory rhs, Honk.G1Point memory lhs) view returns (bool decodedResult) {
    bytes memory input = abi.encodePacked(
        rhs.x,
        rhs.y,
        // Fixed G2 point
        uint256(0x198e9393920d483a7260bfb731fb5d25f1aa493335a9e71297e485b7aef312c2),
        uint256(0x1800deef121f1e76426a00665e5c4479674322d4f75edadd46debd5cd992f6ed),
        uint256(0x090689d0585ff075ec9e99ad690c3395bc4b313370b38ef355acdadcd122975b),
        uint256(0x12c85ea5db8c6deb4aab71808dcb408fe3d1e7690c43d37b4ce6cc0166fa7daa),
        lhs.x,
        lhs.y,
        // G2 point from VK
        uint256(0x260e01b251f6f1c7e7ff4e580791dee8ea51d87a358e038b4efe30fac09383c1),
        uint256(0x0118c4d5b837bcc2bc89b5b398b5974e9f5944073b32078b7e231fec938883b0),
        uint256(0x04fc6369f7110fe3d25156c1bb9a72859cf2a04641f99ba4ee413c80da6a5fe4),
        uint256(0x22febda3c0c0632a56475b4214e5615e11e6dd3f96e6cea2854a87d4dacc5e55)
    );

    (bool success, bytes memory result) = address(0x08).staticcall(input);
    decodedResult = success && abi.decode(result, (bool));
}

// Field arithmetic libraries - prevent littering the code with modmul / addmul




abstract contract BaseZKHonkVerifier is IVerifier {
    using FrLib for Fr;

    uint256 immutable $N;
    uint256 immutable $LOG_N;
    uint256 immutable $VK_HASH;
    uint256 immutable $NUM_PUBLIC_INPUTS;

    constructor(uint256 _N, uint256 _logN, uint256 _vkHash, uint256 _numPublicInputs) {
        $N = _N;
        $LOG_N = _logN;
        $VK_HASH = _vkHash;
        $NUM_PUBLIC_INPUTS = _numPublicInputs;
    }

    // Errors
    error ProofLengthWrong();
    error PublicInputsLengthWrong();
    error SumcheckFailed();
    error ShpleminiFailed();
    error GeminiChallengeInSubgroup();
    error ConsistencyCheckFailed();

    // Number of field elements in a ultra honk zero knowledge proof
    uint256 constant PROOF_SIZE = 426;
    uint256 constant SHIFTED_COMMITMENTS_START = 30;

    function loadVerificationKey() internal pure virtual returns (Honk.VerificationKey memory);

    function verify(bytes calldata proof, bytes32[] calldata publicInputs)
        public
        view
        override
        returns (bool verified)
    {
        // Check the received proof is the expected size where each field element is 32 bytes
        if (proof.length != PROOF_SIZE * 32) {
            revert ProofLengthWrong();
        }

        Honk.VerificationKey memory vk = loadVerificationKey();
        Honk.ZKProof memory p = ZKTranscriptLib.loadProof(proof);

        if (publicInputs.length != vk.publicInputsSize - PAIRING_POINTS_SIZE) {
            revert PublicInputsLengthWrong();
        }

        // Generate the fiat shamir challenges for the whole protocol
        ZKTranscript memory t = ZKTranscriptLib.generateTranscript(p, publicInputs, $VK_HASH, $NUM_PUBLIC_INPUTS);

        // Derive public input delta
        t.relationParameters.publicInputsDelta = computePublicInputDelta(
            publicInputs,
            p.pairingPointObject,
            t.relationParameters.beta,
            t.relationParameters.gamma, /*pubInputsOffset=*/
            1
        );

        // Sumcheck
        if (!verifySumcheck(p, t)) revert SumcheckFailed();

        if (!verifyShplemini(p, vk, t)) revert ShpleminiFailed();

        verified = true;
    }

    function computePublicInputDelta(
        bytes32[] memory publicInputs,
        Fr[PAIRING_POINTS_SIZE] memory pairingPointObject,
        Fr beta,
        Fr gamma,
        uint256 offset
    ) internal view returns (Fr publicInputDelta) {
        Fr numerator = Fr.wrap(1);
        Fr denominator = Fr.wrap(1);

        Fr numeratorAcc = gamma + (beta * FrLib.from($N + offset));
        Fr denominatorAcc = gamma - (beta * FrLib.from(offset + 1));

        {
            for (uint256 i = 0; i < $NUM_PUBLIC_INPUTS - PAIRING_POINTS_SIZE; i++) {
                Fr pubInput = FrLib.fromBytes32(publicInputs[i]);

                numerator = numerator * (numeratorAcc + pubInput);
                denominator = denominator * (denominatorAcc + pubInput);

                numeratorAcc = numeratorAcc + beta;
                denominatorAcc = denominatorAcc - beta;
            }

            for (uint256 i = 0; i < PAIRING_POINTS_SIZE; i++) {
                Fr pubInput = pairingPointObject[i];

                numerator = numerator * (numeratorAcc + pubInput);
                denominator = denominator * (denominatorAcc + pubInput);

                numeratorAcc = numeratorAcc + beta;
                denominatorAcc = denominatorAcc - beta;
            }
        }

        // Fr delta = numerator / denominator; // TOOO: batch invert later?
        publicInputDelta = FrLib.div(numerator, denominator);
    }

    function verifySumcheck(Honk.ZKProof memory proof, ZKTranscript memory tp) internal view returns (bool verified) {
        Fr roundTargetSum = tp.libraChallenge * proof.libraSum; // default 0
        Fr powPartialEvaluation = Fr.wrap(1);

        // We perform sumcheck reductions over log n rounds ( the multivariate degree )
        for (uint256 round; round < $LOG_N; ++round) {
            Fr[ZK_BATCHED_RELATION_PARTIAL_LENGTH] memory roundUnivariate = proof.sumcheckUnivariates[round];
            Fr totalSum = roundUnivariate[0] + roundUnivariate[1];
            if (totalSum != roundTargetSum) revert SumcheckFailed();

            Fr roundChallenge = tp.sumCheckUChallenges[round];

            // Update the round target for the next rounf
            roundTargetSum = computeNextTargetSum(roundUnivariate, roundChallenge);
            powPartialEvaluation =
                powPartialEvaluation * (Fr.wrap(1) + roundChallenge * (tp.gateChallenges[round] - Fr.wrap(1)));
        }

        // Last round
        Fr grandHonkRelationSum = RelationsLib.accumulateRelationEvaluations(
            proof.sumcheckEvaluations, tp.relationParameters, tp.alphas, powPartialEvaluation
        );

        Fr evaluation = Fr.wrap(1);
        for (uint256 i = 2; i < $LOG_N; i++) {
            evaluation = evaluation * tp.sumCheckUChallenges[i];
        }

        grandHonkRelationSum =
            grandHonkRelationSum * (Fr.wrap(1) - evaluation) + proof.libraEvaluation * tp.libraChallenge;
        verified = (grandHonkRelationSum == roundTargetSum);
    }

    // Return the new target sum for the next sumcheck round
    function computeNextTargetSum(Fr[ZK_BATCHED_RELATION_PARTIAL_LENGTH] memory roundUnivariates, Fr roundChallenge)
        internal
        view
        returns (Fr targetSum)
    {
        Fr[ZK_BATCHED_RELATION_PARTIAL_LENGTH] memory BARYCENTRIC_LAGRANGE_DENOMINATORS = [
            Fr.wrap(0x0000000000000000000000000000000000000000000000000000000000009d80),
            Fr.wrap(0x30644e72e131a029b85045b68181585d2833e84879b9709143e1f593efffec51),
            Fr.wrap(0x00000000000000000000000000000000000000000000000000000000000005a0),
            Fr.wrap(0x30644e72e131a029b85045b68181585d2833e84879b9709143e1f593effffd31),
            Fr.wrap(0x0000000000000000000000000000000000000000000000000000000000000240),
            Fr.wrap(0x30644e72e131a029b85045b68181585d2833e84879b9709143e1f593effffd31),
            Fr.wrap(0x00000000000000000000000000000000000000000000000000000000000005a0),
            Fr.wrap(0x30644e72e131a029b85045b68181585d2833e84879b9709143e1f593efffec51),
            Fr.wrap(0x0000000000000000000000000000000000000000000000000000000000009d80)
        ];

        // To compute the next target sum, we evaluate the given univariate at a point u (challenge).

        // Performing Barycentric evaluations
        // Compute B(x)
        Fr numeratorValue = Fr.wrap(1);
        for (uint256 i = 0; i < ZK_BATCHED_RELATION_PARTIAL_LENGTH; ++i) {
            numeratorValue = numeratorValue * (roundChallenge - Fr.wrap(i));
        }

        Fr[ZK_BATCHED_RELATION_PARTIAL_LENGTH] memory denominatorInverses;
        for (uint256 i = 0; i < ZK_BATCHED_RELATION_PARTIAL_LENGTH; ++i) {
            denominatorInverses[i] = FrLib.invert(BARYCENTRIC_LAGRANGE_DENOMINATORS[i] * (roundChallenge - Fr.wrap(i)));
        }

        for (uint256 i = 0; i < ZK_BATCHED_RELATION_PARTIAL_LENGTH; ++i) {
            targetSum = targetSum + roundUnivariates[i] * denominatorInverses[i];
        }

        // Scale the sum by the value of B(x)
        targetSum = targetSum * numeratorValue;
    }

    uint256 constant LIBRA_COMMITMENTS = 3;
    uint256 constant LIBRA_EVALUATIONS = 4;
    uint256 constant LIBRA_UNIVARIATES_LENGTH = 9;

    struct PairingInputs {
        Honk.G1Point P_0;
        Honk.G1Point P_1;
    }

    function verifyShplemini(Honk.ZKProof memory proof, Honk.VerificationKey memory vk, ZKTranscript memory tp)
        internal
        view
        returns (bool verified)
    {
        CommitmentSchemeLib.ShpleminiIntermediates memory mem; // stack

        // - Compute vector (r, r², ... , r²⁽ⁿ⁻¹⁾), where n = log_circuit_size
        Fr[CONST_PROOF_SIZE_LOG_N] memory powers_of_evaluation_challenge =
            CommitmentSchemeLib.computeSquares(tp.geminiR);
        // Arrays hold values that will be linearly combined for the gemini and shplonk batch openings
        Fr[NUMBER_UNSHIFTED + CONST_PROOF_SIZE_LOG_N + LIBRA_COMMITMENTS + 3] memory scalars;
        Honk.G1Point[NUMBER_UNSHIFTED + CONST_PROOF_SIZE_LOG_N + LIBRA_COMMITMENTS + 3] memory commitments;

        mem.posInvertedDenominator = (tp.shplonkZ - powers_of_evaluation_challenge[0]).invert();
        mem.negInvertedDenominator = (tp.shplonkZ + powers_of_evaluation_challenge[0]).invert();

        mem.unshiftedScalar = mem.posInvertedDenominator + (tp.shplonkNu * mem.negInvertedDenominator);
        mem.shiftedScalar =
            tp.geminiR.invert() * (mem.posInvertedDenominator - (tp.shplonkNu * mem.negInvertedDenominator));

        scalars[0] = Fr.wrap(1);
        commitments[0] = proof.shplonkQ;

        /* Batch multivariate opening claims, shifted and unshifted
        * The vector of scalars is populated as follows:
        * \f[
        * \left(
        * - \left(\frac{1}{z-r} + \nu \times \frac{1}{z+r}\right),
        * \ldots,
        * - \rho^{i+k-1} \times \left(\frac{1}{z-r} + \nu \times \frac{1}{z+r}\right),
        * - \rho^{i+k} \times \frac{1}{r} \times \left(\frac{1}{z-r} - \nu \times \frac{1}{z+r}\right),
        * \ldots,
        * - \rho^{k+m-1} \times \frac{1}{r} \times \left(\frac{1}{z-r} - \nu \times \frac{1}{z+r}\right)
        * \right)
        * \f]
        *
        * The following vector is concatenated to the vector of commitments:
        * \f[
        * f_0, \ldots, f_{m-1}, f_{\text{shift}, 0}, \ldots, f_{\text{shift}, k-1}
        * \f]
        *
        * Simultaneously, the evaluation of the multilinear polynomial
        * \f[
        * \sum \rho^i \cdot f_i + \sum \rho^{i+k} \cdot f_{\text{shift}, i}
        * \f]
        * at the challenge point \f$ (u_0,\ldots, u_{n-1}) \f$ is computed.
        *
        * This approach minimizes the number of iterations over the commitments to multilinear polynomials
        * and eliminates the need to store the powers of \f$ \rho \f$.
        */
        mem.batchedEvaluation = proof.geminiMaskingEval;
        mem.batchingChallenge = tp.rho;
        mem.unshiftedScalarNeg = mem.unshiftedScalar.neg();
        mem.shiftedScalarNeg = mem.shiftedScalar.neg();

        scalars[1] = mem.unshiftedScalarNeg;
        for (uint256 i = 0; i < NUMBER_UNSHIFTED; ++i) {
            scalars[i + 2] = mem.unshiftedScalarNeg * mem.batchingChallenge;
            mem.batchedEvaluation = mem.batchedEvaluation + (proof.sumcheckEvaluations[i] * mem.batchingChallenge);
            mem.batchingChallenge = mem.batchingChallenge * tp.rho;
        }
        // g commitments are accumulated at r
        // For each of the to be shifted commitments perform the shift in place by
        // adding to the unshifted value.
        // We do so, as the values are to be used in batchMul later, and as
        // `a * c + b * c = (a + b) * c` this will allow us to reduce memory and compute.
        // Applied to w1, w2, w3, w4 and zPerm
        for (uint256 i = 0; i < NUMBER_TO_BE_SHIFTED; ++i) {
            uint256 scalarOff = i + SHIFTED_COMMITMENTS_START;
            uint256 evaluationOff = i + NUMBER_UNSHIFTED;

            scalars[scalarOff] = scalars[scalarOff] + (mem.shiftedScalarNeg * mem.batchingChallenge);
            mem.batchedEvaluation =
                mem.batchedEvaluation + (proof.sumcheckEvaluations[evaluationOff] * mem.batchingChallenge);
            mem.batchingChallenge = mem.batchingChallenge * tp.rho;
        }

        commitments[1] = proof.geminiMaskingPoly;

        commitments[2] = vk.qm;
        commitments[3] = vk.qc;
        commitments[4] = vk.ql;
        commitments[5] = vk.qr;
        commitments[6] = vk.qo;
        commitments[7] = vk.q4;
        commitments[8] = vk.qLookup;
        commitments[9] = vk.qArith;
        commitments[10] = vk.qDeltaRange;
        commitments[11] = vk.qElliptic;
        commitments[12] = vk.qMemory;
        commitments[13] = vk.qNnf;
        commitments[14] = vk.qPoseidon2External;
        commitments[15] = vk.qPoseidon2Internal;
        commitments[16] = vk.s1;
        commitments[17] = vk.s2;
        commitments[18] = vk.s3;
        commitments[19] = vk.s4;
        commitments[20] = vk.id1;
        commitments[21] = vk.id2;
        commitments[22] = vk.id3;
        commitments[23] = vk.id4;
        commitments[24] = vk.t1;
        commitments[25] = vk.t2;
        commitments[26] = vk.t3;
        commitments[27] = vk.t4;
        commitments[28] = vk.lagrangeFirst;
        commitments[29] = vk.lagrangeLast;

        // Accumulate proof points
        commitments[30] = proof.w1;
        commitments[31] = proof.w2;
        commitments[32] = proof.w3;
        commitments[33] = proof.w4;
        commitments[34] = proof.zPerm;
        commitments[35] = proof.lookupInverses;
        commitments[36] = proof.lookupReadCounts;
        commitments[37] = proof.lookupReadTags;

        /* Batch gemini claims from the prover
         * place the commitments to gemini aᵢ to the vector of commitments, compute the contributions from
         * aᵢ(−r²ⁱ) for i=1, … , n−1 to the constant term accumulator, add corresponding scalars
         *
         * 1. Moves the vector
         * \f[
         * \left( \text{com}(A_1), \text{com}(A_2), \ldots, \text{com}(A_{n-1}) \right)
         * \f]
        * to the 'commitments' vector.
        *
        * 2. Computes the scalars:
        * \f[
        * \frac{\nu^{2}}{z + r^2}, \frac{\nu^3}{z + r^4}, \ldots, \frac{\nu^{n-1}}{z + r^{2^{n-1}}}
        * \f]
        * and places them into the 'scalars' vector.
        *
        * 3. Accumulates the summands of the constant term:
         * \f[
         * \sum_{i=2}^{n-1} \frac{\nu^{i} \cdot A_i(-r^{2^i})}{z + r^{2^i}}
         * \f]
         * and adds them to the 'constant_term_accumulator'.
         */

        // Add contributions from A₀(r) and A₀(-r) to constant_term_accumulator:
        // Compute the evaluations Aₗ(r^{2ˡ}) for l = 0, ..., $LOG_N - 1
        Fr[CONST_PROOF_SIZE_LOG_N] memory foldPosEvaluations = CommitmentSchemeLib.computeFoldPosEvaluations(
            tp.sumCheckUChallenges,
            mem.batchedEvaluation,
            proof.geminiAEvaluations,
            powers_of_evaluation_challenge,
            $LOG_N
        );

        mem.constantTermAccumulator = foldPosEvaluations[0] * mem.posInvertedDenominator;
        mem.constantTermAccumulator =
            mem.constantTermAccumulator + (proof.geminiAEvaluations[0] * tp.shplonkNu * mem.negInvertedDenominator);

        mem.batchingChallenge = tp.shplonkNu.sqr();
        uint256 boundary = NUMBER_UNSHIFTED + 2;

        // Compute Shplonk constant term contributions from Aₗ(± r^{2ˡ}) for l = 1, ..., m-1;
        // Compute scalar multipliers for each fold commitment
        for (uint256 i = 0; i < CONST_PROOF_SIZE_LOG_N - 1; ++i) {
            bool dummy_round = i >= ($LOG_N - 1);

            if (!dummy_round) {
                // Update inverted denominators
                mem.posInvertedDenominator = (tp.shplonkZ - powers_of_evaluation_challenge[i + 1]).invert();
                mem.negInvertedDenominator = (tp.shplonkZ + powers_of_evaluation_challenge[i + 1]).invert();

                // Compute the scalar multipliers for Aₗ(± r^{2ˡ}) and [Aₗ]
                mem.scalingFactorPos = mem.batchingChallenge * mem.posInvertedDenominator;
                mem.scalingFactorNeg = mem.batchingChallenge * tp.shplonkNu * mem.negInvertedDenominator;
                scalars[boundary + i] = mem.scalingFactorNeg.neg() + mem.scalingFactorPos.neg();

                // Accumulate the const term contribution given by
                // v^{2l} * Aₗ(r^{2ˡ}) /(z-r^{2^l}) + v^{2l+1} * Aₗ(-r^{2ˡ}) /(z+ r^{2^l})
                Fr accumContribution = mem.scalingFactorNeg * proof.geminiAEvaluations[i + 1];
                accumContribution = accumContribution + mem.scalingFactorPos * foldPosEvaluations[i + 1];
                mem.constantTermAccumulator = mem.constantTermAccumulator + accumContribution;
            }
            // Update the running power of v
            mem.batchingChallenge = mem.batchingChallenge * tp.shplonkNu * tp.shplonkNu;

            commitments[boundary + i] = proof.geminiFoldComms[i];
        }

        boundary += CONST_PROOF_SIZE_LOG_N - 1;

        // Finalise the batch opening claim
        mem.denominators[0] = Fr.wrap(1).div(tp.shplonkZ - tp.geminiR);
        mem.denominators[1] = Fr.wrap(1).div(tp.shplonkZ - SUBGROUP_GENERATOR * tp.geminiR);
        mem.denominators[2] = mem.denominators[0];
        mem.denominators[3] = mem.denominators[0];

        mem.batchingChallenge = mem.batchingChallenge * tp.shplonkNu * tp.shplonkNu;
        for (uint256 i = 0; i < LIBRA_EVALUATIONS; i++) {
            Fr scalingFactor = mem.denominators[i] * mem.batchingChallenge;
            mem.batchingScalars[i] = scalingFactor.neg();
            mem.batchingChallenge = mem.batchingChallenge * tp.shplonkNu;
            mem.constantTermAccumulator = mem.constantTermAccumulator + scalingFactor * proof.libraPolyEvals[i];
        }
        scalars[boundary] = mem.batchingScalars[0];
        scalars[boundary + 1] = mem.batchingScalars[1] + mem.batchingScalars[2];
        scalars[boundary + 2] = mem.batchingScalars[3];

        for (uint256 i = 0; i < LIBRA_COMMITMENTS; i++) {
            commitments[boundary++] = proof.libraCommitments[i];
        }

        commitments[boundary] = Honk.G1Point({x: 1, y: 2});
        scalars[boundary++] = mem.constantTermAccumulator;

        if (!checkEvalsConsistency(proof.libraPolyEvals, tp.geminiR, tp.sumCheckUChallenges, proof.libraEvaluation)) {
            revert ConsistencyCheckFailed();
        }

        Honk.G1Point memory quotient_commitment = proof.kzgQuotient;

        commitments[boundary] = quotient_commitment;
        scalars[boundary] = tp.shplonkZ; // evaluation challenge

        PairingInputs memory pair;
        pair.P_0 = batchMul(commitments, scalars);
        pair.P_1 = negateInplace(quotient_commitment);

        // Aggregate pairing points
        Fr recursionSeparator = generateRecursionSeparator(proof.pairingPointObject, pair.P_0, pair.P_1);
        (Honk.G1Point memory P_0_other, Honk.G1Point memory P_1_other) =
            convertPairingPointsToG1(proof.pairingPointObject);

        // Validate the points from the proof are on the curve
        validateOnCurve(P_0_other);
        validateOnCurve(P_1_other);

        // accumulate with aggregate points in proof
        pair.P_0 = mulWithSeperator(pair.P_0, P_0_other, recursionSeparator);
        pair.P_1 = mulWithSeperator(pair.P_1, P_1_other, recursionSeparator);

        return pairing(pair.P_0, pair.P_1);
    }

    struct SmallSubgroupIpaIntermediates {
        Fr[SUBGROUP_SIZE] challengePolyLagrange;
        Fr challengePolyEval;
        Fr lagrangeFirst;
        Fr lagrangeLast;
        Fr rootPower;
        Fr[SUBGROUP_SIZE] denominators; // this has to disappear
        Fr diff;
    }

    function checkEvalsConsistency(
        Fr[LIBRA_EVALUATIONS] memory libraPolyEvals,
        Fr geminiR,
        Fr[CONST_PROOF_SIZE_LOG_N] memory uChallenges,
        Fr libraEval
    ) internal view returns (bool check) {
        Fr one = Fr.wrap(1);
        Fr vanishingPolyEval = geminiR.pow(SUBGROUP_SIZE) - one;
        if (vanishingPolyEval == Fr.wrap(0)) {
            revert GeminiChallengeInSubgroup();
        }

        SmallSubgroupIpaIntermediates memory mem;
        mem.challengePolyLagrange[0] = one;
        for (uint256 round = 0; round < CONST_PROOF_SIZE_LOG_N; round++) {
            uint256 currIdx = 1 + LIBRA_UNIVARIATES_LENGTH * round;
            mem.challengePolyLagrange[currIdx] = one;
            for (uint256 idx = currIdx + 1; idx < currIdx + LIBRA_UNIVARIATES_LENGTH; idx++) {
                mem.challengePolyLagrange[idx] = mem.challengePolyLagrange[idx - 1] * uChallenges[round];
            }
        }

        mem.rootPower = one;
        mem.challengePolyEval = Fr.wrap(0);
        for (uint256 idx = 0; idx < SUBGROUP_SIZE; idx++) {
            mem.denominators[idx] = mem.rootPower * geminiR - one;
            mem.denominators[idx] = mem.denominators[idx].invert();
            mem.challengePolyEval = mem.challengePolyEval + mem.challengePolyLagrange[idx] * mem.denominators[idx];
            mem.rootPower = mem.rootPower * SUBGROUP_GENERATOR_INVERSE;
        }

        Fr numerator = vanishingPolyEval * Fr.wrap(SUBGROUP_SIZE).invert();
        mem.challengePolyEval = mem.challengePolyEval * numerator;
        mem.lagrangeFirst = mem.denominators[0] * numerator;
        mem.lagrangeLast = mem.denominators[SUBGROUP_SIZE - 1] * numerator;

        mem.diff = mem.lagrangeFirst * libraPolyEvals[2];

        mem.diff = mem.diff
            + (geminiR - SUBGROUP_GENERATOR_INVERSE)
                * (libraPolyEvals[1] - libraPolyEvals[2] - libraPolyEvals[0] * mem.challengePolyEval);
        mem.diff = mem.diff + mem.lagrangeLast * (libraPolyEvals[2] - libraEval) - vanishingPolyEval * libraPolyEvals[3];

        check = mem.diff == Fr.wrap(0);
    }

    // This implementation is the same as above with different constants
    function batchMul(
        Honk.G1Point[NUMBER_UNSHIFTED + CONST_PROOF_SIZE_LOG_N + LIBRA_COMMITMENTS + 3] memory base,
        Fr[NUMBER_UNSHIFTED + CONST_PROOF_SIZE_LOG_N + LIBRA_COMMITMENTS + 3] memory scalars
    ) internal view returns (Honk.G1Point memory result) {
        uint256 limit = NUMBER_UNSHIFTED + CONST_PROOF_SIZE_LOG_N + LIBRA_COMMITMENTS + 3;

        // Validate all points are on the curve
        for (uint256 i = 0; i < limit; ++i) {
            validateOnCurve(base[i]);
        }

        assembly {
            let success := 0x01
            let free := mload(0x40)

            // Write the original into the accumulator
            // Load into memory for ecMUL, leave offset for eccAdd result
            // base is an array of pointers, so we have to dereference them
            mstore(add(free, 0x40), mload(mload(base)))
            mstore(add(free, 0x60), mload(add(0x20, mload(base))))
            // Add scalar
            mstore(add(free, 0x80), mload(scalars))
            success := and(success, staticcall(gas(), 7, add(free, 0x40), 0x60, free, 0x40))

            let count := 0x01
            for {} lt(count, limit) { count := add(count, 1) } {
                // Get loop offsets
                let base_base := add(base, mul(count, 0x20))
                let scalar_base := add(scalars, mul(count, 0x20))

                mstore(add(free, 0x40), mload(mload(base_base)))
                mstore(add(free, 0x60), mload(add(0x20, mload(base_base))))
                // Add scalar
                mstore(add(free, 0x80), mload(scalar_base))

                success := and(success, staticcall(gas(), 7, add(free, 0x40), 0x60, add(free, 0x40), 0x40))
                // accumulator = accumulator + accumulator_2
                success := and(success, staticcall(gas(), 6, free, 0x80, free, 0x40))
            }

            // Return the result
            mstore(result, mload(free))
            mstore(add(result, 0x20), mload(add(free, 0x20)))
        }
    }
}

contract HonkVerifier is BaseZKHonkVerifier(N, LOG_N, VK_HASH, NUMBER_OF_PUBLIC_INPUTS) {
     function loadVerificationKey() internal pure override returns (Honk.VerificationKey memory) {
       return HonkVerificationKey.loadVerificationKey();
    }
}
)";

inline std::string get_honk_zk_solidity_verifier(auto const& verification_key)
{
    std::ostringstream stream;
    output_vk_sol_ultra_honk(stream, verification_key, "HonkVerificationKey");
    return stream.str() + HONK_ZK_CONTRACT_SOURCE;
}<|MERGE_RESOLUTION|>--- conflicted
+++ resolved
@@ -177,6 +177,9 @@
 uint256 constant NUMBER_UNSHIFTED = 36;
 uint256 constant NUMBER_TO_BE_SHIFTED = 5;
 uint256 constant PAIRING_POINTS_SIZE = 16;
+
+uint256 constant FIELD_ELEMENT_SIZE = 0x20;
+uint256 constant GROUP_ELEMENT_SIZE = 0x40;
 
 // Alphas are used as relation separators so there should be NUMBER_OF_SUBRELATIONS - 1
 uint256 constant NUMBER_OF_ALPHAS = NUMBER_OF_SUBRELATIONS - 1;
@@ -411,16 +414,9 @@
         uint256 vkHash,
         uint256 publicInputsSize
     ) internal pure returns (Fr eta, Fr etaTwo, Fr etaThree, Fr previousChallenge) {
-<<<<<<< HEAD
-        bytes32[] memory round0 = new bytes32[](3 + publicInputsSize + 6);
-        round0[0] = bytes32(circuitSize);
-        round0[1] = bytes32(publicInputsSize);
-        round0[2] = bytes32(pubInputsOffset);
-=======
-        bytes32[] memory round0 = new bytes32[](1 + publicInputsSize + 12);
+        bytes32[] memory round0 = new bytes32[](1 + publicInputsSize + 6);
         round0[0] = bytes32(vkHash);
 
->>>>>>> 4002afe4
         for (uint256 i = 0; i < publicInputsSize - PAIRING_POINTS_SIZE; i++) {
             round0[1 + i] = bytes32(publicInputs[i]);
         }
@@ -430,27 +426,12 @@
 
         // Create the first challenge
         // Note: w4 is added to the challenge later on
-<<<<<<< HEAD
-        round0[3 + publicInputsSize] = bytes32(proof.w1.x);
-        round0[3 + publicInputsSize + 1] = bytes32(proof.w1.y);
-        round0[3 + publicInputsSize + 2] = bytes32(proof.w2.x);
-        round0[3 + publicInputsSize + 3] = bytes32(proof.w2.y);
-        round0[3 + publicInputsSize + 4] = bytes32(proof.w3.x);
-        round0[3 + publicInputsSize + 5] = bytes32(proof.w3.y);
-=======
-        round0[1 + publicInputsSize] = bytes32(proof.w1.x_0);
-        round0[1 + publicInputsSize + 1] = bytes32(proof.w1.x_1);
-        round0[1 + publicInputsSize + 2] = bytes32(proof.w1.y_0);
-        round0[1 + publicInputsSize + 3] = bytes32(proof.w1.y_1);
-        round0[1 + publicInputsSize + 4] = bytes32(proof.w2.x_0);
-        round0[1 + publicInputsSize + 5] = bytes32(proof.w2.x_1);
-        round0[1 + publicInputsSize + 6] = bytes32(proof.w2.y_0);
-        round0[1 + publicInputsSize + 7] = bytes32(proof.w2.y_1);
-        round0[1 + publicInputsSize + 8] = bytes32(proof.w3.x_0);
-        round0[1 + publicInputsSize + 9] = bytes32(proof.w3.x_1);
-        round0[1 + publicInputsSize + 10] = bytes32(proof.w3.y_0);
-        round0[1 + publicInputsSize + 11] = bytes32(proof.w3.y_1);
->>>>>>> 4002afe4
+        round0[1 + publicInputsSize] = bytes32(proof.w1.x);
+        round0[1 + publicInputsSize + 1] = bytes32(proof.w1.y);
+        round0[1 + publicInputsSize + 2] = bytes32(proof.w2.x);
+        round0[1 + publicInputsSize + 3] = bytes32(proof.w2.y);
+        round0[1 + publicInputsSize + 4] = bytes32(proof.w3.x);
+        round0[1 + publicInputsSize + 5] = bytes32(proof.w3.y);
 
         previousChallenge = FrLib.fromBytes32(keccak256(abi.encodePacked(round0)));
         (eta, etaTwo) = splitChallenge(previousChallenge);
@@ -643,82 +624,82 @@
 
         // Pairing point object
         for (uint256 i = 0; i < PAIRING_POINTS_SIZE; i++) {
-            p.pairingPointObject[i] = bytesToFr(proof[boundary:boundary + 0x20]);
-            boundary += 0x20;
+            p.pairingPointObject[i] = bytesToFr(proof[boundary:boundary + FIELD_ELEMENT_SIZE]);
+            boundary += FIELD_ELEMENT_SIZE;
         }
         // Commitments
-        p.w1 = bytesToG1Point(proof[boundary:boundary + 0x40]);
-        boundary += 0x40;
-        p.w2 = bytesToG1Point(proof[boundary:boundary + 0x40]);
-        boundary += 0x40;
-        p.w3 = bytesToG1Point(proof[boundary:boundary + 0x40]);
-        boundary += 0x40;
+        p.w1 = bytesToG1Point(proof[boundary:boundary + GROUP_ELEMENT_SIZE]);
+        boundary += GROUP_ELEMENT_SIZE;
+        p.w2 = bytesToG1Point(proof[boundary:boundary + GROUP_ELEMENT_SIZE]);
+        boundary += GROUP_ELEMENT_SIZE;
+        p.w3 = bytesToG1Point(proof[boundary:boundary + GROUP_ELEMENT_SIZE]);
+        boundary += GROUP_ELEMENT_SIZE;
 
         // Lookup / Permutation Helper Commitments
-        p.lookupReadCounts = bytesToG1Point(proof[boundary:boundary + 0x40]);
-        boundary += 0x40;
-        p.lookupReadTags = bytesToG1Point(proof[boundary:boundary + 0x40]);
-        boundary += 0x40;
-        p.w4 = bytesToG1Point(proof[boundary:boundary + 0x40]);
-        boundary += 0x40;
-        p.lookupInverses = bytesToG1Point(proof[boundary:boundary + 0x40]);
-        boundary += 0x40;
-        p.zPerm = bytesToG1Point(proof[boundary:boundary + 0x40]);
-        boundary += 0x40;
-        p.libraCommitments[0] = bytesToG1Point(proof[boundary:boundary + 0x40]);
-        boundary += 0x40;
-
-        p.libraSum = bytesToFr(proof[boundary:boundary + 0x20]);
-        boundary += 0x20;
+        p.lookupReadCounts = bytesToG1Point(proof[boundary:boundary + GROUP_ELEMENT_SIZE]);
+        boundary += GROUP_ELEMENT_SIZE;
+        p.lookupReadTags = bytesToG1Point(proof[boundary:boundary + GROUP_ELEMENT_SIZE]);
+        boundary += GROUP_ELEMENT_SIZE;
+        p.w4 = bytesToG1Point(proof[boundary:boundary + GROUP_ELEMENT_SIZE]);
+        boundary += GROUP_ELEMENT_SIZE;
+        p.lookupInverses = bytesToG1Point(proof[boundary:boundary + GROUP_ELEMENT_SIZE]);
+        boundary += GROUP_ELEMENT_SIZE;
+        p.zPerm = bytesToG1Point(proof[boundary:boundary + GROUP_ELEMENT_SIZE]);
+        boundary += GROUP_ELEMENT_SIZE;
+        p.libraCommitments[0] = bytesToG1Point(proof[boundary:boundary + GROUP_ELEMENT_SIZE]);
+        boundary += GROUP_ELEMENT_SIZE;
+
+        p.libraSum = bytesToFr(proof[boundary:boundary + FIELD_ELEMENT_SIZE]);
+        boundary += FIELD_ELEMENT_SIZE;
         // Sumcheck univariates
         for (uint256 i = 0; i < CONST_PROOF_SIZE_LOG_N; i++) {
             for (uint256 j = 0; j < ZK_BATCHED_RELATION_PARTIAL_LENGTH; j++) {
-                p.sumcheckUnivariates[i][j] = bytesToFr(proof[boundary:boundary + 0x20]);
-                boundary += 0x20;
+                p.sumcheckUnivariates[i][j] = bytesToFr(proof[boundary:boundary + FIELD_ELEMENT_SIZE]);
+                boundary += FIELD_ELEMENT_SIZE;
             }
         }
 
         // Sumcheck evaluations
         for (uint256 i = 0; i < NUMBER_OF_ENTITIES; i++) {
-            p.sumcheckEvaluations[i] = bytesToFr(proof[boundary:boundary + 0x20]);
-            boundary += 0x20;
-        }
-
-        p.libraEvaluation = bytesToFr(proof[boundary:boundary + 0x20]);
-        boundary += 0x20;
-
-        p.libraCommitments[1] = bytesToG1Point(proof[boundary:boundary + 0x40]);
-        boundary += 0x40;
-        p.libraCommitments[2] = bytesToG1Point(proof[boundary:boundary + 0x40]);
-        boundary += 0x40;
-        p.geminiMaskingPoly = bytesToG1Point(proof[boundary:boundary + 0x40]);
-        boundary += 0x40;
-        p.geminiMaskingEval = bytesToFr(proof[boundary:boundary + 0x20]);
-        boundary += 0x20;
+            p.sumcheckEvaluations[i] = bytesToFr(proof[boundary:boundary + FIELD_ELEMENT_SIZE]);
+            boundary += FIELD_ELEMENT_SIZE;
+        }
+
+        p.libraEvaluation = bytesToFr(proof[boundary:boundary + FIELD_ELEMENT_SIZE]);
+        boundary += FIELD_ELEMENT_SIZE;
+
+        p.libraCommitments[1] = bytesToG1Point(proof[boundary:boundary + GROUP_ELEMENT_SIZE]);
+        boundary += GROUP_ELEMENT_SIZE;
+        p.libraCommitments[2] = bytesToG1Point(proof[boundary:boundary + GROUP_ELEMENT_SIZE]);
+        boundary += GROUP_ELEMENT_SIZE;
+        p.geminiMaskingPoly = bytesToG1Point(proof[boundary:boundary + GROUP_ELEMENT_SIZE]);
+        boundary += GROUP_ELEMENT_SIZE;
+        p.geminiMaskingEval = bytesToFr(proof[boundary:boundary + FIELD_ELEMENT_SIZE]);
+        boundary += FIELD_ELEMENT_SIZE;
 
         // Gemini
         // Read gemini fold univariates
         for (uint256 i = 0; i < CONST_PROOF_SIZE_LOG_N - 1; i++) {
-            p.geminiFoldComms[i] = bytesToG1Point(proof[boundary:boundary + 0x40]);
-            boundary += 0x40;
+            p.geminiFoldComms[i] = bytesToG1Point(proof[boundary:boundary + GROUP_ELEMENT_SIZE]);
+            boundary += GROUP_ELEMENT_SIZE;
         }
 
         // Read gemini a evaluations
         for (uint256 i = 0; i < CONST_PROOF_SIZE_LOG_N; i++) {
-            p.geminiAEvaluations[i] = bytesToFr(proof[boundary:boundary + 0x20]);
-            boundary += 0x20;
+            p.geminiAEvaluations[i] = bytesToFr(proof[boundary:boundary + FIELD_ELEMENT_SIZE]);
+            boundary += FIELD_ELEMENT_SIZE;
         }
 
         for (uint256 i = 0; i < 4; i++) {
-            p.libraPolyEvals[i] = bytesToFr(proof[boundary:boundary + 0x20]);
-            boundary += 0x20;
+            p.libraPolyEvals[i] = bytesToFr(proof[boundary:boundary + FIELD_ELEMENT_SIZE]);
+            boundary += FIELD_ELEMENT_SIZE;
         }
 
         // Shplonk
-        p.shplonkQ = bytesToG1Point(proof[boundary:boundary + 0x40]);
-        boundary += 0x40;
+        p.shplonkQ = bytesToG1Point(proof[boundary:boundary + GROUP_ELEMENT_SIZE]);
+        boundary += GROUP_ELEMENT_SIZE;
         // KZG
-        p.kzgQuotient = bytesToG1Point(proof[boundary:boundary + 0x40]);
+        p.kzgQuotient = bytesToG1Point(proof[boundary:boundary + GROUP_ELEMENT_SIZE]);
     }
 }
 
