--- conflicted
+++ resolved
@@ -37,14 +37,6 @@
 
     std::vector<bb::fr> serialize_verification_key_into_fields();
 
-<<<<<<< HEAD
-    // Goblin specific methods
-    void create_goblin_circuit(acir_format::AcirFormat& constraint_system, acir_format::WitnessVector& witness);
-    std::vector<uint8_t> create_goblin_proof();
-    bool verify_goblin_proof(std::vector<uint8_t> const& proof);
-
-=======
->>>>>>> 5e85b92f
   private:
     acir_format::Builder builder_;
     size_t size_hint_;
