{
  "version": 5,
  "cmakeMinimumRequired": {
    "major": 3,
    "minor": 24,
    "patch": 0
  },
  "configurePresets": [
    {
      "name": "default",
      "displayName": "Build with Clang",
      "description": "Build with globally installed Clang",
      "binaryDir": "build",
      "generator": "Ninja",
      "environment": {
        "CC": "clang",
        "CXX": "clang++",
        "CMAKE_EXPORT_COMPILE_COMMANDS": "ON"
      },
      "cacheVariables": {
        "TARGET_ARCH": "skylake"
      }
    },
    {
      "name": "default-pic",
      "displayName": "Build with Clang with Position Independent Code",
      "description": "Build with globally installed Clang with Position Independent Code",
      "binaryDir": "build-pic",
      "generator": "Ninja",
      "environment": {
        "CC": "clang",
        "CXX": "clang++",
        "CMAKE_EXPORT_COMPILE_COMMANDS": "ON",
        "LDFLAGS": "-Wl,-undefined,dynamic_lookup"
      },
      "cacheVariables": {
        "TARGET_ARCH": "skylake",
        "ENABLE_PIC": "ON"
      }
    },
    {
      "name": "homebrew",
      "displayName": "Homebrew + Clang",
      "description": "Build with Clang installed via Homebrew",
      "inherits": "default",
      "environment": {
        "CC": "$env{BREW_PREFIX}/opt/llvm@18/bin/clang",
        "CXX": "$env{BREW_PREFIX}/opt/llvm@18/bin/clang++"
      }
    },
    {
      "name": "darwin-arm64",
      "displayName": "Apple arm64 Cross-compile",
      "inherits": "default",
      "binaryDir": "build-darwin-arm64",
      "cacheVariables": {
        "CMAKE_BUILD_TYPE": "Release",
        "CMAKE_TOOLCHAIN_FILE": "/opt/osxcross/toolchain.cmake",
        "CMAKE_EXE_LINKER_FLAGS": "-fuse-ld=/opt/osxcross/bin/arm64-apple-darwin23-ld"
      },
      "environment": {
        "CXXFLAGS": "-Wno-deprecated-declarations",
        "OSXCROSS_HOST": "arm64-apple-darwin23",
        "OSXCROSS_TARGET_DIR": "/opt/osxcross",
        "OSXCROSS_TARGET": "darwin23",
        "OSXCROSS_SDK": "/opt/osxcross/SDK/MacOSX14.0.sdk"
      }
    },
    {
      "name": "darwin-amd64",
      "displayName": "Apple amd64 Cross-compile",
      "inherits": "darwin-arm64",
      "binaryDir": "build-darwin-amd64",
      "cacheVariables": {
        "CMAKE_EXE_LINKER_FLAGS": "-fuse-ld=/opt/osxcross/bin/x86_64-apple-darwin23-ld"
      },
      "environment": {
        "CXXFLAGS": "-Wno-deprecated-declarations",
        "OSXCROSS_HOST": "x86_64-apple-darwin23"
      }
    },
    {
      "name": "clang18",
      "displayName": "Build with Clang-18",
      "description": "Build with globally installed Clang-18",
      "inherits": "default",
      "environment": {
        "CC": "clang-18",
        "CXX": "clang++-18"
      }
    },
    {
      "name": "clang16",
      "displayName": "Build with Clang-16",
      "description": "Build with globally installed Clang-16",
      "inherits": "default",
      "environment": {
        "CC": "clang-16",
        "CXX": "clang++-16"
      }
    },
    {
      "name": "clang16-no-exceptions",
      "displayName": "Build with Clang-16",
      "description": "Build with globally installed Clang-16",
      "inherits": "default",
      "environment": {
        "CC": "clang-16",
        "CXX": "clang++-16",
        "CMAKE_CXX_FLAGS": "-DBB_NO_EXCEPTIONS"
      }
    },
    {
      "name": "clang16-pic",
      "displayName": "Release build with Position Independent Code",
      "description": "Build with globally installed Clang-16 using Position Independent Code",
      "inherits": "clang16",
      "binaryDir": "build-pic",
      "cacheVariables": {
        "ENABLE_PIC": "ON"
      }
    },
    {
      "name": "clang16-pic-assert",
      "displayName": "Release build with Position Independent Code and asserts",
      "description": "Build with globally installed Clang-16 using Position Independent Code and asserts",
      "inherits": "clang16-pic",
      "cacheVariables": {
        "CMAKE_BUILD_TYPE": "RelWithAssert"
      }
    },
    {
      "name": "clang16-dbg",
      "displayName": "Debugging build with Clang-16",
      "description": "Build with globally installed Clang-16 in debug mode",
      "inherits": "clang16",
      "binaryDir": "build-debug",
      "environment": {
        "CMAKE_BUILD_TYPE": "Debug",
        "CFLAGS": "-gdwarf-4",
        "CXXFLAGS": "-gdwarf-4",
        "LDFLAGS": "-gdwarf-4"
      },
      "cacheVariables": {
        "ENABLE_ASAN": "OFF",
        "DISABLE_ASM": "ON"
      }
    },
    {
      "name": "tracy-memory",
      "displayName": "Release build with tracy with memory tracking",
      "description": "Release build with tracy with memory tracking",
      "inherits": "clang16",
      "binaryDir": "build-tracy-memory",
      "cacheVariables": {
        "ENABLE_TRACY": "ON",
        "TRACY_PROFILE_MEMORY": "ON"
      }
    },
    {
      "name": "tracy-time-instrumented",
      "displayName": "Build for tracy time profiling via instrumentation",
      "description": "Build for tracy time profiling via instrumentation",
      "binaryDir": "build-tracy-time-instrumented",
      "inherits": "clang16",
      "cacheVariables": {
        "ENABLE_TRACY_TIME_INSTRUMENTED": "ON"
      }
    },
    {
      "name": "tracy-time-sampled",
      "displayName": "Build for tracy time profiling via sampling",
      "description": "Build for tracy time profiling via sampling",
      "binaryDir": "build-tracy-time-sampled",
      "inherits": "default",
      "environment": {
        "CMAKE_BUILD_TYPE": "RelWithDebInfo",
        "CFLAGS": "-g -fno-omit-frame-pointer",
        "CXXFLAGS": "-g -fno-omit-frame-pointer",
        "LDFLAGS": "-g -fno-omit-frame-pointer -rdynamic"
      },
      "cacheVariables": {
        "ENABLE_TRACY": "ON"
      }
    },
    {
      "name": "tracy-gates",
      "displayName": "Release build with tracy - but hacked for gate tracking",
      "description": "Release build with tracy - but hacker for gate tracking",
      "inherits": "clang16",
      "binaryDir": "build-tracy-gates",
      "cacheVariables": {
        "ENABLE_TRACY": "ON",
        "CMAKE_CXX_FLAGS": "-DTRACY_HACK_GATES_AS_MEMORY"
      }
    },
    {
      "name": "clang16-dbg-fast",
      "displayName": "Optimized debug build with Clang-16",
      "description": "Build with globally installed Clang-16 in optimized debug mode",
      "inherits": "clang16-dbg",
      "binaryDir": "build-debug-fast",
      "environment": {
        "CMAKE_BUILD_TYPE": "Debug",
        "CFLAGS": "-O2 -gdwarf",
        "CXXFLAGS": "-O2 -gdwarf-4",
        "LDFLAGS": "-O2 -gdwarf-4"
      }
    },
    {
      "name": "clang16-dbg-fast-circuit-check-traces",
      "displayName": "Optimized debug build with Clang-16 with stack traces for failing circuit checks",
      "description": "Build with globally installed Clang-16 in optimized debug mode with stack traces for failing circuit checks",
      "inherits": "clang16-dbg-fast",
      "binaryDir": "build-debug-fast-circuit-check-traces",
      "cacheVariables": {
        "CHECK_CIRCUIT_STACKTRACES": "ON"
      }
    },
    {
      "name": "clang18-assert",
      "binaryDir": "build",
      "displayName": "Build with Clang-18 using RelWithAssert",
      "description": "Build with globally installed Clang-18 in release with ASSERTs mode",
      "inherits": "clang18",
      "environment": {
        "CMAKE_BUILD_TYPE": "RelWithAssert"
      }
    },
    {
      "name": "clang16-assert",
      "binaryDir": "build",
      "displayName": "Build with Clang-16 using RelWithAssert",
      "description": "Build with globally installed Clang-16 in release with ASSERTs mode",
      "inherits": "clang16",
      "environment": {
        "CMAKE_BUILD_TYPE": "RelWithAssert"
      }
    },
    {
      "name": "asan",
      "displayName": "Debugging build with address sanitizer on Clang-16",
      "description": "Build with address sanitizer on clang16 with debugging information",
      "inherits": "clang16-dbg",
      "binaryDir": "build-asan",
      "environment": {
        "CMAKE_BUILD_TYPE": "Debug"
      },
      "cacheVariables": {
        "ENABLE_ASAN": "ON",
        "DISABLE_ASM": "ON"
      }
    },
    {
      "name": "gcc",
      "displayName": "Build with GCC",
      "description": "Build with globally installed GCC",
      "inherits": "default",
      "binaryDir": "build-gcc",
      "environment": {
        "CC": "gcc",
        "CXX": "g++",
        "CXXFLAGS": "-Wno-missing-field-initializers"
      }
    },
    {
      "name": "gcc10",
      "displayName": "Build with GCC-10",
      "description": "Build with globally installed GCC-10",
      "inherits": "default",
      "environment": {
        "CC": "gcc-10",
        "CXX": "g++-10",
        "CXXFLAGS": "-Wno-missing-field-initializers"
      }
    },
    {
      "name": "gcc13",
      "displayName": "Build with GCC-13",
      "description": "Build with globally installed GCC-13",
      "inherits": "default",
      "environment": {
        "CC": "gcc-13",
        "CXX": "g++-13",
        "CXXFLAGS": "-Wno-missing-field-initializers"
      }
    },
    {
      "name": "bench",
      "displayName": "Build benchmarks",
      "description": "Build default preset but with a special benchmark directory",
      "inherits": "clang16",
      "binaryDir": "build-bench"
    },
    {
      "name": "fuzzing",
      "displayName": "Build with fuzzing",
      "description": "Build default preset but with fuzzing enabled",
      "inherits": "clang16",
      "binaryDir": "build-fuzzing",
      "cacheVariables": {
        "FUZZING": "ON",
        "DISABLE_AZTEC_VM": "ON"
      }
    },
    {
      "name": "fuzzing-asan",
      "displayName": "Build with fuzzing",
      "description": "Build default preset but with fuzzing enabled",
      "inherits": "clang16-dbg",
      "binaryDir": "build-fuzzing-asan",
      "cacheVariables": {
        "SHOW_INFORMATION": "ON",
        "FUZZING": "ON",
        "DISABLE_AZTEC_VM": "ON",
        "ENABLE_ASAN": "ON",
        "DISABLE_ASM": "ON"
      }
    },
    {
      "name": "smt-verification",
      "displayName": "Build with smt verificaiton",
      "description": "Build default preset but with smt library included",
      "inherits": "clang16",
      "binaryDir": "build-smt",
      "cacheVariables": {
        "SMT": "ON"
      }
    },
    {
      "name": "tsan",
      "displayName": "Debugging build with thread sanitizer on Clang-16",
      "description": "Build with thread sanitizer on clang16 with debugging information",
      "inherits": "clang16-dbg",
      "binaryDir": "build-tsan",
      "cacheVariables": {
        "HAVE_STD_REGEX": "ON"
      },
      "environment": {
        "CFLAGS": "-fsanitize=thread",
        "CXXFLAGS": "-fsanitize=thread",
        "LDFLAGS": "-fsanitize=thread"
      }
    },
    {
      "name": "ubsan",
      "displayName": "Debugging build with undefined behaviour sanitizer on Clang-16",
      "description": "Build with undefined behaviour sanitizer on clang16 with debugging information",
      "inherits": "clang16-dbg",
      "binaryDir": "build-ubsan",
      "generator": "Unix Makefiles",
      "environment": {
        "CFLAGS": "-fsanitize=undefined",
        "CXXFLAGS": "-fsanitize=undefined",
        "LDFLAGS": "-fsanitize=undefined"
      }
    },
    {
      "name": "msan",
      "displayName": "Debugging build with memory sanitizer on Clang-16",
      "description": "Build with thread sanitizer on clang16 with debugging information",
      "inherits": "clang16-dbg",
      "binaryDir": "build-msan",
      "environment": {
        "CFLAGS": "-fsanitize=memory",
        "CXXFLAGS": "-fsanitize=memory",
        "LDFLAGS": "-fsanitize=memory"
      },
      "cacheVariables": {
        "HAVE_STD_REGEX": "ON",
        "CMAKE_CXX_FLAGS": "$env{MSAN_CFLAGS}",
        "CMAKE_EXE_LINKER_FLAGS": "$env{MSAN_LFLAGS}"
      }
    },
    {
      "name": "op-count",
      "displayName": "Release build with operation counts",
      "description": "Build with op counting",
      "inherits": "clang16-assert",
      "binaryDir": "build-op-count",
      "environment": {
        "CXXFLAGS": "-DBB_USE_OP_COUNT -DBB_USE_OP_COUNT_TRACK_ONLY"
      }
    },
    {
      "name": "op-count-time",
      "displayName": "Release build with time and clock counts",
      "description": "Build with op counting",
      "inherits": "clang16-assert",
      "binaryDir": "build-op-count-time",
      "environment": {
        "CXXFLAGS": "-DBB_USE_OP_COUNT -DBB_USE_OP_COUNT_TIME_ONLY"
      }
    },
    {
      "name": "coverage",
      "displayName": "Build with coverage",
      "description": "Build default preset but with coverage enabled",
      "inherits": "default",
      "binaryDir": "build-coverage",
      "cacheVariables": {
        "COVERAGE": "ON",
        "CMAKE_BUILD_TYPE": "Debug"
      }
    },
    {
      "name": "gperftools",
      "displayName": "Debugging build with gperftools on Clang-16",
      "description": "Build with gperf",
      "inherits": "clang16",
      "binaryDir": "build-gperftools",
      "cacheVariables": {
        "CMAKE_BUILD_TYPE": "RelWithDebInfo",
        "CMAKE_EXE_LINKER_FLAGS": "-ltcmalloc",
        "CXXFLAGS": "-fno-omit-frame-pointer"
      }
    },
    {
      "name": "wasm",
      "displayName": "Build for WASM",
      "description": "Build with wasi-sdk to create wasm",
      "binaryDir": "build-wasm",
      "generator": "Ninja",
      "toolchainFile": "cmake/toolchains/wasm32-wasi.cmake",
      "environment": {
        "WASI_SDK_PREFIX": "/opt/wasi-sdk",
        "CC": "$env{WASI_SDK_PREFIX}/bin/clang",
        "CXX": "$env{WASI_SDK_PREFIX}/bin/clang++",
        "CXXFLAGS": "-DBB_VERBOSE",
        "AR": "$env{WASI_SDK_PREFIX}/bin/llvm-ar",
        "RANLIB": "$env{WASI_SDK_PREFIX}/bin/llvm-ranlib"
      },
      "cacheVariables": {
        "CMAKE_SYSROOT": "$env{WASI_SDK_PREFIX}/share/wasi-sysroot",
        "CMAKE_FIND_ROOT_PATH_MODE_PROGRAM": "NEVER",
        "CMAKE_FIND_ROOT_PATH_MODE_LIBRARY": "ONLY",
        "CMAKE_FIND_ROOT_PATH_MODE_INCLUDE": "ONLY",
        "CMAKE_FIND_ROOT_PATH_MODE_PACKAGE": "ONLY",
        "CMAKE_C_COMPILER_WORKS": "ON",
        "CMAKE_CXX_COMPILER_WORKS": "ON",
        "MULTITHREADING": "OFF",
        "DISABLE_AZTEC_VM": "ON",
        "CMAKE_CXX_FLAGS": "-DBB_NO_EXCEPTIONS"
      }
    },
    {
      "name": "wasm-threads",
      "displayName": "Build for pthread enabled WASM",
      "description": "Build for pthread enabled WASM",
      "inherits": "wasm",
      "binaryDir": "build-wasm-threads",
      "environment": {
        "CMAKE_BUILD_TYPE": "Release"
      },
      "cacheVariables": {
        "MULTITHREADING": "ON"
      }
    },
    {
      "name": "wasm-threads-dbg",
      "displayName": "Build for debug WASM",
      "binaryDir": "build-wasm-threads-dbg",
      "description": "Build with wasi-sdk to create debug wasm",
      "inherits": "wasm",
      "environment": {
        "CMAKE_BUILD_TYPE": "Debug"
      },
      "cacheVariables": {
        "MULTITHREADING": "ON"
      }
    },
    {
      "name": "wasm-threads-assert",
      "displayName": "Build for WASM with multithreading and  and asserts",
      "binaryDir": "build-wasm-threads-assert",
      "description": "Build with wasi-sdk with asserts",
      "inherits": "wasm-threads",
      "environment": {
        "CMAKE_BUILD_TYPE": "RelWithAssert"
      }
    },
    {
      "name": "xray",
      "displayName": "Build with multi-threaded XRay Profiling",
      "description": "Build with Clang and enable multi-threaded LLVM XRay for profiling",
      "generator": "Unix Makefiles",
      "inherits": "clang16",
      "environment": {
        "CFLAGS": "-fxray-instrument",
        "CXXFLAGS": "-fxray-instrument -fxray-instruction-threshold=500 -DXRAY=1",
        "LDFLAGS": "-fxray-instrument -fxray-instruction-threshold=500 -DXRAY=1"
      },
      "binaryDir": "build-xray"
    },
    {
      "name": "xray-verbose",
      "displayName": "Build with detailed XRay Profiling",
      "description": "Build with Clang and enable detailed LLVM XRay for profiling",
      "inherits": "xray",
      "environment": {
        "CFLAGS": "-fxray-instrument -fxray-instruction-threshold=100 -finline-max-stacksize=150 -DXRAY=1",
        "CXXFLAGS": "-fxray-instrument -fxray-instruction-threshold=100 -finline-max-stacksize=150 -DXRAY=1",
        "LDFLAGS": "-fxray-instrument -fxray-instruction-threshold=100 -finline-max-stacksize=150 -DXRAY=1"
      },
      "binaryDir": "build-xray-verbose"
    },
    {
      "name": "xray-1thread",
      "displayName": "Build with single-threaded XRay Profiling",
      "description": "Build with Clang and enable single-threaded LLVM XRay for profiling",
      "inherits": "xray",
      "cacheVariables": {
        "MULTITHREADING": "OFF"
      },
      "binaryDir": "build-xray-1thread"
    }
  ],
  "buildPresets": [
    {
      "name": "default",
      "configurePreset": "default",
      "inheritConfigureEnvironment": true,
      "jobs": 0
    },
    {
      "name": "homebrew",
      "inherits": "default",
      "configurePreset": "homebrew"
    },
    {
      "name": "clang18",
      "inherits": "default",
      "configurePreset": "clang18"
    },
    {
      "name": "clang16",
      "inherits": "default",
      "configurePreset": "clang16"
    },
    {
      "name": "op-count-time",
      "inherits": "default",
      "configurePreset": "op-count-time"
    },
    {
      "name": "op-count",
      "inherits": "default",
      "configurePreset": "op-count"
    },
    {
      "name": "darwin-arm64",
      "inherits": "default",
      "configurePreset": "darwin-arm64"
    },
    {
      "name": "darwin-amd64",
      "inherits": "default",
      "configurePreset": "darwin-amd64"
    },
    {
      "name": "clang16-dbg",
      "inherits": "default",
      "configurePreset": "clang16-dbg"
    },
    {
      "name": "tracy-memory",
      "inherits": "default",
      "configurePreset": "tracy-memory"
    },
    {
      "name": "tracy-time-instrumented",
      "inherits": "default",
      "configurePreset": "tracy-time-instrumented"
    },
    {
      "name": "tracy-time-sampled",
      "inherits": "default",
      "configurePreset": "tracy-time-sampled"
    },
    {
      "name": "clang16-pic",
      "inherits": "default",
      "configurePreset": "clang16-pic"
    },
    {
      "name": "clang16-pic-assert",
      "inherits": "default",
      "configurePreset": "clang16-pic-assert"
    },
    {
      "name": "default-pic",
      "inherits": "default",
      "configurePreset": "default-pic"
    },
    {
      "name": "tracy-gates",
      "inherits": "default",
      "configurePreset": "tracy-gates"
    },
    {
      "name": "clang16-dbg-fast",
      "inherits": "default",
      "configurePreset": "clang16-dbg-fast"
    },
    {
      "name": "clang16-dbg-fast-circuit-check-traces",
      "inherits": "clang16-dbg-fast",
      "configurePreset": "clang16-dbg-fast-circuit-check-traces"
    },
    {
      "name": "clang18-assert",
      "inherits": "default",
      "configurePreset": "clang18-assert"
    },
    {
      "name": "clang16-assert",
      "inherits": "default",
      "configurePreset": "clang16-assert"
    },
    {
      "name": "asan",
      "inherits": "default",
      "configurePreset": "asan"
    },
    {
      "name": "gcc",
      "inherits": "default",
      "configurePreset": "gcc"
    },
    {
      "name": "gcc10",
      "inherits": "default",
      "configurePreset": "gcc10"
    },
    {
      "name": "gcc13",
      "inherits": "default",
      "configurePreset": "gcc13"
    },
    {
      "name": "bench",
      "inherits": "clang16",
      "configurePreset": "bench"
    },
    {
      "name": "fuzzing",
      "inherits": "clang16",
      "configurePreset": "fuzzing"
    },
    {
      "name": "fuzzing-asan",
      "inherits": "clang16-dbg",
      "configurePreset": "fuzzing-asan"
    },
    {
      "name": "gperftools",
      "inherits": "clang16",
      "configurePreset": "gperftools"
    },
    {
      "name": "smt-verification",
      "inherits": "clang16",
      "configurePreset": "smt-verification"
    },
    {
      "name": "msan",
      "inherits": "default",
      "configurePreset": "msan"
    },
    {
      "name": "tsan",
      "inherits": "default",
      "configurePreset": "tsan"
    },
    {
      "name": "ubsan",
      "inherits": "default",
      "configurePreset": "ubsan"
    },
    {
      "name": "coverage",
      "inherits": "default",
      "configurePreset": "coverage"
    },
    {
      "name": "wasm",
      "configurePreset": "wasm",
      "inheritConfigureEnvironment": true,
      "jobs": 0,
      "targets": [
        "barretenberg.wasm",
        "barretenberg.wasm.gz",
        "barretenberg",
        "wasi",
        "env"
      ]
    },
    {
      "name": "wasm-threads-dbg",
      "configurePreset": "wasm-threads-dbg",
      "inheritConfigureEnvironment": true,
      "jobs": 0,
<<<<<<< HEAD
      "targets": ["barretenberg.wasm", "bb"]
=======
      "targets": ["barretenberg.wasm", "bb_cli_bench"]
>>>>>>> 1a3a326e
    },
    {
      "name": "wasm-threads-assert",
      "configurePreset": "wasm-threads-assert",
      "inheritConfigureEnvironment": true,
      "jobs": 0,
<<<<<<< HEAD
      "targets": ["barretenberg.wasm", "bb"]
=======
      "targets": ["barretenberg.wasm", "bb_cli_bench"]
>>>>>>> 1a3a326e
    },
    {
      "name": "wasm-threads",
      "configurePreset": "wasm-threads",
      "inheritConfigureEnvironment": true,
      "jobs": 0,
<<<<<<< HEAD
      "targets": ["barretenberg.wasm", "barretenberg.wasm.gz", "bb"]
=======
      "targets": ["barretenberg.wasm", "barretenberg.wasm.gz", "bb_cli_bench"]
>>>>>>> 1a3a326e
    },
    {
      "name": "xray",
      "configurePreset": "xray",
      "inherits": "default"
    },
    {
      "name": "xray-verbose",
      "configurePreset": "xray-verbose",
      "inherits": "default"
    },
    {
      "name": "xray-1thread",
      "configurePreset": "xray-1thread",
      "inherits": "default"
    }
  ],
  "testPresets": [
    {
      "name": "default",
      "configurePreset": "default",
      "inheritConfigureEnvironment": true
    },
    {
      "name": "homebrew",
      "inherits": "default",
      "configurePreset": "homebrew"
    },
    {
      "name": "clang16",
      "inherits": "default",
      "configurePreset": "clang16"
    },
    {
      "name": "clang16-dbg",
      "inherits": "default",
      "configurePreset": "clang16-dbg"
    },
    {
      "name": "asan",
      "inherits": "default",
      "configurePreset": "asan"
    },
    {
      "name": "gcc",
      "inherits": "default",
      "configurePreset": "gcc"
    },
    {
      "name": "gcc10",
      "inherits": "default",
      "configurePreset": "gcc10"
    },
    {
      "name": "gcc13",
      "inherits": "default",
      "configurePreset": "gcc13"
    },
    {
      "name": "bench",
      "inherits": "clang16",
      "configurePreset": "bench"
    },
    {
      "name": "fuzzing",
      "inherits": "default",
      "configurePreset": "fuzzing"
    },
    {
      "name": "fuzzing-asan",
      "inherits": "clang16-dbg",
      "configurePreset": "fuzzing-asan"
    },
    {
      "name": "smt-verification",
      "inherits": "clang16",
      "configurePreset": "smt-verification"
    },
    {
      "name": "coverage",
      "inherits": "default",
      "configurePreset": "coverage"
    },
    {
      "name": "wasm",
      "configurePreset": "wasm",
      "inheritConfigureEnvironment": true
    }
  ]
}<|MERGE_RESOLUTION|>--- conflicted
+++ resolved
@@ -700,33 +700,21 @@
       "configurePreset": "wasm-threads-dbg",
       "inheritConfigureEnvironment": true,
       "jobs": 0,
-<<<<<<< HEAD
-      "targets": ["barretenberg.wasm", "bb"]
-=======
       "targets": ["barretenberg.wasm", "bb_cli_bench"]
->>>>>>> 1a3a326e
     },
     {
       "name": "wasm-threads-assert",
       "configurePreset": "wasm-threads-assert",
       "inheritConfigureEnvironment": true,
       "jobs": 0,
-<<<<<<< HEAD
-      "targets": ["barretenberg.wasm", "bb"]
-=======
       "targets": ["barretenberg.wasm", "bb_cli_bench"]
->>>>>>> 1a3a326e
     },
     {
       "name": "wasm-threads",
       "configurePreset": "wasm-threads",
       "inheritConfigureEnvironment": true,
       "jobs": 0,
-<<<<<<< HEAD
-      "targets": ["barretenberg.wasm", "barretenberg.wasm.gz", "bb"]
-=======
       "targets": ["barretenberg.wasm", "barretenberg.wasm.gz", "bb_cli_bench"]
->>>>>>> 1a3a326e
     },
     {
       "name": "xray",
