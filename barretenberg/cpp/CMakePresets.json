{
  "version": 5,
  "cmakeMinimumRequired": {
    "major": 3,
    "minor": 24,
    "patch": 0
  },
  "configurePresets": [
    {
      "name": "default",
      "displayName": "Build with Clang",
      "description": "Build with globally installed Clang",
      "binaryDir": "build",
      "generator": "Ninja",
      "environment": {
        "CC": "clang",
        "CXX": "clang++",
        "CMAKE_EXPORT_COMPILE_COMMANDS": "ON"
<<<<<<< HEAD
      },"cacheVariables": {
        "DISABLE_TBB": "ON",
        "CMAKE_CXX_FLAGS": "-DNO_TBB",
        "DISABLE_AZTEC_VM": "ON"
=======
>>>>>>> 898ac9b0
      }
    },
    {
      "name": "homebrew",
      "displayName": "Homebrew + Clang",
      "description": "Build with Clang installed via Homebrew",
      "inherits": "default",
      "environment": {
        "CC": "$env{BREW_PREFIX}/opt/llvm/bin/clang",
        "CXX": "$env{BREW_PREFIX}/opt/llvm/bin/clang++"
      }
    },
    {
      "name": "darwin-arm64",
      "displayName": "Apple arm64 Cross-compile",
      "inherits": "default",
      "binaryDir": "build-darwin-arm64",
      "cacheVariables": {
        "CMAKE_BUILD_TYPE": "Release",
        "CMAKE_TOOLCHAIN_FILE": "/opt/osxcross/toolchain.cmake"
      },
      "environment": {
        "OSXCROSS_HOST": "arm64-apple-darwin23",
        "OSXCROSS_TARGET_DIR": "/opt/osxcross",
        "OSXCROSS_TARGET": "darwin23",
        "OSXCROSS_SDK": "/opt/osxcross/SDK/MacOSX14.0.sdk"
      }
    },
    {
      "name": "darwin-amd64",
      "displayName": "Apple amd64 Cross-compile",
      "inherits": "darwin-arm64",
      "binaryDir": "build-darwin-amd64",
      "environment": {
        "OSXCROSS_HOST": "x86_64-apple-darwin23"
      }
    },
    {
      "name": "clang16",
      "displayName": "Build with Clang-16",
      "description": "Build with globally installed Clang-16",
      "inherits": "default",
      "environment": {
        "CC": "clang-16",
        "CXX": "clang++-16"
      }
    },
    {
      "name": "clang16-dbg",
      "displayName": "Debugging build with Clang-16",
      "description": "Build with globally installed Clang-16 in debug mode",
      "inherits": "clang16",
      "binaryDir": "build-debug",
      "environment": {
        "CMAKE_BUILD_TYPE": "Debug",
        "CFLAGS": "-gdwarf-4",
        "CXXFLAGS": "-gdwarf-4",
        "LDFLAGS": "-gdwarf-4"
      },
      "cacheVariables": {
        "ENABLE_ASAN": "OFF",
        "DISABLE_ASM": "ON"
      }
    },
    {
      "name": "tracy",
      "displayName": "Release build with tracy",
      "description": "Release build with tracy",
      "inherits": "clang16",
      "binaryDir": "build-tracy",
      "cacheVariables": {
        "ENABLE_TRACY": "ON"
      }
    },
    {
      "name": "wasm-tracy",
      "displayName": "WASM build with tracy",
      "description": "WASM build with tracy",
      "inherits": "clang16",
      "binaryDir": "build-wasm-tracy",
      "cacheVariables": {
        "ENABLE_TRACY": "ON"
      }
    },
    {
      "name": "clang16-dbg-fast",
      "displayName": "Optimized debug build with Clang-16",
      "description": "Build with globally installed Clang-16 in optimized debug mode",
      "inherits": "clang16-dbg",
      "binaryDir": "build-debug-fast",
      "environment": {
        "CMAKE_BUILD_TYPE": "Debug",
        "CFLAGS": "-O2 -gdwarf",
        "CXXFLAGS": "-O2 -gdwarf-4",
        "LDFLAGS": "-O2 -gdwarf-4"
      }
    },
    {
      "name": "clang16-dbg-fast-circuit-check-traces",
      "displayName": "Optimized debug build with Clang-16 with stack traces for failing circuit checks",
      "description": "Build with globally installed Clang-16 in optimized debug mode with stack traces for failing circuit checks",
      "inherits": "clang16-dbg-fast",
      "binaryDir": "build-debug-fast-circuit-check-traces",
      "cacheVariables": {
        "CHECK_CIRCUIT_STACKTRACES": "ON"
      }
    },
    {
      "name": "clang16-assert",
      "binaryDir": "build-assert",
      "displayName": "Build with Clang-16 using RelWithAssert",
      "description": "Build with globally installed Clang-16 in release with ASSERTs mode",
      "inherits": "clang16",
      "environment": {
        "CMAKE_BUILD_TYPE": "RelWithAssert"
      }
    },
    {
      "name": "asan",
      "displayName": "Debugging build with address sanitizer on Clang-16",
      "description": "Build with address sanitizer on clang16 with debugging information",
      "inherits": "clang16-dbg",
      "binaryDir": "build-asan",
      "environment": {
        "CMAKE_BUILD_TYPE": "Debug"
      },
      "cacheVariables": {
        "ENABLE_ASAN": "ON",
        "DISABLE_ASM": "ON"
      }
    },
    {
      "name": "gcc",
      "displayName": "Build with GCC",
      "description": "Build with globally installed GCC",
      "inherits": "default",
      "binaryDir": "build-gcc",
      "environment": {
        "CC": "gcc",
        "CXX": "g++"
      }
    },
    {
      "name": "gcc10",
      "displayName": "Build with GCC-10",
      "description": "Build with globally installed GCC-10",
      "inherits": "default",
      "environment": {
        "CC": "gcc-10",
        "CXX": "g++-10"
      }
    },
    {
      "name": "gcc13",
      "displayName": "Build with GCC-13",
      "description": "Build with globally installed GCC-13",
      "inherits": "default",
      "environment": {
        "CC": "gcc-13",
        "CXX": "g++-13"
      }
    },
    {
      "name": "bench",
      "displayName": "Build benchmarks",
      "description": "Build default preset but with a special benchmark directory",
      "inherits": "clang16",
      "binaryDir": "build-bench"
    },
    {
      "name": "fuzzing",
      "displayName": "Build with fuzzing",
      "description": "Build default preset but with fuzzing enabled",
      "inherits": "clang16",
      "binaryDir": "build-fuzzing",
      "cacheVariables": {
        "FUZZING": "ON"
      }
    },
    {
      "name": "fuzzing-asan",
      "displayName": "Build with fuzzing",
      "description": "Build default preset but with fuzzing enabled",
      "inherits": "clang16-dbg",
      "binaryDir": "build-fuzzing",
      "cacheVariables": {
        "FUZZING": "ON",
        "ENABLE_ASAN": "ON",
        "DISABLE_ASM": "ON"
      }
    },
    {
      "name": "smt-verification",
      "displayName": "Build with smt verificaiton",
      "description": "Build default preset but with smt library included",
      "inherits": "clang16",
      "binaryDir": "build-smt",
      "cacheVariables": {
        "SMT": "ON"
      }
    },
    {
      "name": "tsan",
      "displayName": "Debugging build with thread sanitizer on Clang-16",
      "description": "Build with thread sanitizer on clang16 with debugging information",
      "inherits": "clang16-dbg",
      "binaryDir": "build-tsan",
      "environment": {
        "CFLAGS": "-fsanitize=thread",
        "CXXFLAGS": "-fsanitize=thread",
        "LDFLAGS": "-fsanitize=thread"
      }
    },
    {
      "name": "ubsan",
      "displayName": "Debugging build with undefined behaviour sanitizer on Clang-16",
      "description": "Build with undefined behaviour sanitizer on clang16 with debugging information",
      "inherits": "clang16-dbg",
      "binaryDir": "build-ubsan",
      "generator": "Unix Makefiles",
      "environment": {
        "CFLAGS": "-fsanitize=undefined",
        "CXXFLAGS": "-fsanitize=undefined",
        "LDFLAGS": "-fsanitize=undefined"
      }
    },
    {
      "name": "msan",
      "displayName": "Debugging build with memory sanitizer on Clang-16",
      "description": "Build with thread sanitizer on clang16 with debugging information",
      "inherits": "clang16-dbg",
      "binaryDir": "build-msan",
      "environment": {
        "CFLAGS": "-fsanitize=memory",
        "CXXFLAGS": "-fsanitize=memory",
        "LDFLAGS": "-fsanitize=memory"
      },
      "cacheVariables": {
        "HAVE_STD_REGEX": "ON",
        "CMAKE_CXX_FLAGS": "$env{MSAN_CFLAGS}",
        "CMAKE_EXE_LINKER_FLAGS": "$env{MSAN_LFLAGS}"
      }
    },
    {
      "name": "op-count",
      "displayName": "Release build with operation counts",
      "description": "Build with op counting",
      "inherits": "clang16",
      "binaryDir": "build-op-count",
      "environment": {
        "CXXFLAGS": "-DBB_USE_OP_COUNT -DBB_USE_OP_COUNT_TRACK_ONLY"
      }
    },
    {
      "name": "op-count-time",
      "displayName": "Release build with time and clock counts",
      "description": "Build with op counting",
      "inherits": "clang16",
      "binaryDir": "build-op-count-time",
      "environment": {
        "CXXFLAGS": "-DBB_USE_OP_COUNT -DBB_USE_OP_COUNT_TIME_ONLY"
      }
    },
    {
      "name": "coverage",
      "displayName": "Build with coverage",
      "description": "Build default preset but with coverage enabled",
      "inherits": "default",
      "binaryDir": "build-coverage",
      "cacheVariables": {
        "COVERAGE": "ON",
        "CMAKE_BUILD_TYPE": "Debug"
      }
    },
    {
      "name": "gperftools",
      "displayName": "Debugging build with gperftools on Clang-16",
      "description": "Build with gperf",
      "inherits": "clang16",
      "binaryDir": "build-gperftools",
      "cacheVariables": {
        "CMAKE_BUILD_TYPE": "RelWithDebInfo",
        "CMAKE_EXE_LINKER_FLAGS": "-ltcmalloc",
        "CXXFLAGS": "-fno-omit-frame-pointer"
      }
    },
    {
      "name": "wasm",
      "displayName": "Build for WASM",
      "description": "Build with wasi-sdk to create wasm",
      "binaryDir": "build-wasm",
      "generator": "Ninja",
      "toolchainFile": "cmake/toolchains/wasm32-wasi.cmake",
      "environment": {
        "WASI_SDK_PREFIX": "/opt/wasi-sdk",
        "CC": "$env{WASI_SDK_PREFIX}/bin/clang",
        "CXX": "$env{WASI_SDK_PREFIX}/bin/clang++",
        "AR": "$env{WASI_SDK_PREFIX}/bin/llvm-ar",
        "RANLIB": "$env{WASI_SDK_PREFIX}/bin/llvm-ranlib"
      },
      "cacheVariables": {
        "CMAKE_SYSROOT": "$env{WASI_SDK_PREFIX}/share/wasi-sysroot",
        "CMAKE_FIND_ROOT_PATH_MODE_PROGRAM": "NEVER",
        "CMAKE_FIND_ROOT_PATH_MODE_LIBRARY": "ONLY",
        "CMAKE_FIND_ROOT_PATH_MODE_INCLUDE": "ONLY",
        "CMAKE_FIND_ROOT_PATH_MODE_PACKAGE": "ONLY",
        "CMAKE_C_COMPILER_WORKS": "ON",
        "CMAKE_CXX_COMPILER_WORKS": "ON",
        "MULTITHREADING": "OFF"
      }
    },
    {
      "name": "wasm-dbg",
      "displayName": "Build for debug WASM",
      "description": "Build with wasi-sdk to create debug wasm",
      "inherits": "wasm",
      "environment": {
        "CMAKE_BUILD_TYPE": "Debug"
      }
    },
    {
      "name": "wasm-threads",
      "displayName": "Build for pthread enabled WASM",
      "description": "Build for pthread enabled WASM",
      "inherits": "wasm",
      "binaryDir": "build-wasm-threads",
      "environment": {
        "CMAKE_BUILD_TYPE": "Release"
      },
      "cacheVariables": {
        "MULTITHREADING": "ON"
      }
    },
    {
      "name": "xray",
      "displayName": "Build with multi-threaded XRay Profiling",
      "description": "Build with Clang and enable multi-threaded LLVM XRay for profiling",
      "generator": "Unix Makefiles",
      "inherits": "clang16",
      "environment": {
        "CFLAGS": "-fxray-instrument",
        "CXXFLAGS": "-fxray-instrument -fxray-instruction-threshold=500 -DXRAY=1",
        "LDFLAGS": "-fxray-instrument -fxray-instruction-threshold=500 -DXRAY=1"
      },
      "binaryDir": "build-xray"
    },
    {
      "name": "xray-verbose",
      "displayName": "Build with detailed XRay Profiling",
      "description": "Build with Clang and enable detailed LLVM XRay for profiling",
      "inherits": "xray",
      "environment": {
        "CFLAGS": "-fxray-instrument -fxray-instruction-threshold=100 -finline-max-stacksize=150 -DXRAY=1",
        "CXXFLAGS": "-fxray-instrument -fxray-instruction-threshold=100 -finline-max-stacksize=150 -DXRAY=1",
        "LDFLAGS": "-fxray-instrument -fxray-instruction-threshold=100 -finline-max-stacksize=150 -DXRAY=1"
      },
      "binaryDir": "build-xray-verbose"
    },
    {
      "name": "xray-1thread",
      "displayName": "Build with single-threaded XRay Profiling",
      "description": "Build with Clang and enable single-threaded LLVM XRay for profiling",
      "inherits": "xray",
      "cacheVariables": {
        "MULTITHREADING": "OFF"
      },
      "binaryDir": "build-xray-1thread"
    }
  ],
  "buildPresets": [
    {
      "name": "default",
      "configurePreset": "default",
      "inheritConfigureEnvironment": true,
      "jobs": 0
    },
    {
      "name": "homebrew",
      "inherits": "default",
      "configurePreset": "homebrew"
    },
    {
      "name": "clang16",
      "inherits": "default",
      "configurePreset": "clang16"
    },
    {
      "name": "op-count-time",
      "inherits": "default",
      "configurePreset": "op-count-time"
    },
    {
      "name": "op-count",
      "inherits": "default",
      "configurePreset": "op-count"
    },
    {
      "name": "darwin-arm64",
      "inherits": "default",
      "configurePreset": "darwin-arm64"
    },
    {
      "name": "darwin-amd64",
      "inherits": "default",
      "configurePreset": "darwin-amd64"
    },
    {
      "name": "clang16-dbg",
      "inherits": "default",
      "configurePreset": "clang16-dbg"
    },
    {
      "name": "tracy",
      "inherits": "default",
      "configurePreset": "tracy"
    },
    {
      "name": "clang16-dbg-fast",
      "inherits": "default",
      "configurePreset": "clang16-dbg-fast"
    },
    {
      "name": "clang16-dbg-fast-circuit-check-traces",
      "inherits": "clang16-dbg-fast",
      "configurePreset": "clang16-dbg-fast-circuit-check-traces"
    },
    {
      "name": "clang16-assert",
      "inherits": "default",
      "configurePreset": "clang16-assert"
    },
    {
      "name": "asan",
      "inherits": "default",
      "configurePreset": "asan"
    },
    {
      "name": "gcc",
      "inherits": "default",
      "configurePreset": "gcc"
    },
    {
      "name": "gcc10",
      "inherits": "default",
      "configurePreset": "gcc10"
    },
    {
      "name": "gcc13",
      "inherits": "default",
      "configurePreset": "gcc13"
    },
    {
      "name": "bench",
      "inherits": "clang16",
      "configurePreset": "bench"
    },
    {
      "name": "fuzzing",
      "inherits": "clang16",
      "configurePreset": "fuzzing"
    },
    {
      "name": "fuzzing-asan",
      "inherits": "clang16-dbg",
      "configurePreset": "fuzzing-asan"
    },
    {
      "name": "gperftools",
      "inherits": "clang16",
      "configurePreset": "gperftools"
    },
    {
      "name": "smt-verification",
      "inherits": "clang16",
      "configurePreset": "smt-verification"
    },
    {
      "name": "msan",
      "inherits": "default",
      "configurePreset": "msan"
    },
    {
      "name": "tsan",
      "inherits": "default",
      "configurePreset": "tsan"
    },
    {
      "name": "ubsan",
      "inherits": "default",
      "configurePreset": "ubsan"
    },
    {
      "name": "coverage",
      "inherits": "default",
      "configurePreset": "coverage"
    },
    {
      "name": "wasm",
      "configurePreset": "wasm",
      "inheritConfigureEnvironment": true,
      "jobs": 0,
      "targets": ["barretenberg.wasm", "barretenberg", "wasi", "env"]
    },
    {
      "name": "wasm-dbg",
      "configurePreset": "wasm-dbg",
      "inheritConfigureEnvironment": true,
      "jobs": 0,
      "targets": ["barretenberg.wasm"]
    },
    {
      "name": "wasm-threads",
      "configurePreset": "wasm-threads",
      "inheritConfigureEnvironment": true,
      "jobs": 0,
      "targets": ["barretenberg.wasm"]
    },
    {
      "name": "xray",
      "configurePreset": "xray",
      "inherits": "default"
    },
    {
      "name": "xray-verbose",
      "configurePreset": "xray-verbose",
      "inherits": "default"
    },
    {
      "name": "xray-1thread",
      "configurePreset": "xray-1thread",
      "inherits": "default"
    }
  ],
  "testPresets": [
    {
      "name": "default",
      "configurePreset": "default",
      "inheritConfigureEnvironment": true
    },
    {
      "name": "homebrew",
      "inherits": "default",
      "configurePreset": "homebrew"
    },
    {
      "name": "clang16",
      "inherits": "default",
      "configurePreset": "clang16"
    },
    {
      "name": "clang16-dbg",
      "inherits": "default",
      "configurePreset": "clang16-dbg"
    },
    {
      "name": "asan",
      "inherits": "default",
      "configurePreset": "asan"
    },
    {
      "name": "gcc",
      "inherits": "default",
      "configurePreset": "gcc"
    },
    {
      "name": "gcc10",
      "inherits": "default",
      "configurePreset": "gcc10"
    },
    {
      "name": "gcc13",
      "inherits": "default",
      "configurePreset": "gcc13"
    },
    {
      "name": "bench",
      "inherits": "clang16",
      "configurePreset": "bench"
    },
    {
      "name": "fuzzing",
      "inherits": "default",
      "configurePreset": "fuzzing"
    },
    {
      "name": "fuzzing-asan",
      "inherits": "clang16-dbg",
      "configurePreset": "fuzzing-asan"
    },
    {
      "name": "smt-verification",
      "inherits": "clang16",
      "configurePreset": "smt-verification"
    },
    {
      "name": "coverage",
      "inherits": "default",
      "configurePreset": "coverage"
    },
    {
      "name": "wasm",
      "configurePreset": "wasm",
      "inheritConfigureEnvironment": true
    }
  ]
}<|MERGE_RESOLUTION|>--- conflicted
+++ resolved
@@ -16,13 +16,6 @@
         "CC": "clang",
         "CXX": "clang++",
         "CMAKE_EXPORT_COMPILE_COMMANDS": "ON"
-<<<<<<< HEAD
-      },"cacheVariables": {
-        "DISABLE_TBB": "ON",
-        "CMAKE_CXX_FLAGS": "-DNO_TBB",
-        "DISABLE_AZTEC_VM": "ON"
-=======
->>>>>>> 898ac9b0
       }
     },
     {
