--- conflicted
+++ resolved
@@ -78,18 +78,6 @@
 pol commit deployer_protocol_contract_address;
 sel * (constants.DEPLOYER_CONTRACT_ADDRESS - deployer_protocol_contract_address) = 0;
 
-<<<<<<< HEAD
-// TODO: Use the negation of this as an error flag.
-=======
-pol commit siloed_address;
-
-// TODO: use input length in the lookup to avoid extraneous items being added by the prover
-// Consider using start instead of end as selector.
-#[SILO_DEPLOYMENT_NULLIFIER_POSEIDON2]
-sel { outer_nullifier_domain_separator, deployer_protocol_contract_address, address, siloed_address }
-in poseidon2_hash.end { poseidon2_hash.input_0, poseidon2_hash.input_1, poseidon2_hash.input_2, poseidon2_hash.output };
-
->>>>>>> 7edf16da
 pol commit nullifier_exists;
 // The only error that can happen is if the nullifier does not exist.
 error = sel * (1 - nullifier_exists);
