include "context_stack.pil";

// This is a virtual gadget, which is part of the execution trace.
// This subtrace is focused on managing the changes to the context.
// By default (i.e. when not executing a context-changing opcode),
// the context object is propagated downwards
namespace execution;

    // This the same sel as in execution
    #[skippable_if]
    sel = 0;

    // Useful to define some opcodes within this pil file
    // Constrained to be boolean by execution instruction spec table
    pol commit sel_revert;
    pol commit sel_return;
    pol commit sel_call;
    pol commit sel_static_call;
    // Guaranteed to be boolean becuase sel_call & sel_static_call are mutually exclusive
    pol commit sel_enter_call;
    // Handle error separately since it takes priority and may occur during an sel_x_call
    sel_enter_call = (sel_call + sel_static_call) * (1 - sel_error);
    // CALL & precomputed.first_row are mutually exclusive
    sel_enter_call * precomputed.first_row = 0;

    // sel_exit_call is used to flag if we are returning or reverting or we error
    // sel_revert & sel_return are mutually exclusive
    pol commit sel_exit_call;
    sel_exit_call = 1 - (1 - sel_revert - sel_return) * (1 - sel_error);

    // Context columns
    pol commit context_id;
    pol commit parent_id;
    pol commit pc;
    pol commit next_pc;
    pol commit msg_sender;
    pol commit contract_address;
    // Constrained boolean by tx trace (for enqueued call) and #[NEXT_IS_STATIC] for nested
    pol commit is_static;

    pol commit parent_calldata_offset_addr;
    pol commit parent_calldata_size_addr;

    pol commit last_child_returndata_offset_addr;
    pol commit last_child_returndata_size;
    pol commit last_child_success; // Careful with this for now...

    // ==== Gas ====
    pol commit l2_gas_limit;
    pol commit da_gas_limit;
    pol commit l2_gas_used;
    pol commit da_gas_used;

    pol commit parent_l2_gas_limit;
    pol commit parent_da_gas_limit;
    pol commit parent_l2_gas_used;
    pol commit parent_da_gas_used;

<<<<<<< HEAD
=======
    // ==== Tree State ===
    pol commit prev_note_hash_tree_root;
    pol commit prev_note_hash_tree_size;
    pol commit prev_num_note_hashes_emitted;

    pol commit prev_nullifier_tree_root;
    pol commit prev_nullifier_tree_size;
    pol commit prev_num_nullifiers_emitted;

    pol commit prev_public_data_tree_root;
    pol commit prev_public_data_tree_size;
    pol commit prev_num_pub_data_writes_emitted;

    pol commit prev_l1_l2_tree_root;
    pol commit prev_l1_l2_tree_size;

    // Next Tree State
    pol commit note_hash_tree_root;
    pol commit note_hash_tree_size;
    pol commit num_note_hashes_emitted;

    pol commit nullifier_tree_root;
    pol commit nullifier_tree_size;
    pol commit num_nullifiers_emitted;

    pol commit public_data_tree_root;
    pol commit public_data_tree_size;
    pol commit num_pub_data_writes_emitted;

    pol commit l1_l2_tree_root;
    pol commit l1_l2_tree_size;

>>>>>>> d91ddc2e
    // ==== Helper columns ====
    // TODO: These context modifiers also need to factor in when a new enqueued call occurs
    pol NOT_LAST_EXEC = sel * sel';
    pol SWITCH_CTX = sel_enter_call + sel_exit_call; // Mutually Exclusive
    // We default propagate the context rows if we have more execution steps and we are not exiting or entering a call
    pol DEFAULT_CTX_ROW = (1 - SWITCH_CTX);

    pol commit has_parent_ctx; // == 1 if parent_id != 0;
    has_parent_ctx * (1 - has_parent_ctx) = 0;
    pol commit is_parent_id_inv; // For zero-check of has_parent_ctx
    parent_id * ((1 - has_parent_ctx) * (1 - is_parent_id_inv) + is_parent_id_inv) - has_parent_ctx = 0;

    // We need a flag to indicate when we are exiting a nested context
    pol commit nested_exit_call;
    // If we are exiting and we have a parent ctx
    nested_exit_call = has_parent_ctx * sel_exit_call;

    // next_context_id increments with each invocation of an external call or new enqueued call
    pol commit next_context_id; // Can be replaced by clk
    // The initial next_context_id = 2, in row = 1
    #[INCR_NEXT_CONTEXT_ID]
    NOT_LAST_EXEC * (next_context_id' - (next_context_id + sel_enter_call)) = 0;

    // nested_exit_call = 1 <==> context_id' = parent_id
    // sel_enter_call   = 1 <==> context_id' = next_context_id
    // otherwise        = 0 <==> context_id' = context_id
    #[CONTEXT_ID_CALL_NEXT_ROW]
    NOT_LAST_EXEC * DEFAULT_CTX_ROW * (context_id' - context_id) = 0;
    NOT_LAST_EXEC * sel_enter_call  * (context_id' - next_context_id) = 0;
    NOT_LAST_EXEC * nested_exit_call   * (context_id' - parent_id) = 0;

    // nested_exit_call = 1 <==> constraints come from lookup
    // sel_enter_call   = 1 <==> parent_id' = context_id
    // otherwise        = 0 <==> parent_id' = parent_id
    #[PARENT_ID_NEXT_ROW]
    NOT_LAST_EXEC * DEFAULT_CTX_ROW * (parent_id' - parent_id) = 0;
    NOT_LAST_EXEC * sel_enter_call  * (parent_id' - context_id) = 0;

    // nested_exit_call = 1 <==> constraints come from lookup
    // sel_enter_call   = 1 <==> pc' = 0
    // otherwise        = 0 <==> pc' = next_pc
    #[PC_NEXT_ROW]
    NOT_LAST_EXEC * DEFAULT_CTX_ROW * (pc' - next_pc) = 0;
    NOT_LAST_EXEC * sel_enter_call  * pc' = 0;

    // nested_exit_call = 1 <==> constraints come from lookup
    // sel_enter_call   = 1 <==> msg_sender' = contract_address
    // otherwise        = 0 <==> msg_sender' = msg_sender
    #[MSG_SENDER_NEXT_ROW]
    NOT_LAST_EXEC * DEFAULT_CTX_ROW * (msg_sender' - msg_sender) = 0;
    NOT_LAST_EXEC * sel_enter_call  * (msg_sender' - contract_address) = 0;

    // nested_exit_call = 1 <==> constraints come from lookup
    // sel_enter_call   = 1 <==> contract_address' = register[2] (intermediate register 3 from execution trace)
    // otherwise        = 0 <==> contract_address' = contract_address
    #[CONTRACT_ADDR_NEXT_ROW]
    NOT_LAST_EXEC * DEFAULT_CTX_ROW * (contract_address' - contract_address) = 0;
    NOT_LAST_EXEC * sel_enter_call  * (contract_address' - register[2]) = 0;

    // nested_exit_call = 1 <==> constraints come from lookup
    // sel_enter_call   = 1 && static_call = 1 <==> is_static' = 1
    // sel_enter_call   = 1 && static_call = 0 <==> is_static' = 0
    // otherwise        = 0 <==> is_static' = is_static
    #[IS_STATIC_NEXT_ROW]
    NOT_LAST_EXEC * DEFAULT_CTX_ROW * (is_static' - is_static) = 0;
    NOT_LAST_EXEC * sel_enter_call  * (is_static' - sel_static_call) = 0;

    // nested_exit_call = 1 <==> constraints come from lookup
    // sel_enter_call   = 1 <==> parent_calldata_offset_addr' = rop[3] (resolved operand 4 from execution trace)
    // otherwise        = 0 <==> parent_calldata_offset_addr' = parent_calldata_offset_addr
    #[CD_OFFSET_NEXT_ROW]
    NOT_LAST_EXEC * DEFAULT_CTX_ROW * (parent_calldata_offset_addr' - parent_calldata_offset_addr) = 0;
    NOT_LAST_EXEC * sel_enter_call  * (parent_calldata_offset_addr' - rop[3]) = 0;

    // nested_exit_call = 1 <==> constraints come from lookup
    // sel_enter_call   = 1 <==> parent_calldata_size_addr' = rop[4] (resolved operand 5 from execution trace)
    // otherwise        = 0 <==> parent_calldata_size_addr' = parent_calldata_size_addr
    #[CD_SIZE_NEXT_ROW]
    NOT_LAST_EXEC * DEFAULT_CTX_ROW * (parent_calldata_size_addr' - parent_calldata_size_addr) = 0;
    NOT_LAST_EXEC * sel_enter_call  * (parent_calldata_size_addr' - rop[4]) = 0;

    pol NESTED_RET_REV_ONLY = nested_exit_call * (1 - sel_error);
    // NESTED_RET_REV_ONLY = 1 <==> rop[1] (resolved operand 2 from execution trace)
    // sel_error           = 1 <==> last_child_returndata_size' = 0;
    // sel_enter_call      = 1 <==> last_child_returndata_offset_addr' = 0;
    // otherwise           = 0 <==> last_child_returndata_offset_addr' = last_child_returndata_offset_addr
    #[RD_OFFSET_NEXT_ROW]
    NOT_LAST_EXEC * DEFAULT_CTX_ROW * (last_child_returndata_offset_addr' - last_child_returndata_offset_addr) = 0;
    NOT_LAST_EXEC * NESTED_RET_REV_ONLY * (last_child_returndata_offset_addr' - rop[1]) = 0;
    NOT_LAST_EXEC * (sel_enter_call + sel_error) * last_child_returndata_offset_addr' = 0;

    // NESTED_RET_REV_ONLY = 1 <==> register[0] (intermediate register 1 from execution trace)
    // sel_error               = 1 <==> last_child_returndata_size' = 0;
    // sel_enter_call          = 1 <==> last_child_returndata_size' = 0;
    // otherwise               = 0 <==> last_child_returndata_size' = last_child_returndata_size
    #[RD_SIZE_OFFSET_NEXT_ROW]
    NOT_LAST_EXEC * DEFAULT_CTX_ROW * (last_child_returndata_size' - last_child_returndata_size) = 0;
    NOT_LAST_EXEC * NESTED_RET_REV_ONLY  * (last_child_returndata_size' - register[0]) = 0;
    NOT_LAST_EXEC * (sel_enter_call + sel_error) * last_child_returndata_size' = 0;

    // nested_exit_call = 1 <==> l2_gas_limit' = parent_l2_gas_limit
    // sel_enter_call   = 1 <==> constraints come from call logic
    // otherwise        = 0 <==> l2_gas_limit' = l2_gas_limit
    #[L2_GAS_LIMIT_NEXT_ROW]
    NOT_LAST_EXEC * DEFAULT_CTX_ROW * (l2_gas_limit' - l2_gas_limit) = 0;
    #[L2_GAS_LIMIT_RESTORE_ON_EXIT]
    NOT_LAST_EXEC * nested_exit_call * (l2_gas_limit' - parent_l2_gas_limit) = 0;

    // nested_exit_call = 1 <==> da_gas_limit' = parent_da_gas_limit
    // sel_enter_call   = 1 <==> constraints come from call logic
    // otherwise        = 0 <==> da_gas_limit' = da_gas_limit
    #[DA_GAS_LIMIT_NEXT_ROW]
    NOT_LAST_EXEC * DEFAULT_CTX_ROW * (da_gas_limit' - da_gas_limit) = 0;
    #[DA_GAS_LIMIT_RESTORE_ON_EXIT]
    NOT_LAST_EXEC * nested_exit_call * (da_gas_limit' - parent_da_gas_limit) = 0;

    // nested_exit_call = 1 <==> constraints come from lookup
    // sel_enter_call   = 1 <==> parent_l2_gas_limit' = l2_gas_limit
    // otherwise        = 0 <==> parent_l2_gas_limit' = parent_l2_gas_limit
    #[PARENT_L2_GAS_LIMIT_NEXT_ROW]
    NOT_LAST_EXEC * DEFAULT_CTX_ROW * (parent_l2_gas_limit' - parent_l2_gas_limit) = 0;
    #[PARENT_L2_GAS_LIMIT_STORE_ON_ENTER]
    NOT_LAST_EXEC * sel_enter_call * (parent_l2_gas_limit' - l2_gas_limit) = 0;

    // nested_exit_call = 1 <==> constraints come from lookup
    // sel_enter_call   = 1 <==> parent_da_gas_limit' = da_gas_limit
    // otherwise        = 0 <==> parent_da_gas_limit' = parent_da_gas_limit
    #[PARENT_DA_GAS_LIMIT_NEXT_ROW]
    NOT_LAST_EXEC * DEFAULT_CTX_ROW * (parent_da_gas_limit' - parent_da_gas_limit) = 0;
    #[PARENT_DA_GAS_LIMIT_STORE_ON_ENTER]
    NOT_LAST_EXEC * sel_enter_call * (parent_da_gas_limit' - da_gas_limit) = 0;

    // nested_exit_call = 1 <==> constraints come from lookup
    // sel_enter_call   = 1 <==> parent_l2_gas_used' = l2_gas_used
    // otherwise        = 0 <==> parent_l2_gas_used' = parent_l2_gas_used
    #[PARENT_L2_GAS_USED_NEXT_ROW]
    NOT_LAST_EXEC * DEFAULT_CTX_ROW * (parent_l2_gas_used' - parent_l2_gas_used) = 0;
    #[PARENT_L2_GAS_USED_STORE_ON_ENTER]
    NOT_LAST_EXEC * sel_enter_call * (parent_l2_gas_used' - l2_gas_used) = 0;

    // nested_exit_call = 1 <==> constraints come from lookup
    // sel_enter_call   = 1 <==> parent_da_gas_used' = da_gas_used
    // otherwise        = 0 <==> parent_da_gas_used' = parent_da_gas_used
    #[PARENT_DA_GAS_USED_NEXT_ROW]
    NOT_LAST_EXEC * DEFAULT_CTX_ROW * (parent_da_gas_used' - parent_da_gas_used) = 0;
    #[PARENT_DA_GAS_USED_STORE_ON_ENTER]
    NOT_LAST_EXEC * sel_enter_call * (parent_da_gas_used' - da_gas_used) = 0;

    #[CTX_STACK_CALL]
    sel_enter_call {
        next_context_id,
        context_id,
        parent_id,
        next_pc,
        msg_sender,
        contract_address,
        is_static,
        parent_calldata_offset_addr,
        parent_calldata_size_addr,
        parent_l2_gas_limit,
        parent_da_gas_limit,
        parent_l2_gas_used,
        parent_da_gas_used
    } in
    context_stack.sel {
        context_stack.entered_context_id,
        context_stack.context_id,
        context_stack.parent_id,
        context_stack.next_pc,
        context_stack.msg_sender,
        context_stack.contract_address,
        context_stack.is_static,
        context_stack.parent_calldata_offset_addr,
        context_stack.parent_calldata_size_addr,
        context_stack.parent_l2_gas_limit,
        context_stack.parent_da_gas_limit,
        context_stack.parent_l2_gas_used,
        context_stack.parent_da_gas_used
    };

    // If we are reverting or erroring a nested call, we restore the entire ctx from the stack
    pol commit rollback_context;
    rollback_context * (1 - rollback_context) = 0;
    // Constrained to be boolean based on previous relations
    rollback_context = nested_exit_call * (1 - sel_return);

    #[CTX_STACK_ROLLBACK]
    rollback_context {
        context_id,
        context_id', // constrained to be parent_id
        parent_id',
        pc',
        msg_sender',
        contract_address',
        is_static',
        parent_calldata_offset_addr',
        parent_calldata_size_addr',
        parent_l2_gas_limit',
        parent_da_gas_limit',
        parent_l2_gas_used',
        parent_da_gas_used'
        // Tree Snapshots
        // Counters
    } in
    context_stack.sel {
        context_stack.entered_context_id,
        context_stack.context_id,
        context_stack.parent_id,
        context_stack.next_pc,
        context_stack.msg_sender,
        context_stack.contract_address,
        context_stack.is_static,
        context_stack.parent_calldata_offset_addr,
        context_stack.parent_calldata_size_addr,
        context_stack.parent_l2_gas_limit,
        context_stack.parent_da_gas_limit,
        context_stack.parent_l2_gas_used,
        context_stack.parent_da_gas_used
        // Tree Snapshots
        // Counters
    };

    pol commit nested_return;
    nested_return = nested_exit_call * sel_return;
    #[CTX_STACK_RETURN]
    nested_return {
        context_id', // constrained to be parent_id
        parent_id',
        pc',
        msg_sender',
        contract_address',
        is_static',
        parent_calldata_offset_addr',
        parent_calldata_size_addr',
        parent_l2_gas_limit',
        parent_da_gas_limit',
        parent_l2_gas_used',
        parent_da_gas_used'
    } in
    context_stack.sel {
        context_stack.context_id,
        context_stack.parent_id,
        context_stack.next_pc,
        context_stack.msg_sender,
        context_stack.contract_address,
        context_stack.is_static,
        context_stack.parent_calldata_offset_addr,
        context_stack.parent_calldata_size_addr,
        context_stack.parent_l2_gas_limit,
        context_stack.parent_da_gas_limit,
        context_stack.parent_l2_gas_used,
        context_stack.parent_da_gas_used
    };
<|MERGE_RESOLUTION|>--- conflicted
+++ resolved
@@ -56,8 +56,6 @@
     pol commit parent_l2_gas_used;
     pol commit parent_da_gas_used;
 
-<<<<<<< HEAD
-=======
     // ==== Tree State ===
     pol commit prev_note_hash_tree_root;
     pol commit prev_note_hash_tree_size;
@@ -90,7 +88,6 @@
     pol commit l1_l2_tree_root;
     pol commit l1_l2_tree_size;
 
->>>>>>> d91ddc2e
     // ==== Helper columns ====
     // TODO: These context modifiers also need to factor in when a new enqueued call occurs
     pol NOT_LAST_EXEC = sel * sel';
