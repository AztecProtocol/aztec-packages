
include "constants_gen.pil";
include "execution.pil";
include "ff_gt.pil";
include "precomputed.pil";
include "range_check.pil";
namespace alu;

pol commit sel;

pol commit sel_op_add;
pol commit sel_op_lt;
pol commit op_id;

pol commit ia;
pol commit ib;
pol commit ic;

pol commit ia_tag;
pol commit ib_tag;
pol commit ic_tag;

#[skippable_if]
sel = 0;

// carry flag
pol commit cf;

// maximum bits the number can hold (i.e.  for a u8):
pol commit max_bits;
// maximum value the number can hold (i.e. 255 for a u8), we 'mod' by max_value + 1
pol commit max_value;
// we need a selector to conditionally lookup ff_gt when inputs a, b are fields:
pol commit sel_is_ff;

pol IS_NOT_FF = 1 - sel_is_ff;

sel * (1 - sel) = 0;
cf * (1 - cf) = 0;
sel_is_ff * (1 - sel_is_ff) = 0;

// TODO(MW): Add other ops like: sel_op_add * 2**0 + sel_op_sub * 2**1 + sel_op_mul * 2**2 - op_id = 0;
#[OP_ID_CHECK]
sel_op_add * 2**0 + sel_op_lt * 2**6 - op_id = 0;

#[REGISTER_TAG_VALUE]
execution.sel_alu {
    execution.register[0], execution.mem_tag_reg[0], execution.register[1],
    execution.mem_tag_reg[1], execution.register[2], execution.mem_tag_reg[2], execution.subtrace_operation_id, execution.sel_opcode_error
} in sel {
    ia, ia_tag, ib, ib_tag, ic, ic_tag, op_id, sel_tag_err
};

// MW Note: No need to range check values fit in their tag's max bits. Inputs a and b are reads (already checked), and c is checked in memory.
// Though in this circuit we could incorrectly set cf = false when we would overflow, the memory range check would catch that c is too large.

// IS_FF CHECKING

// TODO(MW): remove this and check for all (i.e. replace with sel), just being lazy for now. For add, we don't care, for lt we need to differentiate.
pol CHECK_TAG_FF = sel_op_lt;
// We prove that sel_is_ff == 1 <==> ia_tag == MEM_TAG_FF
pol TAG_FF_DIFF = ia_tag - constants.MEM_TAG_FF;
pol commit tag_ff_diff_inv;
#[TAG_IS_FF]
CHECK_TAG_FF * (TAG_FF_DIFF * (sel_is_ff * (1 - tag_ff_diff_inv) + tag_ff_diff_inv) + sel_is_ff - 1) = 0;

// TAG CHECKING

// Will become e.g. sel_op_add * ia_tag + sel_op_lt * MEM_TAG_U1 + ....
// TODO(MW): Mutual exclusivity of selectors? sel_op_add, sel_op_mul, ...
pol EXPECTED_C_TAG = sel_op_add * ia_tag + sel_op_lt * constants.MEM_TAG_U1;

// No error handling here since the type of c is handled by the VM:
#[C_TAG_CHECK]
EXPECTED_C_TAG - ic_tag = 0;

pol commit sel_tag_err;
pol commit ab_tags_diff_inv;
pol AB_TAGS_EQ = 1 - sel_tag_err;

// TODO(MW): Add sel/flag to turn off check when we expect a/b tags to not be equal (e.g. SHR?)
// Prove that sel_tag_err = 1 <==> we have a disallowed inequality between the tags:
#[AB_TAGS_CHECK]
(ia_tag - ib_tag) * ( AB_TAGS_EQ * (1 - ab_tags_diff_inv) + ab_tags_diff_inv) - 1 + AB_TAGS_EQ = 0;

#[TAG_MAX_BITS_VALUE]
sel { ia_tag, max_bits, max_value } in precomputed.sel_tag_parameters { precomputed.clk, precomputed.tag_max_bits, precomputed.tag_max_value };


// ADD

<<<<<<< HEAD
=======
// TODO(MW): Add other ops like: sel_op_add * AVM_EXEC_OP_ID_ALU_ADD + sel_op_sub * AVM_EXEC_OP_ID_ALU_SUB + sel_op_mul * AVM_EXEC_OP_ID_ALU_MUL - op_id = 0;
#[OP_ID_CHECK]
sel_op_add - op_id = 0;

>>>>>>> 9cfa8ad8
sel_op_add * (1 - sel_op_add) = 0;

#[ALU_ADD]
sel_op_add * (ia + ib - ic - cf * (max_value + 1)) = 0;

// LT

sel_op_lt * (1 - sel_op_lt) = 0;
pol commit sel_ff_lt;
// sel_is_ff & sel_op_lt:
sel_ff_lt - sel_is_ff * sel_op_lt = 0;

// Looks up whether b > a for field:
#[FF_LT]
sel_ff_lt { ib, ia, ic }
in ff_gt.sel_gt { ff_gt.a, ff_gt.b, ff_gt.result };

// from https://hackmd.io/moq6viBpRJeLpWrHAogCZw#Comparison-between-range-constrained-numbers
pol A_GTE_B = ia - ib;
pol A_LT_B = ib - ia - 1;
// TODO(MW): rename? We either range check A_GTE_B or A_LT_B, depending on c:
pol commit lt_result_to_range_check;
// Note: When we have fields, force lt_result_to_range_check = 0, so the range check doesn't fail but we are still constrained by the FF lookup above.
#[ALU_LT_RESULT]
sel_op_lt * ( IS_NOT_FF * ( (A_LT_B - A_GTE_B) * ic + A_GTE_B ) - lt_result_to_range_check ) = 0;
#[LT_RANGE]
sel_op_lt { lt_result_to_range_check, max_bits } in range_check.sel { range_check.value, range_check.rng_chk_bits };<|MERGE_RESOLUTION|>--- conflicted
+++ resolved
@@ -39,7 +39,7 @@
 cf * (1 - cf) = 0;
 sel_is_ff * (1 - sel_is_ff) = 0;
 
-// TODO(MW): Add other ops like: sel_op_add * 2**0 + sel_op_sub * 2**1 + sel_op_mul * 2**2 - op_id = 0;
+// TODO(MW): Add other ops like: sel_op_add * AVM_EXEC_OP_ID_ALU_ADD + sel_op_sub * AVM_EXEC_OP_ID_ALU_SUB + sel_op_mul * AVM_EXEC_OP_ID_ALU_MUL - op_id = 0;
 #[OP_ID_CHECK]
 sel_op_add * 2**0 + sel_op_lt * 2**6 - op_id = 0;
 
@@ -89,13 +89,6 @@
 
 // ADD
 
-<<<<<<< HEAD
-=======
-// TODO(MW): Add other ops like: sel_op_add * AVM_EXEC_OP_ID_ALU_ADD + sel_op_sub * AVM_EXEC_OP_ID_ALU_SUB + sel_op_mul * AVM_EXEC_OP_ID_ALU_MUL - op_id = 0;
-#[OP_ID_CHECK]
-sel_op_add - op_id = 0;
-
->>>>>>> 9cfa8ad8
 sel_op_add * (1 - sel_op_add) = 0;
 
 #[ALU_ADD]
