--- conflicted
+++ resolved
@@ -329,26 +329,6 @@
 = sel_should_execute_opcode * subtrace_id;
 
 #[EXEC_OP_ID_DECOMPOSITION]
-<<<<<<< HEAD
-sel_execution * (
-   sel_get_env_var * constants.AVM_EXEC_OP_ID_GETENVVAR +
-   sel_set * constants.AVM_EXEC_OP_ID_SET +
-   sel_mov * constants.AVM_EXEC_OP_ID_MOV +
-   sel_jump * constants.AVM_EXEC_OP_ID_JUMP +
-   sel_jumpi * constants.AVM_EXEC_OP_ID_JUMPI +
-   sel_call * constants.AVM_EXEC_OP_ID_CALL +
-   sel_static_call * constants.AVM_EXEC_OP_ID_STATICCALL +
-   sel_internal_call * constants.AVM_EXEC_OP_ID_INTERNALCALL +
-   sel_internal_return * constants.AVM_EXEC_OP_ID_INTERNALRETURN +
-   sel_return * constants.AVM_EXEC_OP_ID_RETURN +
-   sel_revert * constants.AVM_EXEC_OP_ID_REVERT +
-   sel_success_copy * constants.AVM_EXEC_OP_ID_SUCCESSCOPY +
-   sel_returndata_size * constants.AVM_EXEC_OP_ID_RETURNDATASIZE +
-   sel_debug_log * constants.AVM_EXEC_OP_ID_DEBUGLOG +
-   sel_sload * constants.AVM_EXEC_OP_ID_SLOAD
-   - subtrace_operation_id
-) = 0;
-=======
 sel_get_env_var * constants.AVM_EXEC_OP_ID_GETENVVAR +
 sel_set * constants.AVM_EXEC_OP_ID_SET +
 sel_mov * constants.AVM_EXEC_OP_ID_MOV +
@@ -362,11 +342,11 @@
 sel_revert * constants.AVM_EXEC_OP_ID_REVERT +
 sel_success_copy * constants.AVM_EXEC_OP_ID_SUCCESSCOPY +
 sel_returndata_size * constants.AVM_EXEC_OP_ID_RETURNDATASIZE +
-sel_debug_log * constants.AVM_EXEC_OP_ID_DEBUGLOG
+sel_debug_log * constants.AVM_EXEC_OP_ID_DEBUGLOG +
+sel_sload * constants.AVM_EXEC_OP_ID_SLOAD
 // We force the selectors to be 0 if we are not executing an opcode
 // or when we are not in the execution subtrace.
 = sel_should_execute_opcode * sel_execution * subtrace_operation_id;
->>>>>>> c33758f6
 
 // Boolean relations for the embedded execution opcode selectors.
 sel_get_env_var * (1 - sel_get_env_var) = 0;
