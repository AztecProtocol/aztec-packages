--- conflicted
+++ resolved
@@ -310,37 +310,6 @@
 // Decomposed selectors (from precomputed)
 pol commit subtrace_id;
 pol commit subtrace_operation_id;
-<<<<<<< HEAD
-
-// Subtrace Dispatch selectors
-// These boolean selectors are constrained via the precomputed Execution Instruction Spec Table
-pol commit sel_alu;
-pol commit sel_bitwise;
-pol commit sel_to_radix;
-pol commit sel_poseidon2_perm;
-pol commit sel_ecc_add;
-pol commit sel_execution;
-pol commit sel_data_copy;
-
-// Embedded execution opcode selectors
-pol commit sel_get_env_var;
-pol commit sel_set;
-pol commit sel_mov;
-pol commit sel_jump;
-pol commit sel_jumpi;
-pol commit sel_call;
-pol commit sel_static_call;
-pol commit sel_internal_call;
-pol commit sel_internal_return;
-pol commit sel_return;
-pol commit sel_revert;
-pol commit sel_success_copy;
-pol commit sel_returndata_size;
-pol commit sel_debug_log; // unused but we are forced to have it
-pol commit sel_sload;
-pol commit sel_sstore;
-pol commit sel_notehash_exists;
-=======
 pol commit dyn_gas_id;
 
 // Subtrace Dispatch selectors.
@@ -363,7 +332,6 @@
 sel_execute_execution * (1 - sel_execute_execution) = 0;
 sel_execute_data_copy * (1 - sel_execute_data_copy) = 0;
 sel_execute_keccakf1600 * (1 - sel_execute_keccakf1600) = 0;
->>>>>>> 83fb1058
 
 #[SUBTRACE_ID_DECOMPOSITION]
 sel_execute_execution * constants.AVM_SUBTRACE_ID_EXECUTION +
@@ -397,6 +365,7 @@
 pol commit sel_execute_debug_log; // unused but we are forced to have it
 pol commit sel_execute_sload;
 pol commit sel_execute_sstore;
+pol commit sel_execute_notehash_exists;
 sel_execute_get_env_var * (1 - sel_execute_get_env_var) = 0;
 sel_execute_set * (1 - sel_execute_set) = 0;
 sel_execute_mov * (1 - sel_execute_mov) = 0;
@@ -413,52 +382,9 @@
 sel_execute_debug_log * (1 - sel_execute_debug_log) = 0;
 sel_execute_sload * (1 - sel_execute_sload) = 0;
 sel_execute_sstore * (1 - sel_execute_sstore) = 0;
+sel_execute_notehash_exists * (1 - sel_execute_notehash_exists) = 0;
 
 #[EXEC_OP_ID_DECOMPOSITION]
-<<<<<<< HEAD
-sel_get_env_var * constants.AVM_EXEC_OP_ID_GETENVVAR +
-sel_set * constants.AVM_EXEC_OP_ID_SET +
-sel_mov * constants.AVM_EXEC_OP_ID_MOV +
-sel_jump * constants.AVM_EXEC_OP_ID_JUMP +
-sel_jumpi * constants.AVM_EXEC_OP_ID_JUMPI +
-sel_call * constants.AVM_EXEC_OP_ID_CALL +
-sel_static_call * constants.AVM_EXEC_OP_ID_STATICCALL +
-sel_internal_call * constants.AVM_EXEC_OP_ID_INTERNALCALL +
-sel_internal_return * constants.AVM_EXEC_OP_ID_INTERNALRETURN +
-sel_return * constants.AVM_EXEC_OP_ID_RETURN +
-sel_revert * constants.AVM_EXEC_OP_ID_REVERT +
-sel_success_copy * constants.AVM_EXEC_OP_ID_SUCCESSCOPY +
-sel_returndata_size * constants.AVM_EXEC_OP_ID_RETURNDATASIZE +
-sel_debug_log * constants.AVM_EXEC_OP_ID_DEBUGLOG +
-sel_sload * constants.AVM_EXEC_OP_ID_SLOAD +
-sel_sstore * constants.AVM_EXEC_OP_ID_SSTORE +
-sel_notehash_exists * constants.AVM_EXEC_OP_ID_NOTEHASH_EXISTS
-// We force the selectors to be 0 if we are not executing an opcode
-// or when we are not in the execution subtrace.
-= sel_should_execute_opcode * sel_execution * subtrace_operation_id;
-
-// Boolean relations for the embedded execution opcode selectors.
-sel_get_env_var * (1 - sel_get_env_var) = 0;
-sel_set * (1 - sel_set) = 0;
-sel_mov * (1 - sel_mov) = 0;
-sel_jump * (1 - sel_jump) = 0;
-sel_jumpi * (1 - sel_jumpi) = 0;
-sel_call * (1 - sel_call) = 0;
-sel_static_call * (1 - sel_static_call) = 0;
-sel_internal_call * (1 - sel_internal_call) = 0;
-sel_internal_return * (1 - sel_internal_return) = 0;
-sel_return * (1 - sel_return) = 0;
-sel_revert * (1 - sel_revert) = 0;
-sel_success_copy * (1 - sel_success_copy) = 0;
-sel_returndata_size * (1 - sel_returndata_size) = 0;
-sel_debug_log * (1 - sel_debug_log) = 0;
-sel_sload * (1 - sel_sload) = 0;
-sel_sstore * (1 - sel_sstore) = 0;
-sel_notehash_exists * (1 - sel_notehash_exists) = 0;
-
-// This is used in context.pil
-pol PC_JUMP = sel_internal_call + sel_internal_return + sel_jump + sel_jumpi;
-=======
 sel_execute_get_env_var * constants.AVM_EXEC_OP_ID_GETENVVAR +
 sel_execute_set * constants.AVM_EXEC_OP_ID_SET +
 sel_execute_mov * constants.AVM_EXEC_OP_ID_MOV +
@@ -474,7 +400,8 @@
 sel_execute_returndata_size * constants.AVM_EXEC_OP_ID_RETURNDATASIZE +
 sel_execute_debug_log * constants.AVM_EXEC_OP_ID_DEBUGLOG +
 sel_execute_sload * constants.AVM_EXEC_OP_ID_SLOAD +
-sel_execute_sstore * constants.AVM_EXEC_OP_ID_SSTORE
+sel_execute_sstore * constants.AVM_EXEC_OP_ID_SSTORE +
+sel_execute_notehash_exists * constants.AVM_EXEC_OP_ID_NOTEHASH_EXISTS
 // We force the selectors to be 0 if we are not executing an opcode
 // or when we are not in the execution subtrace.
 = sel_should_execute_opcode * sel_execute_execution * subtrace_operation_id;
@@ -506,7 +433,6 @@
 // We force the selectors to be 0 if we failed before gas checks
 // or when we are not in the execution subtrace.
 = sel_should_check_gas * sel * dyn_gas_id;
->>>>>>> 83fb1058
 
 // Whether the opcode logic failed.
 pol commit sel_opcode_failure;
