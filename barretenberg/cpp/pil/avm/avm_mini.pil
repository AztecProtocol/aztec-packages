--- conflicted
+++ resolved
@@ -147,7 +147,6 @@
     // This works in combination with op_div_err * (sel_op_div - 1) = 0;
     // Drawback is the need to paralllelize the latter.
 
-<<<<<<< HEAD
 
     //===== CALL_RETURN ========================================================
     // The program counter in the next row should be equal to the value loaded from the ia register
@@ -184,10 +183,9 @@
     (1 - CONTROL_FLOW_SELECTORS) * (internal_return_ptr' - internal_return_ptr) = 0; 
 
     // TODO: we want to set an initial number for the reserved memory of the jump pointer
-=======
+
     // Inter-table Constraints
     
     // TODO: tag_err {clk} IS memTrace.m_tag_err {memTrace.m_clk}
     // TODO: Map memory trace with intermediate register values whenever there is no tag error, sthg like:
-    // mem_op_a * (1 - tag_err) {mem_idx_a, clk, ia, rwa} IS m_sub_clk == 0 && 1 - m_tag_err {m_addr, m_clk, m_val, m_rw}
->>>>>>> 739fe90a
+    // mem_op_a * (1 - tag_err) {mem_idx_a, clk, ia, rwa} IS m_sub_clk == 0 && 1 - m_tag_err {m_addr, m_clk, m_val, m_rw}