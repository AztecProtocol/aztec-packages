#!/usr/bin/env bash
# Use ci3 script base.
source $(git rev-parse --show-toplevel)/ci3/base/source

cleanup() {
    BG_PIDS=$(jobs -p)
    if [[ -n "$BG_PIDS" ]]; then
        kill $BG_PIDS 2>/dev/null
        wait $BG_PIDS 2>/dev/null
    fi
}
trap cleanup EXIT

CMD=${1:-}

$ci3/github/group "bb cpp build"

if [ -n "$CMD" ]; then
  if [ "$CMD" = "clean" ]; then
    git clean -ffdx
    exit 0
  else
    echo "Unknown command: $CMD"
    exit 1
  fi
fi

# Determine system.
if [[ "$OSTYPE" == "darwin"* ]]; then
  OS=macos
elif [[ "$OSTYPE" == "linux-gnu" ]]; then
  OS=linux
elif [[ "$OSTYPE" == "linux-musl" ]]; then
  OS=linux
else
  echo "Unknown OS: $OSTYPE"
  exit 1
fi

# Attempt to just pull artefacts from CI and exit on success.
if [ -n "${USE_CACHE:-}" ] && ./bootstrap_cache.sh ; then
  # This ensures the build later will no-op
  export SKIP_BUILD=1
fi

<<<<<<< HEAD
# Download ignition transcripts.
$ci3/base/denoise "cd ./srs_db && ./download_ignition.sh 3 && ./download_grumpkin.sh"

=======
>>>>>>> 6435a79b
# Pick native toolchain file.
ARCH=$(uname -m)
if [ "$OS" == "macos" ]; then
  PRESET=default
else
  if [ "$(which clang++-16)" != "" ]; then
    PRESET=clang16
  else
    PRESET=default
  fi
fi

PIC_PRESET="$PRESET-pic"

# Remove cmake cache files.
rm -f {build,build-wasm,build-wasm-threads}/CMakeCache.txt

(cd src/barretenberg/world_state_napi && yarn --frozen-lockfile --prefer-offline)

export AZTEC_CACHE_REBUILD_PATTERNS=.rebuild_patterns
HASH=$($ci3/cache/content_hash)
function build_native {
  if [ "${SKIP_BUILD:-0}" -eq 0 ]; then
    echo "#################################"
    echo "# Building with preset: $PRESET"
    echo "# When running cmake directly, remember to use: --build --preset $PRESET"
    echo "#################################"
    # Build bb with standard preset and world_state_napi with Position Independent code variant
    cmake --preset $PRESET -DCMAKE_BUILD_TYPE=RelWithAssert
    cmake --preset $PIC_PRESET -DCMAKE_BUILD_TYPE=RelWithAssert
    cmake --build --preset $PRESET --target bb
    cmake --build --preset $PIC_PRESET --target world_state_napi
    # copy the world_state_napi build artifact over to the world state in yarn-project
    mkdir -p ../../yarn-project/world-state/build/
    cp ./build-pic/lib/world_state_napi.node ../../yarn-project/world-state/build/

    $ci3/cache/upload barretenberg-preset-release-$HASH.tar.gz build/bin
    $ci3/cache/upload barretenberg-preset-release-world-state-$HASH.tar.gz build-pic/lib
  fi
  if $ci3/base/is_test && $ci3/cache/should_run barretenberg-test-$HASH; then
    cmake --preset $PRESET -DCMAKE_BUILD_TYPE=RelWithAssert
    cmake --build --preset $PRESET

    # Download ignition transcripts.
    $ci3/github/group "download ignition"
    (cd ./srs_db && ./download_ignition.sh 3 && ./download_grumpkin.sh)
    $ci3/github/endgroup

    if [ ! -d ./srs_db/grumpkin ]; then
      # The Grumpkin SRS is generated manually at the moment, only up to a large enough size for tests
      # If tests require more points, the parameter can be increased here. Note: IPA requires
      # dyadic_circuit_size + 1 points so in general this number will be a power of two plus 1
      cd ./build && cmake --build . --parallel --target grumpkin_srs_gen && ./bin/grumpkin_srs_gen 32769
    fi

    (cd build && GTEST_COLOR=1 ctest -j32 --output-on-failure)
    $ci3/cache/upload_flag barretenberg-test-$HASH
  fi
}

function build_wasm {
  if [ "${SKIP_BUILD:-0}" -eq 0 ]; then
    cmake --preset wasm
    cmake --build --preset wasm
    $ci3/cache/upload barretenberg-preset-wasm-$HASH.tar.gz build-wasm/bin
  fi
}

function build_wasm_threads {
  if [ "${SKIP_BUILD:-0}" -eq 0 ]; then
    cmake --preset wasm-threads
    cmake --build --preset wasm-threads
    $ci3/cache/upload barretenberg-preset-wasm-threads-$HASH.tar.gz build-wasm-threads/bin
  fi
}

export PRESET PIC_PRESET HASH SKIP_BUILD ci3
export -f build_native build_wasm build_wasm_threads

parallel --line-buffered -v --tag --memfree 8g $ci3/base/denoise {} ::: build_native build_wasm build_wasm_threads

$ci3/github/endgroup<|MERGE_RESOLUTION|>--- conflicted
+++ resolved
@@ -43,12 +43,6 @@
   export SKIP_BUILD=1
 fi
 
-<<<<<<< HEAD
-# Download ignition transcripts.
-$ci3/base/denoise "cd ./srs_db && ./download_ignition.sh 3 && ./download_grumpkin.sh"
-
-=======
->>>>>>> 6435a79b
 # Pick native toolchain file.
 ARCH=$(uname -m)
 if [ "$OS" == "macos" ]; then
