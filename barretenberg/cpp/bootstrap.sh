--- conflicted
+++ resolved
@@ -218,12 +218,6 @@
 # Runs benchmarks sharded over machine cores.
 function bench {
   echo_header "bb bench"
-<<<<<<< HEAD
-=======
-  build_benchmarks
-
-  export HARDWARE_CONCURRENCY=16
->>>>>>> 2815d939
 
   rm -rf bench-out && mkdir -p bench-out
 
