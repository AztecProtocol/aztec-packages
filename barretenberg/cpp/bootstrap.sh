--- conflicted
+++ resolved
@@ -20,15 +20,10 @@
   fi
 }
 
-<<<<<<< HEAD
 function build_world_state_napi {
   set -eu
   (cd src/barretenberg/world_state_napi && yarn --frozen-lockfile --prefer-offline)
   if ! cache_download barretenberg-release-world-state-$hash.tar.gz; then
-=======
-  (cd src/barretenberg/nodejs_module && yarn --frozen-lockfile --prefer-offline)
-  if ! cache_download barretenberg-release-nodejs-module-$hash.tar.gz; then
->>>>>>> f3eb3c80
     rm -f build-pic/CMakeCache.txt
     cmake --preset $pic_preset -DCMAKE_BUILD_TYPE=RelWithAssert
     cmake --build --preset $pic_preset --target nodejs_module
