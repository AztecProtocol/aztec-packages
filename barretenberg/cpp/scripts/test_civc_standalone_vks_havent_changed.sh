--- conflicted
+++ resolved
@@ -7,12 +7,6 @@
 # This allows us to compare the generated VKs here with ones we compute freshly, detecting breaking protocol changes.
 # IF A VK CHANGE IS EXPECTED - we need to redo this:
 # - Generate inputs: $root/yarn-project/end-to-end/bootstrap.sh build_bench
-<<<<<<< HEAD
-# - Upload the compressed results: aws s3 cp bb-civc-inputs-[version].tar.gz s3://aztec-ci-artifacts/protocol/bb-civc-inputs-[version].tar.gz
-# Note: In case of the "Test suite failed to run ... Unexpected token 'with' " error, need to: docker pull aztecprotocol/build:3.0
-
-pinned_civc_inputs_url="https://aztec-ci-artifacts.s3.us-east-2.amazonaws.com/protocol/bb-civc-inputs-d6324bf1.tar.gz"
-=======
 # - Compress the results: tar -czf bb-civc-inputs.tar.gz -C example-app-ivc-inputs-out .
 # - Generate a hash for versioning: sha256sum bb-civc-inputs.tar.gz
 # - Upload the compressed results: aws s3 cp bb-civc-inputs.tar.gz s3://aztec-ci-artifacts/protocol/bb-civc-inputs-[hash(0:8)].tar.gz
@@ -50,7 +44,6 @@
     echo "Update the pinned_civc_inputs_url in this script to point to the new location."
     exit 0
 fi
->>>>>>> 403b1a8f
 
 export inputs_tmp_dir=$(mktemp -d)
 trap 'rm -rf "$inputs_tmp_dir"' EXIT SIGINT
