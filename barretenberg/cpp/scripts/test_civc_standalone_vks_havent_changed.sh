--- conflicted
+++ resolved
@@ -11,11 +11,7 @@
 # - Generate a hash for versioning: sha256sum bb-civc-inputs.tar.gz
 # - Upload the compressed results: aws s3 cp bb-civc-inputs.tar.gz s3://aztec-ci-artifacts/protocol/bb-civc-inputs-[hash(0:8)].tar.gz
 # Note: In case of the "Test suite failed to run ... Unexpected token 'with' " error, need to run: docker pull aztecprotocol/build:3.0
-<<<<<<< HEAD
 pinned_civc_inputs_url="https://aztec-ci-artifacts.s3.us-east-2.amazonaws.com/protocol/bb-civc-inputs-d728566f.tar.gz"
-=======
-pinned_civc_inputs_url="https://aztec-ci-artifacts.s3.us-east-2.amazonaws.com/protocol/bb-civc-inputs-e7dd76ac.tar.gz"
->>>>>>> d836aa4b
 
 # For easily rerunning the inputs generation
 if [[ "${1:-}" == "--update-inputs" ]]; then
@@ -24,7 +20,7 @@
 
     # 1) Generate new inputs
     echo "Running bootstrap to generate new IVC inputs..."
- 
+
     ../bootstrap.sh # bootstrap bb
     ../../noir-projects/noir-protocol-circuits/bootstrap.sh # bootstrap noir-protocol-circuits
     ../../yarn-project/bootstrap.sh # bootstrap yarn-project
