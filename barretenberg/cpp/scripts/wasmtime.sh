--- conflicted
+++ resolved
@@ -2,7 +2,7 @@
 # Helper for passing environment variables to wasm and common config.
 # Allows accessing ~/.bb-crs and ./ (more can be added as parameters to this script).
 set -eu
-<<<<<<< HEAD
+
 exec wasmtime run \
   -Wthreads=y \
   -Sthreads=y \
@@ -14,7 +14,4 @@
   --env GRUMPKIN_CRS_PATH \
   --dir=$HOME/.bb-crs \
   --dir=. \
-  "$@"
-=======
-exec wasmtime run -Wthreads=y -Sthreads=y --env IGNITION_CRS_PATH --env GRUMPKIN_CRS_PATH --env HARDWARE_CONCURRENCY=16 --env WASM_BACKTRACE_DETAILS=1 --env HOME --env MAIN_ARGS "$@"
->>>>>>> e5991558
+  "$@"