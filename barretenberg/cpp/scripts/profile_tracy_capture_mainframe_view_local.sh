
# NOTE: intended to be ran from one's external computer, connecting to Aztec mainframe
# IF ON YOUR LOCAL COMPUTER USE NORMAL INTERACTIVE TRACY WORKFLOW
# the benchmark runs with headless capture and then we copy the trace file and run tracy profiler
# This is thus only really useful internally at Aztec, sorry external folks. It can be easily tweaked
# however for any SSH setup, especially an ubuntu one.
# on local machine run:
# export USER=...
# export PRESET=...tracy for memory or tracy-gates for circuit gates...
# ssh $USER-box "cat ~/aztec-packages/barretenberg/cpp/scripts/profile_tracy_capture_mainframe_view_local.sh" | bash /dev/stdin $USER
set -eux
USER=${1:-$USER}
BOX=$USER-box
TARGET=${2:-client_ivc_bench}
COMMAND=${3:-./bin/$TARGET --benchmark_filter=ClientIVCBench/Full/6"\$"}
HARDWARE_CONCURRENCY=${HARDWARE_CONCURRENCY:-16}
# Can also set PRESET=tracy-gates env variable
PRESET=${PRESET:-tracy-memory}

# Check if cmake exists
cmake --version

# Checkout tracy 0.11.1, build the headless capture tool and then capture a trace
ssh $BOX "
	set -eux ;
	! [ -d ~/tracy ] && git clone https://github.com/wolfpld/tracy ~/tracy --depth 1 ;
	cd ~/tracy/capture ;
<<<<<<< HEAD
  git checkout 5d542dc09f3d9378d005092a4ad446bd405f819a ;
	sudo apt-get install -y libdbus-1-dev libdbus-glib-1-dev libtbb-dev libfreetype-dev ;
=======
	git fetch origin 5d542dc09f3d9378d005092a4ad446bd405f819a ;
  git checkout 5d542dc09f3d9378d005092a4ad446bd405f819a ;
>>>>>>> 13774b8f
	mkdir -p build && cd build && cmake -DNO_FILESELECTOR=ON -DCMAKE_MESSAGE_LOG_LEVEL=Warning .. && make -j ;
	cd ~/aztec-packages/barretenberg/cpp/ ;
	cmake -DCMAKE_MESSAGE_LOG_LEVEL=Warning --preset $PRESET && cmake --build --preset $PRESET --target $TARGET ;
	cd ~/tracy/capture/build ;
	./tracy-capture -a 127.0.0.1 -f -o trace-$TARGET & ;
	sleep 0.1 ;
	cd ~/aztec-packages/barretenberg/cpp/build-$PRESET ;
	ninja $TARGET ;
	export HARDWARE_CONCURRENCY=$HARDWARE_CONCURRENCY ;
	$COMMAND ;
" &
# If on ubuntu will need to build tracy checked out at 0.11.1 and comment this out
# If on windows can use windows tracy build
<<<<<<< HEAD
brew install tracy@0.11.1
=======
brew install tracy
>>>>>>> 13774b8f
wait # TODO(AD) hack - not sure why needed
scp $BOX:/mnt/user-data/$USER/tracy/capture/build/trace-$TARGET .
tracy trace-$TARGET<|MERGE_RESOLUTION|>--- conflicted
+++ resolved
@@ -25,13 +25,8 @@
 	set -eux ;
 	! [ -d ~/tracy ] && git clone https://github.com/wolfpld/tracy ~/tracy --depth 1 ;
 	cd ~/tracy/capture ;
-<<<<<<< HEAD
-  git checkout 5d542dc09f3d9378d005092a4ad446bd405f819a ;
-	sudo apt-get install -y libdbus-1-dev libdbus-glib-1-dev libtbb-dev libfreetype-dev ;
-=======
 	git fetch origin 5d542dc09f3d9378d005092a4ad446bd405f819a ;
   git checkout 5d542dc09f3d9378d005092a4ad446bd405f819a ;
->>>>>>> 13774b8f
 	mkdir -p build && cd build && cmake -DNO_FILESELECTOR=ON -DCMAKE_MESSAGE_LOG_LEVEL=Warning .. && make -j ;
 	cd ~/aztec-packages/barretenberg/cpp/ ;
 	cmake -DCMAKE_MESSAGE_LOG_LEVEL=Warning --preset $PRESET && cmake --build --preset $PRESET --target $TARGET ;
@@ -45,11 +40,7 @@
 " &
 # If on ubuntu will need to build tracy checked out at 0.11.1 and comment this out
 # If on windows can use windows tracy build
-<<<<<<< HEAD
-brew install tracy@0.11.1
-=======
 brew install tracy
->>>>>>> 13774b8f
 wait # TODO(AD) hack - not sure why needed
 scp $BOX:/mnt/user-data/$USER/tracy/capture/build/trace-$TARGET .
 tracy trace-$TARGET