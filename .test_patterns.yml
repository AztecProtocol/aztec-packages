--- conflicted
+++ resolved
@@ -245,17 +245,10 @@
     error_regex: "BlockOutOfRangeError"
     owners:
       - *palla
-<<<<<<< HEAD
-=======
   - regex: "ethereum/src/deploy_l1_contracts.test.ts"
     error_regex: "Expected: > 0"
     owners:
       - *palla
-  - regex: "ethereum/src/l1_tx_utils.test.ts"
-    error_regex: "✕ calculates correct gas prices for initial attempt"
-    owners:
-      - *spyros
->>>>>>> 42d59842
   - regex: "prover-client/src/proving_broker/proving_broker.test.ts"
     error_regex: "✕ keeps the jobs in progress while it is alive"
     owners:
