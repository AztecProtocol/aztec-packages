--- conflicted
+++ resolved
@@ -45,21 +45,6 @@
     owners:
       - *luke
   - regex: "barretenberg/acir_tests/scripts/run_test_browser.sh"
-<<<<<<< HEAD
-    error_regex: "Sumcheck verification failed."
-    owners:
-      - *luke
-  - regex: "barretenberg/acir_tests/scripts/run_test_browser.sh verify_honk_proof"
-    error_regex: "verified: false"
-    owners:
-      - *sergei
-  - regex: "barretenberg/acir_tests/scripts/run_test_browser.sh verify_honk_proof"
-    error_regex: "timeout: sending signal TERM to command"
-    owners:
-      - *adam
-  - regex: "barretenberg/acir_tests/scripts/run_test_browser.sh"
-=======
->>>>>>> d25c3ccd
     error_regex: "Failed to fetch"
     owners:
       - *adam
@@ -98,13 +83,8 @@
     error_regex: "TimeoutError: Timeout awaiting blocks mined"
     owners:
       - *palla
-<<<<<<< HEAD
-  - regex: "simple e2e_p2p/reqresp"
-    error_regex: "TimeoutError: Timeout awaiting blocks mined"
-=======
   - regex: "simple e2e_p2p"
     error_regex: "TimeoutError: Timeout awaiting isMined"
->>>>>>> d25c3ccd
     owners:
       - *palla
   - regex: "simple e2e_fees/private_payments"
@@ -190,29 +170,18 @@
       - *grego
 
   # kind tests
-<<<<<<< HEAD
-  - regex: "spartan/bootstrap.sh test-kind-smoke"
-    error_regex: "job smoke-aztec-network-setup-l2-contracts failed: BackoffLimitExceeded"
-    owners:
-      - *alex
-  - regex: "spartan/bootstrap.sh"
-=======
   - regex: "spartan/bootstrap.sh"
     # Will skip all kind tests for now. Too unstable, blocking merge queue.
     skip: true
->>>>>>> d25c3ccd
     error_regex: "timeout: sending signal TERM to command"
     owners:
       - *alex
   - regex: "spartan/bootstrap.sh"
     error_regex: "cp: cannot create regular file"
-<<<<<<< HEAD
-=======
     owners:
       - *alex
   - regex: "spartan/bootstrap.sh test-kind-smoke"
     error_regex: "job smoke-aztec-network-setup-l2-contracts failed: BackoffLimitExceeded"
->>>>>>> d25c3ccd
     owners:
       - *alex
 
