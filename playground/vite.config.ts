--- conflicted
+++ resolved
@@ -25,12 +25,8 @@
 export default defineConfig(({ mode }) => {
   const env = loadEnv(mode, process.cwd(), '');
   return {
-<<<<<<< HEAD
     base: './',
-    logLevel: 'error',
-=======
     logLevel: process.env.CI ? 'error' : undefined,
->>>>>>> a296945c
     server: {
       // Headers needed for bb WASM to work in multithreaded mode
       headers: {
