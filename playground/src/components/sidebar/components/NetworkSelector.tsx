--- conflicted
+++ resolved
@@ -17,10 +17,7 @@
 import NetworkIcon from '@mui/icons-material/Public';
 import { DialogTitle, Dialog, DialogContent, IconButton } from '@mui/material';
 import { trackButtonClick } from '../../../utils/matomo';
-<<<<<<< HEAD
-=======
 import CloseIcon from '@mui/icons-material/Close';
->>>>>>> a0109baf
 
 export function NetworkSelector() {
   const {
@@ -215,10 +212,8 @@
 
       <Dialog open={showNetworkDownNotification} onClose={() => setShowNetworkDownNotification(false)}>
         <DialogTitle css={{ display: 'flex', justifyContent: 'space-between', alignItems: 'center' }}>
-          <span>
-            Testnet is congested
-          </span>
-          <IconButton onClick={() => setShowNetworkDownNotification(false)} >
+          <span>Testnet is congested</span>
+          <IconButton onClick={() => setShowNetworkDownNotification(false)}>
             <CloseIcon />
           </IconButton>
         </DialogTitle>
@@ -228,8 +223,11 @@
             The Playground is currently unavailable with the Public Testnet while we troubleshoot network congestion.
             <br />
             <br />
-            Please check back in a few hours or use the Playground with the local sandbox instead.
-            Please visit the <a href="https://docs.aztec.network/developers/getting_started" target="_blank" rel="noopener noreferrer">Aztec Docs</a> to get started.
+            Please check back in a few hours or use the Playground with the local sandbox instead. Please visit the{' '}
+            <a href="https://docs.aztec.network/developers/getting_started" target="_blank" rel="noopener noreferrer">
+              Aztec Docs
+            </a>{' '}
+            to get started.
           </Typography>
         </DialogContent>
       </Dialog>
