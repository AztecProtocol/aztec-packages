--- conflicted
+++ resolved
@@ -195,13 +195,7 @@
       <SwitchAccountIcon />
 
       <FormControl css={navbarSelect}>
-<<<<<<< HEAD
-        {!wallet?.getAddress().toString() && <InputLabel id="account-label">SelectAccount</InputLabel>}
-=======
-        {!wallet?.getAddress().toString() && (
-          <InputLabel id="account-label">Select Account</InputLabel>
-        )}
->>>>>>> 38ec4455
+        {!wallet?.getAddress().toString() && <InputLabel id="account-label">Select Account</InputLabel>}
 
         <Select
           fullWidth
