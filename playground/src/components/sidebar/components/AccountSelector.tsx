import { useState, useEffect, useContext } from 'react';
import InputLabel from '@mui/material/InputLabel';
import MenuItem from '@mui/material/MenuItem';
import FormControl from '@mui/material/FormControl';
import Select from '@mui/material/Select';
import Typography from '@mui/material/Typography';
import AddIcon from '@mui/icons-material/Add';
import CircularProgress from '@mui/material/CircularProgress';
import { CreateAccountDialog } from './CreateAccountDialog';
import { CopyToClipboardButton } from '../../common/CopyToClipboardButton';
import { AztecAddress, type DeployOptions, AccountWalletWithSecretKey, DeployMethod } from '@aztec/aztec.js';
import { getSchnorrAccount } from '@aztec/accounts/schnorr/lazy';
import {
  convertFromUTF8BufferAsString,
  formatFrAsString,
  parseAliasedBuffersAsString,
} from '../../../utils/conversion';
<<<<<<< HEAD
import { getEcdsaRAccount, getEcdsaKAccount, getEcdsaRSerialAccount } from '@aztec/accounts/ecdsa/lazy';

=======
import { getEcdsaRAccount, getEcdsaKAccount } from '@aztec/accounts/ecdsa/lazy';
>>>>>>> dd9d8ac3
import { Fq, type AccountManager } from '@aztec/aztec.js';
import { AztecContext } from '../../../aztecEnv';
import { getInitialTestAccounts } from '@aztec/accounts/testing/lazy';
import { deriveSigningKey } from '@aztec/stdlib/keys';
import { useTransaction } from '../../../hooks/useTransaction';
<<<<<<< HEAD
import { select } from '../../../styles/common';
import { get } from 'http';

const modalContainer = css({
  padding: '10px 0',
});

const loadingContainer = css({
  display: 'flex',
  justifyContent: 'center',
  alignItems: 'center',
  flexDirection: 'column',
  padding: '20px 0',
  gap: '12px',
});

=======
import { navbarButtonStyle, navbarSelect, navbarSelectLabel } from '../../../styles/common';
import SwitchAccountIcon from '@mui/icons-material/SwitchAccount';
import { trackButtonClick } from '../../../utils/matomo';
>>>>>>> dd9d8ac3
export function AccountSelector() {
  const [openCreateAccountDialog, setOpenCreateAccountDialog] = useState(false);
  const [isAccountsLoading, setIsAccountsLoading] = useState(true);
  const [accounts, setAccounts] = useState([]);

  const [isOpen, setIsOpen] = useState(false);

  const { setWallet, wallet, walletDB, isPXEInitialized, pxe, network } = useContext(AztecContext);

  const { sendTx } = useTransaction();

  const getAccounts = async () => {
    const aliasedBuffers = await walletDB.listAliases('accounts');
    const aliasedAccounts = parseAliasedBuffersAsString(aliasedBuffers);
    const testAccountData = network.hasTestAccounts ? await getInitialTestAccounts() : [];
    let i = 0;
    for (const accountData of testAccountData) {
      const account: AccountManager = await getSchnorrAccount(
        pxe,
        accountData.secret,
        accountData.signingKey,
        accountData.salt,
      );
      if (!aliasedAccounts.find(({ value }) => account.getAddress().equals(AztecAddress.fromString(value)))) {
        await account.register();
        const instance = account.getInstance();
        const wallet = await account.getWallet();
        const alias = `test${i}`;
        await walletDB.storeAccount(instance.address, {
          type: 'schnorr',
          secretKey: wallet.getSecretKey(),
          alias,
          signingKey: deriveSigningKey(wallet.getSecretKey()),
          salt: account.getInstance().salt,
        });
        aliasedAccounts.push({
          key: `accounts:${alias}`,
          value: instance.address.toString(),
        });
      }
      i++;
    }
    return aliasedAccounts;
  };

  useEffect(() => {
    const refreshAccounts = async () => {
      setIsAccountsLoading(true);
      const accounts = await getAccounts();
      setAccounts(accounts);
      setIsAccountsLoading(false);
    };
    if (walletDB && pxe) {
      refreshAccounts();
    }
    // eslint-disable-next-line react-hooks/exhaustive-deps
  }, [wallet, walletDB, pxe]);

  // // If there is only one account, select it automatically
  // useEffect(() => {
  //   if (!isAccountsLoading && !wallet && accounts?.length === 1) {
  //     handleAccountChange(accounts[0].value);
  //   }
  //   // eslint-disable-next-line react-hooks/exhaustive-deps
  // }, [accounts, wallet, isAccountsLoading]);

  const handleAccountChange = async (address: string) => {
    if (address == '') {
      return;
    }
    trackButtonClick(`Select Account ${address}`, 'Account Selector');
    setIsAccountsLoading(true);
    const accountAddress = AztecAddress.fromString(address);
    const accountData = await walletDB.retrieveAccount(accountAddress);
    const type = convertFromUTF8BufferAsString(accountData.type);
    let accountManager: AccountManager;
    switch (type) {
      case 'schnorr': {
        accountManager = await getSchnorrAccount(
          pxe,
          accountData.secretKey,
          Fq.fromBuffer(accountData.signingKey),
          accountData.salt,
        );
        break;
      }
      case 'ecdsasecp256r1': {
        accountManager = await getEcdsaRAccount(pxe, accountData.secretKey, accountData.signingKey, accountData.salt);
        break;
      }
      case 'ecdsasecp256k1': {
        accountManager = await getEcdsaKAccount(pxe, accountData.secretKey, accountData.signingKey, accountData.salt);
        break;
      }
      case 'aztec-keychain': {
        accountManager = await getEcdsaRSerialAccount(
          pxe,
          accountData.secretKey,
          accountData.signingKey[0],
          accountData.salt,
        );
      }
      default: {
        throw new Error('Unknown account type');
      }
    }
    await accountManager.register();
    setWallet(await accountManager.getWallet());
    setIsAccountsLoading(false);
  };

  const handleAccountCreation = async (
    accountWallet?: AccountWalletWithSecretKey,
    publiclyDeploy?: boolean,
    interaction?: DeployMethod,
    opts?: DeployOptions,
  ) => {
    trackButtonClick('Create Account', 'Account Selector');
    setOpenCreateAccountDialog(false);
    setIsAccountsLoading(true);
    if (accountWallet && publiclyDeploy) {
      const deploymentResult = await sendTx(`Deploy Account`, interaction, accountWallet.getAddress(), opts);
      if (deploymentResult) {
        setAccounts([
          ...accounts,
          { key: `accounts:${accountWallet.getAddress()}`, value: accountWallet.getAddress().toString() },
        ]);
        setWallet(accountWallet);
      } else {
        // Temporarily remove from accounts if deployment fails
        await walletDB.deleteAccount(accountWallet.getAddress());
      }
    }
    setIsAccountsLoading(false);
  };

  return (
    <div css={navbarButtonStyle}>
      {isAccountsLoading ? (
        <CircularProgress size={24} />
      ) : (
        <SwitchAccountIcon />
      )}
      <FormControl css={navbarSelect}>
        {!wallet?.getAddress().toString() && (
          <InputLabel id="account-label">SelectAccount</InputLabel>
        )}
        <Select
          fullWidth
          value={wallet?.getAddress().toString() ?? ''}
          label="Account"
          open={isOpen}
          onOpen={() => setIsOpen(true)}
          onClose={() => setIsOpen(false)}
          onChange={(e) => handleAccountChange(e.target.value)}
          disabled={isAccountsLoading}
          renderValue={selected => {
            if (isAccountsLoading) {
              return `Loading account...`;
            }
            if (selected) {
              const account = accounts.find(account => account.value === selected);
              if (account) {
                return `${account?.key.split(':')[1]} (${formatFrAsString(account?.value)})`
              }
            }
          }}
        >
          {!isPXEInitialized && (
            <div css={navbarSelectLabel}>
              <Typography variant="body2" color="warning.main">
                Note: Connect to a network first to create and use accounts
              </Typography>
            </div>
          )}
          {isPXEInitialized && accounts.map(account => (
            <MenuItem key={account.key} value={account.value}>
              {account.key.split(':')[1]}&nbsp;(
              {formatFrAsString(account.value)})
            </MenuItem>
          ))}
          {isPXEInitialized && (
            <MenuItem
              key="create"
              value=""
              onClick={() => {
                setIsOpen(false);
                setOpenCreateAccountDialog(true);
              }}
            >
              <AddIcon />
              &nbsp;Create
            </MenuItem>
          )}
        </Select>
      </FormControl>
<<<<<<< HEAD
      {openCreateAccountDialog && (
        <CreateAccountDialog open={openCreateAccountDialog} onClose={handleAccountCreation} />
      )}
=======
      {!isAccountsLoading && wallet && (
        <CopyToClipboardButton disabled={!wallet} data={wallet?.getAddress().toString()} />
      )}
      <CreateAccountDialog open={openCreateAccountDialog} onClose={handleAccountCreation} />
>>>>>>> dd9d8ac3
    </div>
  );
}<|MERGE_RESOLUTION|>--- conflicted
+++ resolved
@@ -15,39 +15,16 @@
   formatFrAsString,
   parseAliasedBuffersAsString,
 } from '../../../utils/conversion';
-<<<<<<< HEAD
 import { getEcdsaRAccount, getEcdsaKAccount, getEcdsaRSerialAccount } from '@aztec/accounts/ecdsa/lazy';
 
-=======
-import { getEcdsaRAccount, getEcdsaKAccount } from '@aztec/accounts/ecdsa/lazy';
->>>>>>> dd9d8ac3
 import { Fq, type AccountManager } from '@aztec/aztec.js';
 import { AztecContext } from '../../../aztecEnv';
 import { getInitialTestAccounts } from '@aztec/accounts/testing/lazy';
 import { deriveSigningKey } from '@aztec/stdlib/keys';
 import { useTransaction } from '../../../hooks/useTransaction';
-<<<<<<< HEAD
-import { select } from '../../../styles/common';
-import { get } from 'http';
-
-const modalContainer = css({
-  padding: '10px 0',
-});
-
-const loadingContainer = css({
-  display: 'flex',
-  justifyContent: 'center',
-  alignItems: 'center',
-  flexDirection: 'column',
-  padding: '20px 0',
-  gap: '12px',
-});
-
-=======
 import { navbarButtonStyle, navbarSelect, navbarSelectLabel } from '../../../styles/common';
 import SwitchAccountIcon from '@mui/icons-material/SwitchAccount';
 import { trackButtonClick } from '../../../utils/matomo';
->>>>>>> dd9d8ac3
 export function AccountSelector() {
   const [openCreateAccountDialog, setOpenCreateAccountDialog] = useState(false);
   const [isAccountsLoading, setIsAccountsLoading] = useState(true);
@@ -186,15 +163,9 @@
 
   return (
     <div css={navbarButtonStyle}>
-      {isAccountsLoading ? (
-        <CircularProgress size={24} />
-      ) : (
-        <SwitchAccountIcon />
-      )}
+      {isAccountsLoading ? <CircularProgress size={24} /> : <SwitchAccountIcon />}
       <FormControl css={navbarSelect}>
-        {!wallet?.getAddress().toString() && (
-          <InputLabel id="account-label">SelectAccount</InputLabel>
-        )}
+        {!wallet?.getAddress().toString() && <InputLabel id="account-label">SelectAccount</InputLabel>}
         <Select
           fullWidth
           value={wallet?.getAddress().toString() ?? ''}
@@ -202,7 +173,7 @@
           open={isOpen}
           onOpen={() => setIsOpen(true)}
           onClose={() => setIsOpen(false)}
-          onChange={(e) => handleAccountChange(e.target.value)}
+          onChange={e => handleAccountChange(e.target.value)}
           disabled={isAccountsLoading}
           renderValue={selected => {
             if (isAccountsLoading) {
@@ -211,7 +182,7 @@
             if (selected) {
               const account = accounts.find(account => account.value === selected);
               if (account) {
-                return `${account?.key.split(':')[1]} (${formatFrAsString(account?.value)})`
+                return `${account?.key.split(':')[1]} (${formatFrAsString(account?.value)})`;
               }
             }
           }}
@@ -223,12 +194,13 @@
               </Typography>
             </div>
           )}
-          {isPXEInitialized && accounts.map(account => (
-            <MenuItem key={account.key} value={account.value}>
-              {account.key.split(':')[1]}&nbsp;(
-              {formatFrAsString(account.value)})
-            </MenuItem>
-          ))}
+          {isPXEInitialized &&
+            accounts.map(account => (
+              <MenuItem key={account.key} value={account.value}>
+                {account.key.split(':')[1]}&nbsp;(
+                {formatFrAsString(account.value)})
+              </MenuItem>
+            ))}
           {isPXEInitialized && (
             <MenuItem
               key="create"
@@ -244,16 +216,10 @@
           )}
         </Select>
       </FormControl>
-<<<<<<< HEAD
-      {openCreateAccountDialog && (
-        <CreateAccountDialog open={openCreateAccountDialog} onClose={handleAccountCreation} />
-      )}
-=======
       {!isAccountsLoading && wallet && (
         <CopyToClipboardButton disabled={!wallet} data={wallet?.getAddress().toString()} />
       )}
       <CreateAccountDialog open={openCreateAccountDialog} onClose={handleAccountCreation} />
->>>>>>> dd9d8ac3
     </div>
   );
 }