--- conflicted
+++ resolved
@@ -10,11 +10,7 @@
   loadContractArtifact,
   getAllFunctionAbis,
   type FunctionAbi,
-<<<<<<< HEAD
-  AztecAddress,
-=======
   FunctionType,
->>>>>>> d888d0e6
 } from '@aztec/aztec.js';
 import { AztecContext } from '../../aztecEnv';
 import Button from '@mui/material/Button';
@@ -1015,60 +1011,6 @@
               </FormGroup>
             </div>
           </div>
-<<<<<<< HEAD
-
-          {!currentContract && (
-            <div style={{ padding: '20px', margin: '10px', textAlign: 'center', backgroundColor: 'rgba(33, 150, 243, 0.1)', borderRadius: '8px' }}>
-              <Typography variant="subtitle1" color="primary">
-                You need to deploy this contract before you can interact with it.
-              </Typography>
-              <Typography variant="body2" sx={{ mt: 1 }}>
-                Click the "Deploy" button above to deploy this contract to the network.
-              </Typography>
-            </div>
-          )}
-
-          {/* Contract functions list */}
-          <div css={functionListContainer}>
-            {functionAbis
-              .filter(
-                fn =>
-                  !fn.isInternal &&
-                  !FORBIDDEN_FUNCTIONS.includes(fn.name) &&
-                  ((filters.private && fn.functionType === 'private') ||
-                    (filters.public && fn.functionType === 'public') ||
-                    (filters.unconstrained && fn.functionType === 'unconstrained')) &&
-                  (filters.searchTerm === '' || fn.name.includes(filters.searchTerm)),
-              )
-              .map(fn => (
-                <Card
-                  key={fn.name}
-                  variant="outlined"
-                  sx={{
-                    backgroundColor: 'primary.light',
-                    margin: '0.5rem',
-                    overflow: 'hidden',
-                  }}
-                >
-                  <CardContent sx={{ textAlign: 'left' }}>
-                    <Typography gutterBottom sx={{ color: 'text.secondary', fontSize: 14 }}>
-                      {fn.functionType}
-                    </Typography>
-                    <Typography variant="h5" sx={{ marginBottom: '1rem' }}>
-                      {fn.name}
-                    </Typography>
-                    {fn.parameters.length > 0 && (
-                      <>
-                        <Typography
-                          gutterBottom
-                          sx={{
-                            color: 'text.secondary',
-                            fontSize: 14,
-                            marginTop: '1rem',
-                          }}
-                        >
-                          Parameters
-=======
           {functionAbis
             .filter(
               fn =>
@@ -1122,17 +1064,57 @@
                     </>
                   )}
 
-                  {!isWorking && simulationResults[fn.name] !== undefined && (
-                    <div css={simulationContainer}>
-                      <Typography variant="body1" sx={{ fontWeight: 200 }}>
-                        Simulation results:&nbsp;
-                      </Typography>
-                      {simulationResults[fn.name].success ? (
-                        <Typography variant="body1">
-                          {simulationResults?.[fn.name]?.data.length === 0
-                            ? '-'
-                            : simulationResults?.[fn.name].data.toString()}
->>>>>>> d888d0e6
+          {!currentContract && (
+            <div style={{ padding: '20px', margin: '10px', textAlign: 'center', backgroundColor: 'rgba(33, 150, 243, 0.1)', borderRadius: '8px' }}>
+              <Typography variant="subtitle1" color="primary">
+                You need to deploy this contract before you can interact with it.
+              </Typography>
+              <Typography variant="body2" sx={{ mt: 1 }}>
+                Click the "Deploy" button above to deploy this contract to the network.
+              </Typography>
+            </div>
+          )}
+
+          {/* Contract functions list */}
+          <div css={functionListContainer}>
+            {functionAbis
+              .filter(
+                fn =>
+                  !fn.isInternal &&
+                  !FORBIDDEN_FUNCTIONS.includes(fn.name) &&
+                  ((filters.private && fn.functionType === 'private') ||
+                    (filters.public && fn.functionType === 'public') ||
+                    (filters.unconstrained && fn.functionType === 'unconstrained')) &&
+                  (filters.searchTerm === '' || fn.name.includes(filters.searchTerm)),
+              )
+              .map(fn => (
+                <Card
+                  key={fn.name}
+                  variant="outlined"
+                  sx={{
+                    backgroundColor: 'primary.light',
+                    margin: '0.5rem',
+                    overflow: 'hidden',
+                  }}
+                >
+                  <CardContent sx={{ textAlign: 'left' }}>
+                    <Typography gutterBottom sx={{ color: 'text.secondary', fontSize: 14 }}>
+                      {fn.functionType}
+                    </Typography>
+                    <Typography variant="h5" sx={{ marginBottom: '1rem' }}>
+                      {fn.name}
+                    </Typography>
+                    {fn.parameters.length > 0 && (
+                      <>
+                        <Typography
+                          gutterBottom
+                          sx={{
+                            color: 'text.secondary',
+                            fontSize: 14,
+                            marginTop: '1rem',
+                          }}
+                        >
+                          Parameters
                         </Typography>
                         <FormGroup row css={{ marginBottom: '1rem' }}>
                           {fn.parameters.map((param, i) => (
@@ -1153,60 +1135,6 @@
                         <Typography variant="body1" sx={{ fontWeight: 200 }}>
                           Simulation results:&nbsp;
                         </Typography>
-<<<<<<< HEAD
-                        {simulationResults[fn.name].success ? (
-                          <Typography variant="body1">
-                            {simulationResults?.[fn.name]?.data.length === 0
-                              ? '-'
-                              : simulationResults?.[fn.name].data.toString()}
-                          </Typography>
-                        ) : (
-                          <Typography variant="body1" color="error">
-                            {simulationResults?.[fn.name]?.error}
-                          </Typography>
-                        )}{' '}
-                      </div>
-                    )}
-                    {isWorking ? <CircularProgress size={'1rem'} /> : <></>}
-                  </CardContent>
-                  <CardActions>
-                    <Button
-                      disabled={!wallet || !currentContract || isWorking}
-                      color="secondary"
-                      variant="contained"
-                      size="small"
-                      onClick={() => simulate(fn.name)}
-                      endIcon={<PsychologyIcon />}
-                    >
-                      Simulate
-                    </Button>
-                    <Button
-                      disabled={!wallet || !currentContract || isWorking || fn.functionType === 'unconstrained'}
-                      size="small"
-                      color="secondary"
-                      variant="contained"
-                      onClick={() => send(fn.name)}
-                      endIcon={<SendIcon />}
-                    >
-                      Send
-                    </Button>
-                    <Button
-                      disabled={!wallet || !currentContract || isWorking || fn.functionType === 'unconstrained'}
-                      size="small"
-                      color="secondary"
-                      variant="contained"
-                      onClick={() =>
-                        handleAuthwitFnDataChanged(fn.name, parameters[fn.name], fn.functionType === 'private')
-                      }
-                      endIcon={<VpnKeyIcon />}
-                    >
-                      Authwit
-                    </Button>
-                  </CardActions>
-                </Card>
-              ))}
-          </div>
-=======
                       )}{' '}
                     </div>
                   )}
@@ -1248,7 +1176,6 @@
                 </CardActions>
               </Card>
             ))}
->>>>>>> d888d0e6
         </div>
       )}
       <CreateAuthwitDialog
