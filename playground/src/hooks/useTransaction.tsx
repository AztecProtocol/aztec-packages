--- conflicted
+++ resolved
@@ -13,7 +13,8 @@
 import { useNotifications } from '@toolpad/core/useNotifications';
 
 export function useTransaction() {
-  const { walletDB, currentTx, setCurrentTx, transactionModalStatus, setTransactionModalStatus } = useContext(AztecContext);
+  const { walletDB, currentTx, setCurrentTx, transactionModalStatus, setTransactionModalStatus } =
+    useContext(AztecContext);
   const notifications = useNotifications();
 
   async function sendTx(
@@ -26,7 +27,6 @@
       showNotification?: boolean;
     },
   ): Promise<boolean> {
-
     let receipt;
     let txHash;
     const tx = {
@@ -34,8 +34,8 @@
       name,
       contractAddress,
     };
-    const modalStatus = (displayOptions?.openPopup ?? false) ? 'open' : 'minimized';
-    const showNotification = (displayOptions?.showNotification ?? true) && (transactionModalStatus === 'minimized');
+    const modalStatus = displayOptions?.openPopup ?? false ? 'open' : 'minimized';
+    const showNotification = (displayOptions?.showNotification ?? true) && transactionModalStatus === 'minimized';
 
     setCurrentTx(tx);
     setTransactionModalStatus(modalStatus);
@@ -57,9 +57,6 @@
         ...currentTx,
         ...{ txHash, status: 'sending' },
       });
-<<<<<<< HEAD
-      receipt = await provenInteraction.send().wait({ dontThrowOnRevert: true, timeout: 180 });
-=======
 
       // TODO: Don't send the tx if the user has cancelled the transaction
       receipt = await provenInteraction.send().wait({ dontThrowOnRevert: true, timeout: 180 });
@@ -70,7 +67,6 @@
         });
       }
 
->>>>>>> dd9d8ac3
       await walletDB.storeTx({
         contractAddress,
         txHash,
