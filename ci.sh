#!/bin/bash
source $(git rev-parse --show-toplevel)/ci3/source

cmd=${1:-}
arch=${ARCH:-$(arch)}
NO_TERMINATE=${NO_TERMINATE:-0}
BRANCH=${BRANCH:-$(git rev-parse --abbrev-ref HEAD)}
ci3_workflow_id=128853861

function echo_cmd {
  local name=$1
  shift
  printf "${blue}${bold}%12s${reset}: %s\n" $name "$(echo $@ | sed 's/\.\\n/.\n             /g')"
}

function print_usage {
  echo "usage: $(basename $0) <cmd>"
  echo
  echo_cmd "ec2"          "Launch an ec2 instance and './bootstrap.sh ci' on it.\n" \
                          "Exactly what Github Action's does, but doesn't touch GA."
  echo_cmd "ec2-no-cache" "Same as ec2, but perform a full build and test (disable build and test cache)."
  echo_cmd "ec2-test"     "Same as ec2, but run all tests (disable test cache)."
  echo_cmd "ec2-grind"    "Same as ec2-test, but run over N instances."
  echo_cmd "ec2-shell"    "Launch an ec2 instance, clone the repo and drop into a shell."
  echo_cmd "local"        "Clone your last commit into a fresh container and bootstrap on local hardware."
  echo_cmd "run"          "Same as calling trigger, then log."
  echo_cmd "shell"        "Jump into a new shell on the current running build instance.\n" \
                          "Can provide a command to run instead of dropping into a shell, e.g. 'ci shell ls'."
  echo_cmd "trigger"      "Trigger the GA workflow on the PR associated with the current branch.\n" \
                          "Effectively the same as ec2, only the results will be tracked on your PR."
<<<<<<< HEAD
  echo_cmd "rlog"         "Will tail the logs of the current GA run, or the given GA run id."
  echo_cmd "ilog"         "Will tail the logs of the current running build instance."
  echo_cmd "dlog"         "Display the log of the given denoise log it."
  echo_cmd "tlog"         "Display the last log of the given test command."
=======
  echo_cmd "rlog"         "Will tail the logs of the latest GA run, or tail/dump the given GA run id."
  echo_cmd "ilog"         "Will tail the logs of the current running build instance."
  echo_cmd "dlog"         "Display the log of the given denoise log id."
  echo_cmd "tlog"         "Display the last log of the given test command as output by test-cmds."
>>>>>>> 241887cf
  echo_cmd "shell-host"   "Connect to host instance of the current running build."
  echo_cmd "draft"        "Mark current PR as draft (no automatic CI runs when pushing)."
  echo_cmd "ready"        "Mark current PR as ready (enable automatic CI runs when pushing)."
}

[ -n "$cmd" ] && shift

instance_name=$(echo -n "$BRANCH" | tr -c 'a-zA-Z0-9-' '_')_${arch}
[ -n "${INSTANCE_POSTFIX:-}" ] && instance_name+="_$INSTANCE_POSTFIX"

function get_ip_for_instance {
  ip=$(aws ec2 describe-instances \
    --region us-east-2 \
    --filters "Name=tag:Name,Values=$instance_name" \
    --query "Reservations[].Instances[0].PublicIpAddress" \
    --output text)
}

function get_latest_run_id {
  gh run list --workflow $ci3_workflow_id -b $BRANCH --limit 1 --json databaseId -q .[0].databaseId
}

function tail_live_instance {
  get_ip_for_instance
  [ -z "$ip" ] && return 1;
  ssh -F $ci3/aws/build_instance_ssh_config -q -t -o ConnectTimeout=5 ubuntu@$ip "
    trap 'exit 0' SIGINT
    docker ps -a --filter name=aztec_build --format '{{.Names}}' | grep -q '^aztec_build$' || exit 1
    docker logs -f aztec_build
  "
}

case "$cmd" in
  "ec2")
    # Spin up ec2 instance and ci bootstrap with shell on failure.
    # You can override the bootstrap command with the first arg e.g: ci ec2 full
    bootstrap_ec2 "./bootstrap.sh ${1:-ci}"
    ;;
  "ec2-no-cache")
    # Same as ec2, but disable the build and test cache.
    bootstrap_ec2 "USE_CACHE=0 USE_TEST_CACHE=0 ./bootstrap.sh ${1:-ci}"
    ;;
  "ec2-test")
    # Same as ec2, but don't use the test cache.
    bootstrap_ec2 "USE_TEST_CACHE=0 ./bootstrap.sh ci"
    ;;
  "ec2-shell")
    # Spin up ec2 instance, clone, and drop into shell.
    # False triggers the shell on fail.
    bootstrap_ec2 "false"
    ;;
  "ec2-grind")
    # Same as ec2-test but repeat it over arg1 instances.
    export DENOISE=1
    num=${1:-5}
    seq 0 $((num - 1)) | parallel --tag --line-buffered "denoise 'bootstrap_ec2 \"USE_TEST_CACHE=0 ./bootstrap.sh ci\" {}'"
    ;;
  "local")
    # Create container with clone of local repo and bootstrap.
    bootstrap_local "$@"
    ;;
  "run")
    # Trigger a GA workflow for current branch PR and tail logs.
    $0 trigger
    $0 log
    ;;
  "shell")
    get_ip_for_instance
    [ -z "$ip" ] && echo "No instance found: $instance_name" && exit 1
    [ "$#" -eq 0 ] && set -- "zsh" || true
    ssh -tq -F $ci3/aws/build_instance_ssh_config ubuntu@$ip \
      "docker start aztec_build &>/dev/null || true && docker exec -it --user aztec-dev aztec_build $@"
    ;;
  "trigger")
    # Trigger workflow.
    # We use this label trick because triggering the workflow direct doesn't associate with the PR.
    pr_number=$(gh pr list --head "$BRANCH" --json number --jq '.[0].number')
    if [ -z "$pr_number" ]; then
      echo "No pull request found for branch $BRANCH."
      exit 1
    fi
    gh pr edit "$pr_number" --remove-label "trigger-workflow" &> /dev/null
    gh pr edit "$pr_number" --add-label "trigger-workflow" &> /dev/null
    sleep 1
    gh pr edit "$pr_number" --remove-label "trigger-workflow" &> /dev/null
    run_id=$(get_latest_run_id)
    echo "In progress..." | redis_cli -x SETEX $run_id 3600 &> /dev/null
<<<<<<< HEAD
    echo -e "Triggered CI workflow for PR: $pr_number (${yellow}$run_id${reset})"
=======
    echo -e "Triggered CI for PR: $pr_number (ci rlog ${yellow}$run_id${reset})"
>>>>>>> 241887cf
    ;;
  "rlog")
    [ -z "${1:-}" ] && run_id=$(get_latest_run_id) || run_id=$1
    output=$(redis_cli GET $run_id)
<<<<<<< HEAD
    if [ "$output" == "In progress..." ]; then
=======
    if [ -z "$output" ] || [ "$output" == "In progress..." ]; then
>>>>>>> 241887cf
      # If we're in progress, tail live logs from launched instance.
      while ! tail_live_instance; do
        echo "Waiting on instance with name: $instance_name"
        sleep 10
      done
    else
      echo "$output" | $PAGER
    fi
    ;;
  "ilog")
    while ! tail_live_instance; do
      echo "Waiting on instance with name: $instance_name"
      sleep 10
    done
    ;;
  "dlog")
    if [ "$CI_REDIS_AVAILABLE" -ne 1 ]; then
      echo "No redis available for log query."
      exit 1
    fi
    pager=${PAGER:-less}
    [ ! -t 0 ] && pager=cat
    redis_cli GET $1 | $pager
    ;;
  "tlog")
    if [ "$CI_REDIS_AVAILABLE" -ne 1 ]; then
      echo "No redis available for test query."
      exit 1
    fi
    pager=${PAGER:-less}
    key=$(hash_str "$1")
    log_key=$(redis_cli --raw GET $key)
    if [ -n "$log_key" ]; then
      redis_cli GET $log_key | $pager
    else
      echo "No test log found for: $key"
      exit 1
    fi
    ;;
  "shell-host")
    get_ip_for_instance
    [ -z "$ip" ] && echo "No instance found: $instance_name" && exit 1
    ssh -t -F $ci3/aws/build_instance_ssh_config ubuntu@$ip
    ;;
  "draft")
    pr_number=$(gh pr list --head "$BRANCH" --json number --jq '.[0].number')
    if [ -n "$pr_number" ]; then
      gh pr ready "$pr_number" --undo
      echo "Pull request #$pr_number has been set to draft."
    else
      echo "No pull request found for branch $BRANCH."
    fi
    ;;
  "ready")
    pr_number=$(gh pr list --head "$BRANCH" --json number --jq '.[0].number')
    if [ -n "$pr_number" ]; then
      gh pr ready "$pr_number"
      echo "Pull request #$pr_number has been set to ready."
    else
      echo "No pull request found for branch $BRANCH."
    fi
    ;;
  "test-kind-network")
    test=${1:-transfer.test.ts}
    values=${2:-3-validators}
    ./bootstrap.sh image-e2e
    cd yarn-project/end-to-end
    NAMESPACE="kind-network-test" FRESH_INSTALL=true VALUES_FILE=$values.yaml ./scripts/network_test.sh ./src/spartan/$test
    ;;
  "test-network")
    shift 1
    scripts/run_native_testnet.sh -i $@
    ;;
  "gha-url")
    workflow_id=$(gh workflow list --all --json name,id -q '.[] | select(.name == "CI").id')
    run_url=$(gh run list --workflow $workflow_id -b $BRANCH --limit 1 --json url -q '.[0].url')
    if [ -z "$run_url" ]; then
      echo "No workflow runs found for branch '$BRANCH'."
      exit 1
    fi
    echo "$run_url"
    ;;
<<<<<<< HEAD
  "pr-url")
    # Fetch the current PR associated with the branch
    pr_url=$(gh pr list --head "$BRANCH" --limit 1 --json url -q '.[0].url')
    if [ -z "$pr_url" ]; then
      echo "No pull request found for branch '$BRANCH'."
      exit 1
    fi
    echo "$pr_url"
=======
  "deploy")
    VERSION_TAG=$1
>>>>>>> 241887cf
    ;;
  "help"|"")
    print_usage
    ;;
  *)
    echo "Unknown command: $cmd"
    exit 1
    ;;
esac<|MERGE_RESOLUTION|>--- conflicted
+++ resolved
@@ -28,17 +28,10 @@
                           "Can provide a command to run instead of dropping into a shell, e.g. 'ci shell ls'."
   echo_cmd "trigger"      "Trigger the GA workflow on the PR associated with the current branch.\n" \
                           "Effectively the same as ec2, only the results will be tracked on your PR."
-<<<<<<< HEAD
-  echo_cmd "rlog"         "Will tail the logs of the current GA run, or the given GA run id."
-  echo_cmd "ilog"         "Will tail the logs of the current running build instance."
-  echo_cmd "dlog"         "Display the log of the given denoise log it."
-  echo_cmd "tlog"         "Display the last log of the given test command."
-=======
   echo_cmd "rlog"         "Will tail the logs of the latest GA run, or tail/dump the given GA run id."
   echo_cmd "ilog"         "Will tail the logs of the current running build instance."
   echo_cmd "dlog"         "Display the log of the given denoise log id."
   echo_cmd "tlog"         "Display the last log of the given test command as output by test-cmds."
->>>>>>> 241887cf
   echo_cmd "shell-host"   "Connect to host instance of the current running build."
   echo_cmd "draft"        "Mark current PR as draft (no automatic CI runs when pushing)."
   echo_cmd "ready"        "Mark current PR as ready (enable automatic CI runs when pushing)."
@@ -126,20 +119,12 @@
     gh pr edit "$pr_number" --remove-label "trigger-workflow" &> /dev/null
     run_id=$(get_latest_run_id)
     echo "In progress..." | redis_cli -x SETEX $run_id 3600 &> /dev/null
-<<<<<<< HEAD
-    echo -e "Triggered CI workflow for PR: $pr_number (${yellow}$run_id${reset})"
-=======
     echo -e "Triggered CI for PR: $pr_number (ci rlog ${yellow}$run_id${reset})"
->>>>>>> 241887cf
     ;;
   "rlog")
     [ -z "${1:-}" ] && run_id=$(get_latest_run_id) || run_id=$1
     output=$(redis_cli GET $run_id)
-<<<<<<< HEAD
-    if [ "$output" == "In progress..." ]; then
-=======
     if [ -z "$output" ] || [ "$output" == "In progress..." ]; then
->>>>>>> 241887cf
       # If we're in progress, tail live logs from launched instance.
       while ! tail_live_instance; do
         echo "Waiting on instance with name: $instance_name"
@@ -222,7 +207,6 @@
     fi
     echo "$run_url"
     ;;
-<<<<<<< HEAD
   "pr-url")
     # Fetch the current PR associated with the branch
     pr_url=$(gh pr list --head "$BRANCH" --limit 1 --json url -q '.[0].url')
@@ -231,10 +215,9 @@
       exit 1
     fi
     echo "$pr_url"
-=======
+    ;;
   "deploy")
     VERSION_TAG=$1
->>>>>>> 241887cf
     ;;
   "help"|"")
     print_usage
