#!/usr/bin/env bash
source $(git rev-parse --show-toplevel)/ci3/source
source $ci3/source_redis
source $ci3/source_refname

cmd=${1:-}
arch=${ARCH:-$(arch)}
NO_TERMINATE=${NO_TERMINATE:-0}
BRANCH=${BRANCH:-$(git rev-parse --abbrev-ref HEAD)}
ci3_workflow_id=128853861

function echo_cmd {
  local name=$1
  shift
  printf "${blue}${bold}%12s${reset}: %s\n" $name "$(echo $@ | sed 's/\.\\n/.\n             /g')"
}

function print_usage {
  echo "usage: $(basename $0) <cmd>"
  echo
  echo_cmd "fast"           "Spin up an EC2 instance and run bootstrap ci-fast."
  echo_cmd "full"           "Spin up an EC2 instance and run bootstrap ci-full."
<<<<<<< HEAD
  echo_cmd "docs"           "Spin up an EC2 instance and run docs-only CI."
=======
  echo_cmd "barretenberg"   "Spin up an EC2 instance and run barretenberg-only CI."
>>>>>>> 77b63113
  echo_cmd "merge-queue"    "Spin up several EC2 instances to run the merge-queue jobs."
  echo_cmd "nightly"        "Spin up an EC2 instance and run bootstrap nightly."
  echo_cmd "release"        "Spin up an EC2 instance and run bootstrap release."
  echo_cmd "shell-new"      "Spin up an EC2 instance, clone the repo, and drop into a shell."
  echo_cmd "shell"          "Drop into a shell in the current running build instance container."
  echo_cmd "shell-host"     "Drop into a shell in the current running build host."
  echo_cmd "run"            "Trigger a GA workflow for the current branch PR and tail logs."
  echo_cmd "trigger"        "Trigger the GA workflow on the PR associated with the current branch."
  echo_cmd "rlog"           "Tail the logs of the latest GA run or the given GA run ID."
  echo_cmd "ilog"           "Tail the logs of the current running build instance."
  echo_cmd "dlog"           "Display the log of the given denoise log ID."
  echo_cmd "tlog"           "Display the last log of the given test command as output by test_cmds."
  echo_cmd "tilog"          "Tail the live log of a given test command as output by test_cmds."
  echo_cmd "llog"           "Tail the live log of a given log ID."
  echo_cmd "draft"          "Mark the current PR as draft (no automatic CI runs when pushing)."
  echo_cmd "ready"          "Mark the current PR as ready (enable automatic CI runs when pushing)."
  echo_cmd "pr-url"         "Print the URL of the current PR associated with the branch."
  echo_cmd "last-run-url"   "Print the URL of the last GA run for the current branch PR."
  echo_cmd "help"           "Display this help message."
}

[ -n "$cmd" ] && shift

instance_name=${INSTANCE_NAME:-$(echo -n "$BRANCH" | tr -c 'a-zA-Z0-9-' '_')_${arch}}
[ -n "${INSTANCE_POSTFIX:-}" ] && instance_name+="_$INSTANCE_POSTFIX"

function get_ip_for_instance {
  ip=$(aws ec2 describe-instances \
    --region us-east-2 \
    --filters "Name=tag:Name,Values=$instance_name" "Name=instance-state-name,Values=running" \
    --query "Reservations[].Instances[0].PublicIpAddress" \
    --output text)
}

function get_latest_run_id {
  gh run list --workflow $ci3_workflow_id -b $BRANCH --limit 1 --json databaseId -q .[0].databaseId
}

function tail_live_instance {
  get_ip_for_instance
  [ -z "$ip" ] && return 1;
  ssh -F $ci3/aws/build_instance_ssh_config -q -t -o ConnectTimeout=5 ubuntu@$ip "
    trap 'exit 0' SIGINT
    docker ps -a --filter name=aztec_build --format '{{.Names}}' | grep -q '^aztec_build$' || exit 1
    docker logs -f aztec_build
  "
}

# Used in merge-queue, nightly, and release flows.
function prep_vars {
  export RUN_ID=${RUN_ID:-$(date +%s%3N)}
  export PARENT_LOG_URL=http://ci.aztec-labs.com/$RUN_ID
  export DENOISE=1
  export DENOISE_WIDTH=32
}

case "$cmd" in
  "fast")
    # Spin up ec2 instance and run the fast flow.
    export JOB_ID="x1-fast"
    exec bootstrap_ec2 "./bootstrap.sh ci-fast"
    ;;
  "full")
    # Spin up ec2 instance and run the full flow.
    export JOB_ID="x1-full"
    exec bootstrap_ec2 "./bootstrap.sh ci-full"
    ;;
<<<<<<< HEAD
  "docs")
    # Spin up ec2 instance and run docs-only CI.
    export JOB_ID="x1-docs"
    exec bootstrap_ec2 "./bootstrap.sh ci-docs"
=======
  "barretenberg")
    # Spin up ec2 instance and run barretenberg-only CI.
    export JOB_ID="x1-barretenberg"
    exec bootstrap_ec2 "./bootstrap.sh ci-barretenberg"
>>>>>>> 77b63113
    ;;
  "grind")
    # Spin up ec2 instance and run the merge-queue flow.
    run() {
      JOB_ID=$1 INSTANCE_POSTFIX=$1 ARCH=$2 exec denoise "bootstrap_ec2 './bootstrap.sh $3'"
    }
    export -f run
    seq 1 ${1:-5} | parallel --termseq 'TERM,10000' --line-buffered --halt now,fail=1  'run $USER-x{}-full amd64 ci-full'
    ;;
  "merge-queue")
    prep_vars
    # Spin up ec2 instance and run the merge-queue flow.
    run() {
      JOB_ID=$1 INSTANCE_POSTFIX=$1 ARCH=$2 exec denoise "bootstrap_ec2 './bootstrap.sh $3'"
    }
    export -f run
    # We perform two full runs of all tests on x86, and a single fast run on arm64 (allowing use of test cache).
    parallel --jobs 10 --termseq 'TERM,10000' --tagstring '{= $_=~s/run (\w+).*/$1/; =}' --line-buffered --halt now,fail=1 ::: \
      'run x1-full amd64 ci-full' \
      'run x2-full amd64 ci-full' \
      'run x3-full amd64 ci-full' \
      'run x4-full amd64 ci-full' \
      'run a1-fast arm64 ci-fast' | DUP=1 cache_log "Merge queue CI run" $RUN_ID
    ;;
  "nightly")
    prep_vars
    # Spin up ec2 instance and run the nightly flow.
    run() {
      JOB_ID=$1 INSTANCE_POSTFIX=$1 ARCH=$2 exec denoise "bootstrap_ec2 './bootstrap.sh ci-nightly'"
    }
    export -f run
    # We need to run the release flow on both x86 and arm64.
    parallel --termseq 'TERM,10000' --tagstring '{= $_=~s/run (\w+).*/$1/; =}' --line-buffered --halt now,fail=1 ::: \
      'run x-nightly amd64' \
      'run a-nightly arm64' | DUP=1 cache_log "Nightly CI run" $RUN_ID
    ;;
  "release")
    prep_vars
    # Spin up ec2 instance and run the release flow.
    run() {
      JOB_ID=$1 INSTANCE_POSTFIX=$1 ARCH=$2 exec denoise "bootstrap_ec2 './bootstrap.sh ci-release'"
    }
    export -f run
    # We need to run the release flow on both x86 and arm64.
    parallel --termseq 'TERM,10000' --tagstring '{= $_=~s/run (\w+).*/$1/; =}' --line-buffered --halt now,fail=1 ::: \
      'run x-release amd64' \
      'run a-release arm64' | DUP=1 cache_log "Release CI run" $RUN_ID
    ;;
  "shell-new")
    # Spin up ec2 instance, clone, and drop into shell.
    # False triggers the shell on fail.
    cmd="${1:-false}"
    exec bootstrap_ec2 "$cmd"
    ;;
  "shell-container")
    # Drop into a shell in the current running build instance container.
    get_ip_for_instance
    [ -z "$ip" ] && echo "No instance found: $instance_name" && exit 1
    [ "$#" -eq 0 ] && set -- "zsh" || true
    ssh -tq -F $ci3/aws/build_instance_ssh_config ubuntu@$ip \
      "docker start aztec_build &>/dev/null || true && docker exec -it --user aztec-dev aztec_build $@"
    ;;
  "shell-host")
    # Drop into a shell in the current running build host.
    get_ip_for_instance
    [ -z "$ip" ] && echo "No instance found: $instance_name" && exit 1
    ssh -t -F $ci3/aws/build_instance_ssh_config ubuntu@$ip
    ;;
  "run")
    # Trigger a GA workflow for current branch PR and tail logs.
    $0 trigger
    $0 rlog
    ;;
  "trigger")
    # Trigger workflow.
    # We use this label trick because triggering the workflow direct doesn't associate with the PR.
    pr_number=$(gh pr list --head "$BRANCH" --json number --jq '.[0].number')
    if [ -z "$pr_number" ]; then
      echo "No pull request found for branch $BRANCH."
      exit 1
    fi
    gh pr edit "$pr_number" --remove-label "trigger-workflow" &> /dev/null
    gh pr edit "$pr_number" --add-label "trigger-workflow" &> /dev/null
    sleep 1
    gh pr edit "$pr_number" --remove-label "trigger-workflow" &> /dev/null
    run_id=$(get_latest_run_id)
    echo "In progress..." | redis_setexz $run_id 3600
    echo -e "Triggered CI for PR: $pr_number (ci rlog ${yellow}$run_id${reset})"
    ;;
  "rlog")
    [ -z "${1:-}" ] && run_id=$(get_latest_run_id) || run_id=$1
    output=$(redis_getz $run_id)
    if [ -z "$output" ] || [ "$output" == "In progress..." ]; then
      # If we're in progress, tail live logs from launched instance.
      exec $0 ilog
    else
      echo "$output" | $PAGER
    fi
    ;;
  "ilog")
    while ! tail_live_instance; do
      echo "Waiting on instance with name: $instance_name"
      sleep 10
    done
    ;;
  "dlog")
    if [ "$CI_REDIS_AVAILABLE" -ne 1 ]; then
      echo "No redis available for log query."
      exit 1
    fi
    pager=${PAGER:-less}
    [ ! -t 0 ] && pager=cat
    redis_getz $1 | $pager
    ;;
  "tlog")
    if [ "$CI_REDIS_AVAILABLE" -ne 1 ]; then
      echo "No redis available for test query."
      exit 1
    fi
    pager=${PAGER:-less}
    key=$(hash_str "$1")
    log_key=$(redis_cli --raw GET $key)
    if [ -n "$log_key" ]; then
      redis_getz $log_key | $pager
    else
      echo "No test log found for: $key"
      exit 1
    fi
    ;;
  "tilog")
    # Given a test cmd, tail it's a live log.
    ./ci.sh llog $(hash_str "$1")
  ;;
  "llog")
    # If the log file exists locally, tail it, otherwise assume it's remote.
    key=$1
    if [ -f /tmp/$key ]; then
      tail -F -n +1 /tmp/$key
    else
      ./ci.sh shell tail -F -n +1 /tmp/$key
    fi
  ;;
  "kill")
    existing_instance=$(aws ec2 describe-instances \
      --region us-east-2 \
      --filters "Name=tag:Name,Values=$instance_name" \
      --query "Reservations[].Instances[?State.Name!='terminated'].InstanceId[]" \
      --output text)
    if [ -n "$existing_instance" ]; then
      aws_terminate_instance $existing_instance
    fi
    ;;
  "draft")
    pr_number=$(gh pr list --head "$BRANCH" --json number --jq '.[0].number')
    if [ -n "$pr_number" ]; then
      gh pr ready "$pr_number" --undo
      echo "Pull request #$pr_number has been set to draft."
    else
      echo "No pull request found for branch $BRANCH."
    fi
    ;;
  "ready")
    pr_number=$(gh pr list --head "$BRANCH" --json number --jq '.[0].number')
    if [ -n "$pr_number" ]; then
      gh pr ready "$pr_number"
      echo "Pull request #$pr_number has been set to ready."
    else
      echo "No pull request found for branch $BRANCH."
    fi
    ;;
  "pr-url")
    # Print the current PR associated with the branch.
    pr_url=$(gh pr list --head "$BRANCH" --limit 1 --json url -q '.[0].url')
    if [ -z "$pr_url" ]; then
      echo "No pull request found for branch '$BRANCH'."
      exit 1
    fi
    echo "$pr_url"
    ;;
  "last-run-url")
    # Print the URL of the last GA run for the current branch PR.
    run_id=$(get_latest_run_id)
    if [ -z "$run_id" ] || [ "$run_id" == "null" ]; then
      echo "No recent GitHub Actions run found for branch '$BRANCH'."
      exit 1
    fi
    repo=$(gh repo view --json nameWithOwner -q .nameWithOwner)
    echo "https://github.com/$repo/actions/runs/$run_id"
    ;;
  "help"|"")
    print_usage
    ;;
  "gh-bench")
    cache_download bench-$COMMIT_HASH.tar.gz
    ;;
  "uncached-tests")
    if [ -z "$CI_REDIS_AVAILABLE" ]; then
      echo "Not connected to CI redis."
      exit 1
    fi
    ./bootstrap.sh test_cmds | \
       grep -Ev -f <(yq e '.tests[] | select(.skip == true) | .regex' $root/.test_patterns.yml) | \
       USE_TEST_CACHE=1 filter_cached_test_cmd
    ;;
  *)
    echo "Unknown command: $cmd, see ./ci.sh help"
    exit 1
    ;;
esac<|MERGE_RESOLUTION|>--- conflicted
+++ resolved
@@ -20,11 +20,8 @@
   echo
   echo_cmd "fast"           "Spin up an EC2 instance and run bootstrap ci-fast."
   echo_cmd "full"           "Spin up an EC2 instance and run bootstrap ci-full."
-<<<<<<< HEAD
   echo_cmd "docs"           "Spin up an EC2 instance and run docs-only CI."
-=======
   echo_cmd "barretenberg"   "Spin up an EC2 instance and run barretenberg-only CI."
->>>>>>> 77b63113
   echo_cmd "merge-queue"    "Spin up several EC2 instances to run the merge-queue jobs."
   echo_cmd "nightly"        "Spin up an EC2 instance and run bootstrap nightly."
   echo_cmd "release"        "Spin up an EC2 instance and run bootstrap release."
@@ -92,17 +89,15 @@
     export JOB_ID="x1-full"
     exec bootstrap_ec2 "./bootstrap.sh ci-full"
     ;;
-<<<<<<< HEAD
   "docs")
     # Spin up ec2 instance and run docs-only CI.
     export JOB_ID="x1-docs"
     exec bootstrap_ec2 "./bootstrap.sh ci-docs"
-=======
+    ;;
   "barretenberg")
     # Spin up ec2 instance and run barretenberg-only CI.
     export JOB_ID="x1-barretenberg"
     exec bootstrap_ec2 "./bootstrap.sh ci-barretenberg"
->>>>>>> 77b63113
     ;;
   "grind")
     # Spin up ec2 instance and run the merge-queue flow.
