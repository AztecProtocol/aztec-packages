#!/bin/bash
source $(git rev-parse --show-toplevel)/ci3/source
source $ci3/source_redis

cmd=${1:-}
arch=${ARCH:-$(arch)}
NO_TERMINATE=${NO_TERMINATE:-0}
BRANCH=${BRANCH:-$(git rev-parse --abbrev-ref HEAD)}
ci3_workflow_id=128853861

function echo_cmd {
  local name=$1
  shift
  printf "${blue}${bold}%12s${reset}: %s\n" $name "$(echo $@ | sed 's/\.\\n/.\n             /g')"
}

function print_usage {
  echo "usage: $(basename $0) <cmd>"
  echo
  echo_cmd "ec2"            "Launch an ec2 instance and './bootstrap.sh ci' on it.\n" \
                            "Exactly what Github Action's does, but doesn't touch GA."
  echo_cmd "ec2-no-cache"   "Same as ec2, but perform a full build and test (disable build and test cache)."
  echo_cmd "ec2-test"       "Same as ec2, but run all tests (disable test cache)."
  echo_cmd "ec2-grind"      "Same as ec2-test, but run over N instances."
  echo_cmd "ec2-shell"      "Launch an ec2 instance, clone the repo and drop into a shell."
  echo_cmd "local"          "Clone your last commit into a fresh container and bootstrap on local hardware."
  echo_cmd "run"            "Same as calling trigger, then rlog."
  echo_cmd "shell"          "Jump into a new shell on the current running build instance.\n" \
                            "Can provide a command to run instead of dropping into a shell, e.g. 'ci shell ls'."
  echo_cmd "trigger"        "Trigger the GA workflow on the PR associated with the current branch.\n" \
                            "Effectively the same as ec2, only the results will be tracked on your PR."
  echo_cmd "rlog"           "Will tail the logs of the latest GA run, or tail/dump the given GA run id."
  echo_cmd "ilog"           "Will tail the logs of the current running build instance."
  echo_cmd "dlog"           "Display the log of the given denoise log id."
  echo_cmd "llog"           "Tail the live log of a given log id."
  echo_cmd "tlog"           "Display the last log of the given test command as output by test_cmds."
  echo_cmd "tilog"          "Tail the live log of a given test command as output by test_cmds."
  echo_cmd "shell-host"     "Connect to host instance of the current running build."
  echo_cmd "draft"          "Mark current PR as draft (no automatic CI runs when pushing)."
  echo_cmd "uncached-tests" "List tests that will run/did not finish in a CI pass for this commit."
  echo_cmd "ready"          "Mark current PR as ready (enable automatic CI runs when pushing)."
}

[ -n "$cmd" ] && shift

instance_name=$(echo -n "$BRANCH" | tr -c 'a-zA-Z0-9-' '_')_${arch}
[ -n "${INSTANCE_POSTFIX:-}" ] && instance_name+="_$INSTANCE_POSTFIX"

function get_ip_for_instance {
  ip=$(aws ec2 describe-instances \
    --region us-east-2 \
    --filters "Name=tag:Name,Values=$instance_name" \
    --query "Reservations[].Instances[0].PublicIpAddress" \
    --output text)
}

function get_latest_run_id {
  gh run list --workflow $ci3_workflow_id -b $BRANCH --limit 1 --json databaseId -q .[0].databaseId
}

function tail_live_instance {
  get_ip_for_instance
  [ -z "$ip" ] && return 1;
  ssh -F $aws/build_instance_ssh_config -q -t -o ConnectTimeout=5 ubuntu@$ip "
    trap 'exit 0' SIGINT
    docker ps -a --filter name=aztec_build --format '{{.Names}}' | grep -q '^aztec_build$' || exit 1
    docker logs -f aztec_build
  "
}

case "$cmd" in
  "ec2")
    # Spin up ec2 instance and ci bootstrap with shell on failure.
    # You can override the bootstrap command with the first arg e.g: ci ec2 full
    bootstrap_ec2 "./bootstrap.sh ${1:-ci}"
    ;;
  "ec2-no-cache")
    # Same as ec2, but disable the build and test cache.
    bootstrap_ec2 "NO_CACHE=1 USE_TEST_CACHE=0 ./bootstrap.sh ${1:-ci}"
    ;;
  "ec2-test")
    # Same as ec2, but don't use the test cache.
    bootstrap_ec2 "USE_TEST_CACHE=0 ./bootstrap.sh ci"
    ;;
  "ec2-shell")
    # Spin up ec2 instance, clone, and drop into shell.
    # False triggers the shell on fail.
    bootstrap_ec2 "false"
    ;;
  "ec2-grind")
    # Same as ec2-test but repeat it over arg1 instances.
    export DENOISE=1
    num=${1:-5}
    seq 0 $((num - 1)) | parallel --tag --line-buffered \
      'INSTANCE_POSTFIX={} bootstrap_ec2 "USE_TEST_CACHE=0 ./bootstrap.sh ci" 2>&1 | cache_log "Grind {}"'
    ;;
  "local")
    # Create container with clone of local repo and bootstrap.
    bootstrap_local "$@"
    ;;
  "run")
    # Trigger a GA workflow for current branch PR and tail logs.
    $0 trigger
    $0 rlog
    ;;
  "shell")
    get_ip_for_instance
    [ -z "$ip" ] && echo "No instance found: $instance_name" && exit 1
    [ "$#" -eq 0 ] && set -- "zsh" || true
    ssh -tq -F $aws/build_instance_ssh_config ubuntu@$ip \
      "docker start aztec_build &>/dev/null || true && docker exec -it --user aztec-dev aztec_build $@"
    ;;
  "trigger")
    # Trigger workflow.
    # We use this label trick because triggering the workflow direct doesn't associate with the PR.
    pr_number=$(gh pr list --head "$BRANCH" --json number --jq '.[0].number')
    if [ -z "$pr_number" ]; then
      echo "No pull request found for branch $BRANCH."
      exit 1
    fi
    gh pr edit "$pr_number" --remove-label "trigger-workflow" &> /dev/null
    gh pr edit "$pr_number" --add-label "trigger-workflow" &> /dev/null
    sleep 1
    gh pr edit "$pr_number" --remove-label "trigger-workflow" &> /dev/null
    run_id=$(get_latest_run_id)
    echo "In progress..." | redis_setexz $run_id 3600
    echo -e "Triggered CI for PR: $pr_number (ci rlog ${yellow}$run_id${reset})"
    ;;
  "rlog")
    [ -z "${1:-}" ] && run_id=$(get_latest_run_id) || run_id=$1
    output=$(redis_getz $run_id)
    if [ -z "$output" ] || [ "$output" == "In progress..." ]; then
      # If we're in progress, tail live logs from launched instance.
      exec $0 ilog
    else
      echo "$output" | $PAGER
    fi
    ;;
  "ilog")
    while ! tail_live_instance; do
      echo "Waiting on instance with name: $instance_name"
      sleep 10
    done
    ;;
  "dlog")
    if [ "$CI_REDIS_AVAILABLE" -ne 1 ]; then
      echo "No redis available for log query."
      exit 1
    fi
    pager=${PAGER:-less}
    [ ! -t 0 ] && pager=cat
    redis_getz $1 | $pager
    ;;
  "tlog")
    if [ "$CI_REDIS_AVAILABLE" -ne 1 ]; then
      echo "No redis available for test query."
      exit 1
    fi
    pager=${PAGER:-less}
    key=$(hash_str "$1")
    log_key=$(redis_cli --raw GET $key)
    if [ -n "$log_key" ]; then
      redis_getz $log_key | $pager
    else
      echo "No test log found for: $key"
      exit 1
    fi
    ;;
  "tilog")
    # Given a test cmd, tail it's a live log.
    ./ci.sh llog $(hash_str "$1")
  ;;
  "llog")
    # If the log file exists locally, tail it, otherwise assume it's remote.
    key=$1
    if [ -f /tmp/$key ]; then
      tail -F -n +1 /tmp/$key
    else
      ./ci.sh shell tail -F -n +1 /tmp/$key
    fi
  ;;
  "shell-host")
    get_ip_for_instance
    [ -z "$ip" ] && echo "No instance found: $instance_name" && exit 1
    ssh -t -F $aws/build_instance_ssh_config ubuntu@$ip
    ;;
  "kill")
    existing_instance=$(aws ec2 describe-instances \
      --region us-east-2 \
      --filters "Name=tag:Name,Values=$instance_name" \
      --query "Reservations[].Instances[?State.Name!='terminated'].InstanceId[]" \
      --output text)
    if [ -n "$existing_instance" ]; then
      aws_terminate_instance $existing_instance
    fi
    ;;
  "draft")
    pr_number=$(gh pr list --head "$BRANCH" --json number --jq '.[0].number')
    if [ -n "$pr_number" ]; then
      gh pr ready "$pr_number" --undo
      echo "Pull request #$pr_number has been set to draft."
    else
      echo "No pull request found for branch $BRANCH."
    fi
    ;;
  "ready")
    pr_number=$(gh pr list --head "$BRANCH" --json number --jq '.[0].number')
    if [ -n "$pr_number" ]; then
      gh pr ready "$pr_number"
      echo "Pull request #$pr_number has been set to ready."
    else
      echo "No pull request found for branch $BRANCH."
    fi
    ;;
  "gha-url")
    workflow_id=$(gh workflow list --all --json name,id -q '.[] | select(.name == "CI").id')
    run_url=$(gh run list --workflow $workflow_id -b $BRANCH --limit 1 --json url -q '.[0].url')
    if [ -z "$run_url" ]; then
      echo "No workflow runs found for branch '$BRANCH'."
      exit 1
    fi
    echo "$run_url"
    ;;
  "pr-url")
    # Fetch the current PR associated with the branch
    pr_url=$(gh pr list --head "$BRANCH" --limit 1 --json url -q '.[0].url')
    if [ -z "$pr_url" ]; then
      echo "No pull request found for branch '$BRANCH'."
      exit 1
    fi
    echo "$pr_url"
    ;;
  "deploy")
    VERSION_TAG=$1
    ;;
  "watch")
    watch_ci "$@"
    ;;
  "help"|"")
    print_usage
    ;;
<<<<<<< HEAD
  "gh-bench")
    export CI=1
    # Run benchmark logic for github actions.
    bb_hash=$(barretenberg/bootstrap.sh hash)
    yp_hash=$(yarn-project/bootstrap.sh hash)
    seven_days=$((7 * 24 * 60 * 60)) # in seconds

    if [ "$bb_hash" == disabled-cache ] || [ "$yp_hash" == disabled-cache ]; then
      echo "Error, can't publish benchmarks due to unstaged changes."
      git status -s
      exit 1
    fi

    # barretenberg benchmarks.
    if [ "$(redis_getz last-publish-hash-bb)" == "$bb_hash" ]; then
      echo "No changes since last master, skipping barretenberg benchmark publishing."
      echo "SKIP_BB_BENCH=true" >> $GITHUB_ENV
    else
      cache_download barretenberg-bench-results-$bb_hash.tar.gz
      seven_days=$((7 * 24 * 60 * 60)) # in seconds
      echo "$bb_hash" | redis_setexz last-publish-hash-bb $seven_days
    fi

    # yarn-project benchmarks.
    if [ "$(redis_getz last-publish-hash-yp)" == "$yp_hash" ]; then
      echo "No changes since last master, skipping yarn-project benchmark publishing."
      echo "SKIP_YP_BENCH=true" >> $GITHUB_ENV
    else
      cache_download yarn-project-bench-results-$yp_hash.tar.gz
      # TODO reenable
      # ./cache_download yarn-project-p2p-bench-results-$(git rev-parse HEAD).tar.gz
      echo "$bb_hash" | redis_setexz last-publish-hashs-bb $seven_days
    fi
=======
  "uncached-tests")
    if [ -z "$CI_REDIS_AVAILABLE" ]; then
      echo "Not connected to CI redis."
      exit 1
    fi
    ./bootstrap.sh test_cmds | \
       grep -Ev -f <(yq e '.tests[] | select(.skip == true) | .regex' $root/.test_patterns.yml) | \
       USE_TEST_CACHE=1 filter_cached_test_cmd
>>>>>>> 43f54da6
    ;;
  *)
    echo "Unknown command: $cmd, see ./ci.sh help"
    exit 1
    ;;
esac<|MERGE_RESOLUTION|>--- conflicted
+++ resolved
@@ -239,7 +239,6 @@
   "help"|"")
     print_usage
     ;;
-<<<<<<< HEAD
   "gh-bench")
     export CI=1
     # Run benchmark logic for github actions.
@@ -273,7 +272,6 @@
       # ./cache_download yarn-project-p2p-bench-results-$(git rev-parse HEAD).tar.gz
       echo "$bb_hash" | redis_setexz last-publish-hashs-bb $seven_days
     fi
-=======
   "uncached-tests")
     if [ -z "$CI_REDIS_AVAILABLE" ]; then
       echo "Not connected to CI redis."
@@ -282,7 +280,6 @@
     ./bootstrap.sh test_cmds | \
        grep -Ev -f <(yq e '.tests[] | select(.skip == true) | .regex' $root/.test_patterns.yml) | \
        USE_TEST_CACHE=1 filter_cached_test_cmd
->>>>>>> 43f54da6
     ;;
   *)
     echo "Unknown command: $cmd, see ./ci.sh help"
