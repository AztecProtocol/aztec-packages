--- conflicted
+++ resolved
@@ -16,10 +16,6 @@
     COPY ./scripts ./scripts
     COPY ./redeploy ./redeploy
     COPY ./nginx/ /etc/nginx/
-<<<<<<< HEAD
-    COPY --chmod 640 ./etc/anvil.logrotate.conf /etc/logrotate.d/anvil
-=======
->>>>>>> d6ebe3e6
 
     # Expose port 80
     EXPOSE 80
