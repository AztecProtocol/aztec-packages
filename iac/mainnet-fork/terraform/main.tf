--- conflicted
+++ resolved
@@ -117,11 +117,7 @@
 [
   {
     "name": "${var.DEPLOY_TAG}-mainnet-fork",
-<<<<<<< HEAD
-    "image": "${var.DOCKERHUB_ACCOUNT}/aztec-mainnet-fork:${var.DEPLOY_TAG}",
-=======
     "image": "${var.DOCKERHUB_ACCOUNT}/mainnet-fork:${var.DEPLOY_TAG}",
->>>>>>> ed1501ab
     "essential": true,
     "environment": [
       {
