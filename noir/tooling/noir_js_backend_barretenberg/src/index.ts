import { decompressSync as gunzip } from 'fflate';
import { acirToUint8Array } from './serialize.js';
import { Backend, CompiledCircuit, ProofData } from '@noir-lang/types';
import { BackendOptions } from './types.js';
import { deflattenPublicInputs, flattenPublicInputsAsArray } from './public_inputs.js';
import { type Barretenberg } from '@aztec/bb.js';

export { publicInputsToWitnessMap } from './public_inputs.js';

// This is the number of bytes in a UltraPlonk proof
// minus the public inputs.
const numBytesInProofWithoutPublicInputs: number = 2144;

export class BarretenbergBackend implements Backend {
  // These type assertions are used so that we don't
  // have to initialize `api` and `acirComposer` in the constructor.
  // These are initialized asynchronously in the `init` function,
  // constructors cannot be asynchronous which is why we do this.

  private api!: Barretenberg;
  // eslint-disable-next-line  @typescript-eslint/no-explicit-any
  private acirComposer: any;
  private acirUncompressedBytecode: Uint8Array;

  constructor(
    acirCircuit: CompiledCircuit,
    private options: BackendOptions = { threads: 1 },
  ) {
    const acirBytecodeBase64 = acirCircuit.bytecode;
    this.acirUncompressedBytecode = acirToUint8Array(acirBytecodeBase64);
  }

  /** @ignore */
  async instantiate(): Promise<void> {
    if (!this.api) {
      const { Barretenberg, RawBuffer, Crs } = await import('@aztec/bb.js');
      const api = await Barretenberg.new({ threads: this.options.threads });

      const [_exact, _total, subgroupSize] = await api.acirGetCircuitSizes(this.acirUncompressedBytecode);
      const crs = await Crs.new(subgroupSize + 1);
      await api.commonInitSlabAllocator(subgroupSize);
      await api.srsInitSrs(new RawBuffer(crs.getG1Data()), crs.numPoints, new RawBuffer(crs.getG2Data()));

      this.acirComposer = await api.acirNewAcirComposer(subgroupSize);
      await api.acirInitProvingKey(this.acirComposer, this.acirUncompressedBytecode);
      this.api = api;
    }
  }

<<<<<<< HEAD
=======
  /**
   * Generate a final proof. This is the proof for the circuit which will verify
   * intermediate proofs and or can be seen as the proof created for regular circuits.
   */
  async generateFinalProof(decompressedWitness: Uint8Array): Promise<ProofData> {
    // The settings for this proof are the same as the settings for a "normal" proof
    // i.e. one that is not in the recursive setting.
    const makeEasyToVerifyInCircuit = false;
    return this.generateProof(decompressedWitness, makeEasyToVerifyInCircuit);
  }

  /**
   * Generates an intermediate proof. This is the proof that can be verified
   * in another circuit.
   *
   * This is sometimes referred to as a recursive proof.
   * We avoid this terminology as the only property of this proof
   * that matters is the fact that it is easy to verify in another circuit.
   * We _could_ choose to verify this proof outside of a circuit just as easily.
   *
   * @example
   * ```typescript
   * const intermediateProof = await backend.generateIntermediateProof(witness);
   * ```
   */
  async generateIntermediateProof(witness: Uint8Array): Promise<ProofData> {
    // We set `makeEasyToVerifyInCircuit` to true, which will tell the backend to
    // generate the proof using components that will make the proof
    // easier to verify in a circuit.
    const makeEasyToVerifyInCircuit = true;
    return this.generateProof(witness, makeEasyToVerifyInCircuit);
  }

>>>>>>> 1c8ea497
  /** @ignore */
  async generateProof(compressedWitness: Uint8Array): Promise<ProofData> {
    await this.instantiate();
    const proofWithPublicInputs = await this.api.acirCreateProof(
      this.acirComposer,
      this.acirUncompressedBytecode,
      gunzip(compressedWitness),
    );

    const splitIndex = proofWithPublicInputs.length - numBytesInProofWithoutPublicInputs;

    const publicInputsConcatenated = proofWithPublicInputs.slice(0, splitIndex);
    const proof = proofWithPublicInputs.slice(splitIndex);
    const publicInputs = deflattenPublicInputs(publicInputsConcatenated);

    return { proof, publicInputs };
  }

<<<<<<< HEAD
  // Generates artifacts that will be passed to a circuit that will verify this proof.
  //
  // Instead of passing the proof and verification key as a byte array, we pass them
  // as fields which makes it cheaper to verify in a circuit.
  //
  // The proof that is passed here will have been created using a circuit
  // that has the #[recursive] attribute on its `main` method.
  //
  // The number of public inputs denotes how many public inputs are in the inner proof.

=======
>>>>>>> 1c8ea497
  /**
   * Generates artifacts that will be passed to a circuit that will verify this proof.
   *
   * Instead of passing the proof and verification key as a byte array, we pass them
   * as fields which makes it cheaper to verify in a circuit.
   *
   * The proof that is passed here will have been created using the `generateIntermediateProof`
   * method.
   *
   * The number of public inputs denotes how many public inputs are in the inner proof.
   *
   * @example
   * ```typescript
   * const artifacts = await backend.generateRecursiveProofArtifacts(proof, numOfPublicInputs);
   * ```
   */
  async generateRecursiveProofArtifacts(
    proofData: ProofData,
    numOfPublicInputs = 0,
  ): Promise<{
    proofAsFields: string[];
    vkAsFields: string[];
    vkHash: string;
  }> {
    await this.instantiate();
    const proof = reconstructProofWithPublicInputs(proofData);
    const proofAsFields = (
      await this.api.acirSerializeProofIntoFields(this.acirComposer, proof, numOfPublicInputs)
    ).slice(numOfPublicInputs);

    // TODO: perhaps we should put this in the init function. Need to benchmark
    // TODO how long it takes.
    await this.api.acirInitVerificationKey(this.acirComposer);

    // Note: If you don't init verification key, `acirSerializeVerificationKeyIntoFields`` will just hang on serialization
    const vk = await this.api.acirSerializeVerificationKeyIntoFields(this.acirComposer);

    return {
      proofAsFields: proofAsFields.map((p) => p.toString()),
      vkAsFields: vk[0].map((vk) => vk.toString()),
      vkHash: vk[1].toString(),
    };
  }

  /** @ignore */
  async verifyProof(proofData: ProofData): Promise<boolean> {
    const proof = reconstructProofWithPublicInputs(proofData);
    await this.instantiate();
    await this.api.acirInitVerificationKey(this.acirComposer);
    return await this.api.acirVerifyProof(this.acirComposer, proof);
  }

  async destroy(): Promise<void> {
    if (!this.api) {
      return;
    }
    await this.api.destroy();
  }
}

function reconstructProofWithPublicInputs(proofData: ProofData): Uint8Array {
  // Flatten publicInputs
  const publicInputsConcatenated = flattenPublicInputsAsArray(proofData.publicInputs);

  // Concatenate publicInputs and proof
  const proofWithPublicInputs = Uint8Array.from([...publicInputsConcatenated, ...proofData.proof]);

  return proofWithPublicInputs;
}

// typedoc exports
export { Backend, BackendOptions, CompiledCircuit, ProofData };<|MERGE_RESOLUTION|>--- conflicted
+++ resolved
@@ -47,43 +47,7 @@
     }
   }
 
-<<<<<<< HEAD
-=======
-  /**
-   * Generate a final proof. This is the proof for the circuit which will verify
-   * intermediate proofs and or can be seen as the proof created for regular circuits.
-   */
-  async generateFinalProof(decompressedWitness: Uint8Array): Promise<ProofData> {
-    // The settings for this proof are the same as the settings for a "normal" proof
-    // i.e. one that is not in the recursive setting.
-    const makeEasyToVerifyInCircuit = false;
-    return this.generateProof(decompressedWitness, makeEasyToVerifyInCircuit);
-  }
-
-  /**
-   * Generates an intermediate proof. This is the proof that can be verified
-   * in another circuit.
-   *
-   * This is sometimes referred to as a recursive proof.
-   * We avoid this terminology as the only property of this proof
-   * that matters is the fact that it is easy to verify in another circuit.
-   * We _could_ choose to verify this proof outside of a circuit just as easily.
-   *
-   * @example
-   * ```typescript
-   * const intermediateProof = await backend.generateIntermediateProof(witness);
-   * ```
-   */
-  async generateIntermediateProof(witness: Uint8Array): Promise<ProofData> {
-    // We set `makeEasyToVerifyInCircuit` to true, which will tell the backend to
-    // generate the proof using components that will make the proof
-    // easier to verify in a circuit.
-    const makeEasyToVerifyInCircuit = true;
-    return this.generateProof(witness, makeEasyToVerifyInCircuit);
-  }
-
->>>>>>> 1c8ea497
-  /** @ignore */
+  /** @description Generates a proof */
   async generateProof(compressedWitness: Uint8Array): Promise<ProofData> {
     await this.instantiate();
     const proofWithPublicInputs = await this.api.acirCreateProof(
@@ -101,27 +65,14 @@
     return { proof, publicInputs };
   }
 
-<<<<<<< HEAD
-  // Generates artifacts that will be passed to a circuit that will verify this proof.
-  //
-  // Instead of passing the proof and verification key as a byte array, we pass them
-  // as fields which makes it cheaper to verify in a circuit.
-  //
-  // The proof that is passed here will have been created using a circuit
-  // that has the #[recursive] attribute on its `main` method.
-  //
-  // The number of public inputs denotes how many public inputs are in the inner proof.
-
-=======
->>>>>>> 1c8ea497
   /**
    * Generates artifacts that will be passed to a circuit that will verify this proof.
    *
    * Instead of passing the proof and verification key as a byte array, we pass them
    * as fields which makes it cheaper to verify in a circuit.
    *
-   * The proof that is passed here will have been created using the `generateIntermediateProof`
-   * method.
+   * The proof that is passed here will have been created using a circuit
+   * that has the #[recursive] attribute on its `main` method.
    *
    * The number of public inputs denotes how many public inputs are in the inner proof.
    *
@@ -158,7 +109,7 @@
     };
   }
 
-  /** @ignore */
+  /** @description Verifies a proof */
   async verifyProof(proofData: ProofData): Promise<boolean> {
     const proof = reconstructProofWithPublicInputs(proofData);
     await this.instantiate();
