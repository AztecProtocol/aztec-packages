VERSION 0.8

nargo-src:

    FROM ../build-images/+build
    WORKDIR /usr/src
    # Relevant source (TODO finer-grained 'tooling')
    COPY --dir \
      noir-repo/acvm-repo \
      noir-repo/aztec_macros \
      noir-repo/compiler \
      noir-repo/noir_stdlib \
      noir-repo/tooling \
      noir-repo/test_programs \
      noir-repo/utils \
      noir-repo/Cargo.lock \
      noir-repo/Cargo.toml \
      noir-repo/.github \
      noir-repo

    # NOTE: we use a fake commit hash here
    # we don't want Noir to rebuild everytime the parent repo changes
    # just only when it changes
    # the commit hash gets injected into version strings
    ENV COMMIT_HASH=$(find . -type f -exec sha256sum {} ';' | sort | sha256sum | awk '{print $1}')
    RUN echo $COMMIT_HASH > .content-hash

    # # borrow Nix's approach to build everything in 1970
    ENV SOURCE_TIMESTAMP=1
    ENV SOURCE_DATE_EPOCH=1

nargo:
    FROM +nargo-src
    RUN ./noir-repo/.github/scripts/wasm-bindgen-install.sh
    COPY ./scripts/bootstrap_native.sh ./scripts/bootstrap_native.sh
    RUN ./scripts/bootstrap_native.sh
    SAVE ARTIFACT /usr/src/noir-repo/target/release/nargo nargo
    SAVE ARTIFACT /usr/src/noir-repo/target/release/acvm acvm
    SAVE IMAGE aztecprotocol/nargo

test:
  FROM +nargo
  COPY ./scripts/test_native.sh ./scripts/test_native.sh
  COPY noir-repo/.rustfmt.toml noir-repo/.rustfmt.toml
  RUN ./scripts/test_native.sh

format:
  FROM +nargo
  ENV PATH=$PATH:/usr/src/noir-repo/target/release

  COPY ./noir-repo/test_programs ./noir-repo/test_programs
  COPY ./noir-repo/noir_stdlib ./noir-repo/noir_stdlib

  WORKDIR ./noir-repo/test_programs
  RUN ./format.sh check

  WORKDIR ../noir_stdlib
  RUN nargo fmt --check

packages-deps:
    BUILD ../barretenberg/ts/+build # prefetch

    LOCALLY
    LET packages = $(git ls-files "**/package*.json" package*.json)
    LET tsconfigs = $(git ls-files "**/tsconfig*.json" tsconfig*.json)

    FROM +nargo-src

    COPY ../barretenberg/ts/+build/build /usr/src/barretenberg/ts

    WORKDIR /usr/src/noir

    COPY --dir \
      ./noir-repo/package.json \
      ./noir-repo/yarn.lock \
      ./noir-repo/.yarnrc.yml \
      ./noir-repo/.yarn \
      ./noir-repo

    FOR file IN $packages
        COPY $file $file
    END

    RUN cd noir-repo && yarn install --immutable && cd ../

    FOR file IN $tsconfigs
      COPY $file $file
    END

    # Relevant source (TODO finer-grained)
    COPY --dir \
      noir-repo/acvm-repo \
      noir-repo/aztec_macros \
      noir-repo/compiler \
      noir-repo/docs \
      noir-repo/noir_stdlib \
      noir-repo/scripts \
      noir-repo/test_programs \
      noir-repo/tooling \
      noir-repo/utils \
      noir-repo/Cargo.lock \
      noir-repo/.yarnrc.yml \
      noir-repo/.yarn \
      noir-repo/yarn.lock \
      noir-repo/package.json \
      noir-repo/LICENSE* \
      noir-repo/*.toml \
      noir-repo/*.json \
      noir-repo/*.js \
      noir-repo/.github \
      noir-repo

packages:
    FROM +packages-deps

    COPY ./scripts/bootstrap_packages.sh ./scripts/bootstrap_packages.sh
    RUN ./scripts/bootstrap_packages.sh
    SAVE ARTIFACT packages
    SAVE IMAGE --cache-hint

packages-test-build:
    FROM +packages-deps

    COPY +nargo/nargo /usr/src/noir/noir-repo/target/release/nargo
    COPY +nargo/acvm /usr/src/noir/noir-repo/target/release/acvm

    ENV NARGO_BACKEND_PATH=/usr/src/barretenberg/ts/dest/node/main.js
    ENV PATH=$PATH:/usr/src/noir/noir-repo/target/release

    WORKDIR /usr/src/barretenberg/ts
    RUN yarn --immutable

    WORKDIR /usr/src/noir/noir-repo
    COPY --dir noir-repo/.github/scripts/wasm-bindgen-install.sh ./.github/scripts/wasm-bindgen-install.sh
    RUN ./.github/scripts/wasm-bindgen-install.sh

    ENV SOURCE_DATE_EPOCH=$(date +%s)
    ENV GIT_DIRTY=false
    ENV GIT_COMMIT=$COMMIT_HASH
    RUN yarn build
    # this builds text fixtures to be used in tests
    RUN yarn workspace @noir-lang/noir_wasm run test:build_fixtures

    SAVE ARTIFACT /usr/src /usr/src

packages-test-node:
    FROM +packages-test-build
    ENV NODE_OPTIONS=--max_old_space_size=8192
    WORKDIR /usr/src/noir/noir-repo
    RUN yarn workspaces foreach \
      --parallel \
      --verbose \
      --exclude @noir-lang/root \ # foreach includes the root workspace, ignore it
      --exclude @noir-lang/noir_js \ # noir_js OOMs
      --exclude integration-tests \ # separate node and browser tests
      --exclude @noir-lang/noir_wasm \
      run test
    RUN yarn workspaces foreach \
      --parallel \
      --verbose \
      --include integration-tests \
      --include @noir-lang/noir_wasm \
      run test:node

packages-test-browser:
    FROM node:18
    COPY --dir +packages-test-build/usr/src /usr
    WORKDIR /usr/src/noir/noir-repo
    RUN ./.github/scripts/playwright-install.sh
    RUN yarn workspaces foreach \
      --verbose \
      --include integration-tests \
      --include @noir-lang/noir_wasm \
      run test:browser

packages-test:
    BUILD +packages-test-node
    BUILD +packages-test-browser

run:
    # When running the container, mount the users home directory to same location.
    FROM ubuntu:noble
    # Install Tini as nargo doesn't handle signals properly.
    # Install git as nargo needs it to clone.
    RUN apt-get update && apt-get install -y git tini && rm -rf /var/lib/apt/lists/* && apt-get clean
    COPY +build/. /usr/src
    ENTRYPOINT ["/usr/bin/tini", "--", "/usr/src/nargo"]

<<<<<<< HEAD
build:
  BUILD +nargo
  BUILD +packages

build-acir-tests:
  FROM +nargo
  ENV PATH="/usr/src/noir-repo/target/release:${PATH}"
  WORKDIR /usr/src/noir-repo/test_programs
  COPY . .
  RUN ./rebuild.sh
  SAVE ARTIFACT /usr/src/noir-repo/test_programs/acir_artifacts/*


barretenberg-acir-benches-bb:
  ARG PULL_REQUEST
  ARG BRANCH
  ARG COMMIT_HASH
  LOCALLY

  COPY ../barretenberg/cpp/+preset-clang-assert/bin/bb ../barretenberg/cpp/build/bin/bb
  COPY +build-acir-tests/ noir-repo/test_programs/acir_artifacts
  COPY ../barretenberg/+acir-tests/ ../barretenberg/acir_tests

  ENV LOG_FILE=./log
  RUN ../barretenberg/acir_tests/bench_acir_tests.sh sha256

  DO ../+UPLOAD_LOGS --PULL_REQUEST=$PULL_REQUEST --BRANCH=$BRANCH --COMMIT_HASH=$COMMIT_HASH
# TOOD
# test-packages
# FROM aztecprotocol/noir AS noir

# FROM node:20 AS builder
# COPY --from=noir /usr/src/noir/noir-repo/target/release /usr/src/noir/noir-repo/target/release
# ENV PATH=${PATH}:/usr/src/noir/noir-repo/target/release
# RUN curl https://sh.rustup.rs -sSf | bash -s -- -y
# RUN echo 'source $HOME/.cargo/env' >> $HOME/.bashrc
# ENV PATH=/root/.cargo/bin:${PATH}
# RUN apt update && apt install -y jq libc++1
# ARG COMMIT_HASH
# ENV COMMIT_HASH=${COMMIT_HASH}

# WORKDIR /usr/src/noir
# COPY . .
# RUN ./scripts/test_js_packages.sh

# # Don't waste time pushing a huge container back to ECR as nothing needs the output.
# FROM scratch
# COPY --from=builder /usr/src/noir/README.md /usr/src/noir/README.md

# TODO
# test:
# FROM rust:bullseye
# ARG COMMIT_HASH
# ENV COMMIT_HASH=${COMMIT_HASH}
# RUN apt update && apt install -y libc++1
# WORKDIR /usr/src/noir
# COPY . .
# RUN ./scripts/test_native.sh

# # Don't waste time pushing a huge container back to ECR as nothing needs the output.
# FROM scratch
# COPY --from=0 /usr/src/noir/README.md /usr/src/noir/README.md
=======
build-acir-tests:
    LOCALLY
    # Prepare our exact dependency formula, this avoids problems with copied empty folders or build artifacts
    RUN rm -rf .earthly-staging && mkdir -p .earthly-staging
    RUN cp --parents $(git ls-files "noir-repo/test_programs/*.toml" "noir-repo/test_programs/*.nr" "noir-repo/test_programs/rebuild.sh") .earthly-staging
    FROM ../build-images/+build
    COPY +nargo/ /usr/src/noir-repo/target/release
    ENV PATH="/usr/src/noir-repo/target/release:${PATH}"
    WORKDIR /usr/src/noir-repo/test_programs
    COPY .earthly-staging/noir-repo/test_programs /usr/src/noir-repo/test_programs/
    RUN /usr/src/noir-repo/target/release/nargo --version
    # TODO(#6225): We have trouble with concurrency and pass 'true' to build in serial, see #6225 for details
    RUN ./rebuild.sh true
    SAVE ARTIFACT /usr/src/noir-repo/test_programs/acir_artifacts/*

barretenberg-acir-tests-bb:
    FROM ../build-images/+build

    COPY ../barretenberg/cpp/+preset-clang-assert/bin/bb /usr/src/barretenberg/cpp/build/bin/bb
    COPY ../barretenberg/+acir-tests/ /usr/src/barretenberg/acir_tests
    COPY +build-acir-tests/ /usr/src/acir_artifacts

    WORKDIR /usr/src/barretenberg/acir_tests
    RUN rm -rf ./acir_tests

    ENV TEST_SRC /usr/src/acir_artifacts
    ENV VERBOSE=1
    # Run every acir test through native bb build prove_then_verify flow for UltraPlonk.
    # This ensures we test independent pk construction through real/garbage witness data paths.
    RUN FLOW=prove_then_verify ./run_acir_tests.sh
    # Construct and separately verify a UltraHonk proof for a single program
    RUN FLOW=prove_then_verify_ultra_honk ./run_acir_tests.sh double_verify_nested_proof
    # Construct and separately verify a GoblinUltraHonk proof for all acir programs
    RUN FLOW=prove_then_verify_goblin_ultra_honk ./run_acir_tests.sh
    # Construct and verify a UltraHonk proof for a single program
    RUN FLOW=prove_and_verify_ultra_honk ./run_acir_tests.sh double_verify_nested_proof
    # Construct and verify a Goblin UltraHonk (GUH) proof for a single arbitrary program
    RUN FLOW=prove_and_verify_goblin_ultra_honk ./run_acir_tests.sh 6_array
    # Construct and verify a UltraHonk proof for all ACIR programs using the new witness stack workflow
    RUN FLOW=prove_and_verify_ultra_honk_program ./run_acir_tests.sh
    # This is a "full" Goblin flow. It constructs and verifies four proofs: GoblinUltraHonk, ECCVM, Translator, and merge
    RUN FLOW=prove_and_verify_goblin ./run_acir_tests.sh 6_array
    # Run 1_mul through native bb build, all_cmds flow, to test all cli args.
    RUN FLOW=all_cmds ./run_acir_tests.sh 1_mul

barretenberg-acir-tests-sol:
    FROM ../build-images/+build

    COPY ../barretenberg/cpp/+preset-sol/ /usr/src/barretenberg/cpp/build
    COPY ../barretenberg/cpp/+preset-clang-assert/bin/bb /usr/src/barretenberg/cpp/build/bin/bb
    COPY ../barretenberg/+acir-tests/ /usr/src/barretenberg/acir_tests
    COPY ../barretenberg/+sol/ /usr/src/barretenberg/sol
    COPY +build-acir-tests/ /usr/src/acir_artifacts

    WORKDIR /usr/src/barretenberg/acir_tests

    ENV TEST_SRC /usr/src/acir_artifacts
    ENV VERBOSE=1

    RUN (cd sol-test && yarn)
    RUN PARALLEL=1 FLOW=sol ./run_acir_tests.sh assert_statement double_verify_proof double_verify_nested_proof

barretenberg-acir-tests-bb.js:
    # Playwright not supported on base image ubuntu:noble, results in unmet dependencies
    FROM node:18.19.0
    RUN apt update && apt install -y curl jq lsof

    COPY ../barretenberg/ts/+build/build/ /usr/src/barretenberg/ts
    COPY ../barretenberg/+acir-tests/ /usr/src/barretenberg/acir_tests
    COPY +build-acir-tests/ /usr/src/acir_artifacts

    WORKDIR /usr/src/barretenberg/acir_tests

    # Build/install ts apps.
    RUN cd browser-test-app && yarn && yarn build
    RUN cd headless-test && yarn && npx playwright install && npx playwright install-deps
    RUN cd ../ts && yarn
    ENV VERBOSE=1
    ENV TEST_SRC /usr/src/acir_artifacts

    # Run double_verify_proof through bb.js on node to check 512k support.
    RUN BIN=../ts/dest/node/main.js FLOW=prove_then_verify ./run_acir_tests.sh double_verify_proof
    # Run a single arbitrary test not involving recursion through bb.js for UltraHonk
    RUN BIN=../ts/dest/node/main.js FLOW=prove_and_verify_ultra_honk ./run_acir_tests.sh 6_array
    # Run a single arbitrary test not involving recursion through bb.js for GoblinUltraHonk
    RUN BIN=../ts/dest/node/main.js FLOW=prove_and_verify_goblin_ultra_honk ./run_acir_tests.sh 6_array
    # Run a single arbitrary test not involving recursion through bb.js for full Goblin
    RUN BIN=../ts/dest/node/main.js FLOW=prove_and_verify_goblin ./run_acir_tests.sh 6_array
    # Run 1_mul through bb.js build, all_cmds flow, to test all cli args.
    RUN BIN=../ts/dest/node/main.js FLOW=all_cmds ./run_acir_tests.sh 1_mul
    # Run double_verify_proof through bb.js on chrome testing multi-threaded browser support.
    # TODO: Currently headless webkit doesn't seem to have shared memory so skipping multi-threaded test.
    RUN BROWSER=chrome THREAD_MODEL=mt ./run_acir_tests_browser.sh double_verify_proof
    # Run 1_mul through bb.js on chrome/webkit testing single threaded browser support.
    RUN BROWSER=chrome THREAD_MODEL=st ./run_acir_tests_browser.sh 1_mul
    # Commenting for now as fails intermittently. Unreproducable on mainframe.
    # See https://github.com/AztecProtocol/aztec-packages/issues/2104
    #RUN BROWSER=webkit THREAD_MODEL=st ./run_acir_tests_browser.sh 1_mul
>>>>>>> 713b2435
<|MERGE_RESOLUTION|>--- conflicted
+++ resolved
@@ -186,34 +186,10 @@
     COPY +build/. /usr/src
     ENTRYPOINT ["/usr/bin/tini", "--", "/usr/src/nargo"]
 
-<<<<<<< HEAD
 build:
   BUILD +nargo
   BUILD +packages
 
-build-acir-tests:
-  FROM +nargo
-  ENV PATH="/usr/src/noir-repo/target/release:${PATH}"
-  WORKDIR /usr/src/noir-repo/test_programs
-  COPY . .
-  RUN ./rebuild.sh
-  SAVE ARTIFACT /usr/src/noir-repo/test_programs/acir_artifacts/*
-
-
-barretenberg-acir-benches-bb:
-  ARG PULL_REQUEST
-  ARG BRANCH
-  ARG COMMIT_HASH
-  LOCALLY
-
-  COPY ../barretenberg/cpp/+preset-clang-assert/bin/bb ../barretenberg/cpp/build/bin/bb
-  COPY +build-acir-tests/ noir-repo/test_programs/acir_artifacts
-  COPY ../barretenberg/+acir-tests/ ../barretenberg/acir_tests
-
-  ENV LOG_FILE=./log
-  RUN ../barretenberg/acir_tests/bench_acir_tests.sh sha256
-
-  DO ../+UPLOAD_LOGS --PULL_REQUEST=$PULL_REQUEST --BRANCH=$BRANCH --COMMIT_HASH=$COMMIT_HASH
 # TOOD
 # test-packages
 # FROM aztecprotocol/noir AS noir
@@ -248,104 +224,4 @@
 
 # # Don't waste time pushing a huge container back to ECR as nothing needs the output.
 # FROM scratch
-# COPY --from=0 /usr/src/noir/README.md /usr/src/noir/README.md
-=======
-build-acir-tests:
-    LOCALLY
-    # Prepare our exact dependency formula, this avoids problems with copied empty folders or build artifacts
-    RUN rm -rf .earthly-staging && mkdir -p .earthly-staging
-    RUN cp --parents $(git ls-files "noir-repo/test_programs/*.toml" "noir-repo/test_programs/*.nr" "noir-repo/test_programs/rebuild.sh") .earthly-staging
-    FROM ../build-images/+build
-    COPY +nargo/ /usr/src/noir-repo/target/release
-    ENV PATH="/usr/src/noir-repo/target/release:${PATH}"
-    WORKDIR /usr/src/noir-repo/test_programs
-    COPY .earthly-staging/noir-repo/test_programs /usr/src/noir-repo/test_programs/
-    RUN /usr/src/noir-repo/target/release/nargo --version
-    # TODO(#6225): We have trouble with concurrency and pass 'true' to build in serial, see #6225 for details
-    RUN ./rebuild.sh true
-    SAVE ARTIFACT /usr/src/noir-repo/test_programs/acir_artifacts/*
-
-barretenberg-acir-tests-bb:
-    FROM ../build-images/+build
-
-    COPY ../barretenberg/cpp/+preset-clang-assert/bin/bb /usr/src/barretenberg/cpp/build/bin/bb
-    COPY ../barretenberg/+acir-tests/ /usr/src/barretenberg/acir_tests
-    COPY +build-acir-tests/ /usr/src/acir_artifacts
-
-    WORKDIR /usr/src/barretenberg/acir_tests
-    RUN rm -rf ./acir_tests
-
-    ENV TEST_SRC /usr/src/acir_artifacts
-    ENV VERBOSE=1
-    # Run every acir test through native bb build prove_then_verify flow for UltraPlonk.
-    # This ensures we test independent pk construction through real/garbage witness data paths.
-    RUN FLOW=prove_then_verify ./run_acir_tests.sh
-    # Construct and separately verify a UltraHonk proof for a single program
-    RUN FLOW=prove_then_verify_ultra_honk ./run_acir_tests.sh double_verify_nested_proof
-    # Construct and separately verify a GoblinUltraHonk proof for all acir programs
-    RUN FLOW=prove_then_verify_goblin_ultra_honk ./run_acir_tests.sh
-    # Construct and verify a UltraHonk proof for a single program
-    RUN FLOW=prove_and_verify_ultra_honk ./run_acir_tests.sh double_verify_nested_proof
-    # Construct and verify a Goblin UltraHonk (GUH) proof for a single arbitrary program
-    RUN FLOW=prove_and_verify_goblin_ultra_honk ./run_acir_tests.sh 6_array
-    # Construct and verify a UltraHonk proof for all ACIR programs using the new witness stack workflow
-    RUN FLOW=prove_and_verify_ultra_honk_program ./run_acir_tests.sh
-    # This is a "full" Goblin flow. It constructs and verifies four proofs: GoblinUltraHonk, ECCVM, Translator, and merge
-    RUN FLOW=prove_and_verify_goblin ./run_acir_tests.sh 6_array
-    # Run 1_mul through native bb build, all_cmds flow, to test all cli args.
-    RUN FLOW=all_cmds ./run_acir_tests.sh 1_mul
-
-barretenberg-acir-tests-sol:
-    FROM ../build-images/+build
-
-    COPY ../barretenberg/cpp/+preset-sol/ /usr/src/barretenberg/cpp/build
-    COPY ../barretenberg/cpp/+preset-clang-assert/bin/bb /usr/src/barretenberg/cpp/build/bin/bb
-    COPY ../barretenberg/+acir-tests/ /usr/src/barretenberg/acir_tests
-    COPY ../barretenberg/+sol/ /usr/src/barretenberg/sol
-    COPY +build-acir-tests/ /usr/src/acir_artifacts
-
-    WORKDIR /usr/src/barretenberg/acir_tests
-
-    ENV TEST_SRC /usr/src/acir_artifacts
-    ENV VERBOSE=1
-
-    RUN (cd sol-test && yarn)
-    RUN PARALLEL=1 FLOW=sol ./run_acir_tests.sh assert_statement double_verify_proof double_verify_nested_proof
-
-barretenberg-acir-tests-bb.js:
-    # Playwright not supported on base image ubuntu:noble, results in unmet dependencies
-    FROM node:18.19.0
-    RUN apt update && apt install -y curl jq lsof
-
-    COPY ../barretenberg/ts/+build/build/ /usr/src/barretenberg/ts
-    COPY ../barretenberg/+acir-tests/ /usr/src/barretenberg/acir_tests
-    COPY +build-acir-tests/ /usr/src/acir_artifacts
-
-    WORKDIR /usr/src/barretenberg/acir_tests
-
-    # Build/install ts apps.
-    RUN cd browser-test-app && yarn && yarn build
-    RUN cd headless-test && yarn && npx playwright install && npx playwright install-deps
-    RUN cd ../ts && yarn
-    ENV VERBOSE=1
-    ENV TEST_SRC /usr/src/acir_artifacts
-
-    # Run double_verify_proof through bb.js on node to check 512k support.
-    RUN BIN=../ts/dest/node/main.js FLOW=prove_then_verify ./run_acir_tests.sh double_verify_proof
-    # Run a single arbitrary test not involving recursion through bb.js for UltraHonk
-    RUN BIN=../ts/dest/node/main.js FLOW=prove_and_verify_ultra_honk ./run_acir_tests.sh 6_array
-    # Run a single arbitrary test not involving recursion through bb.js for GoblinUltraHonk
-    RUN BIN=../ts/dest/node/main.js FLOW=prove_and_verify_goblin_ultra_honk ./run_acir_tests.sh 6_array
-    # Run a single arbitrary test not involving recursion through bb.js for full Goblin
-    RUN BIN=../ts/dest/node/main.js FLOW=prove_and_verify_goblin ./run_acir_tests.sh 6_array
-    # Run 1_mul through bb.js build, all_cmds flow, to test all cli args.
-    RUN BIN=../ts/dest/node/main.js FLOW=all_cmds ./run_acir_tests.sh 1_mul
-    # Run double_verify_proof through bb.js on chrome testing multi-threaded browser support.
-    # TODO: Currently headless webkit doesn't seem to have shared memory so skipping multi-threaded test.
-    RUN BROWSER=chrome THREAD_MODEL=mt ./run_acir_tests_browser.sh double_verify_proof
-    # Run 1_mul through bb.js on chrome/webkit testing single threaded browser support.
-    RUN BROWSER=chrome THREAD_MODEL=st ./run_acir_tests_browser.sh 1_mul
-    # Commenting for now as fails intermittently. Unreproducable on mainframe.
-    # See https://github.com/AztecProtocol/aztec-packages/issues/2104
-    #RUN BROWSER=webkit THREAD_MODEL=st ./run_acir_tests_browser.sh 1_mul
->>>>>>> 713b2435
+# COPY --from=0 /usr/src/noir/README.md /usr/src/noir/README.md