--- conflicted
+++ resolved
@@ -53,14 +53,13 @@
 
   ENV BACKEND=/usr/src/barretenberg/cpp/build/bin/bb
 
-<<<<<<< HEAD
-  WORKDIR noir-repo/examples/recursion
-=======
   WORKDIR noir-repo/examples/codegen-verifier
   RUN ./test.sh
 
   WORKDIR ../prove_and_verify
->>>>>>> c3b573e8
+  RUN ./test.sh
+
+  WORKDIR noir-repo/examples/recursion
   RUN ./test.sh
 
 format:
