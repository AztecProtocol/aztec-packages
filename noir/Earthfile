--- conflicted
+++ resolved
@@ -150,28 +150,15 @@
       run test:node
 
 packages-test-browser:
-<<<<<<< HEAD
-  FROM node:18
-  COPY --dir +packages-test-build/usr/src /usr
-  WORKDIR /usr/src/noir/noir-repo
-  RUN ./.github/scripts/playwright-install.sh
-  RUN yarn workspaces foreach \
-    --verbose \
-    --include integration-tests \
-    --include @noir-lang/noir_wasm \
-    run test:browser
-=======
     FROM node:18
     COPY --dir +packages-test-build/usr/src /usr
     WORKDIR /usr/src/noir/noir-repo
     RUN ./.github/scripts/playwright-install.sh
     RUN yarn workspaces foreach \
-      --parallel \
       --verbose \
       --include integration-tests \
       --include @noir-lang/noir_wasm \
       run test:browser
->>>>>>> 01d9f24d
 
 packages-test:
     BUILD +packages-test-node
