# BarretenbergBackend

## Implements

- [`Backend`](../interfaces/Backend.md)

## Constructors

### new BarretenbergBackend(acirCircuit, options)

```ts
new BarretenbergBackend(acirCircuit, options): BarretenbergBackend
```

#### Parameters

| Parameter | Type |
| :------ | :------ |
| `acirCircuit` | [`CompiledCircuit`](../type-aliases/CompiledCircuit.md) |
| `options` | [`BackendOptions`](../type-aliases/BackendOptions.md) |

#### Returns

[`BarretenbergBackend`](BarretenbergBackend.md)

## Methods

### destroy()

```ts
destroy(): Promise<void>
```

#### Returns

`Promise`\<`void`\>

#### Implementation of

[`Backend`](../interfaces/Backend.md).[`destroy`](../interfaces/Backend.md#destroy)

#### Description

Destroys the backend

***

### generateProof()

```ts
generateProof(compressedWitness): Promise<ProofData>
```

Generate a final proof. This is the proof for the circuit which will verify
intermediate proofs and or can be seen as the proof created for regular circuits.

#### Parameters

| Parameter | Type |
| :------ | :------ |
| `compressedWitness` | `Uint8Array` |

#### Returns

`Promise`\<[`ProofData`](../type-aliases/ProofData.md)\>

#### Implementation of

[`Backend`](../interfaces/Backend.md).[`generateProof`](../interfaces/Backend.md#generateproof)

<<<<<<< HEAD
#### Description

Generates a proof

=======
>>>>>>> 9e6605cf
***

### generateRecursiveProofArtifacts()

```ts
generateRecursiveProofArtifacts(proofData, numOfPublicInputs): Promise<object>
```

<<<<<<< HEAD
Generates artifacts that will be passed to a circuit that will verify this proof.
=======
Generates an intermediate proof. This is the proof that can be verified
in another circuit.

This is sometimes referred to as a recursive proof.
We avoid this terminology as the only property of this proof
that matters is the fact that it is easy to verify in another circuit.
We _could_ choose to verify this proof outside of a circuit just as easily.

#### Parameters

| Parameter | Type |
| :------ | :------ |
| `witness` | `Uint8Array` |

#### Returns

`Promise`\<[`ProofData`](../type-aliases/ProofData.md)\>

#### Implementation of

[`Backend`](../interfaces/Backend.md).[`generateIntermediateProof`](../interfaces/Backend.md#generateintermediateproof)
>>>>>>> 9e6605cf

Instead of passing the proof and verification key as a byte array, we pass them
as fields which makes it cheaper to verify in a circuit.

The proof that is passed here will have been created using a circuit
that has the #[recursive] attribute on its `main` method.

The number of public inputs denotes how many public inputs are in the inner proof.

Generates artifacts that will be passed to a circuit that will verify this proof.

Instead of passing the proof and verification key as a byte array, we pass them
as fields which makes it cheaper to verify in a circuit.

The proof that is passed here will have been created using the `generateIntermediateProof`
method.

The number of public inputs denotes how many public inputs are in the inner proof.

#### Parameters

| Parameter | Type | Default value |
| :------ | :------ | :------ |
| `proofData` | [`ProofData`](../type-aliases/ProofData.md) | `undefined` |
| `numOfPublicInputs` | `number` | `0` |

#### Returns

`Promise`\<`object`\>

#### Implementation of

[`Backend`](../interfaces/Backend.md).[`generateRecursiveProofArtifacts`](../interfaces/Backend.md#generaterecursiveproofartifacts)

#### Example

```typescript
const artifacts = await backend.generateRecursiveProofArtifacts(proof, numOfPublicInputs);
```

***

### verifyProof()

```ts
verifyProof(proofData): Promise<boolean>
```

#### Parameters

| Parameter | Type |
| :------ | :------ |
| `proofData` | [`ProofData`](../type-aliases/ProofData.md) |

#### Returns

`Promise`\<`boolean`\>

#### Implementation of

[`Backend`](../interfaces/Backend.md).[`verifyProof`](../interfaces/Backend.md#verifyproof)

#### Description

Verifies a proof

***

Generated using [typedoc-plugin-markdown](https://www.npmjs.com/package/typedoc-plugin-markdown) and [TypeDoc](https://typedoc.org/)<|MERGE_RESOLUTION|>--- conflicted
+++ resolved
@@ -68,13 +68,10 @@
 
 [`Backend`](../interfaces/Backend.md).[`generateProof`](../interfaces/Backend.md#generateproof)
 
-<<<<<<< HEAD
 #### Description
 
 Generates a proof
 
-=======
->>>>>>> 9e6605cf
 ***
 
 ### generateRecursiveProofArtifacts()
@@ -83,47 +80,13 @@
 generateRecursiveProofArtifacts(proofData, numOfPublicInputs): Promise<object>
 ```
 
-<<<<<<< HEAD
 Generates artifacts that will be passed to a circuit that will verify this proof.
-=======
-Generates an intermediate proof. This is the proof that can be verified
-in another circuit.
-
-This is sometimes referred to as a recursive proof.
-We avoid this terminology as the only property of this proof
-that matters is the fact that it is easy to verify in another circuit.
-We _could_ choose to verify this proof outside of a circuit just as easily.
-
-#### Parameters
-
-| Parameter | Type |
-| :------ | :------ |
-| `witness` | `Uint8Array` |
-
-#### Returns
-
-`Promise`\<[`ProofData`](../type-aliases/ProofData.md)\>
-
-#### Implementation of
-
-[`Backend`](../interfaces/Backend.md).[`generateIntermediateProof`](../interfaces/Backend.md#generateintermediateproof)
->>>>>>> 9e6605cf
 
 Instead of passing the proof and verification key as a byte array, we pass them
 as fields which makes it cheaper to verify in a circuit.
 
 The proof that is passed here will have been created using a circuit
 that has the #[recursive] attribute on its `main` method.
-
-The number of public inputs denotes how many public inputs are in the inner proof.
-
-Generates artifacts that will be passed to a circuit that will verify this proof.
-
-Instead of passing the proof and verification key as a byte array, we pass them
-as fields which makes it cheaper to verify in a circuit.
-
-The proof that is passed here will have been created using the `generateIntermediateProof`
-method.
 
 The number of public inputs denotes how many public inputs are in the inner proof.
 
