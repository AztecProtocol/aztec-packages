
// This circuit aggregates a single Honk proof from `assert_statement_recursive`.
global SIZE_OF_PROOF_IF_LOGN_IS_28 : u32 = 409;
global HONK_IDENTIFIER : u32 = 1;
fn main(
    verification_key: [Field; 128],
    // This is the proof without public inputs attached.
    //
    // This means: the size of this does not change with the number of public inputs.
    proof: [Field; SIZE_OF_PROOF_IF_LOGN_IS_28],
    public_inputs: pub [Field; 1],
    // This is currently not public. It is fine given that the vk is a part of the circuit definition.
    // I believe we want to eventually make it public too though.
<<<<<<< HEAD
    key_hash: Field// WORKTODO: Can we delete this program? noir needed it for some reason but its not used in bberg
=======
    key_hash: Field
>>>>>>> 70e61f97
) {
    std::verify_proof(verification_key, proof, public_inputs, key_hash);
}<|MERGE_RESOLUTION|>--- conflicted
+++ resolved
@@ -1,6 +1,6 @@
 
 // This circuit aggregates a single Honk proof from `assert_statement_recursive`.
-global SIZE_OF_PROOF_IF_LOGN_IS_28 : u32 = 409;
+global SIZE_OF_PROOF_IF_LOGN_IS_28 : u32 = 439;
 global HONK_IDENTIFIER : u32 = 1;
 fn main(
     verification_key: [Field; 128],
@@ -11,11 +11,7 @@
     public_inputs: pub [Field; 1],
     // This is currently not public. It is fine given that the vk is a part of the circuit definition.
     // I believe we want to eventually make it public too though.
-<<<<<<< HEAD
-    key_hash: Field// WORKTODO: Can we delete this program? noir needed it for some reason but its not used in bberg
-=======
     key_hash: Field
->>>>>>> 70e61f97
 ) {
     std::verify_proof(verification_key, proof, public_inputs, key_hash);
 }