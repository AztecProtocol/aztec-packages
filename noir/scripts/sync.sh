#!/usr/bin/env bash
set -eu

# Commands related to syncing with the noir-repo.

NOIR_REPO_URL=https://github.com/noir-lang/noir.git
# Special message we use to indicate the commit we do after the fixup.
# This commit has changes we do *not* want to migrate back to Noir,
# they exist only to make the Noir codebase work with the projects
# in aztec-packages, rather than their released versions.
FIXUP_COMMIT_MSG="Noir local fixup commit."
# Special message we use to indicate the commit we do after applying
# any patch file committed in aztec-packages, which contains changes
# Aztec developers made to Noir. These are changes we do want to see
# migrated back to Noir eventually, after which the patch file can
# be removed.
PATCH_COMMIT_MSG="Noir local patch commit."
# There can be a patch file committed in `aztec-packages` with commits
# to be applied on top of any Noir checkout.
# The `noir/bootstrap.sh make-patch` commands takes all commits since
# the local fixup commit and compiles them into this single patch file,
# (so it will include previously applied patch commits as well as new ones),
# replacing any previous value.
# The patch commits can be pushed to Noir if they represent bugfixes;
# to do so we have to rebase on the origin and remove the fixup commit.
NOIR_REPO_PATCH=noir-repo.patch
# Certain commands such as `noir/bootstrap.sh test_cmds` are expected to print
# executable scripts, which would be corrupted by any extra logs coming from here.
NOIR_REPO_VERBOSE=${NOIR_REPO_VERBOSE:-0}

cd $(dirname $0)/..

function log {
  if [ "${NOIR_REPO_VERBOSE}" -eq 1 ]; then
    echo $@
  fi
}

# Read the commitish that we have to check out from the marker file
# or an env var to facilitate overriding it on CI for nightly tests.
function read_wanted_ref {
  ref=${NOIR_REPO_REF:-}
  if [ ! -z "$ref" ]; then
    echo $ref
    return
  fi
  cat noir-repo-ref
}

function write_wanted_ref {
  ref=$1
  if [ -z "$ref" ]; then
    echo "noir-repo-ref cannot be empty"
    exit 1
  fi
  echo $ref > noir-repo-ref
}

# Return the current branch name, or fail if we're not on a branch.
function branch_name {
  repo_exists && git -C noir-repo symbolic-ref --short -q HEAD
}

# Check that the repo exists
function repo_exists {
  [ -d noir-repo ] && [ -d noir-repo/.git ]
}

# Check if we are on a branch.
function is_on_branch {
  test $(branch_name)
}

# Check if we are on a detached HEAD, which means if we switch branches
# it would be difficult to recover any changes committed on this branch.
function is_detached_head {
  repo_exists && ! is_on_branch
}

# Check if noir-repo has uncommitted changes.
function has_uncommitted_changes {
  ! repo_exists && return 1
  # Add any untracked files, because otherwise we might switch branches,
  # apply the patch fixup, create an artifical commit and inadvertedly
  # add these files to a commit they have nothing to do with.
  if git -C noir-repo add . && \
     git -C noir-repo diff --quiet && \
     git -C noir-repo diff --cached --quiet ; then
    return 1 # false
  else
    return 0 # true
  fi
}

# Check if the last commit is marked with the local patch message.
function is_last_commit_patch {
  ! repo_exists && return 1
  last_msg=$(git -C noir-repo rev-list --max-count=1 --no-commit-header --format=%B HEAD)
  test "$last_msg" == "$PATCH_COMMIT_MSG"
}

# Check if we have applied the fixup in any commit in the log.
# It is possible that we checkout a branch, apply the patch, then go into noir-repo
# and work on various fixes, committing them as we go. In that case the patch won't
# be the last commit, but it doesn't have to be applied again if we switch away
# from our branch and then come back to it later.
function has_patch_commit {
  ! repo_exists && return 1
  if git -C noir-repo rev-list --no-commit-header --format=%B HEAD | grep -q --max-count=1 "$PATCH_COMMIT_MSG" ; then
    return 0 # true
  else
    return 1 # false
  fi
}

# Find the commit hash of the last applied fixup commit.
# This is a commit we don't want to include in a patch file.
function find_fixup_commit {
  ! repo_exists && return 1
  fixup=$(git -C noir-repo log --oneline --no-abbrev-commit --grep "$FIXUP_COMMIT_MSG" --max-count=1 | awk '{print $1}')
  [ -z "$fixup" ] && return 1
  echo $fixup
}

# Find the commit hash of the last checkout.
function find_checkout_commit {
  ! repo_exists && return 1
  fixup=$(find_fixup_commit)
  [ -z "$fixup" ] && return 1
  git -C noir-repo rev-parse "$fixup~1"
}

# Check if a ref is a tag we have locally
function has_tag {
  ! repo_exists && return 1
  tag=$1
  test $(git -C noir-repo tag --list $tag)
}

# Get the commit a tag *currently* refers to on the remote and check if we have it in our local history.
function has_tag_commit {
  ! repo_exists && return 1
  tag=$1
  rev=$(git -C noir-repo ls-remote --tags origin $tag | awk '{print $1}')
  if [ ! -z "$rev" ]; then
    # NB `git show` would tell if we have the commit, but it would not necessarily be an ancestor.
    if git -C noir-repo log --oneline --no-abbrev-commit | grep -q --max-count=1 "$rev"; then
      return 0
    fi
  fi
  return 1
}

# Indicate that the `make-patch` command should be used to create a new patch file.
function needs_patch {
  is_detached_head && ! is_last_commit_patch
}

# Indicate that both the fixup and the patch has been applied.
function has_fixup_and_patch {
  find_fixup_commit>/dev/null && has_patch_commit
}

# Indicate that we have to switch to the wanted branch.
function needs_switch {
  ! repo_exists && return 0 # true
  want=$(read_wanted_ref)
  have=false
  # Are we on the wanted branch?
  if is_on_branch && [ "$(branch_name)" == "$want" ]; then
    have=true
  fi
  # Are we descending from the wanted commit?
  if [ "$(find_checkout_commit)" == "$want" ]; then
    have=true
  fi
  # Are we descending from the wanted tag?
  if has_tag "$want" && has_tag_commit "$want"; then
    have=true
  fi
  # If we're on the wanted checkout, it could be that we rebased on origin in order
  # to push the branch without the fixup commit. In that case we'd need to do a fresh
  # checkout to re-apply the fixup and the patches.
  if [ $have == true ] && has_fixup_and_patch; then
    return 1 # false
  else
    return 0 # true
  fi
}

# Find the latest nightly tag in the upstream repo
function latest_nightly {
  git ls-remote --tags --sort -refname $NOIR_REPO_URL nightly-* | head -n 1 | awk '{split($2,a,"/"); print a[3]}'
}

# Create an empty marker commit to show that patches have been applied or put in a patch file.
function commit_patch_marker {
<<<<<<< HEAD
  # The output is redirected to stderr, otherwise a message like
  # `[detached HEAD e4c68760f0] Noir local patch commit.` appears
  # in the output, becoming part of e.g. `noir/bootstrap.sh hash`
  git -C noir-repo commit -m "$PATCH_COMMIT_MSG" --allow-empty >&2
=======
  git -C noir-repo commit -m "$PATCH_COMMIT_MSG" --allow-empty --no-gpg-sign
>>>>>>> 2a76c8cc
}

# Apply the fixup script and any local patch file.
function patch_repo {
  log Applying fixup on noir-repo
  # Redirect the `bb` reference to the local one.
  scripts/sync-in-fixup.sh
<<<<<<< HEAD
  git -C noir-repo add . && git -C noir-repo commit -m "$FIXUP_COMMIT_MSG" --allow-empty >&2
=======
  git -C noir-repo add . && git -C noir-repo commit -m "$FIXUP_COMMIT_MSG" --allow-empty --no-gpg-sign
>>>>>>> 2a76c8cc
  # Apply any patch file.
  if [ -f $NOIR_REPO_PATCH ]; then
    log Applying patches from $NOIR_REPO_PATCH
    git -C noir-repo am ../$NOIR_REPO_PATCH >&2
  else
    log "No patch file to apply"
  fi
  # Create an empty marker commit to show that patches have been applied.
  commit_patch_marker
}

# Check out a tag, branch or commit.
function switch_repo {
  ref=$1
  log Switching noir-repo to $ref
  git -C noir-repo fetch --tags --depth 1 origin
  # If we try to switch to some random commit after a branch it might not find it locally.
  git -C noir-repo fetch --depth 1 origin $ref || true
  # Try to check out an existing branch, or remote commit.
  if git -C noir-repo checkout $ref; then
    # If it's a branch we just need to pull the latest changes.
    if is_on_branch; then
      git -C noir-repo pull --rebase
    fi
  else
    # If the checkout failed, then it should be a remote branch or tag
    git -C noir-repo checkout --track origin/$ref
  fi
  # If we haven't applied the patch yet, we have to do it (again).
  if ! has_patch_commit; then
    patch_repo
  else
    log "Patches already applied"
  fi
}

# Clone the repository if it doesn't exist.
function init_repo {
  url=$NOIR_REPO_URL
  ref=$(read_wanted_ref)
  if [ -d noir-repo ] && [ ! -d noir-repo/.git ]; then
    # In all probability we just have some build leftovers after switching branches on aztec-packages,
    # but play it safe and preserve them: instead of deleting `noir-repo` just re-initialize it.
    git -C noir-repo init
    git -C noir-repo remote add origin $url
    git -C noir-repo config advice.detachedHead false
    switch_repo $ref
  elif [ ! -d noir-repo ]; then
    log Initializing noir-repo to $ref
    # If we're cloning from a tag with --depth=1, we won't be able to switch to a branch later.
    # On CI we won't be switching branches, but on dev machines we can, so there make a full checkout.
    depth=$([ ! -z "${CI_FULL:-}" ] && echo "--depth 1" || echo "")
    # Switch off detached head warnings in the cloned repo.
    advice="-c advice.detachedHead=false"
    # `--branch` doesn't work for commit hashes
    git clone $advice $depth --branch $ref $url noir-repo \
    || git clone $advice $url noir-repo && git -C noir-repo checkout $ref
    patch_repo
  fi
}

# Bring the noir-repo in line with the commit marker.
function update_repo {
  want=$(read_wanted_ref)
  if ! needs_switch; then
    log "noir-repo already on $want"
    if is_on_branch; then
      # If we're on a branch, then we there might be new commits.
      # Rebasing so our local patch commit ends up on top.
      # Quiet so we don't interfere with `test_cmds`
      git -C noir-repo pull --rebase --quiet
      return
    elif ! has_tag $want; then
      # We are on what we wanted and it's _not_ a tag, so it must be a commit, and we have nothing more to do.
      return
    elif has_tag_commit $want; then
      # We checked out a tag, and it looks like it hasn't been moved to a different commit.
      return
    else
      log "The current commit of the tag doesn't appear in our history."
    fi
  fi

  # We need to switch branches.

  if has_uncommitted_changes; then
    echo "Error: noir-repo has uncommitted changes which could get lost if we switch to $want"
    echo "Please commit these changes and consider pushing them upstream to make sure they are not lost."
    exit 1
  fi

  if needs_patch; then
    echo "Error: noir-repo is on a detached HEAD and the last commit is not the patch marker commit;"
    echo "switching to $want could mean losing those commits."
    echo "Please use the 'make-patch' command to create a $NOIR_REPO_PATCH file and commit it in aztec-packages, "
    echo "so that it is re-applied after each checkout. Make sure to commit the patch on the branch where it should be."
    exit 1
  fi

  switch_repo $want
}

# Create a patch file from any outstanding commits in noir-repo
function make_patch {
  if is_last_commit_patch; then
    echo "The last commit is the patch commit, there is nothing new to put in a patch."
    exit 0
  fi
  fixup_rev=$(find_fixup_commit)
  if [ -z "$fixup_rev" ]; then
    echo "Could not determine the fixup commit hash, which is the commit we would like to apply patches from"
    exit 1
  fi
  mkdir -p patches
  # The patch marker commit could be in the middle: fixup-commit from-patch-1 from-patch-2 patch-commit new-fix-1 new-fix-2
  # wo we write all patches to files, then exclude the one which is just the empty patch commit.
  git -C noir-repo format-patch -o ../patches $fixup_rev..HEAD
  # In theory we should be able to apply empty patches `git am --allow-empty`, but it seems to choke on them,
  # so we only keep non-empty patches, which conveniently also excludes `000*-Noir-local-patch-commit.patch` as well.
  rm -f $NOIR_REPO_PATCH
  for patch in $(find patches -name "*.patch"); do
    # --- seems to separtate the files in a patch; in an empty patch it does not appear
    if cat $patch | grep -q "\-\-\-" ; then
      cat $patch >> $NOIR_REPO_PATCH
    fi
  done
  rm -rf patches
  # Create an empty patch marker commit at the end to show that it is safe to switch now.
  if ! is_last_commit_patch; then
    commit_patch_marker
  fi
}

# Show debug information
function info {
  function pad {
    printf "%$2.${2#-}s" "$1";
  }
  function echo_info {
    echo "$(pad "$1:" -25)" $2
  }
  function yesno {
    $@ && echo "yes" || echo "no"
  }
  want=$(read_wanted_ref)
  echo_info "Repo exists" $(yesno repo_exists)
  echo_info "Fixup commit" $(find_fixup_commit || echo "n/a")
  echo_info "Checkout commit" $(find_checkout_commit || echo "n/a")
  echo_info "Wanted" $want
  echo_info "Needs switch" $(yesno needs_switch)
  echo_info "Needs patch" $(yesno needs_patch)
  echo_info "Detached" $(yesno is_detached_head)
  echo_info "On branch" $(yesno is_on_branch)
  echo_info "Branch name" $(branch_name || echo "n/a")
  echo_info "Has wanted tag" $(yesno has_tag $want)
  echo_info "Has tag commit" $(yesno has_tag_commit $want)
  echo_info "Has patch commit" $(yesno has_patch_commit)
  echo_info "Last commit is patch" $(yesno is_last_commit_patch)
  echo_info "Has fixup and patch" $(yesno has_fixup_and_patch)
  echo_info "Has uncommitted changes" $(yesno has_uncommitted_changes)
  echo_info "Latest nightly" $(latest_nightly)
}

cmd=${1:-}
[ -n "$cmd" ] && shift

case "$cmd" in
  "init")
    init_repo
    ;;
  "update")
    update_repo
    ;;
  "make-patch")
    make_patch
    ;;
  "needs-patch")
    [ -d noir-repo ] && [ -d noir-repo/.git ] && needs_patch && exit 0 || exit 1
    ;;
  "latest-nightly")
    echo $(latest_nightly)
    ;;
  "read-noir-repo-ref")
    echo $(read_wanted_ref)
    ;;
  "write-noir-repo-ref")
    write_wanted_ref $1
    ;;
  "info")
    info
    ;;
  *)
    echo "Unknown command: $cmd"
    exit 1
esac<|MERGE_RESOLUTION|>--- conflicted
+++ resolved
@@ -195,14 +195,10 @@
 
 # Create an empty marker commit to show that patches have been applied or put in a patch file.
 function commit_patch_marker {
-<<<<<<< HEAD
   # The output is redirected to stderr, otherwise a message like
   # `[detached HEAD e4c68760f0] Noir local patch commit.` appears
   # in the output, becoming part of e.g. `noir/bootstrap.sh hash`
-  git -C noir-repo commit -m "$PATCH_COMMIT_MSG" --allow-empty >&2
-=======
-  git -C noir-repo commit -m "$PATCH_COMMIT_MSG" --allow-empty --no-gpg-sign
->>>>>>> 2a76c8cc
+  git -C noir-repo commit -m "$PATCH_COMMIT_MSG" --allow-empty --no-gpg-sign >&2
 }
 
 # Apply the fixup script and any local patch file.
@@ -210,11 +206,7 @@
   log Applying fixup on noir-repo
   # Redirect the `bb` reference to the local one.
   scripts/sync-in-fixup.sh
-<<<<<<< HEAD
-  git -C noir-repo add . && git -C noir-repo commit -m "$FIXUP_COMMIT_MSG" --allow-empty >&2
-=======
-  git -C noir-repo add . && git -C noir-repo commit -m "$FIXUP_COMMIT_MSG" --allow-empty --no-gpg-sign
->>>>>>> 2a76c8cc
+  git -C noir-repo add . && git -C noir-repo commit -m "$FIXUP_COMMIT_MSG" --allow-empty --no-gpg-sign >&2
   # Apply any patch file.
   if [ -f $NOIR_REPO_PATCH ]; then
     log Applying patches from $NOIR_REPO_PATCH
