#pragma once

#include "serde.hpp"
#include "bincode.hpp"

namespace Circuit {

    struct BinaryFieldOp {

        struct Add {
            friend bool operator==(const Add&, const Add&);
            std::vector<uint8_t> bincodeSerialize() const;
            static Add bincodeDeserialize(std::vector<uint8_t>);
        };

        struct Sub {
            friend bool operator==(const Sub&, const Sub&);
            std::vector<uint8_t> bincodeSerialize() const;
            static Sub bincodeDeserialize(std::vector<uint8_t>);
        };

        struct Mul {
            friend bool operator==(const Mul&, const Mul&);
            std::vector<uint8_t> bincodeSerialize() const;
            static Mul bincodeDeserialize(std::vector<uint8_t>);
        };

        struct Div {
            friend bool operator==(const Div&, const Div&);
            std::vector<uint8_t> bincodeSerialize() const;
            static Div bincodeDeserialize(std::vector<uint8_t>);
        };

        struct Equals {
            friend bool operator==(const Equals&, const Equals&);
            std::vector<uint8_t> bincodeSerialize() const;
            static Equals bincodeDeserialize(std::vector<uint8_t>);
        };

        std::variant<Add, Sub, Mul, Div, Equals> value;

        friend bool operator==(const BinaryFieldOp&, const BinaryFieldOp&);
        std::vector<uint8_t> bincodeSerialize() const;
        static BinaryFieldOp bincodeDeserialize(std::vector<uint8_t>);
    };

    struct BinaryIntOp {

        struct Add {
            friend bool operator==(const Add&, const Add&);
            std::vector<uint8_t> bincodeSerialize() const;
            static Add bincodeDeserialize(std::vector<uint8_t>);
        };

        struct Sub {
            friend bool operator==(const Sub&, const Sub&);
            std::vector<uint8_t> bincodeSerialize() const;
            static Sub bincodeDeserialize(std::vector<uint8_t>);
        };

        struct Mul {
            friend bool operator==(const Mul&, const Mul&);
            std::vector<uint8_t> bincodeSerialize() const;
            static Mul bincodeDeserialize(std::vector<uint8_t>);
        };

        struct SignedDiv {
            friend bool operator==(const SignedDiv&, const SignedDiv&);
            std::vector<uint8_t> bincodeSerialize() const;
            static SignedDiv bincodeDeserialize(std::vector<uint8_t>);
        };

        struct UnsignedDiv {
            friend bool operator==(const UnsignedDiv&, const UnsignedDiv&);
            std::vector<uint8_t> bincodeSerialize() const;
            static UnsignedDiv bincodeDeserialize(std::vector<uint8_t>);
        };

        struct Equals {
            friend bool operator==(const Equals&, const Equals&);
            std::vector<uint8_t> bincodeSerialize() const;
            static Equals bincodeDeserialize(std::vector<uint8_t>);
        };

        struct LessThan {
            friend bool operator==(const LessThan&, const LessThan&);
            std::vector<uint8_t> bincodeSerialize() const;
            static LessThan bincodeDeserialize(std::vector<uint8_t>);
        };

        struct LessThanEquals {
            friend bool operator==(const LessThanEquals&, const LessThanEquals&);
            std::vector<uint8_t> bincodeSerialize() const;
            static LessThanEquals bincodeDeserialize(std::vector<uint8_t>);
        };

        struct And {
            friend bool operator==(const And&, const And&);
            std::vector<uint8_t> bincodeSerialize() const;
            static And bincodeDeserialize(std::vector<uint8_t>);
        };

        struct Or {
            friend bool operator==(const Or&, const Or&);
            std::vector<uint8_t> bincodeSerialize() const;
            static Or bincodeDeserialize(std::vector<uint8_t>);
        };

        struct Xor {
            friend bool operator==(const Xor&, const Xor&);
            std::vector<uint8_t> bincodeSerialize() const;
            static Xor bincodeDeserialize(std::vector<uint8_t>);
        };

        struct Shl {
            friend bool operator==(const Shl&, const Shl&);
            std::vector<uint8_t> bincodeSerialize() const;
            static Shl bincodeDeserialize(std::vector<uint8_t>);
        };

        struct Shr {
            friend bool operator==(const Shr&, const Shr&);
            std::vector<uint8_t> bincodeSerialize() const;
            static Shr bincodeDeserialize(std::vector<uint8_t>);
        };

        std::variant<Add, Sub, Mul, SignedDiv, UnsignedDiv, Equals, LessThan, LessThanEquals, And, Or, Xor, Shl, Shr> value;

        friend bool operator==(const BinaryIntOp&, const BinaryIntOp&);
        std::vector<uint8_t> bincodeSerialize() const;
        static BinaryIntOp bincodeDeserialize(std::vector<uint8_t>);
    };

    struct MemoryAddress {
        uint64_t value;

        friend bool operator==(const MemoryAddress&, const MemoryAddress&);
        std::vector<uint8_t> bincodeSerialize() const;
        static MemoryAddress bincodeDeserialize(std::vector<uint8_t>);
    };

    struct HeapArray {
        Circuit::MemoryAddress pointer;
        uint64_t size;

        friend bool operator==(const HeapArray&, const HeapArray&);
        std::vector<uint8_t> bincodeSerialize() const;
        static HeapArray bincodeDeserialize(std::vector<uint8_t>);
    };

    struct HeapVector {
        Circuit::MemoryAddress pointer;
        Circuit::MemoryAddress size;

        friend bool operator==(const HeapVector&, const HeapVector&);
        std::vector<uint8_t> bincodeSerialize() const;
        static HeapVector bincodeDeserialize(std::vector<uint8_t>);
    };

    struct BlackBoxOp {

        struct Sha256 {
            Circuit::HeapVector message;
            Circuit::HeapArray output;

            friend bool operator==(const Sha256&, const Sha256&);
            std::vector<uint8_t> bincodeSerialize() const;
            static Sha256 bincodeDeserialize(std::vector<uint8_t>);
        };

        struct Blake2s {
            Circuit::HeapVector message;
            Circuit::HeapArray output;

            friend bool operator==(const Blake2s&, const Blake2s&);
            std::vector<uint8_t> bincodeSerialize() const;
            static Blake2s bincodeDeserialize(std::vector<uint8_t>);
        };

        struct Blake3 {
            Circuit::HeapVector message;
            Circuit::HeapArray output;

            friend bool operator==(const Blake3&, const Blake3&);
            std::vector<uint8_t> bincodeSerialize() const;
            static Blake3 bincodeDeserialize(std::vector<uint8_t>);
        };

        struct Keccak256 {
            Circuit::HeapVector message;
            Circuit::HeapArray output;

            friend bool operator==(const Keccak256&, const Keccak256&);
            std::vector<uint8_t> bincodeSerialize() const;
            static Keccak256 bincodeDeserialize(std::vector<uint8_t>);
        };

        struct Keccakf1600 {
            Circuit::HeapVector message;
            Circuit::HeapArray output;

            friend bool operator==(const Keccakf1600&, const Keccakf1600&);
            std::vector<uint8_t> bincodeSerialize() const;
            static Keccakf1600 bincodeDeserialize(std::vector<uint8_t>);
        };

        struct EcdsaSecp256k1 {
            Circuit::HeapVector hashed_msg;
            Circuit::HeapArray public_key_x;
            Circuit::HeapArray public_key_y;
            Circuit::HeapArray signature;
            Circuit::MemoryAddress result;

            friend bool operator==(const EcdsaSecp256k1&, const EcdsaSecp256k1&);
            std::vector<uint8_t> bincodeSerialize() const;
            static EcdsaSecp256k1 bincodeDeserialize(std::vector<uint8_t>);
        };

        struct EcdsaSecp256r1 {
            Circuit::HeapVector hashed_msg;
            Circuit::HeapArray public_key_x;
            Circuit::HeapArray public_key_y;
            Circuit::HeapArray signature;
            Circuit::MemoryAddress result;

            friend bool operator==(const EcdsaSecp256r1&, const EcdsaSecp256r1&);
            std::vector<uint8_t> bincodeSerialize() const;
            static EcdsaSecp256r1 bincodeDeserialize(std::vector<uint8_t>);
        };

        struct SchnorrVerify {
            Circuit::MemoryAddress public_key_x;
            Circuit::MemoryAddress public_key_y;
            Circuit::HeapVector message;
            Circuit::HeapVector signature;
            Circuit::MemoryAddress result;

            friend bool operator==(const SchnorrVerify&, const SchnorrVerify&);
            std::vector<uint8_t> bincodeSerialize() const;
            static SchnorrVerify bincodeDeserialize(std::vector<uint8_t>);
        };

        struct PedersenCommitment {
            Circuit::HeapVector inputs;
            Circuit::MemoryAddress domain_separator;
            Circuit::HeapArray output;

            friend bool operator==(const PedersenCommitment&, const PedersenCommitment&);
            std::vector<uint8_t> bincodeSerialize() const;
            static PedersenCommitment bincodeDeserialize(std::vector<uint8_t>);
        };

        struct PedersenHash {
            Circuit::HeapVector inputs;
            Circuit::MemoryAddress domain_separator;
            Circuit::MemoryAddress output;

            friend bool operator==(const PedersenHash&, const PedersenHash&);
            std::vector<uint8_t> bincodeSerialize() const;
            static PedersenHash bincodeDeserialize(std::vector<uint8_t>);
        };

        struct FixedBaseScalarMul {
            Circuit::MemoryAddress low;
            Circuit::MemoryAddress high;
            Circuit::HeapArray result;

            friend bool operator==(const FixedBaseScalarMul&, const FixedBaseScalarMul&);
            std::vector<uint8_t> bincodeSerialize() const;
            static FixedBaseScalarMul bincodeDeserialize(std::vector<uint8_t>);
        };

        struct EmbeddedCurveAdd {
            Circuit::MemoryAddress input1_x;
            Circuit::MemoryAddress input1_y;
            Circuit::MemoryAddress input2_x;
            Circuit::MemoryAddress input2_y;
            Circuit::HeapArray result;

            friend bool operator==(const EmbeddedCurveAdd&, const EmbeddedCurveAdd&);
            std::vector<uint8_t> bincodeSerialize() const;
            static EmbeddedCurveAdd bincodeDeserialize(std::vector<uint8_t>);
        };

        struct BigIntAdd {
            Circuit::MemoryAddress lhs;
            Circuit::MemoryAddress rhs;
            Circuit::MemoryAddress output;

            friend bool operator==(const BigIntAdd&, const BigIntAdd&);
            std::vector<uint8_t> bincodeSerialize() const;
            static BigIntAdd bincodeDeserialize(std::vector<uint8_t>);
        };

        struct BigIntSub {
            Circuit::MemoryAddress lhs;
            Circuit::MemoryAddress rhs;
            Circuit::MemoryAddress output;

            friend bool operator==(const BigIntSub&, const BigIntSub&);
            std::vector<uint8_t> bincodeSerialize() const;
            static BigIntSub bincodeDeserialize(std::vector<uint8_t>);
        };

        struct BigIntMul {
            Circuit::MemoryAddress lhs;
            Circuit::MemoryAddress rhs;
            Circuit::MemoryAddress output;

            friend bool operator==(const BigIntMul&, const BigIntMul&);
            std::vector<uint8_t> bincodeSerialize() const;
            static BigIntMul bincodeDeserialize(std::vector<uint8_t>);
        };

        struct BigIntDiv {
            Circuit::MemoryAddress lhs;
            Circuit::MemoryAddress rhs;
            Circuit::MemoryAddress output;

            friend bool operator==(const BigIntDiv&, const BigIntDiv&);
            std::vector<uint8_t> bincodeSerialize() const;
            static BigIntDiv bincodeDeserialize(std::vector<uint8_t>);
        };

        struct BigIntFromLeBytes {
            Circuit::HeapVector inputs;
            Circuit::HeapVector modulus;
            Circuit::MemoryAddress output;

            friend bool operator==(const BigIntFromLeBytes&, const BigIntFromLeBytes&);
            std::vector<uint8_t> bincodeSerialize() const;
            static BigIntFromLeBytes bincodeDeserialize(std::vector<uint8_t>);
        };

        struct BigIntToLeBytes {
            Circuit::MemoryAddress input;
            Circuit::HeapVector output;

            friend bool operator==(const BigIntToLeBytes&, const BigIntToLeBytes&);
            std::vector<uint8_t> bincodeSerialize() const;
            static BigIntToLeBytes bincodeDeserialize(std::vector<uint8_t>);
        };

        struct Poseidon2Permutation {
            Circuit::HeapVector message;
            Circuit::HeapArray output;
            Circuit::MemoryAddress len;

            friend bool operator==(const Poseidon2Permutation&, const Poseidon2Permutation&);
            std::vector<uint8_t> bincodeSerialize() const;
            static Poseidon2Permutation bincodeDeserialize(std::vector<uint8_t>);
        };

        struct Sha256Compression {
            Circuit::HeapVector input;
            Circuit::HeapVector hash_values;
            Circuit::HeapArray output;

            friend bool operator==(const Sha256Compression&, const Sha256Compression&);
            std::vector<uint8_t> bincodeSerialize() const;
            static Sha256Compression bincodeDeserialize(std::vector<uint8_t>);
        };

        std::variant<Sha256, Blake2s, Blake3, Keccak256, Keccakf1600, EcdsaSecp256k1, EcdsaSecp256r1, SchnorrVerify, PedersenCommitment, PedersenHash, FixedBaseScalarMul, EmbeddedCurveAdd, BigIntAdd, BigIntSub, BigIntMul, BigIntDiv, BigIntFromLeBytes, BigIntToLeBytes, Poseidon2Permutation, Sha256Compression> value;

        friend bool operator==(const BlackBoxOp&, const BlackBoxOp&);
        std::vector<uint8_t> bincodeSerialize() const;
        static BlackBoxOp bincodeDeserialize(std::vector<uint8_t>);
    };

    struct HeapValueType;

    struct HeapValueType {

        struct Simple {
            friend bool operator==(const Simple&, const Simple&);
            std::vector<uint8_t> bincodeSerialize() const;
            static Simple bincodeDeserialize(std::vector<uint8_t>);
        };

        struct Array {
            std::vector<Circuit::HeapValueType> value_types;
            uint64_t size;

            friend bool operator==(const Array&, const Array&);
            std::vector<uint8_t> bincodeSerialize() const;
            static Array bincodeDeserialize(std::vector<uint8_t>);
        };

        struct Vector {
            std::vector<Circuit::HeapValueType> value_types;

            friend bool operator==(const Vector&, const Vector&);
            std::vector<uint8_t> bincodeSerialize() const;
            static Vector bincodeDeserialize(std::vector<uint8_t>);
        };

        std::variant<Simple, Array, Vector> value;

        friend bool operator==(const HeapValueType&, const HeapValueType&);
        std::vector<uint8_t> bincodeSerialize() const;
        static HeapValueType bincodeDeserialize(std::vector<uint8_t>);
    };

    struct Value {
        std::string inner;

        friend bool operator==(const Value&, const Value&);
        std::vector<uint8_t> bincodeSerialize() const;
        static Value bincodeDeserialize(std::vector<uint8_t>);
    };

    struct ValueOrArray {

        struct MemoryAddress {
            Circuit::MemoryAddress value;

            friend bool operator==(const MemoryAddress&, const MemoryAddress&);
            std::vector<uint8_t> bincodeSerialize() const;
            static MemoryAddress bincodeDeserialize(std::vector<uint8_t>);
        };

        struct HeapArray {
            Circuit::HeapArray value;

            friend bool operator==(const HeapArray&, const HeapArray&);
            std::vector<uint8_t> bincodeSerialize() const;
            static HeapArray bincodeDeserialize(std::vector<uint8_t>);
        };

        struct HeapVector {
            Circuit::HeapVector value;

            friend bool operator==(const HeapVector&, const HeapVector&);
            std::vector<uint8_t> bincodeSerialize() const;
            static HeapVector bincodeDeserialize(std::vector<uint8_t>);
        };

        std::variant<MemoryAddress, HeapArray, HeapVector> value;

        friend bool operator==(const ValueOrArray&, const ValueOrArray&);
        std::vector<uint8_t> bincodeSerialize() const;
        static ValueOrArray bincodeDeserialize(std::vector<uint8_t>);
    };

    struct BrilligOpcode {

        struct BinaryFieldOp {
            Circuit::MemoryAddress destination;
            Circuit::BinaryFieldOp op;
            Circuit::MemoryAddress lhs;
            Circuit::MemoryAddress rhs;

            friend bool operator==(const BinaryFieldOp&, const BinaryFieldOp&);
            std::vector<uint8_t> bincodeSerialize() const;
            static BinaryFieldOp bincodeDeserialize(std::vector<uint8_t>);
        };

        struct BinaryIntOp {
            Circuit::MemoryAddress destination;
            Circuit::BinaryIntOp op;
            uint32_t bit_size;
            Circuit::MemoryAddress lhs;
            Circuit::MemoryAddress rhs;

            friend bool operator==(const BinaryIntOp&, const BinaryIntOp&);
            std::vector<uint8_t> bincodeSerialize() const;
            static BinaryIntOp bincodeDeserialize(std::vector<uint8_t>);
        };

        struct Cast {
            Circuit::MemoryAddress destination;
            Circuit::MemoryAddress source;
            uint32_t bit_size;

            friend bool operator==(const Cast&, const Cast&);
            std::vector<uint8_t> bincodeSerialize() const;
            static Cast bincodeDeserialize(std::vector<uint8_t>);
        };

        struct JumpIfNot {
            Circuit::MemoryAddress condition;
            uint64_t location;

            friend bool operator==(const JumpIfNot&, const JumpIfNot&);
            std::vector<uint8_t> bincodeSerialize() const;
            static JumpIfNot bincodeDeserialize(std::vector<uint8_t>);
        };

        struct JumpIf {
            Circuit::MemoryAddress condition;
            uint64_t location;

            friend bool operator==(const JumpIf&, const JumpIf&);
            std::vector<uint8_t> bincodeSerialize() const;
            static JumpIf bincodeDeserialize(std::vector<uint8_t>);
        };

        struct Jump {
            uint64_t location;

            friend bool operator==(const Jump&, const Jump&);
            std::vector<uint8_t> bincodeSerialize() const;
            static Jump bincodeDeserialize(std::vector<uint8_t>);
        };

        struct CalldataCopy {
            Circuit::MemoryAddress destination_address;
            uint64_t size;
            uint64_t offset;

            friend bool operator==(const CalldataCopy&, const CalldataCopy&);
            std::vector<uint8_t> bincodeSerialize() const;
            static CalldataCopy bincodeDeserialize(std::vector<uint8_t>);
        };

        struct Call {
            uint64_t location;

            friend bool operator==(const Call&, const Call&);
            std::vector<uint8_t> bincodeSerialize() const;
            static Call bincodeDeserialize(std::vector<uint8_t>);
        };

        struct Const {
            Circuit::MemoryAddress destination;
            uint32_t bit_size;
            Circuit::Value value;

            friend bool operator==(const Const&, const Const&);
            std::vector<uint8_t> bincodeSerialize() const;
            static Const bincodeDeserialize(std::vector<uint8_t>);
        };

        struct Return {
            friend bool operator==(const Return&, const Return&);
            std::vector<uint8_t> bincodeSerialize() const;
            static Return bincodeDeserialize(std::vector<uint8_t>);
        };

        struct ForeignCall {
            std::string function;
            std::vector<Circuit::ValueOrArray> destinations;
            std::vector<Circuit::HeapValueType> destination_value_types;
            std::vector<Circuit::ValueOrArray> inputs;
            std::vector<Circuit::HeapValueType> input_value_types;

            friend bool operator==(const ForeignCall&, const ForeignCall&);
            std::vector<uint8_t> bincodeSerialize() const;
            static ForeignCall bincodeDeserialize(std::vector<uint8_t>);
        };

        struct Mov {
            Circuit::MemoryAddress destination;
            Circuit::MemoryAddress source;

            friend bool operator==(const Mov&, const Mov&);
            std::vector<uint8_t> bincodeSerialize() const;
            static Mov bincodeDeserialize(std::vector<uint8_t>);
        };

        struct Load {
            Circuit::MemoryAddress destination;
            Circuit::MemoryAddress source_pointer;

            friend bool operator==(const Load&, const Load&);
            std::vector<uint8_t> bincodeSerialize() const;
            static Load bincodeDeserialize(std::vector<uint8_t>);
        };

        struct Store {
            Circuit::MemoryAddress destination_pointer;
            Circuit::MemoryAddress source;

            friend bool operator==(const Store&, const Store&);
            std::vector<uint8_t> bincodeSerialize() const;
            static Store bincodeDeserialize(std::vector<uint8_t>);
        };

        struct BlackBox {
            Circuit::BlackBoxOp value;

            friend bool operator==(const BlackBox&, const BlackBox&);
            std::vector<uint8_t> bincodeSerialize() const;
            static BlackBox bincodeDeserialize(std::vector<uint8_t>);
        };

        struct Trap {
            friend bool operator==(const Trap&, const Trap&);
            std::vector<uint8_t> bincodeSerialize() const;
            static Trap bincodeDeserialize(std::vector<uint8_t>);
        };

        struct Stop {
            uint64_t return_data_offset;
            uint64_t return_data_size;

            friend bool operator==(const Stop&, const Stop&);
            std::vector<uint8_t> bincodeSerialize() const;
            static Stop bincodeDeserialize(std::vector<uint8_t>);
        };

        std::variant<BinaryFieldOp, BinaryIntOp, Cast, JumpIfNot, JumpIf, Jump, CalldataCopy, Call, Const, Return, ForeignCall, Mov, Load, Store, BlackBox, Trap, Stop> value;

        friend bool operator==(const BrilligOpcode&, const BrilligOpcode&);
        std::vector<uint8_t> bincodeSerialize() const;
        static BrilligOpcode bincodeDeserialize(std::vector<uint8_t>);
    };

    struct Witness {
        uint32_t value;

        friend bool operator==(const Witness&, const Witness&);
        std::vector<uint8_t> bincodeSerialize() const;
        static Witness bincodeDeserialize(std::vector<uint8_t>);
    };

    struct FunctionInput {
        Circuit::Witness witness;
        uint32_t num_bits;

        friend bool operator==(const FunctionInput&, const FunctionInput&);
        std::vector<uint8_t> bincodeSerialize() const;
        static FunctionInput bincodeDeserialize(std::vector<uint8_t>);
    };

    struct BlackBoxFuncCall {

        struct AND {
            Circuit::FunctionInput lhs;
            Circuit::FunctionInput rhs;
            Circuit::Witness output;

            friend bool operator==(const AND&, const AND&);
            std::vector<uint8_t> bincodeSerialize() const;
            static AND bincodeDeserialize(std::vector<uint8_t>);
        };

        struct XOR {
            Circuit::FunctionInput lhs;
            Circuit::FunctionInput rhs;
            Circuit::Witness output;

            friend bool operator==(const XOR&, const XOR&);
            std::vector<uint8_t> bincodeSerialize() const;
            static XOR bincodeDeserialize(std::vector<uint8_t>);
        };

        struct RANGE {
            Circuit::FunctionInput input;

            friend bool operator==(const RANGE&, const RANGE&);
            std::vector<uint8_t> bincodeSerialize() const;
            static RANGE bincodeDeserialize(std::vector<uint8_t>);
        };

        struct SHA256 {
            std::vector<Circuit::FunctionInput> inputs;
            std::vector<Circuit::Witness> outputs;

            friend bool operator==(const SHA256&, const SHA256&);
            std::vector<uint8_t> bincodeSerialize() const;
            static SHA256 bincodeDeserialize(std::vector<uint8_t>);
        };

        struct Blake2s {
            std::vector<Circuit::FunctionInput> inputs;
            std::vector<Circuit::Witness> outputs;

            friend bool operator==(const Blake2s&, const Blake2s&);
            std::vector<uint8_t> bincodeSerialize() const;
            static Blake2s bincodeDeserialize(std::vector<uint8_t>);
        };

        struct Blake3 {
            std::vector<Circuit::FunctionInput> inputs;
            std::vector<Circuit::Witness> outputs;

            friend bool operator==(const Blake3&, const Blake3&);
            std::vector<uint8_t> bincodeSerialize() const;
            static Blake3 bincodeDeserialize(std::vector<uint8_t>);
        };

        struct SchnorrVerify {
            Circuit::FunctionInput public_key_x;
            Circuit::FunctionInput public_key_y;
            std::vector<Circuit::FunctionInput> signature;
            std::vector<Circuit::FunctionInput> message;
            Circuit::Witness output;

            friend bool operator==(const SchnorrVerify&, const SchnorrVerify&);
            std::vector<uint8_t> bincodeSerialize() const;
            static SchnorrVerify bincodeDeserialize(std::vector<uint8_t>);
        };

        struct PedersenCommitment {
            std::vector<Circuit::FunctionInput> inputs;
            uint32_t domain_separator;
            std::array<Circuit::Witness, 2> outputs;

            friend bool operator==(const PedersenCommitment&, const PedersenCommitment&);
            std::vector<uint8_t> bincodeSerialize() const;
            static PedersenCommitment bincodeDeserialize(std::vector<uint8_t>);
        };

        struct PedersenHash {
            std::vector<Circuit::FunctionInput> inputs;
            uint32_t domain_separator;
            Circuit::Witness output;

            friend bool operator==(const PedersenHash&, const PedersenHash&);
            std::vector<uint8_t> bincodeSerialize() const;
            static PedersenHash bincodeDeserialize(std::vector<uint8_t>);
        };

        struct EcdsaSecp256k1 {
            std::vector<Circuit::FunctionInput> public_key_x;
            std::vector<Circuit::FunctionInput> public_key_y;
            std::vector<Circuit::FunctionInput> signature;
            std::vector<Circuit::FunctionInput> hashed_message;
            Circuit::Witness output;

            friend bool operator==(const EcdsaSecp256k1&, const EcdsaSecp256k1&);
            std::vector<uint8_t> bincodeSerialize() const;
            static EcdsaSecp256k1 bincodeDeserialize(std::vector<uint8_t>);
        };

        struct EcdsaSecp256r1 {
            std::vector<Circuit::FunctionInput> public_key_x;
            std::vector<Circuit::FunctionInput> public_key_y;
            std::vector<Circuit::FunctionInput> signature;
            std::vector<Circuit::FunctionInput> hashed_message;
            Circuit::Witness output;

            friend bool operator==(const EcdsaSecp256r1&, const EcdsaSecp256r1&);
            std::vector<uint8_t> bincodeSerialize() const;
            static EcdsaSecp256r1 bincodeDeserialize(std::vector<uint8_t>);
        };

        struct FixedBaseScalarMul {
            Circuit::FunctionInput low;
            Circuit::FunctionInput high;
            std::array<Circuit::Witness, 2> outputs;

            friend bool operator==(const FixedBaseScalarMul&, const FixedBaseScalarMul&);
            std::vector<uint8_t> bincodeSerialize() const;
            static FixedBaseScalarMul bincodeDeserialize(std::vector<uint8_t>);
        };

        struct EmbeddedCurveAdd {
            Circuit::FunctionInput input1_x;
            Circuit::FunctionInput input1_y;
            Circuit::FunctionInput input2_x;
            Circuit::FunctionInput input2_y;
            std::array<Circuit::Witness, 2> outputs;

            friend bool operator==(const EmbeddedCurveAdd&, const EmbeddedCurveAdd&);
            std::vector<uint8_t> bincodeSerialize() const;
            static EmbeddedCurveAdd bincodeDeserialize(std::vector<uint8_t>);
        };

        struct Keccak256 {
            std::vector<Circuit::FunctionInput> inputs;
            std::vector<Circuit::Witness> outputs;

            friend bool operator==(const Keccak256&, const Keccak256&);
            std::vector<uint8_t> bincodeSerialize() const;
            static Keccak256 bincodeDeserialize(std::vector<uint8_t>);
        };

        struct Keccak256VariableLength {
            std::vector<Circuit::FunctionInput> inputs;
            Circuit::FunctionInput var_message_size;
            std::vector<Circuit::Witness> outputs;

            friend bool operator==(const Keccak256VariableLength&, const Keccak256VariableLength&);
            std::vector<uint8_t> bincodeSerialize() const;
            static Keccak256VariableLength bincodeDeserialize(std::vector<uint8_t>);
        };

        struct Keccakf1600 {
            std::vector<Circuit::FunctionInput> inputs;
            std::vector<Circuit::Witness> outputs;

            friend bool operator==(const Keccakf1600&, const Keccakf1600&);
            std::vector<uint8_t> bincodeSerialize() const;
            static Keccakf1600 bincodeDeserialize(std::vector<uint8_t>);
        };

        struct RecursiveAggregation {
            std::vector<Circuit::FunctionInput> verification_key;
            std::vector<Circuit::FunctionInput> proof;
            std::vector<Circuit::FunctionInput> public_inputs;
            Circuit::FunctionInput key_hash;

            friend bool operator==(const RecursiveAggregation&, const RecursiveAggregation&);
            std::vector<uint8_t> bincodeSerialize() const;
            static RecursiveAggregation bincodeDeserialize(std::vector<uint8_t>);
        };

        struct BigIntAdd {
            uint32_t lhs;
            uint32_t rhs;
            uint32_t output;

            friend bool operator==(const BigIntAdd&, const BigIntAdd&);
            std::vector<uint8_t> bincodeSerialize() const;
            static BigIntAdd bincodeDeserialize(std::vector<uint8_t>);
        };

        struct BigIntSub {
            uint32_t lhs;
            uint32_t rhs;
            uint32_t output;

            friend bool operator==(const BigIntSub&, const BigIntSub&);
            std::vector<uint8_t> bincodeSerialize() const;
            static BigIntSub bincodeDeserialize(std::vector<uint8_t>);
        };

        struct BigIntMul {
            uint32_t lhs;
            uint32_t rhs;
            uint32_t output;

            friend bool operator==(const BigIntMul&, const BigIntMul&);
            std::vector<uint8_t> bincodeSerialize() const;
            static BigIntMul bincodeDeserialize(std::vector<uint8_t>);
        };

        struct BigIntDiv {
            uint32_t lhs;
            uint32_t rhs;
            uint32_t output;

            friend bool operator==(const BigIntDiv&, const BigIntDiv&);
            std::vector<uint8_t> bincodeSerialize() const;
            static BigIntDiv bincodeDeserialize(std::vector<uint8_t>);
        };

        struct BigIntFromLeBytes {
            std::vector<Circuit::FunctionInput> inputs;
            std::vector<uint8_t> modulus;
            uint32_t output;

            friend bool operator==(const BigIntFromLeBytes&, const BigIntFromLeBytes&);
            std::vector<uint8_t> bincodeSerialize() const;
            static BigIntFromLeBytes bincodeDeserialize(std::vector<uint8_t>);
        };

        struct BigIntToLeBytes {
            uint32_t input;
            std::vector<Circuit::Witness> outputs;

            friend bool operator==(const BigIntToLeBytes&, const BigIntToLeBytes&);
            std::vector<uint8_t> bincodeSerialize() const;
            static BigIntToLeBytes bincodeDeserialize(std::vector<uint8_t>);
        };

        struct Poseidon2Permutation {
            std::vector<Circuit::FunctionInput> inputs;
            std::vector<Circuit::Witness> outputs;
            uint32_t len;

            friend bool operator==(const Poseidon2Permutation&, const Poseidon2Permutation&);
            std::vector<uint8_t> bincodeSerialize() const;
            static Poseidon2Permutation bincodeDeserialize(std::vector<uint8_t>);
        };

        struct Sha256Compression {
            std::vector<Circuit::FunctionInput> inputs;
            std::vector<Circuit::FunctionInput> hash_values;
            std::vector<Circuit::Witness> outputs;

            friend bool operator==(const Sha256Compression&, const Sha256Compression&);
            std::vector<uint8_t> bincodeSerialize() const;
            static Sha256Compression bincodeDeserialize(std::vector<uint8_t>);
        };

        std::variant<AND, XOR, RANGE, SHA256, Blake2s, Blake3, SchnorrVerify, PedersenCommitment, PedersenHash, EcdsaSecp256k1, EcdsaSecp256r1, FixedBaseScalarMul, EmbeddedCurveAdd, Keccak256, Keccak256VariableLength, Keccakf1600, RecursiveAggregation, BigIntAdd, BigIntSub, BigIntMul, BigIntDiv, BigIntFromLeBytes, BigIntToLeBytes, Poseidon2Permutation, Sha256Compression> value;

        friend bool operator==(const BlackBoxFuncCall&, const BlackBoxFuncCall&);
        std::vector<uint8_t> bincodeSerialize() const;
        static BlackBoxFuncCall bincodeDeserialize(std::vector<uint8_t>);
    };

    struct BlockId {
        uint32_t value;

        friend bool operator==(const BlockId&, const BlockId&);
        std::vector<uint8_t> bincodeSerialize() const;
        static BlockId bincodeDeserialize(std::vector<uint8_t>);
    };

    struct Expression {
        std::vector<std::tuple<std::string, Circuit::Witness, Circuit::Witness>> mul_terms;
        std::vector<std::tuple<std::string, Circuit::Witness>> linear_combinations;
        std::string q_c;

        friend bool operator==(const Expression&, const Expression&);
        std::vector<uint8_t> bincodeSerialize() const;
        static Expression bincodeDeserialize(std::vector<uint8_t>);
    };

    struct BrilligInputs {

        struct Single {
            Circuit::Expression value;

            friend bool operator==(const Single&, const Single&);
            std::vector<uint8_t> bincodeSerialize() const;
            static Single bincodeDeserialize(std::vector<uint8_t>);
        };

        struct Array {
            std::vector<Circuit::Expression> value;

            friend bool operator==(const Array&, const Array&);
            std::vector<uint8_t> bincodeSerialize() const;
            static Array bincodeDeserialize(std::vector<uint8_t>);
        };

        struct MemoryArray {
            Circuit::BlockId value;

            friend bool operator==(const MemoryArray&, const MemoryArray&);
            std::vector<uint8_t> bincodeSerialize() const;
            static MemoryArray bincodeDeserialize(std::vector<uint8_t>);
        };

        std::variant<Single, Array, MemoryArray> value;

        friend bool operator==(const BrilligInputs&, const BrilligInputs&);
        std::vector<uint8_t> bincodeSerialize() const;
        static BrilligInputs bincodeDeserialize(std::vector<uint8_t>);
    };

    struct BrilligOutputs {

        struct Simple {
            Circuit::Witness value;

            friend bool operator==(const Simple&, const Simple&);
            std::vector<uint8_t> bincodeSerialize() const;
            static Simple bincodeDeserialize(std::vector<uint8_t>);
        };

        struct Array {
            std::vector<Circuit::Witness> value;

            friend bool operator==(const Array&, const Array&);
            std::vector<uint8_t> bincodeSerialize() const;
            static Array bincodeDeserialize(std::vector<uint8_t>);
        };

        std::variant<Simple, Array> value;

        friend bool operator==(const BrilligOutputs&, const BrilligOutputs&);
        std::vector<uint8_t> bincodeSerialize() const;
        static BrilligOutputs bincodeDeserialize(std::vector<uint8_t>);
    };

    struct Brillig {
        std::vector<Circuit::BrilligInputs> inputs;
        std::vector<Circuit::BrilligOutputs> outputs;
        std::vector<Circuit::BrilligOpcode> bytecode;
        std::optional<Circuit::Expression> predicate;

        friend bool operator==(const Brillig&, const Brillig&);
        std::vector<uint8_t> bincodeSerialize() const;
        static Brillig bincodeDeserialize(std::vector<uint8_t>);
    };

    struct Directive {

        struct ToLeRadix {
            Circuit::Expression a;
            std::vector<Circuit::Witness> b;
            uint32_t radix;

            friend bool operator==(const ToLeRadix&, const ToLeRadix&);
            std::vector<uint8_t> bincodeSerialize() const;
            static ToLeRadix bincodeDeserialize(std::vector<uint8_t>);
        };

        std::variant<ToLeRadix> value;

        friend bool operator==(const Directive&, const Directive&);
        std::vector<uint8_t> bincodeSerialize() const;
        static Directive bincodeDeserialize(std::vector<uint8_t>);
    };

    struct MemOp {
        Circuit::Expression operation;
        Circuit::Expression index;
        Circuit::Expression value;

        friend bool operator==(const MemOp&, const MemOp&);
        std::vector<uint8_t> bincodeSerialize() const;
        static MemOp bincodeDeserialize(std::vector<uint8_t>);
    };

    struct Opcode {

        struct AssertZero {
            Circuit::Expression value;

            friend bool operator==(const AssertZero&, const AssertZero&);
            std::vector<uint8_t> bincodeSerialize() const;
            static AssertZero bincodeDeserialize(std::vector<uint8_t>);
        };

        struct BlackBoxFuncCall {
            Circuit::BlackBoxFuncCall value;

            friend bool operator==(const BlackBoxFuncCall&, const BlackBoxFuncCall&);
            std::vector<uint8_t> bincodeSerialize() const;
            static BlackBoxFuncCall bincodeDeserialize(std::vector<uint8_t>);
        };

        struct Directive {
            Circuit::Directive value;

            friend bool operator==(const Directive&, const Directive&);
            std::vector<uint8_t> bincodeSerialize() const;
            static Directive bincodeDeserialize(std::vector<uint8_t>);
        };

        struct Brillig {
            Circuit::Brillig value;

            friend bool operator==(const Brillig&, const Brillig&);
            std::vector<uint8_t> bincodeSerialize() const;
            static Brillig bincodeDeserialize(std::vector<uint8_t>);
        };

        struct MemoryOp {
            Circuit::BlockId block_id;
            Circuit::MemOp op;
            std::optional<Circuit::Expression> predicate;

            friend bool operator==(const MemoryOp&, const MemoryOp&);
            std::vector<uint8_t> bincodeSerialize() const;
            static MemoryOp bincodeDeserialize(std::vector<uint8_t>);
        };

        struct MemoryInit {
            Circuit::BlockId block_id;
            std::vector<Circuit::Witness> init;

            friend bool operator==(const MemoryInit&, const MemoryInit&);
            std::vector<uint8_t> bincodeSerialize() const;
            static MemoryInit bincodeDeserialize(std::vector<uint8_t>);
        };

        std::variant<AssertZero, BlackBoxFuncCall, Directive, Brillig, MemoryOp, MemoryInit> value;

        friend bool operator==(const Opcode&, const Opcode&);
        std::vector<uint8_t> bincodeSerialize() const;
        static Opcode bincodeDeserialize(std::vector<uint8_t>);
    };

    struct ExpressionWidth {

        struct Unbounded {
            friend bool operator==(const Unbounded&, const Unbounded&);
            std::vector<uint8_t> bincodeSerialize() const;
            static Unbounded bincodeDeserialize(std::vector<uint8_t>);
        };

        struct Bounded {
            uint64_t width;

            friend bool operator==(const Bounded&, const Bounded&);
            std::vector<uint8_t> bincodeSerialize() const;
            static Bounded bincodeDeserialize(std::vector<uint8_t>);
        };

        std::variant<Unbounded, Bounded> value;

        friend bool operator==(const ExpressionWidth&, const ExpressionWidth&);
        std::vector<uint8_t> bincodeSerialize() const;
        static ExpressionWidth bincodeDeserialize(std::vector<uint8_t>);
    };

    struct OpcodeLocation {

        struct Acir {
            uint64_t value;

            friend bool operator==(const Acir&, const Acir&);
            std::vector<uint8_t> bincodeSerialize() const;
            static Acir bincodeDeserialize(std::vector<uint8_t>);
        };

        struct Brillig {
            uint64_t acir_index;
            uint64_t brillig_index;

            friend bool operator==(const Brillig&, const Brillig&);
            std::vector<uint8_t> bincodeSerialize() const;
            static Brillig bincodeDeserialize(std::vector<uint8_t>);
        };

        std::variant<Acir, Brillig> value;

        friend bool operator==(const OpcodeLocation&, const OpcodeLocation&);
        std::vector<uint8_t> bincodeSerialize() const;
        static OpcodeLocation bincodeDeserialize(std::vector<uint8_t>);
    };

    struct PublicInputs {
        std::vector<Circuit::Witness> value;

        friend bool operator==(const PublicInputs&, const PublicInputs&);
        std::vector<uint8_t> bincodeSerialize() const;
        static PublicInputs bincodeDeserialize(std::vector<uint8_t>);
    };

    struct Circuit {
        uint32_t current_witness_index;
        std::vector<Circuit::Opcode> opcodes;
        Circuit::ExpressionWidth expression_width;
        std::vector<Circuit::Witness> private_parameters;
        Circuit::PublicInputs public_parameters;
        Circuit::PublicInputs return_values;
        std::vector<std::tuple<Circuit::OpcodeLocation, std::string>> assert_messages;
        bool recursive;

        friend bool operator==(const Circuit&, const Circuit&);
        std::vector<uint8_t> bincodeSerialize() const;
        static Circuit bincodeDeserialize(std::vector<uint8_t>);
    };

} // end of namespace Circuit


namespace Circuit {

    inline bool operator==(const BinaryFieldOp &lhs, const BinaryFieldOp &rhs) {
        if (!(lhs.value == rhs.value)) { return false; }
        return true;
    }

    inline std::vector<uint8_t> BinaryFieldOp::bincodeSerialize() const {
        auto serializer = serde::BincodeSerializer();
        serde::Serializable<BinaryFieldOp>::serialize(*this, serializer);
        return std::move(serializer).bytes();
    }

    inline BinaryFieldOp BinaryFieldOp::bincodeDeserialize(std::vector<uint8_t> input) {
        auto deserializer = serde::BincodeDeserializer(input);
        auto value = serde::Deserializable<BinaryFieldOp>::deserialize(deserializer);
        if (deserializer.get_buffer_offset() < input.size()) {
            throw serde::deserialization_error("Some input bytes were not read");
        }
        return value;
    }

} // end of namespace Circuit

template <>
template <typename Serializer>
void serde::Serializable<Circuit::BinaryFieldOp>::serialize(const Circuit::BinaryFieldOp &obj, Serializer &serializer) {
    serializer.increase_container_depth();
    serde::Serializable<decltype(obj.value)>::serialize(obj.value, serializer);
    serializer.decrease_container_depth();
}

template <>
template <typename Deserializer>
Circuit::BinaryFieldOp serde::Deserializable<Circuit::BinaryFieldOp>::deserialize(Deserializer &deserializer) {
    deserializer.increase_container_depth();
    Circuit::BinaryFieldOp obj;
    obj.value = serde::Deserializable<decltype(obj.value)>::deserialize(deserializer);
    deserializer.decrease_container_depth();
    return obj;
}

namespace Circuit {

    inline bool operator==(const BinaryFieldOp::Add &lhs, const BinaryFieldOp::Add &rhs) {
        return true;
    }

    inline std::vector<uint8_t> BinaryFieldOp::Add::bincodeSerialize() const {
        auto serializer = serde::BincodeSerializer();
        serde::Serializable<BinaryFieldOp::Add>::serialize(*this, serializer);
        return std::move(serializer).bytes();
    }

    inline BinaryFieldOp::Add BinaryFieldOp::Add::bincodeDeserialize(std::vector<uint8_t> input) {
        auto deserializer = serde::BincodeDeserializer(input);
        auto value = serde::Deserializable<BinaryFieldOp::Add>::deserialize(deserializer);
        if (deserializer.get_buffer_offset() < input.size()) {
            throw serde::deserialization_error("Some input bytes were not read");
        }
        return value;
    }

} // end of namespace Circuit

template <>
template <typename Serializer>
void serde::Serializable<Circuit::BinaryFieldOp::Add>::serialize(const Circuit::BinaryFieldOp::Add &obj, Serializer &serializer) {
}

template <>
template <typename Deserializer>
Circuit::BinaryFieldOp::Add serde::Deserializable<Circuit::BinaryFieldOp::Add>::deserialize(Deserializer &deserializer) {
    Circuit::BinaryFieldOp::Add obj;
    return obj;
}

namespace Circuit {

    inline bool operator==(const BinaryFieldOp::Sub &lhs, const BinaryFieldOp::Sub &rhs) {
        return true;
    }

    inline std::vector<uint8_t> BinaryFieldOp::Sub::bincodeSerialize() const {
        auto serializer = serde::BincodeSerializer();
        serde::Serializable<BinaryFieldOp::Sub>::serialize(*this, serializer);
        return std::move(serializer).bytes();
    }

    inline BinaryFieldOp::Sub BinaryFieldOp::Sub::bincodeDeserialize(std::vector<uint8_t> input) {
        auto deserializer = serde::BincodeDeserializer(input);
        auto value = serde::Deserializable<BinaryFieldOp::Sub>::deserialize(deserializer);
        if (deserializer.get_buffer_offset() < input.size()) {
            throw serde::deserialization_error("Some input bytes were not read");
        }
        return value;
    }

} // end of namespace Circuit

template <>
template <typename Serializer>
void serde::Serializable<Circuit::BinaryFieldOp::Sub>::serialize(const Circuit::BinaryFieldOp::Sub &obj, Serializer &serializer) {
}

template <>
template <typename Deserializer>
Circuit::BinaryFieldOp::Sub serde::Deserializable<Circuit::BinaryFieldOp::Sub>::deserialize(Deserializer &deserializer) {
    Circuit::BinaryFieldOp::Sub obj;
    return obj;
}

namespace Circuit {

    inline bool operator==(const BinaryFieldOp::Mul &lhs, const BinaryFieldOp::Mul &rhs) {
        return true;
    }

    inline std::vector<uint8_t> BinaryFieldOp::Mul::bincodeSerialize() const {
        auto serializer = serde::BincodeSerializer();
        serde::Serializable<BinaryFieldOp::Mul>::serialize(*this, serializer);
        return std::move(serializer).bytes();
    }

    inline BinaryFieldOp::Mul BinaryFieldOp::Mul::bincodeDeserialize(std::vector<uint8_t> input) {
        auto deserializer = serde::BincodeDeserializer(input);
        auto value = serde::Deserializable<BinaryFieldOp::Mul>::deserialize(deserializer);
        if (deserializer.get_buffer_offset() < input.size()) {
            throw serde::deserialization_error("Some input bytes were not read");
        }
        return value;
    }

} // end of namespace Circuit

template <>
template <typename Serializer>
void serde::Serializable<Circuit::BinaryFieldOp::Mul>::serialize(const Circuit::BinaryFieldOp::Mul &obj, Serializer &serializer) {
}

template <>
template <typename Deserializer>
Circuit::BinaryFieldOp::Mul serde::Deserializable<Circuit::BinaryFieldOp::Mul>::deserialize(Deserializer &deserializer) {
    Circuit::BinaryFieldOp::Mul obj;
    return obj;
}

namespace Circuit {

    inline bool operator==(const BinaryFieldOp::Div &lhs, const BinaryFieldOp::Div &rhs) {
        return true;
    }

    inline std::vector<uint8_t> BinaryFieldOp::Div::bincodeSerialize() const {
        auto serializer = serde::BincodeSerializer();
        serde::Serializable<BinaryFieldOp::Div>::serialize(*this, serializer);
        return std::move(serializer).bytes();
    }

    inline BinaryFieldOp::Div BinaryFieldOp::Div::bincodeDeserialize(std::vector<uint8_t> input) {
        auto deserializer = serde::BincodeDeserializer(input);
        auto value = serde::Deserializable<BinaryFieldOp::Div>::deserialize(deserializer);
        if (deserializer.get_buffer_offset() < input.size()) {
            throw serde::deserialization_error("Some input bytes were not read");
        }
        return value;
    }

} // end of namespace Circuit

template <>
template <typename Serializer>
void serde::Serializable<Circuit::BinaryFieldOp::Div>::serialize(const Circuit::BinaryFieldOp::Div &obj, Serializer &serializer) {
}

template <>
template <typename Deserializer>
Circuit::BinaryFieldOp::Div serde::Deserializable<Circuit::BinaryFieldOp::Div>::deserialize(Deserializer &deserializer) {
    Circuit::BinaryFieldOp::Div obj;
    return obj;
}

namespace Circuit {

    inline bool operator==(const BinaryFieldOp::Equals &lhs, const BinaryFieldOp::Equals &rhs) {
        return true;
    }

    inline std::vector<uint8_t> BinaryFieldOp::Equals::bincodeSerialize() const {
        auto serializer = serde::BincodeSerializer();
        serde::Serializable<BinaryFieldOp::Equals>::serialize(*this, serializer);
        return std::move(serializer).bytes();
    }

    inline BinaryFieldOp::Equals BinaryFieldOp::Equals::bincodeDeserialize(std::vector<uint8_t> input) {
        auto deserializer = serde::BincodeDeserializer(input);
        auto value = serde::Deserializable<BinaryFieldOp::Equals>::deserialize(deserializer);
        if (deserializer.get_buffer_offset() < input.size()) {
            throw serde::deserialization_error("Some input bytes were not read");
        }
        return value;
    }

} // end of namespace Circuit

template <>
template <typename Serializer>
void serde::Serializable<Circuit::BinaryFieldOp::Equals>::serialize(const Circuit::BinaryFieldOp::Equals &obj, Serializer &serializer) {
}

template <>
template <typename Deserializer>
Circuit::BinaryFieldOp::Equals serde::Deserializable<Circuit::BinaryFieldOp::Equals>::deserialize(Deserializer &deserializer) {
    Circuit::BinaryFieldOp::Equals obj;
    return obj;
}

namespace Circuit {

    inline bool operator==(const BinaryIntOp &lhs, const BinaryIntOp &rhs) {
        if (!(lhs.value == rhs.value)) { return false; }
        return true;
    }

    inline std::vector<uint8_t> BinaryIntOp::bincodeSerialize() const {
        auto serializer = serde::BincodeSerializer();
        serde::Serializable<BinaryIntOp>::serialize(*this, serializer);
        return std::move(serializer).bytes();
    }

    inline BinaryIntOp BinaryIntOp::bincodeDeserialize(std::vector<uint8_t> input) {
        auto deserializer = serde::BincodeDeserializer(input);
        auto value = serde::Deserializable<BinaryIntOp>::deserialize(deserializer);
        if (deserializer.get_buffer_offset() < input.size()) {
            throw serde::deserialization_error("Some input bytes were not read");
        }
        return value;
    }

} // end of namespace Circuit

template <>
template <typename Serializer>
void serde::Serializable<Circuit::BinaryIntOp>::serialize(const Circuit::BinaryIntOp &obj, Serializer &serializer) {
    serializer.increase_container_depth();
    serde::Serializable<decltype(obj.value)>::serialize(obj.value, serializer);
    serializer.decrease_container_depth();
}

template <>
template <typename Deserializer>
Circuit::BinaryIntOp serde::Deserializable<Circuit::BinaryIntOp>::deserialize(Deserializer &deserializer) {
    deserializer.increase_container_depth();
    Circuit::BinaryIntOp obj;
    obj.value = serde::Deserializable<decltype(obj.value)>::deserialize(deserializer);
    deserializer.decrease_container_depth();
    return obj;
}

namespace Circuit {

    inline bool operator==(const BinaryIntOp::Add &lhs, const BinaryIntOp::Add &rhs) {
        return true;
    }

    inline std::vector<uint8_t> BinaryIntOp::Add::bincodeSerialize() const {
        auto serializer = serde::BincodeSerializer();
        serde::Serializable<BinaryIntOp::Add>::serialize(*this, serializer);
        return std::move(serializer).bytes();
    }

    inline BinaryIntOp::Add BinaryIntOp::Add::bincodeDeserialize(std::vector<uint8_t> input) {
        auto deserializer = serde::BincodeDeserializer(input);
        auto value = serde::Deserializable<BinaryIntOp::Add>::deserialize(deserializer);
        if (deserializer.get_buffer_offset() < input.size()) {
            throw serde::deserialization_error("Some input bytes were not read");
        }
        return value;
    }

} // end of namespace Circuit

template <>
template <typename Serializer>
void serde::Serializable<Circuit::BinaryIntOp::Add>::serialize(const Circuit::BinaryIntOp::Add &obj, Serializer &serializer) {
}

template <>
template <typename Deserializer>
Circuit::BinaryIntOp::Add serde::Deserializable<Circuit::BinaryIntOp::Add>::deserialize(Deserializer &deserializer) {
    Circuit::BinaryIntOp::Add obj;
    return obj;
}

namespace Circuit {

    inline bool operator==(const BinaryIntOp::Sub &lhs, const BinaryIntOp::Sub &rhs) {
        return true;
    }

    inline std::vector<uint8_t> BinaryIntOp::Sub::bincodeSerialize() const {
        auto serializer = serde::BincodeSerializer();
        serde::Serializable<BinaryIntOp::Sub>::serialize(*this, serializer);
        return std::move(serializer).bytes();
    }

    inline BinaryIntOp::Sub BinaryIntOp::Sub::bincodeDeserialize(std::vector<uint8_t> input) {
        auto deserializer = serde::BincodeDeserializer(input);
        auto value = serde::Deserializable<BinaryIntOp::Sub>::deserialize(deserializer);
        if (deserializer.get_buffer_offset() < input.size()) {
            throw serde::deserialization_error("Some input bytes were not read");
        }
        return value;
    }

} // end of namespace Circuit

template <>
template <typename Serializer>
void serde::Serializable<Circuit::BinaryIntOp::Sub>::serialize(const Circuit::BinaryIntOp::Sub &obj, Serializer &serializer) {
}

template <>
template <typename Deserializer>
Circuit::BinaryIntOp::Sub serde::Deserializable<Circuit::BinaryIntOp::Sub>::deserialize(Deserializer &deserializer) {
    Circuit::BinaryIntOp::Sub obj;
    return obj;
}

namespace Circuit {

    inline bool operator==(const BinaryIntOp::Mul &lhs, const BinaryIntOp::Mul &rhs) {
        return true;
    }

    inline std::vector<uint8_t> BinaryIntOp::Mul::bincodeSerialize() const {
        auto serializer = serde::BincodeSerializer();
        serde::Serializable<BinaryIntOp::Mul>::serialize(*this, serializer);
        return std::move(serializer).bytes();
    }

    inline BinaryIntOp::Mul BinaryIntOp::Mul::bincodeDeserialize(std::vector<uint8_t> input) {
        auto deserializer = serde::BincodeDeserializer(input);
        auto value = serde::Deserializable<BinaryIntOp::Mul>::deserialize(deserializer);
        if (deserializer.get_buffer_offset() < input.size()) {
            throw serde::deserialization_error("Some input bytes were not read");
        }
        return value;
    }

} // end of namespace Circuit

template <>
template <typename Serializer>
void serde::Serializable<Circuit::BinaryIntOp::Mul>::serialize(const Circuit::BinaryIntOp::Mul &obj, Serializer &serializer) {
}

template <>
template <typename Deserializer>
Circuit::BinaryIntOp::Mul serde::Deserializable<Circuit::BinaryIntOp::Mul>::deserialize(Deserializer &deserializer) {
    Circuit::BinaryIntOp::Mul obj;
    return obj;
}

namespace Circuit {

    inline bool operator==(const BinaryIntOp::SignedDiv &lhs, const BinaryIntOp::SignedDiv &rhs) {
        return true;
    }

    inline std::vector<uint8_t> BinaryIntOp::SignedDiv::bincodeSerialize() const {
        auto serializer = serde::BincodeSerializer();
        serde::Serializable<BinaryIntOp::SignedDiv>::serialize(*this, serializer);
        return std::move(serializer).bytes();
    }

    inline BinaryIntOp::SignedDiv BinaryIntOp::SignedDiv::bincodeDeserialize(std::vector<uint8_t> input) {
        auto deserializer = serde::BincodeDeserializer(input);
        auto value = serde::Deserializable<BinaryIntOp::SignedDiv>::deserialize(deserializer);
        if (deserializer.get_buffer_offset() < input.size()) {
            throw serde::deserialization_error("Some input bytes were not read");
        }
        return value;
    }

} // end of namespace Circuit

template <>
template <typename Serializer>
void serde::Serializable<Circuit::BinaryIntOp::SignedDiv>::serialize(const Circuit::BinaryIntOp::SignedDiv &obj, Serializer &serializer) {
}

template <>
template <typename Deserializer>
Circuit::BinaryIntOp::SignedDiv serde::Deserializable<Circuit::BinaryIntOp::SignedDiv>::deserialize(Deserializer &deserializer) {
    Circuit::BinaryIntOp::SignedDiv obj;
    return obj;
}

namespace Circuit {

    inline bool operator==(const BinaryIntOp::UnsignedDiv &lhs, const BinaryIntOp::UnsignedDiv &rhs) {
        return true;
    }

    inline std::vector<uint8_t> BinaryIntOp::UnsignedDiv::bincodeSerialize() const {
        auto serializer = serde::BincodeSerializer();
        serde::Serializable<BinaryIntOp::UnsignedDiv>::serialize(*this, serializer);
        return std::move(serializer).bytes();
    }

    inline BinaryIntOp::UnsignedDiv BinaryIntOp::UnsignedDiv::bincodeDeserialize(std::vector<uint8_t> input) {
        auto deserializer = serde::BincodeDeserializer(input);
        auto value = serde::Deserializable<BinaryIntOp::UnsignedDiv>::deserialize(deserializer);
        if (deserializer.get_buffer_offset() < input.size()) {
            throw serde::deserialization_error("Some input bytes were not read");
        }
        return value;
    }

} // end of namespace Circuit

template <>
template <typename Serializer>
void serde::Serializable<Circuit::BinaryIntOp::UnsignedDiv>::serialize(const Circuit::BinaryIntOp::UnsignedDiv &obj, Serializer &serializer) {
}

template <>
template <typename Deserializer>
Circuit::BinaryIntOp::UnsignedDiv serde::Deserializable<Circuit::BinaryIntOp::UnsignedDiv>::deserialize(Deserializer &deserializer) {
    Circuit::BinaryIntOp::UnsignedDiv obj;
    return obj;
}

namespace Circuit {

    inline bool operator==(const BinaryIntOp::Equals &lhs, const BinaryIntOp::Equals &rhs) {
        return true;
    }

    inline std::vector<uint8_t> BinaryIntOp::Equals::bincodeSerialize() const {
        auto serializer = serde::BincodeSerializer();
        serde::Serializable<BinaryIntOp::Equals>::serialize(*this, serializer);
        return std::move(serializer).bytes();
    }

    inline BinaryIntOp::Equals BinaryIntOp::Equals::bincodeDeserialize(std::vector<uint8_t> input) {
        auto deserializer = serde::BincodeDeserializer(input);
        auto value = serde::Deserializable<BinaryIntOp::Equals>::deserialize(deserializer);
        if (deserializer.get_buffer_offset() < input.size()) {
            throw serde::deserialization_error("Some input bytes were not read");
        }
        return value;
    }

} // end of namespace Circuit

template <>
template <typename Serializer>
void serde::Serializable<Circuit::BinaryIntOp::Equals>::serialize(const Circuit::BinaryIntOp::Equals &obj, Serializer &serializer) {
}

template <>
template <typename Deserializer>
Circuit::BinaryIntOp::Equals serde::Deserializable<Circuit::BinaryIntOp::Equals>::deserialize(Deserializer &deserializer) {
    Circuit::BinaryIntOp::Equals obj;
    return obj;
}

namespace Circuit {

    inline bool operator==(const BinaryIntOp::LessThan &lhs, const BinaryIntOp::LessThan &rhs) {
        return true;
    }

    inline std::vector<uint8_t> BinaryIntOp::LessThan::bincodeSerialize() const {
        auto serializer = serde::BincodeSerializer();
        serde::Serializable<BinaryIntOp::LessThan>::serialize(*this, serializer);
        return std::move(serializer).bytes();
    }

    inline BinaryIntOp::LessThan BinaryIntOp::LessThan::bincodeDeserialize(std::vector<uint8_t> input) {
        auto deserializer = serde::BincodeDeserializer(input);
        auto value = serde::Deserializable<BinaryIntOp::LessThan>::deserialize(deserializer);
        if (deserializer.get_buffer_offset() < input.size()) {
            throw serde::deserialization_error("Some input bytes were not read");
        }
        return value;
    }

} // end of namespace Circuit

template <>
template <typename Serializer>
void serde::Serializable<Circuit::BinaryIntOp::LessThan>::serialize(const Circuit::BinaryIntOp::LessThan &obj, Serializer &serializer) {
}

template <>
template <typename Deserializer>
Circuit::BinaryIntOp::LessThan serde::Deserializable<Circuit::BinaryIntOp::LessThan>::deserialize(Deserializer &deserializer) {
    Circuit::BinaryIntOp::LessThan obj;
    return obj;
}

namespace Circuit {

    inline bool operator==(const BinaryIntOp::LessThanEquals &lhs, const BinaryIntOp::LessThanEquals &rhs) {
        return true;
    }

    inline std::vector<uint8_t> BinaryIntOp::LessThanEquals::bincodeSerialize() const {
        auto serializer = serde::BincodeSerializer();
        serde::Serializable<BinaryIntOp::LessThanEquals>::serialize(*this, serializer);
        return std::move(serializer).bytes();
    }

    inline BinaryIntOp::LessThanEquals BinaryIntOp::LessThanEquals::bincodeDeserialize(std::vector<uint8_t> input) {
        auto deserializer = serde::BincodeDeserializer(input);
        auto value = serde::Deserializable<BinaryIntOp::LessThanEquals>::deserialize(deserializer);
        if (deserializer.get_buffer_offset() < input.size()) {
            throw serde::deserialization_error("Some input bytes were not read");
        }
        return value;
    }

} // end of namespace Circuit

template <>
template <typename Serializer>
void serde::Serializable<Circuit::BinaryIntOp::LessThanEquals>::serialize(const Circuit::BinaryIntOp::LessThanEquals &obj, Serializer &serializer) {
}

template <>
template <typename Deserializer>
Circuit::BinaryIntOp::LessThanEquals serde::Deserializable<Circuit::BinaryIntOp::LessThanEquals>::deserialize(Deserializer &deserializer) {
    Circuit::BinaryIntOp::LessThanEquals obj;
    return obj;
}

namespace Circuit {

    inline bool operator==(const BinaryIntOp::And &lhs, const BinaryIntOp::And &rhs) {
        return true;
    }

    inline std::vector<uint8_t> BinaryIntOp::And::bincodeSerialize() const {
        auto serializer = serde::BincodeSerializer();
        serde::Serializable<BinaryIntOp::And>::serialize(*this, serializer);
        return std::move(serializer).bytes();
    }

    inline BinaryIntOp::And BinaryIntOp::And::bincodeDeserialize(std::vector<uint8_t> input) {
        auto deserializer = serde::BincodeDeserializer(input);
        auto value = serde::Deserializable<BinaryIntOp::And>::deserialize(deserializer);
        if (deserializer.get_buffer_offset() < input.size()) {
            throw serde::deserialization_error("Some input bytes were not read");
        }
        return value;
    }

} // end of namespace Circuit

template <>
template <typename Serializer>
void serde::Serializable<Circuit::BinaryIntOp::And>::serialize(const Circuit::BinaryIntOp::And &obj, Serializer &serializer) {
}

template <>
template <typename Deserializer>
Circuit::BinaryIntOp::And serde::Deserializable<Circuit::BinaryIntOp::And>::deserialize(Deserializer &deserializer) {
    Circuit::BinaryIntOp::And obj;
    return obj;
}

namespace Circuit {

    inline bool operator==(const BinaryIntOp::Or &lhs, const BinaryIntOp::Or &rhs) {
        return true;
    }

    inline std::vector<uint8_t> BinaryIntOp::Or::bincodeSerialize() const {
        auto serializer = serde::BincodeSerializer();
        serde::Serializable<BinaryIntOp::Or>::serialize(*this, serializer);
        return std::move(serializer).bytes();
    }

    inline BinaryIntOp::Or BinaryIntOp::Or::bincodeDeserialize(std::vector<uint8_t> input) {
        auto deserializer = serde::BincodeDeserializer(input);
        auto value = serde::Deserializable<BinaryIntOp::Or>::deserialize(deserializer);
        if (deserializer.get_buffer_offset() < input.size()) {
            throw serde::deserialization_error("Some input bytes were not read");
        }
        return value;
    }

} // end of namespace Circuit

template <>
template <typename Serializer>
void serde::Serializable<Circuit::BinaryIntOp::Or>::serialize(const Circuit::BinaryIntOp::Or &obj, Serializer &serializer) {
}

template <>
template <typename Deserializer>
Circuit::BinaryIntOp::Or serde::Deserializable<Circuit::BinaryIntOp::Or>::deserialize(Deserializer &deserializer) {
    Circuit::BinaryIntOp::Or obj;
    return obj;
}

namespace Circuit {

    inline bool operator==(const BinaryIntOp::Xor &lhs, const BinaryIntOp::Xor &rhs) {
        return true;
    }

    inline std::vector<uint8_t> BinaryIntOp::Xor::bincodeSerialize() const {
        auto serializer = serde::BincodeSerializer();
        serde::Serializable<BinaryIntOp::Xor>::serialize(*this, serializer);
        return std::move(serializer).bytes();
    }

    inline BinaryIntOp::Xor BinaryIntOp::Xor::bincodeDeserialize(std::vector<uint8_t> input) {
        auto deserializer = serde::BincodeDeserializer(input);
        auto value = serde::Deserializable<BinaryIntOp::Xor>::deserialize(deserializer);
        if (deserializer.get_buffer_offset() < input.size()) {
            throw serde::deserialization_error("Some input bytes were not read");
        }
        return value;
    }

} // end of namespace Circuit

template <>
template <typename Serializer>
void serde::Serializable<Circuit::BinaryIntOp::Xor>::serialize(const Circuit::BinaryIntOp::Xor &obj, Serializer &serializer) {
}

template <>
template <typename Deserializer>
Circuit::BinaryIntOp::Xor serde::Deserializable<Circuit::BinaryIntOp::Xor>::deserialize(Deserializer &deserializer) {
    Circuit::BinaryIntOp::Xor obj;
    return obj;
}

namespace Circuit {

    inline bool operator==(const BinaryIntOp::Shl &lhs, const BinaryIntOp::Shl &rhs) {
        return true;
    }

    inline std::vector<uint8_t> BinaryIntOp::Shl::bincodeSerialize() const {
        auto serializer = serde::BincodeSerializer();
        serde::Serializable<BinaryIntOp::Shl>::serialize(*this, serializer);
        return std::move(serializer).bytes();
    }

    inline BinaryIntOp::Shl BinaryIntOp::Shl::bincodeDeserialize(std::vector<uint8_t> input) {
        auto deserializer = serde::BincodeDeserializer(input);
        auto value = serde::Deserializable<BinaryIntOp::Shl>::deserialize(deserializer);
        if (deserializer.get_buffer_offset() < input.size()) {
            throw serde::deserialization_error("Some input bytes were not read");
        }
        return value;
    }

} // end of namespace Circuit

template <>
template <typename Serializer>
void serde::Serializable<Circuit::BinaryIntOp::Shl>::serialize(const Circuit::BinaryIntOp::Shl &obj, Serializer &serializer) {
}

template <>
template <typename Deserializer>
Circuit::BinaryIntOp::Shl serde::Deserializable<Circuit::BinaryIntOp::Shl>::deserialize(Deserializer &deserializer) {
    Circuit::BinaryIntOp::Shl obj;
    return obj;
}

namespace Circuit {

    inline bool operator==(const BinaryIntOp::Shr &lhs, const BinaryIntOp::Shr &rhs) {
        return true;
    }

    inline std::vector<uint8_t> BinaryIntOp::Shr::bincodeSerialize() const {
        auto serializer = serde::BincodeSerializer();
        serde::Serializable<BinaryIntOp::Shr>::serialize(*this, serializer);
        return std::move(serializer).bytes();
    }

    inline BinaryIntOp::Shr BinaryIntOp::Shr::bincodeDeserialize(std::vector<uint8_t> input) {
        auto deserializer = serde::BincodeDeserializer(input);
        auto value = serde::Deserializable<BinaryIntOp::Shr>::deserialize(deserializer);
        if (deserializer.get_buffer_offset() < input.size()) {
            throw serde::deserialization_error("Some input bytes were not read");
        }
        return value;
    }

} // end of namespace Circuit

template <>
template <typename Serializer>
void serde::Serializable<Circuit::BinaryIntOp::Shr>::serialize(const Circuit::BinaryIntOp::Shr &obj, Serializer &serializer) {
}

template <>
template <typename Deserializer>
Circuit::BinaryIntOp::Shr serde::Deserializable<Circuit::BinaryIntOp::Shr>::deserialize(Deserializer &deserializer) {
    Circuit::BinaryIntOp::Shr obj;
    return obj;
}

namespace Circuit {

    inline bool operator==(const BlackBoxFuncCall &lhs, const BlackBoxFuncCall &rhs) {
        if (!(lhs.value == rhs.value)) { return false; }
        return true;
    }

    inline std::vector<uint8_t> BlackBoxFuncCall::bincodeSerialize() const {
        auto serializer = serde::BincodeSerializer();
        serde::Serializable<BlackBoxFuncCall>::serialize(*this, serializer);
        return std::move(serializer).bytes();
    }

    inline BlackBoxFuncCall BlackBoxFuncCall::bincodeDeserialize(std::vector<uint8_t> input) {
        auto deserializer = serde::BincodeDeserializer(input);
        auto value = serde::Deserializable<BlackBoxFuncCall>::deserialize(deserializer);
        if (deserializer.get_buffer_offset() < input.size()) {
            throw serde::deserialization_error("Some input bytes were not read");
        }
        return value;
    }

} // end of namespace Circuit

template <>
template <typename Serializer>
void serde::Serializable<Circuit::BlackBoxFuncCall>::serialize(const Circuit::BlackBoxFuncCall &obj, Serializer &serializer) {
    serializer.increase_container_depth();
    serde::Serializable<decltype(obj.value)>::serialize(obj.value, serializer);
    serializer.decrease_container_depth();
}

template <>
template <typename Deserializer>
Circuit::BlackBoxFuncCall serde::Deserializable<Circuit::BlackBoxFuncCall>::deserialize(Deserializer &deserializer) {
    deserializer.increase_container_depth();
    Circuit::BlackBoxFuncCall obj;
    obj.value = serde::Deserializable<decltype(obj.value)>::deserialize(deserializer);
    deserializer.decrease_container_depth();
    return obj;
}

namespace Circuit {

    inline bool operator==(const BlackBoxFuncCall::AND &lhs, const BlackBoxFuncCall::AND &rhs) {
        if (!(lhs.lhs == rhs.lhs)) { return false; }
        if (!(lhs.rhs == rhs.rhs)) { return false; }
        if (!(lhs.output == rhs.output)) { return false; }
        return true;
    }

    inline std::vector<uint8_t> BlackBoxFuncCall::AND::bincodeSerialize() const {
        auto serializer = serde::BincodeSerializer();
        serde::Serializable<BlackBoxFuncCall::AND>::serialize(*this, serializer);
        return std::move(serializer).bytes();
    }

    inline BlackBoxFuncCall::AND BlackBoxFuncCall::AND::bincodeDeserialize(std::vector<uint8_t> input) {
        auto deserializer = serde::BincodeDeserializer(input);
        auto value = serde::Deserializable<BlackBoxFuncCall::AND>::deserialize(deserializer);
        if (deserializer.get_buffer_offset() < input.size()) {
            throw serde::deserialization_error("Some input bytes were not read");
        }
        return value;
    }

} // end of namespace Circuit

template <>
template <typename Serializer>
void serde::Serializable<Circuit::BlackBoxFuncCall::AND>::serialize(const Circuit::BlackBoxFuncCall::AND &obj, Serializer &serializer) {
    serde::Serializable<decltype(obj.lhs)>::serialize(obj.lhs, serializer);
    serde::Serializable<decltype(obj.rhs)>::serialize(obj.rhs, serializer);
    serde::Serializable<decltype(obj.output)>::serialize(obj.output, serializer);
}

template <>
template <typename Deserializer>
Circuit::BlackBoxFuncCall::AND serde::Deserializable<Circuit::BlackBoxFuncCall::AND>::deserialize(Deserializer &deserializer) {
    Circuit::BlackBoxFuncCall::AND obj;
    obj.lhs = serde::Deserializable<decltype(obj.lhs)>::deserialize(deserializer);
    obj.rhs = serde::Deserializable<decltype(obj.rhs)>::deserialize(deserializer);
    obj.output = serde::Deserializable<decltype(obj.output)>::deserialize(deserializer);
    return obj;
}

namespace Circuit {

    inline bool operator==(const BlackBoxFuncCall::XOR &lhs, const BlackBoxFuncCall::XOR &rhs) {
        if (!(lhs.lhs == rhs.lhs)) { return false; }
        if (!(lhs.rhs == rhs.rhs)) { return false; }
        if (!(lhs.output == rhs.output)) { return false; }
        return true;
    }

    inline std::vector<uint8_t> BlackBoxFuncCall::XOR::bincodeSerialize() const {
        auto serializer = serde::BincodeSerializer();
        serde::Serializable<BlackBoxFuncCall::XOR>::serialize(*this, serializer);
        return std::move(serializer).bytes();
    }

    inline BlackBoxFuncCall::XOR BlackBoxFuncCall::XOR::bincodeDeserialize(std::vector<uint8_t> input) {
        auto deserializer = serde::BincodeDeserializer(input);
        auto value = serde::Deserializable<BlackBoxFuncCall::XOR>::deserialize(deserializer);
        if (deserializer.get_buffer_offset() < input.size()) {
            throw serde::deserialization_error("Some input bytes were not read");
        }
        return value;
    }

} // end of namespace Circuit

template <>
template <typename Serializer>
void serde::Serializable<Circuit::BlackBoxFuncCall::XOR>::serialize(const Circuit::BlackBoxFuncCall::XOR &obj, Serializer &serializer) {
    serde::Serializable<decltype(obj.lhs)>::serialize(obj.lhs, serializer);
    serde::Serializable<decltype(obj.rhs)>::serialize(obj.rhs, serializer);
    serde::Serializable<decltype(obj.output)>::serialize(obj.output, serializer);
}

template <>
template <typename Deserializer>
Circuit::BlackBoxFuncCall::XOR serde::Deserializable<Circuit::BlackBoxFuncCall::XOR>::deserialize(Deserializer &deserializer) {
    Circuit::BlackBoxFuncCall::XOR obj;
    obj.lhs = serde::Deserializable<decltype(obj.lhs)>::deserialize(deserializer);
    obj.rhs = serde::Deserializable<decltype(obj.rhs)>::deserialize(deserializer);
    obj.output = serde::Deserializable<decltype(obj.output)>::deserialize(deserializer);
    return obj;
}

namespace Circuit {

    inline bool operator==(const BlackBoxFuncCall::RANGE &lhs, const BlackBoxFuncCall::RANGE &rhs) {
        if (!(lhs.input == rhs.input)) { return false; }
        return true;
    }

    inline std::vector<uint8_t> BlackBoxFuncCall::RANGE::bincodeSerialize() const {
        auto serializer = serde::BincodeSerializer();
        serde::Serializable<BlackBoxFuncCall::RANGE>::serialize(*this, serializer);
        return std::move(serializer).bytes();
    }

    inline BlackBoxFuncCall::RANGE BlackBoxFuncCall::RANGE::bincodeDeserialize(std::vector<uint8_t> input) {
        auto deserializer = serde::BincodeDeserializer(input);
        auto value = serde::Deserializable<BlackBoxFuncCall::RANGE>::deserialize(deserializer);
        if (deserializer.get_buffer_offset() < input.size()) {
            throw serde::deserialization_error("Some input bytes were not read");
        }
        return value;
    }

} // end of namespace Circuit

template <>
template <typename Serializer>
void serde::Serializable<Circuit::BlackBoxFuncCall::RANGE>::serialize(const Circuit::BlackBoxFuncCall::RANGE &obj, Serializer &serializer) {
    serde::Serializable<decltype(obj.input)>::serialize(obj.input, serializer);
}

template <>
template <typename Deserializer>
Circuit::BlackBoxFuncCall::RANGE serde::Deserializable<Circuit::BlackBoxFuncCall::RANGE>::deserialize(Deserializer &deserializer) {
    Circuit::BlackBoxFuncCall::RANGE obj;
    obj.input = serde::Deserializable<decltype(obj.input)>::deserialize(deserializer);
    return obj;
}

namespace Circuit {

    inline bool operator==(const BlackBoxFuncCall::SHA256 &lhs, const BlackBoxFuncCall::SHA256 &rhs) {
        if (!(lhs.inputs == rhs.inputs)) { return false; }
        if (!(lhs.outputs == rhs.outputs)) { return false; }
        return true;
    }

    inline std::vector<uint8_t> BlackBoxFuncCall::SHA256::bincodeSerialize() const {
        auto serializer = serde::BincodeSerializer();
        serde::Serializable<BlackBoxFuncCall::SHA256>::serialize(*this, serializer);
        return std::move(serializer).bytes();
    }

    inline BlackBoxFuncCall::SHA256 BlackBoxFuncCall::SHA256::bincodeDeserialize(std::vector<uint8_t> input) {
        auto deserializer = serde::BincodeDeserializer(input);
        auto value = serde::Deserializable<BlackBoxFuncCall::SHA256>::deserialize(deserializer);
        if (deserializer.get_buffer_offset() < input.size()) {
            throw serde::deserialization_error("Some input bytes were not read");
        }
        return value;
    }

} // end of namespace Circuit

template <>
template <typename Serializer>
void serde::Serializable<Circuit::BlackBoxFuncCall::SHA256>::serialize(const Circuit::BlackBoxFuncCall::SHA256 &obj, Serializer &serializer) {
    serde::Serializable<decltype(obj.inputs)>::serialize(obj.inputs, serializer);
    serde::Serializable<decltype(obj.outputs)>::serialize(obj.outputs, serializer);
}

template <>
template <typename Deserializer>
Circuit::BlackBoxFuncCall::SHA256 serde::Deserializable<Circuit::BlackBoxFuncCall::SHA256>::deserialize(Deserializer &deserializer) {
    Circuit::BlackBoxFuncCall::SHA256 obj;
    obj.inputs = serde::Deserializable<decltype(obj.inputs)>::deserialize(deserializer);
    obj.outputs = serde::Deserializable<decltype(obj.outputs)>::deserialize(deserializer);
    return obj;
}

namespace Circuit {

    inline bool operator==(const BlackBoxFuncCall::Blake2s &lhs, const BlackBoxFuncCall::Blake2s &rhs) {
        if (!(lhs.inputs == rhs.inputs)) { return false; }
        if (!(lhs.outputs == rhs.outputs)) { return false; }
        return true;
    }

    inline std::vector<uint8_t> BlackBoxFuncCall::Blake2s::bincodeSerialize() const {
        auto serializer = serde::BincodeSerializer();
        serde::Serializable<BlackBoxFuncCall::Blake2s>::serialize(*this, serializer);
        return std::move(serializer).bytes();
    }

    inline BlackBoxFuncCall::Blake2s BlackBoxFuncCall::Blake2s::bincodeDeserialize(std::vector<uint8_t> input) {
        auto deserializer = serde::BincodeDeserializer(input);
        auto value = serde::Deserializable<BlackBoxFuncCall::Blake2s>::deserialize(deserializer);
        if (deserializer.get_buffer_offset() < input.size()) {
            throw serde::deserialization_error("Some input bytes were not read");
        }
        return value;
    }

} // end of namespace Circuit

template <>
template <typename Serializer>
void serde::Serializable<Circuit::BlackBoxFuncCall::Blake2s>::serialize(const Circuit::BlackBoxFuncCall::Blake2s &obj, Serializer &serializer) {
    serde::Serializable<decltype(obj.inputs)>::serialize(obj.inputs, serializer);
    serde::Serializable<decltype(obj.outputs)>::serialize(obj.outputs, serializer);
}

template <>
template <typename Deserializer>
Circuit::BlackBoxFuncCall::Blake2s serde::Deserializable<Circuit::BlackBoxFuncCall::Blake2s>::deserialize(Deserializer &deserializer) {
    Circuit::BlackBoxFuncCall::Blake2s obj;
    obj.inputs = serde::Deserializable<decltype(obj.inputs)>::deserialize(deserializer);
    obj.outputs = serde::Deserializable<decltype(obj.outputs)>::deserialize(deserializer);
    return obj;
}

namespace Circuit {

    inline bool operator==(const BlackBoxFuncCall::Blake3 &lhs, const BlackBoxFuncCall::Blake3 &rhs) {
        if (!(lhs.inputs == rhs.inputs)) { return false; }
        if (!(lhs.outputs == rhs.outputs)) { return false; }
        return true;
    }

    inline std::vector<uint8_t> BlackBoxFuncCall::Blake3::bincodeSerialize() const {
        auto serializer = serde::BincodeSerializer();
        serde::Serializable<BlackBoxFuncCall::Blake3>::serialize(*this, serializer);
        return std::move(serializer).bytes();
    }

    inline BlackBoxFuncCall::Blake3 BlackBoxFuncCall::Blake3::bincodeDeserialize(std::vector<uint8_t> input) {
        auto deserializer = serde::BincodeDeserializer(input);
        auto value = serde::Deserializable<BlackBoxFuncCall::Blake3>::deserialize(deserializer);
        if (deserializer.get_buffer_offset() < input.size()) {
            throw serde::deserialization_error("Some input bytes were not read");
        }
        return value;
    }

} // end of namespace Circuit

template <>
template <typename Serializer>
void serde::Serializable<Circuit::BlackBoxFuncCall::Blake3>::serialize(const Circuit::BlackBoxFuncCall::Blake3 &obj, Serializer &serializer) {
    serde::Serializable<decltype(obj.inputs)>::serialize(obj.inputs, serializer);
    serde::Serializable<decltype(obj.outputs)>::serialize(obj.outputs, serializer);
}

template <>
template <typename Deserializer>
Circuit::BlackBoxFuncCall::Blake3 serde::Deserializable<Circuit::BlackBoxFuncCall::Blake3>::deserialize(Deserializer &deserializer) {
    Circuit::BlackBoxFuncCall::Blake3 obj;
    obj.inputs = serde::Deserializable<decltype(obj.inputs)>::deserialize(deserializer);
    obj.outputs = serde::Deserializable<decltype(obj.outputs)>::deserialize(deserializer);
    return obj;
}

namespace Circuit {

    inline bool operator==(const BlackBoxFuncCall::SchnorrVerify &lhs, const BlackBoxFuncCall::SchnorrVerify &rhs) {
        if (!(lhs.public_key_x == rhs.public_key_x)) { return false; }
        if (!(lhs.public_key_y == rhs.public_key_y)) { return false; }
        if (!(lhs.signature == rhs.signature)) { return false; }
        if (!(lhs.message == rhs.message)) { return false; }
        if (!(lhs.output == rhs.output)) { return false; }
        return true;
    }

    inline std::vector<uint8_t> BlackBoxFuncCall::SchnorrVerify::bincodeSerialize() const {
        auto serializer = serde::BincodeSerializer();
        serde::Serializable<BlackBoxFuncCall::SchnorrVerify>::serialize(*this, serializer);
        return std::move(serializer).bytes();
    }

    inline BlackBoxFuncCall::SchnorrVerify BlackBoxFuncCall::SchnorrVerify::bincodeDeserialize(std::vector<uint8_t> input) {
        auto deserializer = serde::BincodeDeserializer(input);
        auto value = serde::Deserializable<BlackBoxFuncCall::SchnorrVerify>::deserialize(deserializer);
        if (deserializer.get_buffer_offset() < input.size()) {
            throw serde::deserialization_error("Some input bytes were not read");
        }
        return value;
    }

} // end of namespace Circuit

template <>
template <typename Serializer>
void serde::Serializable<Circuit::BlackBoxFuncCall::SchnorrVerify>::serialize(const Circuit::BlackBoxFuncCall::SchnorrVerify &obj, Serializer &serializer) {
    serde::Serializable<decltype(obj.public_key_x)>::serialize(obj.public_key_x, serializer);
    serde::Serializable<decltype(obj.public_key_y)>::serialize(obj.public_key_y, serializer);
    serde::Serializable<decltype(obj.signature)>::serialize(obj.signature, serializer);
    serde::Serializable<decltype(obj.message)>::serialize(obj.message, serializer);
    serde::Serializable<decltype(obj.output)>::serialize(obj.output, serializer);
}

template <>
template <typename Deserializer>
Circuit::BlackBoxFuncCall::SchnorrVerify serde::Deserializable<Circuit::BlackBoxFuncCall::SchnorrVerify>::deserialize(Deserializer &deserializer) {
    Circuit::BlackBoxFuncCall::SchnorrVerify obj;
    obj.public_key_x = serde::Deserializable<decltype(obj.public_key_x)>::deserialize(deserializer);
    obj.public_key_y = serde::Deserializable<decltype(obj.public_key_y)>::deserialize(deserializer);
    obj.signature = serde::Deserializable<decltype(obj.signature)>::deserialize(deserializer);
    obj.message = serde::Deserializable<decltype(obj.message)>::deserialize(deserializer);
    obj.output = serde::Deserializable<decltype(obj.output)>::deserialize(deserializer);
    return obj;
}

namespace Circuit {

    inline bool operator==(const BlackBoxFuncCall::PedersenCommitment &lhs, const BlackBoxFuncCall::PedersenCommitment &rhs) {
        if (!(lhs.inputs == rhs.inputs)) { return false; }
        if (!(lhs.domain_separator == rhs.domain_separator)) { return false; }
        if (!(lhs.outputs == rhs.outputs)) { return false; }
        return true;
    }

    inline std::vector<uint8_t> BlackBoxFuncCall::PedersenCommitment::bincodeSerialize() const {
        auto serializer = serde::BincodeSerializer();
        serde::Serializable<BlackBoxFuncCall::PedersenCommitment>::serialize(*this, serializer);
        return std::move(serializer).bytes();
    }

    inline BlackBoxFuncCall::PedersenCommitment BlackBoxFuncCall::PedersenCommitment::bincodeDeserialize(std::vector<uint8_t> input) {
        auto deserializer = serde::BincodeDeserializer(input);
        auto value = serde::Deserializable<BlackBoxFuncCall::PedersenCommitment>::deserialize(deserializer);
        if (deserializer.get_buffer_offset() < input.size()) {
            throw serde::deserialization_error("Some input bytes were not read");
        }
        return value;
    }

} // end of namespace Circuit

template <>
template <typename Serializer>
void serde::Serializable<Circuit::BlackBoxFuncCall::PedersenCommitment>::serialize(const Circuit::BlackBoxFuncCall::PedersenCommitment &obj, Serializer &serializer) {
    serde::Serializable<decltype(obj.inputs)>::serialize(obj.inputs, serializer);
    serde::Serializable<decltype(obj.domain_separator)>::serialize(obj.domain_separator, serializer);
    serde::Serializable<decltype(obj.outputs)>::serialize(obj.outputs, serializer);
}

template <>
template <typename Deserializer>
Circuit::BlackBoxFuncCall::PedersenCommitment serde::Deserializable<Circuit::BlackBoxFuncCall::PedersenCommitment>::deserialize(Deserializer &deserializer) {
    Circuit::BlackBoxFuncCall::PedersenCommitment obj;
    obj.inputs = serde::Deserializable<decltype(obj.inputs)>::deserialize(deserializer);
    obj.domain_separator = serde::Deserializable<decltype(obj.domain_separator)>::deserialize(deserializer);
    obj.outputs = serde::Deserializable<decltype(obj.outputs)>::deserialize(deserializer);
    return obj;
}

namespace Circuit {

    inline bool operator==(const BlackBoxFuncCall::PedersenHash &lhs, const BlackBoxFuncCall::PedersenHash &rhs) {
        if (!(lhs.inputs == rhs.inputs)) { return false; }
        if (!(lhs.domain_separator == rhs.domain_separator)) { return false; }
        if (!(lhs.output == rhs.output)) { return false; }
        return true;
    }

    inline std::vector<uint8_t> BlackBoxFuncCall::PedersenHash::bincodeSerialize() const {
        auto serializer = serde::BincodeSerializer();
        serde::Serializable<BlackBoxFuncCall::PedersenHash>::serialize(*this, serializer);
        return std::move(serializer).bytes();
    }

    inline BlackBoxFuncCall::PedersenHash BlackBoxFuncCall::PedersenHash::bincodeDeserialize(std::vector<uint8_t> input) {
        auto deserializer = serde::BincodeDeserializer(input);
        auto value = serde::Deserializable<BlackBoxFuncCall::PedersenHash>::deserialize(deserializer);
        if (deserializer.get_buffer_offset() < input.size()) {
            throw serde::deserialization_error("Some input bytes were not read");
        }
        return value;
    }

} // end of namespace Circuit

template <>
template <typename Serializer>
void serde::Serializable<Circuit::BlackBoxFuncCall::PedersenHash>::serialize(const Circuit::BlackBoxFuncCall::PedersenHash &obj, Serializer &serializer) {
    serde::Serializable<decltype(obj.inputs)>::serialize(obj.inputs, serializer);
    serde::Serializable<decltype(obj.domain_separator)>::serialize(obj.domain_separator, serializer);
    serde::Serializable<decltype(obj.output)>::serialize(obj.output, serializer);
}

template <>
template <typename Deserializer>
Circuit::BlackBoxFuncCall::PedersenHash serde::Deserializable<Circuit::BlackBoxFuncCall::PedersenHash>::deserialize(Deserializer &deserializer) {
    Circuit::BlackBoxFuncCall::PedersenHash obj;
    obj.inputs = serde::Deserializable<decltype(obj.inputs)>::deserialize(deserializer);
    obj.domain_separator = serde::Deserializable<decltype(obj.domain_separator)>::deserialize(deserializer);
    obj.output = serde::Deserializable<decltype(obj.output)>::deserialize(deserializer);
    return obj;
}

namespace Circuit {

    inline bool operator==(const BlackBoxFuncCall::EcdsaSecp256k1 &lhs, const BlackBoxFuncCall::EcdsaSecp256k1 &rhs) {
        if (!(lhs.public_key_x == rhs.public_key_x)) { return false; }
        if (!(lhs.public_key_y == rhs.public_key_y)) { return false; }
        if (!(lhs.signature == rhs.signature)) { return false; }
        if (!(lhs.hashed_message == rhs.hashed_message)) { return false; }
        if (!(lhs.output == rhs.output)) { return false; }
        return true;
    }

    inline std::vector<uint8_t> BlackBoxFuncCall::EcdsaSecp256k1::bincodeSerialize() const {
        auto serializer = serde::BincodeSerializer();
        serde::Serializable<BlackBoxFuncCall::EcdsaSecp256k1>::serialize(*this, serializer);
        return std::move(serializer).bytes();
    }

    inline BlackBoxFuncCall::EcdsaSecp256k1 BlackBoxFuncCall::EcdsaSecp256k1::bincodeDeserialize(std::vector<uint8_t> input) {
        auto deserializer = serde::BincodeDeserializer(input);
        auto value = serde::Deserializable<BlackBoxFuncCall::EcdsaSecp256k1>::deserialize(deserializer);
        if (deserializer.get_buffer_offset() < input.size()) {
            throw serde::deserialization_error("Some input bytes were not read");
        }
        return value;
    }

} // end of namespace Circuit

template <>
template <typename Serializer>
void serde::Serializable<Circuit::BlackBoxFuncCall::EcdsaSecp256k1>::serialize(const Circuit::BlackBoxFuncCall::EcdsaSecp256k1 &obj, Serializer &serializer) {
    serde::Serializable<decltype(obj.public_key_x)>::serialize(obj.public_key_x, serializer);
    serde::Serializable<decltype(obj.public_key_y)>::serialize(obj.public_key_y, serializer);
    serde::Serializable<decltype(obj.signature)>::serialize(obj.signature, serializer);
    serde::Serializable<decltype(obj.hashed_message)>::serialize(obj.hashed_message, serializer);
    serde::Serializable<decltype(obj.output)>::serialize(obj.output, serializer);
}

template <>
template <typename Deserializer>
Circuit::BlackBoxFuncCall::EcdsaSecp256k1 serde::Deserializable<Circuit::BlackBoxFuncCall::EcdsaSecp256k1>::deserialize(Deserializer &deserializer) {
    Circuit::BlackBoxFuncCall::EcdsaSecp256k1 obj;
    obj.public_key_x = serde::Deserializable<decltype(obj.public_key_x)>::deserialize(deserializer);
    obj.public_key_y = serde::Deserializable<decltype(obj.public_key_y)>::deserialize(deserializer);
    obj.signature = serde::Deserializable<decltype(obj.signature)>::deserialize(deserializer);
    obj.hashed_message = serde::Deserializable<decltype(obj.hashed_message)>::deserialize(deserializer);
    obj.output = serde::Deserializable<decltype(obj.output)>::deserialize(deserializer);
    return obj;
}

namespace Circuit {

    inline bool operator==(const BlackBoxFuncCall::EcdsaSecp256r1 &lhs, const BlackBoxFuncCall::EcdsaSecp256r1 &rhs) {
        if (!(lhs.public_key_x == rhs.public_key_x)) { return false; }
        if (!(lhs.public_key_y == rhs.public_key_y)) { return false; }
        if (!(lhs.signature == rhs.signature)) { return false; }
        if (!(lhs.hashed_message == rhs.hashed_message)) { return false; }
        if (!(lhs.output == rhs.output)) { return false; }
        return true;
    }

    inline std::vector<uint8_t> BlackBoxFuncCall::EcdsaSecp256r1::bincodeSerialize() const {
        auto serializer = serde::BincodeSerializer();
        serde::Serializable<BlackBoxFuncCall::EcdsaSecp256r1>::serialize(*this, serializer);
        return std::move(serializer).bytes();
    }

    inline BlackBoxFuncCall::EcdsaSecp256r1 BlackBoxFuncCall::EcdsaSecp256r1::bincodeDeserialize(std::vector<uint8_t> input) {
        auto deserializer = serde::BincodeDeserializer(input);
        auto value = serde::Deserializable<BlackBoxFuncCall::EcdsaSecp256r1>::deserialize(deserializer);
        if (deserializer.get_buffer_offset() < input.size()) {
            throw serde::deserialization_error("Some input bytes were not read");
        }
        return value;
    }

} // end of namespace Circuit

template <>
template <typename Serializer>
void serde::Serializable<Circuit::BlackBoxFuncCall::EcdsaSecp256r1>::serialize(const Circuit::BlackBoxFuncCall::EcdsaSecp256r1 &obj, Serializer &serializer) {
    serde::Serializable<decltype(obj.public_key_x)>::serialize(obj.public_key_x, serializer);
    serde::Serializable<decltype(obj.public_key_y)>::serialize(obj.public_key_y, serializer);
    serde::Serializable<decltype(obj.signature)>::serialize(obj.signature, serializer);
    serde::Serializable<decltype(obj.hashed_message)>::serialize(obj.hashed_message, serializer);
    serde::Serializable<decltype(obj.output)>::serialize(obj.output, serializer);
}

template <>
template <typename Deserializer>
Circuit::BlackBoxFuncCall::EcdsaSecp256r1 serde::Deserializable<Circuit::BlackBoxFuncCall::EcdsaSecp256r1>::deserialize(Deserializer &deserializer) {
    Circuit::BlackBoxFuncCall::EcdsaSecp256r1 obj;
    obj.public_key_x = serde::Deserializable<decltype(obj.public_key_x)>::deserialize(deserializer);
    obj.public_key_y = serde::Deserializable<decltype(obj.public_key_y)>::deserialize(deserializer);
    obj.signature = serde::Deserializable<decltype(obj.signature)>::deserialize(deserializer);
    obj.hashed_message = serde::Deserializable<decltype(obj.hashed_message)>::deserialize(deserializer);
    obj.output = serde::Deserializable<decltype(obj.output)>::deserialize(deserializer);
    return obj;
}

namespace Circuit {

    inline bool operator==(const BlackBoxFuncCall::FixedBaseScalarMul &lhs, const BlackBoxFuncCall::FixedBaseScalarMul &rhs) {
        if (!(lhs.low == rhs.low)) { return false; }
        if (!(lhs.high == rhs.high)) { return false; }
        if (!(lhs.outputs == rhs.outputs)) { return false; }
        return true;
    }

    inline std::vector<uint8_t> BlackBoxFuncCall::FixedBaseScalarMul::bincodeSerialize() const {
        auto serializer = serde::BincodeSerializer();
        serde::Serializable<BlackBoxFuncCall::FixedBaseScalarMul>::serialize(*this, serializer);
        return std::move(serializer).bytes();
    }

    inline BlackBoxFuncCall::FixedBaseScalarMul BlackBoxFuncCall::FixedBaseScalarMul::bincodeDeserialize(std::vector<uint8_t> input) {
        auto deserializer = serde::BincodeDeserializer(input);
        auto value = serde::Deserializable<BlackBoxFuncCall::FixedBaseScalarMul>::deserialize(deserializer);
        if (deserializer.get_buffer_offset() < input.size()) {
            throw serde::deserialization_error("Some input bytes were not read");
        }
        return value;
    }

} // end of namespace Circuit

template <>
template <typename Serializer>
void serde::Serializable<Circuit::BlackBoxFuncCall::FixedBaseScalarMul>::serialize(const Circuit::BlackBoxFuncCall::FixedBaseScalarMul &obj, Serializer &serializer) {
    serde::Serializable<decltype(obj.low)>::serialize(obj.low, serializer);
    serde::Serializable<decltype(obj.high)>::serialize(obj.high, serializer);
    serde::Serializable<decltype(obj.outputs)>::serialize(obj.outputs, serializer);
}

template <>
template <typename Deserializer>
Circuit::BlackBoxFuncCall::FixedBaseScalarMul serde::Deserializable<Circuit::BlackBoxFuncCall::FixedBaseScalarMul>::deserialize(Deserializer &deserializer) {
    Circuit::BlackBoxFuncCall::FixedBaseScalarMul obj;
    obj.low = serde::Deserializable<decltype(obj.low)>::deserialize(deserializer);
    obj.high = serde::Deserializable<decltype(obj.high)>::deserialize(deserializer);
    obj.outputs = serde::Deserializable<decltype(obj.outputs)>::deserialize(deserializer);
    return obj;
}

namespace Circuit {

    inline bool operator==(const BlackBoxFuncCall::EmbeddedCurveAdd &lhs, const BlackBoxFuncCall::EmbeddedCurveAdd &rhs) {
        if (!(lhs.input1_x == rhs.input1_x)) { return false; }
        if (!(lhs.input1_y == rhs.input1_y)) { return false; }
        if (!(lhs.input2_x == rhs.input2_x)) { return false; }
        if (!(lhs.input2_y == rhs.input2_y)) { return false; }
        if (!(lhs.outputs == rhs.outputs)) { return false; }
        return true;
    }

    inline std::vector<uint8_t> BlackBoxFuncCall::EmbeddedCurveAdd::bincodeSerialize() const {
        auto serializer = serde::BincodeSerializer();
        serde::Serializable<BlackBoxFuncCall::EmbeddedCurveAdd>::serialize(*this, serializer);
        return std::move(serializer).bytes();
    }

    inline BlackBoxFuncCall::EmbeddedCurveAdd BlackBoxFuncCall::EmbeddedCurveAdd::bincodeDeserialize(std::vector<uint8_t> input) {
        auto deserializer = serde::BincodeDeserializer(input);
        auto value = serde::Deserializable<BlackBoxFuncCall::EmbeddedCurveAdd>::deserialize(deserializer);
        if (deserializer.get_buffer_offset() < input.size()) {
            throw serde::deserialization_error("Some input bytes were not read");
        }
        return value;
    }

} // end of namespace Circuit

template <>
template <typename Serializer>
void serde::Serializable<Circuit::BlackBoxFuncCall::EmbeddedCurveAdd>::serialize(const Circuit::BlackBoxFuncCall::EmbeddedCurveAdd &obj, Serializer &serializer) {
    serde::Serializable<decltype(obj.input1_x)>::serialize(obj.input1_x, serializer);
    serde::Serializable<decltype(obj.input1_y)>::serialize(obj.input1_y, serializer);
    serde::Serializable<decltype(obj.input2_x)>::serialize(obj.input2_x, serializer);
    serde::Serializable<decltype(obj.input2_y)>::serialize(obj.input2_y, serializer);
    serde::Serializable<decltype(obj.outputs)>::serialize(obj.outputs, serializer);
}

template <>
template <typename Deserializer>
Circuit::BlackBoxFuncCall::EmbeddedCurveAdd serde::Deserializable<Circuit::BlackBoxFuncCall::EmbeddedCurveAdd>::deserialize(Deserializer &deserializer) {
    Circuit::BlackBoxFuncCall::EmbeddedCurveAdd obj;
    obj.input1_x = serde::Deserializable<decltype(obj.input1_x)>::deserialize(deserializer);
    obj.input1_y = serde::Deserializable<decltype(obj.input1_y)>::deserialize(deserializer);
    obj.input2_x = serde::Deserializable<decltype(obj.input2_x)>::deserialize(deserializer);
    obj.input2_y = serde::Deserializable<decltype(obj.input2_y)>::deserialize(deserializer);
    obj.outputs = serde::Deserializable<decltype(obj.outputs)>::deserialize(deserializer);
    return obj;
}

namespace Circuit {

    inline bool operator==(const BlackBoxFuncCall::Keccak256 &lhs, const BlackBoxFuncCall::Keccak256 &rhs) {
        if (!(lhs.inputs == rhs.inputs)) { return false; }
        if (!(lhs.outputs == rhs.outputs)) { return false; }
        return true;
    }

    inline std::vector<uint8_t> BlackBoxFuncCall::Keccak256::bincodeSerialize() const {
        auto serializer = serde::BincodeSerializer();
        serde::Serializable<BlackBoxFuncCall::Keccak256>::serialize(*this, serializer);
        return std::move(serializer).bytes();
    }

    inline BlackBoxFuncCall::Keccak256 BlackBoxFuncCall::Keccak256::bincodeDeserialize(std::vector<uint8_t> input) {
        auto deserializer = serde::BincodeDeserializer(input);
        auto value = serde::Deserializable<BlackBoxFuncCall::Keccak256>::deserialize(deserializer);
        if (deserializer.get_buffer_offset() < input.size()) {
            throw serde::deserialization_error("Some input bytes were not read");
        }
        return value;
    }

} // end of namespace Circuit

template <>
template <typename Serializer>
void serde::Serializable<Circuit::BlackBoxFuncCall::Keccak256>::serialize(const Circuit::BlackBoxFuncCall::Keccak256 &obj, Serializer &serializer) {
    serde::Serializable<decltype(obj.inputs)>::serialize(obj.inputs, serializer);
    serde::Serializable<decltype(obj.outputs)>::serialize(obj.outputs, serializer);
}

template <>
template <typename Deserializer>
Circuit::BlackBoxFuncCall::Keccak256 serde::Deserializable<Circuit::BlackBoxFuncCall::Keccak256>::deserialize(Deserializer &deserializer) {
    Circuit::BlackBoxFuncCall::Keccak256 obj;
    obj.inputs = serde::Deserializable<decltype(obj.inputs)>::deserialize(deserializer);
    obj.outputs = serde::Deserializable<decltype(obj.outputs)>::deserialize(deserializer);
    return obj;
}

namespace Circuit {

    inline bool operator==(const BlackBoxFuncCall::Keccak256VariableLength &lhs, const BlackBoxFuncCall::Keccak256VariableLength &rhs) {
        if (!(lhs.inputs == rhs.inputs)) { return false; }
        if (!(lhs.var_message_size == rhs.var_message_size)) { return false; }
        if (!(lhs.outputs == rhs.outputs)) { return false; }
        return true;
    }

    inline std::vector<uint8_t> BlackBoxFuncCall::Keccak256VariableLength::bincodeSerialize() const {
        auto serializer = serde::BincodeSerializer();
        serde::Serializable<BlackBoxFuncCall::Keccak256VariableLength>::serialize(*this, serializer);
        return std::move(serializer).bytes();
    }

    inline BlackBoxFuncCall::Keccak256VariableLength BlackBoxFuncCall::Keccak256VariableLength::bincodeDeserialize(std::vector<uint8_t> input) {
        auto deserializer = serde::BincodeDeserializer(input);
        auto value = serde::Deserializable<BlackBoxFuncCall::Keccak256VariableLength>::deserialize(deserializer);
        if (deserializer.get_buffer_offset() < input.size()) {
            throw serde::deserialization_error("Some input bytes were not read");
        }
        return value;
    }

} // end of namespace Circuit

template <>
template <typename Serializer>
void serde::Serializable<Circuit::BlackBoxFuncCall::Keccak256VariableLength>::serialize(const Circuit::BlackBoxFuncCall::Keccak256VariableLength &obj, Serializer &serializer) {
    serde::Serializable<decltype(obj.inputs)>::serialize(obj.inputs, serializer);
    serde::Serializable<decltype(obj.var_message_size)>::serialize(obj.var_message_size, serializer);
    serde::Serializable<decltype(obj.outputs)>::serialize(obj.outputs, serializer);
}

template <>
template <typename Deserializer>
Circuit::BlackBoxFuncCall::Keccak256VariableLength serde::Deserializable<Circuit::BlackBoxFuncCall::Keccak256VariableLength>::deserialize(Deserializer &deserializer) {
    Circuit::BlackBoxFuncCall::Keccak256VariableLength obj;
    obj.inputs = serde::Deserializable<decltype(obj.inputs)>::deserialize(deserializer);
    obj.var_message_size = serde::Deserializable<decltype(obj.var_message_size)>::deserialize(deserializer);
    obj.outputs = serde::Deserializable<decltype(obj.outputs)>::deserialize(deserializer);
    return obj;
}

namespace Circuit {

    inline bool operator==(const BlackBoxFuncCall::Keccakf1600 &lhs, const BlackBoxFuncCall::Keccakf1600 &rhs) {
        if (!(lhs.inputs == rhs.inputs)) { return false; }
        if (!(lhs.outputs == rhs.outputs)) { return false; }
        return true;
    }

    inline std::vector<uint8_t> BlackBoxFuncCall::Keccakf1600::bincodeSerialize() const {
        auto serializer = serde::BincodeSerializer();
        serde::Serializable<BlackBoxFuncCall::Keccakf1600>::serialize(*this, serializer);
        return std::move(serializer).bytes();
    }

    inline BlackBoxFuncCall::Keccakf1600 BlackBoxFuncCall::Keccakf1600::bincodeDeserialize(std::vector<uint8_t> input) {
        auto deserializer = serde::BincodeDeserializer(input);
        auto value = serde::Deserializable<BlackBoxFuncCall::Keccakf1600>::deserialize(deserializer);
        if (deserializer.get_buffer_offset() < input.size()) {
            throw serde::deserialization_error("Some input bytes were not read");
        }
        return value;
    }

} // end of namespace Circuit

template <>
template <typename Serializer>
void serde::Serializable<Circuit::BlackBoxFuncCall::Keccakf1600>::serialize(const Circuit::BlackBoxFuncCall::Keccakf1600 &obj, Serializer &serializer) {
    serde::Serializable<decltype(obj.inputs)>::serialize(obj.inputs, serializer);
    serde::Serializable<decltype(obj.outputs)>::serialize(obj.outputs, serializer);
}

template <>
template <typename Deserializer>
Circuit::BlackBoxFuncCall::Keccakf1600 serde::Deserializable<Circuit::BlackBoxFuncCall::Keccakf1600>::deserialize(Deserializer &deserializer) {
    Circuit::BlackBoxFuncCall::Keccakf1600 obj;
    obj.inputs = serde::Deserializable<decltype(obj.inputs)>::deserialize(deserializer);
    obj.outputs = serde::Deserializable<decltype(obj.outputs)>::deserialize(deserializer);
    return obj;
}

namespace Circuit {

    inline bool operator==(const BlackBoxFuncCall::RecursiveAggregation &lhs, const BlackBoxFuncCall::RecursiveAggregation &rhs) {
        if (!(lhs.verification_key == rhs.verification_key)) { return false; }
        if (!(lhs.proof == rhs.proof)) { return false; }
        if (!(lhs.public_inputs == rhs.public_inputs)) { return false; }
        if (!(lhs.key_hash == rhs.key_hash)) { return false; }
        return true;
    }

    inline std::vector<uint8_t> BlackBoxFuncCall::RecursiveAggregation::bincodeSerialize() const {
        auto serializer = serde::BincodeSerializer();
        serde::Serializable<BlackBoxFuncCall::RecursiveAggregation>::serialize(*this, serializer);
        return std::move(serializer).bytes();
    }

    inline BlackBoxFuncCall::RecursiveAggregation BlackBoxFuncCall::RecursiveAggregation::bincodeDeserialize(std::vector<uint8_t> input) {
        auto deserializer = serde::BincodeDeserializer(input);
        auto value = serde::Deserializable<BlackBoxFuncCall::RecursiveAggregation>::deserialize(deserializer);
        if (deserializer.get_buffer_offset() < input.size()) {
            throw serde::deserialization_error("Some input bytes were not read");
        }
        return value;
    }

} // end of namespace Circuit

template <>
template <typename Serializer>
void serde::Serializable<Circuit::BlackBoxFuncCall::RecursiveAggregation>::serialize(const Circuit::BlackBoxFuncCall::RecursiveAggregation &obj, Serializer &serializer) {
    serde::Serializable<decltype(obj.verification_key)>::serialize(obj.verification_key, serializer);
    serde::Serializable<decltype(obj.proof)>::serialize(obj.proof, serializer);
    serde::Serializable<decltype(obj.public_inputs)>::serialize(obj.public_inputs, serializer);
    serde::Serializable<decltype(obj.key_hash)>::serialize(obj.key_hash, serializer);
}

template <>
template <typename Deserializer>
Circuit::BlackBoxFuncCall::RecursiveAggregation serde::Deserializable<Circuit::BlackBoxFuncCall::RecursiveAggregation>::deserialize(Deserializer &deserializer) {
    Circuit::BlackBoxFuncCall::RecursiveAggregation obj;
    obj.verification_key = serde::Deserializable<decltype(obj.verification_key)>::deserialize(deserializer);
    obj.proof = serde::Deserializable<decltype(obj.proof)>::deserialize(deserializer);
    obj.public_inputs = serde::Deserializable<decltype(obj.public_inputs)>::deserialize(deserializer);
    obj.key_hash = serde::Deserializable<decltype(obj.key_hash)>::deserialize(deserializer);
    return obj;
}

namespace Circuit {

    inline bool operator==(const BlackBoxFuncCall::BigIntAdd &lhs, const BlackBoxFuncCall::BigIntAdd &rhs) {
        if (!(lhs.lhs == rhs.lhs)) { return false; }
        if (!(lhs.rhs == rhs.rhs)) { return false; }
        if (!(lhs.output == rhs.output)) { return false; }
        return true;
    }

    inline std::vector<uint8_t> BlackBoxFuncCall::BigIntAdd::bincodeSerialize() const {
        auto serializer = serde::BincodeSerializer();
        serde::Serializable<BlackBoxFuncCall::BigIntAdd>::serialize(*this, serializer);
        return std::move(serializer).bytes();
    }

    inline BlackBoxFuncCall::BigIntAdd BlackBoxFuncCall::BigIntAdd::bincodeDeserialize(std::vector<uint8_t> input) {
        auto deserializer = serde::BincodeDeserializer(input);
        auto value = serde::Deserializable<BlackBoxFuncCall::BigIntAdd>::deserialize(deserializer);
        if (deserializer.get_buffer_offset() < input.size()) {
            throw serde::deserialization_error("Some input bytes were not read");
        }
        return value;
    }

} // end of namespace Circuit

template <>
template <typename Serializer>
void serde::Serializable<Circuit::BlackBoxFuncCall::BigIntAdd>::serialize(const Circuit::BlackBoxFuncCall::BigIntAdd &obj, Serializer &serializer) {
    serde::Serializable<decltype(obj.lhs)>::serialize(obj.lhs, serializer);
    serde::Serializable<decltype(obj.rhs)>::serialize(obj.rhs, serializer);
    serde::Serializable<decltype(obj.output)>::serialize(obj.output, serializer);
}

template <>
template <typename Deserializer>
Circuit::BlackBoxFuncCall::BigIntAdd serde::Deserializable<Circuit::BlackBoxFuncCall::BigIntAdd>::deserialize(Deserializer &deserializer) {
    Circuit::BlackBoxFuncCall::BigIntAdd obj;
    obj.lhs = serde::Deserializable<decltype(obj.lhs)>::deserialize(deserializer);
    obj.rhs = serde::Deserializable<decltype(obj.rhs)>::deserialize(deserializer);
    obj.output = serde::Deserializable<decltype(obj.output)>::deserialize(deserializer);
    return obj;
}

namespace Circuit {

    inline bool operator==(const BlackBoxFuncCall::BigIntSub &lhs, const BlackBoxFuncCall::BigIntSub &rhs) {
        if (!(lhs.lhs == rhs.lhs)) { return false; }
        if (!(lhs.rhs == rhs.rhs)) { return false; }
        if (!(lhs.output == rhs.output)) { return false; }
        return true;
    }

    inline std::vector<uint8_t> BlackBoxFuncCall::BigIntSub::bincodeSerialize() const {
        auto serializer = serde::BincodeSerializer();
        serde::Serializable<BlackBoxFuncCall::BigIntSub>::serialize(*this, serializer);
        return std::move(serializer).bytes();
    }

    inline BlackBoxFuncCall::BigIntSub BlackBoxFuncCall::BigIntSub::bincodeDeserialize(std::vector<uint8_t> input) {
        auto deserializer = serde::BincodeDeserializer(input);
        auto value = serde::Deserializable<BlackBoxFuncCall::BigIntSub>::deserialize(deserializer);
        if (deserializer.get_buffer_offset() < input.size()) {
            throw serde::deserialization_error("Some input bytes were not read");
        }
        return value;
    }

} // end of namespace Circuit

template <>
template <typename Serializer>
void serde::Serializable<Circuit::BlackBoxFuncCall::BigIntSub>::serialize(const Circuit::BlackBoxFuncCall::BigIntSub &obj, Serializer &serializer) {
    serde::Serializable<decltype(obj.lhs)>::serialize(obj.lhs, serializer);
    serde::Serializable<decltype(obj.rhs)>::serialize(obj.rhs, serializer);
    serde::Serializable<decltype(obj.output)>::serialize(obj.output, serializer);
}

template <>
template <typename Deserializer>
Circuit::BlackBoxFuncCall::BigIntSub serde::Deserializable<Circuit::BlackBoxFuncCall::BigIntSub>::deserialize(Deserializer &deserializer) {
    Circuit::BlackBoxFuncCall::BigIntSub obj;
    obj.lhs = serde::Deserializable<decltype(obj.lhs)>::deserialize(deserializer);
    obj.rhs = serde::Deserializable<decltype(obj.rhs)>::deserialize(deserializer);
    obj.output = serde::Deserializable<decltype(obj.output)>::deserialize(deserializer);
    return obj;
}

namespace Circuit {

    inline bool operator==(const BlackBoxFuncCall::BigIntMul &lhs, const BlackBoxFuncCall::BigIntMul &rhs) {
        if (!(lhs.lhs == rhs.lhs)) { return false; }
        if (!(lhs.rhs == rhs.rhs)) { return false; }
        if (!(lhs.output == rhs.output)) { return false; }
        return true;
    }

    inline std::vector<uint8_t> BlackBoxFuncCall::BigIntMul::bincodeSerialize() const {
        auto serializer = serde::BincodeSerializer();
        serde::Serializable<BlackBoxFuncCall::BigIntMul>::serialize(*this, serializer);
        return std::move(serializer).bytes();
    }

    inline BlackBoxFuncCall::BigIntMul BlackBoxFuncCall::BigIntMul::bincodeDeserialize(std::vector<uint8_t> input) {
        auto deserializer = serde::BincodeDeserializer(input);
        auto value = serde::Deserializable<BlackBoxFuncCall::BigIntMul>::deserialize(deserializer);
        if (deserializer.get_buffer_offset() < input.size()) {
            throw serde::deserialization_error("Some input bytes were not read");
        }
        return value;
    }

} // end of namespace Circuit

template <>
template <typename Serializer>
void serde::Serializable<Circuit::BlackBoxFuncCall::BigIntMul>::serialize(const Circuit::BlackBoxFuncCall::BigIntMul &obj, Serializer &serializer) {
    serde::Serializable<decltype(obj.lhs)>::serialize(obj.lhs, serializer);
    serde::Serializable<decltype(obj.rhs)>::serialize(obj.rhs, serializer);
    serde::Serializable<decltype(obj.output)>::serialize(obj.output, serializer);
}

template <>
template <typename Deserializer>
Circuit::BlackBoxFuncCall::BigIntMul serde::Deserializable<Circuit::BlackBoxFuncCall::BigIntMul>::deserialize(Deserializer &deserializer) {
    Circuit::BlackBoxFuncCall::BigIntMul obj;
    obj.lhs = serde::Deserializable<decltype(obj.lhs)>::deserialize(deserializer);
    obj.rhs = serde::Deserializable<decltype(obj.rhs)>::deserialize(deserializer);
    obj.output = serde::Deserializable<decltype(obj.output)>::deserialize(deserializer);
    return obj;
}

namespace Circuit {

    inline bool operator==(const BlackBoxFuncCall::BigIntDiv &lhs, const BlackBoxFuncCall::BigIntDiv &rhs) {
        if (!(lhs.lhs == rhs.lhs)) { return false; }
        if (!(lhs.rhs == rhs.rhs)) { return false; }
        if (!(lhs.output == rhs.output)) { return false; }
        return true;
    }

    inline std::vector<uint8_t> BlackBoxFuncCall::BigIntDiv::bincodeSerialize() const {
        auto serializer = serde::BincodeSerializer();
        serde::Serializable<BlackBoxFuncCall::BigIntDiv>::serialize(*this, serializer);
        return std::move(serializer).bytes();
    }

    inline BlackBoxFuncCall::BigIntDiv BlackBoxFuncCall::BigIntDiv::bincodeDeserialize(std::vector<uint8_t> input) {
        auto deserializer = serde::BincodeDeserializer(input);
        auto value = serde::Deserializable<BlackBoxFuncCall::BigIntDiv>::deserialize(deserializer);
        if (deserializer.get_buffer_offset() < input.size()) {
            throw serde::deserialization_error("Some input bytes were not read");
        }
        return value;
    }

} // end of namespace Circuit

template <>
template <typename Serializer>
void serde::Serializable<Circuit::BlackBoxFuncCall::BigIntDiv>::serialize(const Circuit::BlackBoxFuncCall::BigIntDiv &obj, Serializer &serializer) {
    serde::Serializable<decltype(obj.lhs)>::serialize(obj.lhs, serializer);
    serde::Serializable<decltype(obj.rhs)>::serialize(obj.rhs, serializer);
    serde::Serializable<decltype(obj.output)>::serialize(obj.output, serializer);
}

template <>
template <typename Deserializer>
Circuit::BlackBoxFuncCall::BigIntDiv serde::Deserializable<Circuit::BlackBoxFuncCall::BigIntDiv>::deserialize(Deserializer &deserializer) {
    Circuit::BlackBoxFuncCall::BigIntDiv obj;
    obj.lhs = serde::Deserializable<decltype(obj.lhs)>::deserialize(deserializer);
    obj.rhs = serde::Deserializable<decltype(obj.rhs)>::deserialize(deserializer);
    obj.output = serde::Deserializable<decltype(obj.output)>::deserialize(deserializer);
    return obj;
}

namespace Circuit {

    inline bool operator==(const BlackBoxFuncCall::BigIntFromLeBytes &lhs, const BlackBoxFuncCall::BigIntFromLeBytes &rhs) {
        if (!(lhs.inputs == rhs.inputs)) { return false; }
        if (!(lhs.modulus == rhs.modulus)) { return false; }
        if (!(lhs.output == rhs.output)) { return false; }
        return true;
    }

    inline std::vector<uint8_t> BlackBoxFuncCall::BigIntFromLeBytes::bincodeSerialize() const {
        auto serializer = serde::BincodeSerializer();
        serde::Serializable<BlackBoxFuncCall::BigIntFromLeBytes>::serialize(*this, serializer);
        return std::move(serializer).bytes();
    }

    inline BlackBoxFuncCall::BigIntFromLeBytes BlackBoxFuncCall::BigIntFromLeBytes::bincodeDeserialize(std::vector<uint8_t> input) {
        auto deserializer = serde::BincodeDeserializer(input);
        auto value = serde::Deserializable<BlackBoxFuncCall::BigIntFromLeBytes>::deserialize(deserializer);
        if (deserializer.get_buffer_offset() < input.size()) {
            throw serde::deserialization_error("Some input bytes were not read");
        }
        return value;
    }

} // end of namespace Circuit

template <>
template <typename Serializer>
void serde::Serializable<Circuit::BlackBoxFuncCall::BigIntFromLeBytes>::serialize(const Circuit::BlackBoxFuncCall::BigIntFromLeBytes &obj, Serializer &serializer) {
    serde::Serializable<decltype(obj.inputs)>::serialize(obj.inputs, serializer);
    serde::Serializable<decltype(obj.modulus)>::serialize(obj.modulus, serializer);
    serde::Serializable<decltype(obj.output)>::serialize(obj.output, serializer);
}

template <>
template <typename Deserializer>
Circuit::BlackBoxFuncCall::BigIntFromLeBytes serde::Deserializable<Circuit::BlackBoxFuncCall::BigIntFromLeBytes>::deserialize(Deserializer &deserializer) {
    Circuit::BlackBoxFuncCall::BigIntFromLeBytes obj;
    obj.inputs = serde::Deserializable<decltype(obj.inputs)>::deserialize(deserializer);
    obj.modulus = serde::Deserializable<decltype(obj.modulus)>::deserialize(deserializer);
    obj.output = serde::Deserializable<decltype(obj.output)>::deserialize(deserializer);
    return obj;
}

namespace Circuit {

    inline bool operator==(const BlackBoxFuncCall::BigIntToLeBytes &lhs, const BlackBoxFuncCall::BigIntToLeBytes &rhs) {
        if (!(lhs.input == rhs.input)) { return false; }
        if (!(lhs.outputs == rhs.outputs)) { return false; }
        return true;
    }

    inline std::vector<uint8_t> BlackBoxFuncCall::BigIntToLeBytes::bincodeSerialize() const {
        auto serializer = serde::BincodeSerializer();
        serde::Serializable<BlackBoxFuncCall::BigIntToLeBytes>::serialize(*this, serializer);
        return std::move(serializer).bytes();
    }

    inline BlackBoxFuncCall::BigIntToLeBytes BlackBoxFuncCall::BigIntToLeBytes::bincodeDeserialize(std::vector<uint8_t> input) {
        auto deserializer = serde::BincodeDeserializer(input);
        auto value = serde::Deserializable<BlackBoxFuncCall::BigIntToLeBytes>::deserialize(deserializer);
        if (deserializer.get_buffer_offset() < input.size()) {
            throw serde::deserialization_error("Some input bytes were not read");
        }
        return value;
    }

} // end of namespace Circuit

template <>
template <typename Serializer>
void serde::Serializable<Circuit::BlackBoxFuncCall::BigIntToLeBytes>::serialize(const Circuit::BlackBoxFuncCall::BigIntToLeBytes &obj, Serializer &serializer) {
    serde::Serializable<decltype(obj.input)>::serialize(obj.input, serializer);
    serde::Serializable<decltype(obj.outputs)>::serialize(obj.outputs, serializer);
}

template <>
template <typename Deserializer>
Circuit::BlackBoxFuncCall::BigIntToLeBytes serde::Deserializable<Circuit::BlackBoxFuncCall::BigIntToLeBytes>::deserialize(Deserializer &deserializer) {
    Circuit::BlackBoxFuncCall::BigIntToLeBytes obj;
    obj.input = serde::Deserializable<decltype(obj.input)>::deserialize(deserializer);
    obj.outputs = serde::Deserializable<decltype(obj.outputs)>::deserialize(deserializer);
    return obj;
}

namespace Circuit {

    inline bool operator==(const BlackBoxFuncCall::Poseidon2Permutation &lhs, const BlackBoxFuncCall::Poseidon2Permutation &rhs) {
        if (!(lhs.inputs == rhs.inputs)) { return false; }
        if (!(lhs.outputs == rhs.outputs)) { return false; }
        if (!(lhs.len == rhs.len)) { return false; }
        return true;
    }

    inline std::vector<uint8_t> BlackBoxFuncCall::Poseidon2Permutation::bincodeSerialize() const {
        auto serializer = serde::BincodeSerializer();
        serde::Serializable<BlackBoxFuncCall::Poseidon2Permutation>::serialize(*this, serializer);
        return std::move(serializer).bytes();
    }

    inline BlackBoxFuncCall::Poseidon2Permutation BlackBoxFuncCall::Poseidon2Permutation::bincodeDeserialize(std::vector<uint8_t> input) {
        auto deserializer = serde::BincodeDeserializer(input);
        auto value = serde::Deserializable<BlackBoxFuncCall::Poseidon2Permutation>::deserialize(deserializer);
        if (deserializer.get_buffer_offset() < input.size()) {
            throw serde::deserialization_error("Some input bytes were not read");
        }
        return value;
    }

} // end of namespace Circuit

template <>
template <typename Serializer>
void serde::Serializable<Circuit::BlackBoxFuncCall::Poseidon2Permutation>::serialize(const Circuit::BlackBoxFuncCall::Poseidon2Permutation &obj, Serializer &serializer) {
    serde::Serializable<decltype(obj.inputs)>::serialize(obj.inputs, serializer);
    serde::Serializable<decltype(obj.outputs)>::serialize(obj.outputs, serializer);
    serde::Serializable<decltype(obj.len)>::serialize(obj.len, serializer);
}

template <>
template <typename Deserializer>
Circuit::BlackBoxFuncCall::Poseidon2Permutation serde::Deserializable<Circuit::BlackBoxFuncCall::Poseidon2Permutation>::deserialize(Deserializer &deserializer) {
    Circuit::BlackBoxFuncCall::Poseidon2Permutation obj;
    obj.inputs = serde::Deserializable<decltype(obj.inputs)>::deserialize(deserializer);
    obj.outputs = serde::Deserializable<decltype(obj.outputs)>::deserialize(deserializer);
    obj.len = serde::Deserializable<decltype(obj.len)>::deserialize(deserializer);
    return obj;
}

namespace Circuit {

    inline bool operator==(const BlackBoxFuncCall::Sha256Compression &lhs, const BlackBoxFuncCall::Sha256Compression &rhs) {
        if (!(lhs.inputs == rhs.inputs)) { return false; }
        if (!(lhs.hash_values == rhs.hash_values)) { return false; }
        if (!(lhs.outputs == rhs.outputs)) { return false; }
        return true;
    }

    inline std::vector<uint8_t> BlackBoxFuncCall::Sha256Compression::bincodeSerialize() const {
        auto serializer = serde::BincodeSerializer();
        serde::Serializable<BlackBoxFuncCall::Sha256Compression>::serialize(*this, serializer);
        return std::move(serializer).bytes();
    }

    inline BlackBoxFuncCall::Sha256Compression BlackBoxFuncCall::Sha256Compression::bincodeDeserialize(std::vector<uint8_t> input) {
        auto deserializer = serde::BincodeDeserializer(input);
        auto value = serde::Deserializable<BlackBoxFuncCall::Sha256Compression>::deserialize(deserializer);
        if (deserializer.get_buffer_offset() < input.size()) {
            throw serde::deserialization_error("Some input bytes were not read");
        }
        return value;
    }

} // end of namespace Circuit

template <>
template <typename Serializer>
void serde::Serializable<Circuit::BlackBoxFuncCall::Sha256Compression>::serialize(const Circuit::BlackBoxFuncCall::Sha256Compression &obj, Serializer &serializer) {
    serde::Serializable<decltype(obj.inputs)>::serialize(obj.inputs, serializer);
    serde::Serializable<decltype(obj.hash_values)>::serialize(obj.hash_values, serializer);
    serde::Serializable<decltype(obj.outputs)>::serialize(obj.outputs, serializer);
}

template <>
template <typename Deserializer>
Circuit::BlackBoxFuncCall::Sha256Compression serde::Deserializable<Circuit::BlackBoxFuncCall::Sha256Compression>::deserialize(Deserializer &deserializer) {
    Circuit::BlackBoxFuncCall::Sha256Compression obj;
    obj.inputs = serde::Deserializable<decltype(obj.inputs)>::deserialize(deserializer);
    obj.hash_values = serde::Deserializable<decltype(obj.hash_values)>::deserialize(deserializer);
    obj.outputs = serde::Deserializable<decltype(obj.outputs)>::deserialize(deserializer);
    return obj;
}

namespace Circuit {

    inline bool operator==(const BlackBoxOp &lhs, const BlackBoxOp &rhs) {
        if (!(lhs.value == rhs.value)) { return false; }
        return true;
    }

    inline std::vector<uint8_t> BlackBoxOp::bincodeSerialize() const {
        auto serializer = serde::BincodeSerializer();
        serde::Serializable<BlackBoxOp>::serialize(*this, serializer);
        return std::move(serializer).bytes();
    }

    inline BlackBoxOp BlackBoxOp::bincodeDeserialize(std::vector<uint8_t> input) {
        auto deserializer = serde::BincodeDeserializer(input);
        auto value = serde::Deserializable<BlackBoxOp>::deserialize(deserializer);
        if (deserializer.get_buffer_offset() < input.size()) {
            throw serde::deserialization_error("Some input bytes were not read");
        }
        return value;
    }

} // end of namespace Circuit

template <>
template <typename Serializer>
void serde::Serializable<Circuit::BlackBoxOp>::serialize(const Circuit::BlackBoxOp &obj, Serializer &serializer) {
    serializer.increase_container_depth();
    serde::Serializable<decltype(obj.value)>::serialize(obj.value, serializer);
    serializer.decrease_container_depth();
}

template <>
template <typename Deserializer>
Circuit::BlackBoxOp serde::Deserializable<Circuit::BlackBoxOp>::deserialize(Deserializer &deserializer) {
    deserializer.increase_container_depth();
    Circuit::BlackBoxOp obj;
    obj.value = serde::Deserializable<decltype(obj.value)>::deserialize(deserializer);
    deserializer.decrease_container_depth();
    return obj;
}

namespace Circuit {

    inline bool operator==(const BlackBoxOp::Sha256 &lhs, const BlackBoxOp::Sha256 &rhs) {
        if (!(lhs.message == rhs.message)) { return false; }
        if (!(lhs.output == rhs.output)) { return false; }
        return true;
    }

    inline std::vector<uint8_t> BlackBoxOp::Sha256::bincodeSerialize() const {
        auto serializer = serde::BincodeSerializer();
        serde::Serializable<BlackBoxOp::Sha256>::serialize(*this, serializer);
        return std::move(serializer).bytes();
    }

    inline BlackBoxOp::Sha256 BlackBoxOp::Sha256::bincodeDeserialize(std::vector<uint8_t> input) {
        auto deserializer = serde::BincodeDeserializer(input);
        auto value = serde::Deserializable<BlackBoxOp::Sha256>::deserialize(deserializer);
        if (deserializer.get_buffer_offset() < input.size()) {
            throw serde::deserialization_error("Some input bytes were not read");
        }
        return value;
    }

} // end of namespace Circuit

template <>
template <typename Serializer>
void serde::Serializable<Circuit::BlackBoxOp::Sha256>::serialize(const Circuit::BlackBoxOp::Sha256 &obj, Serializer &serializer) {
    serde::Serializable<decltype(obj.message)>::serialize(obj.message, serializer);
    serde::Serializable<decltype(obj.output)>::serialize(obj.output, serializer);
}

template <>
template <typename Deserializer>
Circuit::BlackBoxOp::Sha256 serde::Deserializable<Circuit::BlackBoxOp::Sha256>::deserialize(Deserializer &deserializer) {
    Circuit::BlackBoxOp::Sha256 obj;
    obj.message = serde::Deserializable<decltype(obj.message)>::deserialize(deserializer);
    obj.output = serde::Deserializable<decltype(obj.output)>::deserialize(deserializer);
    return obj;
}

namespace Circuit {

    inline bool operator==(const BlackBoxOp::Blake2s &lhs, const BlackBoxOp::Blake2s &rhs) {
        if (!(lhs.message == rhs.message)) { return false; }
        if (!(lhs.output == rhs.output)) { return false; }
        return true;
    }

    inline std::vector<uint8_t> BlackBoxOp::Blake2s::bincodeSerialize() const {
        auto serializer = serde::BincodeSerializer();
        serde::Serializable<BlackBoxOp::Blake2s>::serialize(*this, serializer);
        return std::move(serializer).bytes();
    }

    inline BlackBoxOp::Blake2s BlackBoxOp::Blake2s::bincodeDeserialize(std::vector<uint8_t> input) {
        auto deserializer = serde::BincodeDeserializer(input);
        auto value = serde::Deserializable<BlackBoxOp::Blake2s>::deserialize(deserializer);
        if (deserializer.get_buffer_offset() < input.size()) {
            throw serde::deserialization_error("Some input bytes were not read");
        }
        return value;
    }

} // end of namespace Circuit

template <>
template <typename Serializer>
void serde::Serializable<Circuit::BlackBoxOp::Blake2s>::serialize(const Circuit::BlackBoxOp::Blake2s &obj, Serializer &serializer) {
    serde::Serializable<decltype(obj.message)>::serialize(obj.message, serializer);
    serde::Serializable<decltype(obj.output)>::serialize(obj.output, serializer);
}

template <>
template <typename Deserializer>
Circuit::BlackBoxOp::Blake2s serde::Deserializable<Circuit::BlackBoxOp::Blake2s>::deserialize(Deserializer &deserializer) {
    Circuit::BlackBoxOp::Blake2s obj;
    obj.message = serde::Deserializable<decltype(obj.message)>::deserialize(deserializer);
    obj.output = serde::Deserializable<decltype(obj.output)>::deserialize(deserializer);
    return obj;
}

namespace Circuit {

    inline bool operator==(const BlackBoxOp::Blake3 &lhs, const BlackBoxOp::Blake3 &rhs) {
        if (!(lhs.message == rhs.message)) { return false; }
        if (!(lhs.output == rhs.output)) { return false; }
        return true;
    }

    inline std::vector<uint8_t> BlackBoxOp::Blake3::bincodeSerialize() const {
        auto serializer = serde::BincodeSerializer();
        serde::Serializable<BlackBoxOp::Blake3>::serialize(*this, serializer);
        return std::move(serializer).bytes();
    }

    inline BlackBoxOp::Blake3 BlackBoxOp::Blake3::bincodeDeserialize(std::vector<uint8_t> input) {
        auto deserializer = serde::BincodeDeserializer(input);
        auto value = serde::Deserializable<BlackBoxOp::Blake3>::deserialize(deserializer);
        if (deserializer.get_buffer_offset() < input.size()) {
            throw serde::deserialization_error("Some input bytes were not read");
        }
        return value;
    }

} // end of namespace Circuit

template <>
template <typename Serializer>
void serde::Serializable<Circuit::BlackBoxOp::Blake3>::serialize(const Circuit::BlackBoxOp::Blake3 &obj, Serializer &serializer) {
    serde::Serializable<decltype(obj.message)>::serialize(obj.message, serializer);
    serde::Serializable<decltype(obj.output)>::serialize(obj.output, serializer);
}

template <>
template <typename Deserializer>
Circuit::BlackBoxOp::Blake3 serde::Deserializable<Circuit::BlackBoxOp::Blake3>::deserialize(Deserializer &deserializer) {
    Circuit::BlackBoxOp::Blake3 obj;
    obj.message = serde::Deserializable<decltype(obj.message)>::deserialize(deserializer);
    obj.output = serde::Deserializable<decltype(obj.output)>::deserialize(deserializer);
    return obj;
}

namespace Circuit {

    inline bool operator==(const BlackBoxOp::Keccak256 &lhs, const BlackBoxOp::Keccak256 &rhs) {
        if (!(lhs.message == rhs.message)) { return false; }
        if (!(lhs.output == rhs.output)) { return false; }
        return true;
    }

    inline std::vector<uint8_t> BlackBoxOp::Keccak256::bincodeSerialize() const {
        auto serializer = serde::BincodeSerializer();
        serde::Serializable<BlackBoxOp::Keccak256>::serialize(*this, serializer);
        return std::move(serializer).bytes();
    }

    inline BlackBoxOp::Keccak256 BlackBoxOp::Keccak256::bincodeDeserialize(std::vector<uint8_t> input) {
        auto deserializer = serde::BincodeDeserializer(input);
        auto value = serde::Deserializable<BlackBoxOp::Keccak256>::deserialize(deserializer);
        if (deserializer.get_buffer_offset() < input.size()) {
            throw serde::deserialization_error("Some input bytes were not read");
        }
        return value;
    }

} // end of namespace Circuit

template <>
template <typename Serializer>
void serde::Serializable<Circuit::BlackBoxOp::Keccak256>::serialize(const Circuit::BlackBoxOp::Keccak256 &obj, Serializer &serializer) {
    serde::Serializable<decltype(obj.message)>::serialize(obj.message, serializer);
    serde::Serializable<decltype(obj.output)>::serialize(obj.output, serializer);
}

template <>
template <typename Deserializer>
Circuit::BlackBoxOp::Keccak256 serde::Deserializable<Circuit::BlackBoxOp::Keccak256>::deserialize(Deserializer &deserializer) {
    Circuit::BlackBoxOp::Keccak256 obj;
    obj.message = serde::Deserializable<decltype(obj.message)>::deserialize(deserializer);
    obj.output = serde::Deserializable<decltype(obj.output)>::deserialize(deserializer);
    return obj;
}

namespace Circuit {

    inline bool operator==(const BlackBoxOp::Keccakf1600 &lhs, const BlackBoxOp::Keccakf1600 &rhs) {
        if (!(lhs.message == rhs.message)) { return false; }
        if (!(lhs.output == rhs.output)) { return false; }
        return true;
    }

    inline std::vector<uint8_t> BlackBoxOp::Keccakf1600::bincodeSerialize() const {
        auto serializer = serde::BincodeSerializer();
        serde::Serializable<BlackBoxOp::Keccakf1600>::serialize(*this, serializer);
        return std::move(serializer).bytes();
    }

    inline BlackBoxOp::Keccakf1600 BlackBoxOp::Keccakf1600::bincodeDeserialize(std::vector<uint8_t> input) {
        auto deserializer = serde::BincodeDeserializer(input);
        auto value = serde::Deserializable<BlackBoxOp::Keccakf1600>::deserialize(deserializer);
        if (deserializer.get_buffer_offset() < input.size()) {
            throw serde::deserialization_error("Some input bytes were not read");
        }
        return value;
    }

} // end of namespace Circuit

template <>
template <typename Serializer>
void serde::Serializable<Circuit::BlackBoxOp::Keccakf1600>::serialize(const Circuit::BlackBoxOp::Keccakf1600 &obj, Serializer &serializer) {
    serde::Serializable<decltype(obj.message)>::serialize(obj.message, serializer);
    serde::Serializable<decltype(obj.output)>::serialize(obj.output, serializer);
}

template <>
template <typename Deserializer>
Circuit::BlackBoxOp::Keccakf1600 serde::Deserializable<Circuit::BlackBoxOp::Keccakf1600>::deserialize(Deserializer &deserializer) {
    Circuit::BlackBoxOp::Keccakf1600 obj;
    obj.message = serde::Deserializable<decltype(obj.message)>::deserialize(deserializer);
    obj.output = serde::Deserializable<decltype(obj.output)>::deserialize(deserializer);
    return obj;
}

namespace Circuit {

    inline bool operator==(const BlackBoxOp::EcdsaSecp256k1 &lhs, const BlackBoxOp::EcdsaSecp256k1 &rhs) {
        if (!(lhs.hashed_msg == rhs.hashed_msg)) { return false; }
        if (!(lhs.public_key_x == rhs.public_key_x)) { return false; }
        if (!(lhs.public_key_y == rhs.public_key_y)) { return false; }
        if (!(lhs.signature == rhs.signature)) { return false; }
        if (!(lhs.result == rhs.result)) { return false; }
        return true;
    }

    inline std::vector<uint8_t> BlackBoxOp::EcdsaSecp256k1::bincodeSerialize() const {
        auto serializer = serde::BincodeSerializer();
        serde::Serializable<BlackBoxOp::EcdsaSecp256k1>::serialize(*this, serializer);
        return std::move(serializer).bytes();
    }

    inline BlackBoxOp::EcdsaSecp256k1 BlackBoxOp::EcdsaSecp256k1::bincodeDeserialize(std::vector<uint8_t> input) {
        auto deserializer = serde::BincodeDeserializer(input);
        auto value = serde::Deserializable<BlackBoxOp::EcdsaSecp256k1>::deserialize(deserializer);
        if (deserializer.get_buffer_offset() < input.size()) {
            throw serde::deserialization_error("Some input bytes were not read");
        }
        return value;
    }

} // end of namespace Circuit

template <>
template <typename Serializer>
void serde::Serializable<Circuit::BlackBoxOp::EcdsaSecp256k1>::serialize(const Circuit::BlackBoxOp::EcdsaSecp256k1 &obj, Serializer &serializer) {
    serde::Serializable<decltype(obj.hashed_msg)>::serialize(obj.hashed_msg, serializer);
    serde::Serializable<decltype(obj.public_key_x)>::serialize(obj.public_key_x, serializer);
    serde::Serializable<decltype(obj.public_key_y)>::serialize(obj.public_key_y, serializer);
    serde::Serializable<decltype(obj.signature)>::serialize(obj.signature, serializer);
    serde::Serializable<decltype(obj.result)>::serialize(obj.result, serializer);
}

template <>
template <typename Deserializer>
Circuit::BlackBoxOp::EcdsaSecp256k1 serde::Deserializable<Circuit::BlackBoxOp::EcdsaSecp256k1>::deserialize(Deserializer &deserializer) {
    Circuit::BlackBoxOp::EcdsaSecp256k1 obj;
    obj.hashed_msg = serde::Deserializable<decltype(obj.hashed_msg)>::deserialize(deserializer);
    obj.public_key_x = serde::Deserializable<decltype(obj.public_key_x)>::deserialize(deserializer);
    obj.public_key_y = serde::Deserializable<decltype(obj.public_key_y)>::deserialize(deserializer);
    obj.signature = serde::Deserializable<decltype(obj.signature)>::deserialize(deserializer);
    obj.result = serde::Deserializable<decltype(obj.result)>::deserialize(deserializer);
    return obj;
}

namespace Circuit {

    inline bool operator==(const BlackBoxOp::EcdsaSecp256r1 &lhs, const BlackBoxOp::EcdsaSecp256r1 &rhs) {
        if (!(lhs.hashed_msg == rhs.hashed_msg)) { return false; }
        if (!(lhs.public_key_x == rhs.public_key_x)) { return false; }
        if (!(lhs.public_key_y == rhs.public_key_y)) { return false; }
        if (!(lhs.signature == rhs.signature)) { return false; }
        if (!(lhs.result == rhs.result)) { return false; }
        return true;
    }

    inline std::vector<uint8_t> BlackBoxOp::EcdsaSecp256r1::bincodeSerialize() const {
        auto serializer = serde::BincodeSerializer();
        serde::Serializable<BlackBoxOp::EcdsaSecp256r1>::serialize(*this, serializer);
        return std::move(serializer).bytes();
    }

    inline BlackBoxOp::EcdsaSecp256r1 BlackBoxOp::EcdsaSecp256r1::bincodeDeserialize(std::vector<uint8_t> input) {
        auto deserializer = serde::BincodeDeserializer(input);
        auto value = serde::Deserializable<BlackBoxOp::EcdsaSecp256r1>::deserialize(deserializer);
        if (deserializer.get_buffer_offset() < input.size()) {
            throw serde::deserialization_error("Some input bytes were not read");
        }
        return value;
    }

} // end of namespace Circuit

template <>
template <typename Serializer>
void serde::Serializable<Circuit::BlackBoxOp::EcdsaSecp256r1>::serialize(const Circuit::BlackBoxOp::EcdsaSecp256r1 &obj, Serializer &serializer) {
    serde::Serializable<decltype(obj.hashed_msg)>::serialize(obj.hashed_msg, serializer);
    serde::Serializable<decltype(obj.public_key_x)>::serialize(obj.public_key_x, serializer);
    serde::Serializable<decltype(obj.public_key_y)>::serialize(obj.public_key_y, serializer);
    serde::Serializable<decltype(obj.signature)>::serialize(obj.signature, serializer);
    serde::Serializable<decltype(obj.result)>::serialize(obj.result, serializer);
}

template <>
template <typename Deserializer>
Circuit::BlackBoxOp::EcdsaSecp256r1 serde::Deserializable<Circuit::BlackBoxOp::EcdsaSecp256r1>::deserialize(Deserializer &deserializer) {
    Circuit::BlackBoxOp::EcdsaSecp256r1 obj;
    obj.hashed_msg = serde::Deserializable<decltype(obj.hashed_msg)>::deserialize(deserializer);
    obj.public_key_x = serde::Deserializable<decltype(obj.public_key_x)>::deserialize(deserializer);
    obj.public_key_y = serde::Deserializable<decltype(obj.public_key_y)>::deserialize(deserializer);
    obj.signature = serde::Deserializable<decltype(obj.signature)>::deserialize(deserializer);
    obj.result = serde::Deserializable<decltype(obj.result)>::deserialize(deserializer);
    return obj;
}

namespace Circuit {

    inline bool operator==(const BlackBoxOp::SchnorrVerify &lhs, const BlackBoxOp::SchnorrVerify &rhs) {
        if (!(lhs.public_key_x == rhs.public_key_x)) { return false; }
        if (!(lhs.public_key_y == rhs.public_key_y)) { return false; }
        if (!(lhs.message == rhs.message)) { return false; }
        if (!(lhs.signature == rhs.signature)) { return false; }
        if (!(lhs.result == rhs.result)) { return false; }
        return true;
    }

    inline std::vector<uint8_t> BlackBoxOp::SchnorrVerify::bincodeSerialize() const {
        auto serializer = serde::BincodeSerializer();
        serde::Serializable<BlackBoxOp::SchnorrVerify>::serialize(*this, serializer);
        return std::move(serializer).bytes();
    }

    inline BlackBoxOp::SchnorrVerify BlackBoxOp::SchnorrVerify::bincodeDeserialize(std::vector<uint8_t> input) {
        auto deserializer = serde::BincodeDeserializer(input);
        auto value = serde::Deserializable<BlackBoxOp::SchnorrVerify>::deserialize(deserializer);
        if (deserializer.get_buffer_offset() < input.size()) {
            throw serde::deserialization_error("Some input bytes were not read");
        }
        return value;
    }

} // end of namespace Circuit

template <>
template <typename Serializer>
void serde::Serializable<Circuit::BlackBoxOp::SchnorrVerify>::serialize(const Circuit::BlackBoxOp::SchnorrVerify &obj, Serializer &serializer) {
    serde::Serializable<decltype(obj.public_key_x)>::serialize(obj.public_key_x, serializer);
    serde::Serializable<decltype(obj.public_key_y)>::serialize(obj.public_key_y, serializer);
    serde::Serializable<decltype(obj.message)>::serialize(obj.message, serializer);
    serde::Serializable<decltype(obj.signature)>::serialize(obj.signature, serializer);
    serde::Serializable<decltype(obj.result)>::serialize(obj.result, serializer);
}

template <>
template <typename Deserializer>
Circuit::BlackBoxOp::SchnorrVerify serde::Deserializable<Circuit::BlackBoxOp::SchnorrVerify>::deserialize(Deserializer &deserializer) {
    Circuit::BlackBoxOp::SchnorrVerify obj;
    obj.public_key_x = serde::Deserializable<decltype(obj.public_key_x)>::deserialize(deserializer);
    obj.public_key_y = serde::Deserializable<decltype(obj.public_key_y)>::deserialize(deserializer);
    obj.message = serde::Deserializable<decltype(obj.message)>::deserialize(deserializer);
    obj.signature = serde::Deserializable<decltype(obj.signature)>::deserialize(deserializer);
    obj.result = serde::Deserializable<decltype(obj.result)>::deserialize(deserializer);
    return obj;
}

namespace Circuit {

    inline bool operator==(const BlackBoxOp::PedersenCommitment &lhs, const BlackBoxOp::PedersenCommitment &rhs) {
        if (!(lhs.inputs == rhs.inputs)) { return false; }
        if (!(lhs.domain_separator == rhs.domain_separator)) { return false; }
        if (!(lhs.output == rhs.output)) { return false; }
        return true;
    }

    inline std::vector<uint8_t> BlackBoxOp::PedersenCommitment::bincodeSerialize() const {
        auto serializer = serde::BincodeSerializer();
        serde::Serializable<BlackBoxOp::PedersenCommitment>::serialize(*this, serializer);
        return std::move(serializer).bytes();
    }

    inline BlackBoxOp::PedersenCommitment BlackBoxOp::PedersenCommitment::bincodeDeserialize(std::vector<uint8_t> input) {
        auto deserializer = serde::BincodeDeserializer(input);
        auto value = serde::Deserializable<BlackBoxOp::PedersenCommitment>::deserialize(deserializer);
        if (deserializer.get_buffer_offset() < input.size()) {
            throw serde::deserialization_error("Some input bytes were not read");
        }
        return value;
    }

} // end of namespace Circuit

template <>
template <typename Serializer>
void serde::Serializable<Circuit::BlackBoxOp::PedersenCommitment>::serialize(const Circuit::BlackBoxOp::PedersenCommitment &obj, Serializer &serializer) {
    serde::Serializable<decltype(obj.inputs)>::serialize(obj.inputs, serializer);
    serde::Serializable<decltype(obj.domain_separator)>::serialize(obj.domain_separator, serializer);
    serde::Serializable<decltype(obj.output)>::serialize(obj.output, serializer);
}

template <>
template <typename Deserializer>
Circuit::BlackBoxOp::PedersenCommitment serde::Deserializable<Circuit::BlackBoxOp::PedersenCommitment>::deserialize(Deserializer &deserializer) {
    Circuit::BlackBoxOp::PedersenCommitment obj;
    obj.inputs = serde::Deserializable<decltype(obj.inputs)>::deserialize(deserializer);
    obj.domain_separator = serde::Deserializable<decltype(obj.domain_separator)>::deserialize(deserializer);
    obj.output = serde::Deserializable<decltype(obj.output)>::deserialize(deserializer);
    return obj;
}

namespace Circuit {

    inline bool operator==(const BlackBoxOp::PedersenHash &lhs, const BlackBoxOp::PedersenHash &rhs) {
        if (!(lhs.inputs == rhs.inputs)) { return false; }
        if (!(lhs.domain_separator == rhs.domain_separator)) { return false; }
        if (!(lhs.output == rhs.output)) { return false; }
        return true;
    }

    inline std::vector<uint8_t> BlackBoxOp::PedersenHash::bincodeSerialize() const {
        auto serializer = serde::BincodeSerializer();
        serde::Serializable<BlackBoxOp::PedersenHash>::serialize(*this, serializer);
        return std::move(serializer).bytes();
    }

    inline BlackBoxOp::PedersenHash BlackBoxOp::PedersenHash::bincodeDeserialize(std::vector<uint8_t> input) {
        auto deserializer = serde::BincodeDeserializer(input);
        auto value = serde::Deserializable<BlackBoxOp::PedersenHash>::deserialize(deserializer);
        if (deserializer.get_buffer_offset() < input.size()) {
            throw serde::deserialization_error("Some input bytes were not read");
        }
        return value;
    }

} // end of namespace Circuit

template <>
template <typename Serializer>
void serde::Serializable<Circuit::BlackBoxOp::PedersenHash>::serialize(const Circuit::BlackBoxOp::PedersenHash &obj, Serializer &serializer) {
    serde::Serializable<decltype(obj.inputs)>::serialize(obj.inputs, serializer);
    serde::Serializable<decltype(obj.domain_separator)>::serialize(obj.domain_separator, serializer);
    serde::Serializable<decltype(obj.output)>::serialize(obj.output, serializer);
}

template <>
template <typename Deserializer>
Circuit::BlackBoxOp::PedersenHash serde::Deserializable<Circuit::BlackBoxOp::PedersenHash>::deserialize(Deserializer &deserializer) {
    Circuit::BlackBoxOp::PedersenHash obj;
    obj.inputs = serde::Deserializable<decltype(obj.inputs)>::deserialize(deserializer);
    obj.domain_separator = serde::Deserializable<decltype(obj.domain_separator)>::deserialize(deserializer);
    obj.output = serde::Deserializable<decltype(obj.output)>::deserialize(deserializer);
    return obj;
}

namespace Circuit {

    inline bool operator==(const BlackBoxOp::FixedBaseScalarMul &lhs, const BlackBoxOp::FixedBaseScalarMul &rhs) {
        if (!(lhs.low == rhs.low)) { return false; }
        if (!(lhs.high == rhs.high)) { return false; }
        if (!(lhs.result == rhs.result)) { return false; }
        return true;
    }

    inline std::vector<uint8_t> BlackBoxOp::FixedBaseScalarMul::bincodeSerialize() const {
        auto serializer = serde::BincodeSerializer();
        serde::Serializable<BlackBoxOp::FixedBaseScalarMul>::serialize(*this, serializer);
        return std::move(serializer).bytes();
    }

    inline BlackBoxOp::FixedBaseScalarMul BlackBoxOp::FixedBaseScalarMul::bincodeDeserialize(std::vector<uint8_t> input) {
        auto deserializer = serde::BincodeDeserializer(input);
        auto value = serde::Deserializable<BlackBoxOp::FixedBaseScalarMul>::deserialize(deserializer);
        if (deserializer.get_buffer_offset() < input.size()) {
            throw serde::deserialization_error("Some input bytes were not read");
        }
        return value;
    }

} // end of namespace Circuit

template <>
template <typename Serializer>
void serde::Serializable<Circuit::BlackBoxOp::FixedBaseScalarMul>::serialize(const Circuit::BlackBoxOp::FixedBaseScalarMul &obj, Serializer &serializer) {
    serde::Serializable<decltype(obj.low)>::serialize(obj.low, serializer);
    serde::Serializable<decltype(obj.high)>::serialize(obj.high, serializer);
    serde::Serializable<decltype(obj.result)>::serialize(obj.result, serializer);
}

template <>
template <typename Deserializer>
Circuit::BlackBoxOp::FixedBaseScalarMul serde::Deserializable<Circuit::BlackBoxOp::FixedBaseScalarMul>::deserialize(Deserializer &deserializer) {
    Circuit::BlackBoxOp::FixedBaseScalarMul obj;
    obj.low = serde::Deserializable<decltype(obj.low)>::deserialize(deserializer);
    obj.high = serde::Deserializable<decltype(obj.high)>::deserialize(deserializer);
    obj.result = serde::Deserializable<decltype(obj.result)>::deserialize(deserializer);
    return obj;
}

namespace Circuit {

    inline bool operator==(const BlackBoxOp::EmbeddedCurveAdd &lhs, const BlackBoxOp::EmbeddedCurveAdd &rhs) {
        if (!(lhs.input1_x == rhs.input1_x)) { return false; }
        if (!(lhs.input1_y == rhs.input1_y)) { return false; }
        if (!(lhs.input2_x == rhs.input2_x)) { return false; }
        if (!(lhs.input2_y == rhs.input2_y)) { return false; }
        if (!(lhs.result == rhs.result)) { return false; }
        return true;
    }

    inline std::vector<uint8_t> BlackBoxOp::EmbeddedCurveAdd::bincodeSerialize() const {
        auto serializer = serde::BincodeSerializer();
        serde::Serializable<BlackBoxOp::EmbeddedCurveAdd>::serialize(*this, serializer);
        return std::move(serializer).bytes();
    }

    inline BlackBoxOp::EmbeddedCurveAdd BlackBoxOp::EmbeddedCurveAdd::bincodeDeserialize(std::vector<uint8_t> input) {
        auto deserializer = serde::BincodeDeserializer(input);
        auto value = serde::Deserializable<BlackBoxOp::EmbeddedCurveAdd>::deserialize(deserializer);
        if (deserializer.get_buffer_offset() < input.size()) {
            throw serde::deserialization_error("Some input bytes were not read");
        }
        return value;
    }

} // end of namespace Circuit

template <>
template <typename Serializer>
void serde::Serializable<Circuit::BlackBoxOp::EmbeddedCurveAdd>::serialize(const Circuit::BlackBoxOp::EmbeddedCurveAdd &obj, Serializer &serializer) {
    serde::Serializable<decltype(obj.input1_x)>::serialize(obj.input1_x, serializer);
    serde::Serializable<decltype(obj.input1_y)>::serialize(obj.input1_y, serializer);
    serde::Serializable<decltype(obj.input2_x)>::serialize(obj.input2_x, serializer);
    serde::Serializable<decltype(obj.input2_y)>::serialize(obj.input2_y, serializer);
    serde::Serializable<decltype(obj.result)>::serialize(obj.result, serializer);
}

template <>
template <typename Deserializer>
Circuit::BlackBoxOp::EmbeddedCurveAdd serde::Deserializable<Circuit::BlackBoxOp::EmbeddedCurveAdd>::deserialize(Deserializer &deserializer) {
    Circuit::BlackBoxOp::EmbeddedCurveAdd obj;
    obj.input1_x = serde::Deserializable<decltype(obj.input1_x)>::deserialize(deserializer);
    obj.input1_y = serde::Deserializable<decltype(obj.input1_y)>::deserialize(deserializer);
    obj.input2_x = serde::Deserializable<decltype(obj.input2_x)>::deserialize(deserializer);
    obj.input2_y = serde::Deserializable<decltype(obj.input2_y)>::deserialize(deserializer);
    obj.result = serde::Deserializable<decltype(obj.result)>::deserialize(deserializer);
    return obj;
}

namespace Circuit {

    inline bool operator==(const BlackBoxOp::BigIntAdd &lhs, const BlackBoxOp::BigIntAdd &rhs) {
        if (!(lhs.lhs == rhs.lhs)) { return false; }
        if (!(lhs.rhs == rhs.rhs)) { return false; }
        if (!(lhs.output == rhs.output)) { return false; }
        return true;
    }

    inline std::vector<uint8_t> BlackBoxOp::BigIntAdd::bincodeSerialize() const {
        auto serializer = serde::BincodeSerializer();
        serde::Serializable<BlackBoxOp::BigIntAdd>::serialize(*this, serializer);
        return std::move(serializer).bytes();
    }

    inline BlackBoxOp::BigIntAdd BlackBoxOp::BigIntAdd::bincodeDeserialize(std::vector<uint8_t> input) {
        auto deserializer = serde::BincodeDeserializer(input);
        auto value = serde::Deserializable<BlackBoxOp::BigIntAdd>::deserialize(deserializer);
        if (deserializer.get_buffer_offset() < input.size()) {
            throw serde::deserialization_error("Some input bytes were not read");
        }
        return value;
    }

} // end of namespace Circuit

template <>
template <typename Serializer>
void serde::Serializable<Circuit::BlackBoxOp::BigIntAdd>::serialize(const Circuit::BlackBoxOp::BigIntAdd &obj, Serializer &serializer) {
    serde::Serializable<decltype(obj.lhs)>::serialize(obj.lhs, serializer);
    serde::Serializable<decltype(obj.rhs)>::serialize(obj.rhs, serializer);
    serde::Serializable<decltype(obj.output)>::serialize(obj.output, serializer);
}

template <>
template <typename Deserializer>
Circuit::BlackBoxOp::BigIntAdd serde::Deserializable<Circuit::BlackBoxOp::BigIntAdd>::deserialize(Deserializer &deserializer) {
    Circuit::BlackBoxOp::BigIntAdd obj;
    obj.lhs = serde::Deserializable<decltype(obj.lhs)>::deserialize(deserializer);
    obj.rhs = serde::Deserializable<decltype(obj.rhs)>::deserialize(deserializer);
    obj.output = serde::Deserializable<decltype(obj.output)>::deserialize(deserializer);
    return obj;
}

namespace Circuit {

    inline bool operator==(const BlackBoxOp::BigIntSub &lhs, const BlackBoxOp::BigIntSub &rhs) {
        if (!(lhs.lhs == rhs.lhs)) { return false; }
        if (!(lhs.rhs == rhs.rhs)) { return false; }
        if (!(lhs.output == rhs.output)) { return false; }
        return true;
    }

    inline std::vector<uint8_t> BlackBoxOp::BigIntSub::bincodeSerialize() const {
        auto serializer = serde::BincodeSerializer();
        serde::Serializable<BlackBoxOp::BigIntSub>::serialize(*this, serializer);
        return std::move(serializer).bytes();
    }

    inline BlackBoxOp::BigIntSub BlackBoxOp::BigIntSub::bincodeDeserialize(std::vector<uint8_t> input) {
        auto deserializer = serde::BincodeDeserializer(input);
        auto value = serde::Deserializable<BlackBoxOp::BigIntSub>::deserialize(deserializer);
        if (deserializer.get_buffer_offset() < input.size()) {
            throw serde::deserialization_error("Some input bytes were not read");
        }
        return value;
    }

} // end of namespace Circuit

template <>
template <typename Serializer>
void serde::Serializable<Circuit::BlackBoxOp::BigIntSub>::serialize(const Circuit::BlackBoxOp::BigIntSub &obj, Serializer &serializer) {
    serde::Serializable<decltype(obj.lhs)>::serialize(obj.lhs, serializer);
    serde::Serializable<decltype(obj.rhs)>::serialize(obj.rhs, serializer);
    serde::Serializable<decltype(obj.output)>::serialize(obj.output, serializer);
}

template <>
template <typename Deserializer>
Circuit::BlackBoxOp::BigIntSub serde::Deserializable<Circuit::BlackBoxOp::BigIntSub>::deserialize(Deserializer &deserializer) {
    Circuit::BlackBoxOp::BigIntSub obj;
    obj.lhs = serde::Deserializable<decltype(obj.lhs)>::deserialize(deserializer);
    obj.rhs = serde::Deserializable<decltype(obj.rhs)>::deserialize(deserializer);
    obj.output = serde::Deserializable<decltype(obj.output)>::deserialize(deserializer);
    return obj;
}

namespace Circuit {

    inline bool operator==(const BlackBoxOp::BigIntMul &lhs, const BlackBoxOp::BigIntMul &rhs) {
        if (!(lhs.lhs == rhs.lhs)) { return false; }
        if (!(lhs.rhs == rhs.rhs)) { return false; }
        if (!(lhs.output == rhs.output)) { return false; }
        return true;
    }

    inline std::vector<uint8_t> BlackBoxOp::BigIntMul::bincodeSerialize() const {
        auto serializer = serde::BincodeSerializer();
        serde::Serializable<BlackBoxOp::BigIntMul>::serialize(*this, serializer);
        return std::move(serializer).bytes();
    }

    inline BlackBoxOp::BigIntMul BlackBoxOp::BigIntMul::bincodeDeserialize(std::vector<uint8_t> input) {
        auto deserializer = serde::BincodeDeserializer(input);
        auto value = serde::Deserializable<BlackBoxOp::BigIntMul>::deserialize(deserializer);
        if (deserializer.get_buffer_offset() < input.size()) {
            throw serde::deserialization_error("Some input bytes were not read");
        }
        return value;
    }

} // end of namespace Circuit

template <>
template <typename Serializer>
void serde::Serializable<Circuit::BlackBoxOp::BigIntMul>::serialize(const Circuit::BlackBoxOp::BigIntMul &obj, Serializer &serializer) {
    serde::Serializable<decltype(obj.lhs)>::serialize(obj.lhs, serializer);
    serde::Serializable<decltype(obj.rhs)>::serialize(obj.rhs, serializer);
    serde::Serializable<decltype(obj.output)>::serialize(obj.output, serializer);
}

template <>
template <typename Deserializer>
Circuit::BlackBoxOp::BigIntMul serde::Deserializable<Circuit::BlackBoxOp::BigIntMul>::deserialize(Deserializer &deserializer) {
    Circuit::BlackBoxOp::BigIntMul obj;
    obj.lhs = serde::Deserializable<decltype(obj.lhs)>::deserialize(deserializer);
    obj.rhs = serde::Deserializable<decltype(obj.rhs)>::deserialize(deserializer);
    obj.output = serde::Deserializable<decltype(obj.output)>::deserialize(deserializer);
    return obj;
}

namespace Circuit {

    inline bool operator==(const BlackBoxOp::BigIntDiv &lhs, const BlackBoxOp::BigIntDiv &rhs) {
        if (!(lhs.lhs == rhs.lhs)) { return false; }
        if (!(lhs.rhs == rhs.rhs)) { return false; }
        if (!(lhs.output == rhs.output)) { return false; }
        return true;
    }

    inline std::vector<uint8_t> BlackBoxOp::BigIntDiv::bincodeSerialize() const {
        auto serializer = serde::BincodeSerializer();
        serde::Serializable<BlackBoxOp::BigIntDiv>::serialize(*this, serializer);
        return std::move(serializer).bytes();
    }

    inline BlackBoxOp::BigIntDiv BlackBoxOp::BigIntDiv::bincodeDeserialize(std::vector<uint8_t> input) {
        auto deserializer = serde::BincodeDeserializer(input);
        auto value = serde::Deserializable<BlackBoxOp::BigIntDiv>::deserialize(deserializer);
        if (deserializer.get_buffer_offset() < input.size()) {
            throw serde::deserialization_error("Some input bytes were not read");
        }
        return value;
    }

} // end of namespace Circuit

template <>
template <typename Serializer>
void serde::Serializable<Circuit::BlackBoxOp::BigIntDiv>::serialize(const Circuit::BlackBoxOp::BigIntDiv &obj, Serializer &serializer) {
    serde::Serializable<decltype(obj.lhs)>::serialize(obj.lhs, serializer);
    serde::Serializable<decltype(obj.rhs)>::serialize(obj.rhs, serializer);
    serde::Serializable<decltype(obj.output)>::serialize(obj.output, serializer);
}

template <>
template <typename Deserializer>
Circuit::BlackBoxOp::BigIntDiv serde::Deserializable<Circuit::BlackBoxOp::BigIntDiv>::deserialize(Deserializer &deserializer) {
    Circuit::BlackBoxOp::BigIntDiv obj;
    obj.lhs = serde::Deserializable<decltype(obj.lhs)>::deserialize(deserializer);
    obj.rhs = serde::Deserializable<decltype(obj.rhs)>::deserialize(deserializer);
    obj.output = serde::Deserializable<decltype(obj.output)>::deserialize(deserializer);
    return obj;
}

namespace Circuit {

    inline bool operator==(const BlackBoxOp::BigIntFromLeBytes &lhs, const BlackBoxOp::BigIntFromLeBytes &rhs) {
        if (!(lhs.inputs == rhs.inputs)) { return false; }
        if (!(lhs.modulus == rhs.modulus)) { return false; }
        if (!(lhs.output == rhs.output)) { return false; }
        return true;
    }

    inline std::vector<uint8_t> BlackBoxOp::BigIntFromLeBytes::bincodeSerialize() const {
        auto serializer = serde::BincodeSerializer();
        serde::Serializable<BlackBoxOp::BigIntFromLeBytes>::serialize(*this, serializer);
        return std::move(serializer).bytes();
    }

    inline BlackBoxOp::BigIntFromLeBytes BlackBoxOp::BigIntFromLeBytes::bincodeDeserialize(std::vector<uint8_t> input) {
        auto deserializer = serde::BincodeDeserializer(input);
        auto value = serde::Deserializable<BlackBoxOp::BigIntFromLeBytes>::deserialize(deserializer);
        if (deserializer.get_buffer_offset() < input.size()) {
            throw serde::deserialization_error("Some input bytes were not read");
        }
        return value;
    }

} // end of namespace Circuit

template <>
template <typename Serializer>
void serde::Serializable<Circuit::BlackBoxOp::BigIntFromLeBytes>::serialize(const Circuit::BlackBoxOp::BigIntFromLeBytes &obj, Serializer &serializer) {
    serde::Serializable<decltype(obj.inputs)>::serialize(obj.inputs, serializer);
    serde::Serializable<decltype(obj.modulus)>::serialize(obj.modulus, serializer);
    serde::Serializable<decltype(obj.output)>::serialize(obj.output, serializer);
}

template <>
template <typename Deserializer>
Circuit::BlackBoxOp::BigIntFromLeBytes serde::Deserializable<Circuit::BlackBoxOp::BigIntFromLeBytes>::deserialize(Deserializer &deserializer) {
    Circuit::BlackBoxOp::BigIntFromLeBytes obj;
    obj.inputs = serde::Deserializable<decltype(obj.inputs)>::deserialize(deserializer);
    obj.modulus = serde::Deserializable<decltype(obj.modulus)>::deserialize(deserializer);
    obj.output = serde::Deserializable<decltype(obj.output)>::deserialize(deserializer);
    return obj;
}

namespace Circuit {

    inline bool operator==(const BlackBoxOp::BigIntToLeBytes &lhs, const BlackBoxOp::BigIntToLeBytes &rhs) {
        if (!(lhs.input == rhs.input)) { return false; }
        if (!(lhs.output == rhs.output)) { return false; }
        return true;
    }

    inline std::vector<uint8_t> BlackBoxOp::BigIntToLeBytes::bincodeSerialize() const {
        auto serializer = serde::BincodeSerializer();
        serde::Serializable<BlackBoxOp::BigIntToLeBytes>::serialize(*this, serializer);
        return std::move(serializer).bytes();
    }

    inline BlackBoxOp::BigIntToLeBytes BlackBoxOp::BigIntToLeBytes::bincodeDeserialize(std::vector<uint8_t> input) {
        auto deserializer = serde::BincodeDeserializer(input);
        auto value = serde::Deserializable<BlackBoxOp::BigIntToLeBytes>::deserialize(deserializer);
        if (deserializer.get_buffer_offset() < input.size()) {
            throw serde::deserialization_error("Some input bytes were not read");
        }
        return value;
    }

} // end of namespace Circuit

template <>
template <typename Serializer>
void serde::Serializable<Circuit::BlackBoxOp::BigIntToLeBytes>::serialize(const Circuit::BlackBoxOp::BigIntToLeBytes &obj, Serializer &serializer) {
    serde::Serializable<decltype(obj.input)>::serialize(obj.input, serializer);
    serde::Serializable<decltype(obj.output)>::serialize(obj.output, serializer);
}

template <>
template <typename Deserializer>
Circuit::BlackBoxOp::BigIntToLeBytes serde::Deserializable<Circuit::BlackBoxOp::BigIntToLeBytes>::deserialize(Deserializer &deserializer) {
    Circuit::BlackBoxOp::BigIntToLeBytes obj;
    obj.input = serde::Deserializable<decltype(obj.input)>::deserialize(deserializer);
    obj.output = serde::Deserializable<decltype(obj.output)>::deserialize(deserializer);
    return obj;
}

namespace Circuit {

    inline bool operator==(const BlackBoxOp::Poseidon2Permutation &lhs, const BlackBoxOp::Poseidon2Permutation &rhs) {
        if (!(lhs.message == rhs.message)) { return false; }
        if (!(lhs.output == rhs.output)) { return false; }
        if (!(lhs.len == rhs.len)) { return false; }
        return true;
    }

    inline std::vector<uint8_t> BlackBoxOp::Poseidon2Permutation::bincodeSerialize() const {
        auto serializer = serde::BincodeSerializer();
        serde::Serializable<BlackBoxOp::Poseidon2Permutation>::serialize(*this, serializer);
        return std::move(serializer).bytes();
    }

    inline BlackBoxOp::Poseidon2Permutation BlackBoxOp::Poseidon2Permutation::bincodeDeserialize(std::vector<uint8_t> input) {
        auto deserializer = serde::BincodeDeserializer(input);
        auto value = serde::Deserializable<BlackBoxOp::Poseidon2Permutation>::deserialize(deserializer);
        if (deserializer.get_buffer_offset() < input.size()) {
            throw serde::deserialization_error("Some input bytes were not read");
        }
        return value;
    }

} // end of namespace Circuit

template <>
template <typename Serializer>
void serde::Serializable<Circuit::BlackBoxOp::Poseidon2Permutation>::serialize(const Circuit::BlackBoxOp::Poseidon2Permutation &obj, Serializer &serializer) {
    serde::Serializable<decltype(obj.message)>::serialize(obj.message, serializer);
    serde::Serializable<decltype(obj.output)>::serialize(obj.output, serializer);
    serde::Serializable<decltype(obj.len)>::serialize(obj.len, serializer);
}

template <>
template <typename Deserializer>
Circuit::BlackBoxOp::Poseidon2Permutation serde::Deserializable<Circuit::BlackBoxOp::Poseidon2Permutation>::deserialize(Deserializer &deserializer) {
    Circuit::BlackBoxOp::Poseidon2Permutation obj;
    obj.message = serde::Deserializable<decltype(obj.message)>::deserialize(deserializer);
    obj.output = serde::Deserializable<decltype(obj.output)>::deserialize(deserializer);
    obj.len = serde::Deserializable<decltype(obj.len)>::deserialize(deserializer);
    return obj;
}

namespace Circuit {

    inline bool operator==(const BlackBoxOp::Sha256Compression &lhs, const BlackBoxOp::Sha256Compression &rhs) {
        if (!(lhs.input == rhs.input)) { return false; }
        if (!(lhs.hash_values == rhs.hash_values)) { return false; }
        if (!(lhs.output == rhs.output)) { return false; }
        return true;
    }

    inline std::vector<uint8_t> BlackBoxOp::Sha256Compression::bincodeSerialize() const {
        auto serializer = serde::BincodeSerializer();
        serde::Serializable<BlackBoxOp::Sha256Compression>::serialize(*this, serializer);
        return std::move(serializer).bytes();
    }

    inline BlackBoxOp::Sha256Compression BlackBoxOp::Sha256Compression::bincodeDeserialize(std::vector<uint8_t> input) {
        auto deserializer = serde::BincodeDeserializer(input);
        auto value = serde::Deserializable<BlackBoxOp::Sha256Compression>::deserialize(deserializer);
        if (deserializer.get_buffer_offset() < input.size()) {
            throw serde::deserialization_error("Some input bytes were not read");
        }
        return value;
    }

} // end of namespace Circuit

template <>
template <typename Serializer>
void serde::Serializable<Circuit::BlackBoxOp::Sha256Compression>::serialize(const Circuit::BlackBoxOp::Sha256Compression &obj, Serializer &serializer) {
    serde::Serializable<decltype(obj.input)>::serialize(obj.input, serializer);
    serde::Serializable<decltype(obj.hash_values)>::serialize(obj.hash_values, serializer);
    serde::Serializable<decltype(obj.output)>::serialize(obj.output, serializer);
}

template <>
template <typename Deserializer>
Circuit::BlackBoxOp::Sha256Compression serde::Deserializable<Circuit::BlackBoxOp::Sha256Compression>::deserialize(Deserializer &deserializer) {
    Circuit::BlackBoxOp::Sha256Compression obj;
    obj.input = serde::Deserializable<decltype(obj.input)>::deserialize(deserializer);
    obj.hash_values = serde::Deserializable<decltype(obj.hash_values)>::deserialize(deserializer);
    obj.output = serde::Deserializable<decltype(obj.output)>::deserialize(deserializer);
    return obj;
}

namespace Circuit {

    inline bool operator==(const BlockId &lhs, const BlockId &rhs) {
        if (!(lhs.value == rhs.value)) { return false; }
        return true;
    }

    inline std::vector<uint8_t> BlockId::bincodeSerialize() const {
        auto serializer = serde::BincodeSerializer();
        serde::Serializable<BlockId>::serialize(*this, serializer);
        return std::move(serializer).bytes();
    }

    inline BlockId BlockId::bincodeDeserialize(std::vector<uint8_t> input) {
        auto deserializer = serde::BincodeDeserializer(input);
        auto value = serde::Deserializable<BlockId>::deserialize(deserializer);
        if (deserializer.get_buffer_offset() < input.size()) {
            throw serde::deserialization_error("Some input bytes were not read");
        }
        return value;
    }

} // end of namespace Circuit

template <>
template <typename Serializer>
void serde::Serializable<Circuit::BlockId>::serialize(const Circuit::BlockId &obj, Serializer &serializer) {
    serializer.increase_container_depth();
    serde::Serializable<decltype(obj.value)>::serialize(obj.value, serializer);
    serializer.decrease_container_depth();
}

template <>
template <typename Deserializer>
Circuit::BlockId serde::Deserializable<Circuit::BlockId>::deserialize(Deserializer &deserializer) {
    deserializer.increase_container_depth();
    Circuit::BlockId obj;
    obj.value = serde::Deserializable<decltype(obj.value)>::deserialize(deserializer);
    deserializer.decrease_container_depth();
    return obj;
}

namespace Circuit {

    inline bool operator==(const Brillig &lhs, const Brillig &rhs) {
        if (!(lhs.inputs == rhs.inputs)) { return false; }
        if (!(lhs.outputs == rhs.outputs)) { return false; }
        if (!(lhs.bytecode == rhs.bytecode)) { return false; }
        if (!(lhs.predicate == rhs.predicate)) { return false; }
        return true;
    }

    inline std::vector<uint8_t> Brillig::bincodeSerialize() const {
        auto serializer = serde::BincodeSerializer();
        serde::Serializable<Brillig>::serialize(*this, serializer);
        return std::move(serializer).bytes();
    }

    inline Brillig Brillig::bincodeDeserialize(std::vector<uint8_t> input) {
        auto deserializer = serde::BincodeDeserializer(input);
        auto value = serde::Deserializable<Brillig>::deserialize(deserializer);
        if (deserializer.get_buffer_offset() < input.size()) {
            throw serde::deserialization_error("Some input bytes were not read");
        }
        return value;
    }

} // end of namespace Circuit

template <>
template <typename Serializer>
void serde::Serializable<Circuit::Brillig>::serialize(const Circuit::Brillig &obj, Serializer &serializer) {
    serializer.increase_container_depth();
    serde::Serializable<decltype(obj.inputs)>::serialize(obj.inputs, serializer);
    serde::Serializable<decltype(obj.outputs)>::serialize(obj.outputs, serializer);
    serde::Serializable<decltype(obj.bytecode)>::serialize(obj.bytecode, serializer);
    serde::Serializable<decltype(obj.predicate)>::serialize(obj.predicate, serializer);
    serializer.decrease_container_depth();
}

template <>
template <typename Deserializer>
Circuit::Brillig serde::Deserializable<Circuit::Brillig>::deserialize(Deserializer &deserializer) {
    deserializer.increase_container_depth();
    Circuit::Brillig obj;
    obj.inputs = serde::Deserializable<decltype(obj.inputs)>::deserialize(deserializer);
    obj.outputs = serde::Deserializable<decltype(obj.outputs)>::deserialize(deserializer);
    obj.bytecode = serde::Deserializable<decltype(obj.bytecode)>::deserialize(deserializer);
    obj.predicate = serde::Deserializable<decltype(obj.predicate)>::deserialize(deserializer);
    deserializer.decrease_container_depth();
    return obj;
}

namespace Circuit {

    inline bool operator==(const BrilligInputs &lhs, const BrilligInputs &rhs) {
        if (!(lhs.value == rhs.value)) { return false; }
        return true;
    }

    inline std::vector<uint8_t> BrilligInputs::bincodeSerialize() const {
        auto serializer = serde::BincodeSerializer();
        serde::Serializable<BrilligInputs>::serialize(*this, serializer);
        return std::move(serializer).bytes();
    }

    inline BrilligInputs BrilligInputs::bincodeDeserialize(std::vector<uint8_t> input) {
        auto deserializer = serde::BincodeDeserializer(input);
        auto value = serde::Deserializable<BrilligInputs>::deserialize(deserializer);
        if (deserializer.get_buffer_offset() < input.size()) {
            throw serde::deserialization_error("Some input bytes were not read");
        }
        return value;
    }

} // end of namespace Circuit

template <>
template <typename Serializer>
void serde::Serializable<Circuit::BrilligInputs>::serialize(const Circuit::BrilligInputs &obj, Serializer &serializer) {
    serializer.increase_container_depth();
    serde::Serializable<decltype(obj.value)>::serialize(obj.value, serializer);
    serializer.decrease_container_depth();
}

template <>
template <typename Deserializer>
Circuit::BrilligInputs serde::Deserializable<Circuit::BrilligInputs>::deserialize(Deserializer &deserializer) {
    deserializer.increase_container_depth();
    Circuit::BrilligInputs obj;
    obj.value = serde::Deserializable<decltype(obj.value)>::deserialize(deserializer);
    deserializer.decrease_container_depth();
    return obj;
}

namespace Circuit {

    inline bool operator==(const BrilligInputs::Single &lhs, const BrilligInputs::Single &rhs) {
        if (!(lhs.value == rhs.value)) { return false; }
        return true;
    }

    inline std::vector<uint8_t> BrilligInputs::Single::bincodeSerialize() const {
        auto serializer = serde::BincodeSerializer();
        serde::Serializable<BrilligInputs::Single>::serialize(*this, serializer);
        return std::move(serializer).bytes();
    }

    inline BrilligInputs::Single BrilligInputs::Single::bincodeDeserialize(std::vector<uint8_t> input) {
        auto deserializer = serde::BincodeDeserializer(input);
        auto value = serde::Deserializable<BrilligInputs::Single>::deserialize(deserializer);
        if (deserializer.get_buffer_offset() < input.size()) {
            throw serde::deserialization_error("Some input bytes were not read");
        }
        return value;
    }

} // end of namespace Circuit

template <>
template <typename Serializer>
void serde::Serializable<Circuit::BrilligInputs::Single>::serialize(const Circuit::BrilligInputs::Single &obj, Serializer &serializer) {
    serde::Serializable<decltype(obj.value)>::serialize(obj.value, serializer);
}

template <>
template <typename Deserializer>
Circuit::BrilligInputs::Single serde::Deserializable<Circuit::BrilligInputs::Single>::deserialize(Deserializer &deserializer) {
    Circuit::BrilligInputs::Single obj;
    obj.value = serde::Deserializable<decltype(obj.value)>::deserialize(deserializer);
    return obj;
}

namespace Circuit {

    inline bool operator==(const BrilligInputs::Array &lhs, const BrilligInputs::Array &rhs) {
        if (!(lhs.value == rhs.value)) { return false; }
        return true;
    }

    inline std::vector<uint8_t> BrilligInputs::Array::bincodeSerialize() const {
        auto serializer = serde::BincodeSerializer();
        serde::Serializable<BrilligInputs::Array>::serialize(*this, serializer);
        return std::move(serializer).bytes();
    }

    inline BrilligInputs::Array BrilligInputs::Array::bincodeDeserialize(std::vector<uint8_t> input) {
        auto deserializer = serde::BincodeDeserializer(input);
        auto value = serde::Deserializable<BrilligInputs::Array>::deserialize(deserializer);
        if (deserializer.get_buffer_offset() < input.size()) {
            throw serde::deserialization_error("Some input bytes were not read");
        }
        return value;
    }

} // end of namespace Circuit

template <>
template <typename Serializer>
void serde::Serializable<Circuit::BrilligInputs::Array>::serialize(const Circuit::BrilligInputs::Array &obj, Serializer &serializer) {
    serde::Serializable<decltype(obj.value)>::serialize(obj.value, serializer);
}

template <>
template <typename Deserializer>
Circuit::BrilligInputs::Array serde::Deserializable<Circuit::BrilligInputs::Array>::deserialize(Deserializer &deserializer) {
    Circuit::BrilligInputs::Array obj;
    obj.value = serde::Deserializable<decltype(obj.value)>::deserialize(deserializer);
    return obj;
}

namespace Circuit {

    inline bool operator==(const BrilligInputs::MemoryArray &lhs, const BrilligInputs::MemoryArray &rhs) {
        if (!(lhs.value == rhs.value)) { return false; }
        return true;
    }

    inline std::vector<uint8_t> BrilligInputs::MemoryArray::bincodeSerialize() const {
        auto serializer = serde::BincodeSerializer();
        serde::Serializable<BrilligInputs::MemoryArray>::serialize(*this, serializer);
        return std::move(serializer).bytes();
    }

    inline BrilligInputs::MemoryArray BrilligInputs::MemoryArray::bincodeDeserialize(std::vector<uint8_t> input) {
        auto deserializer = serde::BincodeDeserializer(input);
        auto value = serde::Deserializable<BrilligInputs::MemoryArray>::deserialize(deserializer);
        if (deserializer.get_buffer_offset() < input.size()) {
            throw serde::deserialization_error("Some input bytes were not read");
        }
        return value;
    }

} // end of namespace Circuit

template <>
template <typename Serializer>
void serde::Serializable<Circuit::BrilligInputs::MemoryArray>::serialize(const Circuit::BrilligInputs::MemoryArray &obj, Serializer &serializer) {
    serde::Serializable<decltype(obj.value)>::serialize(obj.value, serializer);
}

template <>
template <typename Deserializer>
Circuit::BrilligInputs::MemoryArray serde::Deserializable<Circuit::BrilligInputs::MemoryArray>::deserialize(Deserializer &deserializer) {
    Circuit::BrilligInputs::MemoryArray obj;
    obj.value = serde::Deserializable<decltype(obj.value)>::deserialize(deserializer);
    return obj;
}

namespace Circuit {

    inline bool operator==(const BrilligInputs::MemoryArray &lhs, const BrilligInputs::MemoryArray &rhs) {
        if (!(lhs.value == rhs.value)) { return false; }
        return true;
    }

    inline std::vector<uint8_t> BrilligInputs::MemoryArray::bincodeSerialize() const {
        auto serializer = serde::BincodeSerializer();
        serde::Serializable<BrilligInputs::MemoryArray>::serialize(*this, serializer);
        return std::move(serializer).bytes();
    }

    inline BrilligInputs::MemoryArray BrilligInputs::MemoryArray::bincodeDeserialize(std::vector<uint8_t> input) {
        auto deserializer = serde::BincodeDeserializer(input);
        auto value = serde::Deserializable<BrilligInputs::MemoryArray>::deserialize(deserializer);
        if (deserializer.get_buffer_offset() < input.size()) {
            throw serde::deserialization_error("Some input bytes were not read");
        }
        return value;
    }

} // end of namespace Circuit

template <>
template <typename Serializer>
void serde::Serializable<Circuit::BrilligInputs::MemoryArray>::serialize(const Circuit::BrilligInputs::MemoryArray &obj, Serializer &serializer) {
    serde::Serializable<decltype(obj.value)>::serialize(obj.value, serializer);
}

template <>
template <typename Deserializer>
Circuit::BrilligInputs::MemoryArray serde::Deserializable<Circuit::BrilligInputs::MemoryArray>::deserialize(Deserializer &deserializer) {
    Circuit::BrilligInputs::MemoryArray obj;
    obj.value = serde::Deserializable<decltype(obj.value)>::deserialize(deserializer);
    return obj;
}

namespace Circuit {

    inline bool operator==(const BrilligOpcode &lhs, const BrilligOpcode &rhs) {
        if (!(lhs.value == rhs.value)) { return false; }
        return true;
    }

    inline std::vector<uint8_t> BrilligOpcode::bincodeSerialize() const {
        auto serializer = serde::BincodeSerializer();
        serde::Serializable<BrilligOpcode>::serialize(*this, serializer);
        return std::move(serializer).bytes();
    }

    inline BrilligOpcode BrilligOpcode::bincodeDeserialize(std::vector<uint8_t> input) {
        auto deserializer = serde::BincodeDeserializer(input);
        auto value = serde::Deserializable<BrilligOpcode>::deserialize(deserializer);
        if (deserializer.get_buffer_offset() < input.size()) {
            throw serde::deserialization_error("Some input bytes were not read");
        }
        return value;
    }

} // end of namespace Circuit

template <>
template <typename Serializer>
void serde::Serializable<Circuit::BrilligOpcode>::serialize(const Circuit::BrilligOpcode &obj, Serializer &serializer) {
    serializer.increase_container_depth();
    serde::Serializable<decltype(obj.value)>::serialize(obj.value, serializer);
    serializer.decrease_container_depth();
}

template <>
template <typename Deserializer>
Circuit::BrilligOpcode serde::Deserializable<Circuit::BrilligOpcode>::deserialize(Deserializer &deserializer) {
    deserializer.increase_container_depth();
    Circuit::BrilligOpcode obj;
    obj.value = serde::Deserializable<decltype(obj.value)>::deserialize(deserializer);
    deserializer.decrease_container_depth();
    return obj;
}

namespace Circuit {

    inline bool operator==(const BrilligOpcode::BinaryFieldOp &lhs, const BrilligOpcode::BinaryFieldOp &rhs) {
        if (!(lhs.destination == rhs.destination)) { return false; }
        if (!(lhs.op == rhs.op)) { return false; }
        if (!(lhs.lhs == rhs.lhs)) { return false; }
        if (!(lhs.rhs == rhs.rhs)) { return false; }
        return true;
    }

    inline std::vector<uint8_t> BrilligOpcode::BinaryFieldOp::bincodeSerialize() const {
        auto serializer = serde::BincodeSerializer();
        serde::Serializable<BrilligOpcode::BinaryFieldOp>::serialize(*this, serializer);
        return std::move(serializer).bytes();
    }

    inline BrilligOpcode::BinaryFieldOp BrilligOpcode::BinaryFieldOp::bincodeDeserialize(std::vector<uint8_t> input) {
        auto deserializer = serde::BincodeDeserializer(input);
        auto value = serde::Deserializable<BrilligOpcode::BinaryFieldOp>::deserialize(deserializer);
        if (deserializer.get_buffer_offset() < input.size()) {
            throw serde::deserialization_error("Some input bytes were not read");
        }
        return value;
    }

} // end of namespace Circuit

template <>
template <typename Serializer>
void serde::Serializable<Circuit::BrilligOpcode::BinaryFieldOp>::serialize(const Circuit::BrilligOpcode::BinaryFieldOp &obj, Serializer &serializer) {
    serde::Serializable<decltype(obj.destination)>::serialize(obj.destination, serializer);
    serde::Serializable<decltype(obj.op)>::serialize(obj.op, serializer);
    serde::Serializable<decltype(obj.lhs)>::serialize(obj.lhs, serializer);
    serde::Serializable<decltype(obj.rhs)>::serialize(obj.rhs, serializer);
}

template <>
template <typename Deserializer>
Circuit::BrilligOpcode::BinaryFieldOp serde::Deserializable<Circuit::BrilligOpcode::BinaryFieldOp>::deserialize(Deserializer &deserializer) {
    Circuit::BrilligOpcode::BinaryFieldOp obj;
    obj.destination = serde::Deserializable<decltype(obj.destination)>::deserialize(deserializer);
    obj.op = serde::Deserializable<decltype(obj.op)>::deserialize(deserializer);
    obj.lhs = serde::Deserializable<decltype(obj.lhs)>::deserialize(deserializer);
    obj.rhs = serde::Deserializable<decltype(obj.rhs)>::deserialize(deserializer);
    return obj;
}

namespace Circuit {

    inline bool operator==(const BrilligOpcode::BinaryIntOp &lhs, const BrilligOpcode::BinaryIntOp &rhs) {
        if (!(lhs.destination == rhs.destination)) { return false; }
        if (!(lhs.op == rhs.op)) { return false; }
        if (!(lhs.bit_size == rhs.bit_size)) { return false; }
        if (!(lhs.lhs == rhs.lhs)) { return false; }
        if (!(lhs.rhs == rhs.rhs)) { return false; }
        return true;
    }

    inline std::vector<uint8_t> BrilligOpcode::BinaryIntOp::bincodeSerialize() const {
        auto serializer = serde::BincodeSerializer();
        serde::Serializable<BrilligOpcode::BinaryIntOp>::serialize(*this, serializer);
        return std::move(serializer).bytes();
    }

    inline BrilligOpcode::BinaryIntOp BrilligOpcode::BinaryIntOp::bincodeDeserialize(std::vector<uint8_t> input) {
        auto deserializer = serde::BincodeDeserializer(input);
        auto value = serde::Deserializable<BrilligOpcode::BinaryIntOp>::deserialize(deserializer);
        if (deserializer.get_buffer_offset() < input.size()) {
            throw serde::deserialization_error("Some input bytes were not read");
        }
        return value;
    }

} // end of namespace Circuit

template <>
template <typename Serializer>
void serde::Serializable<Circuit::BrilligOpcode::BinaryIntOp>::serialize(const Circuit::BrilligOpcode::BinaryIntOp &obj, Serializer &serializer) {
    serde::Serializable<decltype(obj.destination)>::serialize(obj.destination, serializer);
    serde::Serializable<decltype(obj.op)>::serialize(obj.op, serializer);
    serde::Serializable<decltype(obj.bit_size)>::serialize(obj.bit_size, serializer);
    serde::Serializable<decltype(obj.lhs)>::serialize(obj.lhs, serializer);
    serde::Serializable<decltype(obj.rhs)>::serialize(obj.rhs, serializer);
}

template <>
template <typename Deserializer>
Circuit::BrilligOpcode::BinaryIntOp serde::Deserializable<Circuit::BrilligOpcode::BinaryIntOp>::deserialize(Deserializer &deserializer) {
    Circuit::BrilligOpcode::BinaryIntOp obj;
    obj.destination = serde::Deserializable<decltype(obj.destination)>::deserialize(deserializer);
    obj.op = serde::Deserializable<decltype(obj.op)>::deserialize(deserializer);
    obj.bit_size = serde::Deserializable<decltype(obj.bit_size)>::deserialize(deserializer);
    obj.lhs = serde::Deserializable<decltype(obj.lhs)>::deserialize(deserializer);
    obj.rhs = serde::Deserializable<decltype(obj.rhs)>::deserialize(deserializer);
    return obj;
}

namespace Circuit {

    inline bool operator==(const BrilligOpcode::Cast &lhs, const BrilligOpcode::Cast &rhs) {
        if (!(lhs.destination == rhs.destination)) { return false; }
        if (!(lhs.source == rhs.source)) { return false; }
        if (!(lhs.bit_size == rhs.bit_size)) { return false; }
        return true;
    }

    inline std::vector<uint8_t> BrilligOpcode::Cast::bincodeSerialize() const {
        auto serializer = serde::BincodeSerializer();
        serde::Serializable<BrilligOpcode::Cast>::serialize(*this, serializer);
        return std::move(serializer).bytes();
    }

    inline BrilligOpcode::Cast BrilligOpcode::Cast::bincodeDeserialize(std::vector<uint8_t> input) {
        auto deserializer = serde::BincodeDeserializer(input);
        auto value = serde::Deserializable<BrilligOpcode::Cast>::deserialize(deserializer);
        if (deserializer.get_buffer_offset() < input.size()) {
            throw serde::deserialization_error("Some input bytes were not read");
        }
        return value;
    }

} // end of namespace Circuit

template <>
template <typename Serializer>
void serde::Serializable<Circuit::BrilligOpcode::Cast>::serialize(const Circuit::BrilligOpcode::Cast &obj, Serializer &serializer) {
    serde::Serializable<decltype(obj.destination)>::serialize(obj.destination, serializer);
    serde::Serializable<decltype(obj.source)>::serialize(obj.source, serializer);
    serde::Serializable<decltype(obj.bit_size)>::serialize(obj.bit_size, serializer);
}

template <>
template <typename Deserializer>
Circuit::BrilligOpcode::Cast serde::Deserializable<Circuit::BrilligOpcode::Cast>::deserialize(Deserializer &deserializer) {
    Circuit::BrilligOpcode::Cast obj;
    obj.destination = serde::Deserializable<decltype(obj.destination)>::deserialize(deserializer);
    obj.source = serde::Deserializable<decltype(obj.source)>::deserialize(deserializer);
    obj.bit_size = serde::Deserializable<decltype(obj.bit_size)>::deserialize(deserializer);
    return obj;
}

namespace Circuit {

    inline bool operator==(const BrilligOpcode::JumpIfNot &lhs, const BrilligOpcode::JumpIfNot &rhs) {
        if (!(lhs.condition == rhs.condition)) { return false; }
        if (!(lhs.location == rhs.location)) { return false; }
        return true;
    }

    inline std::vector<uint8_t> BrilligOpcode::JumpIfNot::bincodeSerialize() const {
        auto serializer = serde::BincodeSerializer();
        serde::Serializable<BrilligOpcode::JumpIfNot>::serialize(*this, serializer);
        return std::move(serializer).bytes();
    }

    inline BrilligOpcode::JumpIfNot BrilligOpcode::JumpIfNot::bincodeDeserialize(std::vector<uint8_t> input) {
        auto deserializer = serde::BincodeDeserializer(input);
        auto value = serde::Deserializable<BrilligOpcode::JumpIfNot>::deserialize(deserializer);
        if (deserializer.get_buffer_offset() < input.size()) {
            throw serde::deserialization_error("Some input bytes were not read");
        }
        return value;
    }

} // end of namespace Circuit

template <>
template <typename Serializer>
void serde::Serializable<Circuit::BrilligOpcode::JumpIfNot>::serialize(const Circuit::BrilligOpcode::JumpIfNot &obj, Serializer &serializer) {
    serde::Serializable<decltype(obj.condition)>::serialize(obj.condition, serializer);
    serde::Serializable<decltype(obj.location)>::serialize(obj.location, serializer);
}

template <>
template <typename Deserializer>
Circuit::BrilligOpcode::JumpIfNot serde::Deserializable<Circuit::BrilligOpcode::JumpIfNot>::deserialize(Deserializer &deserializer) {
    Circuit::BrilligOpcode::JumpIfNot obj;
    obj.condition = serde::Deserializable<decltype(obj.condition)>::deserialize(deserializer);
    obj.location = serde::Deserializable<decltype(obj.location)>::deserialize(deserializer);
    return obj;
}

namespace Circuit {

    inline bool operator==(const BrilligOpcode::JumpIf &lhs, const BrilligOpcode::JumpIf &rhs) {
        if (!(lhs.condition == rhs.condition)) { return false; }
        if (!(lhs.location == rhs.location)) { return false; }
        return true;
    }

    inline std::vector<uint8_t> BrilligOpcode::JumpIf::bincodeSerialize() const {
        auto serializer = serde::BincodeSerializer();
        serde::Serializable<BrilligOpcode::JumpIf>::serialize(*this, serializer);
        return std::move(serializer).bytes();
    }

    inline BrilligOpcode::JumpIf BrilligOpcode::JumpIf::bincodeDeserialize(std::vector<uint8_t> input) {
        auto deserializer = serde::BincodeDeserializer(input);
        auto value = serde::Deserializable<BrilligOpcode::JumpIf>::deserialize(deserializer);
        if (deserializer.get_buffer_offset() < input.size()) {
            throw serde::deserialization_error("Some input bytes were not read");
        }
        return value;
    }

} // end of namespace Circuit

template <>
template <typename Serializer>
void serde::Serializable<Circuit::BrilligOpcode::JumpIf>::serialize(const Circuit::BrilligOpcode::JumpIf &obj, Serializer &serializer) {
    serde::Serializable<decltype(obj.condition)>::serialize(obj.condition, serializer);
    serde::Serializable<decltype(obj.location)>::serialize(obj.location, serializer);
}

template <>
template <typename Deserializer>
Circuit::BrilligOpcode::JumpIf serde::Deserializable<Circuit::BrilligOpcode::JumpIf>::deserialize(Deserializer &deserializer) {
    Circuit::BrilligOpcode::JumpIf obj;
    obj.condition = serde::Deserializable<decltype(obj.condition)>::deserialize(deserializer);
    obj.location = serde::Deserializable<decltype(obj.location)>::deserialize(deserializer);
    return obj;
}

namespace Circuit {

    inline bool operator==(const BrilligOpcode::Jump &lhs, const BrilligOpcode::Jump &rhs) {
        if (!(lhs.location == rhs.location)) { return false; }
        return true;
    }

    inline std::vector<uint8_t> BrilligOpcode::Jump::bincodeSerialize() const {
        auto serializer = serde::BincodeSerializer();
        serde::Serializable<BrilligOpcode::Jump>::serialize(*this, serializer);
        return std::move(serializer).bytes();
    }

    inline BrilligOpcode::Jump BrilligOpcode::Jump::bincodeDeserialize(std::vector<uint8_t> input) {
        auto deserializer = serde::BincodeDeserializer(input);
        auto value = serde::Deserializable<BrilligOpcode::Jump>::deserialize(deserializer);
        if (deserializer.get_buffer_offset() < input.size()) {
            throw serde::deserialization_error("Some input bytes were not read");
        }
        return value;
    }

} // end of namespace Circuit

template <>
template <typename Serializer>
void serde::Serializable<Circuit::BrilligOpcode::Jump>::serialize(const Circuit::BrilligOpcode::Jump &obj, Serializer &serializer) {
    serde::Serializable<decltype(obj.location)>::serialize(obj.location, serializer);
}

template <>
template <typename Deserializer>
Circuit::BrilligOpcode::Jump serde::Deserializable<Circuit::BrilligOpcode::Jump>::deserialize(Deserializer &deserializer) {
    Circuit::BrilligOpcode::Jump obj;
    obj.location = serde::Deserializable<decltype(obj.location)>::deserialize(deserializer);
    return obj;
}

namespace Circuit {

    inline bool operator==(const BrilligOpcode::CalldataCopy &lhs, const BrilligOpcode::CalldataCopy &rhs) {
        if (!(lhs.destination_address == rhs.destination_address)) { return false; }
        if (!(lhs.size == rhs.size)) { return false; }
        if (!(lhs.offset == rhs.offset)) { return false; }
        return true;
    }

    inline std::vector<uint8_t> BrilligOpcode::CalldataCopy::bincodeSerialize() const {
        auto serializer = serde::BincodeSerializer();
        serde::Serializable<BrilligOpcode::CalldataCopy>::serialize(*this, serializer);
        return std::move(serializer).bytes();
    }

    inline BrilligOpcode::CalldataCopy BrilligOpcode::CalldataCopy::bincodeDeserialize(std::vector<uint8_t> input) {
        auto deserializer = serde::BincodeDeserializer(input);
        auto value = serde::Deserializable<BrilligOpcode::CalldataCopy>::deserialize(deserializer);
        if (deserializer.get_buffer_offset() < input.size()) {
            throw serde::deserialization_error("Some input bytes were not read");
        }
        return value;
    }

} // end of namespace Circuit

template <>
template <typename Serializer>
void serde::Serializable<Circuit::BrilligOpcode::CalldataCopy>::serialize(const Circuit::BrilligOpcode::CalldataCopy &obj, Serializer &serializer) {
    serde::Serializable<decltype(obj.destination_address)>::serialize(obj.destination_address, serializer);
    serde::Serializable<decltype(obj.size)>::serialize(obj.size, serializer);
    serde::Serializable<decltype(obj.offset)>::serialize(obj.offset, serializer);
}

template <>
template <typename Deserializer>
Circuit::BrilligOpcode::CalldataCopy serde::Deserializable<Circuit::BrilligOpcode::CalldataCopy>::deserialize(Deserializer &deserializer) {
    Circuit::BrilligOpcode::CalldataCopy obj;
    obj.destination_address = serde::Deserializable<decltype(obj.destination_address)>::deserialize(deserializer);
    obj.size = serde::Deserializable<decltype(obj.size)>::deserialize(deserializer);
    obj.offset = serde::Deserializable<decltype(obj.offset)>::deserialize(deserializer);
    return obj;
}

namespace Circuit {

    inline bool operator==(const BrilligOpcode::Call &lhs, const BrilligOpcode::Call &rhs) {
        if (!(lhs.location == rhs.location)) { return false; }
        return true;
    }

    inline std::vector<uint8_t> BrilligOpcode::Call::bincodeSerialize() const {
        auto serializer = serde::BincodeSerializer();
        serde::Serializable<BrilligOpcode::Call>::serialize(*this, serializer);
        return std::move(serializer).bytes();
    }

    inline BrilligOpcode::Call BrilligOpcode::Call::bincodeDeserialize(std::vector<uint8_t> input) {
        auto deserializer = serde::BincodeDeserializer(input);
        auto value = serde::Deserializable<BrilligOpcode::Call>::deserialize(deserializer);
        if (deserializer.get_buffer_offset() < input.size()) {
            throw serde::deserialization_error("Some input bytes were not read");
        }
        return value;
    }

} // end of namespace Circuit

template <>
template <typename Serializer>
void serde::Serializable<Circuit::BrilligOpcode::Call>::serialize(const Circuit::BrilligOpcode::Call &obj, Serializer &serializer) {
    serde::Serializable<decltype(obj.location)>::serialize(obj.location, serializer);
}

template <>
template <typename Deserializer>
Circuit::BrilligOpcode::Call serde::Deserializable<Circuit::BrilligOpcode::Call>::deserialize(Deserializer &deserializer) {
    Circuit::BrilligOpcode::Call obj;
    obj.location = serde::Deserializable<decltype(obj.location)>::deserialize(deserializer);
    return obj;
}

namespace Circuit {

    inline bool operator==(const BrilligOpcode::Const &lhs, const BrilligOpcode::Const &rhs) {
        if (!(lhs.destination == rhs.destination)) { return false; }
        if (!(lhs.bit_size == rhs.bit_size)) { return false; }
        if (!(lhs.value == rhs.value)) { return false; }
        return true;
    }

    inline std::vector<uint8_t> BrilligOpcode::Const::bincodeSerialize() const {
        auto serializer = serde::BincodeSerializer();
        serde::Serializable<BrilligOpcode::Const>::serialize(*this, serializer);
        return std::move(serializer).bytes();
    }

    inline BrilligOpcode::Const BrilligOpcode::Const::bincodeDeserialize(std::vector<uint8_t> input) {
        auto deserializer = serde::BincodeDeserializer(input);
        auto value = serde::Deserializable<BrilligOpcode::Const>::deserialize(deserializer);
        if (deserializer.get_buffer_offset() < input.size()) {
            throw serde::deserialization_error("Some input bytes were not read");
        }
        return value;
    }

} // end of namespace Circuit

template <>
template <typename Serializer>
void serde::Serializable<Circuit::BrilligOpcode::Const>::serialize(const Circuit::BrilligOpcode::Const &obj, Serializer &serializer) {
    serde::Serializable<decltype(obj.destination)>::serialize(obj.destination, serializer);
    serde::Serializable<decltype(obj.bit_size)>::serialize(obj.bit_size, serializer);
    serde::Serializable<decltype(obj.value)>::serialize(obj.value, serializer);
}

template <>
template <typename Deserializer>
Circuit::BrilligOpcode::Const serde::Deserializable<Circuit::BrilligOpcode::Const>::deserialize(Deserializer &deserializer) {
    Circuit::BrilligOpcode::Const obj;
    obj.destination = serde::Deserializable<decltype(obj.destination)>::deserialize(deserializer);
    obj.bit_size = serde::Deserializable<decltype(obj.bit_size)>::deserialize(deserializer);
    obj.value = serde::Deserializable<decltype(obj.value)>::deserialize(deserializer);
    return obj;
}

namespace Circuit {

    inline bool operator==(const BrilligOpcode::Return &lhs, const BrilligOpcode::Return &rhs) {
        return true;
    }

    inline std::vector<uint8_t> BrilligOpcode::Return::bincodeSerialize() const {
        auto serializer = serde::BincodeSerializer();
        serde::Serializable<BrilligOpcode::Return>::serialize(*this, serializer);
        return std::move(serializer).bytes();
    }

    inline BrilligOpcode::Return BrilligOpcode::Return::bincodeDeserialize(std::vector<uint8_t> input) {
        auto deserializer = serde::BincodeDeserializer(input);
        auto value = serde::Deserializable<BrilligOpcode::Return>::deserialize(deserializer);
        if (deserializer.get_buffer_offset() < input.size()) {
            throw serde::deserialization_error("Some input bytes were not read");
        }
        return value;
    }

} // end of namespace Circuit

template <>
template <typename Serializer>
void serde::Serializable<Circuit::BrilligOpcode::Return>::serialize(const Circuit::BrilligOpcode::Return &obj, Serializer &serializer) {
}

template <>
template <typename Deserializer>
Circuit::BrilligOpcode::Return serde::Deserializable<Circuit::BrilligOpcode::Return>::deserialize(Deserializer &deserializer) {
    Circuit::BrilligOpcode::Return obj;
    return obj;
}

namespace Circuit {

    inline bool operator==(const BrilligOpcode::ForeignCall &lhs, const BrilligOpcode::ForeignCall &rhs) {
        if (!(lhs.function == rhs.function)) { return false; }
        if (!(lhs.destinations == rhs.destinations)) { return false; }
        if (!(lhs.destination_value_types == rhs.destination_value_types)) { return false; }
        if (!(lhs.inputs == rhs.inputs)) { return false; }
        if (!(lhs.input_value_types == rhs.input_value_types)) { return false; }
        return true;
    }

    inline std::vector<uint8_t> BrilligOpcode::ForeignCall::bincodeSerialize() const {
        auto serializer = serde::BincodeSerializer();
        serde::Serializable<BrilligOpcode::ForeignCall>::serialize(*this, serializer);
        return std::move(serializer).bytes();
    }

    inline BrilligOpcode::ForeignCall BrilligOpcode::ForeignCall::bincodeDeserialize(std::vector<uint8_t> input) {
        auto deserializer = serde::BincodeDeserializer(input);
        auto value = serde::Deserializable<BrilligOpcode::ForeignCall>::deserialize(deserializer);
        if (deserializer.get_buffer_offset() < input.size()) {
            throw serde::deserialization_error("Some input bytes were not read");
        }
        return value;
    }

} // end of namespace Circuit

template <>
template <typename Serializer>
void serde::Serializable<Circuit::BrilligOpcode::ForeignCall>::serialize(const Circuit::BrilligOpcode::ForeignCall &obj, Serializer &serializer) {
    serde::Serializable<decltype(obj.function)>::serialize(obj.function, serializer);
    serde::Serializable<decltype(obj.destinations)>::serialize(obj.destinations, serializer);
    serde::Serializable<decltype(obj.destination_value_types)>::serialize(obj.destination_value_types, serializer);
    serde::Serializable<decltype(obj.inputs)>::serialize(obj.inputs, serializer);
    serde::Serializable<decltype(obj.input_value_types)>::serialize(obj.input_value_types, serializer);
}

template <>
template <typename Deserializer>
Circuit::BrilligOpcode::ForeignCall serde::Deserializable<Circuit::BrilligOpcode::ForeignCall>::deserialize(Deserializer &deserializer) {
    Circuit::BrilligOpcode::ForeignCall obj;
    obj.function = serde::Deserializable<decltype(obj.function)>::deserialize(deserializer);
    obj.destinations = serde::Deserializable<decltype(obj.destinations)>::deserialize(deserializer);
    obj.destination_value_types = serde::Deserializable<decltype(obj.destination_value_types)>::deserialize(deserializer);
    obj.inputs = serde::Deserializable<decltype(obj.inputs)>::deserialize(deserializer);
    obj.input_value_types = serde::Deserializable<decltype(obj.input_value_types)>::deserialize(deserializer);
    return obj;
}

namespace Circuit {

    inline bool operator==(const BrilligOpcode::Mov &lhs, const BrilligOpcode::Mov &rhs) {
        if (!(lhs.destination == rhs.destination)) { return false; }
        if (!(lhs.source == rhs.source)) { return false; }
        return true;
    }

    inline std::vector<uint8_t> BrilligOpcode::Mov::bincodeSerialize() const {
        auto serializer = serde::BincodeSerializer();
        serde::Serializable<BrilligOpcode::Mov>::serialize(*this, serializer);
        return std::move(serializer).bytes();
    }

    inline BrilligOpcode::Mov BrilligOpcode::Mov::bincodeDeserialize(std::vector<uint8_t> input) {
        auto deserializer = serde::BincodeDeserializer(input);
        auto value = serde::Deserializable<BrilligOpcode::Mov>::deserialize(deserializer);
        if (deserializer.get_buffer_offset() < input.size()) {
            throw serde::deserialization_error("Some input bytes were not read");
        }
        return value;
    }

} // end of namespace Circuit

template <>
template <typename Serializer>
void serde::Serializable<Circuit::BrilligOpcode::Mov>::serialize(const Circuit::BrilligOpcode::Mov &obj, Serializer &serializer) {
    serde::Serializable<decltype(obj.destination)>::serialize(obj.destination, serializer);
    serde::Serializable<decltype(obj.source)>::serialize(obj.source, serializer);
}

template <>
template <typename Deserializer>
Circuit::BrilligOpcode::Mov serde::Deserializable<Circuit::BrilligOpcode::Mov>::deserialize(Deserializer &deserializer) {
    Circuit::BrilligOpcode::Mov obj;
    obj.destination = serde::Deserializable<decltype(obj.destination)>::deserialize(deserializer);
    obj.source = serde::Deserializable<decltype(obj.source)>::deserialize(deserializer);
    return obj;
}

namespace Circuit {

    inline bool operator==(const BrilligOpcode::Load &lhs, const BrilligOpcode::Load &rhs) {
        if (!(lhs.destination == rhs.destination)) { return false; }
        if (!(lhs.source_pointer == rhs.source_pointer)) { return false; }
        return true;
    }

    inline std::vector<uint8_t> BrilligOpcode::Load::bincodeSerialize() const {
        auto serializer = serde::BincodeSerializer();
        serde::Serializable<BrilligOpcode::Load>::serialize(*this, serializer);
        return std::move(serializer).bytes();
    }

    inline BrilligOpcode::Load BrilligOpcode::Load::bincodeDeserialize(std::vector<uint8_t> input) {
        auto deserializer = serde::BincodeDeserializer(input);
        auto value = serde::Deserializable<BrilligOpcode::Load>::deserialize(deserializer);
        if (deserializer.get_buffer_offset() < input.size()) {
            throw serde::deserialization_error("Some input bytes were not read");
        }
        return value;
    }

} // end of namespace Circuit

template <>
template <typename Serializer>
void serde::Serializable<Circuit::BrilligOpcode::Load>::serialize(const Circuit::BrilligOpcode::Load &obj, Serializer &serializer) {
    serde::Serializable<decltype(obj.destination)>::serialize(obj.destination, serializer);
    serde::Serializable<decltype(obj.source_pointer)>::serialize(obj.source_pointer, serializer);
}

template <>
template <typename Deserializer>
Circuit::BrilligOpcode::Load serde::Deserializable<Circuit::BrilligOpcode::Load>::deserialize(Deserializer &deserializer) {
    Circuit::BrilligOpcode::Load obj;
    obj.destination = serde::Deserializable<decltype(obj.destination)>::deserialize(deserializer);
    obj.source_pointer = serde::Deserializable<decltype(obj.source_pointer)>::deserialize(deserializer);
    return obj;
}

namespace Circuit {

    inline bool operator==(const BrilligOpcode::Store &lhs, const BrilligOpcode::Store &rhs) {
        if (!(lhs.destination_pointer == rhs.destination_pointer)) { return false; }
        if (!(lhs.source == rhs.source)) { return false; }
        return true;
    }

    inline std::vector<uint8_t> BrilligOpcode::Store::bincodeSerialize() const {
        auto serializer = serde::BincodeSerializer();
        serde::Serializable<BrilligOpcode::Store>::serialize(*this, serializer);
        return std::move(serializer).bytes();
    }

    inline BrilligOpcode::Store BrilligOpcode::Store::bincodeDeserialize(std::vector<uint8_t> input) {
        auto deserializer = serde::BincodeDeserializer(input);
        auto value = serde::Deserializable<BrilligOpcode::Store>::deserialize(deserializer);
        if (deserializer.get_buffer_offset() < input.size()) {
            throw serde::deserialization_error("Some input bytes were not read");
        }
        return value;
    }

} // end of namespace Circuit

template <>
template <typename Serializer>
void serde::Serializable<Circuit::BrilligOpcode::Store>::serialize(const Circuit::BrilligOpcode::Store &obj, Serializer &serializer) {
    serde::Serializable<decltype(obj.destination_pointer)>::serialize(obj.destination_pointer, serializer);
    serde::Serializable<decltype(obj.source)>::serialize(obj.source, serializer);
}

template <>
template <typename Deserializer>
Circuit::BrilligOpcode::Store serde::Deserializable<Circuit::BrilligOpcode::Store>::deserialize(Deserializer &deserializer) {
    Circuit::BrilligOpcode::Store obj;
    obj.destination_pointer = serde::Deserializable<decltype(obj.destination_pointer)>::deserialize(deserializer);
    obj.source = serde::Deserializable<decltype(obj.source)>::deserialize(deserializer);
    return obj;
}

namespace Circuit {

    inline bool operator==(const BrilligOpcode::BlackBox &lhs, const BrilligOpcode::BlackBox &rhs) {
        if (!(lhs.value == rhs.value)) { return false; }
        return true;
    }

    inline std::vector<uint8_t> BrilligOpcode::BlackBox::bincodeSerialize() const {
        auto serializer = serde::BincodeSerializer();
        serde::Serializable<BrilligOpcode::BlackBox>::serialize(*this, serializer);
        return std::move(serializer).bytes();
    }

    inline BrilligOpcode::BlackBox BrilligOpcode::BlackBox::bincodeDeserialize(std::vector<uint8_t> input) {
        auto deserializer = serde::BincodeDeserializer(input);
        auto value = serde::Deserializable<BrilligOpcode::BlackBox>::deserialize(deserializer);
        if (deserializer.get_buffer_offset() < input.size()) {
            throw serde::deserialization_error("Some input bytes were not read");
        }
        return value;
    }

} // end of namespace Circuit

template <>
template <typename Serializer>
void serde::Serializable<Circuit::BrilligOpcode::BlackBox>::serialize(const Circuit::BrilligOpcode::BlackBox &obj, Serializer &serializer) {
    serde::Serializable<decltype(obj.value)>::serialize(obj.value, serializer);
}

template <>
template <typename Deserializer>
Circuit::BrilligOpcode::BlackBox serde::Deserializable<Circuit::BrilligOpcode::BlackBox>::deserialize(Deserializer &deserializer) {
    Circuit::BrilligOpcode::BlackBox obj;
    obj.value = serde::Deserializable<decltype(obj.value)>::deserialize(deserializer);
    return obj;
}

namespace Circuit {

    inline bool operator==(const BrilligOpcode::Trap &lhs, const BrilligOpcode::Trap &rhs) {
        return true;
    }

    inline std::vector<uint8_t> BrilligOpcode::Trap::bincodeSerialize() const {
        auto serializer = serde::BincodeSerializer();
        serde::Serializable<BrilligOpcode::Trap>::serialize(*this, serializer);
        return std::move(serializer).bytes();
    }

    inline BrilligOpcode::Trap BrilligOpcode::Trap::bincodeDeserialize(std::vector<uint8_t> input) {
        auto deserializer = serde::BincodeDeserializer(input);
        auto value = serde::Deserializable<BrilligOpcode::Trap>::deserialize(deserializer);
        if (deserializer.get_buffer_offset() < input.size()) {
            throw serde::deserialization_error("Some input bytes were not read");
        }
        return value;
    }

} // end of namespace Circuit

template <>
template <typename Serializer>
void serde::Serializable<Circuit::BrilligOpcode::Trap>::serialize(const Circuit::BrilligOpcode::Trap &obj, Serializer &serializer) {
}

template <>
template <typename Deserializer>
Circuit::BrilligOpcode::Trap serde::Deserializable<Circuit::BrilligOpcode::Trap>::deserialize(Deserializer &deserializer) {
    Circuit::BrilligOpcode::Trap obj;
    return obj;
}

namespace Circuit {

    inline bool operator==(const BrilligOpcode::Stop &lhs, const BrilligOpcode::Stop &rhs) {
        if (!(lhs.return_data_offset == rhs.return_data_offset)) { return false; }
        if (!(lhs.return_data_size == rhs.return_data_size)) { return false; }
        return true;
    }

    inline std::vector<uint8_t> BrilligOpcode::Stop::bincodeSerialize() const {
        auto serializer = serde::BincodeSerializer();
        serde::Serializable<BrilligOpcode::Stop>::serialize(*this, serializer);
        return std::move(serializer).bytes();
    }

    inline BrilligOpcode::Stop BrilligOpcode::Stop::bincodeDeserialize(std::vector<uint8_t> input) {
        auto deserializer = serde::BincodeDeserializer(input);
        auto value = serde::Deserializable<BrilligOpcode::Stop>::deserialize(deserializer);
        if (deserializer.get_buffer_offset() < input.size()) {
            throw serde::deserialization_error("Some input bytes were not read");
        }
        return value;
    }

} // end of namespace Circuit

template <>
template <typename Serializer>
void serde::Serializable<Circuit::BrilligOpcode::Stop>::serialize(const Circuit::BrilligOpcode::Stop &obj, Serializer &serializer) {
    serde::Serializable<decltype(obj.return_data_offset)>::serialize(obj.return_data_offset, serializer);
    serde::Serializable<decltype(obj.return_data_size)>::serialize(obj.return_data_size, serializer);
}

template <>
template <typename Deserializer>
Circuit::BrilligOpcode::Stop serde::Deserializable<Circuit::BrilligOpcode::Stop>::deserialize(Deserializer &deserializer) {
    Circuit::BrilligOpcode::Stop obj;
    obj.return_data_offset = serde::Deserializable<decltype(obj.return_data_offset)>::deserialize(deserializer);
    obj.return_data_size = serde::Deserializable<decltype(obj.return_data_size)>::deserialize(deserializer);
    return obj;
}

namespace Circuit {

    inline bool operator==(const BrilligOutputs &lhs, const BrilligOutputs &rhs) {
        if (!(lhs.value == rhs.value)) { return false; }
        return true;
    }

    inline std::vector<uint8_t> BrilligOutputs::bincodeSerialize() const {
        auto serializer = serde::BincodeSerializer();
        serde::Serializable<BrilligOutputs>::serialize(*this, serializer);
        return std::move(serializer).bytes();
    }

    inline BrilligOutputs BrilligOutputs::bincodeDeserialize(std::vector<uint8_t> input) {
        auto deserializer = serde::BincodeDeserializer(input);
        auto value = serde::Deserializable<BrilligOutputs>::deserialize(deserializer);
        if (deserializer.get_buffer_offset() < input.size()) {
            throw serde::deserialization_error("Some input bytes were not read");
        }
        return value;
    }

} // end of namespace Circuit

template <>
template <typename Serializer>
void serde::Serializable<Circuit::BrilligOutputs>::serialize(const Circuit::BrilligOutputs &obj, Serializer &serializer) {
    serializer.increase_container_depth();
    serde::Serializable<decltype(obj.value)>::serialize(obj.value, serializer);
    serializer.decrease_container_depth();
}

template <>
template <typename Deserializer>
Circuit::BrilligOutputs serde::Deserializable<Circuit::BrilligOutputs>::deserialize(Deserializer &deserializer) {
    deserializer.increase_container_depth();
    Circuit::BrilligOutputs obj;
    obj.value = serde::Deserializable<decltype(obj.value)>::deserialize(deserializer);
    deserializer.decrease_container_depth();
    return obj;
}

namespace Circuit {

    inline bool operator==(const BrilligOutputs::Simple &lhs, const BrilligOutputs::Simple &rhs) {
        if (!(lhs.value == rhs.value)) { return false; }
        return true;
    }

    inline std::vector<uint8_t> BrilligOutputs::Simple::bincodeSerialize() const {
        auto serializer = serde::BincodeSerializer();
        serde::Serializable<BrilligOutputs::Simple>::serialize(*this, serializer);
        return std::move(serializer).bytes();
    }

    inline BrilligOutputs::Simple BrilligOutputs::Simple::bincodeDeserialize(std::vector<uint8_t> input) {
        auto deserializer = serde::BincodeDeserializer(input);
        auto value = serde::Deserializable<BrilligOutputs::Simple>::deserialize(deserializer);
        if (deserializer.get_buffer_offset() < input.size()) {
            throw serde::deserialization_error("Some input bytes were not read");
        }
        return value;
    }

} // end of namespace Circuit

template <>
template <typename Serializer>
void serde::Serializable<Circuit::BrilligOutputs::Simple>::serialize(const Circuit::BrilligOutputs::Simple &obj, Serializer &serializer) {
    serde::Serializable<decltype(obj.value)>::serialize(obj.value, serializer);
}

template <>
template <typename Deserializer>
Circuit::BrilligOutputs::Simple serde::Deserializable<Circuit::BrilligOutputs::Simple>::deserialize(Deserializer &deserializer) {
    Circuit::BrilligOutputs::Simple obj;
    obj.value = serde::Deserializable<decltype(obj.value)>::deserialize(deserializer);
    return obj;
}

namespace Circuit {

    inline bool operator==(const BrilligOutputs::Array &lhs, const BrilligOutputs::Array &rhs) {
        if (!(lhs.value == rhs.value)) { return false; }
        return true;
    }

    inline std::vector<uint8_t> BrilligOutputs::Array::bincodeSerialize() const {
        auto serializer = serde::BincodeSerializer();
        serde::Serializable<BrilligOutputs::Array>::serialize(*this, serializer);
        return std::move(serializer).bytes();
    }

    inline BrilligOutputs::Array BrilligOutputs::Array::bincodeDeserialize(std::vector<uint8_t> input) {
        auto deserializer = serde::BincodeDeserializer(input);
        auto value = serde::Deserializable<BrilligOutputs::Array>::deserialize(deserializer);
        if (deserializer.get_buffer_offset() < input.size()) {
            throw serde::deserialization_error("Some input bytes were not read");
        }
        return value;
    }

} // end of namespace Circuit

template <>
template <typename Serializer>
void serde::Serializable<Circuit::BrilligOutputs::Array>::serialize(const Circuit::BrilligOutputs::Array &obj, Serializer &serializer) {
    serde::Serializable<decltype(obj.value)>::serialize(obj.value, serializer);
}

template <>
template <typename Deserializer>
Circuit::BrilligOutputs::Array serde::Deserializable<Circuit::BrilligOutputs::Array>::deserialize(Deserializer &deserializer) {
    Circuit::BrilligOutputs::Array obj;
    obj.value = serde::Deserializable<decltype(obj.value)>::deserialize(deserializer);
    return obj;
}

namespace Circuit {

    inline bool operator==(const Circuit &lhs, const Circuit &rhs) {
        if (!(lhs.current_witness_index == rhs.current_witness_index)) { return false; }
        if (!(lhs.opcodes == rhs.opcodes)) { return false; }
        if (!(lhs.expression_width == rhs.expression_width)) { return false; }
        if (!(lhs.private_parameters == rhs.private_parameters)) { return false; }
        if (!(lhs.public_parameters == rhs.public_parameters)) { return false; }
        if (!(lhs.return_values == rhs.return_values)) { return false; }
        if (!(lhs.assert_messages == rhs.assert_messages)) { return false; }
        if (!(lhs.recursive == rhs.recursive)) { return false; }
        return true;
    }

    inline std::vector<uint8_t> Circuit::bincodeSerialize() const {
        auto serializer = serde::BincodeSerializer();
        serde::Serializable<Circuit>::serialize(*this, serializer);
        return std::move(serializer).bytes();
    }

    inline Circuit Circuit::bincodeDeserialize(std::vector<uint8_t> input) {
        auto deserializer = serde::BincodeDeserializer(input);
        auto value = serde::Deserializable<Circuit>::deserialize(deserializer);
        if (deserializer.get_buffer_offset() < input.size()) {
            throw serde::deserialization_error("Some input bytes were not read");
        }
        return value;
    }

} // end of namespace Circuit

template <>
template <typename Serializer>
void serde::Serializable<Circuit::Circuit>::serialize(const Circuit::Circuit &obj, Serializer &serializer) {
    serializer.increase_container_depth();
    serde::Serializable<decltype(obj.current_witness_index)>::serialize(obj.current_witness_index, serializer);
    serde::Serializable<decltype(obj.opcodes)>::serialize(obj.opcodes, serializer);
    serde::Serializable<decltype(obj.expression_width)>::serialize(obj.expression_width, serializer);
    serde::Serializable<decltype(obj.private_parameters)>::serialize(obj.private_parameters, serializer);
    serde::Serializable<decltype(obj.public_parameters)>::serialize(obj.public_parameters, serializer);
    serde::Serializable<decltype(obj.return_values)>::serialize(obj.return_values, serializer);
    serde::Serializable<decltype(obj.assert_messages)>::serialize(obj.assert_messages, serializer);
    serde::Serializable<decltype(obj.recursive)>::serialize(obj.recursive, serializer);
    serializer.decrease_container_depth();
}

template <>
template <typename Deserializer>
Circuit::Circuit serde::Deserializable<Circuit::Circuit>::deserialize(Deserializer &deserializer) {
    deserializer.increase_container_depth();
    Circuit::Circuit obj;
    obj.current_witness_index = serde::Deserializable<decltype(obj.current_witness_index)>::deserialize(deserializer);
    obj.opcodes = serde::Deserializable<decltype(obj.opcodes)>::deserialize(deserializer);
    obj.expression_width = serde::Deserializable<decltype(obj.expression_width)>::deserialize(deserializer);
    obj.private_parameters = serde::Deserializable<decltype(obj.private_parameters)>::deserialize(deserializer);
    obj.public_parameters = serde::Deserializable<decltype(obj.public_parameters)>::deserialize(deserializer);
    obj.return_values = serde::Deserializable<decltype(obj.return_values)>::deserialize(deserializer);
    obj.assert_messages = serde::Deserializable<decltype(obj.assert_messages)>::deserialize(deserializer);
    obj.recursive = serde::Deserializable<decltype(obj.recursive)>::deserialize(deserializer);
    deserializer.decrease_container_depth();
    return obj;
}

namespace Circuit {

    inline bool operator==(const Directive &lhs, const Directive &rhs) {
        if (!(lhs.value == rhs.value)) { return false; }
        return true;
    }

    inline std::vector<uint8_t> Directive::bincodeSerialize() const {
        auto serializer = serde::BincodeSerializer();
        serde::Serializable<Directive>::serialize(*this, serializer);
        return std::move(serializer).bytes();
    }

    inline Directive Directive::bincodeDeserialize(std::vector<uint8_t> input) {
        auto deserializer = serde::BincodeDeserializer(input);
        auto value = serde::Deserializable<Directive>::deserialize(deserializer);
        if (deserializer.get_buffer_offset() < input.size()) {
            throw serde::deserialization_error("Some input bytes were not read");
        }
        return value;
    }

} // end of namespace Circuit

template <>
template <typename Serializer>
void serde::Serializable<Circuit::Directive>::serialize(const Circuit::Directive &obj, Serializer &serializer) {
    serializer.increase_container_depth();
    serde::Serializable<decltype(obj.value)>::serialize(obj.value, serializer);
    serializer.decrease_container_depth();
}

template <>
template <typename Deserializer>
Circuit::Directive serde::Deserializable<Circuit::Directive>::deserialize(Deserializer &deserializer) {
    deserializer.increase_container_depth();
    Circuit::Directive obj;
    obj.value = serde::Deserializable<decltype(obj.value)>::deserialize(deserializer);
    deserializer.decrease_container_depth();
    return obj;
}

namespace Circuit {

    inline bool operator==(const Directive::ToLeRadix &lhs, const Directive::ToLeRadix &rhs) {
        if (!(lhs.a == rhs.a)) { return false; }
        if (!(lhs.b == rhs.b)) { return false; }
        if (!(lhs.radix == rhs.radix)) { return false; }
        return true;
    }

    inline std::vector<uint8_t> Directive::ToLeRadix::bincodeSerialize() const {
        auto serializer = serde::BincodeSerializer();
        serde::Serializable<Directive::ToLeRadix>::serialize(*this, serializer);
        return std::move(serializer).bytes();
    }

    inline Directive::ToLeRadix Directive::ToLeRadix::bincodeDeserialize(std::vector<uint8_t> input) {
        auto deserializer = serde::BincodeDeserializer(input);
        auto value = serde::Deserializable<Directive::ToLeRadix>::deserialize(deserializer);
        if (deserializer.get_buffer_offset() < input.size()) {
            throw serde::deserialization_error("Some input bytes were not read");
        }
        return value;
    }

} // end of namespace Circuit

template <>
template <typename Serializer>
void serde::Serializable<Circuit::Directive::ToLeRadix>::serialize(const Circuit::Directive::ToLeRadix &obj, Serializer &serializer) {
    serde::Serializable<decltype(obj.a)>::serialize(obj.a, serializer);
    serde::Serializable<decltype(obj.b)>::serialize(obj.b, serializer);
    serde::Serializable<decltype(obj.radix)>::serialize(obj.radix, serializer);
}

template <>
template <typename Deserializer>
Circuit::Directive::ToLeRadix serde::Deserializable<Circuit::Directive::ToLeRadix>::deserialize(Deserializer &deserializer) {
    Circuit::Directive::ToLeRadix obj;
    obj.a = serde::Deserializable<decltype(obj.a)>::deserialize(deserializer);
    obj.b = serde::Deserializable<decltype(obj.b)>::deserialize(deserializer);
    obj.radix = serde::Deserializable<decltype(obj.radix)>::deserialize(deserializer);
    return obj;
}

namespace Circuit {

    inline bool operator==(const Expression &lhs, const Expression &rhs) {
        if (!(lhs.mul_terms == rhs.mul_terms)) { return false; }
        if (!(lhs.linear_combinations == rhs.linear_combinations)) { return false; }
        if (!(lhs.q_c == rhs.q_c)) { return false; }
        return true;
    }

    inline std::vector<uint8_t> Expression::bincodeSerialize() const {
        auto serializer = serde::BincodeSerializer();
        serde::Serializable<Expression>::serialize(*this, serializer);
        return std::move(serializer).bytes();
    }

    inline Expression Expression::bincodeDeserialize(std::vector<uint8_t> input) {
        auto deserializer = serde::BincodeDeserializer(input);
        auto value = serde::Deserializable<Expression>::deserialize(deserializer);
        if (deserializer.get_buffer_offset() < input.size()) {
            throw serde::deserialization_error("Some input bytes were not read");
        }
        return value;
    }

} // end of namespace Circuit

template <>
template <typename Serializer>
void serde::Serializable<Circuit::Expression>::serialize(const Circuit::Expression &obj, Serializer &serializer) {
    serializer.increase_container_depth();
    serde::Serializable<decltype(obj.mul_terms)>::serialize(obj.mul_terms, serializer);
    serde::Serializable<decltype(obj.linear_combinations)>::serialize(obj.linear_combinations, serializer);
    serde::Serializable<decltype(obj.q_c)>::serialize(obj.q_c, serializer);
    serializer.decrease_container_depth();
}

template <>
template <typename Deserializer>
Circuit::Expression serde::Deserializable<Circuit::Expression>::deserialize(Deserializer &deserializer) {
    deserializer.increase_container_depth();
    Circuit::Expression obj;
    obj.mul_terms = serde::Deserializable<decltype(obj.mul_terms)>::deserialize(deserializer);
    obj.linear_combinations = serde::Deserializable<decltype(obj.linear_combinations)>::deserialize(deserializer);
    obj.q_c = serde::Deserializable<decltype(obj.q_c)>::deserialize(deserializer);
    deserializer.decrease_container_depth();
    return obj;
}

namespace Circuit {

    inline bool operator==(const ExpressionWidth &lhs, const ExpressionWidth &rhs) {
        if (!(lhs.value == rhs.value)) { return false; }
        return true;
    }

    inline std::vector<uint8_t> ExpressionWidth::bincodeSerialize() const {
        auto serializer = serde::BincodeSerializer();
        serde::Serializable<ExpressionWidth>::serialize(*this, serializer);
        return std::move(serializer).bytes();
    }

    inline ExpressionWidth ExpressionWidth::bincodeDeserialize(std::vector<uint8_t> input) {
        auto deserializer = serde::BincodeDeserializer(input);
        auto value = serde::Deserializable<ExpressionWidth>::deserialize(deserializer);
        if (deserializer.get_buffer_offset() < input.size()) {
            throw serde::deserialization_error("Some input bytes were not read");
        }
        return value;
    }

} // end of namespace Circuit

template <>
template <typename Serializer>
void serde::Serializable<Circuit::ExpressionWidth>::serialize(const Circuit::ExpressionWidth &obj, Serializer &serializer) {
    serializer.increase_container_depth();
    serde::Serializable<decltype(obj.value)>::serialize(obj.value, serializer);
    serializer.decrease_container_depth();
}

template <>
template <typename Deserializer>
Circuit::ExpressionWidth serde::Deserializable<Circuit::ExpressionWidth>::deserialize(Deserializer &deserializer) {
    deserializer.increase_container_depth();
    Circuit::ExpressionWidth obj;
    obj.value = serde::Deserializable<decltype(obj.value)>::deserialize(deserializer);
    deserializer.decrease_container_depth();
    return obj;
}

namespace Circuit {

<<<<<<< HEAD
    inline bool operator==(const ExpressionWidth &lhs, const ExpressionWidth &rhs) {
        if (!(lhs.value == rhs.value)) { return false; }
        return true;
    }

    inline std::vector<uint8_t> ExpressionWidth::bincodeSerialize() const {
        auto serializer = serde::BincodeSerializer();
        serde::Serializable<ExpressionWidth>::serialize(*this, serializer);
        return std::move(serializer).bytes();
    }

    inline ExpressionWidth ExpressionWidth::bincodeDeserialize(std::vector<uint8_t> input) {
        auto deserializer = serde::BincodeDeserializer(input);
        auto value = serde::Deserializable<ExpressionWidth>::deserialize(deserializer);
        if (deserializer.get_buffer_offset() < input.size()) {
            throw serde::deserialization_error("Some input bytes were not read");
        }
        return value;
    }

} // end of namespace Circuit

template <>
template <typename Serializer>
void serde::Serializable<Circuit::ExpressionWidth>::serialize(const Circuit::ExpressionWidth &obj, Serializer &serializer) {
    serializer.increase_container_depth();
    serde::Serializable<decltype(obj.value)>::serialize(obj.value, serializer);
    serializer.decrease_container_depth();
}

template <>
template <typename Deserializer>
Circuit::ExpressionWidth serde::Deserializable<Circuit::ExpressionWidth>::deserialize(Deserializer &deserializer) {
    deserializer.increase_container_depth();
    Circuit::ExpressionWidth obj;
    obj.value = serde::Deserializable<decltype(obj.value)>::deserialize(deserializer);
    deserializer.decrease_container_depth();
    return obj;
}

namespace Circuit {

=======
>>>>>>> c1709b3d
    inline bool operator==(const ExpressionWidth::Unbounded &lhs, const ExpressionWidth::Unbounded &rhs) {
        return true;
    }

    inline std::vector<uint8_t> ExpressionWidth::Unbounded::bincodeSerialize() const {
        auto serializer = serde::BincodeSerializer();
        serde::Serializable<ExpressionWidth::Unbounded>::serialize(*this, serializer);
        return std::move(serializer).bytes();
    }

    inline ExpressionWidth::Unbounded ExpressionWidth::Unbounded::bincodeDeserialize(std::vector<uint8_t> input) {
        auto deserializer = serde::BincodeDeserializer(input);
        auto value = serde::Deserializable<ExpressionWidth::Unbounded>::deserialize(deserializer);
        if (deserializer.get_buffer_offset() < input.size()) {
            throw serde::deserialization_error("Some input bytes were not read");
        }
        return value;
    }

} // end of namespace Circuit

template <>
template <typename Serializer>
void serde::Serializable<Circuit::ExpressionWidth::Unbounded>::serialize(const Circuit::ExpressionWidth::Unbounded &obj, Serializer &serializer) {
}

template <>
template <typename Deserializer>
Circuit::ExpressionWidth::Unbounded serde::Deserializable<Circuit::ExpressionWidth::Unbounded>::deserialize(Deserializer &deserializer) {
    Circuit::ExpressionWidth::Unbounded obj;
    return obj;
}

namespace Circuit {

    inline bool operator==(const ExpressionWidth::Bounded &lhs, const ExpressionWidth::Bounded &rhs) {
        if (!(lhs.width == rhs.width)) { return false; }
        return true;
    }

    inline std::vector<uint8_t> ExpressionWidth::Bounded::bincodeSerialize() const {
        auto serializer = serde::BincodeSerializer();
        serde::Serializable<ExpressionWidth::Bounded>::serialize(*this, serializer);
        return std::move(serializer).bytes();
    }

    inline ExpressionWidth::Bounded ExpressionWidth::Bounded::bincodeDeserialize(std::vector<uint8_t> input) {
        auto deserializer = serde::BincodeDeserializer(input);
        auto value = serde::Deserializable<ExpressionWidth::Bounded>::deserialize(deserializer);
        if (deserializer.get_buffer_offset() < input.size()) {
            throw serde::deserialization_error("Some input bytes were not read");
        }
        return value;
    }

} // end of namespace Circuit

template <>
template <typename Serializer>
void serde::Serializable<Circuit::ExpressionWidth::Bounded>::serialize(const Circuit::ExpressionWidth::Bounded &obj, Serializer &serializer) {
    serde::Serializable<decltype(obj.width)>::serialize(obj.width, serializer);
}

template <>
template <typename Deserializer>
Circuit::ExpressionWidth::Bounded serde::Deserializable<Circuit::ExpressionWidth::Bounded>::deserialize(Deserializer &deserializer) {
    Circuit::ExpressionWidth::Bounded obj;
    obj.width = serde::Deserializable<decltype(obj.width)>::deserialize(deserializer);
    return obj;
}

namespace Circuit {

    inline bool operator==(const FunctionInput &lhs, const FunctionInput &rhs) {
        if (!(lhs.witness == rhs.witness)) { return false; }
        if (!(lhs.num_bits == rhs.num_bits)) { return false; }
        return true;
    }

    inline std::vector<uint8_t> FunctionInput::bincodeSerialize() const {
        auto serializer = serde::BincodeSerializer();
        serde::Serializable<FunctionInput>::serialize(*this, serializer);
        return std::move(serializer).bytes();
    }

    inline FunctionInput FunctionInput::bincodeDeserialize(std::vector<uint8_t> input) {
        auto deserializer = serde::BincodeDeserializer(input);
        auto value = serde::Deserializable<FunctionInput>::deserialize(deserializer);
        if (deserializer.get_buffer_offset() < input.size()) {
            throw serde::deserialization_error("Some input bytes were not read");
        }
        return value;
    }

} // end of namespace Circuit

template <>
template <typename Serializer>
void serde::Serializable<Circuit::FunctionInput>::serialize(const Circuit::FunctionInput &obj, Serializer &serializer) {
    serializer.increase_container_depth();
    serde::Serializable<decltype(obj.witness)>::serialize(obj.witness, serializer);
    serde::Serializable<decltype(obj.num_bits)>::serialize(obj.num_bits, serializer);
    serializer.decrease_container_depth();
}

template <>
template <typename Deserializer>
Circuit::FunctionInput serde::Deserializable<Circuit::FunctionInput>::deserialize(Deserializer &deserializer) {
    deserializer.increase_container_depth();
    Circuit::FunctionInput obj;
    obj.witness = serde::Deserializable<decltype(obj.witness)>::deserialize(deserializer);
    obj.num_bits = serde::Deserializable<decltype(obj.num_bits)>::deserialize(deserializer);
    deserializer.decrease_container_depth();
    return obj;
}

namespace Circuit {

    inline bool operator==(const HeapArray &lhs, const HeapArray &rhs) {
        if (!(lhs.pointer == rhs.pointer)) { return false; }
        if (!(lhs.size == rhs.size)) { return false; }
        return true;
    }

    inline std::vector<uint8_t> HeapArray::bincodeSerialize() const {
        auto serializer = serde::BincodeSerializer();
        serde::Serializable<HeapArray>::serialize(*this, serializer);
        return std::move(serializer).bytes();
    }

    inline HeapArray HeapArray::bincodeDeserialize(std::vector<uint8_t> input) {
        auto deserializer = serde::BincodeDeserializer(input);
        auto value = serde::Deserializable<HeapArray>::deserialize(deserializer);
        if (deserializer.get_buffer_offset() < input.size()) {
            throw serde::deserialization_error("Some input bytes were not read");
        }
        return value;
    }

} // end of namespace Circuit

template <>
template <typename Serializer>
void serde::Serializable<Circuit::HeapArray>::serialize(const Circuit::HeapArray &obj, Serializer &serializer) {
    serializer.increase_container_depth();
    serde::Serializable<decltype(obj.pointer)>::serialize(obj.pointer, serializer);
    serde::Serializable<decltype(obj.size)>::serialize(obj.size, serializer);
    serializer.decrease_container_depth();
}

template <>
template <typename Deserializer>
Circuit::HeapArray serde::Deserializable<Circuit::HeapArray>::deserialize(Deserializer &deserializer) {
    deserializer.increase_container_depth();
    Circuit::HeapArray obj;
    obj.pointer = serde::Deserializable<decltype(obj.pointer)>::deserialize(deserializer);
    obj.size = serde::Deserializable<decltype(obj.size)>::deserialize(deserializer);
    deserializer.decrease_container_depth();
    return obj;
}

namespace Circuit {

    inline bool operator==(const HeapValueType &lhs, const HeapValueType &rhs) {
        if (!(lhs.value == rhs.value)) { return false; }
        return true;
    }

    inline std::vector<uint8_t> HeapValueType::bincodeSerialize() const {
        auto serializer = serde::BincodeSerializer();
        serde::Serializable<HeapValueType>::serialize(*this, serializer);
        return std::move(serializer).bytes();
    }

    inline HeapValueType HeapValueType::bincodeDeserialize(std::vector<uint8_t> input) {
        auto deserializer = serde::BincodeDeserializer(input);
        auto value = serde::Deserializable<HeapValueType>::deserialize(deserializer);
        if (deserializer.get_buffer_offset() < input.size()) {
            throw serde::deserialization_error("Some input bytes were not read");
        }
        return value;
    }

} // end of namespace Circuit

template <>
template <typename Serializer>
void serde::Serializable<Circuit::HeapValueType>::serialize(const Circuit::HeapValueType &obj, Serializer &serializer) {
    serializer.increase_container_depth();
    serde::Serializable<decltype(obj.value)>::serialize(obj.value, serializer);
    serializer.decrease_container_depth();
}

template <>
template <typename Deserializer>
Circuit::HeapValueType serde::Deserializable<Circuit::HeapValueType>::deserialize(Deserializer &deserializer) {
    deserializer.increase_container_depth();
    Circuit::HeapValueType obj;
    obj.value = serde::Deserializable<decltype(obj.value)>::deserialize(deserializer);
    deserializer.decrease_container_depth();
    return obj;
}

namespace Circuit {

    inline bool operator==(const HeapValueType::Simple &lhs, const HeapValueType::Simple &rhs) {
        return true;
    }

    inline std::vector<uint8_t> HeapValueType::Simple::bincodeSerialize() const {
        auto serializer = serde::BincodeSerializer();
        serde::Serializable<HeapValueType::Simple>::serialize(*this, serializer);
        return std::move(serializer).bytes();
    }

    inline HeapValueType::Simple HeapValueType::Simple::bincodeDeserialize(std::vector<uint8_t> input) {
        auto deserializer = serde::BincodeDeserializer(input);
        auto value = serde::Deserializable<HeapValueType::Simple>::deserialize(deserializer);
        if (deserializer.get_buffer_offset() < input.size()) {
            throw serde::deserialization_error("Some input bytes were not read");
        }
        return value;
    }

} // end of namespace Circuit

template <>
template <typename Serializer>
void serde::Serializable<Circuit::HeapValueType::Simple>::serialize(const Circuit::HeapValueType::Simple &obj, Serializer &serializer) {
}

template <>
template <typename Deserializer>
Circuit::HeapValueType::Simple serde::Deserializable<Circuit::HeapValueType::Simple>::deserialize(Deserializer &deserializer) {
    Circuit::HeapValueType::Simple obj;
    return obj;
}

namespace Circuit {

    inline bool operator==(const HeapValueType::Array &lhs, const HeapValueType::Array &rhs) {
        if (!(lhs.value_types == rhs.value_types)) { return false; }
        if (!(lhs.size == rhs.size)) { return false; }
        return true;
    }

    inline std::vector<uint8_t> HeapValueType::Array::bincodeSerialize() const {
        auto serializer = serde::BincodeSerializer();
        serde::Serializable<HeapValueType::Array>::serialize(*this, serializer);
        return std::move(serializer).bytes();
    }

    inline HeapValueType::Array HeapValueType::Array::bincodeDeserialize(std::vector<uint8_t> input) {
        auto deserializer = serde::BincodeDeserializer(input);
        auto value = serde::Deserializable<HeapValueType::Array>::deserialize(deserializer);
        if (deserializer.get_buffer_offset() < input.size()) {
            throw serde::deserialization_error("Some input bytes were not read");
        }
        return value;
    }

} // end of namespace Circuit

template <>
template <typename Serializer>
void serde::Serializable<Circuit::HeapValueType::Array>::serialize(const Circuit::HeapValueType::Array &obj, Serializer &serializer) {
    serde::Serializable<decltype(obj.value_types)>::serialize(obj.value_types, serializer);
    serde::Serializable<decltype(obj.size)>::serialize(obj.size, serializer);
}

template <>
template <typename Deserializer>
Circuit::HeapValueType::Array serde::Deserializable<Circuit::HeapValueType::Array>::deserialize(Deserializer &deserializer) {
    Circuit::HeapValueType::Array obj;
    obj.value_types = serde::Deserializable<decltype(obj.value_types)>::deserialize(deserializer);
    obj.size = serde::Deserializable<decltype(obj.size)>::deserialize(deserializer);
    return obj;
}

namespace Circuit {

    inline bool operator==(const HeapValueType::Vector &lhs, const HeapValueType::Vector &rhs) {
        if (!(lhs.value_types == rhs.value_types)) { return false; }
        return true;
    }

    inline std::vector<uint8_t> HeapValueType::Vector::bincodeSerialize() const {
        auto serializer = serde::BincodeSerializer();
        serde::Serializable<HeapValueType::Vector>::serialize(*this, serializer);
        return std::move(serializer).bytes();
    }

    inline HeapValueType::Vector HeapValueType::Vector::bincodeDeserialize(std::vector<uint8_t> input) {
        auto deserializer = serde::BincodeDeserializer(input);
        auto value = serde::Deserializable<HeapValueType::Vector>::deserialize(deserializer);
        if (deserializer.get_buffer_offset() < input.size()) {
            throw serde::deserialization_error("Some input bytes were not read");
        }
        return value;
    }

} // end of namespace Circuit

template <>
template <typename Serializer>
void serde::Serializable<Circuit::HeapValueType::Vector>::serialize(const Circuit::HeapValueType::Vector &obj, Serializer &serializer) {
    serde::Serializable<decltype(obj.value_types)>::serialize(obj.value_types, serializer);
}

template <>
template <typename Deserializer>
Circuit::HeapValueType::Vector serde::Deserializable<Circuit::HeapValueType::Vector>::deserialize(Deserializer &deserializer) {
    Circuit::HeapValueType::Vector obj;
    obj.value_types = serde::Deserializable<decltype(obj.value_types)>::deserialize(deserializer);
    return obj;
}

namespace Circuit {

    inline bool operator==(const HeapVector &lhs, const HeapVector &rhs) {
        if (!(lhs.pointer == rhs.pointer)) { return false; }
        if (!(lhs.size == rhs.size)) { return false; }
        return true;
    }

    inline std::vector<uint8_t> HeapVector::bincodeSerialize() const {
        auto serializer = serde::BincodeSerializer();
        serde::Serializable<HeapVector>::serialize(*this, serializer);
        return std::move(serializer).bytes();
    }

    inline HeapVector HeapVector::bincodeDeserialize(std::vector<uint8_t> input) {
        auto deserializer = serde::BincodeDeserializer(input);
        auto value = serde::Deserializable<HeapVector>::deserialize(deserializer);
        if (deserializer.get_buffer_offset() < input.size()) {
            throw serde::deserialization_error("Some input bytes were not read");
        }
        return value;
    }

} // end of namespace Circuit

template <>
template <typename Serializer>
void serde::Serializable<Circuit::HeapVector>::serialize(const Circuit::HeapVector &obj, Serializer &serializer) {
    serializer.increase_container_depth();
    serde::Serializable<decltype(obj.pointer)>::serialize(obj.pointer, serializer);
    serde::Serializable<decltype(obj.size)>::serialize(obj.size, serializer);
    serializer.decrease_container_depth();
}

template <>
template <typename Deserializer>
Circuit::HeapVector serde::Deserializable<Circuit::HeapVector>::deserialize(Deserializer &deserializer) {
    deserializer.increase_container_depth();
    Circuit::HeapVector obj;
    obj.pointer = serde::Deserializable<decltype(obj.pointer)>::deserialize(deserializer);
    obj.size = serde::Deserializable<decltype(obj.size)>::deserialize(deserializer);
    deserializer.decrease_container_depth();
    return obj;
}

namespace Circuit {

    inline bool operator==(const MemOp &lhs, const MemOp &rhs) {
        if (!(lhs.operation == rhs.operation)) { return false; }
        if (!(lhs.index == rhs.index)) { return false; }
        if (!(lhs.value == rhs.value)) { return false; }
        return true;
    }

    inline std::vector<uint8_t> MemOp::bincodeSerialize() const {
        auto serializer = serde::BincodeSerializer();
        serde::Serializable<MemOp>::serialize(*this, serializer);
        return std::move(serializer).bytes();
    }

    inline MemOp MemOp::bincodeDeserialize(std::vector<uint8_t> input) {
        auto deserializer = serde::BincodeDeserializer(input);
        auto value = serde::Deserializable<MemOp>::deserialize(deserializer);
        if (deserializer.get_buffer_offset() < input.size()) {
            throw serde::deserialization_error("Some input bytes were not read");
        }
        return value;
    }

} // end of namespace Circuit

template <>
template <typename Serializer>
void serde::Serializable<Circuit::MemOp>::serialize(const Circuit::MemOp &obj, Serializer &serializer) {
    serializer.increase_container_depth();
    serde::Serializable<decltype(obj.operation)>::serialize(obj.operation, serializer);
    serde::Serializable<decltype(obj.index)>::serialize(obj.index, serializer);
    serde::Serializable<decltype(obj.value)>::serialize(obj.value, serializer);
    serializer.decrease_container_depth();
}

template <>
template <typename Deserializer>
Circuit::MemOp serde::Deserializable<Circuit::MemOp>::deserialize(Deserializer &deserializer) {
    deserializer.increase_container_depth();
    Circuit::MemOp obj;
    obj.operation = serde::Deserializable<decltype(obj.operation)>::deserialize(deserializer);
    obj.index = serde::Deserializable<decltype(obj.index)>::deserialize(deserializer);
    obj.value = serde::Deserializable<decltype(obj.value)>::deserialize(deserializer);
    deserializer.decrease_container_depth();
    return obj;
}

namespace Circuit {

    inline bool operator==(const MemoryAddress &lhs, const MemoryAddress &rhs) {
        if (!(lhs.value == rhs.value)) { return false; }
        return true;
    }

    inline std::vector<uint8_t> MemoryAddress::bincodeSerialize() const {
        auto serializer = serde::BincodeSerializer();
        serde::Serializable<MemoryAddress>::serialize(*this, serializer);
        return std::move(serializer).bytes();
    }

    inline MemoryAddress MemoryAddress::bincodeDeserialize(std::vector<uint8_t> input) {
        auto deserializer = serde::BincodeDeserializer(input);
        auto value = serde::Deserializable<MemoryAddress>::deserialize(deserializer);
        if (deserializer.get_buffer_offset() < input.size()) {
            throw serde::deserialization_error("Some input bytes were not read");
        }
        return value;
    }

} // end of namespace Circuit

template <>
template <typename Serializer>
void serde::Serializable<Circuit::MemoryAddress>::serialize(const Circuit::MemoryAddress &obj, Serializer &serializer) {
    serializer.increase_container_depth();
    serde::Serializable<decltype(obj.value)>::serialize(obj.value, serializer);
    serializer.decrease_container_depth();
}

template <>
template <typename Deserializer>
Circuit::MemoryAddress serde::Deserializable<Circuit::MemoryAddress>::deserialize(Deserializer &deserializer) {
    deserializer.increase_container_depth();
    Circuit::MemoryAddress obj;
    obj.value = serde::Deserializable<decltype(obj.value)>::deserialize(deserializer);
    deserializer.decrease_container_depth();
    return obj;
}

namespace Circuit {

    inline bool operator==(const Opcode &lhs, const Opcode &rhs) {
        if (!(lhs.value == rhs.value)) { return false; }
        return true;
    }

    inline std::vector<uint8_t> Opcode::bincodeSerialize() const {
        auto serializer = serde::BincodeSerializer();
        serde::Serializable<Opcode>::serialize(*this, serializer);
        return std::move(serializer).bytes();
    }

    inline Opcode Opcode::bincodeDeserialize(std::vector<uint8_t> input) {
        auto deserializer = serde::BincodeDeserializer(input);
        auto value = serde::Deserializable<Opcode>::deserialize(deserializer);
        if (deserializer.get_buffer_offset() < input.size()) {
            throw serde::deserialization_error("Some input bytes were not read");
        }
        return value;
    }

} // end of namespace Circuit

template <>
template <typename Serializer>
void serde::Serializable<Circuit::Opcode>::serialize(const Circuit::Opcode &obj, Serializer &serializer) {
    serializer.increase_container_depth();
    serde::Serializable<decltype(obj.value)>::serialize(obj.value, serializer);
    serializer.decrease_container_depth();
}

template <>
template <typename Deserializer>
Circuit::Opcode serde::Deserializable<Circuit::Opcode>::deserialize(Deserializer &deserializer) {
    deserializer.increase_container_depth();
    Circuit::Opcode obj;
    obj.value = serde::Deserializable<decltype(obj.value)>::deserialize(deserializer);
    deserializer.decrease_container_depth();
    return obj;
}

namespace Circuit {

    inline bool operator==(const Opcode::AssertZero &lhs, const Opcode::AssertZero &rhs) {
        if (!(lhs.value == rhs.value)) { return false; }
        return true;
    }

    inline std::vector<uint8_t> Opcode::AssertZero::bincodeSerialize() const {
        auto serializer = serde::BincodeSerializer();
        serde::Serializable<Opcode::AssertZero>::serialize(*this, serializer);
        return std::move(serializer).bytes();
    }

    inline Opcode::AssertZero Opcode::AssertZero::bincodeDeserialize(std::vector<uint8_t> input) {
        auto deserializer = serde::BincodeDeserializer(input);
        auto value = serde::Deserializable<Opcode::AssertZero>::deserialize(deserializer);
        if (deserializer.get_buffer_offset() < input.size()) {
            throw serde::deserialization_error("Some input bytes were not read");
        }
        return value;
    }

} // end of namespace Circuit

template <>
template <typename Serializer>
void serde::Serializable<Circuit::Opcode::AssertZero>::serialize(const Circuit::Opcode::AssertZero &obj, Serializer &serializer) {
    serde::Serializable<decltype(obj.value)>::serialize(obj.value, serializer);
}

template <>
template <typename Deserializer>
Circuit::Opcode::AssertZero serde::Deserializable<Circuit::Opcode::AssertZero>::deserialize(Deserializer &deserializer) {
    Circuit::Opcode::AssertZero obj;
    obj.value = serde::Deserializable<decltype(obj.value)>::deserialize(deserializer);
    return obj;
}

namespace Circuit {

    inline bool operator==(const Opcode::BlackBoxFuncCall &lhs, const Opcode::BlackBoxFuncCall &rhs) {
        if (!(lhs.value == rhs.value)) { return false; }
        return true;
    }

    inline std::vector<uint8_t> Opcode::BlackBoxFuncCall::bincodeSerialize() const {
        auto serializer = serde::BincodeSerializer();
        serde::Serializable<Opcode::BlackBoxFuncCall>::serialize(*this, serializer);
        return std::move(serializer).bytes();
    }

    inline Opcode::BlackBoxFuncCall Opcode::BlackBoxFuncCall::bincodeDeserialize(std::vector<uint8_t> input) {
        auto deserializer = serde::BincodeDeserializer(input);
        auto value = serde::Deserializable<Opcode::BlackBoxFuncCall>::deserialize(deserializer);
        if (deserializer.get_buffer_offset() < input.size()) {
            throw serde::deserialization_error("Some input bytes were not read");
        }
        return value;
    }

} // end of namespace Circuit

template <>
template <typename Serializer>
void serde::Serializable<Circuit::Opcode::BlackBoxFuncCall>::serialize(const Circuit::Opcode::BlackBoxFuncCall &obj, Serializer &serializer) {
    serde::Serializable<decltype(obj.value)>::serialize(obj.value, serializer);
}

template <>
template <typename Deserializer>
Circuit::Opcode::BlackBoxFuncCall serde::Deserializable<Circuit::Opcode::BlackBoxFuncCall>::deserialize(Deserializer &deserializer) {
    Circuit::Opcode::BlackBoxFuncCall obj;
    obj.value = serde::Deserializable<decltype(obj.value)>::deserialize(deserializer);
    return obj;
}

namespace Circuit {

    inline bool operator==(const Opcode::Directive &lhs, const Opcode::Directive &rhs) {
        if (!(lhs.value == rhs.value)) { return false; }
        return true;
    }

    inline std::vector<uint8_t> Opcode::Directive::bincodeSerialize() const {
        auto serializer = serde::BincodeSerializer();
        serde::Serializable<Opcode::Directive>::serialize(*this, serializer);
        return std::move(serializer).bytes();
    }

    inline Opcode::Directive Opcode::Directive::bincodeDeserialize(std::vector<uint8_t> input) {
        auto deserializer = serde::BincodeDeserializer(input);
        auto value = serde::Deserializable<Opcode::Directive>::deserialize(deserializer);
        if (deserializer.get_buffer_offset() < input.size()) {
            throw serde::deserialization_error("Some input bytes were not read");
        }
        return value;
    }

} // end of namespace Circuit

template <>
template <typename Serializer>
void serde::Serializable<Circuit::Opcode::Directive>::serialize(const Circuit::Opcode::Directive &obj, Serializer &serializer) {
    serde::Serializable<decltype(obj.value)>::serialize(obj.value, serializer);
}

template <>
template <typename Deserializer>
Circuit::Opcode::Directive serde::Deserializable<Circuit::Opcode::Directive>::deserialize(Deserializer &deserializer) {
    Circuit::Opcode::Directive obj;
    obj.value = serde::Deserializable<decltype(obj.value)>::deserialize(deserializer);
    return obj;
}

namespace Circuit {

    inline bool operator==(const Opcode::Brillig &lhs, const Opcode::Brillig &rhs) {
        if (!(lhs.value == rhs.value)) { return false; }
        return true;
    }

    inline std::vector<uint8_t> Opcode::Brillig::bincodeSerialize() const {
        auto serializer = serde::BincodeSerializer();
        serde::Serializable<Opcode::Brillig>::serialize(*this, serializer);
        return std::move(serializer).bytes();
    }

    inline Opcode::Brillig Opcode::Brillig::bincodeDeserialize(std::vector<uint8_t> input) {
        auto deserializer = serde::BincodeDeserializer(input);
        auto value = serde::Deserializable<Opcode::Brillig>::deserialize(deserializer);
        if (deserializer.get_buffer_offset() < input.size()) {
            throw serde::deserialization_error("Some input bytes were not read");
        }
        return value;
    }

} // end of namespace Circuit

template <>
template <typename Serializer>
void serde::Serializable<Circuit::Opcode::Brillig>::serialize(const Circuit::Opcode::Brillig &obj, Serializer &serializer) {
    serde::Serializable<decltype(obj.value)>::serialize(obj.value, serializer);
}

template <>
template <typename Deserializer>
Circuit::Opcode::Brillig serde::Deserializable<Circuit::Opcode::Brillig>::deserialize(Deserializer &deserializer) {
    Circuit::Opcode::Brillig obj;
    obj.value = serde::Deserializable<decltype(obj.value)>::deserialize(deserializer);
    return obj;
}

namespace Circuit {

    inline bool operator==(const Opcode::MemoryOp &lhs, const Opcode::MemoryOp &rhs) {
        if (!(lhs.block_id == rhs.block_id)) { return false; }
        if (!(lhs.op == rhs.op)) { return false; }
        if (!(lhs.predicate == rhs.predicate)) { return false; }
        return true;
    }

    inline std::vector<uint8_t> Opcode::MemoryOp::bincodeSerialize() const {
        auto serializer = serde::BincodeSerializer();
        serde::Serializable<Opcode::MemoryOp>::serialize(*this, serializer);
        return std::move(serializer).bytes();
    }

    inline Opcode::MemoryOp Opcode::MemoryOp::bincodeDeserialize(std::vector<uint8_t> input) {
        auto deserializer = serde::BincodeDeserializer(input);
        auto value = serde::Deserializable<Opcode::MemoryOp>::deserialize(deserializer);
        if (deserializer.get_buffer_offset() < input.size()) {
            throw serde::deserialization_error("Some input bytes were not read");
        }
        return value;
    }

} // end of namespace Circuit

template <>
template <typename Serializer>
void serde::Serializable<Circuit::Opcode::MemoryOp>::serialize(const Circuit::Opcode::MemoryOp &obj, Serializer &serializer) {
    serde::Serializable<decltype(obj.block_id)>::serialize(obj.block_id, serializer);
    serde::Serializable<decltype(obj.op)>::serialize(obj.op, serializer);
    serde::Serializable<decltype(obj.predicate)>::serialize(obj.predicate, serializer);
}

template <>
template <typename Deserializer>
Circuit::Opcode::MemoryOp serde::Deserializable<Circuit::Opcode::MemoryOp>::deserialize(Deserializer &deserializer) {
    Circuit::Opcode::MemoryOp obj;
    obj.block_id = serde::Deserializable<decltype(obj.block_id)>::deserialize(deserializer);
    obj.op = serde::Deserializable<decltype(obj.op)>::deserialize(deserializer);
    obj.predicate = serde::Deserializable<decltype(obj.predicate)>::deserialize(deserializer);
    return obj;
}

namespace Circuit {

    inline bool operator==(const Opcode::MemoryInit &lhs, const Opcode::MemoryInit &rhs) {
        if (!(lhs.block_id == rhs.block_id)) { return false; }
        if (!(lhs.init == rhs.init)) { return false; }
        return true;
    }

    inline std::vector<uint8_t> Opcode::MemoryInit::bincodeSerialize() const {
        auto serializer = serde::BincodeSerializer();
        serde::Serializable<Opcode::MemoryInit>::serialize(*this, serializer);
        return std::move(serializer).bytes();
    }

    inline Opcode::MemoryInit Opcode::MemoryInit::bincodeDeserialize(std::vector<uint8_t> input) {
        auto deserializer = serde::BincodeDeserializer(input);
        auto value = serde::Deserializable<Opcode::MemoryInit>::deserialize(deserializer);
        if (deserializer.get_buffer_offset() < input.size()) {
            throw serde::deserialization_error("Some input bytes were not read");
        }
        return value;
    }

} // end of namespace Circuit

template <>
template <typename Serializer>
void serde::Serializable<Circuit::Opcode::MemoryInit>::serialize(const Circuit::Opcode::MemoryInit &obj, Serializer &serializer) {
    serde::Serializable<decltype(obj.block_id)>::serialize(obj.block_id, serializer);
    serde::Serializable<decltype(obj.init)>::serialize(obj.init, serializer);
}

template <>
template <typename Deserializer>
Circuit::Opcode::MemoryInit serde::Deserializable<Circuit::Opcode::MemoryInit>::deserialize(Deserializer &deserializer) {
    Circuit::Opcode::MemoryInit obj;
    obj.block_id = serde::Deserializable<decltype(obj.block_id)>::deserialize(deserializer);
    obj.init = serde::Deserializable<decltype(obj.init)>::deserialize(deserializer);
    return obj;
}

namespace Circuit {

    inline bool operator==(const OpcodeLocation &lhs, const OpcodeLocation &rhs) {
        if (!(lhs.value == rhs.value)) { return false; }
        return true;
    }

    inline std::vector<uint8_t> OpcodeLocation::bincodeSerialize() const {
        auto serializer = serde::BincodeSerializer();
        serde::Serializable<OpcodeLocation>::serialize(*this, serializer);
        return std::move(serializer).bytes();
    }

    inline OpcodeLocation OpcodeLocation::bincodeDeserialize(std::vector<uint8_t> input) {
        auto deserializer = serde::BincodeDeserializer(input);
        auto value = serde::Deserializable<OpcodeLocation>::deserialize(deserializer);
        if (deserializer.get_buffer_offset() < input.size()) {
            throw serde::deserialization_error("Some input bytes were not read");
        }
        return value;
    }

} // end of namespace Circuit

template <>
template <typename Serializer>
void serde::Serializable<Circuit::OpcodeLocation>::serialize(const Circuit::OpcodeLocation &obj, Serializer &serializer) {
    serializer.increase_container_depth();
    serde::Serializable<decltype(obj.value)>::serialize(obj.value, serializer);
    serializer.decrease_container_depth();
}

template <>
template <typename Deserializer>
Circuit::OpcodeLocation serde::Deserializable<Circuit::OpcodeLocation>::deserialize(Deserializer &deserializer) {
    deserializer.increase_container_depth();
    Circuit::OpcodeLocation obj;
    obj.value = serde::Deserializable<decltype(obj.value)>::deserialize(deserializer);
    deserializer.decrease_container_depth();
    return obj;
}

namespace Circuit {

    inline bool operator==(const OpcodeLocation::Acir &lhs, const OpcodeLocation::Acir &rhs) {
        if (!(lhs.value == rhs.value)) { return false; }
        return true;
    }

    inline std::vector<uint8_t> OpcodeLocation::Acir::bincodeSerialize() const {
        auto serializer = serde::BincodeSerializer();
        serde::Serializable<OpcodeLocation::Acir>::serialize(*this, serializer);
        return std::move(serializer).bytes();
    }

    inline OpcodeLocation::Acir OpcodeLocation::Acir::bincodeDeserialize(std::vector<uint8_t> input) {
        auto deserializer = serde::BincodeDeserializer(input);
        auto value = serde::Deserializable<OpcodeLocation::Acir>::deserialize(deserializer);
        if (deserializer.get_buffer_offset() < input.size()) {
            throw serde::deserialization_error("Some input bytes were not read");
        }
        return value;
    }

} // end of namespace Circuit

template <>
template <typename Serializer>
void serde::Serializable<Circuit::OpcodeLocation::Acir>::serialize(const Circuit::OpcodeLocation::Acir &obj, Serializer &serializer) {
    serde::Serializable<decltype(obj.value)>::serialize(obj.value, serializer);
}

template <>
template <typename Deserializer>
Circuit::OpcodeLocation::Acir serde::Deserializable<Circuit::OpcodeLocation::Acir>::deserialize(Deserializer &deserializer) {
    Circuit::OpcodeLocation::Acir obj;
    obj.value = serde::Deserializable<decltype(obj.value)>::deserialize(deserializer);
    return obj;
}

namespace Circuit {

    inline bool operator==(const OpcodeLocation::Brillig &lhs, const OpcodeLocation::Brillig &rhs) {
        if (!(lhs.acir_index == rhs.acir_index)) { return false; }
        if (!(lhs.brillig_index == rhs.brillig_index)) { return false; }
        return true;
    }

    inline std::vector<uint8_t> OpcodeLocation::Brillig::bincodeSerialize() const {
        auto serializer = serde::BincodeSerializer();
        serde::Serializable<OpcodeLocation::Brillig>::serialize(*this, serializer);
        return std::move(serializer).bytes();
    }

    inline OpcodeLocation::Brillig OpcodeLocation::Brillig::bincodeDeserialize(std::vector<uint8_t> input) {
        auto deserializer = serde::BincodeDeserializer(input);
        auto value = serde::Deserializable<OpcodeLocation::Brillig>::deserialize(deserializer);
        if (deserializer.get_buffer_offset() < input.size()) {
            throw serde::deserialization_error("Some input bytes were not read");
        }
        return value;
    }

} // end of namespace Circuit

template <>
template <typename Serializer>
void serde::Serializable<Circuit::OpcodeLocation::Brillig>::serialize(const Circuit::OpcodeLocation::Brillig &obj, Serializer &serializer) {
    serde::Serializable<decltype(obj.acir_index)>::serialize(obj.acir_index, serializer);
    serde::Serializable<decltype(obj.brillig_index)>::serialize(obj.brillig_index, serializer);
}

template <>
template <typename Deserializer>
Circuit::OpcodeLocation::Brillig serde::Deserializable<Circuit::OpcodeLocation::Brillig>::deserialize(Deserializer &deserializer) {
    Circuit::OpcodeLocation::Brillig obj;
    obj.acir_index = serde::Deserializable<decltype(obj.acir_index)>::deserialize(deserializer);
    obj.brillig_index = serde::Deserializable<decltype(obj.brillig_index)>::deserialize(deserializer);
    return obj;
}

namespace Circuit {

    inline bool operator==(const PublicInputs &lhs, const PublicInputs &rhs) {
        if (!(lhs.value == rhs.value)) { return false; }
        return true;
    }

    inline std::vector<uint8_t> PublicInputs::bincodeSerialize() const {
        auto serializer = serde::BincodeSerializer();
        serde::Serializable<PublicInputs>::serialize(*this, serializer);
        return std::move(serializer).bytes();
    }

    inline PublicInputs PublicInputs::bincodeDeserialize(std::vector<uint8_t> input) {
        auto deserializer = serde::BincodeDeserializer(input);
        auto value = serde::Deserializable<PublicInputs>::deserialize(deserializer);
        if (deserializer.get_buffer_offset() < input.size()) {
            throw serde::deserialization_error("Some input bytes were not read");
        }
        return value;
    }

} // end of namespace Circuit

template <>
template <typename Serializer>
void serde::Serializable<Circuit::PublicInputs>::serialize(const Circuit::PublicInputs &obj, Serializer &serializer) {
    serializer.increase_container_depth();
    serde::Serializable<decltype(obj.value)>::serialize(obj.value, serializer);
    serializer.decrease_container_depth();
}

template <>
template <typename Deserializer>
Circuit::PublicInputs serde::Deserializable<Circuit::PublicInputs>::deserialize(Deserializer &deserializer) {
    deserializer.increase_container_depth();
    Circuit::PublicInputs obj;
    obj.value = serde::Deserializable<decltype(obj.value)>::deserialize(deserializer);
    deserializer.decrease_container_depth();
    return obj;
}

namespace Circuit {

    inline bool operator==(const Value &lhs, const Value &rhs) {
        if (!(lhs.inner == rhs.inner)) { return false; }
        return true;
    }

    inline std::vector<uint8_t> Value::bincodeSerialize() const {
        auto serializer = serde::BincodeSerializer();
        serde::Serializable<Value>::serialize(*this, serializer);
        return std::move(serializer).bytes();
    }

    inline Value Value::bincodeDeserialize(std::vector<uint8_t> input) {
        auto deserializer = serde::BincodeDeserializer(input);
        auto value = serde::Deserializable<Value>::deserialize(deserializer);
        if (deserializer.get_buffer_offset() < input.size()) {
            throw serde::deserialization_error("Some input bytes were not read");
        }
        return value;
    }

} // end of namespace Circuit

template <>
template <typename Serializer>
void serde::Serializable<Circuit::Value>::serialize(const Circuit::Value &obj, Serializer &serializer) {
    serializer.increase_container_depth();
    serde::Serializable<decltype(obj.inner)>::serialize(obj.inner, serializer);
    serializer.decrease_container_depth();
}

template <>
template <typename Deserializer>
Circuit::Value serde::Deserializable<Circuit::Value>::deserialize(Deserializer &deserializer) {
    deserializer.increase_container_depth();
    Circuit::Value obj;
    obj.inner = serde::Deserializable<decltype(obj.inner)>::deserialize(deserializer);
    deserializer.decrease_container_depth();
    return obj;
}

namespace Circuit {

    inline bool operator==(const ValueOrArray &lhs, const ValueOrArray &rhs) {
        if (!(lhs.value == rhs.value)) { return false; }
        return true;
    }

    inline std::vector<uint8_t> ValueOrArray::bincodeSerialize() const {
        auto serializer = serde::BincodeSerializer();
        serde::Serializable<ValueOrArray>::serialize(*this, serializer);
        return std::move(serializer).bytes();
    }

    inline ValueOrArray ValueOrArray::bincodeDeserialize(std::vector<uint8_t> input) {
        auto deserializer = serde::BincodeDeserializer(input);
        auto value = serde::Deserializable<ValueOrArray>::deserialize(deserializer);
        if (deserializer.get_buffer_offset() < input.size()) {
            throw serde::deserialization_error("Some input bytes were not read");
        }
        return value;
    }

} // end of namespace Circuit

template <>
template <typename Serializer>
void serde::Serializable<Circuit::ValueOrArray>::serialize(const Circuit::ValueOrArray &obj, Serializer &serializer) {
    serializer.increase_container_depth();
    serde::Serializable<decltype(obj.value)>::serialize(obj.value, serializer);
    serializer.decrease_container_depth();
}

template <>
template <typename Deserializer>
Circuit::ValueOrArray serde::Deserializable<Circuit::ValueOrArray>::deserialize(Deserializer &deserializer) {
    deserializer.increase_container_depth();
    Circuit::ValueOrArray obj;
    obj.value = serde::Deserializable<decltype(obj.value)>::deserialize(deserializer);
    deserializer.decrease_container_depth();
    return obj;
}

namespace Circuit {

    inline bool operator==(const ValueOrArray::MemoryAddress &lhs, const ValueOrArray::MemoryAddress &rhs) {
        if (!(lhs.value == rhs.value)) { return false; }
        return true;
    }

    inline std::vector<uint8_t> ValueOrArray::MemoryAddress::bincodeSerialize() const {
        auto serializer = serde::BincodeSerializer();
        serde::Serializable<ValueOrArray::MemoryAddress>::serialize(*this, serializer);
        return std::move(serializer).bytes();
    }

    inline ValueOrArray::MemoryAddress ValueOrArray::MemoryAddress::bincodeDeserialize(std::vector<uint8_t> input) {
        auto deserializer = serde::BincodeDeserializer(input);
        auto value = serde::Deserializable<ValueOrArray::MemoryAddress>::deserialize(deserializer);
        if (deserializer.get_buffer_offset() < input.size()) {
            throw serde::deserialization_error("Some input bytes were not read");
        }
        return value;
    }

} // end of namespace Circuit

template <>
template <typename Serializer>
void serde::Serializable<Circuit::ValueOrArray::MemoryAddress>::serialize(const Circuit::ValueOrArray::MemoryAddress &obj, Serializer &serializer) {
    serde::Serializable<decltype(obj.value)>::serialize(obj.value, serializer);
}

template <>
template <typename Deserializer>
Circuit::ValueOrArray::MemoryAddress serde::Deserializable<Circuit::ValueOrArray::MemoryAddress>::deserialize(Deserializer &deserializer) {
    Circuit::ValueOrArray::MemoryAddress obj;
    obj.value = serde::Deserializable<decltype(obj.value)>::deserialize(deserializer);
    return obj;
}

namespace Circuit {

    inline bool operator==(const ValueOrArray::HeapArray &lhs, const ValueOrArray::HeapArray &rhs) {
        if (!(lhs.value == rhs.value)) { return false; }
        return true;
    }

    inline std::vector<uint8_t> ValueOrArray::HeapArray::bincodeSerialize() const {
        auto serializer = serde::BincodeSerializer();
        serde::Serializable<ValueOrArray::HeapArray>::serialize(*this, serializer);
        return std::move(serializer).bytes();
    }

    inline ValueOrArray::HeapArray ValueOrArray::HeapArray::bincodeDeserialize(std::vector<uint8_t> input) {
        auto deserializer = serde::BincodeDeserializer(input);
        auto value = serde::Deserializable<ValueOrArray::HeapArray>::deserialize(deserializer);
        if (deserializer.get_buffer_offset() < input.size()) {
            throw serde::deserialization_error("Some input bytes were not read");
        }
        return value;
    }

} // end of namespace Circuit

template <>
template <typename Serializer>
void serde::Serializable<Circuit::ValueOrArray::HeapArray>::serialize(const Circuit::ValueOrArray::HeapArray &obj, Serializer &serializer) {
    serde::Serializable<decltype(obj.value)>::serialize(obj.value, serializer);
}

template <>
template <typename Deserializer>
Circuit::ValueOrArray::HeapArray serde::Deserializable<Circuit::ValueOrArray::HeapArray>::deserialize(Deserializer &deserializer) {
    Circuit::ValueOrArray::HeapArray obj;
    obj.value = serde::Deserializable<decltype(obj.value)>::deserialize(deserializer);
    return obj;
}

namespace Circuit {

    inline bool operator==(const ValueOrArray::HeapVector &lhs, const ValueOrArray::HeapVector &rhs) {
        if (!(lhs.value == rhs.value)) { return false; }
        return true;
    }

    inline std::vector<uint8_t> ValueOrArray::HeapVector::bincodeSerialize() const {
        auto serializer = serde::BincodeSerializer();
        serde::Serializable<ValueOrArray::HeapVector>::serialize(*this, serializer);
        return std::move(serializer).bytes();
    }

    inline ValueOrArray::HeapVector ValueOrArray::HeapVector::bincodeDeserialize(std::vector<uint8_t> input) {
        auto deserializer = serde::BincodeDeserializer(input);
        auto value = serde::Deserializable<ValueOrArray::HeapVector>::deserialize(deserializer);
        if (deserializer.get_buffer_offset() < input.size()) {
            throw serde::deserialization_error("Some input bytes were not read");
        }
        return value;
    }

} // end of namespace Circuit

template <>
template <typename Serializer>
void serde::Serializable<Circuit::ValueOrArray::HeapVector>::serialize(const Circuit::ValueOrArray::HeapVector &obj, Serializer &serializer) {
    serde::Serializable<decltype(obj.value)>::serialize(obj.value, serializer);
}

template <>
template <typename Deserializer>
Circuit::ValueOrArray::HeapVector serde::Deserializable<Circuit::ValueOrArray::HeapVector>::deserialize(Deserializer &deserializer) {
    Circuit::ValueOrArray::HeapVector obj;
    obj.value = serde::Deserializable<decltype(obj.value)>::deserialize(deserializer);
    return obj;
}

namespace Circuit {

    inline bool operator==(const Witness &lhs, const Witness &rhs) {
        if (!(lhs.value == rhs.value)) { return false; }
        return true;
    }

    inline std::vector<uint8_t> Witness::bincodeSerialize() const {
        auto serializer = serde::BincodeSerializer();
        serde::Serializable<Witness>::serialize(*this, serializer);
        return std::move(serializer).bytes();
    }

    inline Witness Witness::bincodeDeserialize(std::vector<uint8_t> input) {
        auto deserializer = serde::BincodeDeserializer(input);
        auto value = serde::Deserializable<Witness>::deserialize(deserializer);
        if (deserializer.get_buffer_offset() < input.size()) {
            throw serde::deserialization_error("Some input bytes were not read");
        }
        return value;
    }

} // end of namespace Circuit

template <>
template <typename Serializer>
void serde::Serializable<Circuit::Witness>::serialize(const Circuit::Witness &obj, Serializer &serializer) {
    serializer.increase_container_depth();
    serde::Serializable<decltype(obj.value)>::serialize(obj.value, serializer);
    serializer.decrease_container_depth();
}

template <>
template <typename Deserializer>
Circuit::Witness serde::Deserializable<Circuit::Witness>::deserialize(Deserializer &deserializer) {
    deserializer.increase_container_depth();
    Circuit::Witness obj;
    obj.value = serde::Deserializable<decltype(obj.value)>::deserialize(deserializer);
    deserializer.decrease_container_depth();
    return obj;
}<|MERGE_RESOLUTION|>--- conflicted
+++ resolved
@@ -4129,44 +4129,6 @@
 template <typename Deserializer>
 Circuit::BrilligInputs::Array serde::Deserializable<Circuit::BrilligInputs::Array>::deserialize(Deserializer &deserializer) {
     Circuit::BrilligInputs::Array obj;
-    obj.value = serde::Deserializable<decltype(obj.value)>::deserialize(deserializer);
-    return obj;
-}
-
-namespace Circuit {
-
-    inline bool operator==(const BrilligInputs::MemoryArray &lhs, const BrilligInputs::MemoryArray &rhs) {
-        if (!(lhs.value == rhs.value)) { return false; }
-        return true;
-    }
-
-    inline std::vector<uint8_t> BrilligInputs::MemoryArray::bincodeSerialize() const {
-        auto serializer = serde::BincodeSerializer();
-        serde::Serializable<BrilligInputs::MemoryArray>::serialize(*this, serializer);
-        return std::move(serializer).bytes();
-    }
-
-    inline BrilligInputs::MemoryArray BrilligInputs::MemoryArray::bincodeDeserialize(std::vector<uint8_t> input) {
-        auto deserializer = serde::BincodeDeserializer(input);
-        auto value = serde::Deserializable<BrilligInputs::MemoryArray>::deserialize(deserializer);
-        if (deserializer.get_buffer_offset() < input.size()) {
-            throw serde::deserialization_error("Some input bytes were not read");
-        }
-        return value;
-    }
-
-} // end of namespace Circuit
-
-template <>
-template <typename Serializer>
-void serde::Serializable<Circuit::BrilligInputs::MemoryArray>::serialize(const Circuit::BrilligInputs::MemoryArray &obj, Serializer &serializer) {
-    serde::Serializable<decltype(obj.value)>::serialize(obj.value, serializer);
-}
-
-template <>
-template <typename Deserializer>
-Circuit::BrilligInputs::MemoryArray serde::Deserializable<Circuit::BrilligInputs::MemoryArray>::deserialize(Deserializer &deserializer) {
-    Circuit::BrilligInputs::MemoryArray obj;
     obj.value = serde::Deserializable<decltype(obj.value)>::deserialize(deserializer);
     return obj;
 }
@@ -5319,51 +5281,6 @@
 
 namespace Circuit {
 
-<<<<<<< HEAD
-    inline bool operator==(const ExpressionWidth &lhs, const ExpressionWidth &rhs) {
-        if (!(lhs.value == rhs.value)) { return false; }
-        return true;
-    }
-
-    inline std::vector<uint8_t> ExpressionWidth::bincodeSerialize() const {
-        auto serializer = serde::BincodeSerializer();
-        serde::Serializable<ExpressionWidth>::serialize(*this, serializer);
-        return std::move(serializer).bytes();
-    }
-
-    inline ExpressionWidth ExpressionWidth::bincodeDeserialize(std::vector<uint8_t> input) {
-        auto deserializer = serde::BincodeDeserializer(input);
-        auto value = serde::Deserializable<ExpressionWidth>::deserialize(deserializer);
-        if (deserializer.get_buffer_offset() < input.size()) {
-            throw serde::deserialization_error("Some input bytes were not read");
-        }
-        return value;
-    }
-
-} // end of namespace Circuit
-
-template <>
-template <typename Serializer>
-void serde::Serializable<Circuit::ExpressionWidth>::serialize(const Circuit::ExpressionWidth &obj, Serializer &serializer) {
-    serializer.increase_container_depth();
-    serde::Serializable<decltype(obj.value)>::serialize(obj.value, serializer);
-    serializer.decrease_container_depth();
-}
-
-template <>
-template <typename Deserializer>
-Circuit::ExpressionWidth serde::Deserializable<Circuit::ExpressionWidth>::deserialize(Deserializer &deserializer) {
-    deserializer.increase_container_depth();
-    Circuit::ExpressionWidth obj;
-    obj.value = serde::Deserializable<decltype(obj.value)>::deserialize(deserializer);
-    deserializer.decrease_container_depth();
-    return obj;
-}
-
-namespace Circuit {
-
-=======
->>>>>>> c1709b3d
     inline bool operator==(const ExpressionWidth::Unbounded &lhs, const ExpressionWidth::Unbounded &rhs) {
         return true;
     }
