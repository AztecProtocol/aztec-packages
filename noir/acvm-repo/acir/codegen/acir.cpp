#pragma once

#include "serde.hpp"
#include "bincode.hpp"

namespace Circuit {

    struct Witness {
        uint32_t value;

        friend bool operator==(const Witness&, const Witness&);
        std::vector<uint8_t> bincodeSerialize() const;
        static Witness bincodeDeserialize(std::vector<uint8_t>);
    };

    struct FunctionInput {
        Circuit::Witness witness;
        uint32_t num_bits;

        friend bool operator==(const FunctionInput&, const FunctionInput&);
        std::vector<uint8_t> bincodeSerialize() const;
        static FunctionInput bincodeDeserialize(std::vector<uint8_t>);
    };

    struct BlackBoxFuncCall {

        struct AND {
            Circuit::FunctionInput lhs;
            Circuit::FunctionInput rhs;
            Circuit::Witness output;

            friend bool operator==(const AND&, const AND&);
            std::vector<uint8_t> bincodeSerialize() const;
            static AND bincodeDeserialize(std::vector<uint8_t>);
        };

        struct XOR {
            Circuit::FunctionInput lhs;
            Circuit::FunctionInput rhs;
            Circuit::Witness output;

            friend bool operator==(const XOR&, const XOR&);
            std::vector<uint8_t> bincodeSerialize() const;
            static XOR bincodeDeserialize(std::vector<uint8_t>);
        };

        struct RANGE {
            Circuit::FunctionInput input;

            friend bool operator==(const RANGE&, const RANGE&);
            std::vector<uint8_t> bincodeSerialize() const;
            static RANGE bincodeDeserialize(std::vector<uint8_t>);
        };

        struct SHA256 {
            std::vector<Circuit::FunctionInput> inputs;
            std::vector<Circuit::Witness> outputs;

            friend bool operator==(const SHA256&, const SHA256&);
            std::vector<uint8_t> bincodeSerialize() const;
            static SHA256 bincodeDeserialize(std::vector<uint8_t>);
        };

        struct Blake2s {
            std::vector<Circuit::FunctionInput> inputs;
            std::vector<Circuit::Witness> outputs;

            friend bool operator==(const Blake2s&, const Blake2s&);
            std::vector<uint8_t> bincodeSerialize() const;
            static Blake2s bincodeDeserialize(std::vector<uint8_t>);
        };

        struct Blake3 {
            std::vector<Circuit::FunctionInput> inputs;
            std::vector<Circuit::Witness> outputs;

            friend bool operator==(const Blake3&, const Blake3&);
            std::vector<uint8_t> bincodeSerialize() const;
            static Blake3 bincodeDeserialize(std::vector<uint8_t>);
        };

        struct SchnorrVerify {
            Circuit::FunctionInput public_key_x;
            Circuit::FunctionInput public_key_y;
            std::vector<Circuit::FunctionInput> signature;
            std::vector<Circuit::FunctionInput> message;
            Circuit::Witness output;

            friend bool operator==(const SchnorrVerify&, const SchnorrVerify&);
            std::vector<uint8_t> bincodeSerialize() const;
            static SchnorrVerify bincodeDeserialize(std::vector<uint8_t>);
        };

        struct PedersenCommitment {
            std::vector<Circuit::FunctionInput> inputs;
            uint32_t domain_separator;
            std::array<Circuit::Witness, 2> outputs;

            friend bool operator==(const PedersenCommitment&, const PedersenCommitment&);
            std::vector<uint8_t> bincodeSerialize() const;
            static PedersenCommitment bincodeDeserialize(std::vector<uint8_t>);
        };

        struct PedersenHash {
            std::vector<Circuit::FunctionInput> inputs;
            uint32_t domain_separator;
            Circuit::Witness output;

            friend bool operator==(const PedersenHash&, const PedersenHash&);
            std::vector<uint8_t> bincodeSerialize() const;
            static PedersenHash bincodeDeserialize(std::vector<uint8_t>);
        };

        struct EcdsaSecp256k1 {
            std::vector<Circuit::FunctionInput> public_key_x;
            std::vector<Circuit::FunctionInput> public_key_y;
            std::vector<Circuit::FunctionInput> signature;
            std::vector<Circuit::FunctionInput> hashed_message;
            Circuit::Witness output;

            friend bool operator==(const EcdsaSecp256k1&, const EcdsaSecp256k1&);
            std::vector<uint8_t> bincodeSerialize() const;
            static EcdsaSecp256k1 bincodeDeserialize(std::vector<uint8_t>);
        };

        struct EcdsaSecp256r1 {
            std::vector<Circuit::FunctionInput> public_key_x;
            std::vector<Circuit::FunctionInput> public_key_y;
            std::vector<Circuit::FunctionInput> signature;
            std::vector<Circuit::FunctionInput> hashed_message;
            Circuit::Witness output;

            friend bool operator==(const EcdsaSecp256r1&, const EcdsaSecp256r1&);
            std::vector<uint8_t> bincodeSerialize() const;
            static EcdsaSecp256r1 bincodeDeserialize(std::vector<uint8_t>);
        };

        struct FixedBaseScalarMul {
            Circuit::FunctionInput low;
            Circuit::FunctionInput high;
            std::array<Circuit::Witness, 2> outputs;

            friend bool operator==(const FixedBaseScalarMul&, const FixedBaseScalarMul&);
            std::vector<uint8_t> bincodeSerialize() const;
            static FixedBaseScalarMul bincodeDeserialize(std::vector<uint8_t>);
        };

        struct EmbeddedCurveAdd {
            Circuit::FunctionInput input1_x;
            Circuit::FunctionInput input1_y;
            Circuit::FunctionInput input2_x;
            Circuit::FunctionInput input2_y;
            std::array<Circuit::Witness, 2> outputs;

            friend bool operator==(const EmbeddedCurveAdd&, const EmbeddedCurveAdd&);
            std::vector<uint8_t> bincodeSerialize() const;
            static EmbeddedCurveAdd bincodeDeserialize(std::vector<uint8_t>);
        };

        struct Keccak256 {
            std::vector<Circuit::FunctionInput> inputs;
            std::vector<Circuit::Witness> outputs;

            friend bool operator==(const Keccak256&, const Keccak256&);
            std::vector<uint8_t> bincodeSerialize() const;
            static Keccak256 bincodeDeserialize(std::vector<uint8_t>);
        };

        struct Keccak256VariableLength {
            std::vector<Circuit::FunctionInput> inputs;
            Circuit::FunctionInput var_message_size;
            std::vector<Circuit::Witness> outputs;

            friend bool operator==(const Keccak256VariableLength&, const Keccak256VariableLength&);
            std::vector<uint8_t> bincodeSerialize() const;
            static Keccak256VariableLength bincodeDeserialize(std::vector<uint8_t>);
        };

        struct Keccakf1600 {
            std::vector<Circuit::FunctionInput> inputs;
            std::vector<Circuit::Witness> outputs;

            friend bool operator==(const Keccakf1600&, const Keccakf1600&);
            std::vector<uint8_t> bincodeSerialize() const;
            static Keccakf1600 bincodeDeserialize(std::vector<uint8_t>);
        };

        struct RecursiveAggregation {
            std::vector<Circuit::FunctionInput> verification_key;
            std::vector<Circuit::FunctionInput> proof;
            std::vector<Circuit::FunctionInput> public_inputs;
            Circuit::FunctionInput key_hash;

            friend bool operator==(const RecursiveAggregation&, const RecursiveAggregation&);
            std::vector<uint8_t> bincodeSerialize() const;
            static RecursiveAggregation bincodeDeserialize(std::vector<uint8_t>);
        };

        struct BigIntAdd {
            uint32_t lhs;
            uint32_t rhs;
            uint32_t output;

            friend bool operator==(const BigIntAdd&, const BigIntAdd&);
            std::vector<uint8_t> bincodeSerialize() const;
            static BigIntAdd bincodeDeserialize(std::vector<uint8_t>);
        };

        struct BigIntNeg {
            uint32_t lhs;
            uint32_t rhs;
            uint32_t output;

            friend bool operator==(const BigIntNeg&, const BigIntNeg&);
            std::vector<uint8_t> bincodeSerialize() const;
            static BigIntNeg bincodeDeserialize(std::vector<uint8_t>);
        };

        struct BigIntMul {
            uint32_t lhs;
            uint32_t rhs;
            uint32_t output;

            friend bool operator==(const BigIntMul&, const BigIntMul&);
            std::vector<uint8_t> bincodeSerialize() const;
            static BigIntMul bincodeDeserialize(std::vector<uint8_t>);
        };

        struct BigIntDiv {
            uint32_t lhs;
            uint32_t rhs;
            uint32_t output;

            friend bool operator==(const BigIntDiv&, const BigIntDiv&);
            std::vector<uint8_t> bincodeSerialize() const;
            static BigIntDiv bincodeDeserialize(std::vector<uint8_t>);
        };

        struct BigIntFromLeBytes {
            std::vector<Circuit::FunctionInput> inputs;
            std::vector<uint8_t> modulus;
            uint32_t output;

            friend bool operator==(const BigIntFromLeBytes&, const BigIntFromLeBytes&);
            std::vector<uint8_t> bincodeSerialize() const;
            static BigIntFromLeBytes bincodeDeserialize(std::vector<uint8_t>);
        };

        struct BigIntToLeBytes {
            uint32_t input;
            std::vector<Circuit::Witness> outputs;

            friend bool operator==(const BigIntToLeBytes&, const BigIntToLeBytes&);
            std::vector<uint8_t> bincodeSerialize() const;
            static BigIntToLeBytes bincodeDeserialize(std::vector<uint8_t>);
        };

<<<<<<< HEAD
        struct Poseidon2Permutation {
            std::vector<Circuit::FunctionInput> inputs;
            std::vector<Circuit::Witness> outputs;
            uint32_t len;

            friend bool operator==(const Poseidon2Permutation&, const Poseidon2Permutation&);
            std::vector<uint8_t> bincodeSerialize() const;
            static Poseidon2Permutation bincodeDeserialize(std::vector<uint8_t>);
        };

        std::variant<AND, XOR, RANGE, SHA256, Blake2s, Blake3, SchnorrVerify, PedersenCommitment, PedersenHash, EcdsaSecp256k1, EcdsaSecp256r1, FixedBaseScalarMul, EmbeddedCurveAdd, EmbeddedCurveDouble, Keccak256, Keccak256VariableLength, Keccakf1600, RecursiveAggregation, BigIntAdd, BigIntNeg, BigIntMul, BigIntDiv, BigIntFromLeBytes, BigIntToLeBytes, Poseidon2Permutation> value;
=======
        std::variant<AND, XOR, RANGE, SHA256, Blake2s, Blake3, SchnorrVerify, PedersenCommitment, PedersenHash, EcdsaSecp256k1, EcdsaSecp256r1, FixedBaseScalarMul, EmbeddedCurveAdd, Keccak256, Keccak256VariableLength, Keccakf1600, RecursiveAggregation, BigIntAdd, BigIntNeg, BigIntMul, BigIntDiv, BigIntFromLeBytes, BigIntToLeBytes> value;
>>>>>>> 35628577

        friend bool operator==(const BlackBoxFuncCall&, const BlackBoxFuncCall&);
        std::vector<uint8_t> bincodeSerialize() const;
        static BlackBoxFuncCall bincodeDeserialize(std::vector<uint8_t>);
    };

    struct BlockId {
        uint32_t value;

        friend bool operator==(const BlockId&, const BlockId&);
        std::vector<uint8_t> bincodeSerialize() const;
        static BlockId bincodeDeserialize(std::vector<uint8_t>);
    };

    struct Expression {
        std::vector<std::tuple<std::string, Circuit::Witness, Circuit::Witness>> mul_terms;
        std::vector<std::tuple<std::string, Circuit::Witness>> linear_combinations;
        std::string q_c;

        friend bool operator==(const Expression&, const Expression&);
        std::vector<uint8_t> bincodeSerialize() const;
        static Expression bincodeDeserialize(std::vector<uint8_t>);
    };

    struct BrilligInputs {

        struct Single {
            Circuit::Expression value;

            friend bool operator==(const Single&, const Single&);
            std::vector<uint8_t> bincodeSerialize() const;
            static Single bincodeDeserialize(std::vector<uint8_t>);
        };

        struct Array {
            std::vector<Circuit::Expression> value;

            friend bool operator==(const Array&, const Array&);
            std::vector<uint8_t> bincodeSerialize() const;
            static Array bincodeDeserialize(std::vector<uint8_t>);
        };

        std::variant<Single, Array> value;

        friend bool operator==(const BrilligInputs&, const BrilligInputs&);
        std::vector<uint8_t> bincodeSerialize() const;
        static BrilligInputs bincodeDeserialize(std::vector<uint8_t>);
    };

    struct BinaryFieldOp {

        struct Add {
            friend bool operator==(const Add&, const Add&);
            std::vector<uint8_t> bincodeSerialize() const;
            static Add bincodeDeserialize(std::vector<uint8_t>);
        };

        struct Sub {
            friend bool operator==(const Sub&, const Sub&);
            std::vector<uint8_t> bincodeSerialize() const;
            static Sub bincodeDeserialize(std::vector<uint8_t>);
        };

        struct Mul {
            friend bool operator==(const Mul&, const Mul&);
            std::vector<uint8_t> bincodeSerialize() const;
            static Mul bincodeDeserialize(std::vector<uint8_t>);
        };

        struct Div {
            friend bool operator==(const Div&, const Div&);
            std::vector<uint8_t> bincodeSerialize() const;
            static Div bincodeDeserialize(std::vector<uint8_t>);
        };

        struct Equals {
            friend bool operator==(const Equals&, const Equals&);
            std::vector<uint8_t> bincodeSerialize() const;
            static Equals bincodeDeserialize(std::vector<uint8_t>);
        };

        std::variant<Add, Sub, Mul, Div, Equals> value;

        friend bool operator==(const BinaryFieldOp&, const BinaryFieldOp&);
        std::vector<uint8_t> bincodeSerialize() const;
        static BinaryFieldOp bincodeDeserialize(std::vector<uint8_t>);
    };

    struct BinaryIntOp {

        struct Add {
            friend bool operator==(const Add&, const Add&);
            std::vector<uint8_t> bincodeSerialize() const;
            static Add bincodeDeserialize(std::vector<uint8_t>);
        };

        struct Sub {
            friend bool operator==(const Sub&, const Sub&);
            std::vector<uint8_t> bincodeSerialize() const;
            static Sub bincodeDeserialize(std::vector<uint8_t>);
        };

        struct Mul {
            friend bool operator==(const Mul&, const Mul&);
            std::vector<uint8_t> bincodeSerialize() const;
            static Mul bincodeDeserialize(std::vector<uint8_t>);
        };

        struct SignedDiv {
            friend bool operator==(const SignedDiv&, const SignedDiv&);
            std::vector<uint8_t> bincodeSerialize() const;
            static SignedDiv bincodeDeserialize(std::vector<uint8_t>);
        };

        struct UnsignedDiv {
            friend bool operator==(const UnsignedDiv&, const UnsignedDiv&);
            std::vector<uint8_t> bincodeSerialize() const;
            static UnsignedDiv bincodeDeserialize(std::vector<uint8_t>);
        };

        struct Equals {
            friend bool operator==(const Equals&, const Equals&);
            std::vector<uint8_t> bincodeSerialize() const;
            static Equals bincodeDeserialize(std::vector<uint8_t>);
        };

        struct LessThan {
            friend bool operator==(const LessThan&, const LessThan&);
            std::vector<uint8_t> bincodeSerialize() const;
            static LessThan bincodeDeserialize(std::vector<uint8_t>);
        };

        struct LessThanEquals {
            friend bool operator==(const LessThanEquals&, const LessThanEquals&);
            std::vector<uint8_t> bincodeSerialize() const;
            static LessThanEquals bincodeDeserialize(std::vector<uint8_t>);
        };

        struct And {
            friend bool operator==(const And&, const And&);
            std::vector<uint8_t> bincodeSerialize() const;
            static And bincodeDeserialize(std::vector<uint8_t>);
        };

        struct Or {
            friend bool operator==(const Or&, const Or&);
            std::vector<uint8_t> bincodeSerialize() const;
            static Or bincodeDeserialize(std::vector<uint8_t>);
        };

        struct Xor {
            friend bool operator==(const Xor&, const Xor&);
            std::vector<uint8_t> bincodeSerialize() const;
            static Xor bincodeDeserialize(std::vector<uint8_t>);
        };

        struct Shl {
            friend bool operator==(const Shl&, const Shl&);
            std::vector<uint8_t> bincodeSerialize() const;
            static Shl bincodeDeserialize(std::vector<uint8_t>);
        };

        struct Shr {
            friend bool operator==(const Shr&, const Shr&);
            std::vector<uint8_t> bincodeSerialize() const;
            static Shr bincodeDeserialize(std::vector<uint8_t>);
        };

        std::variant<Add, Sub, Mul, SignedDiv, UnsignedDiv, Equals, LessThan, LessThanEquals, And, Or, Xor, Shl, Shr> value;

        friend bool operator==(const BinaryIntOp&, const BinaryIntOp&);
        std::vector<uint8_t> bincodeSerialize() const;
        static BinaryIntOp bincodeDeserialize(std::vector<uint8_t>);
    };

    struct RegisterIndex {
        uint64_t value;

        friend bool operator==(const RegisterIndex&, const RegisterIndex&);
        std::vector<uint8_t> bincodeSerialize() const;
        static RegisterIndex bincodeDeserialize(std::vector<uint8_t>);
    };

    struct HeapArray {
        Circuit::RegisterIndex pointer;
        uint64_t size;

        friend bool operator==(const HeapArray&, const HeapArray&);
        std::vector<uint8_t> bincodeSerialize() const;
        static HeapArray bincodeDeserialize(std::vector<uint8_t>);
    };

    struct HeapVector {
        Circuit::RegisterIndex pointer;
        Circuit::RegisterIndex size;

        friend bool operator==(const HeapVector&, const HeapVector&);
        std::vector<uint8_t> bincodeSerialize() const;
        static HeapVector bincodeDeserialize(std::vector<uint8_t>);
    };

    struct BlackBoxOp {

        struct Sha256 {
            Circuit::HeapVector message;
            Circuit::HeapArray output;

            friend bool operator==(const Sha256&, const Sha256&);
            std::vector<uint8_t> bincodeSerialize() const;
            static Sha256 bincodeDeserialize(std::vector<uint8_t>);
        };

        struct Blake2s {
            Circuit::HeapVector message;
            Circuit::HeapArray output;

            friend bool operator==(const Blake2s&, const Blake2s&);
            std::vector<uint8_t> bincodeSerialize() const;
            static Blake2s bincodeDeserialize(std::vector<uint8_t>);
        };

        struct Blake3 {
            Circuit::HeapVector message;
            Circuit::HeapArray output;

            friend bool operator==(const Blake3&, const Blake3&);
            std::vector<uint8_t> bincodeSerialize() const;
            static Blake3 bincodeDeserialize(std::vector<uint8_t>);
        };

        struct Keccak256 {
            Circuit::HeapVector message;
            Circuit::HeapArray output;

            friend bool operator==(const Keccak256&, const Keccak256&);
            std::vector<uint8_t> bincodeSerialize() const;
            static Keccak256 bincodeDeserialize(std::vector<uint8_t>);
        };

        struct Keccakf1600 {
            Circuit::HeapVector message;
            Circuit::HeapArray output;

            friend bool operator==(const Keccakf1600&, const Keccakf1600&);
            std::vector<uint8_t> bincodeSerialize() const;
            static Keccakf1600 bincodeDeserialize(std::vector<uint8_t>);
        };

        struct EcdsaSecp256k1 {
            Circuit::HeapVector hashed_msg;
            Circuit::HeapArray public_key_x;
            Circuit::HeapArray public_key_y;
            Circuit::HeapArray signature;
            Circuit::RegisterIndex result;

            friend bool operator==(const EcdsaSecp256k1&, const EcdsaSecp256k1&);
            std::vector<uint8_t> bincodeSerialize() const;
            static EcdsaSecp256k1 bincodeDeserialize(std::vector<uint8_t>);
        };

        struct EcdsaSecp256r1 {
            Circuit::HeapVector hashed_msg;
            Circuit::HeapArray public_key_x;
            Circuit::HeapArray public_key_y;
            Circuit::HeapArray signature;
            Circuit::RegisterIndex result;

            friend bool operator==(const EcdsaSecp256r1&, const EcdsaSecp256r1&);
            std::vector<uint8_t> bincodeSerialize() const;
            static EcdsaSecp256r1 bincodeDeserialize(std::vector<uint8_t>);
        };

        struct SchnorrVerify {
            Circuit::RegisterIndex public_key_x;
            Circuit::RegisterIndex public_key_y;
            Circuit::HeapVector message;
            Circuit::HeapVector signature;
            Circuit::RegisterIndex result;

            friend bool operator==(const SchnorrVerify&, const SchnorrVerify&);
            std::vector<uint8_t> bincodeSerialize() const;
            static SchnorrVerify bincodeDeserialize(std::vector<uint8_t>);
        };

        struct PedersenCommitment {
            Circuit::HeapVector inputs;
            Circuit::RegisterIndex domain_separator;
            Circuit::HeapArray output;

            friend bool operator==(const PedersenCommitment&, const PedersenCommitment&);
            std::vector<uint8_t> bincodeSerialize() const;
            static PedersenCommitment bincodeDeserialize(std::vector<uint8_t>);
        };

        struct PedersenHash {
            Circuit::HeapVector inputs;
            Circuit::RegisterIndex domain_separator;
            Circuit::RegisterIndex output;

            friend bool operator==(const PedersenHash&, const PedersenHash&);
            std::vector<uint8_t> bincodeSerialize() const;
            static PedersenHash bincodeDeserialize(std::vector<uint8_t>);
        };

        struct FixedBaseScalarMul {
            Circuit::RegisterIndex low;
            Circuit::RegisterIndex high;
            Circuit::HeapArray result;

            friend bool operator==(const FixedBaseScalarMul&, const FixedBaseScalarMul&);
            std::vector<uint8_t> bincodeSerialize() const;
            static FixedBaseScalarMul bincodeDeserialize(std::vector<uint8_t>);
        };

        struct EmbeddedCurveAdd {
            Circuit::RegisterIndex input1_x;
            Circuit::RegisterIndex input1_y;
            Circuit::RegisterIndex input2_x;
            Circuit::RegisterIndex input2_y;
            Circuit::HeapArray result;

            friend bool operator==(const EmbeddedCurveAdd&, const EmbeddedCurveAdd&);
            std::vector<uint8_t> bincodeSerialize() const;
            static EmbeddedCurveAdd bincodeDeserialize(std::vector<uint8_t>);
        };

        struct BigIntAdd {
            Circuit::RegisterIndex lhs;
            Circuit::RegisterIndex rhs;
            Circuit::RegisterIndex output;

            friend bool operator==(const BigIntAdd&, const BigIntAdd&);
            std::vector<uint8_t> bincodeSerialize() const;
            static BigIntAdd bincodeDeserialize(std::vector<uint8_t>);
        };

        struct BigIntNeg {
            Circuit::RegisterIndex lhs;
            Circuit::RegisterIndex rhs;
            Circuit::RegisterIndex output;

            friend bool operator==(const BigIntNeg&, const BigIntNeg&);
            std::vector<uint8_t> bincodeSerialize() const;
            static BigIntNeg bincodeDeserialize(std::vector<uint8_t>);
        };

        struct BigIntMul {
            Circuit::RegisterIndex lhs;
            Circuit::RegisterIndex rhs;
            Circuit::RegisterIndex output;

            friend bool operator==(const BigIntMul&, const BigIntMul&);
            std::vector<uint8_t> bincodeSerialize() const;
            static BigIntMul bincodeDeserialize(std::vector<uint8_t>);
        };

        struct BigIntDiv {
            Circuit::RegisterIndex lhs;
            Circuit::RegisterIndex rhs;
            Circuit::RegisterIndex output;

            friend bool operator==(const BigIntDiv&, const BigIntDiv&);
            std::vector<uint8_t> bincodeSerialize() const;
            static BigIntDiv bincodeDeserialize(std::vector<uint8_t>);
        };

        struct BigIntFromLeBytes {
            Circuit::HeapVector inputs;
            Circuit::HeapVector modulus;
            Circuit::RegisterIndex output;

            friend bool operator==(const BigIntFromLeBytes&, const BigIntFromLeBytes&);
            std::vector<uint8_t> bincodeSerialize() const;
            static BigIntFromLeBytes bincodeDeserialize(std::vector<uint8_t>);
        };

        struct BigIntToLeBytes {
            Circuit::RegisterIndex input;
            Circuit::HeapVector output;

            friend bool operator==(const BigIntToLeBytes&, const BigIntToLeBytes&);
            std::vector<uint8_t> bincodeSerialize() const;
            static BigIntToLeBytes bincodeDeserialize(std::vector<uint8_t>);
        };

<<<<<<< HEAD
        struct Poseidon2Permutation {
            Circuit::HeapVector message;
            Circuit::HeapArray output;
            Circuit::RegisterIndex len;

            friend bool operator==(const Poseidon2Permutation&, const Poseidon2Permutation&);
            std::vector<uint8_t> bincodeSerialize() const;
            static Poseidon2Permutation bincodeDeserialize(std::vector<uint8_t>);
        };

        std::variant<Sha256, Blake2s, Blake3, Keccak256, Keccakf1600, EcdsaSecp256k1, EcdsaSecp256r1, SchnorrVerify, PedersenCommitment, PedersenHash, FixedBaseScalarMul, EmbeddedCurveAdd, EmbeddedCurveDouble, BigIntAdd, BigIntNeg, BigIntMul, BigIntDiv, BigIntFromLeBytes, BigIntToLeBytes, Poseidon2Permutation> value;
=======
        std::variant<Sha256, Blake2s, Blake3, Keccak256, Keccakf1600, EcdsaSecp256k1, EcdsaSecp256r1, SchnorrVerify, PedersenCommitment, PedersenHash, FixedBaseScalarMul, EmbeddedCurveAdd, BigIntAdd, BigIntNeg, BigIntMul, BigIntDiv, BigIntFromLeBytes, BigIntToLeBytes> value;
>>>>>>> 35628577

        friend bool operator==(const BlackBoxOp&, const BlackBoxOp&);
        std::vector<uint8_t> bincodeSerialize() const;
        static BlackBoxOp bincodeDeserialize(std::vector<uint8_t>);
    };

    struct RegisterOrMemory {

        struct RegisterIndex {
            Circuit::RegisterIndex value;

            friend bool operator==(const RegisterIndex&, const RegisterIndex&);
            std::vector<uint8_t> bincodeSerialize() const;
            static RegisterIndex bincodeDeserialize(std::vector<uint8_t>);
        };

        struct HeapArray {
            Circuit::HeapArray value;

            friend bool operator==(const HeapArray&, const HeapArray&);
            std::vector<uint8_t> bincodeSerialize() const;
            static HeapArray bincodeDeserialize(std::vector<uint8_t>);
        };

        struct HeapVector {
            Circuit::HeapVector value;

            friend bool operator==(const HeapVector&, const HeapVector&);
            std::vector<uint8_t> bincodeSerialize() const;
            static HeapVector bincodeDeserialize(std::vector<uint8_t>);
        };

        std::variant<RegisterIndex, HeapArray, HeapVector> value;

        friend bool operator==(const RegisterOrMemory&, const RegisterOrMemory&);
        std::vector<uint8_t> bincodeSerialize() const;
        static RegisterOrMemory bincodeDeserialize(std::vector<uint8_t>);
    };

    struct Value {
        std::string inner;

        friend bool operator==(const Value&, const Value&);
        std::vector<uint8_t> bincodeSerialize() const;
        static Value bincodeDeserialize(std::vector<uint8_t>);
    };

    struct BrilligOpcode {

        struct BinaryFieldOp {
            Circuit::RegisterIndex destination;
            Circuit::BinaryFieldOp op;
            Circuit::RegisterIndex lhs;
            Circuit::RegisterIndex rhs;

            friend bool operator==(const BinaryFieldOp&, const BinaryFieldOp&);
            std::vector<uint8_t> bincodeSerialize() const;
            static BinaryFieldOp bincodeDeserialize(std::vector<uint8_t>);
        };

        struct BinaryIntOp {
            Circuit::RegisterIndex destination;
            Circuit::BinaryIntOp op;
            uint32_t bit_size;
            Circuit::RegisterIndex lhs;
            Circuit::RegisterIndex rhs;

            friend bool operator==(const BinaryIntOp&, const BinaryIntOp&);
            std::vector<uint8_t> bincodeSerialize() const;
            static BinaryIntOp bincodeDeserialize(std::vector<uint8_t>);
        };

        struct JumpIfNot {
            Circuit::RegisterIndex condition;
            uint64_t location;

            friend bool operator==(const JumpIfNot&, const JumpIfNot&);
            std::vector<uint8_t> bincodeSerialize() const;
            static JumpIfNot bincodeDeserialize(std::vector<uint8_t>);
        };

        struct JumpIf {
            Circuit::RegisterIndex condition;
            uint64_t location;

            friend bool operator==(const JumpIf&, const JumpIf&);
            std::vector<uint8_t> bincodeSerialize() const;
            static JumpIf bincodeDeserialize(std::vector<uint8_t>);
        };

        struct Jump {
            uint64_t location;

            friend bool operator==(const Jump&, const Jump&);
            std::vector<uint8_t> bincodeSerialize() const;
            static Jump bincodeDeserialize(std::vector<uint8_t>);
        };

        struct Call {
            uint64_t location;

            friend bool operator==(const Call&, const Call&);
            std::vector<uint8_t> bincodeSerialize() const;
            static Call bincodeDeserialize(std::vector<uint8_t>);
        };

        struct Const {
            Circuit::RegisterIndex destination;
            Circuit::Value value;

            friend bool operator==(const Const&, const Const&);
            std::vector<uint8_t> bincodeSerialize() const;
            static Const bincodeDeserialize(std::vector<uint8_t>);
        };

        struct Return {
            friend bool operator==(const Return&, const Return&);
            std::vector<uint8_t> bincodeSerialize() const;
            static Return bincodeDeserialize(std::vector<uint8_t>);
        };

        struct ForeignCall {
            std::string function;
            std::vector<Circuit::RegisterOrMemory> destinations;
            std::vector<Circuit::RegisterOrMemory> inputs;

            friend bool operator==(const ForeignCall&, const ForeignCall&);
            std::vector<uint8_t> bincodeSerialize() const;
            static ForeignCall bincodeDeserialize(std::vector<uint8_t>);
        };

        struct Mov {
            Circuit::RegisterIndex destination;
            Circuit::RegisterIndex source;

            friend bool operator==(const Mov&, const Mov&);
            std::vector<uint8_t> bincodeSerialize() const;
            static Mov bincodeDeserialize(std::vector<uint8_t>);
        };

        struct Load {
            Circuit::RegisterIndex destination;
            Circuit::RegisterIndex source_pointer;

            friend bool operator==(const Load&, const Load&);
            std::vector<uint8_t> bincodeSerialize() const;
            static Load bincodeDeserialize(std::vector<uint8_t>);
        };

        struct Store {
            Circuit::RegisterIndex destination_pointer;
            Circuit::RegisterIndex source;

            friend bool operator==(const Store&, const Store&);
            std::vector<uint8_t> bincodeSerialize() const;
            static Store bincodeDeserialize(std::vector<uint8_t>);
        };

        struct BlackBox {
            Circuit::BlackBoxOp value;

            friend bool operator==(const BlackBox&, const BlackBox&);
            std::vector<uint8_t> bincodeSerialize() const;
            static BlackBox bincodeDeserialize(std::vector<uint8_t>);
        };

        struct Trap {
            friend bool operator==(const Trap&, const Trap&);
            std::vector<uint8_t> bincodeSerialize() const;
            static Trap bincodeDeserialize(std::vector<uint8_t>);
        };

        struct Stop {
            friend bool operator==(const Stop&, const Stop&);
            std::vector<uint8_t> bincodeSerialize() const;
            static Stop bincodeDeserialize(std::vector<uint8_t>);
        };

        std::variant<BinaryFieldOp, BinaryIntOp, JumpIfNot, JumpIf, Jump, Call, Const, Return, ForeignCall, Mov, Load, Store, BlackBox, Trap, Stop> value;

        friend bool operator==(const BrilligOpcode&, const BrilligOpcode&);
        std::vector<uint8_t> bincodeSerialize() const;
        static BrilligOpcode bincodeDeserialize(std::vector<uint8_t>);
    };

    struct BrilligOutputs {

        struct Simple {
            Circuit::Witness value;

            friend bool operator==(const Simple&, const Simple&);
            std::vector<uint8_t> bincodeSerialize() const;
            static Simple bincodeDeserialize(std::vector<uint8_t>);
        };

        struct Array {
            std::vector<Circuit::Witness> value;

            friend bool operator==(const Array&, const Array&);
            std::vector<uint8_t> bincodeSerialize() const;
            static Array bincodeDeserialize(std::vector<uint8_t>);
        };

        std::variant<Simple, Array> value;

        friend bool operator==(const BrilligOutputs&, const BrilligOutputs&);
        std::vector<uint8_t> bincodeSerialize() const;
        static BrilligOutputs bincodeDeserialize(std::vector<uint8_t>);
    };

    struct Brillig {
        std::vector<Circuit::BrilligInputs> inputs;
        std::vector<Circuit::BrilligOutputs> outputs;
        std::vector<Circuit::BrilligOpcode> bytecode;
        std::optional<Circuit::Expression> predicate;

        friend bool operator==(const Brillig&, const Brillig&);
        std::vector<uint8_t> bincodeSerialize() const;
        static Brillig bincodeDeserialize(std::vector<uint8_t>);
    };

    struct Directive {

        struct ToLeRadix {
            Circuit::Expression a;
            std::vector<Circuit::Witness> b;
            uint32_t radix;

            friend bool operator==(const ToLeRadix&, const ToLeRadix&);
            std::vector<uint8_t> bincodeSerialize() const;
            static ToLeRadix bincodeDeserialize(std::vector<uint8_t>);
        };

        struct PermutationSort {
            std::vector<std::vector<Circuit::Expression>> inputs;
            uint32_t tuple;
            std::vector<Circuit::Witness> bits;
            std::vector<uint32_t> sort_by;

            friend bool operator==(const PermutationSort&, const PermutationSort&);
            std::vector<uint8_t> bincodeSerialize() const;
            static PermutationSort bincodeDeserialize(std::vector<uint8_t>);
        };

        std::variant<ToLeRadix, PermutationSort> value;

        friend bool operator==(const Directive&, const Directive&);
        std::vector<uint8_t> bincodeSerialize() const;
        static Directive bincodeDeserialize(std::vector<uint8_t>);
    };

    struct MemOp {
        Circuit::Expression operation;
        Circuit::Expression index;
        Circuit::Expression value;

        friend bool operator==(const MemOp&, const MemOp&);
        std::vector<uint8_t> bincodeSerialize() const;
        static MemOp bincodeDeserialize(std::vector<uint8_t>);
    };

    struct Opcode {

        struct AssertZero {
            Circuit::Expression value;

            friend bool operator==(const AssertZero&, const AssertZero&);
            std::vector<uint8_t> bincodeSerialize() const;
            static AssertZero bincodeDeserialize(std::vector<uint8_t>);
        };

        struct BlackBoxFuncCall {
            Circuit::BlackBoxFuncCall value;

            friend bool operator==(const BlackBoxFuncCall&, const BlackBoxFuncCall&);
            std::vector<uint8_t> bincodeSerialize() const;
            static BlackBoxFuncCall bincodeDeserialize(std::vector<uint8_t>);
        };

        struct Directive {
            Circuit::Directive value;

            friend bool operator==(const Directive&, const Directive&);
            std::vector<uint8_t> bincodeSerialize() const;
            static Directive bincodeDeserialize(std::vector<uint8_t>);
        };

        struct Brillig {
            Circuit::Brillig value;

            friend bool operator==(const Brillig&, const Brillig&);
            std::vector<uint8_t> bincodeSerialize() const;
            static Brillig bincodeDeserialize(std::vector<uint8_t>);
        };

        struct MemoryOp {
            Circuit::BlockId block_id;
            Circuit::MemOp op;
            std::optional<Circuit::Expression> predicate;

            friend bool operator==(const MemoryOp&, const MemoryOp&);
            std::vector<uint8_t> bincodeSerialize() const;
            static MemoryOp bincodeDeserialize(std::vector<uint8_t>);
        };

        struct MemoryInit {
            Circuit::BlockId block_id;
            std::vector<Circuit::Witness> init;

            friend bool operator==(const MemoryInit&, const MemoryInit&);
            std::vector<uint8_t> bincodeSerialize() const;
            static MemoryInit bincodeDeserialize(std::vector<uint8_t>);
        };

        std::variant<AssertZero, BlackBoxFuncCall, Directive, Brillig, MemoryOp, MemoryInit> value;

        friend bool operator==(const Opcode&, const Opcode&);
        std::vector<uint8_t> bincodeSerialize() const;
        static Opcode bincodeDeserialize(std::vector<uint8_t>);
    };

    struct OpcodeLocation {

        struct Acir {
            uint64_t value;

            friend bool operator==(const Acir&, const Acir&);
            std::vector<uint8_t> bincodeSerialize() const;
            static Acir bincodeDeserialize(std::vector<uint8_t>);
        };

        struct Brillig {
            uint64_t acir_index;
            uint64_t brillig_index;

            friend bool operator==(const Brillig&, const Brillig&);
            std::vector<uint8_t> bincodeSerialize() const;
            static Brillig bincodeDeserialize(std::vector<uint8_t>);
        };

        std::variant<Acir, Brillig> value;

        friend bool operator==(const OpcodeLocation&, const OpcodeLocation&);
        std::vector<uint8_t> bincodeSerialize() const;
        static OpcodeLocation bincodeDeserialize(std::vector<uint8_t>);
    };

    struct PublicInputs {
        std::vector<Circuit::Witness> value;

        friend bool operator==(const PublicInputs&, const PublicInputs&);
        std::vector<uint8_t> bincodeSerialize() const;
        static PublicInputs bincodeDeserialize(std::vector<uint8_t>);
    };

    struct Circuit {
        uint32_t current_witness_index;
        std::vector<Circuit::Opcode> opcodes;
        std::vector<Circuit::Witness> private_parameters;
        Circuit::PublicInputs public_parameters;
        Circuit::PublicInputs return_values;
        std::vector<std::tuple<Circuit::OpcodeLocation, std::string>> assert_messages;

        friend bool operator==(const Circuit&, const Circuit&);
        std::vector<uint8_t> bincodeSerialize() const;
        static Circuit bincodeDeserialize(std::vector<uint8_t>);
    };

} // end of namespace Circuit


namespace Circuit {

    inline bool operator==(const BinaryFieldOp &lhs, const BinaryFieldOp &rhs) {
        if (!(lhs.value == rhs.value)) { return false; }
        return true;
    }

    inline std::vector<uint8_t> BinaryFieldOp::bincodeSerialize() const {
        auto serializer = serde::BincodeSerializer();
        serde::Serializable<BinaryFieldOp>::serialize(*this, serializer);
        return std::move(serializer).bytes();
    }

    inline BinaryFieldOp BinaryFieldOp::bincodeDeserialize(std::vector<uint8_t> input) {
        auto deserializer = serde::BincodeDeserializer(input);
        auto value = serde::Deserializable<BinaryFieldOp>::deserialize(deserializer);
        if (deserializer.get_buffer_offset() < input.size()) {
            throw serde::deserialization_error("Some input bytes were not read");
        }
        return value;
    }

} // end of namespace Circuit

template <>
template <typename Serializer>
void serde::Serializable<Circuit::BinaryFieldOp>::serialize(const Circuit::BinaryFieldOp &obj, Serializer &serializer) {
    serializer.increase_container_depth();
    serde::Serializable<decltype(obj.value)>::serialize(obj.value, serializer);
    serializer.decrease_container_depth();
}

template <>
template <typename Deserializer>
Circuit::BinaryFieldOp serde::Deserializable<Circuit::BinaryFieldOp>::deserialize(Deserializer &deserializer) {
    deserializer.increase_container_depth();
    Circuit::BinaryFieldOp obj;
    obj.value = serde::Deserializable<decltype(obj.value)>::deserialize(deserializer);
    deserializer.decrease_container_depth();
    return obj;
}

namespace Circuit {

    inline bool operator==(const BinaryFieldOp::Add &lhs, const BinaryFieldOp::Add &rhs) {
        return true;
    }

    inline std::vector<uint8_t> BinaryFieldOp::Add::bincodeSerialize() const {
        auto serializer = serde::BincodeSerializer();
        serde::Serializable<BinaryFieldOp::Add>::serialize(*this, serializer);
        return std::move(serializer).bytes();
    }

    inline BinaryFieldOp::Add BinaryFieldOp::Add::bincodeDeserialize(std::vector<uint8_t> input) {
        auto deserializer = serde::BincodeDeserializer(input);
        auto value = serde::Deserializable<BinaryFieldOp::Add>::deserialize(deserializer);
        if (deserializer.get_buffer_offset() < input.size()) {
            throw serde::deserialization_error("Some input bytes were not read");
        }
        return value;
    }

} // end of namespace Circuit

template <>
template <typename Serializer>
void serde::Serializable<Circuit::BinaryFieldOp::Add>::serialize(const Circuit::BinaryFieldOp::Add &obj, Serializer &serializer) {
}

template <>
template <typename Deserializer>
Circuit::BinaryFieldOp::Add serde::Deserializable<Circuit::BinaryFieldOp::Add>::deserialize(Deserializer &deserializer) {
    Circuit::BinaryFieldOp::Add obj;
    return obj;
}

namespace Circuit {

    inline bool operator==(const BinaryFieldOp::Sub &lhs, const BinaryFieldOp::Sub &rhs) {
        return true;
    }

    inline std::vector<uint8_t> BinaryFieldOp::Sub::bincodeSerialize() const {
        auto serializer = serde::BincodeSerializer();
        serde::Serializable<BinaryFieldOp::Sub>::serialize(*this, serializer);
        return std::move(serializer).bytes();
    }

    inline BinaryFieldOp::Sub BinaryFieldOp::Sub::bincodeDeserialize(std::vector<uint8_t> input) {
        auto deserializer = serde::BincodeDeserializer(input);
        auto value = serde::Deserializable<BinaryFieldOp::Sub>::deserialize(deserializer);
        if (deserializer.get_buffer_offset() < input.size()) {
            throw serde::deserialization_error("Some input bytes were not read");
        }
        return value;
    }

} // end of namespace Circuit

template <>
template <typename Serializer>
void serde::Serializable<Circuit::BinaryFieldOp::Sub>::serialize(const Circuit::BinaryFieldOp::Sub &obj, Serializer &serializer) {
}

template <>
template <typename Deserializer>
Circuit::BinaryFieldOp::Sub serde::Deserializable<Circuit::BinaryFieldOp::Sub>::deserialize(Deserializer &deserializer) {
    Circuit::BinaryFieldOp::Sub obj;
    return obj;
}

namespace Circuit {

    inline bool operator==(const BinaryFieldOp::Mul &lhs, const BinaryFieldOp::Mul &rhs) {
        return true;
    }

    inline std::vector<uint8_t> BinaryFieldOp::Mul::bincodeSerialize() const {
        auto serializer = serde::BincodeSerializer();
        serde::Serializable<BinaryFieldOp::Mul>::serialize(*this, serializer);
        return std::move(serializer).bytes();
    }

    inline BinaryFieldOp::Mul BinaryFieldOp::Mul::bincodeDeserialize(std::vector<uint8_t> input) {
        auto deserializer = serde::BincodeDeserializer(input);
        auto value = serde::Deserializable<BinaryFieldOp::Mul>::deserialize(deserializer);
        if (deserializer.get_buffer_offset() < input.size()) {
            throw serde::deserialization_error("Some input bytes were not read");
        }
        return value;
    }

} // end of namespace Circuit

template <>
template <typename Serializer>
void serde::Serializable<Circuit::BinaryFieldOp::Mul>::serialize(const Circuit::BinaryFieldOp::Mul &obj, Serializer &serializer) {
}

template <>
template <typename Deserializer>
Circuit::BinaryFieldOp::Mul serde::Deserializable<Circuit::BinaryFieldOp::Mul>::deserialize(Deserializer &deserializer) {
    Circuit::BinaryFieldOp::Mul obj;
    return obj;
}

namespace Circuit {

    inline bool operator==(const BinaryFieldOp::Div &lhs, const BinaryFieldOp::Div &rhs) {
        return true;
    }

    inline std::vector<uint8_t> BinaryFieldOp::Div::bincodeSerialize() const {
        auto serializer = serde::BincodeSerializer();
        serde::Serializable<BinaryFieldOp::Div>::serialize(*this, serializer);
        return std::move(serializer).bytes();
    }

    inline BinaryFieldOp::Div BinaryFieldOp::Div::bincodeDeserialize(std::vector<uint8_t> input) {
        auto deserializer = serde::BincodeDeserializer(input);
        auto value = serde::Deserializable<BinaryFieldOp::Div>::deserialize(deserializer);
        if (deserializer.get_buffer_offset() < input.size()) {
            throw serde::deserialization_error("Some input bytes were not read");
        }
        return value;
    }

} // end of namespace Circuit

template <>
template <typename Serializer>
void serde::Serializable<Circuit::BinaryFieldOp::Div>::serialize(const Circuit::BinaryFieldOp::Div &obj, Serializer &serializer) {
}

template <>
template <typename Deserializer>
Circuit::BinaryFieldOp::Div serde::Deserializable<Circuit::BinaryFieldOp::Div>::deserialize(Deserializer &deserializer) {
    Circuit::BinaryFieldOp::Div obj;
    return obj;
}

namespace Circuit {

    inline bool operator==(const BinaryFieldOp::Equals &lhs, const BinaryFieldOp::Equals &rhs) {
        return true;
    }

    inline std::vector<uint8_t> BinaryFieldOp::Equals::bincodeSerialize() const {
        auto serializer = serde::BincodeSerializer();
        serde::Serializable<BinaryFieldOp::Equals>::serialize(*this, serializer);
        return std::move(serializer).bytes();
    }

    inline BinaryFieldOp::Equals BinaryFieldOp::Equals::bincodeDeserialize(std::vector<uint8_t> input) {
        auto deserializer = serde::BincodeDeserializer(input);
        auto value = serde::Deserializable<BinaryFieldOp::Equals>::deserialize(deserializer);
        if (deserializer.get_buffer_offset() < input.size()) {
            throw serde::deserialization_error("Some input bytes were not read");
        }
        return value;
    }

} // end of namespace Circuit

template <>
template <typename Serializer>
void serde::Serializable<Circuit::BinaryFieldOp::Equals>::serialize(const Circuit::BinaryFieldOp::Equals &obj, Serializer &serializer) {
}

template <>
template <typename Deserializer>
Circuit::BinaryFieldOp::Equals serde::Deserializable<Circuit::BinaryFieldOp::Equals>::deserialize(Deserializer &deserializer) {
    Circuit::BinaryFieldOp::Equals obj;
    return obj;
}

namespace Circuit {

    inline bool operator==(const BinaryIntOp &lhs, const BinaryIntOp &rhs) {
        if (!(lhs.value == rhs.value)) { return false; }
        return true;
    }

    inline std::vector<uint8_t> BinaryIntOp::bincodeSerialize() const {
        auto serializer = serde::BincodeSerializer();
        serde::Serializable<BinaryIntOp>::serialize(*this, serializer);
        return std::move(serializer).bytes();
    }

    inline BinaryIntOp BinaryIntOp::bincodeDeserialize(std::vector<uint8_t> input) {
        auto deserializer = serde::BincodeDeserializer(input);
        auto value = serde::Deserializable<BinaryIntOp>::deserialize(deserializer);
        if (deserializer.get_buffer_offset() < input.size()) {
            throw serde::deserialization_error("Some input bytes were not read");
        }
        return value;
    }

} // end of namespace Circuit

template <>
template <typename Serializer>
void serde::Serializable<Circuit::BinaryIntOp>::serialize(const Circuit::BinaryIntOp &obj, Serializer &serializer) {
    serializer.increase_container_depth();
    serde::Serializable<decltype(obj.value)>::serialize(obj.value, serializer);
    serializer.decrease_container_depth();
}

template <>
template <typename Deserializer>
Circuit::BinaryIntOp serde::Deserializable<Circuit::BinaryIntOp>::deserialize(Deserializer &deserializer) {
    deserializer.increase_container_depth();
    Circuit::BinaryIntOp obj;
    obj.value = serde::Deserializable<decltype(obj.value)>::deserialize(deserializer);
    deserializer.decrease_container_depth();
    return obj;
}

namespace Circuit {

    inline bool operator==(const BinaryIntOp::Add &lhs, const BinaryIntOp::Add &rhs) {
        return true;
    }

    inline std::vector<uint8_t> BinaryIntOp::Add::bincodeSerialize() const {
        auto serializer = serde::BincodeSerializer();
        serde::Serializable<BinaryIntOp::Add>::serialize(*this, serializer);
        return std::move(serializer).bytes();
    }

    inline BinaryIntOp::Add BinaryIntOp::Add::bincodeDeserialize(std::vector<uint8_t> input) {
        auto deserializer = serde::BincodeDeserializer(input);
        auto value = serde::Deserializable<BinaryIntOp::Add>::deserialize(deserializer);
        if (deserializer.get_buffer_offset() < input.size()) {
            throw serde::deserialization_error("Some input bytes were not read");
        }
        return value;
    }

} // end of namespace Circuit

template <>
template <typename Serializer>
void serde::Serializable<Circuit::BinaryIntOp::Add>::serialize(const Circuit::BinaryIntOp::Add &obj, Serializer &serializer) {
}

template <>
template <typename Deserializer>
Circuit::BinaryIntOp::Add serde::Deserializable<Circuit::BinaryIntOp::Add>::deserialize(Deserializer &deserializer) {
    Circuit::BinaryIntOp::Add obj;
    return obj;
}

namespace Circuit {

    inline bool operator==(const BinaryIntOp::Sub &lhs, const BinaryIntOp::Sub &rhs) {
        return true;
    }

    inline std::vector<uint8_t> BinaryIntOp::Sub::bincodeSerialize() const {
        auto serializer = serde::BincodeSerializer();
        serde::Serializable<BinaryIntOp::Sub>::serialize(*this, serializer);
        return std::move(serializer).bytes();
    }

    inline BinaryIntOp::Sub BinaryIntOp::Sub::bincodeDeserialize(std::vector<uint8_t> input) {
        auto deserializer = serde::BincodeDeserializer(input);
        auto value = serde::Deserializable<BinaryIntOp::Sub>::deserialize(deserializer);
        if (deserializer.get_buffer_offset() < input.size()) {
            throw serde::deserialization_error("Some input bytes were not read");
        }
        return value;
    }

} // end of namespace Circuit

template <>
template <typename Serializer>
void serde::Serializable<Circuit::BinaryIntOp::Sub>::serialize(const Circuit::BinaryIntOp::Sub &obj, Serializer &serializer) {
}

template <>
template <typename Deserializer>
Circuit::BinaryIntOp::Sub serde::Deserializable<Circuit::BinaryIntOp::Sub>::deserialize(Deserializer &deserializer) {
    Circuit::BinaryIntOp::Sub obj;
    return obj;
}

namespace Circuit {

    inline bool operator==(const BinaryIntOp::Mul &lhs, const BinaryIntOp::Mul &rhs) {
        return true;
    }

    inline std::vector<uint8_t> BinaryIntOp::Mul::bincodeSerialize() const {
        auto serializer = serde::BincodeSerializer();
        serde::Serializable<BinaryIntOp::Mul>::serialize(*this, serializer);
        return std::move(serializer).bytes();
    }

    inline BinaryIntOp::Mul BinaryIntOp::Mul::bincodeDeserialize(std::vector<uint8_t> input) {
        auto deserializer = serde::BincodeDeserializer(input);
        auto value = serde::Deserializable<BinaryIntOp::Mul>::deserialize(deserializer);
        if (deserializer.get_buffer_offset() < input.size()) {
            throw serde::deserialization_error("Some input bytes were not read");
        }
        return value;
    }

} // end of namespace Circuit

template <>
template <typename Serializer>
void serde::Serializable<Circuit::BinaryIntOp::Mul>::serialize(const Circuit::BinaryIntOp::Mul &obj, Serializer &serializer) {
}

template <>
template <typename Deserializer>
Circuit::BinaryIntOp::Mul serde::Deserializable<Circuit::BinaryIntOp::Mul>::deserialize(Deserializer &deserializer) {
    Circuit::BinaryIntOp::Mul obj;
    return obj;
}

namespace Circuit {

    inline bool operator==(const BinaryIntOp::SignedDiv &lhs, const BinaryIntOp::SignedDiv &rhs) {
        return true;
    }

    inline std::vector<uint8_t> BinaryIntOp::SignedDiv::bincodeSerialize() const {
        auto serializer = serde::BincodeSerializer();
        serde::Serializable<BinaryIntOp::SignedDiv>::serialize(*this, serializer);
        return std::move(serializer).bytes();
    }

    inline BinaryIntOp::SignedDiv BinaryIntOp::SignedDiv::bincodeDeserialize(std::vector<uint8_t> input) {
        auto deserializer = serde::BincodeDeserializer(input);
        auto value = serde::Deserializable<BinaryIntOp::SignedDiv>::deserialize(deserializer);
        if (deserializer.get_buffer_offset() < input.size()) {
            throw serde::deserialization_error("Some input bytes were not read");
        }
        return value;
    }

} // end of namespace Circuit

template <>
template <typename Serializer>
void serde::Serializable<Circuit::BinaryIntOp::SignedDiv>::serialize(const Circuit::BinaryIntOp::SignedDiv &obj, Serializer &serializer) {
}

template <>
template <typename Deserializer>
Circuit::BinaryIntOp::SignedDiv serde::Deserializable<Circuit::BinaryIntOp::SignedDiv>::deserialize(Deserializer &deserializer) {
    Circuit::BinaryIntOp::SignedDiv obj;
    return obj;
}

namespace Circuit {

    inline bool operator==(const BinaryIntOp::UnsignedDiv &lhs, const BinaryIntOp::UnsignedDiv &rhs) {
        return true;
    }

    inline std::vector<uint8_t> BinaryIntOp::UnsignedDiv::bincodeSerialize() const {
        auto serializer = serde::BincodeSerializer();
        serde::Serializable<BinaryIntOp::UnsignedDiv>::serialize(*this, serializer);
        return std::move(serializer).bytes();
    }

    inline BinaryIntOp::UnsignedDiv BinaryIntOp::UnsignedDiv::bincodeDeserialize(std::vector<uint8_t> input) {
        auto deserializer = serde::BincodeDeserializer(input);
        auto value = serde::Deserializable<BinaryIntOp::UnsignedDiv>::deserialize(deserializer);
        if (deserializer.get_buffer_offset() < input.size()) {
            throw serde::deserialization_error("Some input bytes were not read");
        }
        return value;
    }

} // end of namespace Circuit

template <>
template <typename Serializer>
void serde::Serializable<Circuit::BinaryIntOp::UnsignedDiv>::serialize(const Circuit::BinaryIntOp::UnsignedDiv &obj, Serializer &serializer) {
}

template <>
template <typename Deserializer>
Circuit::BinaryIntOp::UnsignedDiv serde::Deserializable<Circuit::BinaryIntOp::UnsignedDiv>::deserialize(Deserializer &deserializer) {
    Circuit::BinaryIntOp::UnsignedDiv obj;
    return obj;
}

namespace Circuit {

    inline bool operator==(const BinaryIntOp::Equals &lhs, const BinaryIntOp::Equals &rhs) {
        return true;
    }

    inline std::vector<uint8_t> BinaryIntOp::Equals::bincodeSerialize() const {
        auto serializer = serde::BincodeSerializer();
        serde::Serializable<BinaryIntOp::Equals>::serialize(*this, serializer);
        return std::move(serializer).bytes();
    }

    inline BinaryIntOp::Equals BinaryIntOp::Equals::bincodeDeserialize(std::vector<uint8_t> input) {
        auto deserializer = serde::BincodeDeserializer(input);
        auto value = serde::Deserializable<BinaryIntOp::Equals>::deserialize(deserializer);
        if (deserializer.get_buffer_offset() < input.size()) {
            throw serde::deserialization_error("Some input bytes were not read");
        }
        return value;
    }

} // end of namespace Circuit

template <>
template <typename Serializer>
void serde::Serializable<Circuit::BinaryIntOp::Equals>::serialize(const Circuit::BinaryIntOp::Equals &obj, Serializer &serializer) {
}

template <>
template <typename Deserializer>
Circuit::BinaryIntOp::Equals serde::Deserializable<Circuit::BinaryIntOp::Equals>::deserialize(Deserializer &deserializer) {
    Circuit::BinaryIntOp::Equals obj;
    return obj;
}

namespace Circuit {

    inline bool operator==(const BinaryIntOp::LessThan &lhs, const BinaryIntOp::LessThan &rhs) {
        return true;
    }

    inline std::vector<uint8_t> BinaryIntOp::LessThan::bincodeSerialize() const {
        auto serializer = serde::BincodeSerializer();
        serde::Serializable<BinaryIntOp::LessThan>::serialize(*this, serializer);
        return std::move(serializer).bytes();
    }

    inline BinaryIntOp::LessThan BinaryIntOp::LessThan::bincodeDeserialize(std::vector<uint8_t> input) {
        auto deserializer = serde::BincodeDeserializer(input);
        auto value = serde::Deserializable<BinaryIntOp::LessThan>::deserialize(deserializer);
        if (deserializer.get_buffer_offset() < input.size()) {
            throw serde::deserialization_error("Some input bytes were not read");
        }
        return value;
    }

} // end of namespace Circuit

template <>
template <typename Serializer>
void serde::Serializable<Circuit::BinaryIntOp::LessThan>::serialize(const Circuit::BinaryIntOp::LessThan &obj, Serializer &serializer) {
}

template <>
template <typename Deserializer>
Circuit::BinaryIntOp::LessThan serde::Deserializable<Circuit::BinaryIntOp::LessThan>::deserialize(Deserializer &deserializer) {
    Circuit::BinaryIntOp::LessThan obj;
    return obj;
}

namespace Circuit {

    inline bool operator==(const BinaryIntOp::LessThanEquals &lhs, const BinaryIntOp::LessThanEquals &rhs) {
        return true;
    }

    inline std::vector<uint8_t> BinaryIntOp::LessThanEquals::bincodeSerialize() const {
        auto serializer = serde::BincodeSerializer();
        serde::Serializable<BinaryIntOp::LessThanEquals>::serialize(*this, serializer);
        return std::move(serializer).bytes();
    }

    inline BinaryIntOp::LessThanEquals BinaryIntOp::LessThanEquals::bincodeDeserialize(std::vector<uint8_t> input) {
        auto deserializer = serde::BincodeDeserializer(input);
        auto value = serde::Deserializable<BinaryIntOp::LessThanEquals>::deserialize(deserializer);
        if (deserializer.get_buffer_offset() < input.size()) {
            throw serde::deserialization_error("Some input bytes were not read");
        }
        return value;
    }

} // end of namespace Circuit

template <>
template <typename Serializer>
void serde::Serializable<Circuit::BinaryIntOp::LessThanEquals>::serialize(const Circuit::BinaryIntOp::LessThanEquals &obj, Serializer &serializer) {
}

template <>
template <typename Deserializer>
Circuit::BinaryIntOp::LessThanEquals serde::Deserializable<Circuit::BinaryIntOp::LessThanEquals>::deserialize(Deserializer &deserializer) {
    Circuit::BinaryIntOp::LessThanEquals obj;
    return obj;
}

namespace Circuit {

    inline bool operator==(const BinaryIntOp::And &lhs, const BinaryIntOp::And &rhs) {
        return true;
    }

    inline std::vector<uint8_t> BinaryIntOp::And::bincodeSerialize() const {
        auto serializer = serde::BincodeSerializer();
        serde::Serializable<BinaryIntOp::And>::serialize(*this, serializer);
        return std::move(serializer).bytes();
    }

    inline BinaryIntOp::And BinaryIntOp::And::bincodeDeserialize(std::vector<uint8_t> input) {
        auto deserializer = serde::BincodeDeserializer(input);
        auto value = serde::Deserializable<BinaryIntOp::And>::deserialize(deserializer);
        if (deserializer.get_buffer_offset() < input.size()) {
            throw serde::deserialization_error("Some input bytes were not read");
        }
        return value;
    }

} // end of namespace Circuit

template <>
template <typename Serializer>
void serde::Serializable<Circuit::BinaryIntOp::And>::serialize(const Circuit::BinaryIntOp::And &obj, Serializer &serializer) {
}

template <>
template <typename Deserializer>
Circuit::BinaryIntOp::And serde::Deserializable<Circuit::BinaryIntOp::And>::deserialize(Deserializer &deserializer) {
    Circuit::BinaryIntOp::And obj;
    return obj;
}

namespace Circuit {

    inline bool operator==(const BinaryIntOp::Or &lhs, const BinaryIntOp::Or &rhs) {
        return true;
    }

    inline std::vector<uint8_t> BinaryIntOp::Or::bincodeSerialize() const {
        auto serializer = serde::BincodeSerializer();
        serde::Serializable<BinaryIntOp::Or>::serialize(*this, serializer);
        return std::move(serializer).bytes();
    }

    inline BinaryIntOp::Or BinaryIntOp::Or::bincodeDeserialize(std::vector<uint8_t> input) {
        auto deserializer = serde::BincodeDeserializer(input);
        auto value = serde::Deserializable<BinaryIntOp::Or>::deserialize(deserializer);
        if (deserializer.get_buffer_offset() < input.size()) {
            throw serde::deserialization_error("Some input bytes were not read");
        }
        return value;
    }

} // end of namespace Circuit

template <>
template <typename Serializer>
void serde::Serializable<Circuit::BinaryIntOp::Or>::serialize(const Circuit::BinaryIntOp::Or &obj, Serializer &serializer) {
}

template <>
template <typename Deserializer>
Circuit::BinaryIntOp::Or serde::Deserializable<Circuit::BinaryIntOp::Or>::deserialize(Deserializer &deserializer) {
    Circuit::BinaryIntOp::Or obj;
    return obj;
}

namespace Circuit {

    inline bool operator==(const BinaryIntOp::Xor &lhs, const BinaryIntOp::Xor &rhs) {
        return true;
    }

    inline std::vector<uint8_t> BinaryIntOp::Xor::bincodeSerialize() const {
        auto serializer = serde::BincodeSerializer();
        serde::Serializable<BinaryIntOp::Xor>::serialize(*this, serializer);
        return std::move(serializer).bytes();
    }

    inline BinaryIntOp::Xor BinaryIntOp::Xor::bincodeDeserialize(std::vector<uint8_t> input) {
        auto deserializer = serde::BincodeDeserializer(input);
        auto value = serde::Deserializable<BinaryIntOp::Xor>::deserialize(deserializer);
        if (deserializer.get_buffer_offset() < input.size()) {
            throw serde::deserialization_error("Some input bytes were not read");
        }
        return value;
    }

} // end of namespace Circuit

template <>
template <typename Serializer>
void serde::Serializable<Circuit::BinaryIntOp::Xor>::serialize(const Circuit::BinaryIntOp::Xor &obj, Serializer &serializer) {
}

template <>
template <typename Deserializer>
Circuit::BinaryIntOp::Xor serde::Deserializable<Circuit::BinaryIntOp::Xor>::deserialize(Deserializer &deserializer) {
    Circuit::BinaryIntOp::Xor obj;
    return obj;
}

namespace Circuit {

    inline bool operator==(const BinaryIntOp::Shl &lhs, const BinaryIntOp::Shl &rhs) {
        return true;
    }

    inline std::vector<uint8_t> BinaryIntOp::Shl::bincodeSerialize() const {
        auto serializer = serde::BincodeSerializer();
        serde::Serializable<BinaryIntOp::Shl>::serialize(*this, serializer);
        return std::move(serializer).bytes();
    }

    inline BinaryIntOp::Shl BinaryIntOp::Shl::bincodeDeserialize(std::vector<uint8_t> input) {
        auto deserializer = serde::BincodeDeserializer(input);
        auto value = serde::Deserializable<BinaryIntOp::Shl>::deserialize(deserializer);
        if (deserializer.get_buffer_offset() < input.size()) {
            throw serde::deserialization_error("Some input bytes were not read");
        }
        return value;
    }

} // end of namespace Circuit

template <>
template <typename Serializer>
void serde::Serializable<Circuit::BinaryIntOp::Shl>::serialize(const Circuit::BinaryIntOp::Shl &obj, Serializer &serializer) {
}

template <>
template <typename Deserializer>
Circuit::BinaryIntOp::Shl serde::Deserializable<Circuit::BinaryIntOp::Shl>::deserialize(Deserializer &deserializer) {
    Circuit::BinaryIntOp::Shl obj;
    return obj;
}

namespace Circuit {

    inline bool operator==(const BinaryIntOp::Shr &lhs, const BinaryIntOp::Shr &rhs) {
        return true;
    }

    inline std::vector<uint8_t> BinaryIntOp::Shr::bincodeSerialize() const {
        auto serializer = serde::BincodeSerializer();
        serde::Serializable<BinaryIntOp::Shr>::serialize(*this, serializer);
        return std::move(serializer).bytes();
    }

    inline BinaryIntOp::Shr BinaryIntOp::Shr::bincodeDeserialize(std::vector<uint8_t> input) {
        auto deserializer = serde::BincodeDeserializer(input);
        auto value = serde::Deserializable<BinaryIntOp::Shr>::deserialize(deserializer);
        if (deserializer.get_buffer_offset() < input.size()) {
            throw serde::deserialization_error("Some input bytes were not read");
        }
        return value;
    }

} // end of namespace Circuit

template <>
template <typename Serializer>
void serde::Serializable<Circuit::BinaryIntOp::Shr>::serialize(const Circuit::BinaryIntOp::Shr &obj, Serializer &serializer) {
}

template <>
template <typename Deserializer>
Circuit::BinaryIntOp::Shr serde::Deserializable<Circuit::BinaryIntOp::Shr>::deserialize(Deserializer &deserializer) {
    Circuit::BinaryIntOp::Shr obj;
    return obj;
}

namespace Circuit {

    inline bool operator==(const BlackBoxFuncCall &lhs, const BlackBoxFuncCall &rhs) {
        if (!(lhs.value == rhs.value)) { return false; }
        return true;
    }

    inline std::vector<uint8_t> BlackBoxFuncCall::bincodeSerialize() const {
        auto serializer = serde::BincodeSerializer();
        serde::Serializable<BlackBoxFuncCall>::serialize(*this, serializer);
        return std::move(serializer).bytes();
    }

    inline BlackBoxFuncCall BlackBoxFuncCall::bincodeDeserialize(std::vector<uint8_t> input) {
        auto deserializer = serde::BincodeDeserializer(input);
        auto value = serde::Deserializable<BlackBoxFuncCall>::deserialize(deserializer);
        if (deserializer.get_buffer_offset() < input.size()) {
            throw serde::deserialization_error("Some input bytes were not read");
        }
        return value;
    }

} // end of namespace Circuit

template <>
template <typename Serializer>
void serde::Serializable<Circuit::BlackBoxFuncCall>::serialize(const Circuit::BlackBoxFuncCall &obj, Serializer &serializer) {
    serializer.increase_container_depth();
    serde::Serializable<decltype(obj.value)>::serialize(obj.value, serializer);
    serializer.decrease_container_depth();
}

template <>
template <typename Deserializer>
Circuit::BlackBoxFuncCall serde::Deserializable<Circuit::BlackBoxFuncCall>::deserialize(Deserializer &deserializer) {
    deserializer.increase_container_depth();
    Circuit::BlackBoxFuncCall obj;
    obj.value = serde::Deserializable<decltype(obj.value)>::deserialize(deserializer);
    deserializer.decrease_container_depth();
    return obj;
}

namespace Circuit {

    inline bool operator==(const BlackBoxFuncCall::AND &lhs, const BlackBoxFuncCall::AND &rhs) {
        if (!(lhs.lhs == rhs.lhs)) { return false; }
        if (!(lhs.rhs == rhs.rhs)) { return false; }
        if (!(lhs.output == rhs.output)) { return false; }
        return true;
    }

    inline std::vector<uint8_t> BlackBoxFuncCall::AND::bincodeSerialize() const {
        auto serializer = serde::BincodeSerializer();
        serde::Serializable<BlackBoxFuncCall::AND>::serialize(*this, serializer);
        return std::move(serializer).bytes();
    }

    inline BlackBoxFuncCall::AND BlackBoxFuncCall::AND::bincodeDeserialize(std::vector<uint8_t> input) {
        auto deserializer = serde::BincodeDeserializer(input);
        auto value = serde::Deserializable<BlackBoxFuncCall::AND>::deserialize(deserializer);
        if (deserializer.get_buffer_offset() < input.size()) {
            throw serde::deserialization_error("Some input bytes were not read");
        }
        return value;
    }

} // end of namespace Circuit

template <>
template <typename Serializer>
void serde::Serializable<Circuit::BlackBoxFuncCall::AND>::serialize(const Circuit::BlackBoxFuncCall::AND &obj, Serializer &serializer) {
    serde::Serializable<decltype(obj.lhs)>::serialize(obj.lhs, serializer);
    serde::Serializable<decltype(obj.rhs)>::serialize(obj.rhs, serializer);
    serde::Serializable<decltype(obj.output)>::serialize(obj.output, serializer);
}

template <>
template <typename Deserializer>
Circuit::BlackBoxFuncCall::AND serde::Deserializable<Circuit::BlackBoxFuncCall::AND>::deserialize(Deserializer &deserializer) {
    Circuit::BlackBoxFuncCall::AND obj;
    obj.lhs = serde::Deserializable<decltype(obj.lhs)>::deserialize(deserializer);
    obj.rhs = serde::Deserializable<decltype(obj.rhs)>::deserialize(deserializer);
    obj.output = serde::Deserializable<decltype(obj.output)>::deserialize(deserializer);
    return obj;
}

namespace Circuit {

    inline bool operator==(const BlackBoxFuncCall::XOR &lhs, const BlackBoxFuncCall::XOR &rhs) {
        if (!(lhs.lhs == rhs.lhs)) { return false; }
        if (!(lhs.rhs == rhs.rhs)) { return false; }
        if (!(lhs.output == rhs.output)) { return false; }
        return true;
    }

    inline std::vector<uint8_t> BlackBoxFuncCall::XOR::bincodeSerialize() const {
        auto serializer = serde::BincodeSerializer();
        serde::Serializable<BlackBoxFuncCall::XOR>::serialize(*this, serializer);
        return std::move(serializer).bytes();
    }

    inline BlackBoxFuncCall::XOR BlackBoxFuncCall::XOR::bincodeDeserialize(std::vector<uint8_t> input) {
        auto deserializer = serde::BincodeDeserializer(input);
        auto value = serde::Deserializable<BlackBoxFuncCall::XOR>::deserialize(deserializer);
        if (deserializer.get_buffer_offset() < input.size()) {
            throw serde::deserialization_error("Some input bytes were not read");
        }
        return value;
    }

} // end of namespace Circuit

template <>
template <typename Serializer>
void serde::Serializable<Circuit::BlackBoxFuncCall::XOR>::serialize(const Circuit::BlackBoxFuncCall::XOR &obj, Serializer &serializer) {
    serde::Serializable<decltype(obj.lhs)>::serialize(obj.lhs, serializer);
    serde::Serializable<decltype(obj.rhs)>::serialize(obj.rhs, serializer);
    serde::Serializable<decltype(obj.output)>::serialize(obj.output, serializer);
}

template <>
template <typename Deserializer>
Circuit::BlackBoxFuncCall::XOR serde::Deserializable<Circuit::BlackBoxFuncCall::XOR>::deserialize(Deserializer &deserializer) {
    Circuit::BlackBoxFuncCall::XOR obj;
    obj.lhs = serde::Deserializable<decltype(obj.lhs)>::deserialize(deserializer);
    obj.rhs = serde::Deserializable<decltype(obj.rhs)>::deserialize(deserializer);
    obj.output = serde::Deserializable<decltype(obj.output)>::deserialize(deserializer);
    return obj;
}

namespace Circuit {

    inline bool operator==(const BlackBoxFuncCall::RANGE &lhs, const BlackBoxFuncCall::RANGE &rhs) {
        if (!(lhs.input == rhs.input)) { return false; }
        return true;
    }

    inline std::vector<uint8_t> BlackBoxFuncCall::RANGE::bincodeSerialize() const {
        auto serializer = serde::BincodeSerializer();
        serde::Serializable<BlackBoxFuncCall::RANGE>::serialize(*this, serializer);
        return std::move(serializer).bytes();
    }

    inline BlackBoxFuncCall::RANGE BlackBoxFuncCall::RANGE::bincodeDeserialize(std::vector<uint8_t> input) {
        auto deserializer = serde::BincodeDeserializer(input);
        auto value = serde::Deserializable<BlackBoxFuncCall::RANGE>::deserialize(deserializer);
        if (deserializer.get_buffer_offset() < input.size()) {
            throw serde::deserialization_error("Some input bytes were not read");
        }
        return value;
    }

} // end of namespace Circuit

template <>
template <typename Serializer>
void serde::Serializable<Circuit::BlackBoxFuncCall::RANGE>::serialize(const Circuit::BlackBoxFuncCall::RANGE &obj, Serializer &serializer) {
    serde::Serializable<decltype(obj.input)>::serialize(obj.input, serializer);
}

template <>
template <typename Deserializer>
Circuit::BlackBoxFuncCall::RANGE serde::Deserializable<Circuit::BlackBoxFuncCall::RANGE>::deserialize(Deserializer &deserializer) {
    Circuit::BlackBoxFuncCall::RANGE obj;
    obj.input = serde::Deserializable<decltype(obj.input)>::deserialize(deserializer);
    return obj;
}

namespace Circuit {

    inline bool operator==(const BlackBoxFuncCall::SHA256 &lhs, const BlackBoxFuncCall::SHA256 &rhs) {
        if (!(lhs.inputs == rhs.inputs)) { return false; }
        if (!(lhs.outputs == rhs.outputs)) { return false; }
        return true;
    }

    inline std::vector<uint8_t> BlackBoxFuncCall::SHA256::bincodeSerialize() const {
        auto serializer = serde::BincodeSerializer();
        serde::Serializable<BlackBoxFuncCall::SHA256>::serialize(*this, serializer);
        return std::move(serializer).bytes();
    }

    inline BlackBoxFuncCall::SHA256 BlackBoxFuncCall::SHA256::bincodeDeserialize(std::vector<uint8_t> input) {
        auto deserializer = serde::BincodeDeserializer(input);
        auto value = serde::Deserializable<BlackBoxFuncCall::SHA256>::deserialize(deserializer);
        if (deserializer.get_buffer_offset() < input.size()) {
            throw serde::deserialization_error("Some input bytes were not read");
        }
        return value;
    }

} // end of namespace Circuit

template <>
template <typename Serializer>
void serde::Serializable<Circuit::BlackBoxFuncCall::SHA256>::serialize(const Circuit::BlackBoxFuncCall::SHA256 &obj, Serializer &serializer) {
    serde::Serializable<decltype(obj.inputs)>::serialize(obj.inputs, serializer);
    serde::Serializable<decltype(obj.outputs)>::serialize(obj.outputs, serializer);
}

template <>
template <typename Deserializer>
Circuit::BlackBoxFuncCall::SHA256 serde::Deserializable<Circuit::BlackBoxFuncCall::SHA256>::deserialize(Deserializer &deserializer) {
    Circuit::BlackBoxFuncCall::SHA256 obj;
    obj.inputs = serde::Deserializable<decltype(obj.inputs)>::deserialize(deserializer);
    obj.outputs = serde::Deserializable<decltype(obj.outputs)>::deserialize(deserializer);
    return obj;
}

namespace Circuit {

    inline bool operator==(const BlackBoxFuncCall::Blake2s &lhs, const BlackBoxFuncCall::Blake2s &rhs) {
        if (!(lhs.inputs == rhs.inputs)) { return false; }
        if (!(lhs.outputs == rhs.outputs)) { return false; }
        return true;
    }

    inline std::vector<uint8_t> BlackBoxFuncCall::Blake2s::bincodeSerialize() const {
        auto serializer = serde::BincodeSerializer();
        serde::Serializable<BlackBoxFuncCall::Blake2s>::serialize(*this, serializer);
        return std::move(serializer).bytes();
    }

    inline BlackBoxFuncCall::Blake2s BlackBoxFuncCall::Blake2s::bincodeDeserialize(std::vector<uint8_t> input) {
        auto deserializer = serde::BincodeDeserializer(input);
        auto value = serde::Deserializable<BlackBoxFuncCall::Blake2s>::deserialize(deserializer);
        if (deserializer.get_buffer_offset() < input.size()) {
            throw serde::deserialization_error("Some input bytes were not read");
        }
        return value;
    }

} // end of namespace Circuit

template <>
template <typename Serializer>
void serde::Serializable<Circuit::BlackBoxFuncCall::Blake2s>::serialize(const Circuit::BlackBoxFuncCall::Blake2s &obj, Serializer &serializer) {
    serde::Serializable<decltype(obj.inputs)>::serialize(obj.inputs, serializer);
    serde::Serializable<decltype(obj.outputs)>::serialize(obj.outputs, serializer);
}

template <>
template <typename Deserializer>
Circuit::BlackBoxFuncCall::Blake2s serde::Deserializable<Circuit::BlackBoxFuncCall::Blake2s>::deserialize(Deserializer &deserializer) {
    Circuit::BlackBoxFuncCall::Blake2s obj;
    obj.inputs = serde::Deserializable<decltype(obj.inputs)>::deserialize(deserializer);
    obj.outputs = serde::Deserializable<decltype(obj.outputs)>::deserialize(deserializer);
    return obj;
}

namespace Circuit {

    inline bool operator==(const BlackBoxFuncCall::Blake3 &lhs, const BlackBoxFuncCall::Blake3 &rhs) {
        if (!(lhs.inputs == rhs.inputs)) { return false; }
        if (!(lhs.outputs == rhs.outputs)) { return false; }
        return true;
    }

    inline std::vector<uint8_t> BlackBoxFuncCall::Blake3::bincodeSerialize() const {
        auto serializer = serde::BincodeSerializer();
        serde::Serializable<BlackBoxFuncCall::Blake3>::serialize(*this, serializer);
        return std::move(serializer).bytes();
    }

    inline BlackBoxFuncCall::Blake3 BlackBoxFuncCall::Blake3::bincodeDeserialize(std::vector<uint8_t> input) {
        auto deserializer = serde::BincodeDeserializer(input);
        auto value = serde::Deserializable<BlackBoxFuncCall::Blake3>::deserialize(deserializer);
        if (deserializer.get_buffer_offset() < input.size()) {
            throw serde::deserialization_error("Some input bytes were not read");
        }
        return value;
    }

} // end of namespace Circuit

template <>
template <typename Serializer>
void serde::Serializable<Circuit::BlackBoxFuncCall::Blake3>::serialize(const Circuit::BlackBoxFuncCall::Blake3 &obj, Serializer &serializer) {
    serde::Serializable<decltype(obj.inputs)>::serialize(obj.inputs, serializer);
    serde::Serializable<decltype(obj.outputs)>::serialize(obj.outputs, serializer);
}

template <>
template <typename Deserializer>
Circuit::BlackBoxFuncCall::Blake3 serde::Deserializable<Circuit::BlackBoxFuncCall::Blake3>::deserialize(Deserializer &deserializer) {
    Circuit::BlackBoxFuncCall::Blake3 obj;
    obj.inputs = serde::Deserializable<decltype(obj.inputs)>::deserialize(deserializer);
    obj.outputs = serde::Deserializable<decltype(obj.outputs)>::deserialize(deserializer);
    return obj;
}

namespace Circuit {

    inline bool operator==(const BlackBoxFuncCall::SchnorrVerify &lhs, const BlackBoxFuncCall::SchnorrVerify &rhs) {
        if (!(lhs.public_key_x == rhs.public_key_x)) { return false; }
        if (!(lhs.public_key_y == rhs.public_key_y)) { return false; }
        if (!(lhs.signature == rhs.signature)) { return false; }
        if (!(lhs.message == rhs.message)) { return false; }
        if (!(lhs.output == rhs.output)) { return false; }
        return true;
    }

    inline std::vector<uint8_t> BlackBoxFuncCall::SchnorrVerify::bincodeSerialize() const {
        auto serializer = serde::BincodeSerializer();
        serde::Serializable<BlackBoxFuncCall::SchnorrVerify>::serialize(*this, serializer);
        return std::move(serializer).bytes();
    }

    inline BlackBoxFuncCall::SchnorrVerify BlackBoxFuncCall::SchnorrVerify::bincodeDeserialize(std::vector<uint8_t> input) {
        auto deserializer = serde::BincodeDeserializer(input);
        auto value = serde::Deserializable<BlackBoxFuncCall::SchnorrVerify>::deserialize(deserializer);
        if (deserializer.get_buffer_offset() < input.size()) {
            throw serde::deserialization_error("Some input bytes were not read");
        }
        return value;
    }

} // end of namespace Circuit

template <>
template <typename Serializer>
void serde::Serializable<Circuit::BlackBoxFuncCall::SchnorrVerify>::serialize(const Circuit::BlackBoxFuncCall::SchnorrVerify &obj, Serializer &serializer) {
    serde::Serializable<decltype(obj.public_key_x)>::serialize(obj.public_key_x, serializer);
    serde::Serializable<decltype(obj.public_key_y)>::serialize(obj.public_key_y, serializer);
    serde::Serializable<decltype(obj.signature)>::serialize(obj.signature, serializer);
    serde::Serializable<decltype(obj.message)>::serialize(obj.message, serializer);
    serde::Serializable<decltype(obj.output)>::serialize(obj.output, serializer);
}

template <>
template <typename Deserializer>
Circuit::BlackBoxFuncCall::SchnorrVerify serde::Deserializable<Circuit::BlackBoxFuncCall::SchnorrVerify>::deserialize(Deserializer &deserializer) {
    Circuit::BlackBoxFuncCall::SchnorrVerify obj;
    obj.public_key_x = serde::Deserializable<decltype(obj.public_key_x)>::deserialize(deserializer);
    obj.public_key_y = serde::Deserializable<decltype(obj.public_key_y)>::deserialize(deserializer);
    obj.signature = serde::Deserializable<decltype(obj.signature)>::deserialize(deserializer);
    obj.message = serde::Deserializable<decltype(obj.message)>::deserialize(deserializer);
    obj.output = serde::Deserializable<decltype(obj.output)>::deserialize(deserializer);
    return obj;
}

namespace Circuit {

    inline bool operator==(const BlackBoxFuncCall::PedersenCommitment &lhs, const BlackBoxFuncCall::PedersenCommitment &rhs) {
        if (!(lhs.inputs == rhs.inputs)) { return false; }
        if (!(lhs.domain_separator == rhs.domain_separator)) { return false; }
        if (!(lhs.outputs == rhs.outputs)) { return false; }
        return true;
    }

    inline std::vector<uint8_t> BlackBoxFuncCall::PedersenCommitment::bincodeSerialize() const {
        auto serializer = serde::BincodeSerializer();
        serde::Serializable<BlackBoxFuncCall::PedersenCommitment>::serialize(*this, serializer);
        return std::move(serializer).bytes();
    }

    inline BlackBoxFuncCall::PedersenCommitment BlackBoxFuncCall::PedersenCommitment::bincodeDeserialize(std::vector<uint8_t> input) {
        auto deserializer = serde::BincodeDeserializer(input);
        auto value = serde::Deserializable<BlackBoxFuncCall::PedersenCommitment>::deserialize(deserializer);
        if (deserializer.get_buffer_offset() < input.size()) {
            throw serde::deserialization_error("Some input bytes were not read");
        }
        return value;
    }

} // end of namespace Circuit

template <>
template <typename Serializer>
void serde::Serializable<Circuit::BlackBoxFuncCall::PedersenCommitment>::serialize(const Circuit::BlackBoxFuncCall::PedersenCommitment &obj, Serializer &serializer) {
    serde::Serializable<decltype(obj.inputs)>::serialize(obj.inputs, serializer);
    serde::Serializable<decltype(obj.domain_separator)>::serialize(obj.domain_separator, serializer);
    serde::Serializable<decltype(obj.outputs)>::serialize(obj.outputs, serializer);
}

template <>
template <typename Deserializer>
Circuit::BlackBoxFuncCall::PedersenCommitment serde::Deserializable<Circuit::BlackBoxFuncCall::PedersenCommitment>::deserialize(Deserializer &deserializer) {
    Circuit::BlackBoxFuncCall::PedersenCommitment obj;
    obj.inputs = serde::Deserializable<decltype(obj.inputs)>::deserialize(deserializer);
    obj.domain_separator = serde::Deserializable<decltype(obj.domain_separator)>::deserialize(deserializer);
    obj.outputs = serde::Deserializable<decltype(obj.outputs)>::deserialize(deserializer);
    return obj;
}

namespace Circuit {

    inline bool operator==(const BlackBoxFuncCall::PedersenHash &lhs, const BlackBoxFuncCall::PedersenHash &rhs) {
        if (!(lhs.inputs == rhs.inputs)) { return false; }
        if (!(lhs.domain_separator == rhs.domain_separator)) { return false; }
        if (!(lhs.output == rhs.output)) { return false; }
        return true;
    }

    inline std::vector<uint8_t> BlackBoxFuncCall::PedersenHash::bincodeSerialize() const {
        auto serializer = serde::BincodeSerializer();
        serde::Serializable<BlackBoxFuncCall::PedersenHash>::serialize(*this, serializer);
        return std::move(serializer).bytes();
    }

    inline BlackBoxFuncCall::PedersenHash BlackBoxFuncCall::PedersenHash::bincodeDeserialize(std::vector<uint8_t> input) {
        auto deserializer = serde::BincodeDeserializer(input);
        auto value = serde::Deserializable<BlackBoxFuncCall::PedersenHash>::deserialize(deserializer);
        if (deserializer.get_buffer_offset() < input.size()) {
            throw serde::deserialization_error("Some input bytes were not read");
        }
        return value;
    }

} // end of namespace Circuit

template <>
template <typename Serializer>
void serde::Serializable<Circuit::BlackBoxFuncCall::PedersenHash>::serialize(const Circuit::BlackBoxFuncCall::PedersenHash &obj, Serializer &serializer) {
    serde::Serializable<decltype(obj.inputs)>::serialize(obj.inputs, serializer);
    serde::Serializable<decltype(obj.domain_separator)>::serialize(obj.domain_separator, serializer);
    serde::Serializable<decltype(obj.output)>::serialize(obj.output, serializer);
}

template <>
template <typename Deserializer>
Circuit::BlackBoxFuncCall::PedersenHash serde::Deserializable<Circuit::BlackBoxFuncCall::PedersenHash>::deserialize(Deserializer &deserializer) {
    Circuit::BlackBoxFuncCall::PedersenHash obj;
    obj.inputs = serde::Deserializable<decltype(obj.inputs)>::deserialize(deserializer);
    obj.domain_separator = serde::Deserializable<decltype(obj.domain_separator)>::deserialize(deserializer);
    obj.output = serde::Deserializable<decltype(obj.output)>::deserialize(deserializer);
    return obj;
}

namespace Circuit {

    inline bool operator==(const BlackBoxFuncCall::EcdsaSecp256k1 &lhs, const BlackBoxFuncCall::EcdsaSecp256k1 &rhs) {
        if (!(lhs.public_key_x == rhs.public_key_x)) { return false; }
        if (!(lhs.public_key_y == rhs.public_key_y)) { return false; }
        if (!(lhs.signature == rhs.signature)) { return false; }
        if (!(lhs.hashed_message == rhs.hashed_message)) { return false; }
        if (!(lhs.output == rhs.output)) { return false; }
        return true;
    }

    inline std::vector<uint8_t> BlackBoxFuncCall::EcdsaSecp256k1::bincodeSerialize() const {
        auto serializer = serde::BincodeSerializer();
        serde::Serializable<BlackBoxFuncCall::EcdsaSecp256k1>::serialize(*this, serializer);
        return std::move(serializer).bytes();
    }

    inline BlackBoxFuncCall::EcdsaSecp256k1 BlackBoxFuncCall::EcdsaSecp256k1::bincodeDeserialize(std::vector<uint8_t> input) {
        auto deserializer = serde::BincodeDeserializer(input);
        auto value = serde::Deserializable<BlackBoxFuncCall::EcdsaSecp256k1>::deserialize(deserializer);
        if (deserializer.get_buffer_offset() < input.size()) {
            throw serde::deserialization_error("Some input bytes were not read");
        }
        return value;
    }

} // end of namespace Circuit

template <>
template <typename Serializer>
void serde::Serializable<Circuit::BlackBoxFuncCall::EcdsaSecp256k1>::serialize(const Circuit::BlackBoxFuncCall::EcdsaSecp256k1 &obj, Serializer &serializer) {
    serde::Serializable<decltype(obj.public_key_x)>::serialize(obj.public_key_x, serializer);
    serde::Serializable<decltype(obj.public_key_y)>::serialize(obj.public_key_y, serializer);
    serde::Serializable<decltype(obj.signature)>::serialize(obj.signature, serializer);
    serde::Serializable<decltype(obj.hashed_message)>::serialize(obj.hashed_message, serializer);
    serde::Serializable<decltype(obj.output)>::serialize(obj.output, serializer);
}

template <>
template <typename Deserializer>
Circuit::BlackBoxFuncCall::EcdsaSecp256k1 serde::Deserializable<Circuit::BlackBoxFuncCall::EcdsaSecp256k1>::deserialize(Deserializer &deserializer) {
    Circuit::BlackBoxFuncCall::EcdsaSecp256k1 obj;
    obj.public_key_x = serde::Deserializable<decltype(obj.public_key_x)>::deserialize(deserializer);
    obj.public_key_y = serde::Deserializable<decltype(obj.public_key_y)>::deserialize(deserializer);
    obj.signature = serde::Deserializable<decltype(obj.signature)>::deserialize(deserializer);
    obj.hashed_message = serde::Deserializable<decltype(obj.hashed_message)>::deserialize(deserializer);
    obj.output = serde::Deserializable<decltype(obj.output)>::deserialize(deserializer);
    return obj;
}

namespace Circuit {

    inline bool operator==(const BlackBoxFuncCall::EcdsaSecp256r1 &lhs, const BlackBoxFuncCall::EcdsaSecp256r1 &rhs) {
        if (!(lhs.public_key_x == rhs.public_key_x)) { return false; }
        if (!(lhs.public_key_y == rhs.public_key_y)) { return false; }
        if (!(lhs.signature == rhs.signature)) { return false; }
        if (!(lhs.hashed_message == rhs.hashed_message)) { return false; }
        if (!(lhs.output == rhs.output)) { return false; }
        return true;
    }

    inline std::vector<uint8_t> BlackBoxFuncCall::EcdsaSecp256r1::bincodeSerialize() const {
        auto serializer = serde::BincodeSerializer();
        serde::Serializable<BlackBoxFuncCall::EcdsaSecp256r1>::serialize(*this, serializer);
        return std::move(serializer).bytes();
    }

    inline BlackBoxFuncCall::EcdsaSecp256r1 BlackBoxFuncCall::EcdsaSecp256r1::bincodeDeserialize(std::vector<uint8_t> input) {
        auto deserializer = serde::BincodeDeserializer(input);
        auto value = serde::Deserializable<BlackBoxFuncCall::EcdsaSecp256r1>::deserialize(deserializer);
        if (deserializer.get_buffer_offset() < input.size()) {
            throw serde::deserialization_error("Some input bytes were not read");
        }
        return value;
    }

} // end of namespace Circuit

template <>
template <typename Serializer>
void serde::Serializable<Circuit::BlackBoxFuncCall::EcdsaSecp256r1>::serialize(const Circuit::BlackBoxFuncCall::EcdsaSecp256r1 &obj, Serializer &serializer) {
    serde::Serializable<decltype(obj.public_key_x)>::serialize(obj.public_key_x, serializer);
    serde::Serializable<decltype(obj.public_key_y)>::serialize(obj.public_key_y, serializer);
    serde::Serializable<decltype(obj.signature)>::serialize(obj.signature, serializer);
    serde::Serializable<decltype(obj.hashed_message)>::serialize(obj.hashed_message, serializer);
    serde::Serializable<decltype(obj.output)>::serialize(obj.output, serializer);
}

template <>
template <typename Deserializer>
Circuit::BlackBoxFuncCall::EcdsaSecp256r1 serde::Deserializable<Circuit::BlackBoxFuncCall::EcdsaSecp256r1>::deserialize(Deserializer &deserializer) {
    Circuit::BlackBoxFuncCall::EcdsaSecp256r1 obj;
    obj.public_key_x = serde::Deserializable<decltype(obj.public_key_x)>::deserialize(deserializer);
    obj.public_key_y = serde::Deserializable<decltype(obj.public_key_y)>::deserialize(deserializer);
    obj.signature = serde::Deserializable<decltype(obj.signature)>::deserialize(deserializer);
    obj.hashed_message = serde::Deserializable<decltype(obj.hashed_message)>::deserialize(deserializer);
    obj.output = serde::Deserializable<decltype(obj.output)>::deserialize(deserializer);
    return obj;
}

namespace Circuit {

    inline bool operator==(const BlackBoxFuncCall::FixedBaseScalarMul &lhs, const BlackBoxFuncCall::FixedBaseScalarMul &rhs) {
        if (!(lhs.low == rhs.low)) { return false; }
        if (!(lhs.high == rhs.high)) { return false; }
        if (!(lhs.outputs == rhs.outputs)) { return false; }
        return true;
    }

    inline std::vector<uint8_t> BlackBoxFuncCall::FixedBaseScalarMul::bincodeSerialize() const {
        auto serializer = serde::BincodeSerializer();
        serde::Serializable<BlackBoxFuncCall::FixedBaseScalarMul>::serialize(*this, serializer);
        return std::move(serializer).bytes();
    }

    inline BlackBoxFuncCall::FixedBaseScalarMul BlackBoxFuncCall::FixedBaseScalarMul::bincodeDeserialize(std::vector<uint8_t> input) {
        auto deserializer = serde::BincodeDeserializer(input);
        auto value = serde::Deserializable<BlackBoxFuncCall::FixedBaseScalarMul>::deserialize(deserializer);
        if (deserializer.get_buffer_offset() < input.size()) {
            throw serde::deserialization_error("Some input bytes were not read");
        }
        return value;
    }

} // end of namespace Circuit

template <>
template <typename Serializer>
void serde::Serializable<Circuit::BlackBoxFuncCall::FixedBaseScalarMul>::serialize(const Circuit::BlackBoxFuncCall::FixedBaseScalarMul &obj, Serializer &serializer) {
    serde::Serializable<decltype(obj.low)>::serialize(obj.low, serializer);
    serde::Serializable<decltype(obj.high)>::serialize(obj.high, serializer);
    serde::Serializable<decltype(obj.outputs)>::serialize(obj.outputs, serializer);
}

template <>
template <typename Deserializer>
Circuit::BlackBoxFuncCall::FixedBaseScalarMul serde::Deserializable<Circuit::BlackBoxFuncCall::FixedBaseScalarMul>::deserialize(Deserializer &deserializer) {
    Circuit::BlackBoxFuncCall::FixedBaseScalarMul obj;
    obj.low = serde::Deserializable<decltype(obj.low)>::deserialize(deserializer);
    obj.high = serde::Deserializable<decltype(obj.high)>::deserialize(deserializer);
    obj.outputs = serde::Deserializable<decltype(obj.outputs)>::deserialize(deserializer);
    return obj;
}

namespace Circuit {

    inline bool operator==(const BlackBoxFuncCall::EmbeddedCurveAdd &lhs, const BlackBoxFuncCall::EmbeddedCurveAdd &rhs) {
        if (!(lhs.input1_x == rhs.input1_x)) { return false; }
        if (!(lhs.input1_y == rhs.input1_y)) { return false; }
        if (!(lhs.input2_x == rhs.input2_x)) { return false; }
        if (!(lhs.input2_y == rhs.input2_y)) { return false; }
        if (!(lhs.outputs == rhs.outputs)) { return false; }
        return true;
    }

    inline std::vector<uint8_t> BlackBoxFuncCall::EmbeddedCurveAdd::bincodeSerialize() const {
        auto serializer = serde::BincodeSerializer();
        serde::Serializable<BlackBoxFuncCall::EmbeddedCurveAdd>::serialize(*this, serializer);
        return std::move(serializer).bytes();
    }

    inline BlackBoxFuncCall::EmbeddedCurveAdd BlackBoxFuncCall::EmbeddedCurveAdd::bincodeDeserialize(std::vector<uint8_t> input) {
        auto deserializer = serde::BincodeDeserializer(input);
        auto value = serde::Deserializable<BlackBoxFuncCall::EmbeddedCurveAdd>::deserialize(deserializer);
        if (deserializer.get_buffer_offset() < input.size()) {
            throw serde::deserialization_error("Some input bytes were not read");
        }
        return value;
    }

} // end of namespace Circuit

template <>
template <typename Serializer>
void serde::Serializable<Circuit::BlackBoxFuncCall::EmbeddedCurveAdd>::serialize(const Circuit::BlackBoxFuncCall::EmbeddedCurveAdd &obj, Serializer &serializer) {
    serde::Serializable<decltype(obj.input1_x)>::serialize(obj.input1_x, serializer);
    serde::Serializable<decltype(obj.input1_y)>::serialize(obj.input1_y, serializer);
    serde::Serializable<decltype(obj.input2_x)>::serialize(obj.input2_x, serializer);
    serde::Serializable<decltype(obj.input2_y)>::serialize(obj.input2_y, serializer);
    serde::Serializable<decltype(obj.outputs)>::serialize(obj.outputs, serializer);
}

template <>
template <typename Deserializer>
Circuit::BlackBoxFuncCall::EmbeddedCurveAdd serde::Deserializable<Circuit::BlackBoxFuncCall::EmbeddedCurveAdd>::deserialize(Deserializer &deserializer) {
    Circuit::BlackBoxFuncCall::EmbeddedCurveAdd obj;
    obj.input1_x = serde::Deserializable<decltype(obj.input1_x)>::deserialize(deserializer);
    obj.input1_y = serde::Deserializable<decltype(obj.input1_y)>::deserialize(deserializer);
    obj.input2_x = serde::Deserializable<decltype(obj.input2_x)>::deserialize(deserializer);
    obj.input2_y = serde::Deserializable<decltype(obj.input2_y)>::deserialize(deserializer);
    obj.outputs = serde::Deserializable<decltype(obj.outputs)>::deserialize(deserializer);
    return obj;
}

namespace Circuit {

    inline bool operator==(const BlackBoxFuncCall::Keccak256 &lhs, const BlackBoxFuncCall::Keccak256 &rhs) {
        if (!(lhs.inputs == rhs.inputs)) { return false; }
        if (!(lhs.outputs == rhs.outputs)) { return false; }
        return true;
    }

    inline std::vector<uint8_t> BlackBoxFuncCall::Keccak256::bincodeSerialize() const {
        auto serializer = serde::BincodeSerializer();
        serde::Serializable<BlackBoxFuncCall::Keccak256>::serialize(*this, serializer);
        return std::move(serializer).bytes();
    }

    inline BlackBoxFuncCall::Keccak256 BlackBoxFuncCall::Keccak256::bincodeDeserialize(std::vector<uint8_t> input) {
        auto deserializer = serde::BincodeDeserializer(input);
        auto value = serde::Deserializable<BlackBoxFuncCall::Keccak256>::deserialize(deserializer);
        if (deserializer.get_buffer_offset() < input.size()) {
            throw serde::deserialization_error("Some input bytes were not read");
        }
        return value;
    }

} // end of namespace Circuit

template <>
template <typename Serializer>
void serde::Serializable<Circuit::BlackBoxFuncCall::Keccak256>::serialize(const Circuit::BlackBoxFuncCall::Keccak256 &obj, Serializer &serializer) {
    serde::Serializable<decltype(obj.inputs)>::serialize(obj.inputs, serializer);
    serde::Serializable<decltype(obj.outputs)>::serialize(obj.outputs, serializer);
}

template <>
template <typename Deserializer>
Circuit::BlackBoxFuncCall::Keccak256 serde::Deserializable<Circuit::BlackBoxFuncCall::Keccak256>::deserialize(Deserializer &deserializer) {
    Circuit::BlackBoxFuncCall::Keccak256 obj;
    obj.inputs = serde::Deserializable<decltype(obj.inputs)>::deserialize(deserializer);
    obj.outputs = serde::Deserializable<decltype(obj.outputs)>::deserialize(deserializer);
    return obj;
}

namespace Circuit {

    inline bool operator==(const BlackBoxFuncCall::Keccak256VariableLength &lhs, const BlackBoxFuncCall::Keccak256VariableLength &rhs) {
        if (!(lhs.inputs == rhs.inputs)) { return false; }
        if (!(lhs.var_message_size == rhs.var_message_size)) { return false; }
        if (!(lhs.outputs == rhs.outputs)) { return false; }
        return true;
    }

    inline std::vector<uint8_t> BlackBoxFuncCall::Keccak256VariableLength::bincodeSerialize() const {
        auto serializer = serde::BincodeSerializer();
        serde::Serializable<BlackBoxFuncCall::Keccak256VariableLength>::serialize(*this, serializer);
        return std::move(serializer).bytes();
    }

    inline BlackBoxFuncCall::Keccak256VariableLength BlackBoxFuncCall::Keccak256VariableLength::bincodeDeserialize(std::vector<uint8_t> input) {
        auto deserializer = serde::BincodeDeserializer(input);
        auto value = serde::Deserializable<BlackBoxFuncCall::Keccak256VariableLength>::deserialize(deserializer);
        if (deserializer.get_buffer_offset() < input.size()) {
            throw serde::deserialization_error("Some input bytes were not read");
        }
        return value;
    }

} // end of namespace Circuit

template <>
template <typename Serializer>
void serde::Serializable<Circuit::BlackBoxFuncCall::Keccak256VariableLength>::serialize(const Circuit::BlackBoxFuncCall::Keccak256VariableLength &obj, Serializer &serializer) {
    serde::Serializable<decltype(obj.inputs)>::serialize(obj.inputs, serializer);
    serde::Serializable<decltype(obj.var_message_size)>::serialize(obj.var_message_size, serializer);
    serde::Serializable<decltype(obj.outputs)>::serialize(obj.outputs, serializer);
}

template <>
template <typename Deserializer>
Circuit::BlackBoxFuncCall::Keccak256VariableLength serde::Deserializable<Circuit::BlackBoxFuncCall::Keccak256VariableLength>::deserialize(Deserializer &deserializer) {
    Circuit::BlackBoxFuncCall::Keccak256VariableLength obj;
    obj.inputs = serde::Deserializable<decltype(obj.inputs)>::deserialize(deserializer);
    obj.var_message_size = serde::Deserializable<decltype(obj.var_message_size)>::deserialize(deserializer);
    obj.outputs = serde::Deserializable<decltype(obj.outputs)>::deserialize(deserializer);
    return obj;
}

namespace Circuit {

    inline bool operator==(const BlackBoxFuncCall::Keccakf1600 &lhs, const BlackBoxFuncCall::Keccakf1600 &rhs) {
        if (!(lhs.inputs == rhs.inputs)) { return false; }
        if (!(lhs.outputs == rhs.outputs)) { return false; }
        return true;
    }

    inline std::vector<uint8_t> BlackBoxFuncCall::Keccakf1600::bincodeSerialize() const {
        auto serializer = serde::BincodeSerializer();
        serde::Serializable<BlackBoxFuncCall::Keccakf1600>::serialize(*this, serializer);
        return std::move(serializer).bytes();
    }

    inline BlackBoxFuncCall::Keccakf1600 BlackBoxFuncCall::Keccakf1600::bincodeDeserialize(std::vector<uint8_t> input) {
        auto deserializer = serde::BincodeDeserializer(input);
        auto value = serde::Deserializable<BlackBoxFuncCall::Keccakf1600>::deserialize(deserializer);
        if (deserializer.get_buffer_offset() < input.size()) {
            throw serde::deserialization_error("Some input bytes were not read");
        }
        return value;
    }

} // end of namespace Circuit

template <>
template <typename Serializer>
void serde::Serializable<Circuit::BlackBoxFuncCall::Keccakf1600>::serialize(const Circuit::BlackBoxFuncCall::Keccakf1600 &obj, Serializer &serializer) {
    serde::Serializable<decltype(obj.inputs)>::serialize(obj.inputs, serializer);
    serde::Serializable<decltype(obj.outputs)>::serialize(obj.outputs, serializer);
}

template <>
template <typename Deserializer>
Circuit::BlackBoxFuncCall::Keccakf1600 serde::Deserializable<Circuit::BlackBoxFuncCall::Keccakf1600>::deserialize(Deserializer &deserializer) {
    Circuit::BlackBoxFuncCall::Keccakf1600 obj;
    obj.inputs = serde::Deserializable<decltype(obj.inputs)>::deserialize(deserializer);
    obj.outputs = serde::Deserializable<decltype(obj.outputs)>::deserialize(deserializer);
    return obj;
}

namespace Circuit {

    inline bool operator==(const BlackBoxFuncCall::RecursiveAggregation &lhs, const BlackBoxFuncCall::RecursiveAggregation &rhs) {
        if (!(lhs.verification_key == rhs.verification_key)) { return false; }
        if (!(lhs.proof == rhs.proof)) { return false; }
        if (!(lhs.public_inputs == rhs.public_inputs)) { return false; }
        if (!(lhs.key_hash == rhs.key_hash)) { return false; }
        return true;
    }

    inline std::vector<uint8_t> BlackBoxFuncCall::RecursiveAggregation::bincodeSerialize() const {
        auto serializer = serde::BincodeSerializer();
        serde::Serializable<BlackBoxFuncCall::RecursiveAggregation>::serialize(*this, serializer);
        return std::move(serializer).bytes();
    }

    inline BlackBoxFuncCall::RecursiveAggregation BlackBoxFuncCall::RecursiveAggregation::bincodeDeserialize(std::vector<uint8_t> input) {
        auto deserializer = serde::BincodeDeserializer(input);
        auto value = serde::Deserializable<BlackBoxFuncCall::RecursiveAggregation>::deserialize(deserializer);
        if (deserializer.get_buffer_offset() < input.size()) {
            throw serde::deserialization_error("Some input bytes were not read");
        }
        return value;
    }

} // end of namespace Circuit

template <>
template <typename Serializer>
void serde::Serializable<Circuit::BlackBoxFuncCall::RecursiveAggregation>::serialize(const Circuit::BlackBoxFuncCall::RecursiveAggregation &obj, Serializer &serializer) {
    serde::Serializable<decltype(obj.verification_key)>::serialize(obj.verification_key, serializer);
    serde::Serializable<decltype(obj.proof)>::serialize(obj.proof, serializer);
    serde::Serializable<decltype(obj.public_inputs)>::serialize(obj.public_inputs, serializer);
    serde::Serializable<decltype(obj.key_hash)>::serialize(obj.key_hash, serializer);
}

template <>
template <typename Deserializer>
Circuit::BlackBoxFuncCall::RecursiveAggregation serde::Deserializable<Circuit::BlackBoxFuncCall::RecursiveAggregation>::deserialize(Deserializer &deserializer) {
    Circuit::BlackBoxFuncCall::RecursiveAggregation obj;
    obj.verification_key = serde::Deserializable<decltype(obj.verification_key)>::deserialize(deserializer);
    obj.proof = serde::Deserializable<decltype(obj.proof)>::deserialize(deserializer);
    obj.public_inputs = serde::Deserializable<decltype(obj.public_inputs)>::deserialize(deserializer);
    obj.key_hash = serde::Deserializable<decltype(obj.key_hash)>::deserialize(deserializer);
    return obj;
}

namespace Circuit {

    inline bool operator==(const BlackBoxFuncCall::BigIntAdd &lhs, const BlackBoxFuncCall::BigIntAdd &rhs) {
        if (!(lhs.lhs == rhs.lhs)) { return false; }
        if (!(lhs.rhs == rhs.rhs)) { return false; }
        if (!(lhs.output == rhs.output)) { return false; }
        return true;
    }

    inline std::vector<uint8_t> BlackBoxFuncCall::BigIntAdd::bincodeSerialize() const {
        auto serializer = serde::BincodeSerializer();
        serde::Serializable<BlackBoxFuncCall::BigIntAdd>::serialize(*this, serializer);
        return std::move(serializer).bytes();
    }

    inline BlackBoxFuncCall::BigIntAdd BlackBoxFuncCall::BigIntAdd::bincodeDeserialize(std::vector<uint8_t> input) {
        auto deserializer = serde::BincodeDeserializer(input);
        auto value = serde::Deserializable<BlackBoxFuncCall::BigIntAdd>::deserialize(deserializer);
        if (deserializer.get_buffer_offset() < input.size()) {
            throw serde::deserialization_error("Some input bytes were not read");
        }
        return value;
    }

} // end of namespace Circuit

template <>
template <typename Serializer>
void serde::Serializable<Circuit::BlackBoxFuncCall::BigIntAdd>::serialize(const Circuit::BlackBoxFuncCall::BigIntAdd &obj, Serializer &serializer) {
    serde::Serializable<decltype(obj.lhs)>::serialize(obj.lhs, serializer);
    serde::Serializable<decltype(obj.rhs)>::serialize(obj.rhs, serializer);
    serde::Serializable<decltype(obj.output)>::serialize(obj.output, serializer);
}

template <>
template <typename Deserializer>
Circuit::BlackBoxFuncCall::BigIntAdd serde::Deserializable<Circuit::BlackBoxFuncCall::BigIntAdd>::deserialize(Deserializer &deserializer) {
    Circuit::BlackBoxFuncCall::BigIntAdd obj;
    obj.lhs = serde::Deserializable<decltype(obj.lhs)>::deserialize(deserializer);
    obj.rhs = serde::Deserializable<decltype(obj.rhs)>::deserialize(deserializer);
    obj.output = serde::Deserializable<decltype(obj.output)>::deserialize(deserializer);
    return obj;
}

namespace Circuit {

    inline bool operator==(const BlackBoxFuncCall::BigIntNeg &lhs, const BlackBoxFuncCall::BigIntNeg &rhs) {
        if (!(lhs.lhs == rhs.lhs)) { return false; }
        if (!(lhs.rhs == rhs.rhs)) { return false; }
        if (!(lhs.output == rhs.output)) { return false; }
        return true;
    }

    inline std::vector<uint8_t> BlackBoxFuncCall::BigIntNeg::bincodeSerialize() const {
        auto serializer = serde::BincodeSerializer();
        serde::Serializable<BlackBoxFuncCall::BigIntNeg>::serialize(*this, serializer);
        return std::move(serializer).bytes();
    }

    inline BlackBoxFuncCall::BigIntNeg BlackBoxFuncCall::BigIntNeg::bincodeDeserialize(std::vector<uint8_t> input) {
        auto deserializer = serde::BincodeDeserializer(input);
        auto value = serde::Deserializable<BlackBoxFuncCall::BigIntNeg>::deserialize(deserializer);
        if (deserializer.get_buffer_offset() < input.size()) {
            throw serde::deserialization_error("Some input bytes were not read");
        }
        return value;
    }

} // end of namespace Circuit

template <>
template <typename Serializer>
void serde::Serializable<Circuit::BlackBoxFuncCall::BigIntNeg>::serialize(const Circuit::BlackBoxFuncCall::BigIntNeg &obj, Serializer &serializer) {
    serde::Serializable<decltype(obj.lhs)>::serialize(obj.lhs, serializer);
    serde::Serializable<decltype(obj.rhs)>::serialize(obj.rhs, serializer);
    serde::Serializable<decltype(obj.output)>::serialize(obj.output, serializer);
}

template <>
template <typename Deserializer>
Circuit::BlackBoxFuncCall::BigIntNeg serde::Deserializable<Circuit::BlackBoxFuncCall::BigIntNeg>::deserialize(Deserializer &deserializer) {
    Circuit::BlackBoxFuncCall::BigIntNeg obj;
    obj.lhs = serde::Deserializable<decltype(obj.lhs)>::deserialize(deserializer);
    obj.rhs = serde::Deserializable<decltype(obj.rhs)>::deserialize(deserializer);
    obj.output = serde::Deserializable<decltype(obj.output)>::deserialize(deserializer);
    return obj;
}

namespace Circuit {

    inline bool operator==(const BlackBoxFuncCall::BigIntMul &lhs, const BlackBoxFuncCall::BigIntMul &rhs) {
        if (!(lhs.lhs == rhs.lhs)) { return false; }
        if (!(lhs.rhs == rhs.rhs)) { return false; }
        if (!(lhs.output == rhs.output)) { return false; }
        return true;
    }

    inline std::vector<uint8_t> BlackBoxFuncCall::BigIntMul::bincodeSerialize() const {
        auto serializer = serde::BincodeSerializer();
        serde::Serializable<BlackBoxFuncCall::BigIntMul>::serialize(*this, serializer);
        return std::move(serializer).bytes();
    }

    inline BlackBoxFuncCall::BigIntMul BlackBoxFuncCall::BigIntMul::bincodeDeserialize(std::vector<uint8_t> input) {
        auto deserializer = serde::BincodeDeserializer(input);
        auto value = serde::Deserializable<BlackBoxFuncCall::BigIntMul>::deserialize(deserializer);
        if (deserializer.get_buffer_offset() < input.size()) {
            throw serde::deserialization_error("Some input bytes were not read");
        }
        return value;
    }

} // end of namespace Circuit

template <>
template <typename Serializer>
void serde::Serializable<Circuit::BlackBoxFuncCall::BigIntMul>::serialize(const Circuit::BlackBoxFuncCall::BigIntMul &obj, Serializer &serializer) {
    serde::Serializable<decltype(obj.lhs)>::serialize(obj.lhs, serializer);
    serde::Serializable<decltype(obj.rhs)>::serialize(obj.rhs, serializer);
    serde::Serializable<decltype(obj.output)>::serialize(obj.output, serializer);
}

template <>
template <typename Deserializer>
Circuit::BlackBoxFuncCall::BigIntMul serde::Deserializable<Circuit::BlackBoxFuncCall::BigIntMul>::deserialize(Deserializer &deserializer) {
    Circuit::BlackBoxFuncCall::BigIntMul obj;
    obj.lhs = serde::Deserializable<decltype(obj.lhs)>::deserialize(deserializer);
    obj.rhs = serde::Deserializable<decltype(obj.rhs)>::deserialize(deserializer);
    obj.output = serde::Deserializable<decltype(obj.output)>::deserialize(deserializer);
    return obj;
}

namespace Circuit {

    inline bool operator==(const BlackBoxFuncCall::BigIntDiv &lhs, const BlackBoxFuncCall::BigIntDiv &rhs) {
        if (!(lhs.lhs == rhs.lhs)) { return false; }
        if (!(lhs.rhs == rhs.rhs)) { return false; }
        if (!(lhs.output == rhs.output)) { return false; }
        return true;
    }

    inline std::vector<uint8_t> BlackBoxFuncCall::BigIntDiv::bincodeSerialize() const {
        auto serializer = serde::BincodeSerializer();
        serde::Serializable<BlackBoxFuncCall::BigIntDiv>::serialize(*this, serializer);
        return std::move(serializer).bytes();
    }

    inline BlackBoxFuncCall::BigIntDiv BlackBoxFuncCall::BigIntDiv::bincodeDeserialize(std::vector<uint8_t> input) {
        auto deserializer = serde::BincodeDeserializer(input);
        auto value = serde::Deserializable<BlackBoxFuncCall::BigIntDiv>::deserialize(deserializer);
        if (deserializer.get_buffer_offset() < input.size()) {
            throw serde::deserialization_error("Some input bytes were not read");
        }
        return value;
    }

} // end of namespace Circuit

template <>
template <typename Serializer>
void serde::Serializable<Circuit::BlackBoxFuncCall::BigIntDiv>::serialize(const Circuit::BlackBoxFuncCall::BigIntDiv &obj, Serializer &serializer) {
    serde::Serializable<decltype(obj.lhs)>::serialize(obj.lhs, serializer);
    serde::Serializable<decltype(obj.rhs)>::serialize(obj.rhs, serializer);
    serde::Serializable<decltype(obj.output)>::serialize(obj.output, serializer);
}

template <>
template <typename Deserializer>
Circuit::BlackBoxFuncCall::BigIntDiv serde::Deserializable<Circuit::BlackBoxFuncCall::BigIntDiv>::deserialize(Deserializer &deserializer) {
    Circuit::BlackBoxFuncCall::BigIntDiv obj;
    obj.lhs = serde::Deserializable<decltype(obj.lhs)>::deserialize(deserializer);
    obj.rhs = serde::Deserializable<decltype(obj.rhs)>::deserialize(deserializer);
    obj.output = serde::Deserializable<decltype(obj.output)>::deserialize(deserializer);
    return obj;
}

namespace Circuit {

    inline bool operator==(const BlackBoxFuncCall::BigIntFromLeBytes &lhs, const BlackBoxFuncCall::BigIntFromLeBytes &rhs) {
        if (!(lhs.inputs == rhs.inputs)) { return false; }
        if (!(lhs.modulus == rhs.modulus)) { return false; }
        if (!(lhs.output == rhs.output)) { return false; }
        return true;
    }

    inline std::vector<uint8_t> BlackBoxFuncCall::BigIntFromLeBytes::bincodeSerialize() const {
        auto serializer = serde::BincodeSerializer();
        serde::Serializable<BlackBoxFuncCall::BigIntFromLeBytes>::serialize(*this, serializer);
        return std::move(serializer).bytes();
    }

    inline BlackBoxFuncCall::BigIntFromLeBytes BlackBoxFuncCall::BigIntFromLeBytes::bincodeDeserialize(std::vector<uint8_t> input) {
        auto deserializer = serde::BincodeDeserializer(input);
        auto value = serde::Deserializable<BlackBoxFuncCall::BigIntFromLeBytes>::deserialize(deserializer);
        if (deserializer.get_buffer_offset() < input.size()) {
            throw serde::deserialization_error("Some input bytes were not read");
        }
        return value;
    }

} // end of namespace Circuit

template <>
template <typename Serializer>
void serde::Serializable<Circuit::BlackBoxFuncCall::BigIntFromLeBytes>::serialize(const Circuit::BlackBoxFuncCall::BigIntFromLeBytes &obj, Serializer &serializer) {
    serde::Serializable<decltype(obj.inputs)>::serialize(obj.inputs, serializer);
    serde::Serializable<decltype(obj.modulus)>::serialize(obj.modulus, serializer);
    serde::Serializable<decltype(obj.output)>::serialize(obj.output, serializer);
}

template <>
template <typename Deserializer>
Circuit::BlackBoxFuncCall::BigIntFromLeBytes serde::Deserializable<Circuit::BlackBoxFuncCall::BigIntFromLeBytes>::deserialize(Deserializer &deserializer) {
    Circuit::BlackBoxFuncCall::BigIntFromLeBytes obj;
    obj.inputs = serde::Deserializable<decltype(obj.inputs)>::deserialize(deserializer);
    obj.modulus = serde::Deserializable<decltype(obj.modulus)>::deserialize(deserializer);
    obj.output = serde::Deserializable<decltype(obj.output)>::deserialize(deserializer);
    return obj;
}

namespace Circuit {

    inline bool operator==(const BlackBoxFuncCall::BigIntToLeBytes &lhs, const BlackBoxFuncCall::BigIntToLeBytes &rhs) {
        if (!(lhs.input == rhs.input)) { return false; }
        if (!(lhs.outputs == rhs.outputs)) { return false; }
        return true;
    }

    inline std::vector<uint8_t> BlackBoxFuncCall::BigIntToLeBytes::bincodeSerialize() const {
        auto serializer = serde::BincodeSerializer();
        serde::Serializable<BlackBoxFuncCall::BigIntToLeBytes>::serialize(*this, serializer);
        return std::move(serializer).bytes();
    }

    inline BlackBoxFuncCall::BigIntToLeBytes BlackBoxFuncCall::BigIntToLeBytes::bincodeDeserialize(std::vector<uint8_t> input) {
        auto deserializer = serde::BincodeDeserializer(input);
        auto value = serde::Deserializable<BlackBoxFuncCall::BigIntToLeBytes>::deserialize(deserializer);
        if (deserializer.get_buffer_offset() < input.size()) {
            throw serde::deserialization_error("Some input bytes were not read");
        }
        return value;
    }

} // end of namespace Circuit

template <>
template <typename Serializer>
void serde::Serializable<Circuit::BlackBoxFuncCall::BigIntToLeBytes>::serialize(const Circuit::BlackBoxFuncCall::BigIntToLeBytes &obj, Serializer &serializer) {
    serde::Serializable<decltype(obj.input)>::serialize(obj.input, serializer);
    serde::Serializable<decltype(obj.outputs)>::serialize(obj.outputs, serializer);
}

template <>
template <typename Deserializer>
Circuit::BlackBoxFuncCall::BigIntToLeBytes serde::Deserializable<Circuit::BlackBoxFuncCall::BigIntToLeBytes>::deserialize(Deserializer &deserializer) {
    Circuit::BlackBoxFuncCall::BigIntToLeBytes obj;
    obj.input = serde::Deserializable<decltype(obj.input)>::deserialize(deserializer);
    obj.outputs = serde::Deserializable<decltype(obj.outputs)>::deserialize(deserializer);
    return obj;
}

namespace Circuit {

    inline bool operator==(const BlackBoxFuncCall::Poseidon2Permutation &lhs, const BlackBoxFuncCall::Poseidon2Permutation &rhs) {
        if (!(lhs.inputs == rhs.inputs)) { return false; }
        if (!(lhs.outputs == rhs.outputs)) { return false; }
        if (!(lhs.len == rhs.len)) { return false; }
        return true;
    }

    inline std::vector<uint8_t> BlackBoxFuncCall::Poseidon2Permutation::bincodeSerialize() const {
        auto serializer = serde::BincodeSerializer();
        serde::Serializable<BlackBoxFuncCall::Poseidon2Permutation>::serialize(*this, serializer);
        return std::move(serializer).bytes();
    }

    inline BlackBoxFuncCall::Poseidon2Permutation BlackBoxFuncCall::Poseidon2Permutation::bincodeDeserialize(std::vector<uint8_t> input) {
        auto deserializer = serde::BincodeDeserializer(input);
        auto value = serde::Deserializable<BlackBoxFuncCall::Poseidon2Permutation>::deserialize(deserializer);
        if (deserializer.get_buffer_offset() < input.size()) {
            throw serde::deserialization_error("Some input bytes were not read");
        }
        return value;
    }

} // end of namespace Circuit

template <>
template <typename Serializer>
void serde::Serializable<Circuit::BlackBoxFuncCall::Poseidon2Permutation>::serialize(const Circuit::BlackBoxFuncCall::Poseidon2Permutation &obj, Serializer &serializer) {
    serde::Serializable<decltype(obj.inputs)>::serialize(obj.inputs, serializer);
    serde::Serializable<decltype(obj.outputs)>::serialize(obj.outputs, serializer);
    serde::Serializable<decltype(obj.len)>::serialize(obj.len, serializer);
}

template <>
template <typename Deserializer>
Circuit::BlackBoxFuncCall::Poseidon2Permutation serde::Deserializable<Circuit::BlackBoxFuncCall::Poseidon2Permutation>::deserialize(Deserializer &deserializer) {
    Circuit::BlackBoxFuncCall::Poseidon2Permutation obj;
    obj.inputs = serde::Deserializable<decltype(obj.inputs)>::deserialize(deserializer);
    obj.outputs = serde::Deserializable<decltype(obj.outputs)>::deserialize(deserializer);
    obj.len = serde::Deserializable<decltype(obj.len)>::deserialize(deserializer);
    return obj;
}

namespace Circuit {

    inline bool operator==(const BlackBoxOp &lhs, const BlackBoxOp &rhs) {
        if (!(lhs.value == rhs.value)) { return false; }
        return true;
    }

    inline std::vector<uint8_t> BlackBoxOp::bincodeSerialize() const {
        auto serializer = serde::BincodeSerializer();
        serde::Serializable<BlackBoxOp>::serialize(*this, serializer);
        return std::move(serializer).bytes();
    }

    inline BlackBoxOp BlackBoxOp::bincodeDeserialize(std::vector<uint8_t> input) {
        auto deserializer = serde::BincodeDeserializer(input);
        auto value = serde::Deserializable<BlackBoxOp>::deserialize(deserializer);
        if (deserializer.get_buffer_offset() < input.size()) {
            throw serde::deserialization_error("Some input bytes were not read");
        }
        return value;
    }

} // end of namespace Circuit

template <>
template <typename Serializer>
void serde::Serializable<Circuit::BlackBoxOp>::serialize(const Circuit::BlackBoxOp &obj, Serializer &serializer) {
    serializer.increase_container_depth();
    serde::Serializable<decltype(obj.value)>::serialize(obj.value, serializer);
    serializer.decrease_container_depth();
}

template <>
template <typename Deserializer>
Circuit::BlackBoxOp serde::Deserializable<Circuit::BlackBoxOp>::deserialize(Deserializer &deserializer) {
    deserializer.increase_container_depth();
    Circuit::BlackBoxOp obj;
    obj.value = serde::Deserializable<decltype(obj.value)>::deserialize(deserializer);
    deserializer.decrease_container_depth();
    return obj;
}

namespace Circuit {

    inline bool operator==(const BlackBoxOp::Sha256 &lhs, const BlackBoxOp::Sha256 &rhs) {
        if (!(lhs.message == rhs.message)) { return false; }
        if (!(lhs.output == rhs.output)) { return false; }
        return true;
    }

    inline std::vector<uint8_t> BlackBoxOp::Sha256::bincodeSerialize() const {
        auto serializer = serde::BincodeSerializer();
        serde::Serializable<BlackBoxOp::Sha256>::serialize(*this, serializer);
        return std::move(serializer).bytes();
    }

    inline BlackBoxOp::Sha256 BlackBoxOp::Sha256::bincodeDeserialize(std::vector<uint8_t> input) {
        auto deserializer = serde::BincodeDeserializer(input);
        auto value = serde::Deserializable<BlackBoxOp::Sha256>::deserialize(deserializer);
        if (deserializer.get_buffer_offset() < input.size()) {
            throw serde::deserialization_error("Some input bytes were not read");
        }
        return value;
    }

} // end of namespace Circuit

template <>
template <typename Serializer>
void serde::Serializable<Circuit::BlackBoxOp::Sha256>::serialize(const Circuit::BlackBoxOp::Sha256 &obj, Serializer &serializer) {
    serde::Serializable<decltype(obj.message)>::serialize(obj.message, serializer);
    serde::Serializable<decltype(obj.output)>::serialize(obj.output, serializer);
}

template <>
template <typename Deserializer>
Circuit::BlackBoxOp::Sha256 serde::Deserializable<Circuit::BlackBoxOp::Sha256>::deserialize(Deserializer &deserializer) {
    Circuit::BlackBoxOp::Sha256 obj;
    obj.message = serde::Deserializable<decltype(obj.message)>::deserialize(deserializer);
    obj.output = serde::Deserializable<decltype(obj.output)>::deserialize(deserializer);
    return obj;
}

namespace Circuit {

    inline bool operator==(const BlackBoxOp::Blake2s &lhs, const BlackBoxOp::Blake2s &rhs) {
        if (!(lhs.message == rhs.message)) { return false; }
        if (!(lhs.output == rhs.output)) { return false; }
        return true;
    }

    inline std::vector<uint8_t> BlackBoxOp::Blake2s::bincodeSerialize() const {
        auto serializer = serde::BincodeSerializer();
        serde::Serializable<BlackBoxOp::Blake2s>::serialize(*this, serializer);
        return std::move(serializer).bytes();
    }

    inline BlackBoxOp::Blake2s BlackBoxOp::Blake2s::bincodeDeserialize(std::vector<uint8_t> input) {
        auto deserializer = serde::BincodeDeserializer(input);
        auto value = serde::Deserializable<BlackBoxOp::Blake2s>::deserialize(deserializer);
        if (deserializer.get_buffer_offset() < input.size()) {
            throw serde::deserialization_error("Some input bytes were not read");
        }
        return value;
    }

} // end of namespace Circuit

template <>
template <typename Serializer>
void serde::Serializable<Circuit::BlackBoxOp::Blake2s>::serialize(const Circuit::BlackBoxOp::Blake2s &obj, Serializer &serializer) {
    serde::Serializable<decltype(obj.message)>::serialize(obj.message, serializer);
    serde::Serializable<decltype(obj.output)>::serialize(obj.output, serializer);
}

template <>
template <typename Deserializer>
Circuit::BlackBoxOp::Blake2s serde::Deserializable<Circuit::BlackBoxOp::Blake2s>::deserialize(Deserializer &deserializer) {
    Circuit::BlackBoxOp::Blake2s obj;
    obj.message = serde::Deserializable<decltype(obj.message)>::deserialize(deserializer);
    obj.output = serde::Deserializable<decltype(obj.output)>::deserialize(deserializer);
    return obj;
}

namespace Circuit {

    inline bool operator==(const BlackBoxOp::Blake3 &lhs, const BlackBoxOp::Blake3 &rhs) {
        if (!(lhs.message == rhs.message)) { return false; }
        if (!(lhs.output == rhs.output)) { return false; }
        return true;
    }

    inline std::vector<uint8_t> BlackBoxOp::Blake3::bincodeSerialize() const {
        auto serializer = serde::BincodeSerializer();
        serde::Serializable<BlackBoxOp::Blake3>::serialize(*this, serializer);
        return std::move(serializer).bytes();
    }

    inline BlackBoxOp::Blake3 BlackBoxOp::Blake3::bincodeDeserialize(std::vector<uint8_t> input) {
        auto deserializer = serde::BincodeDeserializer(input);
        auto value = serde::Deserializable<BlackBoxOp::Blake3>::deserialize(deserializer);
        if (deserializer.get_buffer_offset() < input.size()) {
            throw serde::deserialization_error("Some input bytes were not read");
        }
        return value;
    }

} // end of namespace Circuit

template <>
template <typename Serializer>
void serde::Serializable<Circuit::BlackBoxOp::Blake3>::serialize(const Circuit::BlackBoxOp::Blake3 &obj, Serializer &serializer) {
    serde::Serializable<decltype(obj.message)>::serialize(obj.message, serializer);
    serde::Serializable<decltype(obj.output)>::serialize(obj.output, serializer);
}

template <>
template <typename Deserializer>
Circuit::BlackBoxOp::Blake3 serde::Deserializable<Circuit::BlackBoxOp::Blake3>::deserialize(Deserializer &deserializer) {
    Circuit::BlackBoxOp::Blake3 obj;
    obj.message = serde::Deserializable<decltype(obj.message)>::deserialize(deserializer);
    obj.output = serde::Deserializable<decltype(obj.output)>::deserialize(deserializer);
    return obj;
}

namespace Circuit {

    inline bool operator==(const BlackBoxOp::Keccak256 &lhs, const BlackBoxOp::Keccak256 &rhs) {
        if (!(lhs.message == rhs.message)) { return false; }
        if (!(lhs.output == rhs.output)) { return false; }
        return true;
    }

    inline std::vector<uint8_t> BlackBoxOp::Keccak256::bincodeSerialize() const {
        auto serializer = serde::BincodeSerializer();
        serde::Serializable<BlackBoxOp::Keccak256>::serialize(*this, serializer);
        return std::move(serializer).bytes();
    }

    inline BlackBoxOp::Keccak256 BlackBoxOp::Keccak256::bincodeDeserialize(std::vector<uint8_t> input) {
        auto deserializer = serde::BincodeDeserializer(input);
        auto value = serde::Deserializable<BlackBoxOp::Keccak256>::deserialize(deserializer);
        if (deserializer.get_buffer_offset() < input.size()) {
            throw serde::deserialization_error("Some input bytes were not read");
        }
        return value;
    }

} // end of namespace Circuit

template <>
template <typename Serializer>
void serde::Serializable<Circuit::BlackBoxOp::Keccak256>::serialize(const Circuit::BlackBoxOp::Keccak256 &obj, Serializer &serializer) {
    serde::Serializable<decltype(obj.message)>::serialize(obj.message, serializer);
    serde::Serializable<decltype(obj.output)>::serialize(obj.output, serializer);
}

template <>
template <typename Deserializer>
Circuit::BlackBoxOp::Keccak256 serde::Deserializable<Circuit::BlackBoxOp::Keccak256>::deserialize(Deserializer &deserializer) {
    Circuit::BlackBoxOp::Keccak256 obj;
    obj.message = serde::Deserializable<decltype(obj.message)>::deserialize(deserializer);
    obj.output = serde::Deserializable<decltype(obj.output)>::deserialize(deserializer);
    return obj;
}

namespace Circuit {

    inline bool operator==(const BlackBoxOp::Keccakf1600 &lhs, const BlackBoxOp::Keccakf1600 &rhs) {
        if (!(lhs.message == rhs.message)) { return false; }
        if (!(lhs.output == rhs.output)) { return false; }
        return true;
    }

    inline std::vector<uint8_t> BlackBoxOp::Keccakf1600::bincodeSerialize() const {
        auto serializer = serde::BincodeSerializer();
        serde::Serializable<BlackBoxOp::Keccakf1600>::serialize(*this, serializer);
        return std::move(serializer).bytes();
    }

    inline BlackBoxOp::Keccakf1600 BlackBoxOp::Keccakf1600::bincodeDeserialize(std::vector<uint8_t> input) {
        auto deserializer = serde::BincodeDeserializer(input);
        auto value = serde::Deserializable<BlackBoxOp::Keccakf1600>::deserialize(deserializer);
        if (deserializer.get_buffer_offset() < input.size()) {
            throw serde::deserialization_error("Some input bytes were not read");
        }
        return value;
    }

} // end of namespace Circuit

template <>
template <typename Serializer>
void serde::Serializable<Circuit::BlackBoxOp::Keccakf1600>::serialize(const Circuit::BlackBoxOp::Keccakf1600 &obj, Serializer &serializer) {
    serde::Serializable<decltype(obj.message)>::serialize(obj.message, serializer);
    serde::Serializable<decltype(obj.output)>::serialize(obj.output, serializer);
}

template <>
template <typename Deserializer>
Circuit::BlackBoxOp::Keccakf1600 serde::Deserializable<Circuit::BlackBoxOp::Keccakf1600>::deserialize(Deserializer &deserializer) {
    Circuit::BlackBoxOp::Keccakf1600 obj;
    obj.message = serde::Deserializable<decltype(obj.message)>::deserialize(deserializer);
    obj.output = serde::Deserializable<decltype(obj.output)>::deserialize(deserializer);
    return obj;
}

namespace Circuit {

    inline bool operator==(const BlackBoxOp::EcdsaSecp256k1 &lhs, const BlackBoxOp::EcdsaSecp256k1 &rhs) {
        if (!(lhs.hashed_msg == rhs.hashed_msg)) { return false; }
        if (!(lhs.public_key_x == rhs.public_key_x)) { return false; }
        if (!(lhs.public_key_y == rhs.public_key_y)) { return false; }
        if (!(lhs.signature == rhs.signature)) { return false; }
        if (!(lhs.result == rhs.result)) { return false; }
        return true;
    }

    inline std::vector<uint8_t> BlackBoxOp::EcdsaSecp256k1::bincodeSerialize() const {
        auto serializer = serde::BincodeSerializer();
        serde::Serializable<BlackBoxOp::EcdsaSecp256k1>::serialize(*this, serializer);
        return std::move(serializer).bytes();
    }

    inline BlackBoxOp::EcdsaSecp256k1 BlackBoxOp::EcdsaSecp256k1::bincodeDeserialize(std::vector<uint8_t> input) {
        auto deserializer = serde::BincodeDeserializer(input);
        auto value = serde::Deserializable<BlackBoxOp::EcdsaSecp256k1>::deserialize(deserializer);
        if (deserializer.get_buffer_offset() < input.size()) {
            throw serde::deserialization_error("Some input bytes were not read");
        }
        return value;
    }

} // end of namespace Circuit

template <>
template <typename Serializer>
void serde::Serializable<Circuit::BlackBoxOp::EcdsaSecp256k1>::serialize(const Circuit::BlackBoxOp::EcdsaSecp256k1 &obj, Serializer &serializer) {
    serde::Serializable<decltype(obj.hashed_msg)>::serialize(obj.hashed_msg, serializer);
    serde::Serializable<decltype(obj.public_key_x)>::serialize(obj.public_key_x, serializer);
    serde::Serializable<decltype(obj.public_key_y)>::serialize(obj.public_key_y, serializer);
    serde::Serializable<decltype(obj.signature)>::serialize(obj.signature, serializer);
    serde::Serializable<decltype(obj.result)>::serialize(obj.result, serializer);
}

template <>
template <typename Deserializer>
Circuit::BlackBoxOp::EcdsaSecp256k1 serde::Deserializable<Circuit::BlackBoxOp::EcdsaSecp256k1>::deserialize(Deserializer &deserializer) {
    Circuit::BlackBoxOp::EcdsaSecp256k1 obj;
    obj.hashed_msg = serde::Deserializable<decltype(obj.hashed_msg)>::deserialize(deserializer);
    obj.public_key_x = serde::Deserializable<decltype(obj.public_key_x)>::deserialize(deserializer);
    obj.public_key_y = serde::Deserializable<decltype(obj.public_key_y)>::deserialize(deserializer);
    obj.signature = serde::Deserializable<decltype(obj.signature)>::deserialize(deserializer);
    obj.result = serde::Deserializable<decltype(obj.result)>::deserialize(deserializer);
    return obj;
}

namespace Circuit {

    inline bool operator==(const BlackBoxOp::EcdsaSecp256r1 &lhs, const BlackBoxOp::EcdsaSecp256r1 &rhs) {
        if (!(lhs.hashed_msg == rhs.hashed_msg)) { return false; }
        if (!(lhs.public_key_x == rhs.public_key_x)) { return false; }
        if (!(lhs.public_key_y == rhs.public_key_y)) { return false; }
        if (!(lhs.signature == rhs.signature)) { return false; }
        if (!(lhs.result == rhs.result)) { return false; }
        return true;
    }

    inline std::vector<uint8_t> BlackBoxOp::EcdsaSecp256r1::bincodeSerialize() const {
        auto serializer = serde::BincodeSerializer();
        serde::Serializable<BlackBoxOp::EcdsaSecp256r1>::serialize(*this, serializer);
        return std::move(serializer).bytes();
    }

    inline BlackBoxOp::EcdsaSecp256r1 BlackBoxOp::EcdsaSecp256r1::bincodeDeserialize(std::vector<uint8_t> input) {
        auto deserializer = serde::BincodeDeserializer(input);
        auto value = serde::Deserializable<BlackBoxOp::EcdsaSecp256r1>::deserialize(deserializer);
        if (deserializer.get_buffer_offset() < input.size()) {
            throw serde::deserialization_error("Some input bytes were not read");
        }
        return value;
    }

} // end of namespace Circuit

template <>
template <typename Serializer>
void serde::Serializable<Circuit::BlackBoxOp::EcdsaSecp256r1>::serialize(const Circuit::BlackBoxOp::EcdsaSecp256r1 &obj, Serializer &serializer) {
    serde::Serializable<decltype(obj.hashed_msg)>::serialize(obj.hashed_msg, serializer);
    serde::Serializable<decltype(obj.public_key_x)>::serialize(obj.public_key_x, serializer);
    serde::Serializable<decltype(obj.public_key_y)>::serialize(obj.public_key_y, serializer);
    serde::Serializable<decltype(obj.signature)>::serialize(obj.signature, serializer);
    serde::Serializable<decltype(obj.result)>::serialize(obj.result, serializer);
}

template <>
template <typename Deserializer>
Circuit::BlackBoxOp::EcdsaSecp256r1 serde::Deserializable<Circuit::BlackBoxOp::EcdsaSecp256r1>::deserialize(Deserializer &deserializer) {
    Circuit::BlackBoxOp::EcdsaSecp256r1 obj;
    obj.hashed_msg = serde::Deserializable<decltype(obj.hashed_msg)>::deserialize(deserializer);
    obj.public_key_x = serde::Deserializable<decltype(obj.public_key_x)>::deserialize(deserializer);
    obj.public_key_y = serde::Deserializable<decltype(obj.public_key_y)>::deserialize(deserializer);
    obj.signature = serde::Deserializable<decltype(obj.signature)>::deserialize(deserializer);
    obj.result = serde::Deserializable<decltype(obj.result)>::deserialize(deserializer);
    return obj;
}

namespace Circuit {

    inline bool operator==(const BlackBoxOp::SchnorrVerify &lhs, const BlackBoxOp::SchnorrVerify &rhs) {
        if (!(lhs.public_key_x == rhs.public_key_x)) { return false; }
        if (!(lhs.public_key_y == rhs.public_key_y)) { return false; }
        if (!(lhs.message == rhs.message)) { return false; }
        if (!(lhs.signature == rhs.signature)) { return false; }
        if (!(lhs.result == rhs.result)) { return false; }
        return true;
    }

    inline std::vector<uint8_t> BlackBoxOp::SchnorrVerify::bincodeSerialize() const {
        auto serializer = serde::BincodeSerializer();
        serde::Serializable<BlackBoxOp::SchnorrVerify>::serialize(*this, serializer);
        return std::move(serializer).bytes();
    }

    inline BlackBoxOp::SchnorrVerify BlackBoxOp::SchnorrVerify::bincodeDeserialize(std::vector<uint8_t> input) {
        auto deserializer = serde::BincodeDeserializer(input);
        auto value = serde::Deserializable<BlackBoxOp::SchnorrVerify>::deserialize(deserializer);
        if (deserializer.get_buffer_offset() < input.size()) {
            throw serde::deserialization_error("Some input bytes were not read");
        }
        return value;
    }

} // end of namespace Circuit

template <>
template <typename Serializer>
void serde::Serializable<Circuit::BlackBoxOp::SchnorrVerify>::serialize(const Circuit::BlackBoxOp::SchnorrVerify &obj, Serializer &serializer) {
    serde::Serializable<decltype(obj.public_key_x)>::serialize(obj.public_key_x, serializer);
    serde::Serializable<decltype(obj.public_key_y)>::serialize(obj.public_key_y, serializer);
    serde::Serializable<decltype(obj.message)>::serialize(obj.message, serializer);
    serde::Serializable<decltype(obj.signature)>::serialize(obj.signature, serializer);
    serde::Serializable<decltype(obj.result)>::serialize(obj.result, serializer);
}

template <>
template <typename Deserializer>
Circuit::BlackBoxOp::SchnorrVerify serde::Deserializable<Circuit::BlackBoxOp::SchnorrVerify>::deserialize(Deserializer &deserializer) {
    Circuit::BlackBoxOp::SchnorrVerify obj;
    obj.public_key_x = serde::Deserializable<decltype(obj.public_key_x)>::deserialize(deserializer);
    obj.public_key_y = serde::Deserializable<decltype(obj.public_key_y)>::deserialize(deserializer);
    obj.message = serde::Deserializable<decltype(obj.message)>::deserialize(deserializer);
    obj.signature = serde::Deserializable<decltype(obj.signature)>::deserialize(deserializer);
    obj.result = serde::Deserializable<decltype(obj.result)>::deserialize(deserializer);
    return obj;
}

namespace Circuit {

    inline bool operator==(const BlackBoxOp::PedersenCommitment &lhs, const BlackBoxOp::PedersenCommitment &rhs) {
        if (!(lhs.inputs == rhs.inputs)) { return false; }
        if (!(lhs.domain_separator == rhs.domain_separator)) { return false; }
        if (!(lhs.output == rhs.output)) { return false; }
        return true;
    }

    inline std::vector<uint8_t> BlackBoxOp::PedersenCommitment::bincodeSerialize() const {
        auto serializer = serde::BincodeSerializer();
        serde::Serializable<BlackBoxOp::PedersenCommitment>::serialize(*this, serializer);
        return std::move(serializer).bytes();
    }

    inline BlackBoxOp::PedersenCommitment BlackBoxOp::PedersenCommitment::bincodeDeserialize(std::vector<uint8_t> input) {
        auto deserializer = serde::BincodeDeserializer(input);
        auto value = serde::Deserializable<BlackBoxOp::PedersenCommitment>::deserialize(deserializer);
        if (deserializer.get_buffer_offset() < input.size()) {
            throw serde::deserialization_error("Some input bytes were not read");
        }
        return value;
    }

} // end of namespace Circuit

template <>
template <typename Serializer>
void serde::Serializable<Circuit::BlackBoxOp::PedersenCommitment>::serialize(const Circuit::BlackBoxOp::PedersenCommitment &obj, Serializer &serializer) {
    serde::Serializable<decltype(obj.inputs)>::serialize(obj.inputs, serializer);
    serde::Serializable<decltype(obj.domain_separator)>::serialize(obj.domain_separator, serializer);
    serde::Serializable<decltype(obj.output)>::serialize(obj.output, serializer);
}

template <>
template <typename Deserializer>
Circuit::BlackBoxOp::PedersenCommitment serde::Deserializable<Circuit::BlackBoxOp::PedersenCommitment>::deserialize(Deserializer &deserializer) {
    Circuit::BlackBoxOp::PedersenCommitment obj;
    obj.inputs = serde::Deserializable<decltype(obj.inputs)>::deserialize(deserializer);
    obj.domain_separator = serde::Deserializable<decltype(obj.domain_separator)>::deserialize(deserializer);
    obj.output = serde::Deserializable<decltype(obj.output)>::deserialize(deserializer);
    return obj;
}

namespace Circuit {

    inline bool operator==(const BlackBoxOp::PedersenHash &lhs, const BlackBoxOp::PedersenHash &rhs) {
        if (!(lhs.inputs == rhs.inputs)) { return false; }
        if (!(lhs.domain_separator == rhs.domain_separator)) { return false; }
        if (!(lhs.output == rhs.output)) { return false; }
        return true;
    }

    inline std::vector<uint8_t> BlackBoxOp::PedersenHash::bincodeSerialize() const {
        auto serializer = serde::BincodeSerializer();
        serde::Serializable<BlackBoxOp::PedersenHash>::serialize(*this, serializer);
        return std::move(serializer).bytes();
    }

    inline BlackBoxOp::PedersenHash BlackBoxOp::PedersenHash::bincodeDeserialize(std::vector<uint8_t> input) {
        auto deserializer = serde::BincodeDeserializer(input);
        auto value = serde::Deserializable<BlackBoxOp::PedersenHash>::deserialize(deserializer);
        if (deserializer.get_buffer_offset() < input.size()) {
            throw serde::deserialization_error("Some input bytes were not read");
        }
        return value;
    }

} // end of namespace Circuit

template <>
template <typename Serializer>
void serde::Serializable<Circuit::BlackBoxOp::PedersenHash>::serialize(const Circuit::BlackBoxOp::PedersenHash &obj, Serializer &serializer) {
    serde::Serializable<decltype(obj.inputs)>::serialize(obj.inputs, serializer);
    serde::Serializable<decltype(obj.domain_separator)>::serialize(obj.domain_separator, serializer);
    serde::Serializable<decltype(obj.output)>::serialize(obj.output, serializer);
}

template <>
template <typename Deserializer>
Circuit::BlackBoxOp::PedersenHash serde::Deserializable<Circuit::BlackBoxOp::PedersenHash>::deserialize(Deserializer &deserializer) {
    Circuit::BlackBoxOp::PedersenHash obj;
    obj.inputs = serde::Deserializable<decltype(obj.inputs)>::deserialize(deserializer);
    obj.domain_separator = serde::Deserializable<decltype(obj.domain_separator)>::deserialize(deserializer);
    obj.output = serde::Deserializable<decltype(obj.output)>::deserialize(deserializer);
    return obj;
}

namespace Circuit {

    inline bool operator==(const BlackBoxOp::FixedBaseScalarMul &lhs, const BlackBoxOp::FixedBaseScalarMul &rhs) {
        if (!(lhs.low == rhs.low)) { return false; }
        if (!(lhs.high == rhs.high)) { return false; }
        if (!(lhs.result == rhs.result)) { return false; }
        return true;
    }

    inline std::vector<uint8_t> BlackBoxOp::FixedBaseScalarMul::bincodeSerialize() const {
        auto serializer = serde::BincodeSerializer();
        serde::Serializable<BlackBoxOp::FixedBaseScalarMul>::serialize(*this, serializer);
        return std::move(serializer).bytes();
    }

    inline BlackBoxOp::FixedBaseScalarMul BlackBoxOp::FixedBaseScalarMul::bincodeDeserialize(std::vector<uint8_t> input) {
        auto deserializer = serde::BincodeDeserializer(input);
        auto value = serde::Deserializable<BlackBoxOp::FixedBaseScalarMul>::deserialize(deserializer);
        if (deserializer.get_buffer_offset() < input.size()) {
            throw serde::deserialization_error("Some input bytes were not read");
        }
        return value;
    }

} // end of namespace Circuit

template <>
template <typename Serializer>
void serde::Serializable<Circuit::BlackBoxOp::FixedBaseScalarMul>::serialize(const Circuit::BlackBoxOp::FixedBaseScalarMul &obj, Serializer &serializer) {
    serde::Serializable<decltype(obj.low)>::serialize(obj.low, serializer);
    serde::Serializable<decltype(obj.high)>::serialize(obj.high, serializer);
    serde::Serializable<decltype(obj.result)>::serialize(obj.result, serializer);
}

template <>
template <typename Deserializer>
Circuit::BlackBoxOp::FixedBaseScalarMul serde::Deserializable<Circuit::BlackBoxOp::FixedBaseScalarMul>::deserialize(Deserializer &deserializer) {
    Circuit::BlackBoxOp::FixedBaseScalarMul obj;
    obj.low = serde::Deserializable<decltype(obj.low)>::deserialize(deserializer);
    obj.high = serde::Deserializable<decltype(obj.high)>::deserialize(deserializer);
    obj.result = serde::Deserializable<decltype(obj.result)>::deserialize(deserializer);
    return obj;
}

namespace Circuit {

    inline bool operator==(const BlackBoxOp::EmbeddedCurveAdd &lhs, const BlackBoxOp::EmbeddedCurveAdd &rhs) {
        if (!(lhs.input1_x == rhs.input1_x)) { return false; }
        if (!(lhs.input1_y == rhs.input1_y)) { return false; }
        if (!(lhs.input2_x == rhs.input2_x)) { return false; }
        if (!(lhs.input2_y == rhs.input2_y)) { return false; }
        if (!(lhs.result == rhs.result)) { return false; }
        return true;
    }

    inline std::vector<uint8_t> BlackBoxOp::EmbeddedCurveAdd::bincodeSerialize() const {
        auto serializer = serde::BincodeSerializer();
        serde::Serializable<BlackBoxOp::EmbeddedCurveAdd>::serialize(*this, serializer);
        return std::move(serializer).bytes();
    }

    inline BlackBoxOp::EmbeddedCurveAdd BlackBoxOp::EmbeddedCurveAdd::bincodeDeserialize(std::vector<uint8_t> input) {
        auto deserializer = serde::BincodeDeserializer(input);
        auto value = serde::Deserializable<BlackBoxOp::EmbeddedCurveAdd>::deserialize(deserializer);
        if (deserializer.get_buffer_offset() < input.size()) {
            throw serde::deserialization_error("Some input bytes were not read");
        }
        return value;
    }

} // end of namespace Circuit

template <>
template <typename Serializer>
void serde::Serializable<Circuit::BlackBoxOp::EmbeddedCurveAdd>::serialize(const Circuit::BlackBoxOp::EmbeddedCurveAdd &obj, Serializer &serializer) {
    serde::Serializable<decltype(obj.input1_x)>::serialize(obj.input1_x, serializer);
    serde::Serializable<decltype(obj.input1_y)>::serialize(obj.input1_y, serializer);
    serde::Serializable<decltype(obj.input2_x)>::serialize(obj.input2_x, serializer);
    serde::Serializable<decltype(obj.input2_y)>::serialize(obj.input2_y, serializer);
    serde::Serializable<decltype(obj.result)>::serialize(obj.result, serializer);
}

template <>
template <typename Deserializer>
Circuit::BlackBoxOp::EmbeddedCurveAdd serde::Deserializable<Circuit::BlackBoxOp::EmbeddedCurveAdd>::deserialize(Deserializer &deserializer) {
    Circuit::BlackBoxOp::EmbeddedCurveAdd obj;
    obj.input1_x = serde::Deserializable<decltype(obj.input1_x)>::deserialize(deserializer);
    obj.input1_y = serde::Deserializable<decltype(obj.input1_y)>::deserialize(deserializer);
    obj.input2_x = serde::Deserializable<decltype(obj.input2_x)>::deserialize(deserializer);
    obj.input2_y = serde::Deserializable<decltype(obj.input2_y)>::deserialize(deserializer);
    obj.result = serde::Deserializable<decltype(obj.result)>::deserialize(deserializer);
    return obj;
}

namespace Circuit {

    inline bool operator==(const BlackBoxOp::BigIntAdd &lhs, const BlackBoxOp::BigIntAdd &rhs) {
        if (!(lhs.lhs == rhs.lhs)) { return false; }
        if (!(lhs.rhs == rhs.rhs)) { return false; }
        if (!(lhs.output == rhs.output)) { return false; }
        return true;
    }

    inline std::vector<uint8_t> BlackBoxOp::BigIntAdd::bincodeSerialize() const {
        auto serializer = serde::BincodeSerializer();
        serde::Serializable<BlackBoxOp::BigIntAdd>::serialize(*this, serializer);
        return std::move(serializer).bytes();
    }

    inline BlackBoxOp::BigIntAdd BlackBoxOp::BigIntAdd::bincodeDeserialize(std::vector<uint8_t> input) {
        auto deserializer = serde::BincodeDeserializer(input);
        auto value = serde::Deserializable<BlackBoxOp::BigIntAdd>::deserialize(deserializer);
        if (deserializer.get_buffer_offset() < input.size()) {
            throw serde::deserialization_error("Some input bytes were not read");
        }
        return value;
    }

} // end of namespace Circuit

template <>
template <typename Serializer>
void serde::Serializable<Circuit::BlackBoxOp::BigIntAdd>::serialize(const Circuit::BlackBoxOp::BigIntAdd &obj, Serializer &serializer) {
    serde::Serializable<decltype(obj.lhs)>::serialize(obj.lhs, serializer);
    serde::Serializable<decltype(obj.rhs)>::serialize(obj.rhs, serializer);
    serde::Serializable<decltype(obj.output)>::serialize(obj.output, serializer);
}

template <>
template <typename Deserializer>
Circuit::BlackBoxOp::BigIntAdd serde::Deserializable<Circuit::BlackBoxOp::BigIntAdd>::deserialize(Deserializer &deserializer) {
    Circuit::BlackBoxOp::BigIntAdd obj;
    obj.lhs = serde::Deserializable<decltype(obj.lhs)>::deserialize(deserializer);
    obj.rhs = serde::Deserializable<decltype(obj.rhs)>::deserialize(deserializer);
    obj.output = serde::Deserializable<decltype(obj.output)>::deserialize(deserializer);
    return obj;
}

namespace Circuit {

    inline bool operator==(const BlackBoxOp::BigIntNeg &lhs, const BlackBoxOp::BigIntNeg &rhs) {
        if (!(lhs.lhs == rhs.lhs)) { return false; }
        if (!(lhs.rhs == rhs.rhs)) { return false; }
        if (!(lhs.output == rhs.output)) { return false; }
        return true;
    }

    inline std::vector<uint8_t> BlackBoxOp::BigIntNeg::bincodeSerialize() const {
        auto serializer = serde::BincodeSerializer();
        serde::Serializable<BlackBoxOp::BigIntNeg>::serialize(*this, serializer);
        return std::move(serializer).bytes();
    }

    inline BlackBoxOp::BigIntNeg BlackBoxOp::BigIntNeg::bincodeDeserialize(std::vector<uint8_t> input) {
        auto deserializer = serde::BincodeDeserializer(input);
        auto value = serde::Deserializable<BlackBoxOp::BigIntNeg>::deserialize(deserializer);
        if (deserializer.get_buffer_offset() < input.size()) {
            throw serde::deserialization_error("Some input bytes were not read");
        }
        return value;
    }

} // end of namespace Circuit

template <>
template <typename Serializer>
void serde::Serializable<Circuit::BlackBoxOp::BigIntNeg>::serialize(const Circuit::BlackBoxOp::BigIntNeg &obj, Serializer &serializer) {
    serde::Serializable<decltype(obj.lhs)>::serialize(obj.lhs, serializer);
    serde::Serializable<decltype(obj.rhs)>::serialize(obj.rhs, serializer);
    serde::Serializable<decltype(obj.output)>::serialize(obj.output, serializer);
}

template <>
template <typename Deserializer>
Circuit::BlackBoxOp::BigIntNeg serde::Deserializable<Circuit::BlackBoxOp::BigIntNeg>::deserialize(Deserializer &deserializer) {
    Circuit::BlackBoxOp::BigIntNeg obj;
    obj.lhs = serde::Deserializable<decltype(obj.lhs)>::deserialize(deserializer);
    obj.rhs = serde::Deserializable<decltype(obj.rhs)>::deserialize(deserializer);
    obj.output = serde::Deserializable<decltype(obj.output)>::deserialize(deserializer);
    return obj;
}

namespace Circuit {

    inline bool operator==(const BlackBoxOp::BigIntMul &lhs, const BlackBoxOp::BigIntMul &rhs) {
        if (!(lhs.lhs == rhs.lhs)) { return false; }
        if (!(lhs.rhs == rhs.rhs)) { return false; }
        if (!(lhs.output == rhs.output)) { return false; }
        return true;
    }

    inline std::vector<uint8_t> BlackBoxOp::BigIntMul::bincodeSerialize() const {
        auto serializer = serde::BincodeSerializer();
        serde::Serializable<BlackBoxOp::BigIntMul>::serialize(*this, serializer);
        return std::move(serializer).bytes();
    }

    inline BlackBoxOp::BigIntMul BlackBoxOp::BigIntMul::bincodeDeserialize(std::vector<uint8_t> input) {
        auto deserializer = serde::BincodeDeserializer(input);
        auto value = serde::Deserializable<BlackBoxOp::BigIntMul>::deserialize(deserializer);
        if (deserializer.get_buffer_offset() < input.size()) {
            throw serde::deserialization_error("Some input bytes were not read");
        }
        return value;
    }

} // end of namespace Circuit

template <>
template <typename Serializer>
void serde::Serializable<Circuit::BlackBoxOp::BigIntMul>::serialize(const Circuit::BlackBoxOp::BigIntMul &obj, Serializer &serializer) {
    serde::Serializable<decltype(obj.lhs)>::serialize(obj.lhs, serializer);
    serde::Serializable<decltype(obj.rhs)>::serialize(obj.rhs, serializer);
    serde::Serializable<decltype(obj.output)>::serialize(obj.output, serializer);
}

template <>
template <typename Deserializer>
Circuit::BlackBoxOp::BigIntMul serde::Deserializable<Circuit::BlackBoxOp::BigIntMul>::deserialize(Deserializer &deserializer) {
    Circuit::BlackBoxOp::BigIntMul obj;
    obj.lhs = serde::Deserializable<decltype(obj.lhs)>::deserialize(deserializer);
    obj.rhs = serde::Deserializable<decltype(obj.rhs)>::deserialize(deserializer);
    obj.output = serde::Deserializable<decltype(obj.output)>::deserialize(deserializer);
    return obj;
}

namespace Circuit {

    inline bool operator==(const BlackBoxOp::BigIntDiv &lhs, const BlackBoxOp::BigIntDiv &rhs) {
        if (!(lhs.lhs == rhs.lhs)) { return false; }
        if (!(lhs.rhs == rhs.rhs)) { return false; }
        if (!(lhs.output == rhs.output)) { return false; }
        return true;
    }

    inline std::vector<uint8_t> BlackBoxOp::BigIntDiv::bincodeSerialize() const {
        auto serializer = serde::BincodeSerializer();
        serde::Serializable<BlackBoxOp::BigIntDiv>::serialize(*this, serializer);
        return std::move(serializer).bytes();
    }

    inline BlackBoxOp::BigIntDiv BlackBoxOp::BigIntDiv::bincodeDeserialize(std::vector<uint8_t> input) {
        auto deserializer = serde::BincodeDeserializer(input);
        auto value = serde::Deserializable<BlackBoxOp::BigIntDiv>::deserialize(deserializer);
        if (deserializer.get_buffer_offset() < input.size()) {
            throw serde::deserialization_error("Some input bytes were not read");
        }
        return value;
    }

} // end of namespace Circuit

template <>
template <typename Serializer>
void serde::Serializable<Circuit::BlackBoxOp::BigIntDiv>::serialize(const Circuit::BlackBoxOp::BigIntDiv &obj, Serializer &serializer) {
    serde::Serializable<decltype(obj.lhs)>::serialize(obj.lhs, serializer);
    serde::Serializable<decltype(obj.rhs)>::serialize(obj.rhs, serializer);
    serde::Serializable<decltype(obj.output)>::serialize(obj.output, serializer);
}

template <>
template <typename Deserializer>
Circuit::BlackBoxOp::BigIntDiv serde::Deserializable<Circuit::BlackBoxOp::BigIntDiv>::deserialize(Deserializer &deserializer) {
    Circuit::BlackBoxOp::BigIntDiv obj;
    obj.lhs = serde::Deserializable<decltype(obj.lhs)>::deserialize(deserializer);
    obj.rhs = serde::Deserializable<decltype(obj.rhs)>::deserialize(deserializer);
    obj.output = serde::Deserializable<decltype(obj.output)>::deserialize(deserializer);
    return obj;
}

namespace Circuit {

    inline bool operator==(const BlackBoxOp::BigIntFromLeBytes &lhs, const BlackBoxOp::BigIntFromLeBytes &rhs) {
        if (!(lhs.inputs == rhs.inputs)) { return false; }
        if (!(lhs.modulus == rhs.modulus)) { return false; }
        if (!(lhs.output == rhs.output)) { return false; }
        return true;
    }

    inline std::vector<uint8_t> BlackBoxOp::BigIntFromLeBytes::bincodeSerialize() const {
        auto serializer = serde::BincodeSerializer();
        serde::Serializable<BlackBoxOp::BigIntFromLeBytes>::serialize(*this, serializer);
        return std::move(serializer).bytes();
    }

    inline BlackBoxOp::BigIntFromLeBytes BlackBoxOp::BigIntFromLeBytes::bincodeDeserialize(std::vector<uint8_t> input) {
        auto deserializer = serde::BincodeDeserializer(input);
        auto value = serde::Deserializable<BlackBoxOp::BigIntFromLeBytes>::deserialize(deserializer);
        if (deserializer.get_buffer_offset() < input.size()) {
            throw serde::deserialization_error("Some input bytes were not read");
        }
        return value;
    }

} // end of namespace Circuit

template <>
template <typename Serializer>
void serde::Serializable<Circuit::BlackBoxOp::BigIntFromLeBytes>::serialize(const Circuit::BlackBoxOp::BigIntFromLeBytes &obj, Serializer &serializer) {
    serde::Serializable<decltype(obj.inputs)>::serialize(obj.inputs, serializer);
    serde::Serializable<decltype(obj.modulus)>::serialize(obj.modulus, serializer);
    serde::Serializable<decltype(obj.output)>::serialize(obj.output, serializer);
}

template <>
template <typename Deserializer>
Circuit::BlackBoxOp::BigIntFromLeBytes serde::Deserializable<Circuit::BlackBoxOp::BigIntFromLeBytes>::deserialize(Deserializer &deserializer) {
    Circuit::BlackBoxOp::BigIntFromLeBytes obj;
    obj.inputs = serde::Deserializable<decltype(obj.inputs)>::deserialize(deserializer);
    obj.modulus = serde::Deserializable<decltype(obj.modulus)>::deserialize(deserializer);
    obj.output = serde::Deserializable<decltype(obj.output)>::deserialize(deserializer);
    return obj;
}

namespace Circuit {

    inline bool operator==(const BlackBoxOp::BigIntToLeBytes &lhs, const BlackBoxOp::BigIntToLeBytes &rhs) {
        if (!(lhs.input == rhs.input)) { return false; }
        if (!(lhs.output == rhs.output)) { return false; }
        return true;
    }

    inline std::vector<uint8_t> BlackBoxOp::BigIntToLeBytes::bincodeSerialize() const {
        auto serializer = serde::BincodeSerializer();
        serde::Serializable<BlackBoxOp::BigIntToLeBytes>::serialize(*this, serializer);
        return std::move(serializer).bytes();
    }

    inline BlackBoxOp::BigIntToLeBytes BlackBoxOp::BigIntToLeBytes::bincodeDeserialize(std::vector<uint8_t> input) {
        auto deserializer = serde::BincodeDeserializer(input);
        auto value = serde::Deserializable<BlackBoxOp::BigIntToLeBytes>::deserialize(deserializer);
        if (deserializer.get_buffer_offset() < input.size()) {
            throw serde::deserialization_error("Some input bytes were not read");
        }
        return value;
    }

} // end of namespace Circuit

template <>
template <typename Serializer>
void serde::Serializable<Circuit::BlackBoxOp::BigIntToLeBytes>::serialize(const Circuit::BlackBoxOp::BigIntToLeBytes &obj, Serializer &serializer) {
    serde::Serializable<decltype(obj.input)>::serialize(obj.input, serializer);
    serde::Serializable<decltype(obj.output)>::serialize(obj.output, serializer);
}

template <>
template <typename Deserializer>
Circuit::BlackBoxOp::BigIntToLeBytes serde::Deserializable<Circuit::BlackBoxOp::BigIntToLeBytes>::deserialize(Deserializer &deserializer) {
    Circuit::BlackBoxOp::BigIntToLeBytes obj;
    obj.input = serde::Deserializable<decltype(obj.input)>::deserialize(deserializer);
    obj.output = serde::Deserializable<decltype(obj.output)>::deserialize(deserializer);
    return obj;
}

namespace Circuit {

    inline bool operator==(const BlackBoxOp::Poseidon2Permutation &lhs, const BlackBoxOp::Poseidon2Permutation &rhs) {
        if (!(lhs.message == rhs.message)) { return false; }
        if (!(lhs.output == rhs.output)) { return false; }
        if (!(lhs.len == rhs.len)) { return false; }
        return true;
    }

    inline std::vector<uint8_t> BlackBoxOp::Poseidon2Permutation::bincodeSerialize() const {
        auto serializer = serde::BincodeSerializer();
        serde::Serializable<BlackBoxOp::Poseidon2Permutation>::serialize(*this, serializer);
        return std::move(serializer).bytes();
    }

    inline BlackBoxOp::Poseidon2Permutation BlackBoxOp::Poseidon2Permutation::bincodeDeserialize(std::vector<uint8_t> input) {
        auto deserializer = serde::BincodeDeserializer(input);
        auto value = serde::Deserializable<BlackBoxOp::Poseidon2Permutation>::deserialize(deserializer);
        if (deserializer.get_buffer_offset() < input.size()) {
            throw serde::deserialization_error("Some input bytes were not read");
        }
        return value;
    }

} // end of namespace Circuit

template <>
template <typename Serializer>
void serde::Serializable<Circuit::BlackBoxOp::Poseidon2Permutation>::serialize(const Circuit::BlackBoxOp::Poseidon2Permutation &obj, Serializer &serializer) {
    serde::Serializable<decltype(obj.message)>::serialize(obj.message, serializer);
    serde::Serializable<decltype(obj.output)>::serialize(obj.output, serializer);
    serde::Serializable<decltype(obj.len)>::serialize(obj.len, serializer);
}

template <>
template <typename Deserializer>
Circuit::BlackBoxOp::Poseidon2Permutation serde::Deserializable<Circuit::BlackBoxOp::Poseidon2Permutation>::deserialize(Deserializer &deserializer) {
    Circuit::BlackBoxOp::Poseidon2Permutation obj;
    obj.message = serde::Deserializable<decltype(obj.message)>::deserialize(deserializer);
    obj.output = serde::Deserializable<decltype(obj.output)>::deserialize(deserializer);
    obj.len = serde::Deserializable<decltype(obj.len)>::deserialize(deserializer);
    return obj;
}

namespace Circuit {

    inline bool operator==(const BlockId &lhs, const BlockId &rhs) {
        if (!(lhs.value == rhs.value)) { return false; }
        return true;
    }

    inline std::vector<uint8_t> BlockId::bincodeSerialize() const {
        auto serializer = serde::BincodeSerializer();
        serde::Serializable<BlockId>::serialize(*this, serializer);
        return std::move(serializer).bytes();
    }

    inline BlockId BlockId::bincodeDeserialize(std::vector<uint8_t> input) {
        auto deserializer = serde::BincodeDeserializer(input);
        auto value = serde::Deserializable<BlockId>::deserialize(deserializer);
        if (deserializer.get_buffer_offset() < input.size()) {
            throw serde::deserialization_error("Some input bytes were not read");
        }
        return value;
    }

} // end of namespace Circuit

template <>
template <typename Serializer>
void serde::Serializable<Circuit::BlockId>::serialize(const Circuit::BlockId &obj, Serializer &serializer) {
    serializer.increase_container_depth();
    serde::Serializable<decltype(obj.value)>::serialize(obj.value, serializer);
    serializer.decrease_container_depth();
}

template <>
template <typename Deserializer>
Circuit::BlockId serde::Deserializable<Circuit::BlockId>::deserialize(Deserializer &deserializer) {
    deserializer.increase_container_depth();
    Circuit::BlockId obj;
    obj.value = serde::Deserializable<decltype(obj.value)>::deserialize(deserializer);
    deserializer.decrease_container_depth();
    return obj;
}

namespace Circuit {

    inline bool operator==(const Brillig &lhs, const Brillig &rhs) {
        if (!(lhs.inputs == rhs.inputs)) { return false; }
        if (!(lhs.outputs == rhs.outputs)) { return false; }
        if (!(lhs.bytecode == rhs.bytecode)) { return false; }
        if (!(lhs.predicate == rhs.predicate)) { return false; }
        return true;
    }

    inline std::vector<uint8_t> Brillig::bincodeSerialize() const {
        auto serializer = serde::BincodeSerializer();
        serde::Serializable<Brillig>::serialize(*this, serializer);
        return std::move(serializer).bytes();
    }

    inline Brillig Brillig::bincodeDeserialize(std::vector<uint8_t> input) {
        auto deserializer = serde::BincodeDeserializer(input);
        auto value = serde::Deserializable<Brillig>::deserialize(deserializer);
        if (deserializer.get_buffer_offset() < input.size()) {
            throw serde::deserialization_error("Some input bytes were not read");
        }
        return value;
    }

} // end of namespace Circuit

template <>
template <typename Serializer>
void serde::Serializable<Circuit::Brillig>::serialize(const Circuit::Brillig &obj, Serializer &serializer) {
    serializer.increase_container_depth();
    serde::Serializable<decltype(obj.inputs)>::serialize(obj.inputs, serializer);
    serde::Serializable<decltype(obj.outputs)>::serialize(obj.outputs, serializer);
    serde::Serializable<decltype(obj.bytecode)>::serialize(obj.bytecode, serializer);
    serde::Serializable<decltype(obj.predicate)>::serialize(obj.predicate, serializer);
    serializer.decrease_container_depth();
}

template <>
template <typename Deserializer>
Circuit::Brillig serde::Deserializable<Circuit::Brillig>::deserialize(Deserializer &deserializer) {
    deserializer.increase_container_depth();
    Circuit::Brillig obj;
    obj.inputs = serde::Deserializable<decltype(obj.inputs)>::deserialize(deserializer);
    obj.outputs = serde::Deserializable<decltype(obj.outputs)>::deserialize(deserializer);
    obj.bytecode = serde::Deserializable<decltype(obj.bytecode)>::deserialize(deserializer);
    obj.predicate = serde::Deserializable<decltype(obj.predicate)>::deserialize(deserializer);
    deserializer.decrease_container_depth();
    return obj;
}

namespace Circuit {

    inline bool operator==(const BrilligInputs &lhs, const BrilligInputs &rhs) {
        if (!(lhs.value == rhs.value)) { return false; }
        return true;
    }

    inline std::vector<uint8_t> BrilligInputs::bincodeSerialize() const {
        auto serializer = serde::BincodeSerializer();
        serde::Serializable<BrilligInputs>::serialize(*this, serializer);
        return std::move(serializer).bytes();
    }

    inline BrilligInputs BrilligInputs::bincodeDeserialize(std::vector<uint8_t> input) {
        auto deserializer = serde::BincodeDeserializer(input);
        auto value = serde::Deserializable<BrilligInputs>::deserialize(deserializer);
        if (deserializer.get_buffer_offset() < input.size()) {
            throw serde::deserialization_error("Some input bytes were not read");
        }
        return value;
    }

} // end of namespace Circuit

template <>
template <typename Serializer>
void serde::Serializable<Circuit::BrilligInputs>::serialize(const Circuit::BrilligInputs &obj, Serializer &serializer) {
    serializer.increase_container_depth();
    serde::Serializable<decltype(obj.value)>::serialize(obj.value, serializer);
    serializer.decrease_container_depth();
}

template <>
template <typename Deserializer>
Circuit::BrilligInputs serde::Deserializable<Circuit::BrilligInputs>::deserialize(Deserializer &deserializer) {
    deserializer.increase_container_depth();
    Circuit::BrilligInputs obj;
    obj.value = serde::Deserializable<decltype(obj.value)>::deserialize(deserializer);
    deserializer.decrease_container_depth();
    return obj;
}

namespace Circuit {

    inline bool operator==(const BrilligInputs::Single &lhs, const BrilligInputs::Single &rhs) {
        if (!(lhs.value == rhs.value)) { return false; }
        return true;
    }

    inline std::vector<uint8_t> BrilligInputs::Single::bincodeSerialize() const {
        auto serializer = serde::BincodeSerializer();
        serde::Serializable<BrilligInputs::Single>::serialize(*this, serializer);
        return std::move(serializer).bytes();
    }

    inline BrilligInputs::Single BrilligInputs::Single::bincodeDeserialize(std::vector<uint8_t> input) {
        auto deserializer = serde::BincodeDeserializer(input);
        auto value = serde::Deserializable<BrilligInputs::Single>::deserialize(deserializer);
        if (deserializer.get_buffer_offset() < input.size()) {
            throw serde::deserialization_error("Some input bytes were not read");
        }
        return value;
    }

} // end of namespace Circuit

template <>
template <typename Serializer>
void serde::Serializable<Circuit::BrilligInputs::Single>::serialize(const Circuit::BrilligInputs::Single &obj, Serializer &serializer) {
    serde::Serializable<decltype(obj.value)>::serialize(obj.value, serializer);
}

template <>
template <typename Deserializer>
Circuit::BrilligInputs::Single serde::Deserializable<Circuit::BrilligInputs::Single>::deserialize(Deserializer &deserializer) {
    Circuit::BrilligInputs::Single obj;
    obj.value = serde::Deserializable<decltype(obj.value)>::deserialize(deserializer);
    return obj;
}

namespace Circuit {

    inline bool operator==(const BrilligInputs::Array &lhs, const BrilligInputs::Array &rhs) {
        if (!(lhs.value == rhs.value)) { return false; }
        return true;
    }

    inline std::vector<uint8_t> BrilligInputs::Array::bincodeSerialize() const {
        auto serializer = serde::BincodeSerializer();
        serde::Serializable<BrilligInputs::Array>::serialize(*this, serializer);
        return std::move(serializer).bytes();
    }

    inline BrilligInputs::Array BrilligInputs::Array::bincodeDeserialize(std::vector<uint8_t> input) {
        auto deserializer = serde::BincodeDeserializer(input);
        auto value = serde::Deserializable<BrilligInputs::Array>::deserialize(deserializer);
        if (deserializer.get_buffer_offset() < input.size()) {
            throw serde::deserialization_error("Some input bytes were not read");
        }
        return value;
    }

} // end of namespace Circuit

template <>
template <typename Serializer>
void serde::Serializable<Circuit::BrilligInputs::Array>::serialize(const Circuit::BrilligInputs::Array &obj, Serializer &serializer) {
    serde::Serializable<decltype(obj.value)>::serialize(obj.value, serializer);
}

template <>
template <typename Deserializer>
Circuit::BrilligInputs::Array serde::Deserializable<Circuit::BrilligInputs::Array>::deserialize(Deserializer &deserializer) {
    Circuit::BrilligInputs::Array obj;
    obj.value = serde::Deserializable<decltype(obj.value)>::deserialize(deserializer);
    return obj;
}

namespace Circuit {

    inline bool operator==(const BrilligOpcode &lhs, const BrilligOpcode &rhs) {
        if (!(lhs.value == rhs.value)) { return false; }
        return true;
    }

    inline std::vector<uint8_t> BrilligOpcode::bincodeSerialize() const {
        auto serializer = serde::BincodeSerializer();
        serde::Serializable<BrilligOpcode>::serialize(*this, serializer);
        return std::move(serializer).bytes();
    }

    inline BrilligOpcode BrilligOpcode::bincodeDeserialize(std::vector<uint8_t> input) {
        auto deserializer = serde::BincodeDeserializer(input);
        auto value = serde::Deserializable<BrilligOpcode>::deserialize(deserializer);
        if (deserializer.get_buffer_offset() < input.size()) {
            throw serde::deserialization_error("Some input bytes were not read");
        }
        return value;
    }

} // end of namespace Circuit

template <>
template <typename Serializer>
void serde::Serializable<Circuit::BrilligOpcode>::serialize(const Circuit::BrilligOpcode &obj, Serializer &serializer) {
    serializer.increase_container_depth();
    serde::Serializable<decltype(obj.value)>::serialize(obj.value, serializer);
    serializer.decrease_container_depth();
}

template <>
template <typename Deserializer>
Circuit::BrilligOpcode serde::Deserializable<Circuit::BrilligOpcode>::deserialize(Deserializer &deserializer) {
    deserializer.increase_container_depth();
    Circuit::BrilligOpcode obj;
    obj.value = serde::Deserializable<decltype(obj.value)>::deserialize(deserializer);
    deserializer.decrease_container_depth();
    return obj;
}

namespace Circuit {

    inline bool operator==(const BrilligOpcode::BinaryFieldOp &lhs, const BrilligOpcode::BinaryFieldOp &rhs) {
        if (!(lhs.destination == rhs.destination)) { return false; }
        if (!(lhs.op == rhs.op)) { return false; }
        if (!(lhs.lhs == rhs.lhs)) { return false; }
        if (!(lhs.rhs == rhs.rhs)) { return false; }
        return true;
    }

    inline std::vector<uint8_t> BrilligOpcode::BinaryFieldOp::bincodeSerialize() const {
        auto serializer = serde::BincodeSerializer();
        serde::Serializable<BrilligOpcode::BinaryFieldOp>::serialize(*this, serializer);
        return std::move(serializer).bytes();
    }

    inline BrilligOpcode::BinaryFieldOp BrilligOpcode::BinaryFieldOp::bincodeDeserialize(std::vector<uint8_t> input) {
        auto deserializer = serde::BincodeDeserializer(input);
        auto value = serde::Deserializable<BrilligOpcode::BinaryFieldOp>::deserialize(deserializer);
        if (deserializer.get_buffer_offset() < input.size()) {
            throw serde::deserialization_error("Some input bytes were not read");
        }
        return value;
    }

} // end of namespace Circuit

template <>
template <typename Serializer>
void serde::Serializable<Circuit::BrilligOpcode::BinaryFieldOp>::serialize(const Circuit::BrilligOpcode::BinaryFieldOp &obj, Serializer &serializer) {
    serde::Serializable<decltype(obj.destination)>::serialize(obj.destination, serializer);
    serde::Serializable<decltype(obj.op)>::serialize(obj.op, serializer);
    serde::Serializable<decltype(obj.lhs)>::serialize(obj.lhs, serializer);
    serde::Serializable<decltype(obj.rhs)>::serialize(obj.rhs, serializer);
}

template <>
template <typename Deserializer>
Circuit::BrilligOpcode::BinaryFieldOp serde::Deserializable<Circuit::BrilligOpcode::BinaryFieldOp>::deserialize(Deserializer &deserializer) {
    Circuit::BrilligOpcode::BinaryFieldOp obj;
    obj.destination = serde::Deserializable<decltype(obj.destination)>::deserialize(deserializer);
    obj.op = serde::Deserializable<decltype(obj.op)>::deserialize(deserializer);
    obj.lhs = serde::Deserializable<decltype(obj.lhs)>::deserialize(deserializer);
    obj.rhs = serde::Deserializable<decltype(obj.rhs)>::deserialize(deserializer);
    return obj;
}

namespace Circuit {

    inline bool operator==(const BrilligOpcode::BinaryIntOp &lhs, const BrilligOpcode::BinaryIntOp &rhs) {
        if (!(lhs.destination == rhs.destination)) { return false; }
        if (!(lhs.op == rhs.op)) { return false; }
        if (!(lhs.bit_size == rhs.bit_size)) { return false; }
        if (!(lhs.lhs == rhs.lhs)) { return false; }
        if (!(lhs.rhs == rhs.rhs)) { return false; }
        return true;
    }

    inline std::vector<uint8_t> BrilligOpcode::BinaryIntOp::bincodeSerialize() const {
        auto serializer = serde::BincodeSerializer();
        serde::Serializable<BrilligOpcode::BinaryIntOp>::serialize(*this, serializer);
        return std::move(serializer).bytes();
    }

    inline BrilligOpcode::BinaryIntOp BrilligOpcode::BinaryIntOp::bincodeDeserialize(std::vector<uint8_t> input) {
        auto deserializer = serde::BincodeDeserializer(input);
        auto value = serde::Deserializable<BrilligOpcode::BinaryIntOp>::deserialize(deserializer);
        if (deserializer.get_buffer_offset() < input.size()) {
            throw serde::deserialization_error("Some input bytes were not read");
        }
        return value;
    }

} // end of namespace Circuit

template <>
template <typename Serializer>
void serde::Serializable<Circuit::BrilligOpcode::BinaryIntOp>::serialize(const Circuit::BrilligOpcode::BinaryIntOp &obj, Serializer &serializer) {
    serde::Serializable<decltype(obj.destination)>::serialize(obj.destination, serializer);
    serde::Serializable<decltype(obj.op)>::serialize(obj.op, serializer);
    serde::Serializable<decltype(obj.bit_size)>::serialize(obj.bit_size, serializer);
    serde::Serializable<decltype(obj.lhs)>::serialize(obj.lhs, serializer);
    serde::Serializable<decltype(obj.rhs)>::serialize(obj.rhs, serializer);
}

template <>
template <typename Deserializer>
Circuit::BrilligOpcode::BinaryIntOp serde::Deserializable<Circuit::BrilligOpcode::BinaryIntOp>::deserialize(Deserializer &deserializer) {
    Circuit::BrilligOpcode::BinaryIntOp obj;
    obj.destination = serde::Deserializable<decltype(obj.destination)>::deserialize(deserializer);
    obj.op = serde::Deserializable<decltype(obj.op)>::deserialize(deserializer);
    obj.bit_size = serde::Deserializable<decltype(obj.bit_size)>::deserialize(deserializer);
    obj.lhs = serde::Deserializable<decltype(obj.lhs)>::deserialize(deserializer);
    obj.rhs = serde::Deserializable<decltype(obj.rhs)>::deserialize(deserializer);
    return obj;
}

namespace Circuit {

    inline bool operator==(const BrilligOpcode::JumpIfNot &lhs, const BrilligOpcode::JumpIfNot &rhs) {
        if (!(lhs.condition == rhs.condition)) { return false; }
        if (!(lhs.location == rhs.location)) { return false; }
        return true;
    }

    inline std::vector<uint8_t> BrilligOpcode::JumpIfNot::bincodeSerialize() const {
        auto serializer = serde::BincodeSerializer();
        serde::Serializable<BrilligOpcode::JumpIfNot>::serialize(*this, serializer);
        return std::move(serializer).bytes();
    }

    inline BrilligOpcode::JumpIfNot BrilligOpcode::JumpIfNot::bincodeDeserialize(std::vector<uint8_t> input) {
        auto deserializer = serde::BincodeDeserializer(input);
        auto value = serde::Deserializable<BrilligOpcode::JumpIfNot>::deserialize(deserializer);
        if (deserializer.get_buffer_offset() < input.size()) {
            throw serde::deserialization_error("Some input bytes were not read");
        }
        return value;
    }

} // end of namespace Circuit

template <>
template <typename Serializer>
void serde::Serializable<Circuit::BrilligOpcode::JumpIfNot>::serialize(const Circuit::BrilligOpcode::JumpIfNot &obj, Serializer &serializer) {
    serde::Serializable<decltype(obj.condition)>::serialize(obj.condition, serializer);
    serde::Serializable<decltype(obj.location)>::serialize(obj.location, serializer);
}

template <>
template <typename Deserializer>
Circuit::BrilligOpcode::JumpIfNot serde::Deserializable<Circuit::BrilligOpcode::JumpIfNot>::deserialize(Deserializer &deserializer) {
    Circuit::BrilligOpcode::JumpIfNot obj;
    obj.condition = serde::Deserializable<decltype(obj.condition)>::deserialize(deserializer);
    obj.location = serde::Deserializable<decltype(obj.location)>::deserialize(deserializer);
    return obj;
}

namespace Circuit {

    inline bool operator==(const BrilligOpcode::JumpIf &lhs, const BrilligOpcode::JumpIf &rhs) {
        if (!(lhs.condition == rhs.condition)) { return false; }
        if (!(lhs.location == rhs.location)) { return false; }
        return true;
    }

    inline std::vector<uint8_t> BrilligOpcode::JumpIf::bincodeSerialize() const {
        auto serializer = serde::BincodeSerializer();
        serde::Serializable<BrilligOpcode::JumpIf>::serialize(*this, serializer);
        return std::move(serializer).bytes();
    }

    inline BrilligOpcode::JumpIf BrilligOpcode::JumpIf::bincodeDeserialize(std::vector<uint8_t> input) {
        auto deserializer = serde::BincodeDeserializer(input);
        auto value = serde::Deserializable<BrilligOpcode::JumpIf>::deserialize(deserializer);
        if (deserializer.get_buffer_offset() < input.size()) {
            throw serde::deserialization_error("Some input bytes were not read");
        }
        return value;
    }

} // end of namespace Circuit

template <>
template <typename Serializer>
void serde::Serializable<Circuit::BrilligOpcode::JumpIf>::serialize(const Circuit::BrilligOpcode::JumpIf &obj, Serializer &serializer) {
    serde::Serializable<decltype(obj.condition)>::serialize(obj.condition, serializer);
    serde::Serializable<decltype(obj.location)>::serialize(obj.location, serializer);
}

template <>
template <typename Deserializer>
Circuit::BrilligOpcode::JumpIf serde::Deserializable<Circuit::BrilligOpcode::JumpIf>::deserialize(Deserializer &deserializer) {
    Circuit::BrilligOpcode::JumpIf obj;
    obj.condition = serde::Deserializable<decltype(obj.condition)>::deserialize(deserializer);
    obj.location = serde::Deserializable<decltype(obj.location)>::deserialize(deserializer);
    return obj;
}

namespace Circuit {

    inline bool operator==(const BrilligOpcode::Jump &lhs, const BrilligOpcode::Jump &rhs) {
        if (!(lhs.location == rhs.location)) { return false; }
        return true;
    }

    inline std::vector<uint8_t> BrilligOpcode::Jump::bincodeSerialize() const {
        auto serializer = serde::BincodeSerializer();
        serde::Serializable<BrilligOpcode::Jump>::serialize(*this, serializer);
        return std::move(serializer).bytes();
    }

    inline BrilligOpcode::Jump BrilligOpcode::Jump::bincodeDeserialize(std::vector<uint8_t> input) {
        auto deserializer = serde::BincodeDeserializer(input);
        auto value = serde::Deserializable<BrilligOpcode::Jump>::deserialize(deserializer);
        if (deserializer.get_buffer_offset() < input.size()) {
            throw serde::deserialization_error("Some input bytes were not read");
        }
        return value;
    }

} // end of namespace Circuit

template <>
template <typename Serializer>
void serde::Serializable<Circuit::BrilligOpcode::Jump>::serialize(const Circuit::BrilligOpcode::Jump &obj, Serializer &serializer) {
    serde::Serializable<decltype(obj.location)>::serialize(obj.location, serializer);
}

template <>
template <typename Deserializer>
Circuit::BrilligOpcode::Jump serde::Deserializable<Circuit::BrilligOpcode::Jump>::deserialize(Deserializer &deserializer) {
    Circuit::BrilligOpcode::Jump obj;
    obj.location = serde::Deserializable<decltype(obj.location)>::deserialize(deserializer);
    return obj;
}

namespace Circuit {

    inline bool operator==(const BrilligOpcode::Call &lhs, const BrilligOpcode::Call &rhs) {
        if (!(lhs.location == rhs.location)) { return false; }
        return true;
    }

    inline std::vector<uint8_t> BrilligOpcode::Call::bincodeSerialize() const {
        auto serializer = serde::BincodeSerializer();
        serde::Serializable<BrilligOpcode::Call>::serialize(*this, serializer);
        return std::move(serializer).bytes();
    }

    inline BrilligOpcode::Call BrilligOpcode::Call::bincodeDeserialize(std::vector<uint8_t> input) {
        auto deserializer = serde::BincodeDeserializer(input);
        auto value = serde::Deserializable<BrilligOpcode::Call>::deserialize(deserializer);
        if (deserializer.get_buffer_offset() < input.size()) {
            throw serde::deserialization_error("Some input bytes were not read");
        }
        return value;
    }

} // end of namespace Circuit

template <>
template <typename Serializer>
void serde::Serializable<Circuit::BrilligOpcode::Call>::serialize(const Circuit::BrilligOpcode::Call &obj, Serializer &serializer) {
    serde::Serializable<decltype(obj.location)>::serialize(obj.location, serializer);
}

template <>
template <typename Deserializer>
Circuit::BrilligOpcode::Call serde::Deserializable<Circuit::BrilligOpcode::Call>::deserialize(Deserializer &deserializer) {
    Circuit::BrilligOpcode::Call obj;
    obj.location = serde::Deserializable<decltype(obj.location)>::deserialize(deserializer);
    return obj;
}

namespace Circuit {

    inline bool operator==(const BrilligOpcode::Const &lhs, const BrilligOpcode::Const &rhs) {
        if (!(lhs.destination == rhs.destination)) { return false; }
        if (!(lhs.value == rhs.value)) { return false; }
        return true;
    }

    inline std::vector<uint8_t> BrilligOpcode::Const::bincodeSerialize() const {
        auto serializer = serde::BincodeSerializer();
        serde::Serializable<BrilligOpcode::Const>::serialize(*this, serializer);
        return std::move(serializer).bytes();
    }

    inline BrilligOpcode::Const BrilligOpcode::Const::bincodeDeserialize(std::vector<uint8_t> input) {
        auto deserializer = serde::BincodeDeserializer(input);
        auto value = serde::Deserializable<BrilligOpcode::Const>::deserialize(deserializer);
        if (deserializer.get_buffer_offset() < input.size()) {
            throw serde::deserialization_error("Some input bytes were not read");
        }
        return value;
    }

} // end of namespace Circuit

template <>
template <typename Serializer>
void serde::Serializable<Circuit::BrilligOpcode::Const>::serialize(const Circuit::BrilligOpcode::Const &obj, Serializer &serializer) {
    serde::Serializable<decltype(obj.destination)>::serialize(obj.destination, serializer);
    serde::Serializable<decltype(obj.value)>::serialize(obj.value, serializer);
}

template <>
template <typename Deserializer>
Circuit::BrilligOpcode::Const serde::Deserializable<Circuit::BrilligOpcode::Const>::deserialize(Deserializer &deserializer) {
    Circuit::BrilligOpcode::Const obj;
    obj.destination = serde::Deserializable<decltype(obj.destination)>::deserialize(deserializer);
    obj.value = serde::Deserializable<decltype(obj.value)>::deserialize(deserializer);
    return obj;
}

namespace Circuit {

    inline bool operator==(const BrilligOpcode::Return &lhs, const BrilligOpcode::Return &rhs) {
        return true;
    }

    inline std::vector<uint8_t> BrilligOpcode::Return::bincodeSerialize() const {
        auto serializer = serde::BincodeSerializer();
        serde::Serializable<BrilligOpcode::Return>::serialize(*this, serializer);
        return std::move(serializer).bytes();
    }

    inline BrilligOpcode::Return BrilligOpcode::Return::bincodeDeserialize(std::vector<uint8_t> input) {
        auto deserializer = serde::BincodeDeserializer(input);
        auto value = serde::Deserializable<BrilligOpcode::Return>::deserialize(deserializer);
        if (deserializer.get_buffer_offset() < input.size()) {
            throw serde::deserialization_error("Some input bytes were not read");
        }
        return value;
    }

} // end of namespace Circuit

template <>
template <typename Serializer>
void serde::Serializable<Circuit::BrilligOpcode::Return>::serialize(const Circuit::BrilligOpcode::Return &obj, Serializer &serializer) {
}

template <>
template <typename Deserializer>
Circuit::BrilligOpcode::Return serde::Deserializable<Circuit::BrilligOpcode::Return>::deserialize(Deserializer &deserializer) {
    Circuit::BrilligOpcode::Return obj;
    return obj;
}

namespace Circuit {

    inline bool operator==(const BrilligOpcode::ForeignCall &lhs, const BrilligOpcode::ForeignCall &rhs) {
        if (!(lhs.function == rhs.function)) { return false; }
        if (!(lhs.destinations == rhs.destinations)) { return false; }
        if (!(lhs.inputs == rhs.inputs)) { return false; }
        return true;
    }

    inline std::vector<uint8_t> BrilligOpcode::ForeignCall::bincodeSerialize() const {
        auto serializer = serde::BincodeSerializer();
        serde::Serializable<BrilligOpcode::ForeignCall>::serialize(*this, serializer);
        return std::move(serializer).bytes();
    }

    inline BrilligOpcode::ForeignCall BrilligOpcode::ForeignCall::bincodeDeserialize(std::vector<uint8_t> input) {
        auto deserializer = serde::BincodeDeserializer(input);
        auto value = serde::Deserializable<BrilligOpcode::ForeignCall>::deserialize(deserializer);
        if (deserializer.get_buffer_offset() < input.size()) {
            throw serde::deserialization_error("Some input bytes were not read");
        }
        return value;
    }

} // end of namespace Circuit

template <>
template <typename Serializer>
void serde::Serializable<Circuit::BrilligOpcode::ForeignCall>::serialize(const Circuit::BrilligOpcode::ForeignCall &obj, Serializer &serializer) {
    serde::Serializable<decltype(obj.function)>::serialize(obj.function, serializer);
    serde::Serializable<decltype(obj.destinations)>::serialize(obj.destinations, serializer);
    serde::Serializable<decltype(obj.inputs)>::serialize(obj.inputs, serializer);
}

template <>
template <typename Deserializer>
Circuit::BrilligOpcode::ForeignCall serde::Deserializable<Circuit::BrilligOpcode::ForeignCall>::deserialize(Deserializer &deserializer) {
    Circuit::BrilligOpcode::ForeignCall obj;
    obj.function = serde::Deserializable<decltype(obj.function)>::deserialize(deserializer);
    obj.destinations = serde::Deserializable<decltype(obj.destinations)>::deserialize(deserializer);
    obj.inputs = serde::Deserializable<decltype(obj.inputs)>::deserialize(deserializer);
    return obj;
}

namespace Circuit {

    inline bool operator==(const BrilligOpcode::Mov &lhs, const BrilligOpcode::Mov &rhs) {
        if (!(lhs.destination == rhs.destination)) { return false; }
        if (!(lhs.source == rhs.source)) { return false; }
        return true;
    }

    inline std::vector<uint8_t> BrilligOpcode::Mov::bincodeSerialize() const {
        auto serializer = serde::BincodeSerializer();
        serde::Serializable<BrilligOpcode::Mov>::serialize(*this, serializer);
        return std::move(serializer).bytes();
    }

    inline BrilligOpcode::Mov BrilligOpcode::Mov::bincodeDeserialize(std::vector<uint8_t> input) {
        auto deserializer = serde::BincodeDeserializer(input);
        auto value = serde::Deserializable<BrilligOpcode::Mov>::deserialize(deserializer);
        if (deserializer.get_buffer_offset() < input.size()) {
            throw serde::deserialization_error("Some input bytes were not read");
        }
        return value;
    }

} // end of namespace Circuit

template <>
template <typename Serializer>
void serde::Serializable<Circuit::BrilligOpcode::Mov>::serialize(const Circuit::BrilligOpcode::Mov &obj, Serializer &serializer) {
    serde::Serializable<decltype(obj.destination)>::serialize(obj.destination, serializer);
    serde::Serializable<decltype(obj.source)>::serialize(obj.source, serializer);
}

template <>
template <typename Deserializer>
Circuit::BrilligOpcode::Mov serde::Deserializable<Circuit::BrilligOpcode::Mov>::deserialize(Deserializer &deserializer) {
    Circuit::BrilligOpcode::Mov obj;
    obj.destination = serde::Deserializable<decltype(obj.destination)>::deserialize(deserializer);
    obj.source = serde::Deserializable<decltype(obj.source)>::deserialize(deserializer);
    return obj;
}

namespace Circuit {

    inline bool operator==(const BrilligOpcode::Load &lhs, const BrilligOpcode::Load &rhs) {
        if (!(lhs.destination == rhs.destination)) { return false; }
        if (!(lhs.source_pointer == rhs.source_pointer)) { return false; }
        return true;
    }

    inline std::vector<uint8_t> BrilligOpcode::Load::bincodeSerialize() const {
        auto serializer = serde::BincodeSerializer();
        serde::Serializable<BrilligOpcode::Load>::serialize(*this, serializer);
        return std::move(serializer).bytes();
    }

    inline BrilligOpcode::Load BrilligOpcode::Load::bincodeDeserialize(std::vector<uint8_t> input) {
        auto deserializer = serde::BincodeDeserializer(input);
        auto value = serde::Deserializable<BrilligOpcode::Load>::deserialize(deserializer);
        if (deserializer.get_buffer_offset() < input.size()) {
            throw serde::deserialization_error("Some input bytes were not read");
        }
        return value;
    }

} // end of namespace Circuit

template <>
template <typename Serializer>
void serde::Serializable<Circuit::BrilligOpcode::Load>::serialize(const Circuit::BrilligOpcode::Load &obj, Serializer &serializer) {
    serde::Serializable<decltype(obj.destination)>::serialize(obj.destination, serializer);
    serde::Serializable<decltype(obj.source_pointer)>::serialize(obj.source_pointer, serializer);
}

template <>
template <typename Deserializer>
Circuit::BrilligOpcode::Load serde::Deserializable<Circuit::BrilligOpcode::Load>::deserialize(Deserializer &deserializer) {
    Circuit::BrilligOpcode::Load obj;
    obj.destination = serde::Deserializable<decltype(obj.destination)>::deserialize(deserializer);
    obj.source_pointer = serde::Deserializable<decltype(obj.source_pointer)>::deserialize(deserializer);
    return obj;
}

namespace Circuit {

    inline bool operator==(const BrilligOpcode::Store &lhs, const BrilligOpcode::Store &rhs) {
        if (!(lhs.destination_pointer == rhs.destination_pointer)) { return false; }
        if (!(lhs.source == rhs.source)) { return false; }
        return true;
    }

    inline std::vector<uint8_t> BrilligOpcode::Store::bincodeSerialize() const {
        auto serializer = serde::BincodeSerializer();
        serde::Serializable<BrilligOpcode::Store>::serialize(*this, serializer);
        return std::move(serializer).bytes();
    }

    inline BrilligOpcode::Store BrilligOpcode::Store::bincodeDeserialize(std::vector<uint8_t> input) {
        auto deserializer = serde::BincodeDeserializer(input);
        auto value = serde::Deserializable<BrilligOpcode::Store>::deserialize(deserializer);
        if (deserializer.get_buffer_offset() < input.size()) {
            throw serde::deserialization_error("Some input bytes were not read");
        }
        return value;
    }

} // end of namespace Circuit

template <>
template <typename Serializer>
void serde::Serializable<Circuit::BrilligOpcode::Store>::serialize(const Circuit::BrilligOpcode::Store &obj, Serializer &serializer) {
    serde::Serializable<decltype(obj.destination_pointer)>::serialize(obj.destination_pointer, serializer);
    serde::Serializable<decltype(obj.source)>::serialize(obj.source, serializer);
}

template <>
template <typename Deserializer>
Circuit::BrilligOpcode::Store serde::Deserializable<Circuit::BrilligOpcode::Store>::deserialize(Deserializer &deserializer) {
    Circuit::BrilligOpcode::Store obj;
    obj.destination_pointer = serde::Deserializable<decltype(obj.destination_pointer)>::deserialize(deserializer);
    obj.source = serde::Deserializable<decltype(obj.source)>::deserialize(deserializer);
    return obj;
}

namespace Circuit {

    inline bool operator==(const BrilligOpcode::BlackBox &lhs, const BrilligOpcode::BlackBox &rhs) {
        if (!(lhs.value == rhs.value)) { return false; }
        return true;
    }

    inline std::vector<uint8_t> BrilligOpcode::BlackBox::bincodeSerialize() const {
        auto serializer = serde::BincodeSerializer();
        serde::Serializable<BrilligOpcode::BlackBox>::serialize(*this, serializer);
        return std::move(serializer).bytes();
    }

    inline BrilligOpcode::BlackBox BrilligOpcode::BlackBox::bincodeDeserialize(std::vector<uint8_t> input) {
        auto deserializer = serde::BincodeDeserializer(input);
        auto value = serde::Deserializable<BrilligOpcode::BlackBox>::deserialize(deserializer);
        if (deserializer.get_buffer_offset() < input.size()) {
            throw serde::deserialization_error("Some input bytes were not read");
        }
        return value;
    }

} // end of namespace Circuit

template <>
template <typename Serializer>
void serde::Serializable<Circuit::BrilligOpcode::BlackBox>::serialize(const Circuit::BrilligOpcode::BlackBox &obj, Serializer &serializer) {
    serde::Serializable<decltype(obj.value)>::serialize(obj.value, serializer);
}

template <>
template <typename Deserializer>
Circuit::BrilligOpcode::BlackBox serde::Deserializable<Circuit::BrilligOpcode::BlackBox>::deserialize(Deserializer &deserializer) {
    Circuit::BrilligOpcode::BlackBox obj;
    obj.value = serde::Deserializable<decltype(obj.value)>::deserialize(deserializer);
    return obj;
}

namespace Circuit {

    inline bool operator==(const BrilligOpcode::Trap &lhs, const BrilligOpcode::Trap &rhs) {
        return true;
    }

    inline std::vector<uint8_t> BrilligOpcode::Trap::bincodeSerialize() const {
        auto serializer = serde::BincodeSerializer();
        serde::Serializable<BrilligOpcode::Trap>::serialize(*this, serializer);
        return std::move(serializer).bytes();
    }

    inline BrilligOpcode::Trap BrilligOpcode::Trap::bincodeDeserialize(std::vector<uint8_t> input) {
        auto deserializer = serde::BincodeDeserializer(input);
        auto value = serde::Deserializable<BrilligOpcode::Trap>::deserialize(deserializer);
        if (deserializer.get_buffer_offset() < input.size()) {
            throw serde::deserialization_error("Some input bytes were not read");
        }
        return value;
    }

} // end of namespace Circuit

template <>
template <typename Serializer>
void serde::Serializable<Circuit::BrilligOpcode::Trap>::serialize(const Circuit::BrilligOpcode::Trap &obj, Serializer &serializer) {
}

template <>
template <typename Deserializer>
Circuit::BrilligOpcode::Trap serde::Deserializable<Circuit::BrilligOpcode::Trap>::deserialize(Deserializer &deserializer) {
    Circuit::BrilligOpcode::Trap obj;
    return obj;
}

namespace Circuit {

    inline bool operator==(const BrilligOpcode::Stop &lhs, const BrilligOpcode::Stop &rhs) {
        return true;
    }

    inline std::vector<uint8_t> BrilligOpcode::Stop::bincodeSerialize() const {
        auto serializer = serde::BincodeSerializer();
        serde::Serializable<BrilligOpcode::Stop>::serialize(*this, serializer);
        return std::move(serializer).bytes();
    }

    inline BrilligOpcode::Stop BrilligOpcode::Stop::bincodeDeserialize(std::vector<uint8_t> input) {
        auto deserializer = serde::BincodeDeserializer(input);
        auto value = serde::Deserializable<BrilligOpcode::Stop>::deserialize(deserializer);
        if (deserializer.get_buffer_offset() < input.size()) {
            throw serde::deserialization_error("Some input bytes were not read");
        }
        return value;
    }

} // end of namespace Circuit

template <>
template <typename Serializer>
void serde::Serializable<Circuit::BrilligOpcode::Stop>::serialize(const Circuit::BrilligOpcode::Stop &obj, Serializer &serializer) {
}

template <>
template <typename Deserializer>
Circuit::BrilligOpcode::Stop serde::Deserializable<Circuit::BrilligOpcode::Stop>::deserialize(Deserializer &deserializer) {
    Circuit::BrilligOpcode::Stop obj;
    return obj;
}

namespace Circuit {

    inline bool operator==(const BrilligOutputs &lhs, const BrilligOutputs &rhs) {
        if (!(lhs.value == rhs.value)) { return false; }
        return true;
    }

    inline std::vector<uint8_t> BrilligOutputs::bincodeSerialize() const {
        auto serializer = serde::BincodeSerializer();
        serde::Serializable<BrilligOutputs>::serialize(*this, serializer);
        return std::move(serializer).bytes();
    }

    inline BrilligOutputs BrilligOutputs::bincodeDeserialize(std::vector<uint8_t> input) {
        auto deserializer = serde::BincodeDeserializer(input);
        auto value = serde::Deserializable<BrilligOutputs>::deserialize(deserializer);
        if (deserializer.get_buffer_offset() < input.size()) {
            throw serde::deserialization_error("Some input bytes were not read");
        }
        return value;
    }

} // end of namespace Circuit

template <>
template <typename Serializer>
void serde::Serializable<Circuit::BrilligOutputs>::serialize(const Circuit::BrilligOutputs &obj, Serializer &serializer) {
    serializer.increase_container_depth();
    serde::Serializable<decltype(obj.value)>::serialize(obj.value, serializer);
    serializer.decrease_container_depth();
}

template <>
template <typename Deserializer>
Circuit::BrilligOutputs serde::Deserializable<Circuit::BrilligOutputs>::deserialize(Deserializer &deserializer) {
    deserializer.increase_container_depth();
    Circuit::BrilligOutputs obj;
    obj.value = serde::Deserializable<decltype(obj.value)>::deserialize(deserializer);
    deserializer.decrease_container_depth();
    return obj;
}

namespace Circuit {

    inline bool operator==(const BrilligOutputs::Simple &lhs, const BrilligOutputs::Simple &rhs) {
        if (!(lhs.value == rhs.value)) { return false; }
        return true;
    }

    inline std::vector<uint8_t> BrilligOutputs::Simple::bincodeSerialize() const {
        auto serializer = serde::BincodeSerializer();
        serde::Serializable<BrilligOutputs::Simple>::serialize(*this, serializer);
        return std::move(serializer).bytes();
    }

    inline BrilligOutputs::Simple BrilligOutputs::Simple::bincodeDeserialize(std::vector<uint8_t> input) {
        auto deserializer = serde::BincodeDeserializer(input);
        auto value = serde::Deserializable<BrilligOutputs::Simple>::deserialize(deserializer);
        if (deserializer.get_buffer_offset() < input.size()) {
            throw serde::deserialization_error("Some input bytes were not read");
        }
        return value;
    }

} // end of namespace Circuit

template <>
template <typename Serializer>
void serde::Serializable<Circuit::BrilligOutputs::Simple>::serialize(const Circuit::BrilligOutputs::Simple &obj, Serializer &serializer) {
    serde::Serializable<decltype(obj.value)>::serialize(obj.value, serializer);
}

template <>
template <typename Deserializer>
Circuit::BrilligOutputs::Simple serde::Deserializable<Circuit::BrilligOutputs::Simple>::deserialize(Deserializer &deserializer) {
    Circuit::BrilligOutputs::Simple obj;
    obj.value = serde::Deserializable<decltype(obj.value)>::deserialize(deserializer);
    return obj;
}

namespace Circuit {

    inline bool operator==(const BrilligOutputs::Array &lhs, const BrilligOutputs::Array &rhs) {
        if (!(lhs.value == rhs.value)) { return false; }
        return true;
    }

    inline std::vector<uint8_t> BrilligOutputs::Array::bincodeSerialize() const {
        auto serializer = serde::BincodeSerializer();
        serde::Serializable<BrilligOutputs::Array>::serialize(*this, serializer);
        return std::move(serializer).bytes();
    }

    inline BrilligOutputs::Array BrilligOutputs::Array::bincodeDeserialize(std::vector<uint8_t> input) {
        auto deserializer = serde::BincodeDeserializer(input);
        auto value = serde::Deserializable<BrilligOutputs::Array>::deserialize(deserializer);
        if (deserializer.get_buffer_offset() < input.size()) {
            throw serde::deserialization_error("Some input bytes were not read");
        }
        return value;
    }

} // end of namespace Circuit

template <>
template <typename Serializer>
void serde::Serializable<Circuit::BrilligOutputs::Array>::serialize(const Circuit::BrilligOutputs::Array &obj, Serializer &serializer) {
    serde::Serializable<decltype(obj.value)>::serialize(obj.value, serializer);
}

template <>
template <typename Deserializer>
Circuit::BrilligOutputs::Array serde::Deserializable<Circuit::BrilligOutputs::Array>::deserialize(Deserializer &deserializer) {
    Circuit::BrilligOutputs::Array obj;
    obj.value = serde::Deserializable<decltype(obj.value)>::deserialize(deserializer);
    return obj;
}

namespace Circuit {

    inline bool operator==(const Circuit &lhs, const Circuit &rhs) {
        if (!(lhs.current_witness_index == rhs.current_witness_index)) { return false; }
        if (!(lhs.opcodes == rhs.opcodes)) { return false; }
        if (!(lhs.private_parameters == rhs.private_parameters)) { return false; }
        if (!(lhs.public_parameters == rhs.public_parameters)) { return false; }
        if (!(lhs.return_values == rhs.return_values)) { return false; }
        if (!(lhs.assert_messages == rhs.assert_messages)) { return false; }
        return true;
    }

    inline std::vector<uint8_t> Circuit::bincodeSerialize() const {
        auto serializer = serde::BincodeSerializer();
        serde::Serializable<Circuit>::serialize(*this, serializer);
        return std::move(serializer).bytes();
    }

    inline Circuit Circuit::bincodeDeserialize(std::vector<uint8_t> input) {
        auto deserializer = serde::BincodeDeserializer(input);
        auto value = serde::Deserializable<Circuit>::deserialize(deserializer);
        if (deserializer.get_buffer_offset() < input.size()) {
            throw serde::deserialization_error("Some input bytes were not read");
        }
        return value;
    }

} // end of namespace Circuit

template <>
template <typename Serializer>
void serde::Serializable<Circuit::Circuit>::serialize(const Circuit::Circuit &obj, Serializer &serializer) {
    serializer.increase_container_depth();
    serde::Serializable<decltype(obj.current_witness_index)>::serialize(obj.current_witness_index, serializer);
    serde::Serializable<decltype(obj.opcodes)>::serialize(obj.opcodes, serializer);
    serde::Serializable<decltype(obj.private_parameters)>::serialize(obj.private_parameters, serializer);
    serde::Serializable<decltype(obj.public_parameters)>::serialize(obj.public_parameters, serializer);
    serde::Serializable<decltype(obj.return_values)>::serialize(obj.return_values, serializer);
    serde::Serializable<decltype(obj.assert_messages)>::serialize(obj.assert_messages, serializer);
    serializer.decrease_container_depth();
}

template <>
template <typename Deserializer>
Circuit::Circuit serde::Deserializable<Circuit::Circuit>::deserialize(Deserializer &deserializer) {
    deserializer.increase_container_depth();
    Circuit::Circuit obj;
    obj.current_witness_index = serde::Deserializable<decltype(obj.current_witness_index)>::deserialize(deserializer);
    obj.opcodes = serde::Deserializable<decltype(obj.opcodes)>::deserialize(deserializer);
    obj.private_parameters = serde::Deserializable<decltype(obj.private_parameters)>::deserialize(deserializer);
    obj.public_parameters = serde::Deserializable<decltype(obj.public_parameters)>::deserialize(deserializer);
    obj.return_values = serde::Deserializable<decltype(obj.return_values)>::deserialize(deserializer);
    obj.assert_messages = serde::Deserializable<decltype(obj.assert_messages)>::deserialize(deserializer);
    deserializer.decrease_container_depth();
    return obj;
}

namespace Circuit {

    inline bool operator==(const Directive &lhs, const Directive &rhs) {
        if (!(lhs.value == rhs.value)) { return false; }
        return true;
    }

    inline std::vector<uint8_t> Directive::bincodeSerialize() const {
        auto serializer = serde::BincodeSerializer();
        serde::Serializable<Directive>::serialize(*this, serializer);
        return std::move(serializer).bytes();
    }

    inline Directive Directive::bincodeDeserialize(std::vector<uint8_t> input) {
        auto deserializer = serde::BincodeDeserializer(input);
        auto value = serde::Deserializable<Directive>::deserialize(deserializer);
        if (deserializer.get_buffer_offset() < input.size()) {
            throw serde::deserialization_error("Some input bytes were not read");
        }
        return value;
    }

} // end of namespace Circuit

template <>
template <typename Serializer>
void serde::Serializable<Circuit::Directive>::serialize(const Circuit::Directive &obj, Serializer &serializer) {
    serializer.increase_container_depth();
    serde::Serializable<decltype(obj.value)>::serialize(obj.value, serializer);
    serializer.decrease_container_depth();
}

template <>
template <typename Deserializer>
Circuit::Directive serde::Deserializable<Circuit::Directive>::deserialize(Deserializer &deserializer) {
    deserializer.increase_container_depth();
    Circuit::Directive obj;
    obj.value = serde::Deserializable<decltype(obj.value)>::deserialize(deserializer);
    deserializer.decrease_container_depth();
    return obj;
}

namespace Circuit {

    inline bool operator==(const Directive::ToLeRadix &lhs, const Directive::ToLeRadix &rhs) {
        if (!(lhs.a == rhs.a)) { return false; }
        if (!(lhs.b == rhs.b)) { return false; }
        if (!(lhs.radix == rhs.radix)) { return false; }
        return true;
    }

    inline std::vector<uint8_t> Directive::ToLeRadix::bincodeSerialize() const {
        auto serializer = serde::BincodeSerializer();
        serde::Serializable<Directive::ToLeRadix>::serialize(*this, serializer);
        return std::move(serializer).bytes();
    }

    inline Directive::ToLeRadix Directive::ToLeRadix::bincodeDeserialize(std::vector<uint8_t> input) {
        auto deserializer = serde::BincodeDeserializer(input);
        auto value = serde::Deserializable<Directive::ToLeRadix>::deserialize(deserializer);
        if (deserializer.get_buffer_offset() < input.size()) {
            throw serde::deserialization_error("Some input bytes were not read");
        }
        return value;
    }

} // end of namespace Circuit

template <>
template <typename Serializer>
void serde::Serializable<Circuit::Directive::ToLeRadix>::serialize(const Circuit::Directive::ToLeRadix &obj, Serializer &serializer) {
    serde::Serializable<decltype(obj.a)>::serialize(obj.a, serializer);
    serde::Serializable<decltype(obj.b)>::serialize(obj.b, serializer);
    serde::Serializable<decltype(obj.radix)>::serialize(obj.radix, serializer);
}

template <>
template <typename Deserializer>
Circuit::Directive::ToLeRadix serde::Deserializable<Circuit::Directive::ToLeRadix>::deserialize(Deserializer &deserializer) {
    Circuit::Directive::ToLeRadix obj;
    obj.a = serde::Deserializable<decltype(obj.a)>::deserialize(deserializer);
    obj.b = serde::Deserializable<decltype(obj.b)>::deserialize(deserializer);
    obj.radix = serde::Deserializable<decltype(obj.radix)>::deserialize(deserializer);
    return obj;
}

namespace Circuit {

    inline bool operator==(const Directive::PermutationSort &lhs, const Directive::PermutationSort &rhs) {
        if (!(lhs.inputs == rhs.inputs)) { return false; }
        if (!(lhs.tuple == rhs.tuple)) { return false; }
        if (!(lhs.bits == rhs.bits)) { return false; }
        if (!(lhs.sort_by == rhs.sort_by)) { return false; }
        return true;
    }

    inline std::vector<uint8_t> Directive::PermutationSort::bincodeSerialize() const {
        auto serializer = serde::BincodeSerializer();
        serde::Serializable<Directive::PermutationSort>::serialize(*this, serializer);
        return std::move(serializer).bytes();
    }

    inline Directive::PermutationSort Directive::PermutationSort::bincodeDeserialize(std::vector<uint8_t> input) {
        auto deserializer = serde::BincodeDeserializer(input);
        auto value = serde::Deserializable<Directive::PermutationSort>::deserialize(deserializer);
        if (deserializer.get_buffer_offset() < input.size()) {
            throw serde::deserialization_error("Some input bytes were not read");
        }
        return value;
    }

} // end of namespace Circuit

template <>
template <typename Serializer>
void serde::Serializable<Circuit::Directive::PermutationSort>::serialize(const Circuit::Directive::PermutationSort &obj, Serializer &serializer) {
    serde::Serializable<decltype(obj.inputs)>::serialize(obj.inputs, serializer);
    serde::Serializable<decltype(obj.tuple)>::serialize(obj.tuple, serializer);
    serde::Serializable<decltype(obj.bits)>::serialize(obj.bits, serializer);
    serde::Serializable<decltype(obj.sort_by)>::serialize(obj.sort_by, serializer);
}

template <>
template <typename Deserializer>
Circuit::Directive::PermutationSort serde::Deserializable<Circuit::Directive::PermutationSort>::deserialize(Deserializer &deserializer) {
    Circuit::Directive::PermutationSort obj;
    obj.inputs = serde::Deserializable<decltype(obj.inputs)>::deserialize(deserializer);
    obj.tuple = serde::Deserializable<decltype(obj.tuple)>::deserialize(deserializer);
    obj.bits = serde::Deserializable<decltype(obj.bits)>::deserialize(deserializer);
    obj.sort_by = serde::Deserializable<decltype(obj.sort_by)>::deserialize(deserializer);
    return obj;
}

namespace Circuit {

    inline bool operator==(const Expression &lhs, const Expression &rhs) {
        if (!(lhs.mul_terms == rhs.mul_terms)) { return false; }
        if (!(lhs.linear_combinations == rhs.linear_combinations)) { return false; }
        if (!(lhs.q_c == rhs.q_c)) { return false; }
        return true;
    }

    inline std::vector<uint8_t> Expression::bincodeSerialize() const {
        auto serializer = serde::BincodeSerializer();
        serde::Serializable<Expression>::serialize(*this, serializer);
        return std::move(serializer).bytes();
    }

    inline Expression Expression::bincodeDeserialize(std::vector<uint8_t> input) {
        auto deserializer = serde::BincodeDeserializer(input);
        auto value = serde::Deserializable<Expression>::deserialize(deserializer);
        if (deserializer.get_buffer_offset() < input.size()) {
            throw serde::deserialization_error("Some input bytes were not read");
        }
        return value;
    }

} // end of namespace Circuit

template <>
template <typename Serializer>
void serde::Serializable<Circuit::Expression>::serialize(const Circuit::Expression &obj, Serializer &serializer) {
    serializer.increase_container_depth();
    serde::Serializable<decltype(obj.mul_terms)>::serialize(obj.mul_terms, serializer);
    serde::Serializable<decltype(obj.linear_combinations)>::serialize(obj.linear_combinations, serializer);
    serde::Serializable<decltype(obj.q_c)>::serialize(obj.q_c, serializer);
    serializer.decrease_container_depth();
}

template <>
template <typename Deserializer>
Circuit::Expression serde::Deserializable<Circuit::Expression>::deserialize(Deserializer &deserializer) {
    deserializer.increase_container_depth();
    Circuit::Expression obj;
    obj.mul_terms = serde::Deserializable<decltype(obj.mul_terms)>::deserialize(deserializer);
    obj.linear_combinations = serde::Deserializable<decltype(obj.linear_combinations)>::deserialize(deserializer);
    obj.q_c = serde::Deserializable<decltype(obj.q_c)>::deserialize(deserializer);
    deserializer.decrease_container_depth();
    return obj;
}

namespace Circuit {

    inline bool operator==(const FunctionInput &lhs, const FunctionInput &rhs) {
        if (!(lhs.witness == rhs.witness)) { return false; }
        if (!(lhs.num_bits == rhs.num_bits)) { return false; }
        return true;
    }

    inline std::vector<uint8_t> FunctionInput::bincodeSerialize() const {
        auto serializer = serde::BincodeSerializer();
        serde::Serializable<FunctionInput>::serialize(*this, serializer);
        return std::move(serializer).bytes();
    }

    inline FunctionInput FunctionInput::bincodeDeserialize(std::vector<uint8_t> input) {
        auto deserializer = serde::BincodeDeserializer(input);
        auto value = serde::Deserializable<FunctionInput>::deserialize(deserializer);
        if (deserializer.get_buffer_offset() < input.size()) {
            throw serde::deserialization_error("Some input bytes were not read");
        }
        return value;
    }

} // end of namespace Circuit

template <>
template <typename Serializer>
void serde::Serializable<Circuit::FunctionInput>::serialize(const Circuit::FunctionInput &obj, Serializer &serializer) {
    serializer.increase_container_depth();
    serde::Serializable<decltype(obj.witness)>::serialize(obj.witness, serializer);
    serde::Serializable<decltype(obj.num_bits)>::serialize(obj.num_bits, serializer);
    serializer.decrease_container_depth();
}

template <>
template <typename Deserializer>
Circuit::FunctionInput serde::Deserializable<Circuit::FunctionInput>::deserialize(Deserializer &deserializer) {
    deserializer.increase_container_depth();
    Circuit::FunctionInput obj;
    obj.witness = serde::Deserializable<decltype(obj.witness)>::deserialize(deserializer);
    obj.num_bits = serde::Deserializable<decltype(obj.num_bits)>::deserialize(deserializer);
    deserializer.decrease_container_depth();
    return obj;
}

namespace Circuit {

    inline bool operator==(const HeapArray &lhs, const HeapArray &rhs) {
        if (!(lhs.pointer == rhs.pointer)) { return false; }
        if (!(lhs.size == rhs.size)) { return false; }
        return true;
    }

    inline std::vector<uint8_t> HeapArray::bincodeSerialize() const {
        auto serializer = serde::BincodeSerializer();
        serde::Serializable<HeapArray>::serialize(*this, serializer);
        return std::move(serializer).bytes();
    }

    inline HeapArray HeapArray::bincodeDeserialize(std::vector<uint8_t> input) {
        auto deserializer = serde::BincodeDeserializer(input);
        auto value = serde::Deserializable<HeapArray>::deserialize(deserializer);
        if (deserializer.get_buffer_offset() < input.size()) {
            throw serde::deserialization_error("Some input bytes were not read");
        }
        return value;
    }

} // end of namespace Circuit

template <>
template <typename Serializer>
void serde::Serializable<Circuit::HeapArray>::serialize(const Circuit::HeapArray &obj, Serializer &serializer) {
    serializer.increase_container_depth();
    serde::Serializable<decltype(obj.pointer)>::serialize(obj.pointer, serializer);
    serde::Serializable<decltype(obj.size)>::serialize(obj.size, serializer);
    serializer.decrease_container_depth();
}

template <>
template <typename Deserializer>
Circuit::HeapArray serde::Deserializable<Circuit::HeapArray>::deserialize(Deserializer &deserializer) {
    deserializer.increase_container_depth();
    Circuit::HeapArray obj;
    obj.pointer = serde::Deserializable<decltype(obj.pointer)>::deserialize(deserializer);
    obj.size = serde::Deserializable<decltype(obj.size)>::deserialize(deserializer);
    deserializer.decrease_container_depth();
    return obj;
}

namespace Circuit {

    inline bool operator==(const HeapVector &lhs, const HeapVector &rhs) {
        if (!(lhs.pointer == rhs.pointer)) { return false; }
        if (!(lhs.size == rhs.size)) { return false; }
        return true;
    }

    inline std::vector<uint8_t> HeapVector::bincodeSerialize() const {
        auto serializer = serde::BincodeSerializer();
        serde::Serializable<HeapVector>::serialize(*this, serializer);
        return std::move(serializer).bytes();
    }

    inline HeapVector HeapVector::bincodeDeserialize(std::vector<uint8_t> input) {
        auto deserializer = serde::BincodeDeserializer(input);
        auto value = serde::Deserializable<HeapVector>::deserialize(deserializer);
        if (deserializer.get_buffer_offset() < input.size()) {
            throw serde::deserialization_error("Some input bytes were not read");
        }
        return value;
    }

} // end of namespace Circuit

template <>
template <typename Serializer>
void serde::Serializable<Circuit::HeapVector>::serialize(const Circuit::HeapVector &obj, Serializer &serializer) {
    serializer.increase_container_depth();
    serde::Serializable<decltype(obj.pointer)>::serialize(obj.pointer, serializer);
    serde::Serializable<decltype(obj.size)>::serialize(obj.size, serializer);
    serializer.decrease_container_depth();
}

template <>
template <typename Deserializer>
Circuit::HeapVector serde::Deserializable<Circuit::HeapVector>::deserialize(Deserializer &deserializer) {
    deserializer.increase_container_depth();
    Circuit::HeapVector obj;
    obj.pointer = serde::Deserializable<decltype(obj.pointer)>::deserialize(deserializer);
    obj.size = serde::Deserializable<decltype(obj.size)>::deserialize(deserializer);
    deserializer.decrease_container_depth();
    return obj;
}

namespace Circuit {

    inline bool operator==(const MemOp &lhs, const MemOp &rhs) {
        if (!(lhs.operation == rhs.operation)) { return false; }
        if (!(lhs.index == rhs.index)) { return false; }
        if (!(lhs.value == rhs.value)) { return false; }
        return true;
    }

    inline std::vector<uint8_t> MemOp::bincodeSerialize() const {
        auto serializer = serde::BincodeSerializer();
        serde::Serializable<MemOp>::serialize(*this, serializer);
        return std::move(serializer).bytes();
    }

    inline MemOp MemOp::bincodeDeserialize(std::vector<uint8_t> input) {
        auto deserializer = serde::BincodeDeserializer(input);
        auto value = serde::Deserializable<MemOp>::deserialize(deserializer);
        if (deserializer.get_buffer_offset() < input.size()) {
            throw serde::deserialization_error("Some input bytes were not read");
        }
        return value;
    }

} // end of namespace Circuit

template <>
template <typename Serializer>
void serde::Serializable<Circuit::MemOp>::serialize(const Circuit::MemOp &obj, Serializer &serializer) {
    serializer.increase_container_depth();
    serde::Serializable<decltype(obj.operation)>::serialize(obj.operation, serializer);
    serde::Serializable<decltype(obj.index)>::serialize(obj.index, serializer);
    serde::Serializable<decltype(obj.value)>::serialize(obj.value, serializer);
    serializer.decrease_container_depth();
}

template <>
template <typename Deserializer>
Circuit::MemOp serde::Deserializable<Circuit::MemOp>::deserialize(Deserializer &deserializer) {
    deserializer.increase_container_depth();
    Circuit::MemOp obj;
    obj.operation = serde::Deserializable<decltype(obj.operation)>::deserialize(deserializer);
    obj.index = serde::Deserializable<decltype(obj.index)>::deserialize(deserializer);
    obj.value = serde::Deserializable<decltype(obj.value)>::deserialize(deserializer);
    deserializer.decrease_container_depth();
    return obj;
}

namespace Circuit {

    inline bool operator==(const Opcode &lhs, const Opcode &rhs) {
        if (!(lhs.value == rhs.value)) { return false; }
        return true;
    }

    inline std::vector<uint8_t> Opcode::bincodeSerialize() const {
        auto serializer = serde::BincodeSerializer();
        serde::Serializable<Opcode>::serialize(*this, serializer);
        return std::move(serializer).bytes();
    }

    inline Opcode Opcode::bincodeDeserialize(std::vector<uint8_t> input) {
        auto deserializer = serde::BincodeDeserializer(input);
        auto value = serde::Deserializable<Opcode>::deserialize(deserializer);
        if (deserializer.get_buffer_offset() < input.size()) {
            throw serde::deserialization_error("Some input bytes were not read");
        }
        return value;
    }

} // end of namespace Circuit

template <>
template <typename Serializer>
void serde::Serializable<Circuit::Opcode>::serialize(const Circuit::Opcode &obj, Serializer &serializer) {
    serializer.increase_container_depth();
    serde::Serializable<decltype(obj.value)>::serialize(obj.value, serializer);
    serializer.decrease_container_depth();
}

template <>
template <typename Deserializer>
Circuit::Opcode serde::Deserializable<Circuit::Opcode>::deserialize(Deserializer &deserializer) {
    deserializer.increase_container_depth();
    Circuit::Opcode obj;
    obj.value = serde::Deserializable<decltype(obj.value)>::deserialize(deserializer);
    deserializer.decrease_container_depth();
    return obj;
}

namespace Circuit {

    inline bool operator==(const Opcode::AssertZero &lhs, const Opcode::AssertZero &rhs) {
        if (!(lhs.value == rhs.value)) { return false; }
        return true;
    }

    inline std::vector<uint8_t> Opcode::AssertZero::bincodeSerialize() const {
        auto serializer = serde::BincodeSerializer();
        serde::Serializable<Opcode::AssertZero>::serialize(*this, serializer);
        return std::move(serializer).bytes();
    }

    inline Opcode::AssertZero Opcode::AssertZero::bincodeDeserialize(std::vector<uint8_t> input) {
        auto deserializer = serde::BincodeDeserializer(input);
        auto value = serde::Deserializable<Opcode::AssertZero>::deserialize(deserializer);
        if (deserializer.get_buffer_offset() < input.size()) {
            throw serde::deserialization_error("Some input bytes were not read");
        }
        return value;
    }

} // end of namespace Circuit

template <>
template <typename Serializer>
void serde::Serializable<Circuit::Opcode::AssertZero>::serialize(const Circuit::Opcode::AssertZero &obj, Serializer &serializer) {
    serde::Serializable<decltype(obj.value)>::serialize(obj.value, serializer);
}

template <>
template <typename Deserializer>
Circuit::Opcode::AssertZero serde::Deserializable<Circuit::Opcode::AssertZero>::deserialize(Deserializer &deserializer) {
    Circuit::Opcode::AssertZero obj;
    obj.value = serde::Deserializable<decltype(obj.value)>::deserialize(deserializer);
    return obj;
}

namespace Circuit {

    inline bool operator==(const Opcode::BlackBoxFuncCall &lhs, const Opcode::BlackBoxFuncCall &rhs) {
        if (!(lhs.value == rhs.value)) { return false; }
        return true;
    }

    inline std::vector<uint8_t> Opcode::BlackBoxFuncCall::bincodeSerialize() const {
        auto serializer = serde::BincodeSerializer();
        serde::Serializable<Opcode::BlackBoxFuncCall>::serialize(*this, serializer);
        return std::move(serializer).bytes();
    }

    inline Opcode::BlackBoxFuncCall Opcode::BlackBoxFuncCall::bincodeDeserialize(std::vector<uint8_t> input) {
        auto deserializer = serde::BincodeDeserializer(input);
        auto value = serde::Deserializable<Opcode::BlackBoxFuncCall>::deserialize(deserializer);
        if (deserializer.get_buffer_offset() < input.size()) {
            throw serde::deserialization_error("Some input bytes were not read");
        }
        return value;
    }

} // end of namespace Circuit

template <>
template <typename Serializer>
void serde::Serializable<Circuit::Opcode::BlackBoxFuncCall>::serialize(const Circuit::Opcode::BlackBoxFuncCall &obj, Serializer &serializer) {
    serde::Serializable<decltype(obj.value)>::serialize(obj.value, serializer);
}

template <>
template <typename Deserializer>
Circuit::Opcode::BlackBoxFuncCall serde::Deserializable<Circuit::Opcode::BlackBoxFuncCall>::deserialize(Deserializer &deserializer) {
    Circuit::Opcode::BlackBoxFuncCall obj;
    obj.value = serde::Deserializable<decltype(obj.value)>::deserialize(deserializer);
    return obj;
}

namespace Circuit {

    inline bool operator==(const Opcode::Directive &lhs, const Opcode::Directive &rhs) {
        if (!(lhs.value == rhs.value)) { return false; }
        return true;
    }

    inline std::vector<uint8_t> Opcode::Directive::bincodeSerialize() const {
        auto serializer = serde::BincodeSerializer();
        serde::Serializable<Opcode::Directive>::serialize(*this, serializer);
        return std::move(serializer).bytes();
    }

    inline Opcode::Directive Opcode::Directive::bincodeDeserialize(std::vector<uint8_t> input) {
        auto deserializer = serde::BincodeDeserializer(input);
        auto value = serde::Deserializable<Opcode::Directive>::deserialize(deserializer);
        if (deserializer.get_buffer_offset() < input.size()) {
            throw serde::deserialization_error("Some input bytes were not read");
        }
        return value;
    }

} // end of namespace Circuit

template <>
template <typename Serializer>
void serde::Serializable<Circuit::Opcode::Directive>::serialize(const Circuit::Opcode::Directive &obj, Serializer &serializer) {
    serde::Serializable<decltype(obj.value)>::serialize(obj.value, serializer);
}

template <>
template <typename Deserializer>
Circuit::Opcode::Directive serde::Deserializable<Circuit::Opcode::Directive>::deserialize(Deserializer &deserializer) {
    Circuit::Opcode::Directive obj;
    obj.value = serde::Deserializable<decltype(obj.value)>::deserialize(deserializer);
    return obj;
}

namespace Circuit {

    inline bool operator==(const Opcode::Brillig &lhs, const Opcode::Brillig &rhs) {
        if (!(lhs.value == rhs.value)) { return false; }
        return true;
    }

    inline std::vector<uint8_t> Opcode::Brillig::bincodeSerialize() const {
        auto serializer = serde::BincodeSerializer();
        serde::Serializable<Opcode::Brillig>::serialize(*this, serializer);
        return std::move(serializer).bytes();
    }

    inline Opcode::Brillig Opcode::Brillig::bincodeDeserialize(std::vector<uint8_t> input) {
        auto deserializer = serde::BincodeDeserializer(input);
        auto value = serde::Deserializable<Opcode::Brillig>::deserialize(deserializer);
        if (deserializer.get_buffer_offset() < input.size()) {
            throw serde::deserialization_error("Some input bytes were not read");
        }
        return value;
    }

} // end of namespace Circuit

template <>
template <typename Serializer>
void serde::Serializable<Circuit::Opcode::Brillig>::serialize(const Circuit::Opcode::Brillig &obj, Serializer &serializer) {
    serde::Serializable<decltype(obj.value)>::serialize(obj.value, serializer);
}

template <>
template <typename Deserializer>
Circuit::Opcode::Brillig serde::Deserializable<Circuit::Opcode::Brillig>::deserialize(Deserializer &deserializer) {
    Circuit::Opcode::Brillig obj;
    obj.value = serde::Deserializable<decltype(obj.value)>::deserialize(deserializer);
    return obj;
}

namespace Circuit {

    inline bool operator==(const Opcode::MemoryOp &lhs, const Opcode::MemoryOp &rhs) {
        if (!(lhs.block_id == rhs.block_id)) { return false; }
        if (!(lhs.op == rhs.op)) { return false; }
        if (!(lhs.predicate == rhs.predicate)) { return false; }
        return true;
    }

    inline std::vector<uint8_t> Opcode::MemoryOp::bincodeSerialize() const {
        auto serializer = serde::BincodeSerializer();
        serde::Serializable<Opcode::MemoryOp>::serialize(*this, serializer);
        return std::move(serializer).bytes();
    }

    inline Opcode::MemoryOp Opcode::MemoryOp::bincodeDeserialize(std::vector<uint8_t> input) {
        auto deserializer = serde::BincodeDeserializer(input);
        auto value = serde::Deserializable<Opcode::MemoryOp>::deserialize(deserializer);
        if (deserializer.get_buffer_offset() < input.size()) {
            throw serde::deserialization_error("Some input bytes were not read");
        }
        return value;
    }

} // end of namespace Circuit

template <>
template <typename Serializer>
void serde::Serializable<Circuit::Opcode::MemoryOp>::serialize(const Circuit::Opcode::MemoryOp &obj, Serializer &serializer) {
    serde::Serializable<decltype(obj.block_id)>::serialize(obj.block_id, serializer);
    serde::Serializable<decltype(obj.op)>::serialize(obj.op, serializer);
    serde::Serializable<decltype(obj.predicate)>::serialize(obj.predicate, serializer);
}

template <>
template <typename Deserializer>
Circuit::Opcode::MemoryOp serde::Deserializable<Circuit::Opcode::MemoryOp>::deserialize(Deserializer &deserializer) {
    Circuit::Opcode::MemoryOp obj;
    obj.block_id = serde::Deserializable<decltype(obj.block_id)>::deserialize(deserializer);
    obj.op = serde::Deserializable<decltype(obj.op)>::deserialize(deserializer);
    obj.predicate = serde::Deserializable<decltype(obj.predicate)>::deserialize(deserializer);
    return obj;
}

namespace Circuit {

    inline bool operator==(const Opcode::MemoryInit &lhs, const Opcode::MemoryInit &rhs) {
        if (!(lhs.block_id == rhs.block_id)) { return false; }
        if (!(lhs.init == rhs.init)) { return false; }
        return true;
    }

    inline std::vector<uint8_t> Opcode::MemoryInit::bincodeSerialize() const {
        auto serializer = serde::BincodeSerializer();
        serde::Serializable<Opcode::MemoryInit>::serialize(*this, serializer);
        return std::move(serializer).bytes();
    }

    inline Opcode::MemoryInit Opcode::MemoryInit::bincodeDeserialize(std::vector<uint8_t> input) {
        auto deserializer = serde::BincodeDeserializer(input);
        auto value = serde::Deserializable<Opcode::MemoryInit>::deserialize(deserializer);
        if (deserializer.get_buffer_offset() < input.size()) {
            throw serde::deserialization_error("Some input bytes were not read");
        }
        return value;
    }

} // end of namespace Circuit

template <>
template <typename Serializer>
void serde::Serializable<Circuit::Opcode::MemoryInit>::serialize(const Circuit::Opcode::MemoryInit &obj, Serializer &serializer) {
    serde::Serializable<decltype(obj.block_id)>::serialize(obj.block_id, serializer);
    serde::Serializable<decltype(obj.init)>::serialize(obj.init, serializer);
}

template <>
template <typename Deserializer>
Circuit::Opcode::MemoryInit serde::Deserializable<Circuit::Opcode::MemoryInit>::deserialize(Deserializer &deserializer) {
    Circuit::Opcode::MemoryInit obj;
    obj.block_id = serde::Deserializable<decltype(obj.block_id)>::deserialize(deserializer);
    obj.init = serde::Deserializable<decltype(obj.init)>::deserialize(deserializer);
    return obj;
}

namespace Circuit {

    inline bool operator==(const OpcodeLocation &lhs, const OpcodeLocation &rhs) {
        if (!(lhs.value == rhs.value)) { return false; }
        return true;
    }

    inline std::vector<uint8_t> OpcodeLocation::bincodeSerialize() const {
        auto serializer = serde::BincodeSerializer();
        serde::Serializable<OpcodeLocation>::serialize(*this, serializer);
        return std::move(serializer).bytes();
    }

    inline OpcodeLocation OpcodeLocation::bincodeDeserialize(std::vector<uint8_t> input) {
        auto deserializer = serde::BincodeDeserializer(input);
        auto value = serde::Deserializable<OpcodeLocation>::deserialize(deserializer);
        if (deserializer.get_buffer_offset() < input.size()) {
            throw serde::deserialization_error("Some input bytes were not read");
        }
        return value;
    }

} // end of namespace Circuit

template <>
template <typename Serializer>
void serde::Serializable<Circuit::OpcodeLocation>::serialize(const Circuit::OpcodeLocation &obj, Serializer &serializer) {
    serializer.increase_container_depth();
    serde::Serializable<decltype(obj.value)>::serialize(obj.value, serializer);
    serializer.decrease_container_depth();
}

template <>
template <typename Deserializer>
Circuit::OpcodeLocation serde::Deserializable<Circuit::OpcodeLocation>::deserialize(Deserializer &deserializer) {
    deserializer.increase_container_depth();
    Circuit::OpcodeLocation obj;
    obj.value = serde::Deserializable<decltype(obj.value)>::deserialize(deserializer);
    deserializer.decrease_container_depth();
    return obj;
}

namespace Circuit {

    inline bool operator==(const OpcodeLocation::Acir &lhs, const OpcodeLocation::Acir &rhs) {
        if (!(lhs.value == rhs.value)) { return false; }
        return true;
    }

    inline std::vector<uint8_t> OpcodeLocation::Acir::bincodeSerialize() const {
        auto serializer = serde::BincodeSerializer();
        serde::Serializable<OpcodeLocation::Acir>::serialize(*this, serializer);
        return std::move(serializer).bytes();
    }

    inline OpcodeLocation::Acir OpcodeLocation::Acir::bincodeDeserialize(std::vector<uint8_t> input) {
        auto deserializer = serde::BincodeDeserializer(input);
        auto value = serde::Deserializable<OpcodeLocation::Acir>::deserialize(deserializer);
        if (deserializer.get_buffer_offset() < input.size()) {
            throw serde::deserialization_error("Some input bytes were not read");
        }
        return value;
    }

} // end of namespace Circuit

template <>
template <typename Serializer>
void serde::Serializable<Circuit::OpcodeLocation::Acir>::serialize(const Circuit::OpcodeLocation::Acir &obj, Serializer &serializer) {
    serde::Serializable<decltype(obj.value)>::serialize(obj.value, serializer);
}

template <>
template <typename Deserializer>
Circuit::OpcodeLocation::Acir serde::Deserializable<Circuit::OpcodeLocation::Acir>::deserialize(Deserializer &deserializer) {
    Circuit::OpcodeLocation::Acir obj;
    obj.value = serde::Deserializable<decltype(obj.value)>::deserialize(deserializer);
    return obj;
}

namespace Circuit {

    inline bool operator==(const OpcodeLocation::Brillig &lhs, const OpcodeLocation::Brillig &rhs) {
        if (!(lhs.acir_index == rhs.acir_index)) { return false; }
        if (!(lhs.brillig_index == rhs.brillig_index)) { return false; }
        return true;
    }

    inline std::vector<uint8_t> OpcodeLocation::Brillig::bincodeSerialize() const {
        auto serializer = serde::BincodeSerializer();
        serde::Serializable<OpcodeLocation::Brillig>::serialize(*this, serializer);
        return std::move(serializer).bytes();
    }

    inline OpcodeLocation::Brillig OpcodeLocation::Brillig::bincodeDeserialize(std::vector<uint8_t> input) {
        auto deserializer = serde::BincodeDeserializer(input);
        auto value = serde::Deserializable<OpcodeLocation::Brillig>::deserialize(deserializer);
        if (deserializer.get_buffer_offset() < input.size()) {
            throw serde::deserialization_error("Some input bytes were not read");
        }
        return value;
    }

} // end of namespace Circuit

template <>
template <typename Serializer>
void serde::Serializable<Circuit::OpcodeLocation::Brillig>::serialize(const Circuit::OpcodeLocation::Brillig &obj, Serializer &serializer) {
    serde::Serializable<decltype(obj.acir_index)>::serialize(obj.acir_index, serializer);
    serde::Serializable<decltype(obj.brillig_index)>::serialize(obj.brillig_index, serializer);
}

template <>
template <typename Deserializer>
Circuit::OpcodeLocation::Brillig serde::Deserializable<Circuit::OpcodeLocation::Brillig>::deserialize(Deserializer &deserializer) {
    Circuit::OpcodeLocation::Brillig obj;
    obj.acir_index = serde::Deserializable<decltype(obj.acir_index)>::deserialize(deserializer);
    obj.brillig_index = serde::Deserializable<decltype(obj.brillig_index)>::deserialize(deserializer);
    return obj;
}

namespace Circuit {

    inline bool operator==(const PublicInputs &lhs, const PublicInputs &rhs) {
        if (!(lhs.value == rhs.value)) { return false; }
        return true;
    }

    inline std::vector<uint8_t> PublicInputs::bincodeSerialize() const {
        auto serializer = serde::BincodeSerializer();
        serde::Serializable<PublicInputs>::serialize(*this, serializer);
        return std::move(serializer).bytes();
    }

    inline PublicInputs PublicInputs::bincodeDeserialize(std::vector<uint8_t> input) {
        auto deserializer = serde::BincodeDeserializer(input);
        auto value = serde::Deserializable<PublicInputs>::deserialize(deserializer);
        if (deserializer.get_buffer_offset() < input.size()) {
            throw serde::deserialization_error("Some input bytes were not read");
        }
        return value;
    }

} // end of namespace Circuit

template <>
template <typename Serializer>
void serde::Serializable<Circuit::PublicInputs>::serialize(const Circuit::PublicInputs &obj, Serializer &serializer) {
    serializer.increase_container_depth();
    serde::Serializable<decltype(obj.value)>::serialize(obj.value, serializer);
    serializer.decrease_container_depth();
}

template <>
template <typename Deserializer>
Circuit::PublicInputs serde::Deserializable<Circuit::PublicInputs>::deserialize(Deserializer &deserializer) {
    deserializer.increase_container_depth();
    Circuit::PublicInputs obj;
    obj.value = serde::Deserializable<decltype(obj.value)>::deserialize(deserializer);
    deserializer.decrease_container_depth();
    return obj;
}

namespace Circuit {

    inline bool operator==(const RegisterIndex &lhs, const RegisterIndex &rhs) {
        if (!(lhs.value == rhs.value)) { return false; }
        return true;
    }

    inline std::vector<uint8_t> RegisterIndex::bincodeSerialize() const {
        auto serializer = serde::BincodeSerializer();
        serde::Serializable<RegisterIndex>::serialize(*this, serializer);
        return std::move(serializer).bytes();
    }

    inline RegisterIndex RegisterIndex::bincodeDeserialize(std::vector<uint8_t> input) {
        auto deserializer = serde::BincodeDeserializer(input);
        auto value = serde::Deserializable<RegisterIndex>::deserialize(deserializer);
        if (deserializer.get_buffer_offset() < input.size()) {
            throw serde::deserialization_error("Some input bytes were not read");
        }
        return value;
    }

} // end of namespace Circuit

template <>
template <typename Serializer>
void serde::Serializable<Circuit::RegisterIndex>::serialize(const Circuit::RegisterIndex &obj, Serializer &serializer) {
    serializer.increase_container_depth();
    serde::Serializable<decltype(obj.value)>::serialize(obj.value, serializer);
    serializer.decrease_container_depth();
}

template <>
template <typename Deserializer>
Circuit::RegisterIndex serde::Deserializable<Circuit::RegisterIndex>::deserialize(Deserializer &deserializer) {
    deserializer.increase_container_depth();
    Circuit::RegisterIndex obj;
    obj.value = serde::Deserializable<decltype(obj.value)>::deserialize(deserializer);
    deserializer.decrease_container_depth();
    return obj;
}

namespace Circuit {

    inline bool operator==(const RegisterOrMemory &lhs, const RegisterOrMemory &rhs) {
        if (!(lhs.value == rhs.value)) { return false; }
        return true;
    }

    inline std::vector<uint8_t> RegisterOrMemory::bincodeSerialize() const {
        auto serializer = serde::BincodeSerializer();
        serde::Serializable<RegisterOrMemory>::serialize(*this, serializer);
        return std::move(serializer).bytes();
    }

    inline RegisterOrMemory RegisterOrMemory::bincodeDeserialize(std::vector<uint8_t> input) {
        auto deserializer = serde::BincodeDeserializer(input);
        auto value = serde::Deserializable<RegisterOrMemory>::deserialize(deserializer);
        if (deserializer.get_buffer_offset() < input.size()) {
            throw serde::deserialization_error("Some input bytes were not read");
        }
        return value;
    }

} // end of namespace Circuit

template <>
template <typename Serializer>
void serde::Serializable<Circuit::RegisterOrMemory>::serialize(const Circuit::RegisterOrMemory &obj, Serializer &serializer) {
    serializer.increase_container_depth();
    serde::Serializable<decltype(obj.value)>::serialize(obj.value, serializer);
    serializer.decrease_container_depth();
}

template <>
template <typename Deserializer>
Circuit::RegisterOrMemory serde::Deserializable<Circuit::RegisterOrMemory>::deserialize(Deserializer &deserializer) {
    deserializer.increase_container_depth();
    Circuit::RegisterOrMemory obj;
    obj.value = serde::Deserializable<decltype(obj.value)>::deserialize(deserializer);
    deserializer.decrease_container_depth();
    return obj;
}

namespace Circuit {

    inline bool operator==(const RegisterOrMemory::RegisterIndex &lhs, const RegisterOrMemory::RegisterIndex &rhs) {
        if (!(lhs.value == rhs.value)) { return false; }
        return true;
    }

    inline std::vector<uint8_t> RegisterOrMemory::RegisterIndex::bincodeSerialize() const {
        auto serializer = serde::BincodeSerializer();
        serde::Serializable<RegisterOrMemory::RegisterIndex>::serialize(*this, serializer);
        return std::move(serializer).bytes();
    }

    inline RegisterOrMemory::RegisterIndex RegisterOrMemory::RegisterIndex::bincodeDeserialize(std::vector<uint8_t> input) {
        auto deserializer = serde::BincodeDeserializer(input);
        auto value = serde::Deserializable<RegisterOrMemory::RegisterIndex>::deserialize(deserializer);
        if (deserializer.get_buffer_offset() < input.size()) {
            throw serde::deserialization_error("Some input bytes were not read");
        }
        return value;
    }

} // end of namespace Circuit

template <>
template <typename Serializer>
void serde::Serializable<Circuit::RegisterOrMemory::RegisterIndex>::serialize(const Circuit::RegisterOrMemory::RegisterIndex &obj, Serializer &serializer) {
    serde::Serializable<decltype(obj.value)>::serialize(obj.value, serializer);
}

template <>
template <typename Deserializer>
Circuit::RegisterOrMemory::RegisterIndex serde::Deserializable<Circuit::RegisterOrMemory::RegisterIndex>::deserialize(Deserializer &deserializer) {
    Circuit::RegisterOrMemory::RegisterIndex obj;
    obj.value = serde::Deserializable<decltype(obj.value)>::deserialize(deserializer);
    return obj;
}

namespace Circuit {

    inline bool operator==(const RegisterOrMemory::HeapArray &lhs, const RegisterOrMemory::HeapArray &rhs) {
        if (!(lhs.value == rhs.value)) { return false; }
        return true;
    }

    inline std::vector<uint8_t> RegisterOrMemory::HeapArray::bincodeSerialize() const {
        auto serializer = serde::BincodeSerializer();
        serde::Serializable<RegisterOrMemory::HeapArray>::serialize(*this, serializer);
        return std::move(serializer).bytes();
    }

    inline RegisterOrMemory::HeapArray RegisterOrMemory::HeapArray::bincodeDeserialize(std::vector<uint8_t> input) {
        auto deserializer = serde::BincodeDeserializer(input);
        auto value = serde::Deserializable<RegisterOrMemory::HeapArray>::deserialize(deserializer);
        if (deserializer.get_buffer_offset() < input.size()) {
            throw serde::deserialization_error("Some input bytes were not read");
        }
        return value;
    }

} // end of namespace Circuit

template <>
template <typename Serializer>
void serde::Serializable<Circuit::RegisterOrMemory::HeapArray>::serialize(const Circuit::RegisterOrMemory::HeapArray &obj, Serializer &serializer) {
    serde::Serializable<decltype(obj.value)>::serialize(obj.value, serializer);
}

template <>
template <typename Deserializer>
Circuit::RegisterOrMemory::HeapArray serde::Deserializable<Circuit::RegisterOrMemory::HeapArray>::deserialize(Deserializer &deserializer) {
    Circuit::RegisterOrMemory::HeapArray obj;
    obj.value = serde::Deserializable<decltype(obj.value)>::deserialize(deserializer);
    return obj;
}

namespace Circuit {

    inline bool operator==(const RegisterOrMemory::HeapVector &lhs, const RegisterOrMemory::HeapVector &rhs) {
        if (!(lhs.value == rhs.value)) { return false; }
        return true;
    }

    inline std::vector<uint8_t> RegisterOrMemory::HeapVector::bincodeSerialize() const {
        auto serializer = serde::BincodeSerializer();
        serde::Serializable<RegisterOrMemory::HeapVector>::serialize(*this, serializer);
        return std::move(serializer).bytes();
    }

    inline RegisterOrMemory::HeapVector RegisterOrMemory::HeapVector::bincodeDeserialize(std::vector<uint8_t> input) {
        auto deserializer = serde::BincodeDeserializer(input);
        auto value = serde::Deserializable<RegisterOrMemory::HeapVector>::deserialize(deserializer);
        if (deserializer.get_buffer_offset() < input.size()) {
            throw serde::deserialization_error("Some input bytes were not read");
        }
        return value;
    }

} // end of namespace Circuit

template <>
template <typename Serializer>
void serde::Serializable<Circuit::RegisterOrMemory::HeapVector>::serialize(const Circuit::RegisterOrMemory::HeapVector &obj, Serializer &serializer) {
    serde::Serializable<decltype(obj.value)>::serialize(obj.value, serializer);
}

template <>
template <typename Deserializer>
Circuit::RegisterOrMemory::HeapVector serde::Deserializable<Circuit::RegisterOrMemory::HeapVector>::deserialize(Deserializer &deserializer) {
    Circuit::RegisterOrMemory::HeapVector obj;
    obj.value = serde::Deserializable<decltype(obj.value)>::deserialize(deserializer);
    return obj;
}

namespace Circuit {

    inline bool operator==(const Value &lhs, const Value &rhs) {
        if (!(lhs.inner == rhs.inner)) { return false; }
        return true;
    }

    inline std::vector<uint8_t> Value::bincodeSerialize() const {
        auto serializer = serde::BincodeSerializer();
        serde::Serializable<Value>::serialize(*this, serializer);
        return std::move(serializer).bytes();
    }

    inline Value Value::bincodeDeserialize(std::vector<uint8_t> input) {
        auto deserializer = serde::BincodeDeserializer(input);
        auto value = serde::Deserializable<Value>::deserialize(deserializer);
        if (deserializer.get_buffer_offset() < input.size()) {
            throw serde::deserialization_error("Some input bytes were not read");
        }
        return value;
    }

} // end of namespace Circuit

template <>
template <typename Serializer>
void serde::Serializable<Circuit::Value>::serialize(const Circuit::Value &obj, Serializer &serializer) {
    serializer.increase_container_depth();
    serde::Serializable<decltype(obj.inner)>::serialize(obj.inner, serializer);
    serializer.decrease_container_depth();
}

template <>
template <typename Deserializer>
Circuit::Value serde::Deserializable<Circuit::Value>::deserialize(Deserializer &deserializer) {
    deserializer.increase_container_depth();
    Circuit::Value obj;
    obj.inner = serde::Deserializable<decltype(obj.inner)>::deserialize(deserializer);
    deserializer.decrease_container_depth();
    return obj;
}

namespace Circuit {

    inline bool operator==(const Witness &lhs, const Witness &rhs) {
        if (!(lhs.value == rhs.value)) { return false; }
        return true;
    }

    inline std::vector<uint8_t> Witness::bincodeSerialize() const {
        auto serializer = serde::BincodeSerializer();
        serde::Serializable<Witness>::serialize(*this, serializer);
        return std::move(serializer).bytes();
    }

    inline Witness Witness::bincodeDeserialize(std::vector<uint8_t> input) {
        auto deserializer = serde::BincodeDeserializer(input);
        auto value = serde::Deserializable<Witness>::deserialize(deserializer);
        if (deserializer.get_buffer_offset() < input.size()) {
            throw serde::deserialization_error("Some input bytes were not read");
        }
        return value;
    }

} // end of namespace Circuit

template <>
template <typename Serializer>
void serde::Serializable<Circuit::Witness>::serialize(const Circuit::Witness &obj, Serializer &serializer) {
    serializer.increase_container_depth();
    serde::Serializable<decltype(obj.value)>::serialize(obj.value, serializer);
    serializer.decrease_container_depth();
}

template <>
template <typename Deserializer>
Circuit::Witness serde::Deserializable<Circuit::Witness>::deserialize(Deserializer &deserializer) {
    deserializer.increase_container_depth();
    Circuit::Witness obj;
    obj.value = serde::Deserializable<decltype(obj.value)>::deserialize(deserializer);
    deserializer.decrease_container_depth();
    return obj;
}<|MERGE_RESOLUTION|>--- conflicted
+++ resolved
@@ -255,7 +255,6 @@
             static BigIntToLeBytes bincodeDeserialize(std::vector<uint8_t>);
         };
 
-<<<<<<< HEAD
         struct Poseidon2Permutation {
             std::vector<Circuit::FunctionInput> inputs;
             std::vector<Circuit::Witness> outputs;
@@ -266,10 +265,7 @@
             static Poseidon2Permutation bincodeDeserialize(std::vector<uint8_t>);
         };
 
-        std::variant<AND, XOR, RANGE, SHA256, Blake2s, Blake3, SchnorrVerify, PedersenCommitment, PedersenHash, EcdsaSecp256k1, EcdsaSecp256r1, FixedBaseScalarMul, EmbeddedCurveAdd, EmbeddedCurveDouble, Keccak256, Keccak256VariableLength, Keccakf1600, RecursiveAggregation, BigIntAdd, BigIntNeg, BigIntMul, BigIntDiv, BigIntFromLeBytes, BigIntToLeBytes, Poseidon2Permutation> value;
-=======
-        std::variant<AND, XOR, RANGE, SHA256, Blake2s, Blake3, SchnorrVerify, PedersenCommitment, PedersenHash, EcdsaSecp256k1, EcdsaSecp256r1, FixedBaseScalarMul, EmbeddedCurveAdd, Keccak256, Keccak256VariableLength, Keccakf1600, RecursiveAggregation, BigIntAdd, BigIntNeg, BigIntMul, BigIntDiv, BigIntFromLeBytes, BigIntToLeBytes> value;
->>>>>>> 35628577
+        std::variant<AND, XOR, RANGE, SHA256, Blake2s, Blake3, SchnorrVerify, PedersenCommitment, PedersenHash, EcdsaSecp256k1, EcdsaSecp256r1, FixedBaseScalarMul, EmbeddedCurveAdd, Keccak256, Keccak256VariableLength, Keccakf1600, RecursiveAggregation, BigIntAdd, BigIntNeg, BigIntMul, BigIntDiv, BigIntFromLeBytes, BigIntToLeBytes, Poseidon2Permutation> value;
 
         friend bool operator==(const BlackBoxFuncCall&, const BlackBoxFuncCall&);
         std::vector<uint8_t> bincodeSerialize() const;
@@ -655,7 +651,6 @@
             static BigIntToLeBytes bincodeDeserialize(std::vector<uint8_t>);
         };
 
-<<<<<<< HEAD
         struct Poseidon2Permutation {
             Circuit::HeapVector message;
             Circuit::HeapArray output;
@@ -666,10 +661,7 @@
             static Poseidon2Permutation bincodeDeserialize(std::vector<uint8_t>);
         };
 
-        std::variant<Sha256, Blake2s, Blake3, Keccak256, Keccakf1600, EcdsaSecp256k1, EcdsaSecp256r1, SchnorrVerify, PedersenCommitment, PedersenHash, FixedBaseScalarMul, EmbeddedCurveAdd, EmbeddedCurveDouble, BigIntAdd, BigIntNeg, BigIntMul, BigIntDiv, BigIntFromLeBytes, BigIntToLeBytes, Poseidon2Permutation> value;
-=======
-        std::variant<Sha256, Blake2s, Blake3, Keccak256, Keccakf1600, EcdsaSecp256k1, EcdsaSecp256r1, SchnorrVerify, PedersenCommitment, PedersenHash, FixedBaseScalarMul, EmbeddedCurveAdd, BigIntAdd, BigIntNeg, BigIntMul, BigIntDiv, BigIntFromLeBytes, BigIntToLeBytes> value;
->>>>>>> 35628577
+        std::variant<Sha256, Blake2s, Blake3, Keccak256, Keccakf1600, EcdsaSecp256k1, EcdsaSecp256r1, SchnorrVerify, PedersenCommitment, PedersenHash, FixedBaseScalarMul, EmbeddedCurveAdd, BigIntAdd, BigIntNeg, BigIntMul, BigIntDiv, BigIntFromLeBytes, BigIntToLeBytes, Poseidon2Permutation> value;
 
         friend bool operator==(const BlackBoxOp&, const BlackBoxOp&);
         std::vector<uint8_t> bincodeSerialize() const;
