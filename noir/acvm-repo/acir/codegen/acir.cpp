--- conflicted
+++ resolved
@@ -208,11 +208,7 @@
             static RecursiveAggregation bincodeDeserialize(std::vector<uint8_t>);
         };
 
-<<<<<<< HEAD
-        std::variant<AND, XOR, RANGE, SHA256, Blake2s, SchnorrVerify, PedersenCommitment, PedersenHash, EcdsaSecp256k1, EcdsaSecp256r1, FixedBaseScalarMul, EcAdd, EcDouble, Keccak256, Keccak256VariableLength, RecursiveAggregation> value;
-=======
-        std::variant<AND, XOR, RANGE, SHA256, Blake2s, Blake3, SchnorrVerify, PedersenCommitment, PedersenHash, EcdsaSecp256k1, EcdsaSecp256r1, FixedBaseScalarMul, Keccak256, Keccak256VariableLength, Keccakf1600, RecursiveAggregation> value;
->>>>>>> fa1c4567
+        std::variant<AND, XOR, RANGE, SHA256, Blake2s, Blake3, SchnorrVerify, PedersenCommitment, PedersenHash, EcdsaSecp256k1, EcdsaSecp256r1, FixedBaseScalarMul, EcAdd, EcDouble, Keccak256, Keccak256VariableLength, Keccakf1600, RecursiveAggregation> value;
 
         friend bool operator==(const BlackBoxFuncCall&, const BlackBoxFuncCall&);
         std::vector<uint8_t> bincodeSerialize() const;
