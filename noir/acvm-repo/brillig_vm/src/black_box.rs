--- conflicted
+++ resolved
@@ -1,12 +1,8 @@
 use acir::brillig::{BlackBoxOp, HeapArray, HeapVector, Value};
 use acir::{BlackBoxFunc, FieldElement};
 use acvm_blackbox_solver::{
-<<<<<<< HEAD
-    blake2s, ecdsa_secp256k1_verify, ecdsa_secp256r1_verify, keccak256, keccakf1600, sha256,
-=======
-    blake2s, blake3, ecdsa_secp256k1_verify, ecdsa_secp256r1_verify, keccak256, sha256,
->>>>>>> 34fad0a7
-    BlackBoxFunctionSolver, BlackBoxResolutionError,
+    blake2s, blake3, ecdsa_secp256k1_verify, ecdsa_secp256r1_verify, keccak256, keccakf1600,
+    sha256, BlackBoxFunctionSolver, BlackBoxResolutionError,
 };
 
 use crate::{Memory, Registers};
