#![forbid(unsafe_code)]
#![warn(unreachable_pub)]
#![warn(clippy::semicolon_if_nothing_returned)]
#![cfg_attr(not(test), warn(unused_crate_dependencies, unused_extern_crates))]

//! The Brillig VM is a specialized VM which allows the [ACVM][acvm] to perform custom non-determinism.
//!
//! Brillig bytecode is distinct from regular [ACIR][acir] in that it does not generate constraints.
//! This is a generalization over the fixed directives that exists within in the ACVM.
//!
//! [acir]: https://crates.io/crates/acir
//! [acvm]: https://crates.io/crates/acvm

use acir::brillig::{
    BinaryFieldOp, BinaryIntOp, ForeignCallParam, ForeignCallResult, HeapArray, HeapValueType,
    HeapVector, MemoryAddress, Opcode, Value, ValueOrArray,
};
use acir::FieldElement;
// Re-export `brillig`.
pub use acir::brillig;

mod arithmetic;
mod black_box;
mod memory;

use acvm_blackbox_solver::{BlackBoxFunctionSolver, BlackBoxResolutionError};
use arithmetic::{evaluate_binary_bigint_op, evaluate_binary_field_op};
use black_box::evaluate_black_box;

pub use memory::Memory;
use num_bigint::BigUint;

/// The error call stack contains the opcode indexes of the call stack at the time of failure, plus the index of the opcode that failed.
pub type ErrorCallStack = Vec<usize>;

#[derive(Debug, PartialEq, Eq, Clone)]
pub enum VMStatus {
    Finished {
        return_data_offset: usize,
        return_data_size: usize,
    },
    InProgress,
    Failure {
        message: String,
        call_stack: ErrorCallStack,
    },
    /// The VM process is not solvable as a [foreign call][Opcode::ForeignCall] has been
    /// reached where the outputs are yet to be resolved.
    ///
    /// The caller should interpret the information returned to compute a [ForeignCallResult]
    /// and update the Brillig process. The VM can then be restarted to fully solve the previously
    /// unresolved foreign call as well as the remaining Brillig opcodes.
    ForeignCallWait {
        /// Interpreted by simulator context
        function: String,
        /// Input values
        /// Each input is a list of values as an input can be either a single value or a memory pointer
        inputs: Vec<ForeignCallParam>,
    },
}

#[derive(Debug, PartialEq, Eq, Clone)]
/// VM encapsulates the state of the Brillig VM during execution.
pub struct VM<'a, B: BlackBoxFunctionSolver> {
    /// Calldata to the brillig function
    calldata: Vec<Value>,
    /// Instruction pointer
    program_counter: usize,
    /// A counter maintained throughout a Brillig process that determines
    /// whether the caller has resolved the results of a [foreign call][Opcode::ForeignCall].
    foreign_call_counter: usize,
    /// Represents the outputs of all foreign calls during a Brillig process
    /// List is appended onto by the caller upon reaching a [VMStatus::ForeignCallWait]
    foreign_call_results: Vec<ForeignCallResult>,
    /// Executable opcodes
    bytecode: &'a [Opcode],
    /// Status of the VM
    status: VMStatus,
    /// Memory of the VM
    memory: Memory,
    /// Call stack
    call_stack: Vec<Value>,
    /// The solver for blackbox functions
    black_box_solver: &'a B,
}

impl<'a, B: BlackBoxFunctionSolver> VM<'a, B> {
    /// Constructs a new VM instance
    pub fn new(
        calldata: Vec<Value>,
        bytecode: &'a [Opcode],
        foreign_call_results: Vec<ForeignCallResult>,
        black_box_solver: &'a B,
    ) -> Self {
        Self {
            calldata,
            program_counter: 0,
            foreign_call_counter: 0,
            foreign_call_results,
            bytecode,
            status: VMStatus::InProgress,
            memory: Memory::default(),
            call_stack: Vec::new(),
            black_box_solver,
        }
    }

    /// Updates the current status of the VM.
    /// Returns the given status.
    fn status(&mut self, status: VMStatus) -> VMStatus {
        self.status = status.clone();
        status
    }

    pub fn get_status(&self) -> VMStatus {
        self.status.clone()
    }

    /// Sets the current status of the VM to Finished (completed execution).
    fn finish(&mut self, return_data_offset: usize, return_data_size: usize) -> VMStatus {
        self.status(VMStatus::Finished { return_data_offset, return_data_size })
    }

    /// Sets the status of the VM to `ForeignCallWait`.
    /// Indicating that the VM is now waiting for a foreign call to be resolved.
    fn wait_for_foreign_call(
        &mut self,
        function: String,
        inputs: Vec<ForeignCallParam>,
    ) -> VMStatus {
        self.status(VMStatus::ForeignCallWait { function, inputs })
    }

    pub fn resolve_foreign_call(&mut self, foreign_call_result: ForeignCallResult) {
        if self.foreign_call_counter < self.foreign_call_results.len() {
            panic!("No unresolved foreign calls");
        }
        self.foreign_call_results.push(foreign_call_result);
        self.status(VMStatus::InProgress);
    }

    /// Sets the current status of the VM to `fail`.
    /// Indicating that the VM encountered a `Trap` Opcode
    /// or an invalid state.
    fn fail(&mut self, message: String) -> VMStatus {
        let mut error_stack: Vec<_> =
            self.call_stack.iter().map(|value| value.to_usize()).collect();
        error_stack.push(self.program_counter);
        self.status(VMStatus::Failure { call_stack: error_stack, message });
        self.status.clone()
    }

    /// Loop over the bytecode and update the program counter
    pub fn process_opcodes(&mut self) -> VMStatus {
        while !matches!(
            self.process_opcode(),
            VMStatus::Finished { .. } | VMStatus::Failure { .. } | VMStatus::ForeignCallWait { .. }
        ) {}
        self.status.clone()
    }

    pub fn get_memory(&self) -> &[Value] {
        self.memory.values()
    }

    pub fn write_memory_at(&mut self, ptr: usize, value: Value) {
        self.memory.write(MemoryAddress(ptr), value);
    }

    /// Process a single opcode and modify the program counter.
    pub fn process_opcode(&mut self) -> VMStatus {
        let opcode = &self.bytecode[self.program_counter];
        match opcode {
            Opcode::BinaryFieldOp { op, lhs, rhs, destination: result } => {
                self.process_binary_field_op(*op, *lhs, *rhs, *result);
                self.increment_program_counter()
            }
            Opcode::BinaryIntOp { op, bit_size, lhs, rhs, destination: result } => {
                if let Err(error) = self.process_binary_int_op(*op, *bit_size, *lhs, *rhs, *result)
                {
                    self.fail(error)
                } else {
                    self.increment_program_counter()
                }
            }
            Opcode::Jump { location: destination } => self.set_program_counter(*destination),
            Opcode::JumpIf { condition, location: destination } => {
                // Check if condition is true
                // We use 0 to mean false and any other value to mean true
                let condition_value = self.memory.read(*condition);
                if !condition_value.is_zero() {
                    return self.set_program_counter(*destination);
                }
                self.increment_program_counter()
            }
            Opcode::JumpIfNot { condition, location: destination } => {
                let condition_value = self.memory.read(*condition);
                if condition_value.is_zero() {
                    return self.set_program_counter(*destination);
                }
                self.increment_program_counter()
            }
            Opcode::CalldataCopy { destination_address, size, offset } => {
                let values = &self.calldata[*offset..(*offset + size)];
                self.memory.write_slice(*destination_address, values);
                self.increment_program_counter()
            }
            Opcode::Return => {
                if let Some(return_location) = self.call_stack.pop() {
                    self.set_program_counter(return_location.to_usize() + 1)
                } else {
                    self.fail("return opcode hit, but callstack already empty".to_string())
                }
            }
            Opcode::ForeignCall {
                function,
                destinations,
                destination_value_types,
                inputs,
                input_value_types,
            } => {
                assert!(inputs.len() == input_value_types.len());
                assert!(destinations.len() == destination_value_types.len());

                if self.foreign_call_counter >= self.foreign_call_results.len() {
                    // When this opcode is called, it is possible that the results of a foreign call are
                    // not yet known (not enough entries in `foreign_call_results`).
                    // If that is the case, just resolve the inputs and pause the VM with a status
                    // (VMStatus::ForeignCallWait) that communicates the foreign function name and
                    // resolved inputs back to the caller. Once the caller pushes to `foreign_call_results`,
                    // they can then make another call to the VM that starts at this opcode
                    // but has the necessary results to proceed with execution.
                    let resolved_inputs = inputs
                        .iter()
                        .zip(input_value_types)
                        .map(|(input, input_type)| self.get_memory_values(*input, input_type))
                        .collect::<Vec<_>>();
                    return self.wait_for_foreign_call(function.clone(), resolved_inputs);
                }

                let values = &self.foreign_call_results[self.foreign_call_counter].values;

                let mut invalid_foreign_call_result = false;
<<<<<<< HEAD
                for (destination, output) in destinations.iter().zip(values) {
                    match destination {
                        ValueOrArray::MemoryAddress(value_index) => match output {
                            ForeignCallParam::Single(value) => {
                                self.memory.write(*value_index, *value);
                            }
                            _ => unreachable!(
                                "Function result size does not match brillig bytecode. Expected 1 result but got {output:?}"
                            ),
                        },
                        ValueOrArray::HeapArray(HeapArray { pointer: pointer_index, size }) => {
=======
                for ((destination, value_type), output) in
                    destinations.iter().zip(destination_value_types).zip(values)
                {
                    match (destination, value_type) {
                        (ValueOrArray::MemoryAddress(value_index), HeapValueType::Simple) => {
>>>>>>> bbfa3374
                            match output {
                                ForeignCallParam::Single(value) => {
                                    self.memory.write(*value_index, *value);
                                }
                                _ => unreachable!(
                                    "Function result size does not match brillig bytecode. Expected 1 result but got {output:?}"
                                ),
                            }
                        }
                        (
                            ValueOrArray::HeapArray(HeapArray { pointer: pointer_index, size }),
                            HeapValueType::Array { value_types, size: type_size },
                        ) if size == type_size => {
                            if HeapValueType::all_simple(value_types) {
                                match output {
                                    ForeignCallParam::Array(values) => {
                                        if values.len() != *size {
                                            invalid_foreign_call_result = true;
                                            break;
                                        }
                                        // Convert the destination pointer to a usize
                                        let destination = self.memory.read_ref(*pointer_index);
                                        // Write to our destination memory
                                        self.memory.write_slice(destination, values);
                                    }
                                    _ => {
                                        unreachable!("Function result size does not match brillig bytecode size")
                                    }
                                }
                            } else {
                                unimplemented!("deflattening heap arrays from foreign calls");
                            }
                        }
                        (
                            ValueOrArray::HeapVector(HeapVector {pointer: pointer_index, size: size_index }),
                            HeapValueType::Vector { value_types },
                        ) => {
                            if HeapValueType::all_simple(value_types) {
                                match output {
                                    ForeignCallParam::Array(values) => {
                                        // Set our size in the size address
                                        self.memory.write(*size_index, Value::from(values.len()));
                                        // Convert the destination pointer to a usize
                                        let destination = self.memory.read_ref(*pointer_index);
                                        // Write to our destination memory
                                        self.memory.write_slice(destination, values);
                                    }
                                    _ => {
                                        unreachable!("Function result size does not match brillig bytecode size")
                                    }
                                }
                            } else {
                                unimplemented!("deflattening heap vectors from foreign calls");
                            }
                        }
                        _ => {
                            unreachable!("Unexpected value type {value_type:?} for destination {destination:?}");
                        }
                    }
                }

                // These checks must come after resolving the foreign call outputs as `fail` uses a mutable reference
                if destinations.len() != values.len() {
                    self.fail(format!("{} output values were provided as a foreign call result for {} destination slots", values.len(), destinations.len()));
                }
                if invalid_foreign_call_result {
                    self.fail("Function result size does not match brillig bytecode".to_owned());
                }

                self.foreign_call_counter += 1;
                self.increment_program_counter()
            }
            Opcode::Mov { destination: destination_address, source: source_address } => {
                let source_value = self.memory.read(*source_address);
                self.memory.write(*destination_address, source_value);
                self.increment_program_counter()
            }
            Opcode::Trap => self.fail("explicit trap hit in brillig".to_string()),
            Opcode::Stop { return_data_offset, return_data_size } => {
                self.finish(*return_data_offset, *return_data_size)
            }
            Opcode::Load { destination: destination_address, source_pointer } => {
                // Convert our source_pointer to an address
                let source = self.memory.read_ref(*source_pointer);
                // Use our usize source index to lookup the value in memory
                let value = &self.memory.read(source);
                self.memory.write(*destination_address, *value);
                self.increment_program_counter()
            }
            Opcode::Store { destination_pointer, source: source_address } => {
                // Convert our destination_pointer to an address
                let destination = self.memory.read_ref(*destination_pointer);
                // Use our usize destination index to set the value in memory
                self.memory.write(destination, self.memory.read(*source_address));
                self.increment_program_counter()
            }
            Opcode::Call { location } => {
                // Push a return location
                self.call_stack.push(Value::from(self.program_counter));
                self.set_program_counter(*location)
            }
            Opcode::Const { destination, value, bit_size: _ } => {
                self.memory.write(*destination, *value);
                self.increment_program_counter()
            }
            Opcode::BlackBox(black_box_op) => {
                match evaluate_black_box(black_box_op, self.black_box_solver, &mut self.memory) {
                    Ok(()) => self.increment_program_counter(),
                    Err(e) => self.fail(e.to_string()),
                }
            }
        }
    }

    /// Returns the current value of the program counter.
    pub fn program_counter(&self) -> usize {
        self.program_counter
    }

    /// Increments the program counter by 1.
    fn increment_program_counter(&mut self) -> VMStatus {
        self.set_program_counter(self.program_counter + 1)
    }

    /// Increments the program counter by `value`.
    /// If the program counter no longer points to an opcode
    /// in the bytecode, then the VMStatus reports halted.
    fn set_program_counter(&mut self, value: usize) -> VMStatus {
        assert!(self.program_counter < self.bytecode.len());
        self.program_counter = value;
        if self.program_counter >= self.bytecode.len() {
            self.status = VMStatus::Finished { return_data_offset: 0, return_data_size: 0 };
        }
        self.status.clone()
    }

    fn get_memory_values(
        &self,
        input: ValueOrArray,
        value_type: &HeapValueType,
    ) -> ForeignCallParam {
        match (input, value_type) {
            (ValueOrArray::MemoryAddress(value_index), HeapValueType::Simple) => {
                self.memory.read(value_index).into()
            }
            (
                ValueOrArray::HeapArray(HeapArray { pointer: pointer_index, size }),
                HeapValueType::Array { value_types, size: type_size },
            ) if *type_size == size => {
                let start = self.memory.read_ref(pointer_index);
                self.read_slice_of_values_from_memory(start, size, value_types).into()
            }
            (
                ValueOrArray::HeapVector(HeapVector { pointer: pointer_index, size: size_index }),
                HeapValueType::Vector { value_types },
            ) => {
                let start = self.memory.read_ref(pointer_index);
                let size = self.memory.read(size_index).to_usize();
                self.read_slice_of_values_from_memory(start, size, value_types).into()
            }
            _ => {
                unreachable!("Unexpected value type {value_type:?} for input {input:?}");
            }
        }
    }

    /// Reads an array/vector from memory but recursively reads pointers to
    /// nested arrays/vectors according to the sequence of value types.
    fn read_slice_of_values_from_memory(
        &self,
        start: MemoryAddress,
        size: usize,
        value_types: &[HeapValueType],
    ) -> Vec<Value> {
        if HeapValueType::all_simple(value_types) {
            self.memory.read_slice(start, size).to_vec()
        } else {
            // Check that the sequence of value types fit an integer number of
            // times inside the given size.
            assert!(
                0 == size % value_types.len(),
                "array/vector does not contain a whole number of elements"
            );
            (0..size)
                .zip(value_types.iter().cycle())
                .flat_map(|(i, value_type)| {
                    let value_address: MemoryAddress = (start.to_usize() + i).into();
                    match value_type {
                        HeapValueType::Simple => {
                            let value = self.memory.read(value_address);
                            vec![value]
                        }
                        HeapValueType::Array { value_types, size } => {
                            let array_address = self.memory.read_ref(value_address);
                            let array_start = self.memory.read_ref(array_address);
                            self.read_slice_of_values_from_memory(array_start, *size, value_types)
                        }
                        HeapValueType::Vector { value_types } => {
                            let vector_address = self.memory.read_ref(value_address);
                            let vector_start = self.memory.read_ref(vector_address);
                            let size_address: MemoryAddress =
                                (vector_address.to_usize() + 1).into();
                            let vector_size = self.memory.read(size_address).to_usize();
                            self.read_slice_of_values_from_memory(
                                vector_start,
                                vector_size,
                                value_types,
                            )
                        }
                    }
                })
                .collect::<Vec<_>>()
        }
    }

    /// Process a binary operation.
    /// This method will not modify the program counter.
    fn process_binary_field_op(
        &mut self,
        op: BinaryFieldOp,
        lhs: MemoryAddress,
        rhs: MemoryAddress,
        result: MemoryAddress,
    ) {
        let lhs_value = self.memory.read(lhs);
        let rhs_value = self.memory.read(rhs);

        let result_value =
            evaluate_binary_field_op(&op, lhs_value.to_field(), rhs_value.to_field());

        self.memory.write(result, result_value.into());
    }

    /// Process a binary operation.
    /// This method will not modify the program counter.
    fn process_binary_int_op(
        &mut self,
        op: BinaryIntOp,
        bit_size: u32,
        lhs: MemoryAddress,
        rhs: MemoryAddress,
        result: MemoryAddress,
    ) -> Result<(), String> {
        let lhs_value = self.memory.read(lhs);
        let rhs_value = self.memory.read(rhs);

        // Convert to big integers
        let lhs_big = BigUint::from_bytes_be(&lhs_value.to_field().to_be_bytes());
        let rhs_big = BigUint::from_bytes_be(&rhs_value.to_field().to_be_bytes());
        let result_value = evaluate_binary_bigint_op(&op, lhs_big, rhs_big, bit_size)?;
        // Convert back to field element
        self.memory
            .write(result, FieldElement::from_be_bytes_reduce(&result_value.to_bytes_be()).into());
        Ok(())
    }
}

pub(crate) struct DummyBlackBoxSolver;

impl BlackBoxFunctionSolver for DummyBlackBoxSolver {
    fn schnorr_verify(
        &self,
        _public_key_x: &FieldElement,
        _public_key_y: &FieldElement,
        _signature: &[u8],
        _message: &[u8],
    ) -> Result<bool, BlackBoxResolutionError> {
        Ok(true)
    }
    fn pedersen_commitment(
        &self,
        _inputs: &[FieldElement],
        _domain_separator: u32,
    ) -> Result<(FieldElement, FieldElement), BlackBoxResolutionError> {
        Ok((2_u128.into(), 3_u128.into()))
    }
    fn pedersen_hash(
        &self,
        _inputs: &[FieldElement],
        _domain_separator: u32,
    ) -> Result<FieldElement, BlackBoxResolutionError> {
        Ok(6_u128.into())
    }
    fn fixed_base_scalar_mul(
        &self,
        _low: &FieldElement,
        _high: &FieldElement,
    ) -> Result<(FieldElement, FieldElement), BlackBoxResolutionError> {
        Ok((4_u128.into(), 5_u128.into()))
    }
    fn ec_add(
        &self,
        _input1_x: &FieldElement,
        _input1_y: &FieldElement,
        _input2_x: &FieldElement,
        _input2_y: &FieldElement,
    ) -> Result<(FieldElement, FieldElement), BlackBoxResolutionError> {
        Ok((5_u128.into(), 6_u128.into()))
    }
}

#[cfg(test)]
mod tests {
    use super::*;

    #[test]
    fn add_single_step_smoke() {
        let calldata = vec![Value::from(27u128)];

        // Add opcode to add the value in address `0` and `1`
        // and place the output in address `2`
        let calldata_copy = Opcode::CalldataCopy {
            destination_address: MemoryAddress::from(0),
            size: 1,
            offset: 0,
        };

        // Start VM
        let opcodes = [calldata_copy];
        let mut vm = VM::new(calldata, &opcodes, vec![], &DummyBlackBoxSolver);

        // Process a single VM opcode
        //
        // After processing a single opcode, we should have
        // the vm status as finished since there is only one opcode
        let status = vm.process_opcode();
        assert_eq!(status, VMStatus::Finished { return_data_offset: 0, return_data_size: 0 });

        // The address at index `2` should have the value of 3 since we had an
        // add opcode
        let VM { memory, .. } = vm;
        let output_value = memory.read(MemoryAddress::from(0));

        assert_eq!(output_value, Value::from(27u128));
    }

    #[test]
    fn jmpif_opcode() {
        let mut calldata = vec![];
        let mut opcodes = vec![];

        let lhs = {
            calldata.push(Value::from(2u128));
            MemoryAddress::from(calldata.len() - 1)
        };

        let rhs = {
            calldata.push(Value::from(2u128));
            MemoryAddress::from(calldata.len() - 1)
        };

        let destination = MemoryAddress::from(calldata.len());

        opcodes.push(Opcode::CalldataCopy {
            destination_address: MemoryAddress::from(0),
            size: 2,
            offset: 0,
        });
        let equal_cmp_opcode =
            Opcode::BinaryIntOp { op: BinaryIntOp::Equals, bit_size: 1, lhs, rhs, destination };
        opcodes.push(equal_cmp_opcode);
        opcodes.push(Opcode::Jump { location: 3 });
        opcodes.push(Opcode::JumpIf { condition: MemoryAddress::from(2), location: 4 });

        let mut vm = VM::new(calldata, &opcodes, vec![], &DummyBlackBoxSolver);

        let status = vm.process_opcode();
        assert_eq!(status, VMStatus::InProgress);

        let status = vm.process_opcode();
        assert_eq!(status, VMStatus::InProgress);

        let output_cmp_value = vm.memory.read(MemoryAddress::from(2));
        assert_eq!(output_cmp_value, Value::from(true));

        let status = vm.process_opcode();
        assert_eq!(status, VMStatus::InProgress);

        let status = vm.process_opcode();
        assert_eq!(status, VMStatus::Finished { return_data_offset: 0, return_data_size: 0 });
    }

    #[test]
    fn jmpifnot_opcode() {
        let calldata = vec![Value::from(1u128), Value::from(2u128)];

        let calldata_copy = Opcode::CalldataCopy {
            destination_address: MemoryAddress::from(0),
            size: 2,
            offset: 0,
        };

        let jump_opcode = Opcode::Jump { location: 3 };

        let trap_opcode = Opcode::Trap;

        let not_equal_cmp_opcode = Opcode::BinaryFieldOp {
            op: BinaryFieldOp::Equals,
            lhs: MemoryAddress::from(0),
            rhs: MemoryAddress::from(1),
            destination: MemoryAddress::from(2),
        };

        let jump_if_not_opcode =
            Opcode::JumpIfNot { condition: MemoryAddress::from(2), location: 2 };

        let add_opcode = Opcode::BinaryFieldOp {
            op: BinaryFieldOp::Add,
            lhs: MemoryAddress::from(0),
            rhs: MemoryAddress::from(1),
            destination: MemoryAddress::from(2),
        };

        let opcodes = [
            calldata_copy,
            jump_opcode,
            trap_opcode,
            not_equal_cmp_opcode,
            jump_if_not_opcode,
            add_opcode,
        ];
        let mut vm = VM::new(calldata, &opcodes, vec![], &DummyBlackBoxSolver);
        let status = vm.process_opcode();
        assert_eq!(status, VMStatus::InProgress);

        let status = vm.process_opcode();
        assert_eq!(status, VMStatus::InProgress);

        let status = vm.process_opcode();
        assert_eq!(status, VMStatus::InProgress);

        let output_cmp_value = vm.memory.read(MemoryAddress::from(2));
        assert_eq!(output_cmp_value, Value::from(false));

        let status = vm.process_opcode();
        assert_eq!(status, VMStatus::InProgress);

        let status = vm.process_opcode();
        assert_eq!(
            status,
            VMStatus::Failure {
                message: "explicit trap hit in brillig".to_string(),
                call_stack: vec![2]
            }
        );

        // The address at index `2` should have not changed as we jumped over the add opcode
        let VM { memory, .. } = vm;
        let output_value = memory.read(MemoryAddress::from(2));
        assert_eq!(output_value, Value::from(false));
    }

    #[test]
    fn mov_opcode() {
        let calldata = vec![Value::from(1u128), Value::from(2u128), Value::from(3u128)];

        let calldata_copy = Opcode::CalldataCopy {
            destination_address: MemoryAddress::from(0),
            size: 3,
            offset: 0,
        };

        let mov_opcode =
            Opcode::Mov { destination: MemoryAddress::from(2), source: MemoryAddress::from(0) };

        let opcodes = &[calldata_copy, mov_opcode];
        let mut vm = VM::new(calldata, opcodes, vec![], &DummyBlackBoxSolver);

        let status = vm.process_opcode();
        assert_eq!(status, VMStatus::InProgress);

        let status = vm.process_opcode();
        assert_eq!(status, VMStatus::Finished { return_data_offset: 0, return_data_size: 0 });

        let VM { memory, .. } = vm;

        let destination_value = memory.read(MemoryAddress::from(2));
        assert_eq!(destination_value, Value::from(1u128));

        let source_value = memory.read(MemoryAddress::from(0));
        assert_eq!(source_value, Value::from(1u128));
    }

    #[test]
    fn cmp_binary_ops() {
        let bit_size = 32;
        let calldata = vec![
            Value::from(2u128),
            Value::from(2u128),
            Value::from(0u128),
            Value::from(5u128),
            Value::from(6u128),
        ];

        let calldata_copy = Opcode::CalldataCopy {
            destination_address: MemoryAddress::from(0),
            size: 5,
            offset: 0,
        };

        let equal_opcode = Opcode::BinaryIntOp {
            bit_size,
            op: BinaryIntOp::Equals,
            lhs: MemoryAddress::from(0),
            rhs: MemoryAddress::from(1),
            destination: MemoryAddress::from(2),
        };

        let not_equal_opcode = Opcode::BinaryIntOp {
            bit_size,
            op: BinaryIntOp::Equals,
            lhs: MemoryAddress::from(0),
            rhs: MemoryAddress::from(3),
            destination: MemoryAddress::from(2),
        };

        let less_than_opcode = Opcode::BinaryIntOp {
            bit_size,
            op: BinaryIntOp::LessThan,
            lhs: MemoryAddress::from(3),
            rhs: MemoryAddress::from(4),
            destination: MemoryAddress::from(2),
        };

        let less_than_equal_opcode = Opcode::BinaryIntOp {
            bit_size,
            op: BinaryIntOp::LessThanEquals,
            lhs: MemoryAddress::from(3),
            rhs: MemoryAddress::from(4),
            destination: MemoryAddress::from(2),
        };

        let opcodes = [
            calldata_copy,
            equal_opcode,
            not_equal_opcode,
            less_than_opcode,
            less_than_equal_opcode,
        ];
        let mut vm = VM::new(calldata, &opcodes, vec![], &DummyBlackBoxSolver);

        let status = vm.process_opcode();
        assert_eq!(status, VMStatus::InProgress);

        let status = vm.process_opcode();
        assert_eq!(status, VMStatus::InProgress);

        let output_eq_value = vm.memory.read(MemoryAddress::from(2));
        assert_eq!(output_eq_value, Value::from(true));

        let status = vm.process_opcode();
        assert_eq!(status, VMStatus::InProgress);

        let output_neq_value = vm.memory.read(MemoryAddress::from(2));
        assert_eq!(output_neq_value, Value::from(false));

        let status = vm.process_opcode();
        assert_eq!(status, VMStatus::InProgress);

        let lt_value = vm.memory.read(MemoryAddress::from(2));
        assert_eq!(lt_value, Value::from(true));

        let status = vm.process_opcode();
        assert_eq!(status, VMStatus::Finished { return_data_offset: 0, return_data_size: 0 });

        let lte_value = vm.memory.read(MemoryAddress::from(2));
        assert_eq!(lte_value, Value::from(true));
    }
    #[test]
    fn store_opcode() {
        /// Brillig code for the following:
        ///     let mut i = 0;
        ///     let len = memory.len();
        ///     while i < len {
        ///         memory[i] = i as Value;
        ///         i += 1;
        ///     }
        fn brillig_write_memory(item_count: usize) -> Vec<Value> {
            let bit_size = 32;
            let r_i = MemoryAddress::from(0);
            let r_len = MemoryAddress::from(1);
            let r_tmp = MemoryAddress::from(2);
            let r_pointer = MemoryAddress::from(3);

            let start = [
                // i = 0
                Opcode::Const { destination: r_i, value: 0u128.into(), bit_size: 32 },
                // len = memory.len() (approximation)
                Opcode::Const {
                    destination: r_len,
                    value: Value::from(item_count as u128),
                    bit_size: 32,
                },
                // pointer = free_memory_ptr
                Opcode::Const { destination: r_pointer, value: 4u128.into(), bit_size: 32 },
            ];
            let loop_body = [
                // *i = i
                Opcode::Store { destination_pointer: r_pointer, source: r_i },
                // tmp = 1
                Opcode::Const { destination: r_tmp, value: 1u128.into(), bit_size: 32 },
                // i = i + 1 (tmp)
                Opcode::BinaryIntOp {
                    destination: r_i,
                    lhs: r_i,
                    op: BinaryIntOp::Add,
                    rhs: r_tmp,
                    bit_size,
                },
                // pointer = pointer + 1
                Opcode::BinaryIntOp {
                    destination: r_pointer,
                    lhs: r_pointer,
                    op: BinaryIntOp::Add,
                    rhs: r_tmp,
                    bit_size,
                },
                // tmp = i < len
                Opcode::BinaryIntOp {
                    destination: r_tmp,
                    lhs: r_i,
                    op: BinaryIntOp::LessThan,
                    rhs: r_len,
                    bit_size,
                },
                // if tmp != 0 goto loop_body
                Opcode::JumpIf { condition: r_tmp, location: start.len() },
            ];

            let opcodes = [&start[..], &loop_body[..]].concat();
            let vm = brillig_execute_and_get_vm(vec![], &opcodes);
            vm.get_memory()[4..].to_vec()
        }

        let memory = brillig_write_memory(5);
        let expected = vec![
            Value::from(0u128),
            Value::from(1u128),
            Value::from(2u128),
            Value::from(3u128),
            Value::from(4u128),
        ];
        assert_eq!(memory, expected);

        let memory = brillig_write_memory(1024);
        let expected: Vec<Value> = (0..1024).map(|i| Value::from(i as u128)).collect();
        assert_eq!(memory, expected);
    }

    #[test]
    fn load_opcode() {
        /// Brillig code for the following:
        ///     let mut sum = 0;
        ///     let mut i = 0;
        ///     let len = memory.len();
        ///     while i < len {
        ///         sum += memory[i];
        ///         i += 1;
        ///     }
        fn brillig_sum_memory(memory: Vec<Value>) -> Value {
            let bit_size = 32;
            let r_i = MemoryAddress::from(0);
            let r_len = MemoryAddress::from(1);
            let r_sum = MemoryAddress::from(2);
            let r_tmp = MemoryAddress::from(3);
            let r_pointer = MemoryAddress::from(4);

            let start = [
                // sum = 0
                Opcode::Const { destination: r_sum, value: 0u128.into(), bit_size: 32 },
                // i = 0
                Opcode::Const { destination: r_i, value: 0u128.into(), bit_size: 32 },
                // len = array.len() (approximation)
                Opcode::Const {
                    destination: r_len,
                    value: Value::from(memory.len() as u128),
                    bit_size: 32,
                },
                // pointer = array_ptr
                Opcode::Const { destination: r_pointer, value: 5u128.into(), bit_size: 32 },
                Opcode::CalldataCopy {
                    destination_address: MemoryAddress(5),
                    size: memory.len(),
                    offset: 0,
                },
            ];
            let loop_body = [
                // tmp = *i
                Opcode::Load { destination: r_tmp, source_pointer: r_pointer },
                // sum = sum + tmp
                Opcode::BinaryIntOp {
                    destination: r_sum,
                    lhs: r_sum,
                    op: BinaryIntOp::Add,
                    rhs: r_tmp,
                    bit_size,
                },
                // tmp = 1
                Opcode::Const { destination: r_tmp, value: 1u128.into(), bit_size: 32 },
                // i = i + 1 (tmp)
                Opcode::BinaryIntOp {
                    destination: r_i,
                    lhs: r_i,
                    op: BinaryIntOp::Add,
                    rhs: r_tmp,
                    bit_size,
                },
                // pointer = pointer + 1
                Opcode::BinaryIntOp {
                    destination: r_pointer,
                    lhs: r_pointer,
                    op: BinaryIntOp::Add,
                    rhs: r_tmp,
                    bit_size,
                },
                // tmp = i < len
                Opcode::BinaryIntOp {
                    destination: r_tmp,
                    lhs: r_i,
                    op: BinaryIntOp::LessThan,
                    rhs: r_len,
                    bit_size,
                },
                // if tmp != 0 goto loop_body
                Opcode::JumpIf { condition: r_tmp, location: start.len() },
            ];

            let opcodes = [&start[..], &loop_body[..]].concat();
            let vm = brillig_execute_and_get_vm(memory, &opcodes);
            vm.memory.read(r_sum)
        }

        assert_eq!(
            brillig_sum_memory(vec![
                Value::from(1u128),
                Value::from(2u128),
                Value::from(3u128),
                Value::from(4u128),
                Value::from(5u128),
            ]),
            Value::from(15u128)
        );
        assert_eq!(brillig_sum_memory(vec![Value::from(1u128); 1024]), Value::from(1024u128));
    }

    #[test]
    fn call_and_return_opcodes() {
        /// Brillig code for the following recursive function:
        ///     fn recursive_write(i: u128, len: u128) {
        ///         if len <= i {
        ///             return;
        ///         }
        ///         memory[i as usize] = i as Value;
        ///         recursive_write(memory, i + 1, len);
        ///     }
        /// Note we represent a 100% in-stack optimized form in brillig
        fn brillig_recursive_write_memory(size: usize) -> Vec<Value> {
            let bit_size = 32;
            let r_i = MemoryAddress::from(0);
            let r_len = MemoryAddress::from(1);
            let r_tmp = MemoryAddress::from(2);
            let r_pointer = MemoryAddress::from(3);

            let start = [
                // i = 0
                Opcode::Const { destination: r_i, value: 0u128.into(), bit_size: 32 },
                // len = size
                Opcode::Const { destination: r_len, value: size.into(), bit_size: 32 },
                // pointer = free_memory_ptr
                Opcode::Const { destination: r_pointer, value: 4u128.into(), bit_size: 32 },
                // call recursive_fn
                Opcode::Call {
                    location: 5, // Call after 'start'
                },
                // end program by jumping to end
                Opcode::Jump { location: 100 },
            ];

            let recursive_fn = [
                // tmp = len <= i
                Opcode::BinaryIntOp {
                    destination: r_tmp,
                    lhs: r_len,
                    op: BinaryIntOp::LessThanEquals,
                    rhs: r_i,
                    bit_size,
                },
                // if !tmp, goto end
                Opcode::JumpIf {
                    condition: r_tmp,
                    location: start.len() + 7, // 8 ops in recursive_fn, go to 'Return'
                },
                // *i = i
                Opcode::Store { destination_pointer: r_pointer, source: r_i },
                // tmp = 1
                Opcode::Const { destination: r_tmp, value: 1u128.into(), bit_size: 32 },
                // i = i + 1 (tmp)
                Opcode::BinaryIntOp {
                    destination: r_i,
                    lhs: r_i,
                    op: BinaryIntOp::Add,
                    rhs: r_tmp,
                    bit_size,
                },
                // pointer = pointer + 1
                Opcode::BinaryIntOp {
                    destination: r_pointer,
                    lhs: r_pointer,
                    op: BinaryIntOp::Add,
                    rhs: r_tmp,
                    bit_size,
                },
                // call recursive_fn
                Opcode::Call { location: start.len() },
                Opcode::Return {},
            ];

            let opcodes = [&start[..], &recursive_fn[..]].concat();
            let vm = brillig_execute_and_get_vm(vec![], &opcodes);
            vm.get_memory()[4..].to_vec()
        }

        let memory = brillig_recursive_write_memory(5);
        let expected = vec![
            Value::from(0u128),
            Value::from(1u128),
            Value::from(2u128),
            Value::from(3u128),
            Value::from(4u128),
        ];
        assert_eq!(memory, expected);

        let memory = brillig_recursive_write_memory(1024);
        let expected: Vec<Value> = (0..1024).map(|i| Value::from(i as u128)).collect();
        assert_eq!(memory, expected);
    }

    /// Helper to execute brillig code
    fn brillig_execute_and_get_vm(
        calldata: Vec<Value>,
        opcodes: &[Opcode],
    ) -> VM<'_, DummyBlackBoxSolver> {
        let mut vm = VM::new(calldata, opcodes, vec![], &DummyBlackBoxSolver);
        brillig_execute(&mut vm);
        assert_eq!(vm.call_stack, vec![]);
        vm
    }

    fn brillig_execute(vm: &mut VM<DummyBlackBoxSolver>) {
        loop {
            let status = vm.process_opcode();
            if matches!(status, VMStatus::Finished { .. } | VMStatus::ForeignCallWait { .. }) {
                break;
            }
            assert_eq!(status, VMStatus::InProgress);
        }
    }

    #[test]
    fn foreign_call_opcode_simple_result() {
        let r_input = MemoryAddress::from(0);
        let r_result = MemoryAddress::from(1);

        let double_program = vec![
            // Load input address with value 5
            Opcode::Const { destination: r_input, value: Value::from(5u128), bit_size: 32 },
            // Call foreign function "double" with the input address
            Opcode::ForeignCall {
                function: "double".into(),
                destinations: vec![ValueOrArray::MemoryAddress(r_result)],
                destination_value_types: vec![HeapValueType::Simple],
                inputs: vec![ValueOrArray::MemoryAddress(r_input)],
                input_value_types: vec![HeapValueType::Simple],
            },
        ];

        let mut vm = brillig_execute_and_get_vm(vec![], &double_program);

        // Check that VM is waiting
        assert_eq!(
            vm.status,
            VMStatus::ForeignCallWait {
                function: "double".into(),
                inputs: vec![Value::from(5u128).into()]
            }
        );

        // Push result we're waiting for
        vm.resolve_foreign_call(
            Value::from(10u128).into(), // Result of doubling 5u128
        );

        // Resume VM
        brillig_execute(&mut vm);

        // Check that VM finished once resumed
        assert_eq!(vm.status, VMStatus::Finished { return_data_offset: 0, return_data_size: 0 });

        // Check result address
        let result_value = vm.memory.read(r_result);
        assert_eq!(result_value, Value::from(10u128));

        // Ensure the foreign call counter has been incremented
        assert_eq!(vm.foreign_call_counter, 1);
    }

    #[test]
    fn foreign_call_opcode_memory_result() {
        let r_input = MemoryAddress::from(0);
        let r_output = MemoryAddress::from(1);

        // Define a simple 2x2 matrix in memory
        let initial_matrix =
            vec![Value::from(1u128), Value::from(2u128), Value::from(3u128), Value::from(4u128)];

        // Transpose of the matrix (but arbitrary for this test, the 'correct value')
        let expected_result =
            vec![Value::from(1u128), Value::from(3u128), Value::from(2u128), Value::from(4u128)];

        let invert_program = vec![
            Opcode::CalldataCopy {
                destination_address: MemoryAddress::from(2),
                size: initial_matrix.len(),
                offset: 0,
            },
            // input = 0
            Opcode::Const { destination: r_input, value: 2_usize.into(), bit_size: 32 },
            // output = 0
            Opcode::Const { destination: r_output, value: 2_usize.into(), bit_size: 32 },
            // *output = matrix_2x2_transpose(*input)
            Opcode::ForeignCall {
                function: "matrix_2x2_transpose".into(),
                destinations: vec![ValueOrArray::HeapArray(HeapArray {
                    pointer: r_output,
                    size: initial_matrix.len(),
                })],
                destination_value_types: vec![HeapValueType::Array {
                    size: initial_matrix.len(),
                    value_types: vec![HeapValueType::Simple],
                }],
                inputs: vec![ValueOrArray::HeapArray(HeapArray {
                    pointer: r_input,
                    size: initial_matrix.len(),
                })],
                input_value_types: vec![HeapValueType::Array {
                    value_types: vec![HeapValueType::Simple],
                    size: initial_matrix.len(),
                }],
            },
        ];

        let mut vm = brillig_execute_and_get_vm(initial_matrix.clone(), &invert_program);

        // Check that VM is waiting
        assert_eq!(
            vm.status,
            VMStatus::ForeignCallWait {
                function: "matrix_2x2_transpose".into(),
                inputs: vec![initial_matrix.into()]
            }
        );

        // Push result we're waiting for
        vm.resolve_foreign_call(expected_result.clone().into());

        // Resume VM
        brillig_execute(&mut vm);

        // Check that VM finished once resumed
        assert_eq!(vm.status, VMStatus::Finished { return_data_offset: 0, return_data_size: 0 });

        // Check result in memory
        let result_values = vm.memory.read_slice(MemoryAddress(2), 4).to_vec();
        assert_eq!(result_values, expected_result);

        // Ensure the foreign call counter has been incremented
        assert_eq!(vm.foreign_call_counter, 1);
    }

    /// Calling a simple foreign call function that takes any string input, concatenates it with itself, and reverses the concatenation
    #[test]
    fn foreign_call_opcode_vector_input_and_output() {
        let r_input_pointer = MemoryAddress::from(0);
        let r_input_size = MemoryAddress::from(1);
        // We need to pass a location of appropriate size
        let r_output_pointer = MemoryAddress::from(2);
        let r_output_size = MemoryAddress::from(3);

        // Our first string to use the identity function with
        let input_string =
            vec![Value::from(1u128), Value::from(2u128), Value::from(3u128), Value::from(4u128)];
        // Double the string (concatenate it with itself)
        let mut output_string: Vec<Value> =
            input_string.iter().cloned().chain(input_string.clone()).collect();
        // Reverse the concatenated string
        output_string.reverse();

        // First call:
        let string_double_program = vec![
            Opcode::CalldataCopy {
                destination_address: MemoryAddress(4),
                size: input_string.len(),
                offset: 0,
            },
            // input_pointer = 4
            Opcode::Const { destination: r_input_pointer, value: Value::from(4u128), bit_size: 32 },
            // input_size = input_string.len() (constant here)
            Opcode::Const {
                destination: r_input_size,
                value: Value::from(input_string.len()),
                bit_size: 32,
            },
            // output_pointer = 4 + input_size
            Opcode::Const {
                destination: r_output_pointer,
                value: Value::from(4 + input_string.len()),
                bit_size: 32,
            },
            // output_size = input_size * 2
            Opcode::Const {
                destination: r_output_size,
                value: Value::from(input_string.len() * 2),
                bit_size: 32,
            },
            // output_pointer[0..output_size] = string_double(input_pointer[0...input_size])
            Opcode::ForeignCall {
                function: "string_double".into(),
                destinations: vec![ValueOrArray::HeapVector(HeapVector {
                    pointer: r_output_pointer,
                    size: r_output_size,
                })],
                destination_value_types: vec![HeapValueType::Vector {
                    value_types: vec![HeapValueType::Simple],
                }],
                inputs: vec![ValueOrArray::HeapVector(HeapVector {
                    pointer: r_input_pointer,
                    size: r_input_size,
                })],
                input_value_types: vec![HeapValueType::Vector {
                    value_types: vec![HeapValueType::Simple],
                }],
            },
        ];

        let mut vm = brillig_execute_and_get_vm(input_string.clone(), &string_double_program);

        // Check that VM is waiting
        assert_eq!(
            vm.status,
            VMStatus::ForeignCallWait {
                function: "string_double".into(),
                inputs: vec![input_string.clone().into()]
            }
        );

        // Push result we're waiting for
        vm.resolve_foreign_call(ForeignCallResult {
            values: vec![ForeignCallParam::Array(output_string.clone())],
        });

        // Resume VM
        brillig_execute(&mut vm);

        // Check that VM finished once resumed
        assert_eq!(vm.status, VMStatus::Finished { return_data_offset: 0, return_data_size: 0 });

        // Check result in memory
        let result_values = vm
            .memory
            .read_slice(MemoryAddress(4 + input_string.len()), output_string.len())
            .to_vec();
        assert_eq!(result_values, output_string);

        // Ensure the foreign call counter has been incremented
        assert_eq!(vm.foreign_call_counter, 1);
    }

    #[test]
    fn foreign_call_opcode_memory_alloc_result() {
        let r_input = MemoryAddress::from(0);
        let r_output = MemoryAddress::from(1);

        // Define a simple 2x2 matrix in memory
        let initial_matrix =
            vec![Value::from(1u128), Value::from(2u128), Value::from(3u128), Value::from(4u128)];

        // Transpose of the matrix (but arbitrary for this test, the 'correct value')
        let expected_result =
            vec![Value::from(1u128), Value::from(3u128), Value::from(2u128), Value::from(4u128)];

        let invert_program = vec![
            Opcode::CalldataCopy {
                destination_address: MemoryAddress::from(2),
                size: initial_matrix.len(),
                offset: 0,
            },
            // input = 0
            Opcode::Const { destination: r_input, value: Value::from(2u128), bit_size: 32 },
            // output = 0
            Opcode::Const { destination: r_output, value: Value::from(6u128), bit_size: 32 },
            // *output = matrix_2x2_transpose(*input)
            Opcode::ForeignCall {
                function: "matrix_2x2_transpose".into(),
                destinations: vec![ValueOrArray::HeapArray(HeapArray {
                    pointer: r_output,
                    size: initial_matrix.len(),
                })],
                destination_value_types: vec![HeapValueType::Array {
                    size: initial_matrix.len(),
                    value_types: vec![HeapValueType::Simple],
                }],
                inputs: vec![ValueOrArray::HeapArray(HeapArray {
                    pointer: r_input,
                    size: initial_matrix.len(),
                })],
                input_value_types: vec![HeapValueType::Array {
                    size: initial_matrix.len(),
                    value_types: vec![HeapValueType::Simple],
                }],
            },
        ];

        let mut vm = brillig_execute_and_get_vm(initial_matrix.clone(), &invert_program);

        // Check that VM is waiting
        assert_eq!(
            vm.status,
            VMStatus::ForeignCallWait {
                function: "matrix_2x2_transpose".into(),
                inputs: vec![initial_matrix.clone().into()]
            }
        );

        // Push result we're waiting for
        vm.resolve_foreign_call(expected_result.clone().into());

        // Resume VM
        brillig_execute(&mut vm);

        // Check that VM finished once resumed
        assert_eq!(vm.status, VMStatus::Finished { return_data_offset: 0, return_data_size: 0 });

        // Check initial memory still in place
        let initial_values = vm.memory.read_slice(MemoryAddress(2), 4).to_vec();
        assert_eq!(initial_values, initial_matrix);

        // Check result in memory
        let result_values = vm.memory.read_slice(MemoryAddress(6), 4).to_vec();
        assert_eq!(result_values, expected_result);

        // Ensure the foreign call counter has been incremented
        assert_eq!(vm.foreign_call_counter, 1);
    }

    #[test]
    fn foreign_call_opcode_multiple_array_inputs_result() {
        let r_input_a = MemoryAddress::from(0);
        let r_input_b = MemoryAddress::from(1);
        let r_output = MemoryAddress::from(2);

        // Define a simple 2x2 matrix in memory
        let matrix_a =
            vec![Value::from(1u128), Value::from(2u128), Value::from(3u128), Value::from(4u128)];

        let matrix_b = vec![
            Value::from(10u128),
            Value::from(11u128),
            Value::from(12u128),
            Value::from(13u128),
        ];

        // Transpose of the matrix (but arbitrary for this test, the 'correct value')
        let expected_result = vec![
            Value::from(34u128),
            Value::from(37u128),
            Value::from(78u128),
            Value::from(85u128),
        ];

        let matrix_mul_program = vec![
            Opcode::CalldataCopy {
                destination_address: MemoryAddress::from(3),
                size: matrix_a.len() + matrix_b.len(),
                offset: 0,
            },
            // input = 3
            Opcode::Const { destination: r_input_a, value: Value::from(3u128), bit_size: 32 },
            // input = 7
            Opcode::Const { destination: r_input_b, value: Value::from(7u128), bit_size: 32 },
            // output = 0
            Opcode::Const { destination: r_output, value: Value::from(0u128), bit_size: 32 },
            // *output = matrix_2x2_transpose(*input)
            Opcode::ForeignCall {
                function: "matrix_2x2_transpose".into(),
                destinations: vec![ValueOrArray::HeapArray(HeapArray {
                    pointer: r_output,
                    size: matrix_a.len(),
                })],
                destination_value_types: vec![HeapValueType::Array {
                    size: matrix_a.len(),
                    value_types: vec![HeapValueType::Simple],
                }],
                inputs: vec![
                    ValueOrArray::HeapArray(HeapArray { pointer: r_input_a, size: matrix_a.len() }),
                    ValueOrArray::HeapArray(HeapArray { pointer: r_input_b, size: matrix_b.len() }),
                ],
                input_value_types: vec![
                    HeapValueType::Array {
                        size: matrix_a.len(),
                        value_types: vec![HeapValueType::Simple],
                    },
                    HeapValueType::Array {
                        size: matrix_b.len(),
                        value_types: vec![HeapValueType::Simple],
                    },
                ],
            },
        ];
        let mut initial_memory = matrix_a.clone();
        initial_memory.extend(matrix_b.clone());
        let mut vm = brillig_execute_and_get_vm(initial_memory, &matrix_mul_program);

        // Check that VM is waiting
        assert_eq!(
            vm.status,
            VMStatus::ForeignCallWait {
                function: "matrix_2x2_transpose".into(),
                inputs: vec![matrix_a.into(), matrix_b.into()]
            }
        );

        // Push result we're waiting for
        vm.resolve_foreign_call(expected_result.clone().into());

        // Resume VM
        brillig_execute(&mut vm);

        // Check that VM finished once resumed
        assert_eq!(vm.status, VMStatus::Finished { return_data_offset: 0, return_data_size: 0 });

        // Check result in memory
        let result_values = vm.memory.read_slice(MemoryAddress(0), 4).to_vec();
        assert_eq!(result_values, expected_result);

        // Ensure the foreign call counter has been incremented
        assert_eq!(vm.foreign_call_counter, 1);
    }

    #[test]
    fn foreign_call_opcode_nested_arrays_and_slices_input() {
        // [(1, <2,3>, [4]), (5, <6,7,8>, [9])]

        let v2 = vec![Value::from(2u128), Value::from(3u128)];
        let a4 = vec![Value::from(4u128)];
        let v6 = vec![Value::from(6u128), Value::from(7u128), Value::from(8u128)];
        let a9 = vec![Value::from(9u128)];

        // construct memory by declaring all inner arrays/vectors first
        let v2_ptr = 0u128;
        let mut memory = v2.clone();
        let v2_start = memory.len();
        memory.extend(vec![Value::from(v2_ptr), Value::from(v2.len()), Value::from(1u128)]);
        let a4_ptr = memory.len();
        memory.extend(a4.clone());
        let a4_start = memory.len();
        memory.extend(vec![Value::from(a4_ptr), Value::from(1u128)]);
        let v6_ptr = memory.len();
        memory.extend(v6.clone());
        let v6_start = memory.len();
        memory.extend(vec![Value::from(v6_ptr), Value::from(v6.len()), Value::from(1u128)]);
        let a9_ptr = memory.len();
        memory.extend(a9.clone());
        let a9_start = memory.len();
        memory.extend(vec![Value::from(a9_ptr), Value::from(1u128)]);
        // finally we add the contents of the outer array
        let outer_ptr = memory.len();
        let outer_array = vec![
            Value::from(1u128),
            Value::from(v2.len()),
            Value::from(v2_start),
            Value::from(a4_start),
            Value::from(5u128),
            Value::from(v6.len()),
            Value::from(v6_start),
            Value::from(a9_start),
        ];
        memory.extend(outer_array.clone());

        let input_array_value_types = vec![
            HeapValueType::Simple,
            HeapValueType::Simple, // size of following vector
            HeapValueType::Vector { value_types: vec![HeapValueType::Simple] },
            HeapValueType::Array { value_types: vec![HeapValueType::Simple], size: 1 },
        ];

        // memory address of the end of the above data structures
        let r_ptr = memory.len();

        let r_input = MemoryAddress::from(r_ptr);
        let r_output = MemoryAddress::from(r_ptr + 1);

        let program = vec![
            Opcode::CalldataCopy {
                destination_address: MemoryAddress::from(0),
                size: memory.len(),
                offset: 0,
            },
            // input = 0
            Opcode::Const { destination: r_input, value: Value::from(outer_ptr), bit_size: 32 },
            // some_function(input)
            Opcode::ForeignCall {
                function: "flat_sum".into(),
                destinations: vec![ValueOrArray::MemoryAddress(r_output)],
                destination_value_types: vec![HeapValueType::Simple],
                inputs: vec![ValueOrArray::HeapArray(HeapArray {
                    pointer: r_input,
                    size: outer_array.len(),
                })],
                input_value_types: vec![HeapValueType::Array {
                    value_types: input_array_value_types,
                    size: outer_array.len(),
                }],
            },
        ];

        let mut vm = brillig_execute_and_get_vm(memory, &program);

        // Check that VM is waiting
        assert_eq!(
            vm.status,
            VMStatus::ForeignCallWait {
                function: "flat_sum".into(),
                inputs: vec![ForeignCallParam::Array(vec![
                    Value::from(1u128),
                    Value::from(2u128), // size of following vector
                    Value::from(2u128),
                    Value::from(3u128),
                    Value::from(4u128),
                    Value::from(5u128),
                    Value::from(3u128), // size of following vector
                    Value::from(6u128),
                    Value::from(7u128),
                    Value::from(8u128),
                    Value::from(9u128),
                ])],
            }
        );

        // Push result we're waiting for
        vm.resolve_foreign_call(Value::from(45u128).into());

        // Resume VM
        brillig_execute(&mut vm);

        // Check that VM finished once resumed
        assert_eq!(vm.status, VMStatus::Finished { return_data_offset: 0, return_data_size: 0 });

        // Check result
        let result_value = vm.memory.read(r_output);
        assert_eq!(result_value, Value::from(45u128));

        // Ensure the foreign call counter has been incremented
        assert_eq!(vm.foreign_call_counter, 1);
    }
}<|MERGE_RESOLUTION|>--- conflicted
+++ resolved
@@ -241,25 +241,11 @@
                 let values = &self.foreign_call_results[self.foreign_call_counter].values;
 
                 let mut invalid_foreign_call_result = false;
-<<<<<<< HEAD
-                for (destination, output) in destinations.iter().zip(values) {
-                    match destination {
-                        ValueOrArray::MemoryAddress(value_index) => match output {
-                            ForeignCallParam::Single(value) => {
-                                self.memory.write(*value_index, *value);
-                            }
-                            _ => unreachable!(
-                                "Function result size does not match brillig bytecode. Expected 1 result but got {output:?}"
-                            ),
-                        },
-                        ValueOrArray::HeapArray(HeapArray { pointer: pointer_index, size }) => {
-=======
                 for ((destination, value_type), output) in
                     destinations.iter().zip(destination_value_types).zip(values)
                 {
                     match (destination, value_type) {
                         (ValueOrArray::MemoryAddress(value_index), HeapValueType::Simple) => {
->>>>>>> bbfa3374
                             match output {
                                 ForeignCallParam::Single(value) => {
                                     self.memory.write(*value_index, *value);
