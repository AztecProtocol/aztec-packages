--- conflicted
+++ resolved
@@ -192,16 +192,8 @@
         }
         // Recursive aggregation will be entirely handled by the backend and is not solved by the ACVM
         BlackBoxFuncCall::RecursiveAggregation { .. } => Ok(()),
-<<<<<<< HEAD
-        BlackBoxFuncCall::BigIntAdd { .. } => todo!(),
-        BlackBoxFuncCall::BigIntSub { .. } => todo!(),
-        BlackBoxFuncCall::BigIntMul { .. } => todo!(),
-        BlackBoxFuncCall::BigIntDiv { .. } => todo!(),
-        BlackBoxFuncCall::BigIntFromLeBytes { .. } => todo!(),
-        BlackBoxFuncCall::BigIntToLeBytes { .. } => todo!(),
-=======
         BlackBoxFuncCall::BigIntAdd { lhs, rhs, output }
-        | BlackBoxFuncCall::BigIntNeg { lhs, rhs, output }
+        | BlackBoxFuncCall::BigIntSub { lhs, rhs, output }
         | BlackBoxFuncCall::BigIntMul { lhs, rhs, output }
         | BlackBoxFuncCall::BigIntDiv { lhs, rhs, output } => {
             bigint_solver.bigint_op(*lhs, *rhs, *output, bb_func.get_black_box_func())
@@ -212,7 +204,6 @@
         BlackBoxFuncCall::BigIntToLeBytes { input, outputs } => {
             bigint_solver.bigint_to_bytes(*input, outputs, initial_witness)
         }
->>>>>>> 341b0a17
         BlackBoxFuncCall::Poseidon2Permutation { .. } => todo!(),
         BlackBoxFuncCall::Sha256Compression { .. } => todo!(),
     }
