use acir::{
    circuit::opcodes::{BlackBoxFuncCall, FunctionInput},
    native_types::{Witness, WitnessMap},
    FieldElement,
};
use acvm_blackbox_solver::{blake2s, blake3, keccak256, keccakf1600, sha256};

<<<<<<< HEAD
use self::{bigint::BigIntSolver, pedersen::pedersen_hash};
=======
use self::{
    bigint::BigIntSolver, hash::solve_poseidon2_permutation_opcode, pedersen::pedersen_hash,
};
>>>>>>> c1709b3d

use super::{insert_value, OpcodeNotSolvable, OpcodeResolutionError};
use crate::{pwg::witness_to_value, BlackBoxFunctionSolver};

pub(crate) mod bigint;
mod fixed_base_scalar_mul;
mod hash;
mod logic;
mod pedersen;
mod range;
mod signature;

use fixed_base_scalar_mul::{embedded_curve_add, fixed_base_scalar_mul};
// Hash functions should eventually be exposed for external consumers.
use hash::{solve_generic_256_hash_opcode, solve_sha_256_permutation_opcode};
use logic::{and, xor};
use pedersen::pedersen;
use range::solve_range_opcode;
use signature::{
    ecdsa::{secp256k1_prehashed, secp256r1_prehashed},
    schnorr::schnorr_verify,
};

/// Check if all of the inputs to the function have assignments
///
/// Returns the first missing assignment if any are missing
fn first_missing_assignment(
    witness_assignments: &WitnessMap,
    inputs: &[FunctionInput],
) -> Option<Witness> {
    inputs.iter().find_map(|input| {
        if witness_assignments.contains_key(&input.witness) {
            None
        } else {
            Some(input.witness)
        }
    })
}

/// Check if all of the inputs to the function have assignments
fn contains_all_inputs(witness_assignments: &WitnessMap, inputs: &[FunctionInput]) -> bool {
    inputs.iter().all(|input| witness_assignments.contains_key(&input.witness))
}

pub(crate) fn solve(
    backend: &impl BlackBoxFunctionSolver,
    initial_witness: &mut WitnessMap,
    bb_func: &BlackBoxFuncCall,
    bigint_solver: &mut BigIntSolver,
) -> Result<(), OpcodeResolutionError> {
    let inputs = bb_func.get_inputs_vec();
    if !contains_all_inputs(initial_witness, &inputs) {
        let unassigned_witness = first_missing_assignment(initial_witness, &inputs)
            .expect("Some assignments must be missing because it does not contains all inputs");
        return Err(OpcodeResolutionError::OpcodeNotSolvable(
            OpcodeNotSolvable::MissingAssignment(unassigned_witness.0),
        ));
    }

    match bb_func {
        BlackBoxFuncCall::AND { lhs, rhs, output } => and(initial_witness, lhs, rhs, output),
        BlackBoxFuncCall::XOR { lhs, rhs, output } => xor(initial_witness, lhs, rhs, output),
        BlackBoxFuncCall::RANGE { input } => solve_range_opcode(initial_witness, input),
        BlackBoxFuncCall::SHA256 { inputs, outputs } => solve_generic_256_hash_opcode(
            initial_witness,
            inputs,
            None,
            outputs,
            sha256,
            bb_func.get_black_box_func(),
        ),
        BlackBoxFuncCall::Blake2s { inputs, outputs } => solve_generic_256_hash_opcode(
            initial_witness,
            inputs,
            None,
            outputs,
            blake2s,
            bb_func.get_black_box_func(),
        ),
        BlackBoxFuncCall::Blake3 { inputs, outputs } => solve_generic_256_hash_opcode(
            initial_witness,
            inputs,
            None,
            outputs,
            blake3,
            bb_func.get_black_box_func(),
        ),
        BlackBoxFuncCall::Keccak256 { inputs, outputs } => solve_generic_256_hash_opcode(
            initial_witness,
            inputs,
            None,
            outputs,
            keccak256,
            bb_func.get_black_box_func(),
        ),
        BlackBoxFuncCall::Keccak256VariableLength { inputs, var_message_size, outputs } => {
            solve_generic_256_hash_opcode(
                initial_witness,
                inputs,
                Some(var_message_size),
                outputs,
                keccak256,
                bb_func.get_black_box_func(),
            )
        }
        BlackBoxFuncCall::Keccakf1600 { inputs, outputs } => {
            let mut state = [0; 25];
            for (i, input) in inputs.iter().enumerate() {
                let witness = input.witness;
                let num_bits = input.num_bits as usize;
                assert_eq!(num_bits, 64);
                let witness_assignment = witness_to_value(initial_witness, witness)?;
                let lane = witness_assignment.try_to_u64();
                state[i] = lane.unwrap();
            }
            let output_state = keccakf1600(state)?;
            for (output_witness, value) in outputs.iter().zip(output_state.into_iter()) {
                insert_value(output_witness, FieldElement::from(value as u128), initial_witness)?;
            }
            Ok(())
        }
        BlackBoxFuncCall::SchnorrVerify {
            public_key_x,
            public_key_y,
            signature,
            message,
            output,
        } => schnorr_verify(
            backend,
            initial_witness,
            *public_key_x,
            *public_key_y,
            signature,
            message,
            *output,
        ),
        BlackBoxFuncCall::PedersenCommitment { inputs, domain_separator, outputs } => {
            pedersen(backend, initial_witness, inputs, *domain_separator, *outputs)
        }
        BlackBoxFuncCall::PedersenHash { inputs, domain_separator, output } => {
            pedersen_hash(backend, initial_witness, inputs, *domain_separator, *output)
        }
        BlackBoxFuncCall::EcdsaSecp256k1 {
            public_key_x,
            public_key_y,
            signature,
            hashed_message: message,
            output,
        } => secp256k1_prehashed(
            initial_witness,
            public_key_x,
            public_key_y,
            signature,
            message,
            *output,
        ),
        BlackBoxFuncCall::EcdsaSecp256r1 {
            public_key_x,
            public_key_y,
            signature,
            hashed_message: message,
            output,
        } => secp256r1_prehashed(
            initial_witness,
            public_key_x,
            public_key_y,
            signature,
            message,
            *output,
        ),
        BlackBoxFuncCall::FixedBaseScalarMul { low, high, outputs } => {
            fixed_base_scalar_mul(backend, initial_witness, *low, *high, *outputs)
        }
        BlackBoxFuncCall::EmbeddedCurveAdd { input1_x, input1_y, input2_x, input2_y, outputs } => {
            embedded_curve_add(
                backend,
                initial_witness,
                *input1_x,
                *input1_y,
                *input2_x,
                *input2_y,
                *outputs,
            )
        }
        // Recursive aggregation will be entirely handled by the backend and is not solved by the ACVM
        BlackBoxFuncCall::RecursiveAggregation { .. } => Ok(()),
        BlackBoxFuncCall::BigIntAdd { lhs, rhs, output }
        | BlackBoxFuncCall::BigIntSub { lhs, rhs, output }
        | BlackBoxFuncCall::BigIntMul { lhs, rhs, output }
        | BlackBoxFuncCall::BigIntDiv { lhs, rhs, output } => {
            bigint_solver.bigint_op(*lhs, *rhs, *output, bb_func.get_black_box_func())
        }
        BlackBoxFuncCall::BigIntFromLeBytes { inputs, modulus, output } => {
            bigint_solver.bigint_from_bytes(inputs, modulus, *output, initial_witness)
        }
        BlackBoxFuncCall::BigIntToLeBytes { input, outputs } => {
            bigint_solver.bigint_to_bytes(*input, outputs, initial_witness)
        }
<<<<<<< HEAD
        BlackBoxFuncCall::Poseidon2Permutation { .. } => todo!(),
        BlackBoxFuncCall::Sha256Compression { .. } => todo!(),
=======
        BlackBoxFuncCall::Sha256Compression { inputs, hash_values, outputs } => {
            solve_sha_256_permutation_opcode(
                initial_witness,
                inputs,
                hash_values,
                outputs,
                bb_func.get_black_box_func(),
            )
        }
        BlackBoxFuncCall::Poseidon2Permutation { inputs, outputs, len } => {
            solve_poseidon2_permutation_opcode(backend, initial_witness, inputs, outputs, *len)
        }
>>>>>>> c1709b3d
    }
}<|MERGE_RESOLUTION|>--- conflicted
+++ resolved
@@ -5,13 +5,9 @@
 };
 use acvm_blackbox_solver::{blake2s, blake3, keccak256, keccakf1600, sha256};
 
-<<<<<<< HEAD
-use self::{bigint::BigIntSolver, pedersen::pedersen_hash};
-=======
 use self::{
     bigint::BigIntSolver, hash::solve_poseidon2_permutation_opcode, pedersen::pedersen_hash,
 };
->>>>>>> c1709b3d
 
 use super::{insert_value, OpcodeNotSolvable, OpcodeResolutionError};
 use crate::{pwg::witness_to_value, BlackBoxFunctionSolver};
@@ -210,10 +206,6 @@
         BlackBoxFuncCall::BigIntToLeBytes { input, outputs } => {
             bigint_solver.bigint_to_bytes(*input, outputs, initial_witness)
         }
-<<<<<<< HEAD
-        BlackBoxFuncCall::Poseidon2Permutation { .. } => todo!(),
-        BlackBoxFuncCall::Sha256Compression { .. } => todo!(),
-=======
         BlackBoxFuncCall::Sha256Compression { inputs, hash_values, outputs } => {
             solve_sha_256_permutation_opcode(
                 initial_witness,
@@ -226,6 +218,5 @@
         BlackBoxFuncCall::Poseidon2Permutation { inputs, outputs, len } => {
             solve_poseidon2_permutation_opcode(backend, initial_witness, inputs, outputs, *len)
         }
->>>>>>> c1709b3d
     }
 }