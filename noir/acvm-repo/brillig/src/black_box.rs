--- conflicted
+++ resolved
@@ -45,11 +45,7 @@
     PedersenHash { inputs: HeapVector, domain_separator: RegisterIndex, output: RegisterIndex },
     /// Performs scalar multiplication over the embedded curve.
     FixedBaseScalarMul { low: RegisterIndex, high: RegisterIndex, result: HeapArray },
-<<<<<<< HEAD
-    /// Performs addtion over the embedded curve.
-=======
     /// Performs addition over the embedded curve.
->>>>>>> 80c38053
     EmbeddedCurveAdd {
         input1_x: RegisterIndex,
         input1_y: RegisterIndex,
