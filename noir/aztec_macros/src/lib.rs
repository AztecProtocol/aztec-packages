--- conflicted
+++ resolved
@@ -792,13 +792,7 @@
     let is_note = traits.iter().any(|&trait_id| {
         let r#trait = interner.get_trait(trait_id);
         r#trait.name.0.contents == "NoteInterface"
-<<<<<<< HEAD
-            && !interner
-                .lookup_all_trait_implementations(stored_in_state.clone(), trait_id)
-                .is_empty()
-=======
             && !interner.lookup_all_trait_implementations(stored_in_state, trait_id).is_empty()
->>>>>>> 703e2ea1
     });
 
     // Maps and (private) Notes always occupy a single slot. Someone could store a Note in PublicState for whatever reason though.
@@ -814,11 +808,7 @@
                 && r#trait.borrow().generics.len() == 1
             {
                 interner
-<<<<<<< HEAD
-                    .lookup_all_trait_implementations(stored_in_state.clone(), trait_id)
-=======
                     .lookup_all_trait_implementations(stored_in_state, trait_id)
->>>>>>> 703e2ea1
                     .into_iter()
                     .next()
             } else {
