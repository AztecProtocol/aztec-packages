--- conflicted
+++ resolved
@@ -11,9 +11,6 @@
 
 [dependencies]
 noirc_frontend.workspace = true
-<<<<<<< HEAD
-=======
 noirc_errors.workspace = true
->>>>>>> c1709b3d
 iter-extended.workspace = true
 convert_case = "0.6.0"