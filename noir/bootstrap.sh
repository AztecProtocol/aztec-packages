--- conflicted
+++ resolved
@@ -145,14 +145,6 @@
   echo "$test_hash cd noir/noir-repo && GIT_COMMIT=$GIT_COMMIT NARGO=$PWD/target/release/nargo yarn workspaces foreach --parallel --topological-dev --verbose $js_include run test"
   # This is a test as it runs over our test programs (format is usually considered a build step).
   echo "$test_hash noir/bootstrap.sh format --check"
-<<<<<<< HEAD
-  # We need to include these as they will go out of date otherwise and externals use these examples.
-  local example_test_hash=$(hash_str $test_hash-$(cd ../../ && barretenberg/cpp/bootstrap.sh hash))
-  echo "$example_test_hash noir/bootstrap.sh test_example codegen_verifier"
-  echo "$example_test_hash noir/bootstrap.sh test_example prove_and_verify"
-  echo "$example_test_hash noir/bootstrap.sh test_example recursion"
-=======
->>>>>>> 7259b92f
 }
 
 function format {
