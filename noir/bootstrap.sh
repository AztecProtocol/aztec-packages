--- conflicted
+++ resolved
@@ -144,14 +144,6 @@
   echo "$test_hash cd noir/noir-repo && GIT_COMMIT=$GIT_COMMIT NARGO=$PWD/target/release/nargo yarn workspaces foreach -A --parallel --topological-dev --verbose $js_include run test"
   # This is a test as it runs over our test programs (format is usually considered a build step).
   echo "$test_hash noir/bootstrap.sh format --check"
-<<<<<<< HEAD
-  # We need to include these as they will go out of date otherwise and externals use these examples.
-  local example_test_hash=$(hash_str $test_hash-$(../barretenberg/cpp/bootstrap.sh hash))
-  echo "$example_test_hash noir/bootstrap.sh test_example solidity_verifier"
-  echo "$example_test_hash noir/bootstrap.sh test_example prove_and_verify"
-  echo "$example_test_hash noir/bootstrap.sh test_example recursion"
-=======
->>>>>>> cd6a3af2
 }
 
 function format {
