--- conflicted
+++ resolved
@@ -30,11 +30,7 @@
 # Builds nargo, acvm and profiler binaries.
 function build_native {
   set -euo pipefail
-<<<<<<< HEAD
   local hash=$(cache_content_hash .rebuild_patterns)
-  cd noir-repo
-=======
->>>>>>> 293eb9d5
   if cache_download noir-$hash.tar.gz; then
     return
   fi
