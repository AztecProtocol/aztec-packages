--- conflicted
+++ resolved
@@ -106,8 +106,6 @@
         0 => Ok(ExpressionWidth::Unbounded),
         _ => Ok(ExpressionWidth::Bounded { width }),
     }
-<<<<<<< HEAD
-=======
 }
 
 #[derive(Debug, Error)]
@@ -126,7 +124,6 @@
             CompileError::MonomorphizationError(err) => err.into(),
         }
     }
->>>>>>> c1709b3d
 }
 
 /// Helper type used to signify where only warnings are expected in file diagnostics
