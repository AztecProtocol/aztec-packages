--- conflicted
+++ resolved
@@ -603,12 +603,9 @@
         BlackBoxFunc::AND | BlackBoxFunc::XOR => Some(1),
         // 32 byte hash algorithms
         BlackBoxFunc::Keccak256 | BlackBoxFunc::SHA256 | BlackBoxFunc::Blake2s => Some(32),
-<<<<<<< HEAD
         BlackBoxFunc::Keccakf1600 => Some(25),
         // Hash to field returns a field element
         BlackBoxFunc::HashToField128Security => Some(1),
-=======
->>>>>>> 9bbd70af
         // Pedersen commitment returns a point
         BlackBoxFunc::PedersenCommitment => Some(2),
         // Pedersen hash returns a field
