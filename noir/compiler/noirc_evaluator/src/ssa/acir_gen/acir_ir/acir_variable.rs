--- conflicted
+++ resolved
@@ -1852,13 +1852,9 @@
     // It may be finished, in-progress, failed, or may be waiting for results of a foreign call.
     // If it's finished then we can omit the opcode and just write in the return values.
     match vm_status {
-<<<<<<< HEAD
         VMStatus::Finished { return_data_offset, return_data_size } => Some(
             vm.get_memory()[return_data_offset..(return_data_offset + return_data_size)].to_vec(),
         ),
-=======
-        VMStatus::Finished => Some((vm.get_registers().clone(), vm.get_memory().to_vec())),
->>>>>>> 90b46510
         VMStatus::InProgress => unreachable!("Brillig VM has not completed execution"),
         VMStatus::Failure { .. } => {
             // TODO: Return an error stating that the brillig function failed.
