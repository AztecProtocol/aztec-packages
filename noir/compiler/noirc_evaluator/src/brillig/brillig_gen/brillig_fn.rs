use acvm::FieldElement;
use iter_extended::vecmap;

use crate::{
    brillig::brillig_ir::{
        artifact::{BrilligParameter, Label},
        brillig_variable::BrilligVariable,
        BrilligContext, BRILLIG_MEMORY_ADDRESSING_BIT_SIZE,
    },
    ssa::ir::{
        basic_block::BasicBlockId,
        function::{Function, FunctionId},
        post_order::PostOrder,
        types::{NumericType, Type},
        value::ValueId,
    },
};
use fxhash::{FxHashMap as HashMap, FxHashSet as HashSet};

use super::{brillig_block_variables::allocate_value, variable_liveness::VariableLiveness};

pub(crate) struct FunctionContext {
    pub(crate) function_id: FunctionId,
    /// Map from SSA values its allocation. Since values can be only defined once in SSA form, we insert them here on when we allocate them at their definition.
    pub(crate) ssa_value_allocations: HashMap<ValueId, BrilligVariable>,
    /// Block parameters are pre allocated at the function level.
    pub(crate) block_parameters: HashMap<BasicBlockId, Vec<ValueId>>,
    /// The block ids of the function in reverse post order.
    pub(crate) blocks: Vec<BasicBlockId>,
    /// Liveness information for each variable in the function.
    pub(crate) liveness: VariableLiveness,
}

impl FunctionContext {
    /// Creates a new function context. It will allocate parameters for all blocks and compute the liveness of every variable.
    pub(crate) fn new(function: &Function, brillig_context: &mut BrilligContext) -> Self {
        let id = function.id();

        let mut reverse_post_order = Vec::new();
        reverse_post_order.extend_from_slice(PostOrder::with_function(function).as_slice());
        reverse_post_order.reverse();

        let mut block_parameters = HashMap::default();
        let mut ssa_variable_to_register_or_memory = HashMap::default();

        for &block_id in &reverse_post_order {
            let block = &function.dfg[block_id];
            let parameters = block.parameters().to_vec();
            parameters.iter().for_each(|&value_id| {
                let variable = allocate_value(value_id, brillig_context, &function.dfg);
                ssa_variable_to_register_or_memory.insert(value_id, variable);
            });
            block_parameters.insert(block_id, parameters);
        }

        Self {
            function_id: id,
            ssa_value_allocations: ssa_variable_to_register_or_memory,
            block_parameters,
            blocks: reverse_post_order,
            liveness: VariableLiveness::from_function(function),
        }
    }

    pub(crate) fn all_block_parameters(&self) -> HashSet<ValueId> {
        self.block_parameters.values().flat_map(|parameters| parameters.iter()).cloned().collect()
    }

    /// Creates a function label from a given SSA function id.
    pub(crate) fn function_id_to_function_label(function_id: FunctionId) -> Label {
        function_id.to_string()
    }

    fn ssa_type_to_parameter(typ: &Type) -> BrilligParameter {
        match typ {
            Type::Numeric(_) | Type::Reference(_) => {
<<<<<<< HEAD
                BrilligParameter::Simple(get_bit_size_from_ssa_type(typ))
=======
                BrilligParameter::SingleAddr(get_bit_size_from_ssa_type(typ))
>>>>>>> c1709b3d
            }
            Type::Array(item_type, size) => BrilligParameter::Array(
                vecmap(item_type.iter(), |item_typ| {
                    FunctionContext::ssa_type_to_parameter(item_typ)
                }),
                *size,
            ),
            Type::Slice(item_type) => {
                BrilligParameter::Slice(vecmap(item_type.iter(), |item_typ| {
                    FunctionContext::ssa_type_to_parameter(item_typ)
                }))
            }
            _ => unimplemented!("Unsupported function parameter/return type {typ:?}"),
        }
    }

    /// Collects the parameters of a given function
    pub(crate) fn parameters(func: &Function) -> Vec<BrilligParameter> {
        func.parameters()
            .iter()
            .map(|&value_id| {
                let typ = func.dfg.type_of_value(value_id);
                FunctionContext::ssa_type_to_parameter(&typ)
            })
            .collect()
    }

    /// Collects the return values of a given function
    pub(crate) fn return_values(func: &Function) -> Vec<BrilligParameter> {
        func.returns()
            .iter()
            .map(|&value_id| {
                let typ = func.dfg.type_of_value(value_id);
                FunctionContext::ssa_type_to_parameter(&typ)
            })
            .collect()
    }
}

pub(crate) fn get_bit_size_from_ssa_type(typ: &Type) -> u32 {
    match typ {
        Type::Numeric(num_type) => match num_type {
            NumericType::Signed { bit_size } | NumericType::Unsigned { bit_size } => *bit_size,
            NumericType::NativeField => FieldElement::max_num_bits(),
        },
        Type::Reference(_) => BRILLIG_MEMORY_ADDRESSING_BIT_SIZE,
        _ => unreachable!("ICE bitwise not on a non numeric type"),
    }
}<|MERGE_RESOLUTION|>--- conflicted
+++ resolved
@@ -74,11 +74,7 @@
     fn ssa_type_to_parameter(typ: &Type) -> BrilligParameter {
         match typ {
             Type::Numeric(_) | Type::Reference(_) => {
-<<<<<<< HEAD
-                BrilligParameter::Simple(get_bit_size_from_ssa_type(typ))
-=======
                 BrilligParameter::SingleAddr(get_bit_size_from_ssa_type(typ))
->>>>>>> c1709b3d
             }
             Type::Array(item_type, size) => BrilligParameter::Array(
                 vecmap(item_type.iter(), |item_typ| {
