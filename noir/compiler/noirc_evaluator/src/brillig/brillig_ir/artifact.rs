--- conflicted
+++ resolved
@@ -6,13 +6,8 @@
 /// Represents a parameter or a return value of a function.
 #[derive(Debug, Clone)]
 pub(crate) enum BrilligParameter {
-<<<<<<< HEAD
-    /// A simple parameter or return value. Holds the bit size of the parameter.
-    Simple(u32),
-=======
     /// A single address parameter or return value. Holds the bit size of the parameter.
     SingleAddr(u32),
->>>>>>> c1709b3d
     /// An array parameter or return value. Holds the type of an array item and its size.
     Array(Vec<BrilligParameter>, usize),
     /// A slice parameter or return value. Holds the type of a slice item.
