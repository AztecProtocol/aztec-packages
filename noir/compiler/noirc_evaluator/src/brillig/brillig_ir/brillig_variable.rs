--- conflicted
+++ resolved
@@ -5,15 +5,12 @@
 
 use crate::ssa::ir::types::Type;
 
-<<<<<<< HEAD
-=======
 #[derive(Debug, Clone, PartialEq, Eq, Serialize, Deserialize, Copy)]
 pub(crate) struct SingleAddrVariable {
     pub(crate) address: MemoryAddress,
     pub(crate) bit_size: u32,
 }
 
->>>>>>> c1709b3d
 /// The representation of a noir array in the Brillig IR
 #[derive(Debug, Clone, PartialEq, Eq, Serialize, Deserialize, Copy)]
 pub(crate) struct BrilligArray {
