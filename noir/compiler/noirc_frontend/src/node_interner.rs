--- conflicted
+++ resolved
@@ -1047,11 +1047,7 @@
     /// applying any type bindings. Useful to look for a specific trait in a type that is used in a macro.
     pub fn lookup_all_trait_implementations(
         &self,
-<<<<<<< HEAD
-        object_type: Type,
-=======
         object_type: &Type,
->>>>>>> 703e2ea1
         trait_id: TraitId,
     ) -> Vec<&TraitImplKind> {
         let trait_impl = self.trait_implementation_map.get(&trait_id);
@@ -1062,11 +1058,7 @@
                     .iter()
                     .filter_map(|(typ, impl_kind)| match &typ {
                         Type::Forall(_, typ) => {
-<<<<<<< HEAD
-                            if typ.deref() == &object_type {
-=======
                             if typ.deref() == object_type {
->>>>>>> 703e2ea1
                                 Some(impl_kind)
                             } else {
                                 None
