pub use noirc_errors::Span;
use noirc_errors::{CustomDiagnostic as Diagnostic, FileDiagnostic};
use thiserror::Error;

use crate::{parser::ParserError, Ident, Type};

use super::import::PathResolutionError;

#[derive(Error, Debug, Clone, PartialEq, Eq)]
pub enum PubPosition {
    #[error("parameter")]
    Parameter,
    #[error("return type")]
    ReturnType,
}

#[derive(Error, Debug, Clone, PartialEq, Eq)]
pub enum ResolverError {
    #[error("Duplicate definition")]
    DuplicateDefinition { name: String, first_span: Span, second_span: Span },
    #[error("Unused variable")]
    UnusedVariable { ident: Ident },
    #[error("Could not find variable in this scope")]
    VariableNotDeclared { name: String, span: Span },
    #[error("path is not an identifier")]
    PathIsNotIdent { span: Span },
    #[error("could not resolve path")]
    PathResolutionError(PathResolutionError),
    #[error("Expected")]
    Expected { span: Span, expected: String, got: String },
    #[error("Duplicate field in constructor")]
    DuplicateField { field: Ident },
    #[error("No such field in struct")]
    NoSuchField { field: Ident, struct_definition: Ident },
    #[error("Missing fields from struct")]
    MissingFields { span: Span, missing_fields: Vec<String>, struct_definition: Ident },
    #[error("Unneeded 'mut', pattern is already marked as mutable")]
    UnnecessaryMut { first_mut: Span, second_mut: Span },
    #[error("Unneeded 'pub', function is not the main method")]
    UnnecessaryPub { ident: Ident, position: PubPosition },
    #[error("Required 'pub', main function must return public value")]
    NecessaryPub { ident: Ident },
    #[error("'distinct' keyword can only be used with main method")]
    DistinctNotAllowed { ident: Ident },
    #[error("Missing expression for declared constant")]
    MissingRhsExpr { name: String, span: Span },
    #[error("Expression invalid in an array length context")]
    InvalidArrayLengthExpr { span: Span },
    #[error("Integer too large to be evaluated in an array length context")]
    IntegerTooLarge { span: Span },
    #[error("No global or generic type parameter found with the given name")]
    NoSuchNumericTypeVariable { path: crate::Path },
    #[error("Closures cannot capture mutable variables")]
    CapturedMutableVariable { span: Span },
    #[error("Test functions are not allowed to have any parameters")]
    TestFunctionHasParameters { span: Span },
    #[error("Only struct types can be used in constructor expressions")]
    NonStructUsedInConstructor { typ: Type, span: Span },
    #[error("Only struct types can have generics")]
    NonStructWithGenerics { span: Span },
    #[error("Cannot apply generics on Self type")]
    GenericsOnSelfType { span: Span },
    #[error("Incorrect amount of arguments to {item_name}")]
    IncorrectGenericCount { span: Span, item_name: String, actual: usize, expected: usize },
    #[error("{0}")]
    ParserError(Box<ParserError>),
    #[error("Function is not defined in a contract yet sets its contract visibility")]
    ContractFunctionTypeInNormalFunction { span: Span },
    #[error("Cannot create a mutable reference to {variable}, it was declared to be immutable")]
    MutableReferenceToImmutableVariable { variable: String, span: Span },
    #[error("Mutable references to array indices are unsupported")]
    MutableReferenceToArrayElement { span: Span },
    #[error("Function is not defined in a contract yet sets is_internal")]
    ContractFunctionInternalInNormalFunction { span: Span },
    #[error("Numeric constants should be printed without formatting braces")]
    NumericConstantInFormatString { name: String, span: Span },
    #[error("Closure environment must be a tuple or unit type")]
    InvalidClosureEnvironment { typ: Type, span: Span },
    #[error("{name} is private and not visible from the current module")]
    PrivateFunctionCalled { name: String, span: Span },
    #[error("{name} is not visible from the current crate")]
    NonCrateFunctionCalled { name: String, span: Span },
    #[error("Only sized types may be used in the entry point to a program")]
    InvalidTypeForEntryPoint { span: Span },
    #[error("Nested slices are not supported")]
    NestedSlices { span: Span },
<<<<<<< HEAD
    #[error("#[recursive] attribute is only allowed on entry points to a program")]
    MisplacedRecursiveAttribute { ident: Ident },
=======
    #[error("Usage of the `#[foreign]` or `#[builtin]` function attributes are not allowed outside of the Noir standard library")]
    LowLevelFunctionOutsideOfStdlib { ident: Ident },
>>>>>>> 433b9ebd
}

impl ResolverError {
    pub fn into_file_diagnostic(self, file: fm::FileId) -> FileDiagnostic {
        Diagnostic::from(self).in_file(file)
    }
}

impl From<ResolverError> for Diagnostic {
    /// Only user errors can be transformed into a Diagnostic
    /// ICEs will make the compiler panic, as they could affect the
    /// soundness of the generated program
    fn from(error: ResolverError) -> Diagnostic {
        match error {
            ResolverError::DuplicateDefinition { name, first_span, second_span } => {
                let mut diag = Diagnostic::simple_error(
                    format!("duplicate definitions of {name} found"),
                    "first definition found here".to_string(),
                    first_span,
                );
                diag.add_secondary("second definition found here".to_string(), second_span);
                diag
            }
            ResolverError::UnusedVariable { ident } => {
                let name = &ident.0.contents;

                Diagnostic::simple_warning(
                    format!("unused variable {name}"),
                    "unused variable ".to_string(),
                    ident.span(),
                )
            }
            ResolverError::VariableNotDeclared { name, span } => Diagnostic::simple_error(
                format!("cannot find `{name}` in this scope "),
                "not found in this scope".to_string(),
                span,
            ),
            ResolverError::PathIsNotIdent { span } => Diagnostic::simple_error(
                "cannot use path as an identifier".to_string(),
                String::new(),
                span,
            ),
            ResolverError::PathResolutionError(error) => error.into(),
            ResolverError::Expected { span, expected, got } => Diagnostic::simple_error(
                format!("expected {expected} got {got}"),
                String::new(),
                span,
            ),
            ResolverError::DuplicateField { field } => Diagnostic::simple_error(
                format!("duplicate field {field}"),
                String::new(),
                field.span(),
            ),
            ResolverError::NoSuchField { field, struct_definition } => {
                let mut error = Diagnostic::simple_error(
                    format!("no such field {field} defined in struct {struct_definition}"),
                    String::new(),
                    field.span(),
                );

                error.add_secondary(
                    format!("{struct_definition} defined here with no {field} field"),
                    struct_definition.span(),
                );
                error
            }
            ResolverError::MissingFields { span, missing_fields, struct_definition } => {
                let plural = if missing_fields.len() != 1 { "s" } else { "" };
                let missing_fields = missing_fields.join(", ");

                let mut error = Diagnostic::simple_error(
                    format!("missing field{plural}: {missing_fields}"),
                    String::new(),
                    span,
                );

                error.add_secondary(
                    format!("{struct_definition} defined here"),
                    struct_definition.span(),
                );
                error
            }
            ResolverError::UnnecessaryMut { first_mut, second_mut } => {
                let mut error = Diagnostic::simple_error(
                    "'mut' here is not necessary".to_owned(),
                    "".to_owned(),
                    second_mut,
                );
                error.add_secondary(
                    "Pattern was already made mutable from this 'mut'".to_owned(),
                    first_mut,
                );
                error
            }
            ResolverError::UnnecessaryPub { ident, position } => {
                let name = &ident.0.contents;

                let mut diag = Diagnostic::simple_warning(
                    format!("unnecessary pub keyword on {position} for function {name}"),
                    format!("unnecessary pub {position}"),
                    ident.0.span(),
                );

                diag.add_note("The `pub` keyword only has effects on arguments to the entry-point function of a program. Thus, adding it to other function parameters can be deceiving and should be removed".to_owned());
                diag
            }
            ResolverError::NecessaryPub { ident } => {
                let name = &ident.0.contents;

                let mut diag = Diagnostic::simple_error(
                    format!("missing pub keyword on return type of function {name}"),
                    "missing pub on return type".to_string(),
                    ident.0.span(),
                );

                diag.add_note("The `pub` keyword is mandatory for the entry-point function return type because the verifier cannot retrieve private witness and thus the function will not be able to return a 'priv' value".to_owned());
                diag
            }
            ResolverError::DistinctNotAllowed { ident } => {
                let name = &ident.0.contents;

                let mut diag = Diagnostic::simple_error(
                    format!("Invalid `distinct` keyword on return type of function {name}"),
                    "Invalid distinct on return type".to_string(),
                    ident.0.span(),
                );

                diag.add_note("The `distinct` keyword is only valid when used on the main function of a program, as its only purpose is to ensure that all witness indices that occur in the abi are unique".to_owned());
                diag
            }
            ResolverError::MissingRhsExpr { name, span } => Diagnostic::simple_error(
                format!(
                    "no expression specifying the value stored by the constant variable {name}"
                ),
                "expected expression to be stored for let statement".to_string(),
                span,
            ),
            ResolverError::InvalidArrayLengthExpr { span } => Diagnostic::simple_error(
                "Expression invalid in an array-length context".into(),
                "Array-length expressions can only have simple integer operations and any variables used must be global constants".into(),
                span,
            ),
            ResolverError::IntegerTooLarge { span } => Diagnostic::simple_error(
                "Integer too large to be evaluated to an array-length".into(),
                "Array-lengths may be a maximum size of usize::MAX, including intermediate calculations".into(),
                span,
            ),
            ResolverError::NoSuchNumericTypeVariable { path } => Diagnostic::simple_error(
                format!("Cannot find a global or generic type parameter named `{path}`"),
                "Only globals or generic type parameters are allowed to be used as an array type's length".to_string(),
                path.span(),
            ),
            ResolverError::CapturedMutableVariable { span } => Diagnostic::simple_error(
                "Closures cannot capture mutable variables".into(),
                "Mutable variable".into(),
                span,
            ),
            ResolverError::TestFunctionHasParameters { span } => Diagnostic::simple_error(
                "Test functions cannot have any parameters".into(),
                "Try removing the parameters or moving the test into a wrapper function".into(),
                span,
            ),
            ResolverError::NonStructUsedInConstructor { typ, span } => Diagnostic::simple_error(
                "Only struct types can be used in constructor expressions".into(),
                format!("{typ} has no fields to construct it with"),
                span,
            ),
            ResolverError::NonStructWithGenerics { span } => Diagnostic::simple_error(
                "Only struct types can have generic arguments".into(),
                "Try removing the generic arguments".into(),
                span,
            ),
            ResolverError::GenericsOnSelfType { span } => Diagnostic::simple_error(
                "Cannot apply generics to Self type".into(),
                "Use an explicit type name or apply the generics at the start of the impl instead".into(),
                span,
            ),
            ResolverError::IncorrectGenericCount { span, item_name, actual, expected } => {
                let expected_plural = if expected == 1 { "" } else { "s" };
                let actual_plural = if actual == 1 { "is" } else { "are" };

                Diagnostic::simple_error(
                    format!("`{item_name}` has {expected} generic argument{expected_plural} but {actual} {actual_plural} given here"),
                    "Incorrect number of generic arguments".into(),
                    span,
                )
            }
            ResolverError::ParserError(error) => (*error).into(),
            ResolverError::ContractFunctionTypeInNormalFunction { span } => Diagnostic::simple_error(
                "Only functions defined within contracts can set their contract function type".into(),
                "Non-contract functions cannot be 'open'".into(),
                span,
            ),
            ResolverError::MutableReferenceToImmutableVariable { variable, span } => {
                Diagnostic::simple_error(format!("Cannot mutably reference the immutable variable {variable}"), format!("{variable} is immutable"), span)
            },
            ResolverError::MutableReferenceToArrayElement { span } => {
                Diagnostic::simple_error("Mutable references to array elements are currently unsupported".into(), "Try storing the element in a fresh variable first".into(), span)
            },
            ResolverError::ContractFunctionInternalInNormalFunction { span } => Diagnostic::simple_error(
                "Only functions defined within contracts can set their functions to be internal".into(),
                "Non-contract functions cannot be 'internal'".into(),
                span,
            ),
            ResolverError::NumericConstantInFormatString { name, span } => Diagnostic::simple_error(
                format!("cannot find `{name}` in this scope "),
                "Numeric constants should be printed without formatting braces".to_string(),
                span,
            ),
            ResolverError::InvalidClosureEnvironment { span, typ } => Diagnostic::simple_error(
                format!("{typ} is not a valid closure environment type"),
                "Closure environment must be a tuple or unit type".to_string(), span),
            // This will be upgraded to an error in future versions
            ResolverError::PrivateFunctionCalled { span, name } => Diagnostic::simple_warning(
                format!("{name} is private and not visible from the current module"),
                format!("{name} is private"), span),
            ResolverError::NonCrateFunctionCalled { span, name } => Diagnostic::simple_warning(
                    format!("{name} is not visible from the current crate"),
                    format!("{name} is only visible within its crate"), span),
            ResolverError::InvalidTypeForEntryPoint { span } => Diagnostic::simple_error(
                "Only sized types may be used in the entry point to a program".to_string(),
                "Slices, references, or any type containing them may not be used in main or a contract function".to_string(), span),
            ResolverError::NestedSlices { span } => Diagnostic::simple_error(
                "Nested slices are not supported".into(),
                "Try to use a constant sized array instead".into(),
                span,
            ),
<<<<<<< HEAD
            ResolverError::MisplacedRecursiveAttribute { ident } => {
                let name = &ident.0.contents;

                let mut diag = Diagnostic::simple_error(
                    format!("misplaced #[recursive] attribute on function {name} rather than the main function"),
                    "misplaced #[recursive] attribute".to_string(),
                    ident.0.span(),
                );

                diag.add_note("The `#[recursive]` attribute specifies to the backend whether it should use a prover which generates proofs that are friendly for recursive verification in another circuit".to_owned());
                diag
            }
=======
            ResolverError::LowLevelFunctionOutsideOfStdlib { ident } => Diagnostic::simple_error(
                "Definition of low-level function outside of standard library".into(),
                "Usage of the `#[foreign]` or `#[builtin]` function attributes are not allowed outside of the Noir standard library".into(),
                ident.span(),
            ),
>>>>>>> 433b9ebd
        }
    }
}<|MERGE_RESOLUTION|>--- conflicted
+++ resolved
@@ -84,13 +84,10 @@
     InvalidTypeForEntryPoint { span: Span },
     #[error("Nested slices are not supported")]
     NestedSlices { span: Span },
-<<<<<<< HEAD
     #[error("#[recursive] attribute is only allowed on entry points to a program")]
     MisplacedRecursiveAttribute { ident: Ident },
-=======
     #[error("Usage of the `#[foreign]` or `#[builtin]` function attributes are not allowed outside of the Noir standard library")]
     LowLevelFunctionOutsideOfStdlib { ident: Ident },
->>>>>>> 433b9ebd
 }
 
 impl ResolverError {
@@ -318,7 +315,6 @@
                 "Try to use a constant sized array instead".into(),
                 span,
             ),
-<<<<<<< HEAD
             ResolverError::MisplacedRecursiveAttribute { ident } => {
                 let name = &ident.0.contents;
 
@@ -331,13 +327,11 @@
                 diag.add_note("The `#[recursive]` attribute specifies to the backend whether it should use a prover which generates proofs that are friendly for recursive verification in another circuit".to_owned());
                 diag
             }
-=======
             ResolverError::LowLevelFunctionOutsideOfStdlib { ident } => Diagnostic::simple_error(
                 "Definition of low-level function outside of standard library".into(),
                 "Usage of the `#[foreign]` or `#[builtin]` function attributes are not allowed outside of the Noir standard library".into(),
                 ident.span(),
             ),
->>>>>>> 433b9ebd
         }
     }
 }