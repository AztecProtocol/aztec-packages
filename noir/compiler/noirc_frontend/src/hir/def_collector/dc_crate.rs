use super::dc_mod::collect_defs;
use super::errors::{DefCollectorErrorKind, DuplicateType};
use crate::graph::CrateId;
use crate::hir::def_map::{CrateDefMap, LocalModuleId, ModuleId};
use crate::hir::resolution::errors::ResolverError;

use crate::hir::resolution::import::{resolve_import, ImportDirective};
use crate::hir::resolution::resolver::Resolver;
use crate::hir::resolution::{
    collect_impls, collect_trait_impls, path_resolver, resolve_free_functions, resolve_globals,
    resolve_impls, resolve_structs, resolve_trait_by_path, resolve_trait_impls, resolve_traits,
    resolve_type_aliases,
};
use crate::hir::type_check::{type_check_func, TypeCheckError, TypeChecker};
use crate::hir::Context;

use crate::macros_api::{MacroError, MacroProcessor};
use crate::node_interner::{FuncId, GlobalId, NodeInterner, StructId, TraitId, TypeAliasId};

use crate::parser::{ParserError, SortedModule};
use crate::{
    ExpressionKind, Ident, LetStatement, Literal, NoirFunction, NoirStruct, NoirTrait,
    NoirTypeAlias, Path, PathKind, Type, TypeBindings, UnresolvedGenerics,
    UnresolvedTraitConstraint, UnresolvedType,
};
use fm::FileId;
use iter_extended::vecmap;
use noirc_errors::{CustomDiagnostic, Span};
use std::collections::{BTreeMap, HashMap};

use std::vec;

/// Stores all of the unresolved functions in a particular file/mod
#[derive(Clone)]
pub struct UnresolvedFunctions {
    pub file_id: FileId,
    pub functions: Vec<(LocalModuleId, FuncId, NoirFunction)>,
    pub trait_id: Option<TraitId>,
}

impl UnresolvedFunctions {
    pub fn push_fn(&mut self, mod_id: LocalModuleId, func_id: FuncId, func: NoirFunction) {
        self.functions.push((mod_id, func_id, func));
    }

    pub fn resolve_trait_bounds_trait_ids(
        &mut self,
        def_maps: &BTreeMap<CrateId, CrateDefMap>,
        crate_id: CrateId,
    ) -> Vec<DefCollectorErrorKind> {
        let mut errors = Vec::new();

        for (local_id, _, func) in &mut self.functions {
            let module = ModuleId { krate: crate_id, local_id: *local_id };

            for bound in &mut func.def.where_clause {
                match resolve_trait_by_path(def_maps, module, bound.trait_bound.trait_path.clone())
                {
                    Ok(trait_id) => {
                        bound.trait_bound.trait_id = Some(trait_id);
                    }
                    Err(err) => {
                        errors.push(err);
                    }
                }
            }
        }

        errors
    }
}

pub struct UnresolvedStruct {
    pub file_id: FileId,
    pub module_id: LocalModuleId,
    pub struct_def: NoirStruct,
}

#[derive(Clone)]
pub struct UnresolvedTrait {
    pub file_id: FileId,
    pub module_id: LocalModuleId,
    pub crate_id: CrateId,
    pub trait_def: NoirTrait,
    pub method_ids: HashMap<String, FuncId>,
    pub fns_with_default_impl: UnresolvedFunctions,
}

pub struct UnresolvedTraitImpl {
    pub file_id: FileId,
    pub module_id: LocalModuleId,
    pub trait_id: Option<TraitId>,
    pub trait_generics: Vec<UnresolvedType>,
    pub trait_path: Path,
    pub object_type: UnresolvedType,
    pub methods: UnresolvedFunctions,
    pub generics: UnresolvedGenerics,
    pub where_clause: Vec<UnresolvedTraitConstraint>,
}

#[derive(Clone)]
pub struct UnresolvedTypeAlias {
    pub file_id: FileId,
    pub module_id: LocalModuleId,
    pub type_alias_def: NoirTypeAlias,
}

#[derive(Clone)]
pub struct UnresolvedGlobal {
    pub file_id: FileId,
    pub module_id: LocalModuleId,
    pub global_id: GlobalId,
    pub stmt_def: LetStatement,
}

/// Given a Crate root, collect all definitions in that crate
pub struct DefCollector {
    pub(crate) def_map: CrateDefMap,
    pub(crate) collected_imports: Vec<ImportDirective>,
    pub(crate) collected_functions: Vec<UnresolvedFunctions>,
    pub(crate) collected_types: BTreeMap<StructId, UnresolvedStruct>,
    pub(crate) collected_type_aliases: BTreeMap<TypeAliasId, UnresolvedTypeAlias>,
    pub(crate) collected_traits: BTreeMap<TraitId, UnresolvedTrait>,
    pub(crate) collected_globals: Vec<UnresolvedGlobal>,
    pub(crate) collected_impls: ImplMap,
    pub(crate) collected_traits_impls: Vec<UnresolvedTraitImpl>,
}

/// Maps the type and the module id in which the impl is defined to the functions contained in that
/// impl along with the generics declared on the impl itself. This also contains the Span
/// of the object_type of the impl, used to issue an error if the object type fails to resolve.
///
/// Note that because these are keyed by unresolved types, the impl map is one of the few instances
/// of HashMap rather than BTreeMap. For this reason, we should be careful not to iterate over it
/// since it would be non-deterministic.
pub(crate) type ImplMap =
    HashMap<(UnresolvedType, LocalModuleId), Vec<(UnresolvedGenerics, Span, UnresolvedFunctions)>>;

#[derive(Debug, Clone)]
pub enum CompilationError {
    ParseError(ParserError),
    DefinitionError(DefCollectorErrorKind),
    ResolverError(ResolverError),
    TypeError(TypeCheckError),
}

impl From<CompilationError> for CustomDiagnostic {
    fn from(value: CompilationError) -> Self {
        match value {
            CompilationError::ParseError(error) => error.into(),
            CompilationError::DefinitionError(error) => error.into(),
            CompilationError::ResolverError(error) => error.into(),
            CompilationError::TypeError(error) => error.into(),
        }
    }
}

impl From<MacroError> for CompilationError {
    fn from(value: MacroError) -> Self {
        CompilationError::DefinitionError(DefCollectorErrorKind::MacroError(value))
    }
}

impl From<ParserError> for CompilationError {
    fn from(value: ParserError) -> Self {
        CompilationError::ParseError(value)
    }
}

impl From<DefCollectorErrorKind> for CompilationError {
    fn from(value: DefCollectorErrorKind) -> Self {
        CompilationError::DefinitionError(value)
    }
}

impl From<ResolverError> for CompilationError {
    fn from(value: ResolverError) -> Self {
        CompilationError::ResolverError(value)
    }
}
impl From<TypeCheckError> for CompilationError {
    fn from(value: TypeCheckError) -> Self {
        CompilationError::TypeError(value)
    }
}

impl DefCollector {
    fn new(def_map: CrateDefMap) -> DefCollector {
        DefCollector {
            def_map,
            collected_imports: vec![],
            collected_functions: vec![],
            collected_types: BTreeMap::new(),
            collected_type_aliases: BTreeMap::new(),
            collected_traits: BTreeMap::new(),
            collected_impls: HashMap::new(),
            collected_globals: vec![],
            collected_traits_impls: vec![],
        }
    }

    /// Collect all of the definitions in a given crate into a CrateDefMap
    /// Modules which are not a part of the module hierarchy starting with
    /// the root module, will be ignored.
    pub fn collect(
        mut def_map: CrateDefMap,
        context: &mut Context,
        ast: SortedModule,
        root_file_id: FileId,
        macro_processors: Vec<&dyn MacroProcessor>,
    ) -> Vec<(CompilationError, FileId)> {
        let mut errors: Vec<(CompilationError, FileId)> = vec![];
        let crate_id = def_map.krate;

        // Recursively resolve the dependencies
        //
        // Dependencies are fetched from the crate graph
        // Then added these to the context of DefMaps once they are resolved
        //
        let crate_graph = &context.crate_graph[crate_id];

        for dep in crate_graph.dependencies.clone() {
            errors.extend(CrateDefMap::collect_defs(
                dep.crate_id,
                context,
                macro_processors.clone(),
            ));

            let dep_def_root =
                context.def_map(&dep.crate_id).expect("ice: def map was just created").root;
            let module_id = ModuleId { krate: dep.crate_id, local_id: dep_def_root };
            // Add this crate as a dependency by linking it's root module
            def_map.extern_prelude.insert(dep.as_name(), module_id);
        }

        // At this point, all dependencies are resolved and type checked.
        //
        // It is now possible to collect all of the definitions of this crate.
        let crate_root = def_map.root;
        let mut def_collector = DefCollector::new(def_map);

        // Collecting module declarations with ModCollector
        // and lowering the functions
        // i.e. Use a mod collector to collect the nodes at the root module
        // and process them
        errors.extend(collect_defs(
            &mut def_collector,
            ast,
            root_file_id,
            crate_root,
            crate_id,
            context,
        ));

        let submodules =
            vecmap(def_collector.def_map.modules().iter(), |(index, _)| LocalModuleId(index));
        // Add the current crate to the collection of DefMaps
        context.def_maps.insert(crate_id, def_collector.def_map);

<<<<<<< HEAD
        let mut preludes = Vec::new();
        preludes.push("std::prelude");

        for macro_processor in macro_processors.iter() {
            // Aside from the stdlib prelude, check whether the crate we are processing has dependencies 
            // which supply their own prelude and add it to the list of preludes to be injected.
            match macro_processor.fetch_crate_prelude(&crate_id, context) {
                Ok(Some(prelude)) => {
                    preludes.push(prelude);
                }
                Ok(None) => {
                    // Do nothing
                }
                Err((error, file_id)) => {
                    let def_error = DefCollectorErrorKind::MacroError(error);
                    errors.push((def_error.into(), file_id));
                }
            }
        }

        for prelude in preludes {
=======
        // TODO(#4653): generalize this function
        for macro_processor in &macro_processors {
            macro_processor.process_unresolved_traits_impls(&crate_id, context, &def_collector.collected_traits_impls, &mut def_collector.collected_functions).unwrap_or_else(
                |(macro_err, file_id)| {
                    errors.push((macro_err.into(), file_id));
                },
            );
        }

        inject_prelude(crate_id, context, crate_root, &mut def_collector.collected_imports);
        for submodule in submodules {
>>>>>>> acc27b1b
            inject_prelude(
                crate_id,
                context,
                crate_root,
                prelude,
                &mut def_collector.collected_imports,
            );
            for submodule in submodules.iter() {
                inject_prelude(
                    crate_id,
                    context,
                    *submodule,
                    prelude,
                    &mut def_collector.collected_imports,
                );
            }
        }

        // Resolve unresolved imports collected from the crate, one by one.
        for collected_import in def_collector.collected_imports {
            match resolve_import(crate_id, collected_import, &context.def_maps) {
                Ok(resolved_import) => {
                    // Populate module namespaces according to the imports used
                    let current_def_map = context.def_maps.get_mut(&crate_id).unwrap();

                    let name = resolved_import.name;
                    for ns in resolved_import.resolved_namespace.iter_defs() {
                        let result = current_def_map.modules[resolved_import.module_scope.0]
                            .import(name.clone(), ns, resolved_import.is_prelude);

                        if let Err((first_def, second_def)) = result {
                            let err = DefCollectorErrorKind::Duplicate {
                                typ: DuplicateType::Import,
                                first_def,
                                second_def,
                            };
                            errors.push((err.into(), root_file_id));
                        }
                    }
                }
                Err((error, module_id)) => {
                    let current_def_map = context.def_maps.get(&crate_id).unwrap();
                    let file_id = current_def_map.file_id(module_id);
                    let error = DefCollectorErrorKind::PathResolutionError(error);
                    errors.push((error.into(), file_id));
                }
            }
        }

        // We must first resolve and intern the globals before we can resolve any stmts inside each function.
        // Each function uses its own resolver with a newly created ScopeForest, and must be resolved again to be within a function's scope
        //
        // Additionally, we must resolve integer globals before structs since structs may refer to
        // the values of integer globals as numeric generics.
        let (literal_globals, other_globals) =
            filter_literal_globals(def_collector.collected_globals);

        let mut resolved_globals = resolve_globals(context, literal_globals, crate_id);

        errors.extend(resolve_type_aliases(
            context,
            def_collector.collected_type_aliases,
            crate_id,
        ));

        errors.extend(resolve_traits(context, def_collector.collected_traits, crate_id));
        // Must resolve structs before we resolve globals.
        errors.extend(resolve_structs(context, def_collector.collected_types, crate_id));

        // We must wait to resolve non-integer globals until after we resolve structs since struct
        // globals will need to reference the struct type they're initialized to to ensure they are valid.
        resolved_globals.extend(resolve_globals(context, other_globals, crate_id));
        errors.extend(resolved_globals.errors);

        // Bind trait impls to their trait. Collect trait functions, that have a
        // default implementation, which hasn't been overridden.
        errors.extend(collect_trait_impls(
            context,
            crate_id,
            &mut def_collector.collected_traits_impls,
        ));

        // Before we resolve any function symbols we must go through our impls and
        // re-collect the methods within into their proper module. This cannot be
        // done before resolution since we need to be able to resolve the type of the
        // impl since that determines the module we should collect into.
        //
        // These are resolved after trait impls so that struct methods are chosen
        // over trait methods if there are name conflicts.
        errors.extend(collect_impls(context, crate_id, &def_collector.collected_impls));

        // Resolve each function in the crate. This is now possible since imports have been resolved
        let mut functions = Vec::new();
        functions.extend(resolve_free_functions(
            &mut context.def_interner,
            crate_id,
            &context.def_maps,
            def_collector.collected_functions,
            None,
            &mut errors,
        ));

        functions.extend(resolve_impls(
            &mut context.def_interner,
            crate_id,
            &context.def_maps,
            def_collector.collected_impls,
            &mut errors,
        ));

        functions.extend(resolve_trait_impls(
            context,
            def_collector.collected_traits_impls,
            crate_id,
            &mut errors,
        ));

        for macro_processor in macro_processors {
            macro_processor.process_typed_ast(&crate_id, context).unwrap_or_else(
                |(macro_err, file_id)| {
                    errors.push((macro_err.into(), file_id));
                },
            );
        }

        errors.extend(context.def_interner.check_for_dependency_cycles());

        errors.extend(type_check_globals(&mut context.def_interner, resolved_globals.globals));
        errors.extend(type_check_functions(&mut context.def_interner, functions));
        errors
    }
}

fn inject_prelude(
    crate_id: CrateId,
    context: &Context,
    crate_root: LocalModuleId,
    prelude_path: &str,
    collected_imports: &mut Vec<ImportDirective>,
) {
    let segments: Vec<_> = prelude_path
        .split("::")
        .map(|segment| crate::Ident::new(segment.into(), Span::default()))
        .collect();

    let path =
        Path { segments: segments.clone(), kind: crate::PathKind::Dep, span: Span::default() };

    if !crate_id.is_stdlib() {
        if let Ok(module_def) = path_resolver::resolve_path(
            &context.def_maps,
            ModuleId { krate: crate_id, local_id: crate_root },
            path,
        ) {
            let module_id = module_def
                .as_module()
                .unwrap_or_else(|| panic!("{prelude_path} should be a module"));
            let prelude = context.module(module_id).scope().names();

            for path in prelude {
                let mut segments: Vec<Ident> = segments.clone();
                segments.push(Ident::new(path.to_string(), Span::default()));

                collected_imports.insert(
                    0,
                    ImportDirective {
                        module_id: crate_root,
                        path: Path { segments, kind: PathKind::Dep, span: Span::default() },
                        alias: None,
                        is_prelude: true,
                    },
                );
            }
        }
    }
}

/// Separate the globals Vec into two. The first element in the tuple will be the
/// literal globals, except for arrays, and the second will be all other globals.
/// We exclude array literals as they can contain complex types
fn filter_literal_globals(
    globals: Vec<UnresolvedGlobal>,
) -> (Vec<UnresolvedGlobal>, Vec<UnresolvedGlobal>) {
    globals.into_iter().partition(|global| match &global.stmt_def.expression.kind {
        ExpressionKind::Literal(literal) => !matches!(literal, Literal::Array(_)),
        _ => false,
    })
}

fn type_check_globals(
    interner: &mut NodeInterner,
    global_ids: Vec<(FileId, GlobalId)>,
) -> Vec<(CompilationError, fm::FileId)> {
    global_ids
        .into_iter()
        .flat_map(|(file_id, global_id)| {
            TypeChecker::check_global(global_id, interner)
                .iter()
                .cloned()
                .map(|e| (e.into(), file_id))
                .collect::<Vec<_>>()
        })
        .collect()
}

fn type_check_functions(
    interner: &mut NodeInterner,
    file_func_ids: Vec<(FileId, FuncId)>,
) -> Vec<(CompilationError, fm::FileId)> {
    file_func_ids
        .into_iter()
        .flat_map(|(file, func)| {
            type_check_func(interner, func)
                .iter()
                .cloned()
                .map(|e| (e.into(), file))
                .collect::<Vec<_>>()
        })
        .collect()
}

// TODO(vitkov): Move this out of here and into type_check
#[allow(clippy::too_many_arguments)]
pub(crate) fn check_methods_signatures(
    resolver: &mut Resolver,
    impl_methods: &[(FileId, FuncId)],
    trait_id: TraitId,
    trait_name_span: Span,
    // These are the generics on the trait itself from the impl.
    // E.g. in `impl Foo<A, B> for Bar<B, C>`, this is `vec![A, B]`.
    trait_generics: Vec<UnresolvedType>,
    trait_impl_generic_count: usize,
    file_id: FileId,
    errors: &mut Vec<(CompilationError, FileId)>,
) {
    let self_type = resolver.get_self_type().expect("trait impl must have a Self type").clone();
    let trait_generics = vecmap(trait_generics, |typ| resolver.resolve_type(typ));

    // Temporarily bind the trait's Self type to self_type so we can type check
    let the_trait = resolver.interner.get_trait_mut(trait_id);
    the_trait.self_type_typevar.bind(self_type);

    if trait_generics.len() != the_trait.generics.len() {
        let error = DefCollectorErrorKind::MismatchGenericCount {
            actual_generic_count: trait_generics.len(),
            expected_generic_count: the_trait.generics.len(),
            // Preferring to use 'here' over a more precise term like 'this reference'
            // to try to make the error easier to understand for newer users.
            location: "here it",
            origin: the_trait.name.to_string(),
            span: trait_name_span,
        };
        errors.push((error.into(), file_id));
    }

    // We also need to bind the traits generics to the trait's generics on the impl
    for (generic, binding) in the_trait.generics.iter().zip(trait_generics) {
        generic.bind(binding);
    }

    // Temporarily take the trait's methods so we can use both them and a mutable reference
    // to the interner within the loop.
    let trait_methods = std::mem::take(&mut the_trait.methods);

    for (file_id, func_id) in impl_methods {
        let func_name = resolver.interner.function_name(func_id).to_owned();

        // This is None in the case where the impl block has a method that's not part of the trait.
        // If that's the case, a `MethodNotInTrait` error has already been thrown, and we can ignore
        // the impl method, since there's nothing in the trait to match its signature against.
        if let Some(trait_method) =
            trait_methods.iter().find(|method| method.name.0.contents == func_name)
        {
            let impl_method = resolver.interner.function_meta(func_id);

            let impl_method_generic_count =
                impl_method.typ.generic_count() - trait_impl_generic_count;

            // We subtract 1 here to account for the implicit generic `Self` type that is on all
            // traits (and thus trait methods) but is not required (or allowed) for users to specify.
            let the_trait = resolver.interner.get_trait(trait_id);
            let trait_method_generic_count =
                trait_method.generics().len() - 1 - the_trait.generics.len();

            if impl_method_generic_count != trait_method_generic_count {
                let trait_name = resolver.interner.get_trait(trait_id).name.clone();

                let error = DefCollectorErrorKind::MismatchGenericCount {
                    actual_generic_count: impl_method_generic_count,
                    expected_generic_count: trait_method_generic_count,
                    origin: format!("{}::{}", trait_name, func_name),
                    location: "this method",
                    span: impl_method.location.span,
                };
                errors.push((error.into(), *file_id));
            }

            // This instantiation is technically not needed. We could bind each generic in the
            // trait function to the impl's corresponding generic but to do so we'd have to rely
            // on the trait function's generics being first in the generic list, since the same
            // list also contains the generic `Self` variable, and any generics on the trait itself.
            //
            // Instantiating the impl method's generics here instead is a bit less precise but
            // doesn't rely on any orderings that may be changed.
            let impl_function_type = impl_method.typ.instantiate(resolver.interner).0;

            let mut bindings = TypeBindings::new();
            let mut typecheck_errors = Vec::new();

            if let Type::Function(impl_params, impl_return, _) = impl_function_type.as_monotype() {
                if trait_method.arguments().len() != impl_params.len() {
                    let error = DefCollectorErrorKind::MismatchTraitImplementationNumParameters {
                        actual_num_parameters: impl_method.parameters.0.len(),
                        expected_num_parameters: trait_method.arguments().len(),
                        trait_name: resolver.interner.get_trait(trait_id).name.to_string(),
                        method_name: func_name.to_string(),
                        span: impl_method.location.span,
                    };
                    errors.push((error.into(), *file_id));
                }

                // Check the parameters of the impl method against the parameters of the trait method
                let args = trait_method.arguments().iter();
                let args_and_params = args.zip(impl_params).zip(&impl_method.parameters.0);

                for (parameter_index, ((expected, actual), (hir_pattern, _, _))) in
                    args_and_params.enumerate()
                {
                    if expected.try_unify(actual, &mut bindings).is_err() {
                        typecheck_errors.push(TypeCheckError::TraitMethodParameterTypeMismatch {
                            method_name: func_name.to_string(),
                            expected_typ: expected.to_string(),
                            actual_typ: actual.to_string(),
                            parameter_span: hir_pattern.span(),
                            parameter_index: parameter_index + 1,
                        });
                    }
                }

                if trait_method.return_type().try_unify(impl_return, &mut bindings).is_err() {
                    let impl_method = resolver.interner.function_meta(func_id);
                    let ret_type_span = impl_method.return_type.get_type().span;
                    let expr_span = ret_type_span.expect("return type must always have a span");

                    let expected_typ = trait_method.return_type().to_string();
                    let expr_typ = impl_method.return_type().to_string();
                    let error = TypeCheckError::TypeMismatch { expr_typ, expected_typ, expr_span };
                    typecheck_errors.push(error);
                }
            } else {
                unreachable!(
                    "impl_function_type is not a function type, it is: {impl_function_type}"
                );
            }

            errors.extend(typecheck_errors.iter().cloned().map(|e| (e.into(), *file_id)));
        }
    }

    // Now unbind `Self` and the trait's generics
    let the_trait = resolver.interner.get_trait_mut(trait_id);
    the_trait.set_methods(trait_methods);
    the_trait.self_type_typevar.unbind(the_trait.self_type_typevar_id);

    for generic in &the_trait.generics {
        generic.unbind(generic.id());
    }
}<|MERGE_RESOLUTION|>--- conflicted
+++ resolved
@@ -257,29 +257,6 @@
         // Add the current crate to the collection of DefMaps
         context.def_maps.insert(crate_id, def_collector.def_map);
 
-<<<<<<< HEAD
-        let mut preludes = Vec::new();
-        preludes.push("std::prelude");
-
-        for macro_processor in macro_processors.iter() {
-            // Aside from the stdlib prelude, check whether the crate we are processing has dependencies 
-            // which supply their own prelude and add it to the list of preludes to be injected.
-            match macro_processor.fetch_crate_prelude(&crate_id, context) {
-                Ok(Some(prelude)) => {
-                    preludes.push(prelude);
-                }
-                Ok(None) => {
-                    // Do nothing
-                }
-                Err((error, file_id)) => {
-                    let def_error = DefCollectorErrorKind::MacroError(error);
-                    errors.push((def_error.into(), file_id));
-                }
-            }
-        }
-
-        for prelude in preludes {
-=======
         // TODO(#4653): generalize this function
         for macro_processor in &macro_processors {
             macro_processor.process_unresolved_traits_impls(&crate_id, context, &def_collector.collected_traits_impls, &mut def_collector.collected_functions).unwrap_or_else(
@@ -289,9 +266,27 @@
             );
         }
 
-        inject_prelude(crate_id, context, crate_root, &mut def_collector.collected_imports);
-        for submodule in submodules {
->>>>>>> acc27b1b
+        let mut preludes = Vec::new();
+        preludes.push("std::prelude");
+
+        for macro_processor in &macro_processors {
+            // Aside from the stdlib prelude, check whether the crate we are processing has dependencies 
+            // which supply their own prelude and add it to the list of preludes to be injected.
+            match macro_processor.fetch_crate_prelude(&crate_id, context) {
+                Ok(Some(prelude)) => {
+                    preludes.push(prelude);
+                }
+                Ok(None) => {
+                    // Do nothing
+                }
+                Err((error, file_id)) => {
+                    let def_error = DefCollectorErrorKind::MacroError(error);
+                    errors.push((def_error.into(), file_id));
+                }
+            }
+        }
+
+        for prelude in preludes {
             inject_prelude(
                 crate_id,
                 context,
