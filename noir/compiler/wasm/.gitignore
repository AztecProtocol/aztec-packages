noir-script/target
<<<<<<< HEAD
dist
build
=======
dist
>>>>>>> 9aa09866
<|MERGE_RESOLUTION|>--- conflicted
+++ resolved
@@ -1,7 +1,3 @@
 noir-script/target
-<<<<<<< HEAD
 dist
 build
-=======
-dist
->>>>>>> 9aa09866
