--- conflicted
+++ resolved
@@ -7,10 +7,7 @@
 
 ignore = [
     "RUSTSEC-2024-0388", # derivative unmaintained
-<<<<<<< HEAD
-=======
     "RUSTSEC-2024-0436", # paste unmaintained
->>>>>>> 7ccffc29
 ]
 
 # This section is considered when running `cargo deny check bans`.
