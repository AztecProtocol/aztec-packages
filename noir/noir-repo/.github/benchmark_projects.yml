--- conflicted
+++ resolved
@@ -1,8 +1,4 @@
-<<<<<<< HEAD
-define: &AZ_COMMIT 5f141167d16f1450348a4bbe55d94a462b5b62eb
-=======
 define: &AZ_COMMIT 3b981f9217f9b859bdfbcdba2f5c080392c98da6
->>>>>>> 54c6e8ca
 projects:
   private-kernel-inner:
     repo: AztecProtocol/aztec-packages
@@ -51,11 +47,7 @@
     timeout: 15
     compilation-timeout: 15
     execution-timeout: 0.75
-<<<<<<< HEAD
-    compilation-memory-limit: 1300
-=======
     compilation-memory-limit: 1500
->>>>>>> 54c6e8ca
     execution-memory-limit: 500
   rollup-block-root-empty:
     repo: AztecProtocol/aztec-packages
