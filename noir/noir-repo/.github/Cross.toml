--- conflicted
+++ resolved
@@ -2,11 +2,6 @@
 passthrough = [
     "HOME",
     "RUST_BACKTRACE",
-<<<<<<< HEAD
-    "BARRETENBERG_BIN_DIR",
-    "BLNS_JSON_PATH"
-=======
->>>>>>> 39aba05c
 ]
 volumes = [
     "HOME",
