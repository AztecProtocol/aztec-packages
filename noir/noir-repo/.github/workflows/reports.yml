name: Reports

on:
  push:
    branches:
      - master
  pull_request:

jobs:
  benchmark-projects-list:
    name: Load benchmark projects list
    runs-on: ubuntu-22.04
    outputs:
      projects: ${{ steps.get_bench_projects.outputs.projects }}

    steps:
      - name: Checkout
        uses: actions/checkout@v4

      - name: Build list of projects
        id: get_bench_projects
        run: |
          PROJECTS=$(yq ./.github/benchmark_projects.yml -o json | jq -c '.projects | map(.)')
          echo "projects=$PROJECTS"
          echo "projects=$PROJECTS" >> $GITHUB_OUTPUT

  build-nargo:
    runs-on: ubuntu-22.04

    steps:
      - name: Checkout Noir repo
        uses: actions/checkout@v4

      - name: Setup toolchain
        uses: dtolnay/rust-toolchain@1.75.0

      - uses: Swatinem/rust-cache@v2
        with:
          key: x86_64-unknown-linux-gnu
          cache-on-failure: true
          save-if: ${{ github.event_name != 'merge_group' }}

      - name: Build Nargo
        run: cargo build --package nargo_cli --release

      - name: Package artifacts
        run: |
          mkdir dist
          cp ./target/release/nargo ./dist/nargo

      - name: Upload artifact
        uses: actions/upload-artifact@v4
        with:
          name: nargo
          path: ./dist/*
          retention-days: 3

  compare_gates_reports:
    name: Circuit sizes
    needs: [build-nargo]
    runs-on: ubuntu-22.04
    permissions:
      pull-requests: write

    steps:
      - uses: actions/checkout@v4

      - name: Install `bb`
        run: |
          ./scripts/install_bb.sh
          echo "$HOME/.bb/" >> $GITHUB_PATH

      - name: Download nargo binary
        uses: ./.github/actions/download-nargo

      - name: Generate gates report
        working-directory: ./test_programs
        run: |
          ./rebuild.sh
          ./gates_report.sh
          mv gates_report.json ../gates_report.json

      - name: Compare gates reports
        id: gates_diff
        uses: noir-lang/noir-gates-diff@dbe920a8dcc3370af4be4f702ca9cef29317bec1
        with:
          report: gates_report.json
          summaryQuantile: 0.9 # only display the 10% most significant circuit size diffs in the summary (defaults to 20%)

      - name: Add gates diff to sticky comment
        if: github.event_name == 'pull_request' || github.event_name == 'pull_request_target'
        uses: marocchino/sticky-pull-request-comment@v2
        with:
          # delete the comment in case changes no longer impact circuit sizes
          delete: ${{ !steps.gates_diff.outputs.markdown }}
          message: ${{ steps.gates_diff.outputs.markdown }}

  compare_brillig_bytecode_size_reports:
    name: Brillig bytecode sizes
    needs: [build-nargo]
    runs-on: ubuntu-22.04
    permissions:
      pull-requests: write

    steps:
      - uses: actions/checkout@v4

      - name: Download nargo binary
        uses: ./.github/actions/download-nargo

      - name: Generate Brillig bytecode size report
        working-directory: ./test_programs
        run: |
          mkdir ./reports

          ./gates_report_brillig.sh 9223372036854775807
          jq '.programs |= map(.package_name |= (. + "_inliner_max"))' gates_report_brillig.json > ./reports/gates_report_brillig_inliner_max.json
          
          ./gates_report_brillig.sh 0
          jq '.programs |= map(.package_name |= (. + "_inliner_zero"))' gates_report_brillig.json > ./reports/gates_report_brillig_inliner_zero.json
          
          ./gates_report_brillig.sh -9223372036854775808
          jq '.programs |= map(.package_name |= (. + "_inliner_min"))' gates_report_brillig.json > ./reports/gates_report_brillig_inliner_min.json

          # Merge all reports
          jq -s '{ programs: map(.programs) | add }' ./reports/* > ../gates_report_brillig.json

      - name: Compare Brillig bytecode size reports
        id: brillig_bytecode_diff
        uses: noir-lang/noir-gates-diff@dbe920a8dcc3370af4be4f702ca9cef29317bec1
        with:
          report: gates_report_brillig.json
          header: |
            # Changes to Brillig bytecode sizes
          brillig_report: true
          summaryQuantile: 0.9 # only display the 10% most significant bytecode size diffs in the summary (defaults to 20%)

      - name: Add bytecode size diff to sticky comment
        if: github.event_name == 'pull_request' || github.event_name == 'pull_request_target'
        uses: marocchino/sticky-pull-request-comment@v2
        with:
          header: brillig
          # delete the comment in case changes no longer impact brillig bytecode sizes
          delete: ${{ !steps.brillig_bytecode_diff.outputs.markdown }}
          message: ${{ steps.brillig_bytecode_diff.outputs.markdown }}

  compare_brillig_execution_reports:
    name: Brillig execution trace sizes
    needs: [build-nargo]
    runs-on: ubuntu-22.04
    permissions:
      pull-requests: write

    steps:
      - uses: actions/checkout@v4

      - name: Download nargo binary
        uses: ./.github/actions/download-nargo

      - name: Generate Brillig execution report
        working-directory: ./test_programs
        run: |
          mkdir ./reports 
          
          ./gates_report_brillig_execution.sh 9223372036854775807
          jq '.programs |= map(.package_name |= (. + "_inliner_max"))' gates_report_brillig_execution.json > ./reports/gates_report_brillig_execution_inliner_max.json

          ./gates_report_brillig_execution.sh 0
          jq '.programs |= map(.package_name |= (. + "_inliner_zero"))' gates_report_brillig_execution.json > ./reports/gates_report_brillig_execution_inliner_zero.json
          
          ./gates_report_brillig_execution.sh -9223372036854775808
          jq '.programs |= map(.package_name |= (. + "_inliner_min"))' gates_report_brillig_execution.json > ./reports/gates_report_brillig_execution_inliner_min.json

          # Merge all reports
          jq -s '{ programs: map(.programs) | add }' ./reports/* > ../gates_report_brillig_execution.json

      - name: Compare Brillig execution reports
        id: brillig_execution_diff
        uses: noir-lang/noir-gates-diff@dbe920a8dcc3370af4be4f702ca9cef29317bec1
        with:
          report: gates_report_brillig_execution.json
          header: |
            # Changes to number of Brillig opcodes executed
          brillig_report: true
          summaryQuantile: 0.9 # only display the 10% most significant bytecode size diffs in the summary (defaults to 20%)

      - name: Add bytecode size diff to sticky comment
        if: github.event_name == 'pull_request' || github.event_name == 'pull_request_target'
        uses: marocchino/sticky-pull-request-comment@v2
        with:
          header: brillig_execution
          # delete the comment in case changes no longer impact brillig bytecode sizes
          delete: ${{ !steps.brillig_execution_diff.outputs.markdown }}
          message: ${{ steps.brillig_execution_diff.outputs.markdown }}

  generate_memory_report:
    name: Peak memory usage
    needs: [build-nargo]
    runs-on: ubuntu-22.04
    permissions:
      pull-requests: write

    steps:
      - uses: actions/checkout@v4

      - name: Download nargo binary
        uses: ./.github/actions/download-nargo

      - name: Generate Memory report
        working-directory: ./test_programs
        run: |
          ./memory_report.sh
          mv memory_report.json ../memory_report.json

      - name: Upload compilation memory report
        uses: actions/upload-artifact@v4
        with:
          name: in_progress_compilation_mem_report
          path: memory_report.json
          retention-days: 3
          overwrite: true

      - name: Generate execution memory report
        working-directory: ./test_programs
        run: |
          ./memory_report.sh 0 1
          mv memory_report.json ../memory_report.json

      - name: Upload execution memory report
        uses: actions/upload-artifact@v4
        with:
          name: in_progress_execution_mem_report
          path: memory_report.json
          retention-days: 3
          overwrite: true

  generate_compilation_and_execution_report:
    name: Compilation and execution time
    needs: [build-nargo]
    runs-on: ubuntu-22.04
    permissions:
      pull-requests: write

    steps:
      - uses: actions/checkout@v4

      - name: Download nargo binary
        uses: ./.github/actions/download-nargo

      - name: Generate Compilation report
        working-directory: ./test_programs
        run: |
          ./compilation_report.sh 0 1
          mv compilation_report.json ../compilation_report.json

      - name: Generate Execution report
        working-directory: ./test_programs
        run: |
          ./execution_report.sh 0 1
          mv execution_report.json ../execution_report.json
          
      - name: Upload compilation report
        uses: actions/upload-artifact@v4
        with:
          name: in_progress_compilation_report
          path: compilation_report.json
          retention-days: 3
          overwrite: true
      
      - name: Upload execution report
        uses: actions/upload-artifact@v4
        with:
          name: in_progress_execution_report
          path: execution_report.json
          retention-days: 3
          overwrite: true

  external_repo_compilation_and_execution_report:
    needs: [build-nargo, benchmark-projects-list]
    runs-on: ubuntu-22.04
    timeout-minutes: 15
    strategy:
      fail-fast: false
      matrix:
        project: ${{ fromJson( needs.benchmark-projects-list.outputs.projects )}}

    name: External repo compilation and execution reports - ${{ matrix.project.repo }}/${{ matrix.project.path }}
    steps:
      - uses: actions/checkout@v4
        with:
          path: scripts
          sparse-checkout: |
            .github/actions/download-nargo/action.yml
            test_programs/compilation_report.sh
            test_programs/execution_report.sh
            test_programs/parse_time.sh
          sparse-checkout-cone-mode: false

      - name: Download nargo binary
        uses: ./scripts/.github/actions/download-nargo

      - name: Checkout
        uses: actions/checkout@v4
        with:
          repository: ${{ matrix.project.repo }}
          path: test-repo
          ref: ${{ matrix.project.ref }}
      
      - name: Fetch noir dependencies
        working-directory: ./test-repo/${{ matrix.project.path }}
        run: |
          # We run `nargo check` to pre-fetch any dependencies so we don't measure the time to download these
          # when benchmarking.
          nargo check

      - name: Generate compilation report
        working-directory: ./test-repo/${{ matrix.project.path }}
        run: |
          mv /home/runner/work/noir/noir/scripts/test_programs/compilation_report.sh ./compilation_report.sh
          touch parse_time.sh
          chmod +x parse_time.sh
          cp /home/runner/work/noir/noir/scripts/test_programs/parse_time.sh ./parse_time.sh
          ./compilation_report.sh 1 ${{ matrix.project.num_runs }}
        env:
          FLAGS: ${{ matrix.project.flags }}
        
      - name: Check compilation time limit
        run: |
          TIME=$(jq '.[0].value' ./test-repo/${{ matrix.project.path }}/compilation_report.json)
<<<<<<< HEAD
          TIME_LIMIT=80
=======
          TIME_LIMIT=${{ matrix.project.compilation-timeout }}
>>>>>>> cfa62f67
          if awk 'BEGIN{exit !(ARGV[1]>ARGV[2])}' "$TIME" "$TIME_LIMIT"; then
            # Don't bump this timeout without understanding why this has happened and confirming that you're not the cause.
            echo "Failing due to compilation exceeding timeout..."
            echo "Timeout: "$TIME_LIMIT"s"
            echo "Compilation took: "$TIME"s".
            exit 1
          fi

      - name: Generate execution report
        working-directory: ./test-repo/${{ matrix.project.path }}
        if: ${{ !matrix.project.cannot_execute }}
        run: |
          mv /home/runner/work/noir/noir/scripts/test_programs/execution_report.sh ./execution_report.sh
          mv /home/runner/work/noir/noir/scripts/test_programs/parse_time.sh ./parse_time.sh
          ./execution_report.sh 1 ${{ matrix.project.num_runs }}
    
      - name: Check execution time limit
        if: ${{ !matrix.project.cannot_execute }}
        run: |
          TIME=$(jq '.[0].value' ./test-repo/${{ matrix.project.path }}/execution_report.json)
<<<<<<< HEAD
          TIME_LIMIT=60
=======
          TIME_LIMIT=${{ matrix.project.execution-timeout }}
>>>>>>> cfa62f67
          if awk 'BEGIN{exit !(ARGV[1]>ARGV[2])}' "$TIME" "$TIME_LIMIT"; then
            # Don't bump this timeout without understanding why this has happened and confirming that you're not the cause.
            echo "Failing due to execution exceeding timeout..."
            echo "Timeout: "$TIME_LIMIT"s"
            echo "Execution took: "$TIME"s".
            exit 1
          fi

      - name: Move compilation report
        id: compilation_report
        shell: bash
        run: |
          PACKAGE_NAME=${{ matrix.project.path }}
          PACKAGE_NAME=$(basename $PACKAGE_NAME)
          mv ./test-repo/${{ matrix.project.path }}/compilation_report.json ./compilation_report_$PACKAGE_NAME.json
          echo "compilation_report_name=$PACKAGE_NAME" >> $GITHUB_OUTPUT

      - name: Move execution report
        id: execution_report
        shell: bash
        if: ${{ !matrix.project.cannot_execute }}
        run: |
          PACKAGE_NAME=${{ matrix.project.path }}
          PACKAGE_NAME=$(basename $PACKAGE_NAME)
          mv ./test-repo/${{ matrix.project.path }}/execution_report.json ./execution_report_$PACKAGE_NAME.json
          echo "execution_report_name=$PACKAGE_NAME" >> $GITHUB_OUTPUT
          
      - name: Upload compilation report
        uses: actions/upload-artifact@v4
        with:
          name: compilation_report_${{ steps.compilation_report.outputs.compilation_report_name }}
          path: compilation_report_${{ steps.compilation_report.outputs.compilation_report_name }}.json
          retention-days: 3
          overwrite: true

      - name: Upload execution report
        uses: actions/upload-artifact@v4
        with:
          name: execution_report_${{ steps.execution_report.outputs.execution_report_name }}
          path: execution_report_${{ steps.execution_report.outputs.execution_report_name }}.json
          retention-days: 3
          overwrite: true

  external_repo_memory_report:
    needs: [build-nargo, benchmark-projects-list]
    runs-on: ubuntu-22.04
    timeout-minutes: 30
    strategy:
      fail-fast: false
      matrix:
<<<<<<< HEAD
        include:
          # TODO: Bring this report back under a flag. The `noir-contracts` report takes just under 30 minutes.
          # - project: { repo: AztecProtocol/aztec-packages, path: noir-projects/noir-contracts }
          - project: { repo: AztecProtocol/aztec-packages, path: noir-projects/noir-protocol-circuits/crates/private-kernel-inner }
          - project: { repo: AztecProtocol/aztec-packages, path: noir-projects/noir-protocol-circuits/crates/private-kernel-tail  }
          - project: { repo: AztecProtocol/aztec-packages, path: noir-projects/noir-protocol-circuits/crates/private-kernel-reset }
          - project: { repo: AztecProtocol/aztec-packages, path: noir-projects/noir-protocol-circuits/crates/rollup-base-private }
          - project: { repo: AztecProtocol/aztec-packages, path: noir-projects/noir-protocol-circuits/crates/rollup-base-public }
          - project: { repo: AztecProtocol/aztec-packages, path: noir-projects/noir-protocol-circuits/crates/rollup-block-merge }
          - project: { repo: AztecProtocol/aztec-packages, path: noir-projects/noir-protocol-circuits/crates/rollup-block-root-empty, cannot_execute: true }
          - project: { repo: AztecProtocol/aztec-packages, path: noir-projects/noir-protocol-circuits/crates/rollup-block-root-single-tx, flags: "--skip-brillig-constraints-check --skip-underconstrained-check", cannot_execute: true }
          - project: { repo: AztecProtocol/aztec-packages, path: noir-projects/noir-protocol-circuits/crates/rollup-block-root, flags: "--skip-brillig-constraints-check --skip-underconstrained-check" }
          - project: { repo: AztecProtocol/aztec-packages, path: noir-projects/noir-protocol-circuits/crates/rollup-merge }
          - project: { repo: AztecProtocol/aztec-packages, path: noir-projects/noir-protocol-circuits/crates/rollup-root }

    name: External repo memory report - ${{ matrix.project.repo }}/${{ matrix.project.path }}
=======
        include: ${{ fromJson( needs.benchmark-projects-list.outputs.projects )}}

    name: External repo memory report - ${{ matrix.repo }}/${{ matrix.path }}
>>>>>>> cfa62f67
    steps:
      - uses: actions/checkout@v4
        with:
          path: scripts
          sparse-checkout: |
            .github/actions/download-nargo/action.yml
            test_programs/memory_report.sh
            test_programs/parse_memory.sh
          sparse-checkout-cone-mode: false
      
      - name: Download nargo binary
        uses: ./scripts/.github/actions/download-nargo

      - name: Checkout
        uses: actions/checkout@v4
        with:
          repository: ${{ matrix.repo }}
          path: test-repo
          ref: ${{ matrix.ref }}

      - name: Generate compilation memory report
        working-directory: ./test-repo/${{ matrix.path }}
        run: |
          mv /home/runner/work/noir/noir/scripts/test_programs/memory_report.sh ./memory_report.sh
          mv /home/runner/work/noir/noir/scripts/test_programs/parse_memory.sh ./parse_memory.sh
          ./memory_report.sh 1
          # Rename the memory report as the execution report is about to write to the same file
          cp memory_report.json compilation_memory_report.json
        env:
          FLAGS: ${{ matrix.flags }}

      - name: Check compilation memory limit
        run: |
          MEMORY=$(jq '.[0].value' ./test-repo/${{ matrix.path }}/compilation_memory_report.json)
          MEMORY_LIMIT=${{ matrix.compilation-memory-limit }}
          if awk 'BEGIN{exit !(ARGV[1]>ARGV[2])}' "$MEMORY" "$MEMORY_LIMIT"; then
            # Don't bump this limit without understanding why this has happened and confirming that you're not the cause.
            echo "Failing due to compilation exceeding memory limit..."
            echo "Limit: "$MEMORY_LIMIT"MB"
            echo "Compilation took: "$MEMORY"MB".
            exit 1
          fi

      - name: Check compilation memory limit
        run: |
          MEMORY=$(jq '.[0].value' ./test-repo/${{ matrix.project.path }}/compilation_memory_report.json)
          MEMORY_LIMIT=6000
          if awk 'BEGIN{exit !(ARGV[1]>ARGV[2])}' "$MEMORY" "$MEMORY_LIMIT"; then
            # Don't bump this limit without understanding why this has happened and confirming that you're not the cause.
            echo "Failing due to compilation exceeding memory limit..."
            echo "Limit: "$MEMORY_LIMIT"MB"
            echo "Compilation took: "$MEMORY"MB".
            exit 1
          fi

      - name: Generate execution memory report
        working-directory: ./test-repo/${{ matrix.path }}
        if: ${{ !matrix.cannot_execute }}
        run: |
          ./memory_report.sh 1 1

      - name: Check execution memory limit
<<<<<<< HEAD
        if: ${{ !matrix.project.cannot_execute }}
        run: |
          MEMORY=$(jq '.[0].value' ./test-repo/${{ matrix.project.path }}/memory_report.json)
          MEMORY_LIMIT=1300
=======
        if: ${{ !matrix.cannot_execute }}
        run: |
          MEMORY=$(jq '.[0].value' ./test-repo/${{ matrix.path }}/memory_report.json)
          MEMORY_LIMIT=${{ matrix.execution-memory-limit }}
>>>>>>> cfa62f67
          if awk 'BEGIN{exit !(ARGV[1]>ARGV[2])}' "$MEMORY" "$MEMORY_LIMIT"; then
            # Don't bump this limit without understanding why this has happened and confirming that you're not the cause.
            echo "Failing due to execution exceeding memory limit..."
            echo "Limit: "$MEMORY_LIMIT"MB"
            echo "Execution took: "$MEMORY"MB".
            exit 1
          fi

      - name: Move compilation report
        id: compilation_mem_report
        shell: bash
        run: |
          PACKAGE_NAME=${{ matrix.path }}
          PACKAGE_NAME=$(basename $PACKAGE_NAME)
          mv ./test-repo/${{ matrix.path }}/compilation_memory_report.json ./memory_report_$PACKAGE_NAME.json
          echo "memory_report_name=$PACKAGE_NAME" >> $GITHUB_OUTPUT

      - name: Upload compilation memory report
        uses: actions/upload-artifact@v4
        with:
          name: compilation_mem_report_${{ steps.compilation_mem_report.outputs.memory_report_name }}
          path: memory_report_${{ steps.compilation_mem_report.outputs.memory_report_name }}.json
          retention-days: 3
          overwrite: true

      - name: Move execution report
        id: execution_mem_report
<<<<<<< HEAD
        if: ${{ !matrix.project.cannot_execute }}
=======
        if: ${{ !matrix.cannot_execute }}
>>>>>>> cfa62f67
        run: |
          PACKAGE_NAME=${{ matrix.path }}
          PACKAGE_NAME=$(basename $PACKAGE_NAME)
          mv ./test-repo/${{ matrix.path }}/memory_report.json ./memory_report_$PACKAGE_NAME.json
          echo "memory_report_name=$PACKAGE_NAME" >> $GITHUB_OUTPUT

      - name: Upload execution memory report
        uses: actions/upload-artifact@v4
        with:
          name: execution_mem_report_${{ steps.execution_mem_report.outputs.memory_report_name }}
          path: memory_report_${{ steps.execution_mem_report.outputs.memory_report_name }}.json
          retention-days: 3
          overwrite: true

  upload_compilation_report:
    name: Upload compilation report 
    needs: [generate_compilation_and_execution_report, external_repo_compilation_and_execution_report]
    # We want this job to run even if one variation of the matrix in `external_repo_compilation_and_execution_report` fails
    if: always() 
    runs-on: ubuntu-22.04
    permissions:
      pull-requests: write
      # deployments permission to deploy GitHub pages website
      deployments: write
      # contents permission to update benchmark contents in gh-pages branch
      contents: write

    steps:
      - uses: actions/checkout@v4

      - name: Download initial compilation report
        uses: actions/download-artifact@v4
        with:
          name: in_progress_compilation_report
          path: ./reports

      - name: Download matrix compilation reports
        uses: actions/download-artifact@v4
        with:
          pattern: compilation_report_*
          path: ./reports
          merge-multiple: true

      - name: Merge compilation reports using jq
        run: |
          # Github actions seems to not expand "**" in globs by default.
          shopt -s globstar
          jq --slurp '. | flatten' ./reports/* | tee time_bench.json

      - name: Store benchmark result
        uses: benchmark-action/github-action-benchmark@4de1bed97a47495fc4c5404952da0499e31f5c29
        with:
          name: "Compilation Time"
          tool: "customSmallerIsBetter"
          output-file-path: ./time_bench.json
          github-token: ${{ secrets.GITHUB_TOKEN }}
          # We want this to only run on master to avoid garbage data from PRs being added.
          auto-push: ${{ github.ref == 'refs/heads/master' }}
          alert-threshold: "120%"
          comment-on-alert: true
          comment-always: ${{ contains( github.event.pull_request.labels.*.name, 'bench-show') }}
          fail-on-alert: false
          alert-comment-cc-users: "@TomAFrench"
          max-items-in-chart: 50

  upload_compilation_memory_report:
    name: Upload compilation memory report 
    needs: [generate_memory_report, external_repo_memory_report]
    # We want this job to run even if one variation of the matrix in `external_repo_memory_report` fails
    if: always() 
    runs-on: ubuntu-22.04
    permissions:
      pull-requests: write
      # deployments permission to deploy GitHub pages website
      deployments: write
      # contents permission to update benchmark contents in gh-pages branch
      contents: write

    steps:
      - uses: actions/checkout@v4

      - name: Download initial memory report
        uses: actions/download-artifact@v4
        with:
          name: in_progress_compilation_mem_report

      - name: Download matrix memory reports
        uses: actions/download-artifact@v4
        with:
          pattern: compilation_mem_report_*
          path: ./reports
          merge-multiple: true

      - name: Merge memory reports using jq
        run: |
          # Github actions seems to not expand "**" in globs by default.
          shopt -s globstar
          jq --slurp '. | flatten' ./reports/* | tee memory_bench.json

      - name: Store benchmark result
        uses: benchmark-action/github-action-benchmark@4de1bed97a47495fc4c5404952da0499e31f5c29
        with:
          name: "Compilation Memory"
          tool: "customSmallerIsBetter"
          output-file-path: ./memory_bench.json
          github-token: ${{ secrets.GITHUB_TOKEN }}
          # We want this to only run on master to avoid garbage data from PRs being added.
          auto-push: ${{ github.ref == 'refs/heads/master' }}
          alert-threshold: "120%"
          comment-on-alert: true
          comment-always: ${{ contains( github.event.pull_request.labels.*.name, 'bench-show') }}
          fail-on-alert: false
          alert-comment-cc-users: "@TomAFrench"
          max-items-in-chart: 50

  upload_execution_memory_report:
    name: Upload execution memory report 
    needs: [generate_memory_report, external_repo_memory_report]
    # We want this job to run even if one variation of the matrix in `external_repo_memory_report` fails
    if: always() 
    runs-on: ubuntu-22.04
    permissions:
      pull-requests: write
      # deployments permission to deploy GitHub pages website
      deployments: write
      # contents permission to update benchmark contents in gh-pages branch
      contents: write

    steps:
      - uses: actions/checkout@v4

      - name: Download initial memory report
        uses: actions/download-artifact@v4
        with:
          name: in_progress_execution_mem_report

      - name: Download matrix memory reports
        uses: actions/download-artifact@v4
        with:
          pattern: execution_mem_report_*
          path: ./reports
          merge-multiple: true

      - name: Merge memory reports using jq
        run: |
          # Github actions seems to not expand "**" in globs by default.
          shopt -s globstar
          jq --slurp '. | flatten' ./reports/* | tee memory_bench.json

      - name: Store benchmark result
        uses: benchmark-action/github-action-benchmark@4de1bed97a47495fc4c5404952da0499e31f5c29
        with:
          name: "Execution Memory"
          tool: "customSmallerIsBetter"
          output-file-path: ./memory_bench.json
          github-token: ${{ secrets.GITHUB_TOKEN }}
          # We want this to only run on master to avoid garbage data from PRs being added.
          auto-push: ${{ github.ref == 'refs/heads/master' }}
          alert-threshold: "120%"
          comment-on-alert: true
          comment-always: ${{ contains( github.event.pull_request.labels.*.name, 'bench-show') }}
          fail-on-alert: false
          alert-comment-cc-users: "@TomAFrench"
          max-items-in-chart: 50


  upload_execution_report:
    name: Upload execution report 
    needs: [generate_compilation_and_execution_report, external_repo_compilation_and_execution_report]
    # We want this job to run even if one variation of the matrix in `external_repo_compilation_and_execution_report` fails
    if: always() 
    runs-on: ubuntu-22.04
    permissions:
      pull-requests: write
      # deployments permission to deploy GitHub pages website
      deployments: write
      # contents permission to update benchmark contents in gh-pages branch
      contents: write

    steps:
      - uses: actions/checkout@v4

      - name: Download initial execution report
        uses: actions/download-artifact@v4
        with:
          name: in_progress_execution_report

      - name: Download matrix execution reports
        uses: actions/download-artifact@v4
        with:
          pattern: execution_report_*
          path: ./reports
          merge-multiple: true

      - name: Merge execution reports using jq
        run: |
          # Github actions seems to not expand "**" in globs by default.
          shopt -s globstar
          jq --slurp '. | flatten' ./reports/* | tee time_bench.json

      - name: Store benchmark result
        uses: benchmark-action/github-action-benchmark@4de1bed97a47495fc4c5404952da0499e31f5c29
        with:
          name: "Execution Time"
          tool: "customSmallerIsBetter"
          output-file-path: ./time_bench.json
          github-token: ${{ secrets.GITHUB_TOKEN }}
          # We want this to only run on master to avoid garbage data from PRs being added.
          auto-push: ${{ github.ref == 'refs/heads/master' }}
          alert-threshold: "120%"
          comment-on-alert: true
          comment-always: ${{ contains( github.event.pull_request.labels.*.name, 'bench-show') }}
          fail-on-alert: false
          alert-comment-cc-users: "@TomAFrench"
          max-items-in-chart: 50

  # This is a job which depends on all test jobs and reports the overall status.
  # This allows us to add/remove test jobs without having to update the required workflows.
  reports-end:
    name: End
    runs-on: ubuntu-22.04
    # We want this job to always run (even if the dependant jobs fail) as we want this job to fail rather than skipping.
    if: ${{ always() }}
    needs:
      - upload_compilation_report
      - upload_compilation_memory_report
      - upload_execution_report
      - upload_execution_memory_report
     
    steps:
        - name: Report overall success
          run: |
            if [[ $FAIL == true ]]; then
                exit 1
            else
                exit 0
            fi
          env:
            # We treat any skipped or failing jobs as a failure for the workflow as a whole.
            FAIL: ${{ contains(needs.*.result, 'failure') || contains(needs.*.result, 'cancelled') || contains(needs.*.result, 'skipped') }}<|MERGE_RESOLUTION|>--- conflicted
+++ resolved
@@ -327,11 +327,7 @@
       - name: Check compilation time limit
         run: |
           TIME=$(jq '.[0].value' ./test-repo/${{ matrix.project.path }}/compilation_report.json)
-<<<<<<< HEAD
-          TIME_LIMIT=80
-=======
           TIME_LIMIT=${{ matrix.project.compilation-timeout }}
->>>>>>> cfa62f67
           if awk 'BEGIN{exit !(ARGV[1]>ARGV[2])}' "$TIME" "$TIME_LIMIT"; then
             # Don't bump this timeout without understanding why this has happened and confirming that you're not the cause.
             echo "Failing due to compilation exceeding timeout..."
@@ -352,11 +348,7 @@
         if: ${{ !matrix.project.cannot_execute }}
         run: |
           TIME=$(jq '.[0].value' ./test-repo/${{ matrix.project.path }}/execution_report.json)
-<<<<<<< HEAD
-          TIME_LIMIT=60
-=======
           TIME_LIMIT=${{ matrix.project.execution-timeout }}
->>>>>>> cfa62f67
           if awk 'BEGIN{exit !(ARGV[1]>ARGV[2])}' "$TIME" "$TIME_LIMIT"; then
             # Don't bump this timeout without understanding why this has happened and confirming that you're not the cause.
             echo "Failing due to execution exceeding timeout..."
@@ -407,28 +399,9 @@
     strategy:
       fail-fast: false
       matrix:
-<<<<<<< HEAD
-        include:
-          # TODO: Bring this report back under a flag. The `noir-contracts` report takes just under 30 minutes.
-          # - project: { repo: AztecProtocol/aztec-packages, path: noir-projects/noir-contracts }
-          - project: { repo: AztecProtocol/aztec-packages, path: noir-projects/noir-protocol-circuits/crates/private-kernel-inner }
-          - project: { repo: AztecProtocol/aztec-packages, path: noir-projects/noir-protocol-circuits/crates/private-kernel-tail  }
-          - project: { repo: AztecProtocol/aztec-packages, path: noir-projects/noir-protocol-circuits/crates/private-kernel-reset }
-          - project: { repo: AztecProtocol/aztec-packages, path: noir-projects/noir-protocol-circuits/crates/rollup-base-private }
-          - project: { repo: AztecProtocol/aztec-packages, path: noir-projects/noir-protocol-circuits/crates/rollup-base-public }
-          - project: { repo: AztecProtocol/aztec-packages, path: noir-projects/noir-protocol-circuits/crates/rollup-block-merge }
-          - project: { repo: AztecProtocol/aztec-packages, path: noir-projects/noir-protocol-circuits/crates/rollup-block-root-empty, cannot_execute: true }
-          - project: { repo: AztecProtocol/aztec-packages, path: noir-projects/noir-protocol-circuits/crates/rollup-block-root-single-tx, flags: "--skip-brillig-constraints-check --skip-underconstrained-check", cannot_execute: true }
-          - project: { repo: AztecProtocol/aztec-packages, path: noir-projects/noir-protocol-circuits/crates/rollup-block-root, flags: "--skip-brillig-constraints-check --skip-underconstrained-check" }
-          - project: { repo: AztecProtocol/aztec-packages, path: noir-projects/noir-protocol-circuits/crates/rollup-merge }
-          - project: { repo: AztecProtocol/aztec-packages, path: noir-projects/noir-protocol-circuits/crates/rollup-root }
-
-    name: External repo memory report - ${{ matrix.project.repo }}/${{ matrix.project.path }}
-=======
         include: ${{ fromJson( needs.benchmark-projects-list.outputs.projects )}}
 
     name: External repo memory report - ${{ matrix.repo }}/${{ matrix.path }}
->>>>>>> cfa62f67
     steps:
       - uses: actions/checkout@v4
         with:
@@ -491,17 +464,10 @@
           ./memory_report.sh 1 1
 
       - name: Check execution memory limit
-<<<<<<< HEAD
-        if: ${{ !matrix.project.cannot_execute }}
-        run: |
-          MEMORY=$(jq '.[0].value' ./test-repo/${{ matrix.project.path }}/memory_report.json)
-          MEMORY_LIMIT=1300
-=======
         if: ${{ !matrix.cannot_execute }}
         run: |
           MEMORY=$(jq '.[0].value' ./test-repo/${{ matrix.path }}/memory_report.json)
           MEMORY_LIMIT=${{ matrix.execution-memory-limit }}
->>>>>>> cfa62f67
           if awk 'BEGIN{exit !(ARGV[1]>ARGV[2])}' "$MEMORY" "$MEMORY_LIMIT"; then
             # Don't bump this limit without understanding why this has happened and confirming that you're not the cause.
             echo "Failing due to execution exceeding memory limit..."
@@ -529,11 +495,7 @@
 
       - name: Move execution report
         id: execution_mem_report
-<<<<<<< HEAD
-        if: ${{ !matrix.project.cannot_execute }}
-=======
         if: ${{ !matrix.cannot_execute }}
->>>>>>> cfa62f67
         run: |
           PACKAGE_NAME=${{ matrix.path }}
           PACKAGE_NAME=$(basename $PACKAGE_NAME)
