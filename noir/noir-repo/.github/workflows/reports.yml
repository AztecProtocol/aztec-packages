--- conflicted
+++ resolved
@@ -252,21 +252,13 @@
       - name: Generate Compilation report
         working-directory: ./test_programs
         run: |
-<<<<<<< HEAD
-          ./compilation_report.sh
-=======
           ./compilation_report.sh 0 1
->>>>>>> 48aa1aa0
           mv compilation_report.json ../compilation_report.json
 
       - name: Generate Execution report
         working-directory: ./test_programs
         run: |
-<<<<<<< HEAD
-          ./execution_report.sh
-=======
           ./execution_report.sh 0 1
->>>>>>> 48aa1aa0
           mv execution_report.json ../execution_report.json
           
       - name: Upload compilation report
@@ -294,17 +286,10 @@
       matrix:
         include:
           - project: { repo: AztecProtocol/aztec-packages, path: noir-projects/noir-contracts, is_library: true }
-<<<<<<< HEAD
-          - project: { repo: AztecProtocol/aztec-packages, path: noir-projects/noir-protocol-circuits/crates/parity-root }
-          - project: { repo: AztecProtocol/aztec-packages, path: noir-projects/noir-protocol-circuits/crates/private-kernel-inner }
-          - project: { repo: AztecProtocol/aztec-packages, path: noir-projects/noir-protocol-circuits/crates/private-kernel-tail }
-          - project: { repo: AztecProtocol/aztec-packages, path: noir-projects/noir-protocol-circuits/crates/private-kernel-reset }
-=======
           - project: { repo: AztecProtocol/aztec-packages, path: noir-projects/noir-protocol-circuits/crates/parity-root, take_average: true }
           - project: { repo: AztecProtocol/aztec-packages, path: noir-projects/noir-protocol-circuits/crates/private-kernel-inner, take_average: true }
           - project: { repo: AztecProtocol/aztec-packages, path: noir-projects/noir-protocol-circuits/crates/private-kernel-tail, take_average: true  }
           - project: { repo: AztecProtocol/aztec-packages, path: noir-projects/noir-protocol-circuits/crates/private-kernel-reset, take_average: true }
->>>>>>> 48aa1aa0
           - project: { repo: AztecProtocol/aztec-packages, path: noir-projects/noir-protocol-circuits/crates/rollup-base-private }
           - project: { repo: AztecProtocol/aztec-packages, path: noir-projects/noir-protocol-circuits/crates/rollup-base-public }
 
@@ -604,11 +589,7 @@
 
       - name: Parse execution report
         id: execution_report
-<<<<<<< HEAD
-        uses: noir-lang/noir-bench-report@0954121203ee55dcda5c7397b9c669c439a20922
-=======
         uses: noir-lang/noir-bench-report@e408e131e96c3615b4f820d7d642360fb4d6e2f4
->>>>>>> 48aa1aa0
         with:
           report: execution_report.json
           header: |
