--- conflicted
+++ resolved
@@ -120,10 +120,10 @@
 
           ./gates_report_brillig.sh 9223372036854775807
           jq '.programs |= map(.package_name |= (. + "_inliner_max"))' gates_report_brillig.json > ./reports/gates_report_brillig_inliner_max.json
-          
+
           ./gates_report_brillig.sh 0
           jq '.programs |= map(.package_name |= (. + "_inliner_zero"))' gates_report_brillig.json > ./reports/gates_report_brillig_inliner_zero.json
-          
+
           ./gates_report_brillig.sh -9223372036854775808
           jq '.programs |= map(.package_name |= (. + "_inliner_min"))' gates_report_brillig.json > ./reports/gates_report_brillig_inliner_min.json
 
@@ -176,14 +176,14 @@
       - name: Generate Brillig execution report
         working-directory: ./test_programs
         run: |
-          mkdir ./reports 
-          
+          mkdir ./reports
+
           ./gates_report_brillig_execution.sh 9223372036854775807
           jq '.programs |= map(.package_name |= (. + "_inliner_max"))' gates_report_brillig_execution.json > ./reports/gates_report_brillig_execution_inliner_max.json
 
           ./gates_report_brillig_execution.sh 0
           jq '.programs |= map(.package_name |= (. + "_inliner_zero"))' gates_report_brillig_execution.json > ./reports/gates_report_brillig_execution_inliner_zero.json
-          
+
           ./gates_report_brillig_execution.sh -9223372036854775808
           jq '.programs |= map(.package_name |= (. + "_inliner_min"))' gates_report_brillig_execution.json > ./reports/gates_report_brillig_execution_inliner_min.json
 
@@ -296,7 +296,7 @@
         run: |
           ./execution_report.sh 0 1
           mv execution_report.json ../execution_report.json
-          
+
       - name: Upload compilation report
         uses: actions/upload-artifact@v4
         with:
@@ -304,7 +304,7 @@
           path: compilation_report.json
           retention-days: 3
           overwrite: true
-      
+
       - name: Upload execution report
         uses: actions/upload-artifact@v4
         with:
@@ -404,7 +404,7 @@
           PACKAGE_NAME=$(basename $PACKAGE_NAME)
           mv ./test-repo/${{ matrix.project.path }}/execution_report.json ./execution_report_$PACKAGE_NAME.json
           echo "execution_report_name=$PACKAGE_NAME" >> $GITHUB_OUTPUT
-          
+
       - name: Upload compilation report
         uses: actions/upload-artifact@v4
         with:
@@ -422,10 +422,10 @@
           overwrite: true
 
   upload_compilation_report:
-    name: Upload compilation report 
+    name: Upload compilation report
     needs: [generate_compilation_and_execution_report, external_repo_compilation_and_execution_report]
     # We want this job to run even if one variation of the matrix in `external_repo_compilation_and_execution_report` fails
-    if: always() 
+    if: always()
     runs-on: ubuntu-22.04
     permissions:
       pull-requests: write
@@ -546,10 +546,7 @@
         working-directory: ./test-repo/${{ matrix.project.path }}
         run: |
           mv /home/runner/work/noir/noir/scripts/test_programs/memory_report.sh ./memory_report.sh
-<<<<<<< HEAD
           mv /home/runner/work/noir/noir/scripts/test_programs/parse_memory.sh ./parse_memory.sh
-=======
->>>>>>> 6426d902
           ./memory_report.sh 1
           # Rename the memory report as the execution report is about to write to the same file
           cp memory_report.json compilation_memory_report.json
@@ -598,10 +595,10 @@
           overwrite: true
 
   upload_compilation_memory_report:
-    name: Upload compilation memory report 
+    name: Upload compilation memory report
     needs: [generate_memory_report, external_repo_memory_report]
     # We want this job to run even if one variation of the matrix in `external_repo_memory_report` fails
-    if: always() 
+    if: always()
     runs-on: ubuntu-22.04
     permissions:
       pull-requests: write
@@ -647,7 +644,6 @@
           header: compilation_memory
           message: ${{ steps.compilation_mem_report.outputs.markdown }}
 
-<<<<<<< HEAD
       - name: Convert to `benchmark-action` format
         run: |
           jq ".memory_reports | map({name: .artifact_name, value: (.peak_memory | tonumber), unit: \"MB\"}) " ./memory_report.json > memory_bench.json
@@ -668,18 +664,12 @@
           alert-comment-cc-users: "@TomAFrench"
           max-items-in-chart: 50
 
-=======
->>>>>>> 6426d902
   upload_execution_memory_report:
-    name: Upload execution memory report 
+    name: Upload execution memory report
     needs: [generate_memory_report, external_repo_memory_report]
     # We want this job to run even if one variation of the matrix in `external_repo_memory_report` fails
-    if: always() 
-<<<<<<< HEAD
-    runs-on: ubuntu-22.04
-=======
-    runs-on: ubuntu-latest
->>>>>>> 6426d902
+    if: always()
+    runs-on: ubuntu-22.04
     permissions:
       pull-requests: write
       # deployments permission to deploy GitHub pages website
@@ -724,7 +714,6 @@
           header: execution_memory
           message: ${{ steps.execution_mem_report.outputs.markdown }}
 
-<<<<<<< HEAD
       - name: Convert to `benchmark-action` format
         run: |
           jq ".memory_reports | map({name: .artifact_name, value: (.peak_memory | tonumber), unit: \"MB\"}) " ./execution_memory_report.json > memory_bench.json
@@ -747,10 +736,10 @@
 
 
   upload_execution_report:
-    name: Upload execution report 
+    name: Upload execution report
     needs: [generate_compilation_and_execution_report, external_repo_compilation_and_execution_report]
     # We want this job to run even if one variation of the matrix in `external_repo_compilation_and_execution_report` fails
-    if: always() 
+    if: always()
     runs-on: ubuntu-22.04
     permissions:
       pull-requests: write
@@ -782,40 +771,6 @@
         id: execution_report
         uses: noir-lang/noir-bench-report@6ba151d7795042c4ff51864fbeb13c0a6a79246c
         with:
-=======
-  upload_execution_report:
-    name: Upload execution report 
-    needs: [generate_compilation_and_execution_report, external_repo_compilation_and_execution_report]
-    # We want this job to run even if one variation of the matrix in `external_repo_compilation_and_execution_report` fails
-    if: always() 
-    runs-on: ubuntu-latest
-    permissions:
-      pull-requests: write
-
-    steps:
-      - uses: actions/checkout@v4
-
-      - name: Download initial execution report
-        uses: actions/download-artifact@v4
-        with:
-          name: in_progress_execution_report
-
-      - name: Download matrix execution reports
-        uses: actions/download-artifact@v4
-        with:
-          pattern: execution_report_*
-          path: ./reports
-
-      - name: Merge execution reports using jq
-        run: |
-          mv ./.github/scripts/merge-bench-reports.sh merge-bench-reports.sh
-          ./merge-bench-reports.sh execution_report
-
-      - name: Parse execution report
-        id: execution_report
-        uses: noir-lang/noir-bench-report@6ba151d7795042c4ff51864fbeb13c0a6a79246c
-        with:
->>>>>>> 6426d902
           report: execution_report.json
           header: |
             Execution Report
@@ -827,7 +782,6 @@
         with:
           header: execution_time
           message: ${{ steps.execution_report.outputs.markdown }}
-<<<<<<< HEAD
 
       - name: Convert to `benchmark-action` format
         run: |
@@ -847,6 +801,4 @@
           comment-on-alert: true
           fail-on-alert: false
           alert-comment-cc-users: "@TomAFrench"
-          max-items-in-chart: 50
-=======
->>>>>>> 6426d902
+          max-items-in-chart: 50