--- conflicted
+++ resolved
@@ -534,9 +534,6 @@
         uses: marocchino/sticky-pull-request-comment@v2
         with:
           header: memory
-<<<<<<< HEAD
-          message: ${{ steps.memory_report.outputs.markdown }}
-=======
           message: ${{ steps.memory_report.outputs.markdown }}
 
   upload_execution_report:
@@ -582,4 +579,3 @@
         with:
           header: execution_time
           message: ${{ steps.execution_report.outputs.markdown }}
->>>>>>> 65edabab
