--- conflicted
+++ resolved
@@ -299,11 +299,7 @@
       fail-fast: false
       matrix:
         include:
-<<<<<<< HEAD
-          - project: { repo: AztecProtocol/aztec-packages, path: noir-projects/noir-contracts, is_library: true }
-=======
           # - project: { repo: AztecProtocol/aztec-packages, path: noir-projects/noir-contracts, is_library: true }
->>>>>>> 5badb7ae
           - project: { repo: AztecProtocol/aztec-packages, path: noir-projects/noir-protocol-circuits/crates/private-kernel-inner, take_average: true }
           - project: { repo: AztecProtocol/aztec-packages, path: noir-projects/noir-protocol-circuits/crates/private-kernel-tail, take_average: true  }
           - project: { repo: AztecProtocol/aztec-packages, path: noir-projects/noir-protocol-circuits/crates/private-kernel-reset, take_average: true }
