--- conflicted
+++ resolved
@@ -76,11 +76,7 @@
       
       - name: Compare gates reports
         id: gates_diff
-<<<<<<< HEAD
-        uses: noir-lang/noir-gates-diff@60c57a6e3b67bf1553a5774ded82920150f2210e
-=======
         uses: noir-lang/noir-gates-diff@7e4ddaa91c69380f15ccba514eac17bc7432a8cc
->>>>>>> 65c7e620
         with:
           report: gates_report.json
           summaryQuantile: 0.9 # only display the 10% most significant circuit size diffs in the summary (defaults to 20%)
@@ -125,11 +121,7 @@
 
       - name: Compare Brillig bytecode size reports
         id: brillig_bytecode_diff
-<<<<<<< HEAD
-        uses: noir-lang/noir-gates-diff@60c57a6e3b67bf1553a5774ded82920150f2210e
-=======
         uses: noir-lang/noir-gates-diff@7e4ddaa91c69380f15ccba514eac17bc7432a8cc
->>>>>>> 65c7e620
         with:
           report: gates_report_brillig.json
           header: |
@@ -340,16 +332,6 @@
             test_programs/compilation_report.sh
             test_programs/execution_report.sh
             test_programs/parse_time.sh
-<<<<<<< HEAD
-          sparse-checkout-cone-mode: false
-            
-      - uses: actions/checkout@v4
-        with:
-          path: scripts
-          sparse-checkout: |
-            test_programs/execution_report.sh
-=======
->>>>>>> 65c7e620
           sparse-checkout-cone-mode: false
 
       - name: Checkout
@@ -368,149 +350,6 @@
           chmod +x parse_time.sh
           cp /home/runner/work/noir/noir/scripts/test_programs/parse_time.sh ./parse_time.sh
           ./compilation_report.sh 1
-      
-      - name: Generate execution report
-        working-directory: ./test-repo/${{ matrix.project.path }}
-        if: ${{ !matrix.project.is_library }}
-        run: |
-          mv /home/runner/work/noir/noir/scripts/test_programs/execution_report.sh ./execution_report.sh
-          ./execution_report.sh 1
-
-      - name: Generate compilation report with averages
-        working-directory: ./test-repo/${{ matrix.project.path }}
-        if: ${{ matrix.project.take_average }}
-        run: |
-          mv /home/runner/work/noir/noir/scripts/test_programs/compilation_report.sh ./compilation_report.sh
-          chmod +x ./compilation_report.sh
-          ./compilation_report.sh 1 1
-      
-      - name: Generate execution report without averages
-        working-directory: ./test-repo/${{ matrix.project.path }}
-        if: ${{ !matrix.project.is_library && !matrix.project.take_average }}
-        run: |
-          mv /home/runner/work/noir/noir/scripts/test_programs/execution_report.sh ./execution_report.sh
-          ./execution_report.sh 1
-
-      - name: Generate execution report with averages
-        working-directory: ./test-repo/${{ matrix.project.path }}
-        if: ${{ !matrix.project.is_library && matrix.project.take_average }}
-        run: |
-          mv /home/runner/work/noir/noir/scripts/test_programs/execution_report.sh ./execution_report.sh
-          ./execution_report.sh 1 1
-
-      - name: Generate compilation report with averages
-        working-directory: ./test-repo/${{ matrix.project.path }}
-        if: ${{ matrix.project.take_average }}
-        run: |
-          mv /home/runner/work/noir/noir/scripts/test_programs/compilation_report.sh ./compilation_report.sh
-          chmod +x ./compilation_report.sh
-          ./compilation_report.sh 1 1
-      
-      - name: Generate execution report without averages
-        working-directory: ./test-repo/${{ matrix.project.path }}
-        if: ${{ !matrix.project.is_library && !matrix.project.take_average }}
-        run: |
-          mv /home/runner/work/noir/noir/scripts/test_programs/execution_report.sh ./execution_report.sh
-          ./execution_report.sh 1
-
-      - name: Generate execution report with averages
-        working-directory: ./test-repo/${{ matrix.project.path }}
-        if: ${{ !matrix.project.is_library && matrix.project.take_average }}
-        run: |
-          mv /home/runner/work/noir/noir/scripts/test_programs/execution_report.sh ./execution_report.sh
-          ./execution_report.sh 1 1
-
-      - name: Generate compilation report with averages
-        working-directory: ./test-repo/${{ matrix.project.path }}
-        if: ${{ matrix.project.take_average }}
-        run: |
-          mv /home/runner/work/noir/noir/scripts/test_programs/compilation_report.sh ./compilation_report.sh
-          chmod +x ./compilation_report.sh
-          ./compilation_report.sh 1 1
-      
-      - name: Generate execution report without averages
-        working-directory: ./test-repo/${{ matrix.project.path }}
-        if: ${{ !matrix.project.is_library && !matrix.project.take_average }}
-        run: |
-          mv /home/runner/work/noir/noir/scripts/test_programs/execution_report.sh ./execution_report.sh
-          ./execution_report.sh 1
-
-      - name: Generate execution report with averages
-        working-directory: ./test-repo/${{ matrix.project.path }}
-        if: ${{ !matrix.project.is_library && matrix.project.take_average }}
-        run: |
-          mv /home/runner/work/noir/noir/scripts/test_programs/execution_report.sh ./execution_report.sh
-          ./execution_report.sh 1 1
-
-      - name: Generate compilation report with averages
-        working-directory: ./test-repo/${{ matrix.project.path }}
-        if: ${{ matrix.project.take_average }}
-        run: |
-          mv /home/runner/work/noir/noir/scripts/test_programs/compilation_report.sh ./compilation_report.sh
-          chmod +x ./compilation_report.sh
-          ./compilation_report.sh 1 1
-      
-      - name: Generate execution report without averages
-        working-directory: ./test-repo/${{ matrix.project.path }}
-        if: ${{ !matrix.project.is_library && !matrix.project.take_average }}
-        run: |
-          mv /home/runner/work/noir/noir/scripts/test_programs/execution_report.sh ./execution_report.sh
-          ./execution_report.sh 1
-
-      - name: Generate execution report with averages
-        working-directory: ./test-repo/${{ matrix.project.path }}
-        if: ${{ !matrix.project.is_library && matrix.project.take_average }}
-        run: |
-          mv /home/runner/work/noir/noir/scripts/test_programs/execution_report.sh ./execution_report.sh
-          ./execution_report.sh 1 1
-
-      - name: Generate compilation report with averages
-        working-directory: ./test-repo/${{ matrix.project.path }}
-        if: ${{ matrix.project.take_average }}
-        run: |
-          mv /home/runner/work/noir/noir/scripts/test_programs/compilation_report.sh ./compilation_report.sh
-          chmod +x ./compilation_report.sh
-          ./compilation_report.sh 1 1
-      
-      - name: Generate execution report without averages
-        working-directory: ./test-repo/${{ matrix.project.path }}
-        if: ${{ !matrix.project.is_library && !matrix.project.take_average }}
-        run: |
-          mv /home/runner/work/noir/noir/scripts/test_programs/execution_report.sh ./execution_report.sh
-          ./execution_report.sh 1
-
-      - name: Generate execution report with averages
-        working-directory: ./test-repo/${{ matrix.project.path }}
-        if: ${{ !matrix.project.is_library && matrix.project.take_average }}
-        run: |
-          mv /home/runner/work/noir/noir/scripts/test_programs/execution_report.sh ./execution_report.sh
-          ./execution_report.sh 1 1
-
-      - name: Generate compilation report with averages
-        working-directory: ./test-repo/${{ matrix.project.path }}
-        if: ${{ matrix.project.take_average }}
-        run: |
-          mv /home/runner/work/noir/noir/scripts/test_programs/compilation_report.sh ./compilation_report.sh
-          touch parse_time.sh
-          chmod +x parse_time.sh
-          cp /home/runner/work/noir/noir/scripts/test_programs/parse_time.sh ./parse_time.sh
-          ./compilation_report.sh 1 1
-      
-      - name: Generate execution report without averages
-        working-directory: ./test-repo/${{ matrix.project.path }}
-        if: ${{ !matrix.project.is_library && !matrix.project.take_average }}
-        run: |
-          mv /home/runner/work/noir/noir/scripts/test_programs/execution_report.sh ./execution_report.sh
-          mv /home/runner/work/noir/noir/scripts/test_programs/parse_time.sh ./parse_time.sh
-          ./execution_report.sh 1
-
-      - name: Generate execution report with averages
-        working-directory: ./test-repo/${{ matrix.project.path }}
-        if: ${{ !matrix.project.is_library && matrix.project.take_average }}
-        run: |
-          mv /home/runner/work/noir/noir/scripts/test_programs/execution_report.sh ./execution_report.sh
-          mv /home/runner/work/noir/noir/scripts/test_programs/parse_time.sh ./parse_time.sh
-          ./execution_report.sh 1 1
 
       - name: Generate compilation report with averages
         working-directory: ./test-repo/${{ matrix.project.path }}
