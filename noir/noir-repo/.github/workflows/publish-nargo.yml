--- conflicted
+++ resolved
@@ -54,10 +54,6 @@
           cargo build --package nargo_cli --release --target ${{ matrix.target }} --no-default-features --features "${{ inputs.features }}"
           cargo build --package noir_profiler --release --target ${{ matrix.target }} --no-default-features --features "${{ inputs.features }}"
           cargo build --package noir_inspector --release --target ${{ matrix.target }} --no-default-features --features "${{ inputs.features }}"
-<<<<<<< HEAD
-
-=======
->>>>>>> e83fe03b
       - name: Package artifacts
         run: |
           mkdir dist
@@ -240,7 +236,3 @@
           make_latest: false
           overwrite: true
           tag: ${{ format('{0}-{1}', 'nightly', steps.date.outputs.date) }}
-<<<<<<< HEAD
-
-=======
->>>>>>> e83fe03b
