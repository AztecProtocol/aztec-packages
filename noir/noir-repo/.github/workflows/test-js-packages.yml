--- conflicted
+++ resolved
@@ -16,7 +16,7 @@
   yarn-lock:
     runs-on: ubuntu-22.04
     timeout-minutes: 30
-    
+
     steps:
       - name: Checkout
         uses: actions/checkout@v4
@@ -492,7 +492,7 @@
         uses: foundry-rs/foundry-toolchain@v1.2.0
         with:
           version: nightly-8660e5b941fe7f4d67e246cfd3dafea330fb53b1
-          
+
 
       - name: Install `bb`
         run: |
@@ -530,10 +530,10 @@
     steps:
       - name: Checkout
         uses: actions/checkout@v4
-   
+
       - name: Build list of libraries
         id: get_critical_libraries
-        run: |         
+        run: |
           LIBRARIES=$(grep -Po "^https://github.com/\K.+"  ./CRITICAL_NOIR_LIBRARIES | jq -R -s -c 'split("\n") | map(select(. != "")) | map({ repo: ., path: ""})')
           echo "libraries=$LIBRARIES"
           echo "libraries=$LIBRARIES" >> $GITHUB_OUTPUT
@@ -593,23 +593,19 @@
           # Github actions seems to not expand "**" in globs by default.
           shopt -s globstar
           sed -i '/^compiler_version/d' ./**/Nargo.toml
-      
+
       - name: Run nargo test
         working-directory: ./test-repo/${{ matrix.project.path }}
         run: |
-<<<<<<< HEAD
           output_file=${{ github.workspace }}/noir-repo/.github/critical_libraries_status/${{ matrix.project.repo }}/${{ matrix.project.path }}.actual.jsonl
           nargo test --silence-warnings --skip-brillig-constraints-check --format json ${{ matrix.project.nargo_args }} | tee $output_file
           if [ ! -s $output_file ]; then
             # The file is empty so we delete it to signal that `nargo test` failed before it could run any tests
             rm -f $output_file
           fi
-=======
-          nargo test --silence-warnings --skip-brillig-constraints-check --format json ${{ matrix.project.nargo_args }} | tee ${{ github.workspace }}/noir-repo/.github/critical_libraries_status/${{ matrix.project.repo }}/${{ matrix.project.path }}.actual.jsonl
->>>>>>> 3883a0ea
         env:
           NARGO_IGNORE_TEST_FAILURES_FROM_FOREIGN_CALLS: true
-      
+
       - name: Compare test results
         working-directory: ./noir-repo
         run: .github/scripts/check_test_results.sh .github/critical_libraries_status/${{ matrix.project.repo }}/${{ matrix.project.path }}.failures.jsonl .github/critical_libraries_status/${{ matrix.project.repo }}/${{ matrix.project.path }}.actual.jsonl
