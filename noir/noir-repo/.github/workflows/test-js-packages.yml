--- conflicted
+++ resolved
@@ -517,13 +517,8 @@
       fail-fast: false
       matrix:
         project:
-<<<<<<< HEAD
-         - { repo: AztecProtocol/aztec-nr, path: ./ }
-         - { repo: AztecProtocol/aztec-packages, path: ./noir-projects/noir-contracts }
-=======
         #  - { repo: AztecProtocol/aztec-nr, path: ./ }
         #  - { repo: AztecProtocol/aztec-packages, path: ./noir-projects/noir-contracts }
->>>>>>> 697795e9
          # Disabled as aztec-packages requires a setup-step in order to generate a `Nargo.toml`
          #- { repo: AztecProtocol/aztec-packages, path: ./noir-projects/noir-protocol-circuits }
          - { repo: zac-williamson/noir-edwards, path: ./, ref: 0016ce82cd58b6ebb0c43c271725590bcff4e755  }
