name: Javascript Tests

on:
  pull_request:
  merge_group:
  push:
    branches:
      - master

# This will cancel previous runs when a branch or PR is updated
concurrency:
  group: ${{ github.workflow }}-${{ github.head_ref || github.ref || github.run_id }}
  cancel-in-progress: true

jobs:
  critical-library-list:
    name: Load critical library list
    runs-on: ubuntu-22.04
    outputs:
      libraries: ${{ steps.get_critical_libraries.outputs.libraries }}

    steps:
      - name: Checkout
        uses: actions/checkout@v4

      - name: Build list of libraries
        id: get_critical_libraries
        run: |
          LIBRARIES=$(yq ./EXTERNAL_NOIR_LIBRARIES.yml -o json | jq -c '.libraries | map({ repo, path: (.path // ""), timeout:(.timeout // 2), nargo_args })')
          echo "libraries=$LIBRARIES"
          echo "libraries=$LIBRARIES" >> $GITHUB_OUTPUT
        env:
          GH_TOKEN: ${{ github.token }}

  yarn-lock:
    runs-on: ubuntu-22.04
    timeout-minutes: 30

    steps:
      - name: Checkout
        uses: actions/checkout@v4

      # Errors if installation would result in modifications to yarn.lock
      - name: Install
        run: yarn --immutable
        shell: bash

  build-nargo:
    runs-on: ubuntu-22.04
    timeout-minutes: 30

    steps:
      - name: Checkout Noir repo
        uses: actions/checkout@v4

      - name: Setup toolchain
        uses: dtolnay/rust-toolchain@1.75.0

      - uses: Swatinem/rust-cache@v2
        with:
          key: x86_64-unknown-linux-gnu
          cache-on-failure: true
          save-if: ${{ github.event_name != 'merge_group' }}

      - name: Build Nargo
        run: cargo build --package nargo_cli --release

      - name: Package artifacts
        run: |
          mkdir dist
          cp ./target/release/nargo ./dist/nargo
          7z a -ttar -so -an ./dist/* | 7z a -si ./nargo-x86_64-unknown-linux-gnu.tar.gz

      - name: Upload artifact
        uses: actions/upload-artifact@v4
        with:
          name: nargo
          path: ./dist/*
          retention-days: 3

  build-noirc-abi:
    runs-on: ubuntu-22.04
    timeout-minutes: 30

    steps:
      - name: Checkout Noir repo
        uses: actions/checkout@v4

      - name: Setup toolchain
        uses: dtolnay/rust-toolchain@1.75.0

      - uses: Swatinem/rust-cache@v2
        with:
          key: noirc-abi
          cache-on-failure: true
          save-if: ${{ github.event_name != 'merge_group' }}

      - name: Install Yarn dependencies
        uses: ./.github/actions/setup

      - name: Build noirc_abi
        run: ./.github/scripts/noirc-abi-build.sh

      - name: Upload artifact
        uses: actions/upload-artifact@v4
        with:
          name: noirc_abi_wasm
          path: |
            ./tooling/noirc_abi_wasm/nodejs
            ./tooling/noirc_abi_wasm/web
          retention-days: 10

  build-noir-wasm:
    runs-on: ubuntu-22.04
    timeout-minutes: 30

    steps:
      - name: Checkout sources
        uses: actions/checkout@v4

      - name: Setup toolchain
        uses: dtolnay/rust-toolchain@1.75.0

      - uses: Swatinem/rust-cache@v2
        with:
          key: noir-wasm
          cache-on-failure: true
          save-if: ${{ github.event_name != 'merge_group' }}

      - name: Install Yarn dependencies
        uses: ./.github/actions/setup

      - name: Build noir_js_types
        run: yarn workspace @noir-lang/types build

      - name: Build noir_wasm
        run: ./.github/scripts/noir-wasm-build.sh

      - name: Upload artifact
        uses: actions/upload-artifact@v4
        with:
          name: noir_wasm
          path: |
            ./compiler/wasm/dist
            ./compiler/wasm/build
          retention-days: 3

  build-acvm-js:
    runs-on: ubuntu-22.04
    timeout-minutes: 30

    steps:
      - name: Checkout sources
        uses: actions/checkout@v4

      - name: Setup toolchain
        uses: dtolnay/rust-toolchain@1.75.0

      - uses: Swatinem/rust-cache@v2
        with:
          key: acvm-js
          cache-on-failure: true
          save-if: ${{ github.event_name != 'merge_group' }}

      - name: Install Yarn dependencies
        uses: ./.github/actions/setup

      - name: Build acvm_js
        run: ./.github/scripts/acvm_js-build.sh

      - name: Upload artifact
        uses: actions/upload-artifact@v4
        with:
          name: acvm-js
          path: |
            ./acvm-repo/acvm_js/nodejs
            ./acvm-repo/acvm_js/web
          retention-days: 3

  test-acvm_js-node:
    needs: [build-acvm-js]
    name: ACVM JS (Node.js)
    runs-on: ubuntu-22.04
    timeout-minutes: 30

    steps:
      - name: Checkout sources
        uses: actions/checkout@v4

      - name: Download artifact
        uses: actions/download-artifact@v4
        with:
          name: acvm-js
          path: ./acvm-repo/acvm_js

      - name: Set up test environment
        uses: ./.github/actions/setup

      - name: Run node tests
        run: yarn workspace @noir-lang/acvm_js test

  test-acvm_js-browser:
    needs: [build-acvm-js]
    name: ACVM JS (Browser)
    runs-on: ubuntu-22.04
    timeout-minutes: 30

    steps:
      - name: Checkout sources
        uses: actions/checkout@v4

      - name: Download artifact
        uses: actions/download-artifact@v4
        with:
          name: acvm-js
          path: ./acvm-repo/acvm_js

      - name: Set up test environment
        uses: ./.github/actions/setup

      - name: Install Playwright
        uses: ./.github/actions/install-playwright

      - name: Run browser tests
        run: yarn workspace @noir-lang/acvm_js test:browser

  test-noirc-abi:
    needs: [build-noirc-abi]
    name: noirc_abi
    runs-on: ubuntu-22.04
    timeout-minutes: 30

    steps:
      - name: Checkout sources
        uses: actions/checkout@v4

      - name: Download wasm package artifact
        uses: actions/download-artifact@v4
        with:
          name: noirc_abi_wasm
          path: ./tooling/noirc_abi_wasm

      - name: Install Yarn dependencies
        uses: ./.github/actions/setup

      - name: Run node tests
        run: yarn workspace @noir-lang/noirc_abi test

      - name: Install Playwright
        uses: ./.github/actions/install-playwright

      - name: Run browser tests
        run: yarn workspace @noir-lang/noirc_abi test:browser

  test-noir-js:
    needs: [build-nargo, build-acvm-js, build-noirc-abi]
    name: Noir JS
    runs-on: ubuntu-22.04
    timeout-minutes: 30

    steps:
      - name: Checkout
        uses: actions/checkout@v4

      - name: Download nargo binary
        uses: ./.github/actions/download-nargo

      - name: Download artifact
        uses: actions/download-artifact@v4
        with:
          name: acvm-js
          path: ./acvm-repo/acvm_js

      - name: Download wasm package artifact
        uses: actions/download-artifact@v4
        with:
          name: noirc_abi_wasm
          path: ./tooling/noirc_abi_wasm

      - name: Install Yarn dependencies
        uses: ./.github/actions/setup

      - name: Build noir_js_types
        run: yarn workspace @noir-lang/types build

      - name: Run noir_js tests
        run: |
          yarn workspace @noir-lang/noir_js build
          yarn workspace @noir-lang/noir_js test

  test-noir-wasm:
    needs: [build-noir-wasm, build-nargo]
    name: noir_wasm
    runs-on: ubuntu-22.04
    timeout-minutes: 30

    steps:
      - name: Checkout sources
        uses: actions/checkout@v4

      - name: Download wasm package artifact
        uses: actions/download-artifact@v4
        with:
          name: noir_wasm
          path: ./compiler/wasm

      - name: Install Yarn dependencies
        uses: ./.github/actions/setup

      - name: Download nargo binary
        uses: ./.github/actions/download-nargo

      - name: Build fixtures
        run: yarn workspace @noir-lang/noir_wasm test:build_fixtures

      - name: Install Playwright
        uses: ./.github/actions/install-playwright

      - name: Run node tests
        run: yarn workspace @noir-lang/noir_wasm test:node

      - name: Run browser tests
        run: yarn workspace @noir-lang/noir_wasm test:browser

  test-noir-codegen:
    needs: [build-acvm-js, build-noirc-abi, build-nargo]
    name: noir_codegen
    runs-on: ubuntu-22.04
    timeout-minutes: 30

    steps:
      - name: Checkout
        uses: actions/checkout@v4

      - name: Download nargo binary
        uses: ./.github/actions/download-nargo

      - name: Download acvm_js package artifact
        uses: actions/download-artifact@v4
        with:
          name: acvm-js
          path: ./acvm-repo/acvm_js

      - name: Download noirc_abi package artifact
        uses: actions/download-artifact@v4
        with:
          name: noirc_abi_wasm
          path: ./tooling/noirc_abi_wasm

      - name: Install Yarn dependencies
        uses: ./.github/actions/setup

      - name: Build noir_js_types
        run: yarn workspace @noir-lang/types build

      - name: Build noir_js
        run: yarn workspace @noir-lang/noir_js build

      - name: Run noir_codegen tests
        run: yarn workspace @noir-lang/noir_codegen test

  test-integration-node:
    name: Integration Tests (Node)
    runs-on: ubuntu-22.04
    needs: [build-acvm-js, build-noir-wasm, build-nargo, build-noirc-abi]
    timeout-minutes: 30

    steps:
      - name: Checkout
        uses: actions/checkout@v4

      - name: Install `bb`
        run: |
          ./scripts/install_bb.sh
          echo "$HOME/.bb/" >> $GITHUB_PATH

      - name: Download nargo binary
        uses: ./.github/actions/download-nargo

      - name: Download acvm_js package artifact
        uses: actions/download-artifact@v4
        with:
          name: acvm-js
          path: ./acvm-repo/acvm_js

      - name: Download noir_wasm package artifact
        uses: actions/download-artifact@v4
        with:
          name: noir_wasm
          path: ./compiler/wasm

      - name: Download noirc_abi package artifact
        uses: actions/download-artifact@v4
        with:
          name: noirc_abi_wasm
          path: ./tooling/noirc_abi_wasm

      - name: Install Yarn dependencies
        uses: ./.github/actions/setup

      - name: Setup `integration-tests`
        run: |
          # Note the lack of spaces between package names.
          PACKAGES_TO_BUILD="@noir-lang/types,@noir-lang/noir_js"
          yarn workspaces foreach -vtp --from "{$PACKAGES_TO_BUILD}" run build

      - name: Run `integration-tests`
        working-directory: ./compiler/integration-tests
        run: |
          yarn test:node

  test-integration-browser:
    name: Integration Tests (Browser)
    runs-on: ubuntu-22.04
    needs: [build-acvm-js, build-noir-wasm, build-noirc-abi]
    timeout-minutes: 30

    steps:
      - name: Checkout
        uses: actions/checkout@v4

      - name: Download acvm_js package artifact
        uses: actions/download-artifact@v4
        with:
          name: acvm-js
          path: ./acvm-repo/acvm_js

      - name: Download noir_wasm package artifact
        uses: actions/download-artifact@v4
        with:
          name: noir_wasm
          path: ./compiler/wasm

      - name: Download noirc_abi package artifact
        uses: actions/download-artifact@v4
        with:
          name: noirc_abi_wasm
          path: ./tooling/noirc_abi_wasm

      - name: Install Yarn dependencies
        uses: ./.github/actions/setup

      - name: Install Playwright
        uses: ./.github/actions/install-playwright

      - name: Setup `integration-tests`
        run: |
          # Note the lack of spaces between package names.
          PACKAGES_TO_BUILD="@noir-lang/types,@noir-lang/noir_js"
          yarn workspaces foreach -vtp --from "{$PACKAGES_TO_BUILD}" run build

      - name: Run `integration-tests`
        working-directory: ./compiler/integration-tests
        run: |
          yarn test:browser

  test-examples:
    name: Example scripts
    runs-on: ubuntu-22.04
    needs: [build-nargo]
    timeout-minutes: 30

    steps:
      - name: Checkout
        uses: actions/checkout@v4

      - name: Install Foundry
        uses: foundry-rs/foundry-toolchain@v1.2.0
        with:
          version: nightly-8660e5b941fe7f4d67e246cfd3dafea330fb53b1

      - name: Install `bb`
        run: |
          ./scripts/install_bb.sh
          echo "$HOME/.bb/" >> $GITHUB_PATH

      - name: Download nargo binary
        uses: ./.github/actions/download-nargo

      - name: Run `prove_and_verify`
        working-directory: ./examples/prove_and_verify
        run: ./test.sh

      - name: Run `codegen_verifier`
        working-directory: ./examples/codegen_verifier
        run: ./test.sh

  external-repo-checks:
    needs: [build-nargo, critical-library-list]
    runs-on: ubuntu-22.04
    timeout-minutes: 30
    strategy:
      fail-fast: false
      matrix:
        include: ${{ fromJson( needs.critical-library-list.outputs.libraries )}}
<<<<<<< HEAD
         
=======

>>>>>>> 06e1041f
    name: Check external repo - ${{ matrix.repo }}/${{ matrix.path }}
    steps:
      - name: Checkout
        uses: actions/checkout@v4
        with:
          path: noir-repo

      - name: Checkout
        uses: actions/checkout@v4
        with:
          repository: ${{ matrix.repo }}
          path: test-repo
          ref: ${{ matrix.ref }}

      - name: Download nargo binary
        uses: ./noir-repo/.github/actions/download-nargo

      - name: Remove requirements on compiler version
        working-directory: ./test-repo
        run: |
          # Github actions seems to not expand "**" in globs by default.
          shopt -s globstar
          sed -i '/^compiler_version/d' ./**/Nargo.toml

      - name: Run nargo test
        id: test_report
        working-directory: ./test-repo/${{ matrix.path }}
        run: |
          output_file=${{ github.workspace }}/noir-repo/.github/critical_libraries_status/${{ matrix.repo }}/${{ matrix.path }}.actual.jsonl
          BEFORE=$SECONDS
          nargo test --silence-warnings --skip-brillig-constraints-check --format json ${{ matrix.nargo_args }} | tee $output_file
          TIME=$(($SECONDS-$BEFORE))

          NAME=${{ matrix.repo }}/${{ matrix.path }}
          # Replace any slashes with underscores
          NAME=${NAME//\//_}
          TEST_REPORT_NAME=test_report_$NAME
          echo "test_report_name=$TEST_REPORT_NAME" >> $GITHUB_OUTPUT

          jq --null-input "[{ name: \"$NAME\", value: (\"$TIME\" | tonumber), unit: \"s\" }]" > $TEST_REPORT_NAME.json

          if [ ! -s $output_file ]; then
            # The file is empty so we delete it to signal that `nargo test` failed before it could run any tests
            rm -f $output_file
          fi
        env:
          NARGO_IGNORE_TEST_FAILURES_FROM_FOREIGN_CALLS: true
<<<<<<< HEAD

=======
>>>>>>> 06e1041f
      - name: Compare test results
        working-directory: ./noir-repo
        run: .github/scripts/check_test_results.sh .github/critical_libraries_status/${{ matrix.repo }}/${{ matrix.path }}.failures.jsonl .github/critical_libraries_status/${{ matrix.repo }}/${{ matrix.path }}.actual.jsonl

      - name: Upload test report
        if: ${{ matrix.timeout > 10 }} # We want to avoid recording benchmarking for a ton of tiny libraries, these should be covered with aggressive timeouts
        uses: actions/upload-artifact@v4
        with:
          name: ${{ steps.test_report.outputs.test_report_name }}
          path: ./test-repo/${{ matrix.path }}/${{ steps.test_report.outputs.test_report_name }}.json
          retention-days: 3
          overwrite: true

      - name: Check test time limit
        run: |
          TIME=$(jq '.[0].value' ./test-repo/${{ matrix.path }}/${{ steps.test_report.outputs.test_report_name }}.json)
          if awk 'BEGIN{exit !(ARGV[1]>ARGV[2])}' "$TIME" "${{ matrix.timeout }}"; then
            # Don't bump this timeout without understanding why this has happened and confirming that you're not the cause.
            echo "Failing due to test suite exceeding timeout..."
            echo "Timeout: ${{ matrix.timeout }}"
            echo "Test suite took: $TIME".
            exit 1
          fi

  compile-noir-contracts:
    needs: [build-nargo]
    runs-on: ubuntu-22.04
    timeout-minutes: 30
    name: Compile `noir-contracts` zero inliner aggressiveness
    steps:
      - name: Checkout
        uses: actions/checkout@v4
        with:
          path: noir-repo
<<<<<<< HEAD
      
=======

>>>>>>> 06e1041f
      - name: Checkout
        uses: actions/checkout@v4
        with:
          repository: AztecProtocol/aztec-packages
          path: test-repo

      - name: Download nargo binary
        uses: ./noir-repo/.github/actions/download-nargo

      - name: Remove requirements on compiler version
        working-directory: ./test-repo
        run: |
          # Github actions seems to not expand "**" in globs by default.
          shopt -s globstar
          sed -i '/^compiler_version/d' ./**/Nargo.toml

      - name: Run nargo compile
        working-directory: ./test-repo/noir-projects/noir-contracts
        run: nargo compile --inliner-aggressiveness 0

  upload_critical_library_report:
    name: Upload critical library report
    needs: [external-repo-checks]
    # We want this job to run even if one variation of the matrix in `external-repo-checks` fails
    if: always()
    runs-on: ubuntu-22.04
    permissions:
      pull-requests: write
      # deployments permission to deploy GitHub pages website
      deployments: write
      # contents permission to update benchmark contents in gh-pages branch
      contents: write

    steps:
      - uses: actions/checkout@v4

      - name: Download matrix test reports
        uses: actions/download-artifact@v4
        with:
          pattern: test_report_*
          path: ./reports
          merge-multiple: true

      - name: Merge test reports using jq
        run: |
          # Github actions seems to not expand "**" in globs by default.
          shopt -s globstar
          jq --slurp '. | flatten' ./reports/* | tee test_bench.json

      - name: Store benchmark result
        uses: benchmark-action/github-action-benchmark@4de1bed97a47495fc4c5404952da0499e31f5c29
        with:
          name: "Test Suite Duration"
          tool: "customSmallerIsBetter"
          output-file-path: ./test_bench.json
          github-token: ${{ secrets.GITHUB_TOKEN }}
          # We want this to only run on master to avoid garbage data from PRs being added.
          auto-push: ${{ github.ref == 'refs/heads/master' }}
          alert-threshold: "120%"
          comment-on-alert: true
          comment-always: ${{ contains( github.event.pull_request.labels.*.name, 'bench-show') }}
          fail-on-alert: false
          alert-comment-cc-users: "@TomAFrench"
          max-items-in-chart: 50


  # This is a job which depends on all test jobs and reports the overall status.
  # This allows us to add/remove test jobs without having to update the required workflows.
  tests-end:
    name: End
    runs-on: ubuntu-22.04
    # We want this job to always run (even if the dependant jobs fail) as we want this job to fail rather than skipping.
    if: ${{ always() }}
    needs:
      - yarn-lock
      - test-acvm_js-node
      - test-acvm_js-browser
      - test-noirc-abi
      - test-noir-js
      - test-noir-wasm
      - test-noir-codegen
      - test-integration-node
      - test-integration-browser
      - test-examples
      - compile-noir-contracts

    steps:
        - name: Report overall success
          run: |
            if [[ $FAIL == true ]]; then
                exit 1
            else
                exit 0
            fi
          env:
            # We treat any skipped or failing jobs as a failure for the workflow as a whole.
            FAIL: ${{ contains(needs.*.result, 'failure') || contains(needs.*.result, 'cancelled') || contains(needs.*.result, 'skipped') }}<|MERGE_RESOLUTION|>--- conflicted
+++ resolved
@@ -493,11 +493,7 @@
       fail-fast: false
       matrix:
         include: ${{ fromJson( needs.critical-library-list.outputs.libraries )}}
-<<<<<<< HEAD
-         
-=======
-
->>>>>>> 06e1041f
+
     name: Check external repo - ${{ matrix.repo }}/${{ matrix.path }}
     steps:
       - name: Checkout
@@ -545,10 +541,6 @@
           fi
         env:
           NARGO_IGNORE_TEST_FAILURES_FROM_FOREIGN_CALLS: true
-<<<<<<< HEAD
-
-=======
->>>>>>> 06e1041f
       - name: Compare test results
         working-directory: ./noir-repo
         run: .github/scripts/check_test_results.sh .github/critical_libraries_status/${{ matrix.repo }}/${{ matrix.path }}.failures.jsonl .github/critical_libraries_status/${{ matrix.repo }}/${{ matrix.path }}.actual.jsonl
@@ -583,11 +575,7 @@
         uses: actions/checkout@v4
         with:
           path: noir-repo
-<<<<<<< HEAD
-      
-=======
-
->>>>>>> 06e1041f
+
       - name: Checkout
         uses: actions/checkout@v4
         with:
