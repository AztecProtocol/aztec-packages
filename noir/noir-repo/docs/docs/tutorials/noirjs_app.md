--- conflicted
+++ resolved
@@ -25,11 +25,7 @@
 Barebones means we can immediately start with the dependencies even on an empty folder 😈:
 
 ```bash
-<<<<<<< HEAD
-bun i @noir-lang/noir_wasm@1.0.0-beta.0 @noir-lang/noir_js@1.0.0-beta.0 @aztec/bb.js@0.63.1
-=======
 bun i @noir-lang/noir_wasm@1.0.0-beta.1 @noir-lang/noir_js@1.0.0-beta.1 @aztec/bb.js@0.63.1
->>>>>>> 68ba915b
 ```
 
 Wait, what are these dependencies?
@@ -40,11 +36,7 @@
 
 :::info
 
-<<<<<<< HEAD
-In this guide, we will install versions pinned to 1.0.0-beta.0. These work with Barretenberg version 0.63.1, so we are using that one version too. Feel free to try with older or later versions, though!
-=======
 In this guide, we will install versions pinned to 1.0.0-beta.1. These work with Barretenberg version 0.63.1, so we are using that one version too. Feel free to try with older or later versions, though!
->>>>>>> 68ba915b
 
 :::
 
@@ -58,11 +50,7 @@
 
 :::
 
-<<<<<<< HEAD
-All you need is a `main.nr` and a `Nargo.toml` file. You can follow the [noirup](../getting_started/noir_installation.md) installation and just run `noirup -v 1.0.0-beta.0`, or just create them by hand:
-=======
 All you need is a `main.nr` and a `Nargo.toml` file. You can follow the [noirup](../getting_started/noir_installation.md) installation and just run `noirup -v 1.0.0-beta.1`, or just create them by hand:
->>>>>>> 68ba915b
 
 ```bash
 mkdir -p circuit/src
