--- conflicted
+++ resolved
@@ -11,11 +11,7 @@
 
 #include_code add_attribute noir_stdlib/src/meta/function_def.nr rust
 
-<<<<<<< HEAD
-Adds an attribute to the function. This is only valid 
-=======
 Adds an attribute to the function. This is only valid
->>>>>>> 684d9627
 on functions in the current crate which have not yet been resolved.
 This means any functions called at compile-time are invalid targets for this method.
 
@@ -94,13 +90,8 @@
 
 #include_code set_return_public noir_stdlib/src/meta/function_def.nr rust
 
-<<<<<<< HEAD
-Mutates the function's return visibility to public (if `true` is given) or private (if `false` is given). 
-This is only valid on functions in the current crate which have not yet been resolved. 
-=======
 Mutates the function's return visibility to public (if `true` is given) or private (if `false` is given).
 This is only valid on functions in the current crate which have not yet been resolved.
->>>>>>> 684d9627
 This means any functions called at compile-time are invalid targets for this method.
 
 ### set_unconstrained
@@ -108,9 +99,5 @@
 #include_code set_unconstrained noir_stdlib/src/meta/function_def.nr rust
 
 Mutates the function to be unconstrained (if `true` is given) or not (if `false` is given).
-<<<<<<< HEAD
-This is only valid on functions in the current crate which have not yet been resolved. 
-=======
 This is only valid on functions in the current crate which have not yet been resolved.
->>>>>>> 684d9627
 This means any functions called at compile-time are invalid targets for this method.