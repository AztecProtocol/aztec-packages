--- conflicted
+++ resolved
@@ -104,22 +104,9 @@
             if ascii < 58 {
                 ascii - 48
             } else {
-<<<<<<< HEAD
                 /// Safety: optionally adds 32 and then check (below) the result is in 'a..f' range
                 let ascii =
                     ascii + 32 * (unsafe { U128::uconstrained_check_is_upper_ascii(ascii) as u8 });
-=======
-                let ascii = ascii
-                    + 32
-                        * (
-                            unsafe {
-                                /*@safety : optionally adds 32 and then check (below) the result is in 'a..f' range
-                                    This enforces that the input is in either 'A..F' or 'a..f' range
-                                */
-                                U128::uconstrained_check_is_upper_ascii(ascii) as u8
-                            }
-                        );
->>>>>>> 3883a0ea
                 assert(ascii >= 97); // enforce >= 'a'
                 assert(ascii <= 102); // enforce <= 'f'
                 ascii - 87
