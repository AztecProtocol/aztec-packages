--- conflicted
+++ resolved
@@ -1,9 +1,5 @@
 use crate::option::Option;
 use crate::meta::op::UnaryOp;
-<<<<<<< HEAD
-
-impl Expr {
-=======
 use crate::meta::op::BinaryOp;
 
 impl Expr {
@@ -13,7 +9,6 @@
     #[builtin(expr_as_binary_op)]
     fn as_binary_op(self) -> Option<(Expr, BinaryOp, Expr)> {}
 
->>>>>>> f988fa7b
     #[builtin(expr_as_bool)]
     fn as_bool(self) -> Option<bool> {}
 
@@ -26,12 +21,9 @@
     #[builtin(expr_as_index)]
     fn as_index(self) -> Option<(Expr, Expr)> {}
 
-<<<<<<< HEAD
-=======
     #[builtin(expr_as_member_access)]
     fn as_member_access(self) -> Option<(Expr, Quoted)> {}
 
->>>>>>> f988fa7b
     #[builtin(expr_as_tuple)]
     fn as_tuple(self) -> Option<[Expr]> {}
 
