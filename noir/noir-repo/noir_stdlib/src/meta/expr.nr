use crate::option::Option;
use crate::meta::op::UnaryOp;
use crate::meta::op::BinaryOp;

impl Expr {
    #[builtin(expr_as_array)]
<<<<<<< HEAD
    fn as_array(self) -> Option<[Expr]> {}

    #[builtin(expr_as_integer)]
    fn as_integer(self) -> Option<(Field, bool)> {}

    #[builtin(expr_as_binary_op)]
    fn as_binary_op(self) -> Option<(Expr, BinaryOp, Expr)> {}

    #[builtin(expr_as_block)]
    fn as_block(self) -> Option<[Expr]> {}

    #[builtin(expr_as_bool)]
    fn as_bool(self) -> Option<bool> {}
=======
    // docs:start:as_array
    fn as_array(self) -> Option<[Expr]> {}
    // docs:end:as_array

    #[builtin(expr_as_integer)]
    // docs:start:as_integer
    fn as_integer(self) -> Option<(Field, bool)> {}
    // docs:end:as_integer

    #[builtin(expr_as_binary_op)]
    // docs:start:as_binary_op
    fn as_binary_op(self) -> Option<(Expr, BinaryOp, Expr)> {}
    // docs:end:as_binary_op

    #[builtin(expr_as_block)]
    // docs:start:as_block
    fn as_block(self) -> Option<[Expr]> {}
    // docs:end:as_block

    #[builtin(expr_as_bool)]
    // docs:start:as_bool
    fn as_bool(self) -> Option<bool> {}
    // docs:end:as_bool
>>>>>>> e52297df

    #[builtin(expr_as_cast)]
    fn as_cast(self) -> Option<(Expr, UnresolvedType)> {}

    #[builtin(expr_as_comptime)]
<<<<<<< HEAD
    fn as_comptime(self) -> Option<[Expr]> {}
=======
    // docs:start:as_comptime
    fn as_comptime(self) -> Option<[Expr]> {}
    // docs:end:as_comptime
>>>>>>> e52297df

    #[builtin(expr_as_function_call)]
    // docs:start:as_function_call
    fn as_function_call(self) -> Option<(Expr, [Expr])> {}
<<<<<<< HEAD

    #[builtin(expr_as_if)]
    fn as_if(self) -> Option<(Expr, Expr, Option<Expr>)> {}

    #[builtin(expr_as_index)]
    fn as_index(self) -> Option<(Expr, Expr)> {}

    #[builtin(expr_as_member_access)]
    fn as_member_access(self) -> Option<(Expr, Quoted)> {}

    #[builtin(expr_as_repeated_element_array)]
    fn as_repeated_element_array(self) -> Option<(Expr, Expr)> {}

    #[builtin(expr_as_repeated_element_slice)]
    fn as_repeated_element_slice(self) -> Option<(Expr, Expr)> {}

    #[builtin(expr_as_slice)]
    fn as_slice(self) -> Option<[Expr]> {}

    #[builtin(expr_as_tuple)]
    fn as_tuple(self) -> Option<[Expr]> {}

    #[builtin(expr_as_unary_op)]
    fn as_unary_op(self) -> Option<(UnaryOp, Expr)> {}

    #[builtin(expr_as_unsafe)]
    fn as_unsafe(self) -> Option<[Expr]> {}

    #[builtin(expr_has_semicolon)]
    fn has_semicolon(self) -> bool {}

    #[builtin(expr_is_break)]
    fn is_break(self) -> bool {}

    #[builtin(expr_is_continue)]
    fn is_continue(self) -> bool {}
=======
    // docs:end:as_function_call

    #[builtin(expr_as_if)]
    // docs:start:as_if
    fn as_if(self) -> Option<(Expr, Expr, Option<Expr>)> {}
    // docs:end:as_if

    #[builtin(expr_as_index)]
    // docs:start:as_index
    fn as_index(self) -> Option<(Expr, Expr)> {}
    // docs:end:as_index

    #[builtin(expr_as_member_access)]
    // docs:start:as_member_access
    fn as_member_access(self) -> Option<(Expr, Quoted)> {}
    // docs:end:as_member_access

    #[builtin(expr_as_repeated_element_array)]
    // docs:start:as_repeated_element_array
    fn as_repeated_element_array(self) -> Option<(Expr, Expr)> {}
    // docs:end:as_repeated_element_array

    #[builtin(expr_as_repeated_element_slice)]
    // docs:start:as_repeated_element_slice
    fn as_repeated_element_slice(self) -> Option<(Expr, Expr)> {}
    // docs:end:as_repeated_element_slice

    #[builtin(expr_as_slice)]
    // docs:start:as_slice
    fn as_slice(self) -> Option<[Expr]> {}
    // docs:end:as_slice

    #[builtin(expr_as_tuple)]
    // docs:start:as_tuple
    fn as_tuple(self) -> Option<[Expr]> {}
    // docs:end:as_tuple

    #[builtin(expr_as_unary_op)]
    // docs:start:as_unary_op
    fn as_unary_op(self) -> Option<(UnaryOp, Expr)> {}
    // docs:end:as_unary_op

    #[builtin(expr_as_unsafe)]
    // docs:start:as_unsafe
    fn as_unsafe(self) -> Option<[Expr]> {}
    // docs:end:as_unsafe

    #[builtin(expr_has_semicolon)]
    // docs:start:has_semicolon
    fn has_semicolon(self) -> bool {}
    // docs:end:has_semicolon

    #[builtin(expr_is_break)]
    // docs:start:is_break
    fn is_break(self) -> bool {}
    // docs:end:is_break

    #[builtin(expr_is_continue)]
    // docs:start:is_continue
    fn is_continue(self) -> bool {}
    // docs:end:is_continue
>>>>>>> e52297df
}

mod tests {
    use crate::meta::op::UnaryOp;
    use crate::meta::op::BinaryOp;

    #[test]
    fn test_expr_as_array() {
        comptime
        {
            let expr = quote { [1, 2, 4] }.as_expr().unwrap();
            let elems = expr.as_array().unwrap();
            assert_eq(elems.len(), 3);
            assert_eq(elems[0].as_integer().unwrap(), (1, false));
            assert_eq(elems[1].as_integer().unwrap(), (2, false));
            assert_eq(elems[2].as_integer().unwrap(), (4, false));
        }
    }

    #[test]
    fn test_expr_as_block() {
        comptime
        {
            let expr = quote { { 1; 4; 23 } }.as_expr().unwrap();
            let exprs = expr.as_block().unwrap();
            assert_eq(exprs.len(), 3);
            assert_eq(exprs[0].as_integer().unwrap(), (1, false));
            assert_eq(exprs[1].as_integer().unwrap(), (4, false));
            assert_eq(exprs[2].as_integer().unwrap(), (23, false));

            assert(exprs[0].has_semicolon());
            assert(exprs[1].has_semicolon());
            assert(!exprs[2].has_semicolon());
        }
    }

    #[test]
    fn test_expr_as_integer() {
        comptime
        {
            let expr = quote { 1 }.as_expr().unwrap();
            assert_eq((1, false), expr.as_integer().unwrap());

            let expr = quote { -2 }.as_expr().unwrap();
            assert_eq((2, true), expr.as_integer().unwrap());
        }
    }

    #[test]
    fn test_expr_as_binary_op() {
        comptime
        {
            assert(get_binary_op(quote { x + y }).is_add());
            assert(get_binary_op(quote { x - y }).is_subtract());
            assert(get_binary_op(quote { x * y }).is_multiply());
            assert(get_binary_op(quote { x / y }).is_divide());
            assert(get_binary_op(quote { x == y }).is_equal());
            assert(get_binary_op(quote { x != y }).is_not_equal());
<<<<<<< HEAD
            assert(get_binary_op(quote { x > y }).is_greater());
            assert(get_binary_op(quote { x >= y }).is_greater_or_equal());
=======
            assert(get_binary_op(quote { x < y }).is_less_than());
            assert(get_binary_op(quote { x <= y }).is_less_than_or_equal());
            assert(get_binary_op(quote { x > y }).is_greater_than());
            assert(get_binary_op(quote { x >= y }).is_greater_than_or_equal());
>>>>>>> e52297df
            assert(get_binary_op(quote { x & y }).is_and());
            assert(get_binary_op(quote { x | y }).is_or());
            assert(get_binary_op(quote { x ^ y }).is_xor());
            assert(get_binary_op(quote { x >> y }).is_shift_right());
            assert(get_binary_op(quote { x << y }).is_shift_left());
            assert(get_binary_op(quote { x % y }).is_modulo());
        }
    }

    #[test]
    fn test_expr_as_bool() {
        comptime
        {
            let expr = quote { false }.as_expr().unwrap();
            assert(expr.as_bool().unwrap() == false);

            let expr = quote { true }.as_expr().unwrap();
            assert_eq(expr.as_bool().unwrap(), true);
        }
    }

    #[test]
    fn test_expr_as_cast() {
        comptime
        {
            let expr = quote { 1 as Field }.as_expr().unwrap();
            let (expr, _typ) = expr.as_cast().unwrap();
            assert_eq(expr.as_integer().unwrap(), (1, false));
        }
    }

    #[test]
    fn test_expr_as_comptime() {
        comptime
        {
            let expr = quote { comptime { 1; 4; 23 } }.as_expr().unwrap();
            let exprs = expr.as_comptime().unwrap();
            assert_eq(exprs.len(), 3);
        }
    }

    #[test]
    fn test_expr_as_comptime_as_statement() {
        comptime
        {
            let expr = quote { { comptime { 1; 4; 23 } } }.as_expr().unwrap();
            let exprs = expr.as_block().unwrap();
            assert_eq(exprs.len(), 1);

            let exprs = exprs[0].as_comptime().unwrap();
            assert_eq(exprs.len(), 3);
        }
    }

<<<<<<< HEAD
=======
    // This test can't only be around the comptime block since that will cause
    // `nargo fmt` to remove the comptime keyword.
    // docs:start:as_expr_example
>>>>>>> e52297df
    #[test]
    fn test_expr_as_function_call() {
        comptime
        {
            let expr = quote { foo(42) }.as_expr().unwrap();
            let (_function, args) = expr.as_function_call().unwrap();
            assert_eq(args.len(), 1);
            assert_eq(args[0].as_integer().unwrap(), (42, false));
        }
    }
<<<<<<< HEAD
=======
    // docs:end:as_expr_example
>>>>>>> e52297df

    #[test]
    fn test_expr_as_if() {
        comptime
        {
            let expr = quote { if 1 { 2 } }.as_expr().unwrap();
            let (_condition, _consequence, alternative) = expr.as_if().unwrap();
            assert(alternative.is_none());

            let expr = quote { if 1 { 2 } else { 3 } }.as_expr().unwrap();
            let (_condition, _consequence, alternative) = expr.as_if().unwrap();
            assert(alternative.is_some());
        }
    }

    #[test]
    fn test_expr_as_index() {
        comptime
        {
            let expr = quote { foo[bar] }.as_expr().unwrap();
            assert(expr.as_index().is_some());
        }
    }

    #[test]
    fn test_expr_as_member_access() {
        comptime
        {
            let expr = quote { foo.bar }.as_expr().unwrap();
            let (_, name) = expr.as_member_access().unwrap();
            assert_eq(name, quote { bar });
        }
    }

    #[test]
    fn test_expr_as_repeated_element_array() {
        comptime
        {
            let expr = quote { [1; 3] }.as_expr().unwrap();
            let (expr, length) = expr.as_repeated_element_array().unwrap();
            assert_eq(expr.as_integer().unwrap(), (1, false));
            assert_eq(length.as_integer().unwrap(), (3, false));
        }
    }

    #[test]
    fn test_expr_as_repeated_element_slice() {
        comptime
        {
            let expr = quote { &[1; 3] }.as_expr().unwrap();
            let (expr, length) = expr.as_repeated_element_slice().unwrap();
            assert_eq(expr.as_integer().unwrap(), (1, false));
            assert_eq(length.as_integer().unwrap(), (3, false));
        }
    }

    #[test]
    fn test_expr_as_slice() {
        comptime
        {
            let expr = quote { &[1, 3, 5] }.as_expr().unwrap();
            let elems = expr.as_slice().unwrap();
            assert_eq(elems.len(), 3);
            assert_eq(elems[0].as_integer().unwrap(), (1, false));
            assert_eq(elems[1].as_integer().unwrap(), (3, false));
            assert_eq(elems[2].as_integer().unwrap(), (5, false));
        }
    }

    #[test]
    fn test_expr_as_tuple() {
        comptime
        {
            let expr = quote { (1, 2) }.as_expr().unwrap();
            let tuple_exprs = expr.as_tuple().unwrap();
            assert_eq(tuple_exprs.len(), 2);
        }
    }

    #[test]
    fn test_expr_as_unary_op() {
        comptime
        {
            assert(get_unary_op(quote { -x }).is_minus());
            assert(get_unary_op(quote { !x }).is_not());
            assert(get_unary_op(quote { &mut x }).is_mutable_reference());
            assert(get_unary_op(quote { *x }).is_dereference());
        }
    }

    #[test]
    fn test_expr_as_unsafe() {
        comptime
        {
            let expr = quote { unsafe { 1; 4; 23 } }.as_expr().unwrap();
            let exprs = expr.as_unsafe().unwrap();
            assert_eq(exprs.len(), 3);
        }
    }

    #[test]
    fn test_expr_is_break() {
        comptime
        {
            let expr = quote { { break; } }.as_expr().unwrap();
            let exprs = expr.as_block().unwrap();
            assert(exprs[0].is_break());
        }
    }

    #[test]
    fn test_expr_is_continue() {
        comptime
        {
            let expr = quote { { continue; } }.as_expr().unwrap();
            let exprs = expr.as_block().unwrap();
            assert(exprs[0].is_continue());
        }
    }

    #[test]
    fn test_automatically_unwraps_parenthesized_expression() {
        comptime
        {
            let expr = quote { ((if 1 { 2 })) }.as_expr().unwrap();
            assert(expr.as_if().is_some());
        }
    }

    comptime fn get_unary_op(quoted: Quoted) -> UnaryOp {
        let expr = quoted.as_expr().unwrap();
        let (op, _) = expr.as_unary_op().unwrap();
        op
    }

    comptime fn get_binary_op(quoted: Quoted) -> BinaryOp {
        let expr = quoted.as_expr().unwrap();
        let (_, op, _) = expr.as_binary_op().unwrap();
        op
    }
}<|MERGE_RESOLUTION|>--- conflicted
+++ resolved
@@ -4,21 +4,6 @@
 
 impl Expr {
     #[builtin(expr_as_array)]
-<<<<<<< HEAD
-    fn as_array(self) -> Option<[Expr]> {}
-
-    #[builtin(expr_as_integer)]
-    fn as_integer(self) -> Option<(Field, bool)> {}
-
-    #[builtin(expr_as_binary_op)]
-    fn as_binary_op(self) -> Option<(Expr, BinaryOp, Expr)> {}
-
-    #[builtin(expr_as_block)]
-    fn as_block(self) -> Option<[Expr]> {}
-
-    #[builtin(expr_as_bool)]
-    fn as_bool(self) -> Option<bool> {}
-=======
     // docs:start:as_array
     fn as_array(self) -> Option<[Expr]> {}
     // docs:end:as_array
@@ -42,61 +27,18 @@
     // docs:start:as_bool
     fn as_bool(self) -> Option<bool> {}
     // docs:end:as_bool
->>>>>>> e52297df
 
     #[builtin(expr_as_cast)]
     fn as_cast(self) -> Option<(Expr, UnresolvedType)> {}
 
     #[builtin(expr_as_comptime)]
-<<<<<<< HEAD
-    fn as_comptime(self) -> Option<[Expr]> {}
-=======
     // docs:start:as_comptime
     fn as_comptime(self) -> Option<[Expr]> {}
     // docs:end:as_comptime
->>>>>>> e52297df
 
     #[builtin(expr_as_function_call)]
     // docs:start:as_function_call
     fn as_function_call(self) -> Option<(Expr, [Expr])> {}
-<<<<<<< HEAD
-
-    #[builtin(expr_as_if)]
-    fn as_if(self) -> Option<(Expr, Expr, Option<Expr>)> {}
-
-    #[builtin(expr_as_index)]
-    fn as_index(self) -> Option<(Expr, Expr)> {}
-
-    #[builtin(expr_as_member_access)]
-    fn as_member_access(self) -> Option<(Expr, Quoted)> {}
-
-    #[builtin(expr_as_repeated_element_array)]
-    fn as_repeated_element_array(self) -> Option<(Expr, Expr)> {}
-
-    #[builtin(expr_as_repeated_element_slice)]
-    fn as_repeated_element_slice(self) -> Option<(Expr, Expr)> {}
-
-    #[builtin(expr_as_slice)]
-    fn as_slice(self) -> Option<[Expr]> {}
-
-    #[builtin(expr_as_tuple)]
-    fn as_tuple(self) -> Option<[Expr]> {}
-
-    #[builtin(expr_as_unary_op)]
-    fn as_unary_op(self) -> Option<(UnaryOp, Expr)> {}
-
-    #[builtin(expr_as_unsafe)]
-    fn as_unsafe(self) -> Option<[Expr]> {}
-
-    #[builtin(expr_has_semicolon)]
-    fn has_semicolon(self) -> bool {}
-
-    #[builtin(expr_is_break)]
-    fn is_break(self) -> bool {}
-
-    #[builtin(expr_is_continue)]
-    fn is_continue(self) -> bool {}
-=======
     // docs:end:as_function_call
 
     #[builtin(expr_as_if)]
@@ -158,7 +100,6 @@
     // docs:start:is_continue
     fn is_continue(self) -> bool {}
     // docs:end:is_continue
->>>>>>> e52297df
 }
 
 mod tests {
@@ -217,15 +158,10 @@
             assert(get_binary_op(quote { x / y }).is_divide());
             assert(get_binary_op(quote { x == y }).is_equal());
             assert(get_binary_op(quote { x != y }).is_not_equal());
-<<<<<<< HEAD
-            assert(get_binary_op(quote { x > y }).is_greater());
-            assert(get_binary_op(quote { x >= y }).is_greater_or_equal());
-=======
             assert(get_binary_op(quote { x < y }).is_less_than());
             assert(get_binary_op(quote { x <= y }).is_less_than_or_equal());
             assert(get_binary_op(quote { x > y }).is_greater_than());
             assert(get_binary_op(quote { x >= y }).is_greater_than_or_equal());
->>>>>>> e52297df
             assert(get_binary_op(quote { x & y }).is_and());
             assert(get_binary_op(quote { x | y }).is_or());
             assert(get_binary_op(quote { x ^ y }).is_xor());
@@ -280,12 +216,9 @@
         }
     }
 
-<<<<<<< HEAD
-=======
     // This test can't only be around the comptime block since that will cause
     // `nargo fmt` to remove the comptime keyword.
     // docs:start:as_expr_example
->>>>>>> e52297df
     #[test]
     fn test_expr_as_function_call() {
         comptime
@@ -296,10 +229,7 @@
             assert_eq(args[0].as_integer().unwrap(), (42, false));
         }
     }
-<<<<<<< HEAD
-=======
     // docs:end:as_expr_example
->>>>>>> e52297df
 
     #[test]
     fn test_expr_as_if() {
