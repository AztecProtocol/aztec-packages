--- conflicted
+++ resolved
@@ -115,15 +115,12 @@
     comptime fn as_integer(self) -> Option<(Field, bool)> {}
     // docs:end:as_integer
 
-<<<<<<< HEAD
-=======
     /// If this expression is a lambda, returns the parameters, return type and body.
     #[builtin(expr_as_lambda)]
     // docs:start:as_lambda
     comptime fn as_lambda(self) -> Option<([(Expr, Option<UnresolvedType>)], Option<UnresolvedType>, Expr)> {}
     // docs:end:as_lambda
 
->>>>>>> e5d6b185
     /// If this expression is a let statement, returns the let pattern as an `Expr`,
     /// the optional type annotation, and the assigned expression.
     #[builtin(expr_as_let)]
@@ -243,10 +240,7 @@
         let result = result.or_else(|| modify_index(self, f));
         let result = result.or_else(|| modify_for(self, f));
         let result = result.or_else(|| modify_for_range(self, f));
-<<<<<<< HEAD
-=======
         let result = result.or_else(|| modify_lambda(self, f));
->>>>>>> e5d6b185
         let result = result.or_else(|| modify_let(self, f));
         let result = result.or_else(|| modify_function_call(self, f));
         let result = result.or_else(|| modify_member_access(self, f));
@@ -440,8 +434,6 @@
     )
 }
 
-<<<<<<< HEAD
-=======
 comptime fn modify_lambda<Env>(expr: Expr, f: fn[Env](Expr) -> Option<Expr>) -> Option<Expr> {
     expr.as_lambda().map(
         |expr: ([(Expr, Option<UnresolvedType>)], Option<UnresolvedType>, Expr)| {
@@ -453,7 +445,6 @@
     )
 }
 
->>>>>>> e5d6b185
 comptime fn modify_let<Env>(expr: Expr, f: fn[Env](Expr) -> Option<Expr>) -> Option<Expr> {
     expr.as_let().map(
         |expr: (Expr, Option<UnresolvedType>, Expr)| {
