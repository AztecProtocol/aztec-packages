use crate::option::Option;
use crate::meta::op::UnaryOp;
use crate::meta::op::BinaryOp;

impl Expr {
<<<<<<< HEAD
=======
    #[builtin(expr_as_array)]
    fn as_array(self) -> Option<[Expr]> {}

>>>>>>> 551576db
    #[builtin(expr_as_integer)]
    fn as_integer(self) -> Option<(Field, bool)> {}

    #[builtin(expr_as_binary_op)]
    fn as_binary_op(self) -> Option<(Expr, BinaryOp, Expr)> {}

    #[builtin(expr_as_bool)]
    fn as_bool(self) -> Option<bool> {}

    #[builtin(expr_as_function_call)]
    fn as_function_call(self) -> Option<(Expr, [Expr])> {}

    #[builtin(expr_as_if)]
    fn as_if(self) -> Option<(Expr, Expr, Option<Expr>)> {}

    #[builtin(expr_as_index)]
    fn as_index(self) -> Option<(Expr, Expr)> {}

    #[builtin(expr_as_member_access)]
    fn as_member_access(self) -> Option<(Expr, Quoted)> {}

<<<<<<< HEAD
=======
    #[builtin(expr_as_repeated_element_array)]
    fn as_repeated_element_array(self) -> Option<(Expr, Expr)> {}

    #[builtin(expr_as_repeated_element_slice)]
    fn as_repeated_element_slice(self) -> Option<(Expr, Expr)> {}

    #[builtin(expr_as_slice)]
    fn as_slice(self) -> Option<[Expr]> {}

>>>>>>> 551576db
    #[builtin(expr_as_tuple)]
    fn as_tuple(self) -> Option<[Expr]> {}

    #[builtin(expr_as_unary_op)]
    fn as_unary_op(self) -> Option<(UnaryOp, Expr)> {}
<<<<<<< HEAD
=======
}

mod tests {
    use crate::meta::op::UnaryOp;
    use crate::meta::op::BinaryOp;

    #[test]
    fn test_expr_as_array() {
        comptime
        {
            let expr = quote { [1, 2, 4] }.as_expr().unwrap();
            let elems = expr.as_array().unwrap();
            assert_eq(elems.len(), 3);
            assert_eq(elems[0].as_integer().unwrap(), (1, false));
            assert_eq(elems[1].as_integer().unwrap(), (2, false));
            assert_eq(elems[2].as_integer().unwrap(), (4, false));
        }
    }

    #[test]
    fn test_expr_as_integer() {
        comptime
        {
            let expr = quote { 1 }.as_expr().unwrap();
            assert_eq((1, false), expr.as_integer().unwrap());

            let expr = quote { -2 }.as_expr().unwrap();
            assert_eq((2, true), expr.as_integer().unwrap());
        }
    }

    #[test]
    fn test_expr_as_binary_op() {
        comptime
        {
            assert(get_binary_op(quote { x + y }).is_add());
            assert(get_binary_op(quote { x - y }).is_subtract());
            assert(get_binary_op(quote { x * y }).is_multiply());
            assert(get_binary_op(quote { x / y }).is_divide());
            assert(get_binary_op(quote { x == y }).is_equal());
            assert(get_binary_op(quote { x != y }).is_not_equal());
            assert(get_binary_op(quote { x > y }).is_greater());
            assert(get_binary_op(quote { x >= y }).is_greater_or_equal());
            assert(get_binary_op(quote { x & y }).is_and());
            assert(get_binary_op(quote { x | y }).is_or());
            assert(get_binary_op(quote { x ^ y }).is_xor());
            assert(get_binary_op(quote { x >> y }).is_shift_right());
            assert(get_binary_op(quote { x << y }).is_shift_left());
            assert(get_binary_op(quote { x % y }).is_modulo());
        }
    }

    #[test]
    fn test_expr_as_bool() {
        comptime
        {
            let expr = quote { false }.as_expr().unwrap();
            assert(expr.as_bool().unwrap() == false);

            let expr = quote { true }.as_expr().unwrap();
            assert_eq(expr.as_bool().unwrap(), true);
        }
    }

    #[test]
    fn test_expr_as_function_call() {
        comptime
        {
            let expr = quote { foo(42) }.as_expr().unwrap();
            let (_function, args) = expr.as_function_call().unwrap();
            assert_eq(args.len(), 1);
            assert_eq(args[0].as_integer().unwrap(), (42, false));
        }
    }

    #[test]
    fn test_expr_as_if() {
        comptime
        {
            let expr = quote { if 1 { 2 } }.as_expr().unwrap();
            let (_condition, _consequence, alternative) = expr.as_if().unwrap();
            assert(alternative.is_none());

            let expr = quote { if 1 { 2 } else { 3 } }.as_expr().unwrap();
            let (_condition, _consequence, alternative) = expr.as_if().unwrap();
            assert(alternative.is_some());
        }
    }

    #[test]
    fn test_expr_as_index() {
        comptime
        {
            let expr = quote { foo[bar] }.as_expr().unwrap();
            assert(expr.as_index().is_some());
        }
    }

    #[test]
    fn test_expr_as_member_access() {
        comptime
        {
            let expr = quote { foo.bar }.as_expr().unwrap();
            let (_, name) = expr.as_member_access().unwrap();
            assert_eq(name, quote { bar });
        }
    }

    #[test]
    fn test_expr_as_repeated_element_array() {
        comptime
        {
            let expr = quote { [1; 3] }.as_expr().unwrap();
            let (expr, length) = expr.as_repeated_element_array().unwrap();
            assert_eq(expr.as_integer().unwrap(), (1, false));
            assert_eq(length.as_integer().unwrap(), (3, false));
        }
    }

    #[test]
    fn test_expr_as_repeated_element_slice() {
        comptime
        {
            let expr = quote { &[1; 3] }.as_expr().unwrap();
            let (expr, length) = expr.as_repeated_element_slice().unwrap();
            assert_eq(expr.as_integer().unwrap(), (1, false));
            assert_eq(length.as_integer().unwrap(), (3, false));
        }
    }

    #[test]
    fn test_expr_as_slice() {
        comptime
        {
            let expr = quote { &[1, 3, 5] }.as_expr().unwrap();
            let elems = expr.as_slice().unwrap();
            assert_eq(elems.len(), 3);
            assert_eq(elems[0].as_integer().unwrap(), (1, false));
            assert_eq(elems[1].as_integer().unwrap(), (3, false));
            assert_eq(elems[2].as_integer().unwrap(), (5, false));
        }
    }

    #[test]
    fn test_expr_as_tuple() {
        comptime
        {
            let expr = quote { (1, 2) }.as_expr().unwrap();
            let tuple_exprs = expr.as_tuple().unwrap();
            assert_eq(tuple_exprs.len(), 2);
        }
    }

    #[test]
    fn test_expr_as_unary_op() {
        comptime
        {
            assert(get_unary_op(quote { -x }).is_minus());
            assert(get_unary_op(quote { !x }).is_not());
            assert(get_unary_op(quote { &mut x }).is_mutable_reference());
            assert(get_unary_op(quote { *x }).is_dereference());
        }
    }

    #[test]
    fn test_automatically_unwraps_parenthesized_expression() {
        comptime
        {
            let expr = quote { ((if 1 { 2 })) }.as_expr().unwrap();
            assert(expr.as_if().is_some());
        }
    }

    comptime fn get_unary_op(quoted: Quoted) -> UnaryOp {
        let expr = quoted.as_expr().unwrap();
        let (op, _) = expr.as_unary_op().unwrap();
        op
    }

    comptime fn get_binary_op(quoted: Quoted) -> BinaryOp {
        let expr = quoted.as_expr().unwrap();
        let (_, op, _) = expr.as_binary_op().unwrap();
        op
    }
>>>>>>> 551576db
}<|MERGE_RESOLUTION|>--- conflicted
+++ resolved
@@ -3,12 +3,9 @@
 use crate::meta::op::BinaryOp;
 
 impl Expr {
-<<<<<<< HEAD
-=======
     #[builtin(expr_as_array)]
     fn as_array(self) -> Option<[Expr]> {}
 
->>>>>>> 551576db
     #[builtin(expr_as_integer)]
     fn as_integer(self) -> Option<(Field, bool)> {}
 
@@ -30,8 +27,6 @@
     #[builtin(expr_as_member_access)]
     fn as_member_access(self) -> Option<(Expr, Quoted)> {}
 
-<<<<<<< HEAD
-=======
     #[builtin(expr_as_repeated_element_array)]
     fn as_repeated_element_array(self) -> Option<(Expr, Expr)> {}
 
@@ -41,14 +36,11 @@
     #[builtin(expr_as_slice)]
     fn as_slice(self) -> Option<[Expr]> {}
 
->>>>>>> 551576db
     #[builtin(expr_as_tuple)]
     fn as_tuple(self) -> Option<[Expr]> {}
 
     #[builtin(expr_as_unary_op)]
     fn as_unary_op(self) -> Option<(UnaryOp, Expr)> {}
-<<<<<<< HEAD
-=======
 }
 
 mod tests {
@@ -233,5 +225,4 @@
         let (_, op, _) = expr.as_binary_op().unwrap();
         op
     }
->>>>>>> 551576db
 }