--- conflicted
+++ resolved
@@ -18,15 +18,12 @@
     #[builtin(expr_as_bool)]
     fn as_bool(self) -> Option<bool> {}
 
-<<<<<<< HEAD
-=======
     #[builtin(expr_as_cast)]
     fn as_cast(self) -> Option<(Expr, UnresolvedType)> {}
 
     #[builtin(expr_as_comptime)]
     fn as_comptime(self) -> Option<[Expr]> {}
 
->>>>>>> c01b3de7
     #[builtin(expr_as_function_call)]
     fn as_function_call(self) -> Option<(Expr, [Expr])> {}
 
@@ -54,22 +51,17 @@
     #[builtin(expr_as_unary_op)]
     fn as_unary_op(self) -> Option<(UnaryOp, Expr)> {}
 
-<<<<<<< HEAD
+    #[builtin(expr_as_unsafe)]
+    fn as_unsafe(self) -> Option<[Expr]> {}
+
     #[builtin(expr_has_semicolon)]
     fn has_semicolon(self) -> bool {}
-=======
-    #[builtin(expr_as_unsafe)]
-    fn as_unsafe(self) -> Option<[Expr]> {}
-
-    #[builtin(expr_has_semicolon)]
-    fn has_semicolon(self) -> bool {}
 
     #[builtin(expr_is_break)]
     fn is_break(self) -> bool {}
 
     #[builtin(expr_is_continue)]
     fn is_continue(self) -> bool {}
->>>>>>> c01b3de7
 }
 
 mod tests {
@@ -152,8 +144,6 @@
     }
 
     #[test]
-<<<<<<< HEAD
-=======
     fn test_expr_as_cast() {
         comptime
         {
@@ -187,7 +177,6 @@
     }
 
     #[test]
->>>>>>> c01b3de7
     fn test_expr_as_function_call() {
         comptime
         {
@@ -288,8 +277,6 @@
     }
 
     #[test]
-<<<<<<< HEAD
-=======
     fn test_expr_as_unsafe() {
         comptime
         {
@@ -320,7 +307,6 @@
     }
 
     #[test]
->>>>>>> c01b3de7
     fn test_automatically_unwraps_parenthesized_expression() {
         comptime
         {
