use crate::option::Option;
use crate::meta::op::UnaryOp;
use crate::meta::op::BinaryOp;

impl Expr {
    #[builtin(expr_as_array)]
    // docs:start:as_array
    fn as_array(self) -> Option<[Expr]> {}
    // docs:end:as_array

<<<<<<< HEAD
=======
    #[builtin(expr_as_assign)]
    // docs:start:as_assign
    fn as_assign(self) -> Option<(Expr, Expr)> {}
    // docs:end:as_assign

>>>>>>> 51e2b2af
    #[builtin(expr_as_integer)]
    // docs:start:as_integer
    fn as_integer(self) -> Option<(Field, bool)> {}
    // docs:end:as_integer

    #[builtin(expr_as_binary_op)]
    // docs:start:as_binary_op
    fn as_binary_op(self) -> Option<(Expr, BinaryOp, Expr)> {}
    // docs:end:as_binary_op

    #[builtin(expr_as_block)]
    // docs:start:as_block
    fn as_block(self) -> Option<[Expr]> {}
    // docs:end:as_block

    #[builtin(expr_as_bool)]
    // docs:start:as_bool
    fn as_bool(self) -> Option<bool> {}
    // docs:end:as_bool

    #[builtin(expr_as_cast)]
    fn as_cast(self) -> Option<(Expr, UnresolvedType)> {}

    #[builtin(expr_as_comptime)]
    // docs:start:as_comptime
    fn as_comptime(self) -> Option<[Expr]> {}
    // docs:end:as_comptime

    #[builtin(expr_as_function_call)]
    // docs:start:as_function_call
    fn as_function_call(self) -> Option<(Expr, [Expr])> {}
    // docs:end:as_function_call

    #[builtin(expr_as_if)]
    // docs:start:as_if
    fn as_if(self) -> Option<(Expr, Expr, Option<Expr>)> {}
    // docs:end:as_if

    #[builtin(expr_as_index)]
    // docs:start:as_index
    fn as_index(self) -> Option<(Expr, Expr)> {}
    // docs:end:as_index

    #[builtin(expr_as_member_access)]
    // docs:start:as_member_access
    fn as_member_access(self) -> Option<(Expr, Quoted)> {}
    // docs:end:as_member_access

<<<<<<< HEAD
=======
    #[builtin(expr_as_method_call)]
    // docs:start:as_method_call
    fn as_method_call(self) -> Option<(Expr, Quoted, [UnresolvedType], [Expr])> {}
    // docs:end:as_method_call

>>>>>>> 51e2b2af
    #[builtin(expr_as_repeated_element_array)]
    // docs:start:as_repeated_element_array
    fn as_repeated_element_array(self) -> Option<(Expr, Expr)> {}
    // docs:end:as_repeated_element_array

    #[builtin(expr_as_repeated_element_slice)]
    // docs:start:as_repeated_element_slice
    fn as_repeated_element_slice(self) -> Option<(Expr, Expr)> {}
    // docs:end:as_repeated_element_slice

    #[builtin(expr_as_slice)]
    // docs:start:as_slice
    fn as_slice(self) -> Option<[Expr]> {}
    // docs:end:as_slice

    #[builtin(expr_as_tuple)]
    // docs:start:as_tuple
    fn as_tuple(self) -> Option<[Expr]> {}
    // docs:end:as_tuple

    #[builtin(expr_as_unary_op)]
    // docs:start:as_unary_op
    fn as_unary_op(self) -> Option<(UnaryOp, Expr)> {}
    // docs:end:as_unary_op

    #[builtin(expr_as_unsafe)]
    // docs:start:as_unsafe
    fn as_unsafe(self) -> Option<[Expr]> {}
    // docs:end:as_unsafe

    #[builtin(expr_has_semicolon)]
    // docs:start:has_semicolon
    fn has_semicolon(self) -> bool {}
    // docs:end:has_semicolon

    #[builtin(expr_is_break)]
    // docs:start:is_break
    fn is_break(self) -> bool {}
    // docs:end:is_break

    #[builtin(expr_is_continue)]
    // docs:start:is_continue
    fn is_continue(self) -> bool {}
    // docs:end:is_continue
<<<<<<< HEAD
}

mod tests {
    use crate::meta::op::UnaryOp;
    use crate::meta::op::BinaryOp;

    #[test]
    fn test_expr_as_array() {
        comptime
        {
            let expr = quote { [1, 2, 4] }.as_expr().unwrap();
            let elems = expr.as_array().unwrap();
            assert_eq(elems.len(), 3);
            assert_eq(elems[0].as_integer().unwrap(), (1, false));
            assert_eq(elems[1].as_integer().unwrap(), (2, false));
            assert_eq(elems[2].as_integer().unwrap(), (4, false));
        }
    }

    #[test]
    fn test_expr_as_block() {
        comptime
        {
            let expr = quote { { 1; 4; 23 } }.as_expr().unwrap();
            let exprs = expr.as_block().unwrap();
            assert_eq(exprs.len(), 3);
            assert_eq(exprs[0].as_integer().unwrap(), (1, false));
            assert_eq(exprs[1].as_integer().unwrap(), (4, false));
            assert_eq(exprs[2].as_integer().unwrap(), (23, false));

            assert(exprs[0].has_semicolon());
            assert(exprs[1].has_semicolon());
            assert(!exprs[2].has_semicolon());
        }
    }

    #[test]
    fn test_expr_as_integer() {
        comptime
        {
            let expr = quote { 1 }.as_expr().unwrap();
            assert_eq((1, false), expr.as_integer().unwrap());

            let expr = quote { -2 }.as_expr().unwrap();
            assert_eq((2, true), expr.as_integer().unwrap());
        }
    }

    #[test]
    fn test_expr_as_binary_op() {
        comptime
        {
            assert(get_binary_op(quote { x + y }).is_add());
            assert(get_binary_op(quote { x - y }).is_subtract());
            assert(get_binary_op(quote { x * y }).is_multiply());
            assert(get_binary_op(quote { x / y }).is_divide());
            assert(get_binary_op(quote { x == y }).is_equal());
            assert(get_binary_op(quote { x != y }).is_not_equal());
            assert(get_binary_op(quote { x < y }).is_less_than());
            assert(get_binary_op(quote { x <= y }).is_less_than_or_equal());
            assert(get_binary_op(quote { x > y }).is_greater_than());
            assert(get_binary_op(quote { x >= y }).is_greater_than_or_equal());
            assert(get_binary_op(quote { x & y }).is_and());
            assert(get_binary_op(quote { x | y }).is_or());
            assert(get_binary_op(quote { x ^ y }).is_xor());
            assert(get_binary_op(quote { x >> y }).is_shift_right());
            assert(get_binary_op(quote { x << y }).is_shift_left());
            assert(get_binary_op(quote { x % y }).is_modulo());
        }
    }

    #[test]
    fn test_expr_as_bool() {
        comptime
        {
            let expr = quote { false }.as_expr().unwrap();
            assert(expr.as_bool().unwrap() == false);

            let expr = quote { true }.as_expr().unwrap();
            assert_eq(expr.as_bool().unwrap(), true);
        }
    }

    #[test]
    fn test_expr_as_cast() {
        comptime
        {
            let expr = quote { 1 as Field }.as_expr().unwrap();
            let (expr, _typ) = expr.as_cast().unwrap();
            assert_eq(expr.as_integer().unwrap(), (1, false));
        }
    }

    #[test]
    fn test_expr_as_comptime() {
        comptime
        {
            let expr = quote { comptime { 1; 4; 23 } }.as_expr().unwrap();
            let exprs = expr.as_comptime().unwrap();
            assert_eq(exprs.len(), 3);
        }
    }

    #[test]
    fn test_expr_as_comptime_as_statement() {
        comptime
        {
            let expr = quote { { comptime { 1; 4; 23 } } }.as_expr().unwrap();
            let exprs = expr.as_block().unwrap();
            assert_eq(exprs.len(), 1);

            let exprs = exprs[0].as_comptime().unwrap();
            assert_eq(exprs.len(), 3);
        }
    }

    // This test can't only be around the comptime block since that will cause
    // `nargo fmt` to remove the comptime keyword.
    // docs:start:as_expr_example
    #[test]
    fn test_expr_as_function_call() {
        comptime
        {
            let expr = quote { foo(42) }.as_expr().unwrap();
            let (_function, args) = expr.as_function_call().unwrap();
            assert_eq(args.len(), 1);
            assert_eq(args[0].as_integer().unwrap(), (42, false));
        }
    }
    // docs:end:as_expr_example

    #[test]
    fn test_expr_as_if() {
        comptime
        {
            let expr = quote { if 1 { 2 } }.as_expr().unwrap();
            let (_condition, _consequence, alternative) = expr.as_if().unwrap();
            assert(alternative.is_none());

            let expr = quote { if 1 { 2 } else { 3 } }.as_expr().unwrap();
            let (_condition, _consequence, alternative) = expr.as_if().unwrap();
            assert(alternative.is_some());
        }
    }

    #[test]
    fn test_expr_as_index() {
        comptime
        {
            let expr = quote { foo[bar] }.as_expr().unwrap();
            assert(expr.as_index().is_some());
        }
    }

    #[test]
    fn test_expr_as_member_access() {
        comptime
        {
            let expr = quote { foo.bar }.as_expr().unwrap();
            let (_, name) = expr.as_member_access().unwrap();
            assert_eq(name, quote { bar });
        }
    }

    #[test]
    fn test_expr_as_repeated_element_array() {
        comptime
        {
            let expr = quote { [1; 3] }.as_expr().unwrap();
            let (expr, length) = expr.as_repeated_element_array().unwrap();
            assert_eq(expr.as_integer().unwrap(), (1, false));
            assert_eq(length.as_integer().unwrap(), (3, false));
        }
    }

    #[test]
    fn test_expr_as_repeated_element_slice() {
        comptime
        {
            let expr = quote { &[1; 3] }.as_expr().unwrap();
            let (expr, length) = expr.as_repeated_element_slice().unwrap();
            assert_eq(expr.as_integer().unwrap(), (1, false));
            assert_eq(length.as_integer().unwrap(), (3, false));
        }
    }

    #[test]
    fn test_expr_as_slice() {
        comptime
        {
            let expr = quote { &[1, 3, 5] }.as_expr().unwrap();
            let elems = expr.as_slice().unwrap();
            assert_eq(elems.len(), 3);
            assert_eq(elems[0].as_integer().unwrap(), (1, false));
            assert_eq(elems[1].as_integer().unwrap(), (3, false));
            assert_eq(elems[2].as_integer().unwrap(), (5, false));
        }
    }

    #[test]
    fn test_expr_as_tuple() {
        comptime
        {
            let expr = quote { (1, 2) }.as_expr().unwrap();
            let tuple_exprs = expr.as_tuple().unwrap();
            assert_eq(tuple_exprs.len(), 2);
        }
    }

    #[test]
    fn test_expr_as_unary_op() {
        comptime
        {
            assert(get_unary_op(quote { -x }).is_minus());
            assert(get_unary_op(quote { !x }).is_not());
            assert(get_unary_op(quote { &mut x }).is_mutable_reference());
            assert(get_unary_op(quote { *x }).is_dereference());
        }
    }

    #[test]
    fn test_expr_as_unsafe() {
        comptime
        {
            let expr = quote { unsafe { 1; 4; 23 } }.as_expr().unwrap();
            let exprs = expr.as_unsafe().unwrap();
            assert_eq(exprs.len(), 3);
        }
    }

    #[test]
    fn test_expr_is_break() {
        comptime
        {
            let expr = quote { { break; } }.as_expr().unwrap();
            let exprs = expr.as_block().unwrap();
            assert(exprs[0].is_break());
        }
    }

    #[test]
    fn test_expr_is_continue() {
        comptime
        {
            let expr = quote { { continue; } }.as_expr().unwrap();
            let exprs = expr.as_block().unwrap();
            assert(exprs[0].is_continue());
        }
    }

    #[test]
    fn test_automatically_unwraps_parenthesized_expression() {
        comptime
        {
            let expr = quote { ((if 1 { 2 })) }.as_expr().unwrap();
            assert(expr.as_if().is_some());
        }
    }

    comptime fn get_unary_op(quoted: Quoted) -> UnaryOp {
        let expr = quoted.as_expr().unwrap();
        let (op, _) = expr.as_unary_op().unwrap();
        op
    }

    comptime fn get_binary_op(quoted: Quoted) -> BinaryOp {
        let expr = quoted.as_expr().unwrap();
        let (_, op, _) = expr.as_binary_op().unwrap();
        op
    }
=======
>>>>>>> 51e2b2af
}<|MERGE_RESOLUTION|>--- conflicted
+++ resolved
@@ -8,14 +8,11 @@
     fn as_array(self) -> Option<[Expr]> {}
     // docs:end:as_array
 
-<<<<<<< HEAD
-=======
     #[builtin(expr_as_assign)]
     // docs:start:as_assign
     fn as_assign(self) -> Option<(Expr, Expr)> {}
     // docs:end:as_assign
 
->>>>>>> 51e2b2af
     #[builtin(expr_as_integer)]
     // docs:start:as_integer
     fn as_integer(self) -> Option<(Field, bool)> {}
@@ -64,14 +61,11 @@
     fn as_member_access(self) -> Option<(Expr, Quoted)> {}
     // docs:end:as_member_access
 
-<<<<<<< HEAD
-=======
     #[builtin(expr_as_method_call)]
     // docs:start:as_method_call
     fn as_method_call(self) -> Option<(Expr, Quoted, [UnresolvedType], [Expr])> {}
     // docs:end:as_method_call
 
->>>>>>> 51e2b2af
     #[builtin(expr_as_repeated_element_array)]
     // docs:start:as_repeated_element_array
     fn as_repeated_element_array(self) -> Option<(Expr, Expr)> {}
@@ -116,277 +110,4 @@
     // docs:start:is_continue
     fn is_continue(self) -> bool {}
     // docs:end:is_continue
-<<<<<<< HEAD
-}
-
-mod tests {
-    use crate::meta::op::UnaryOp;
-    use crate::meta::op::BinaryOp;
-
-    #[test]
-    fn test_expr_as_array() {
-        comptime
-        {
-            let expr = quote { [1, 2, 4] }.as_expr().unwrap();
-            let elems = expr.as_array().unwrap();
-            assert_eq(elems.len(), 3);
-            assert_eq(elems[0].as_integer().unwrap(), (1, false));
-            assert_eq(elems[1].as_integer().unwrap(), (2, false));
-            assert_eq(elems[2].as_integer().unwrap(), (4, false));
-        }
-    }
-
-    #[test]
-    fn test_expr_as_block() {
-        comptime
-        {
-            let expr = quote { { 1; 4; 23 } }.as_expr().unwrap();
-            let exprs = expr.as_block().unwrap();
-            assert_eq(exprs.len(), 3);
-            assert_eq(exprs[0].as_integer().unwrap(), (1, false));
-            assert_eq(exprs[1].as_integer().unwrap(), (4, false));
-            assert_eq(exprs[2].as_integer().unwrap(), (23, false));
-
-            assert(exprs[0].has_semicolon());
-            assert(exprs[1].has_semicolon());
-            assert(!exprs[2].has_semicolon());
-        }
-    }
-
-    #[test]
-    fn test_expr_as_integer() {
-        comptime
-        {
-            let expr = quote { 1 }.as_expr().unwrap();
-            assert_eq((1, false), expr.as_integer().unwrap());
-
-            let expr = quote { -2 }.as_expr().unwrap();
-            assert_eq((2, true), expr.as_integer().unwrap());
-        }
-    }
-
-    #[test]
-    fn test_expr_as_binary_op() {
-        comptime
-        {
-            assert(get_binary_op(quote { x + y }).is_add());
-            assert(get_binary_op(quote { x - y }).is_subtract());
-            assert(get_binary_op(quote { x * y }).is_multiply());
-            assert(get_binary_op(quote { x / y }).is_divide());
-            assert(get_binary_op(quote { x == y }).is_equal());
-            assert(get_binary_op(quote { x != y }).is_not_equal());
-            assert(get_binary_op(quote { x < y }).is_less_than());
-            assert(get_binary_op(quote { x <= y }).is_less_than_or_equal());
-            assert(get_binary_op(quote { x > y }).is_greater_than());
-            assert(get_binary_op(quote { x >= y }).is_greater_than_or_equal());
-            assert(get_binary_op(quote { x & y }).is_and());
-            assert(get_binary_op(quote { x | y }).is_or());
-            assert(get_binary_op(quote { x ^ y }).is_xor());
-            assert(get_binary_op(quote { x >> y }).is_shift_right());
-            assert(get_binary_op(quote { x << y }).is_shift_left());
-            assert(get_binary_op(quote { x % y }).is_modulo());
-        }
-    }
-
-    #[test]
-    fn test_expr_as_bool() {
-        comptime
-        {
-            let expr = quote { false }.as_expr().unwrap();
-            assert(expr.as_bool().unwrap() == false);
-
-            let expr = quote { true }.as_expr().unwrap();
-            assert_eq(expr.as_bool().unwrap(), true);
-        }
-    }
-
-    #[test]
-    fn test_expr_as_cast() {
-        comptime
-        {
-            let expr = quote { 1 as Field }.as_expr().unwrap();
-            let (expr, _typ) = expr.as_cast().unwrap();
-            assert_eq(expr.as_integer().unwrap(), (1, false));
-        }
-    }
-
-    #[test]
-    fn test_expr_as_comptime() {
-        comptime
-        {
-            let expr = quote { comptime { 1; 4; 23 } }.as_expr().unwrap();
-            let exprs = expr.as_comptime().unwrap();
-            assert_eq(exprs.len(), 3);
-        }
-    }
-
-    #[test]
-    fn test_expr_as_comptime_as_statement() {
-        comptime
-        {
-            let expr = quote { { comptime { 1; 4; 23 } } }.as_expr().unwrap();
-            let exprs = expr.as_block().unwrap();
-            assert_eq(exprs.len(), 1);
-
-            let exprs = exprs[0].as_comptime().unwrap();
-            assert_eq(exprs.len(), 3);
-        }
-    }
-
-    // This test can't only be around the comptime block since that will cause
-    // `nargo fmt` to remove the comptime keyword.
-    // docs:start:as_expr_example
-    #[test]
-    fn test_expr_as_function_call() {
-        comptime
-        {
-            let expr = quote { foo(42) }.as_expr().unwrap();
-            let (_function, args) = expr.as_function_call().unwrap();
-            assert_eq(args.len(), 1);
-            assert_eq(args[0].as_integer().unwrap(), (42, false));
-        }
-    }
-    // docs:end:as_expr_example
-
-    #[test]
-    fn test_expr_as_if() {
-        comptime
-        {
-            let expr = quote { if 1 { 2 } }.as_expr().unwrap();
-            let (_condition, _consequence, alternative) = expr.as_if().unwrap();
-            assert(alternative.is_none());
-
-            let expr = quote { if 1 { 2 } else { 3 } }.as_expr().unwrap();
-            let (_condition, _consequence, alternative) = expr.as_if().unwrap();
-            assert(alternative.is_some());
-        }
-    }
-
-    #[test]
-    fn test_expr_as_index() {
-        comptime
-        {
-            let expr = quote { foo[bar] }.as_expr().unwrap();
-            assert(expr.as_index().is_some());
-        }
-    }
-
-    #[test]
-    fn test_expr_as_member_access() {
-        comptime
-        {
-            let expr = quote { foo.bar }.as_expr().unwrap();
-            let (_, name) = expr.as_member_access().unwrap();
-            assert_eq(name, quote { bar });
-        }
-    }
-
-    #[test]
-    fn test_expr_as_repeated_element_array() {
-        comptime
-        {
-            let expr = quote { [1; 3] }.as_expr().unwrap();
-            let (expr, length) = expr.as_repeated_element_array().unwrap();
-            assert_eq(expr.as_integer().unwrap(), (1, false));
-            assert_eq(length.as_integer().unwrap(), (3, false));
-        }
-    }
-
-    #[test]
-    fn test_expr_as_repeated_element_slice() {
-        comptime
-        {
-            let expr = quote { &[1; 3] }.as_expr().unwrap();
-            let (expr, length) = expr.as_repeated_element_slice().unwrap();
-            assert_eq(expr.as_integer().unwrap(), (1, false));
-            assert_eq(length.as_integer().unwrap(), (3, false));
-        }
-    }
-
-    #[test]
-    fn test_expr_as_slice() {
-        comptime
-        {
-            let expr = quote { &[1, 3, 5] }.as_expr().unwrap();
-            let elems = expr.as_slice().unwrap();
-            assert_eq(elems.len(), 3);
-            assert_eq(elems[0].as_integer().unwrap(), (1, false));
-            assert_eq(elems[1].as_integer().unwrap(), (3, false));
-            assert_eq(elems[2].as_integer().unwrap(), (5, false));
-        }
-    }
-
-    #[test]
-    fn test_expr_as_tuple() {
-        comptime
-        {
-            let expr = quote { (1, 2) }.as_expr().unwrap();
-            let tuple_exprs = expr.as_tuple().unwrap();
-            assert_eq(tuple_exprs.len(), 2);
-        }
-    }
-
-    #[test]
-    fn test_expr_as_unary_op() {
-        comptime
-        {
-            assert(get_unary_op(quote { -x }).is_minus());
-            assert(get_unary_op(quote { !x }).is_not());
-            assert(get_unary_op(quote { &mut x }).is_mutable_reference());
-            assert(get_unary_op(quote { *x }).is_dereference());
-        }
-    }
-
-    #[test]
-    fn test_expr_as_unsafe() {
-        comptime
-        {
-            let expr = quote { unsafe { 1; 4; 23 } }.as_expr().unwrap();
-            let exprs = expr.as_unsafe().unwrap();
-            assert_eq(exprs.len(), 3);
-        }
-    }
-
-    #[test]
-    fn test_expr_is_break() {
-        comptime
-        {
-            let expr = quote { { break; } }.as_expr().unwrap();
-            let exprs = expr.as_block().unwrap();
-            assert(exprs[0].is_break());
-        }
-    }
-
-    #[test]
-    fn test_expr_is_continue() {
-        comptime
-        {
-            let expr = quote { { continue; } }.as_expr().unwrap();
-            let exprs = expr.as_block().unwrap();
-            assert(exprs[0].is_continue());
-        }
-    }
-
-    #[test]
-    fn test_automatically_unwraps_parenthesized_expression() {
-        comptime
-        {
-            let expr = quote { ((if 1 { 2 })) }.as_expr().unwrap();
-            assert(expr.as_if().is_some());
-        }
-    }
-
-    comptime fn get_unary_op(quoted: Quoted) -> UnaryOp {
-        let expr = quoted.as_expr().unwrap();
-        let (op, _) = expr.as_unary_op().unwrap();
-        op
-    }
-
-    comptime fn get_binary_op(quoted: Quoted) -> BinaryOp {
-        let expr = quoted.as_expr().unwrap();
-        let (_, op, _) = expr.as_binary_op().unwrap();
-        op
-    }
-=======
->>>>>>> 51e2b2af
 }