use crate::cmp::Eq;
use crate::option::Option;

impl Type {
    #[builtin(type_as_array)]
// docs:start:as_array
    fn as_array(self) -> Option<(Type, Type)> {}
    // docs:end:as_array

    #[builtin(type_as_constant)]
// docs:start:as_constant
    fn as_constant(self) -> Option<u32> {}
    // docs:end:as_constant

    #[builtin(type_as_integer)]
// docs:start:as_integer
    fn as_integer(self) -> Option<(bool, u8)> {}
    // docs:end:as_integer

    #[builtin(type_as_slice)]
// docs:start:as_slice
    fn as_slice(self) -> Option<Type> {}
    // docs:end:as_slice

    #[builtin(type_as_struct)]
// docs:start:as_struct
    fn as_struct(self) -> Option<(StructDefinition, [Type])> {}
    // docs:end:as_struct

    #[builtin(type_as_tuple)]
// docs:start:as_tuple
    fn as_tuple(self) -> Option<[Type]> {}
    // docs:end:as_tuple

    #[builtin(type_get_trait_impl)]
// docs:start:get_trait_impl
    fn get_trait_impl(self, constraint: TraitConstraint) -> Option<TraitImpl> {}
    // docs:end:get_trait_impl
<<<<<<< HEAD

    #[builtin(type_get_trait_impl)]
    fn get_trait_impl(self, constraint: TraitConstraint) -> Option<TraitImpl> {}
=======
>>>>>>> 51e2b2af

    #[builtin(type_implements)]
// docs:start:implements
    fn implements(self, constraint: TraitConstraint) -> bool {}
    // docs:end:implements

    #[builtin(type_is_bool)]
// docs:start:is_bool
    fn is_bool(self) -> bool {}
    // docs:end:is_bool

    #[builtin(type_is_field)]
// docs:start:is_field
    fn is_field(self) -> bool {}
    // docs:end:is_field
}

impl Eq for Type {
    fn eq(self, other: Self) -> bool {
        type_eq(self, other)
    }
}

#[builtin(type_eq)]
fn type_eq(_first: Type, _second: Type) -> bool {}<|MERGE_RESOLUTION|>--- conflicted
+++ resolved
@@ -36,12 +36,6 @@
 // docs:start:get_trait_impl
     fn get_trait_impl(self, constraint: TraitConstraint) -> Option<TraitImpl> {}
     // docs:end:get_trait_impl
-<<<<<<< HEAD
-
-    #[builtin(type_get_trait_impl)]
-    fn get_trait_impl(self, constraint: TraitConstraint) -> Option<TraitImpl> {}
-=======
->>>>>>> 51e2b2af
 
     #[builtin(type_implements)]
 // docs:start:implements
