--- conflicted
+++ resolved
@@ -175,11 +175,7 @@
 
     /// Returns `true` if this type is `Field`.
     #[builtin(type_is_field)]
-<<<<<<< HEAD
-// docs:start:is_field
-=======
     // docs:start:is_field
->>>>>>> d67386c4
     pub comptime fn is_field(self) -> bool {}
     // docs:end:is_field
 
