impl FunctionDefinition {
    #[builtin(function_def_body)]
    // docs:start:body
    fn body(self) -> Expr {}
    // docs:end:body

    #[builtin(function_def_name)]
    // docs:start:name
    fn name(self) -> Quoted {}
    // docs:end:name

    #[builtin(function_def_parameters)]
    // docs:start:parameters
    fn parameters(self) -> [(Quoted, Type)] {}
    // docs:end:parameters

    #[builtin(function_def_return_type)]
    // docs:start:return_type
    fn return_type(self) -> Type {}
    // docs:end:return_type

    #[builtin(function_def_set_body)]
    // docs:start:set_body
<<<<<<< HEAD
    fn set_body(self, body: Quoted) {}
=======
    fn set_body(self, body: Expr) {}
>>>>>>> 5a6289cb
    // docs:end:set_body

    #[builtin(function_def_set_parameters)]
    // docs:start:set_parameters
    fn set_parameters(self, parameters: [(Quoted, Type)]) {}
    // docs:end:set_parameters

    #[builtin(function_def_set_return_type)]
    // docs:start:set_return_type
    fn set_return_type(self, return_type: Type) {}
    // docs:end:set_return_type
}<|MERGE_RESOLUTION|>--- conflicted
+++ resolved
@@ -21,11 +21,7 @@
 
     #[builtin(function_def_set_body)]
     // docs:start:set_body
-<<<<<<< HEAD
-    fn set_body(self, body: Quoted) {}
-=======
     fn set_body(self, body: Expr) {}
->>>>>>> 5a6289cb
     // docs:end:set_body
 
     #[builtin(function_def_set_parameters)]
