--- conflicted
+++ resolved
@@ -1,11 +1,6 @@
-<<<<<<< HEAD
-mod type_def;
-mod trait_constraint;
-=======
 mod trait_constraint;
 mod trait_def;
 mod type_def;
->>>>>>> 697795e9
 mod quoted;
 
 /// Calling unquote as a macro (via `unquote!(arg)`) will unquote
