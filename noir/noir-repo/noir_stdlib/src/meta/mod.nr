mod expr;
mod function_def;
mod module;
mod op;
mod struct_def;
mod trait_constraint;
mod trait_def;
mod trait_impl;
mod typ;
mod quoted;

/// Calling unquote as a macro (via `unquote!(arg)`) will unquote
/// its argument. Since this is the effect `!` already does, `unquote`
/// itself does not need to do anything besides return its argument.
// docs:start:unquote
pub comptime fn unquote(code: Quoted) -> Quoted {
    // docs:end:unquote
    code
}

/// Returns the type of any value
#[builtin(type_of)]
// docs:start:type_of
pub comptime fn type_of<T>(x: T) -> Type {}
// docs:end:type_of

// docs:start:derive_example
// These are needed for the unconstrained hashmap we're using to store derive functions
use crate::collections::umap::UHashMap;
use crate::hash::BuildHasherDefault;
use crate::hash::poseidon2::Poseidon2Hasher;

// A derive function is one that given a struct definition can
// create us a quoted trait impl from it.
type DeriveFunction = fn(StructDefinition) -> Quoted;

// We'll keep a global HANDLERS map to keep track of the derive handler for each trait
comptime mut global HANDLERS: UHashMap<TraitDefinition, DeriveFunction, BuildHasherDefault<Poseidon2Hasher>> = UHashMap::default();

// Given a struct and a slice of traits to derive, create trait impls for each.
// This function is as simple as iterating over the slice, checking if we have a trait
// handler registered for the given trait, calling it, and appending the result.
// docs:start:derive
#[varargs]
pub comptime fn derive(s: StructDefinition, traits: [TraitDefinition]) -> Quoted {
    // docs:end:derive
    let mut result = quote {};

    for trait_to_derive in traits {
        let handler = unsafe {
            HANDLERS.get(trait_to_derive)
        };
        assert(handler.is_some(), f"No derive function registered for `{trait_to_derive}`");

        let trait_impl = handler.unwrap()(s);
        result = quote { $result $trait_impl };
    }

    result
}
// docs:end:derive_example

<<<<<<< HEAD
pub comptime fn derive_via(t: TraitDefinition, f: DeriveFunction) {
=======
// docs:start:derive_via
// To register a handler for a trait, just add it to our handlers map
// docs:start:derive_via_signature
pub comptime fn derive_via(t: TraitDefinition, f: DeriveFunction) {
    // docs:end:derive_via_signature
>>>>>>> e52297df
    HANDLERS.insert(t, f);
}
// docs:end:derive_via

/// `make_impl` is a helper function to make a simple impl, usually while deriving a trait.
/// This impl has a couple assumptions:
/// 1. The impl only has one function, with the signature `function_signature`
/// 2. The trait itself does not have any generics.
///
/// While these assumptions are met, `make_impl` will create an impl from a StructDefinition,
/// automatically filling in the required generics from the struct, along with the where clause.
/// The function body is created by mapping each field with `for_each_field` and joining the
/// results with `join_fields_with`. The result of this is passed to the `body` function for
/// any final processing - e.g. wrapping each field in a `StructConstructor { .. }` expression.
///
/// See `derive_eq` and `derive_default` for example usage.
// docs:start:make_trait_impl
pub comptime fn make_trait_impl<Env1, Env2>(
    s: StructDefinition,
    trait_name: Quoted,
    function_signature: Quoted,
    for_each_field: fn[Env1](Quoted) -> Quoted,
    join_fields_with: Quoted,
    body: fn[Env2](Quoted) -> Quoted
) -> Quoted {
    // docs:end:make_trait_impl
    let typ = s.as_type();
    let impl_generics = s.generics().map(|g| quote { $g }).join(quote {,});
    let where_clause = s.generics().map(|name| quote { $name: $trait_name }).join(quote {,});

    // `for_each_field(field1) $join_fields_with for_each_field(field2) $join_fields_with ...`
    let fields = s.fields().map(
        |f: (Quoted, Type)| {
        let name = f.0;
        for_each_field(name)
    }
    );
    let body = body(fields.join(join_fields_with));

    quote {
        impl<$impl_generics> $trait_name for $typ where $where_clause {
            $function_signature {
                $body
            }
        }
    }
}

mod tests {
    // docs:start:quote-example
    comptime fn quote_one() -> Quoted {
        quote { 1 }
    }

    fn returning_versus_macro_insertion() {
        comptime
        {
            // let _a: Quoted = quote { 1 };
            let _a: Quoted = quote_one();

            // let _b: i32 = 1;
            let _b: i32 = quote_one!();
        }
    }
    // docs:end:quote-example

    // docs:start:derive-field-count-example
    trait FieldCount {
        fn field_count() -> u32;
    }

    #[derive_field_count]
    struct Bar { x: Field, y: [Field; 2] }

    comptime fn derive_field_count(s: StructDefinition) -> Quoted {
        let typ = s.as_type();
        let field_count = s.fields().len();
        quote {
            impl FieldCount for $typ {
                fn field_count() -> u32 {
                    $field_count
                }
            }
        }
    }
    // docs:end:derive-field-count-example

    // docs:start:annotation-arguments-example
    #[assert_field_is_type(quote { i32 }.as_type())]
    struct MyStruct { my_field: i32 }

    comptime fn assert_field_is_type(s: StructDefinition, typ: Type) {
        // Assert the first field in `s` has type `typ`
        let fields = s.fields();
        assert_eq(fields[0].1, typ);
    }
    // docs:end:annotation-arguments-example

    // docs:end:annotation-varargs-example
    #[assert_three_args(1, 2, 3)]
    struct MyOtherStruct { my_other_field: u32 }

    #[varargs]
    comptime fn assert_three_args(_s: StructDefinition, args: [Field]) {
        assert_eq(args.len(), 3);
    }
    // docs:end:annotation-varargs-example

    // docs:start:big-derive-usage-example
    // Finally, to register a handler we call the above function as an annotation
    // with our handler function.
    #[derive_via(derive_do_nothing)]
    trait DoNothing {
        fn do_nothing(self);
    }

    comptime fn derive_do_nothing(s: StructDefinition) -> Quoted {
        // This is simplified since we don't handle generics or where clauses!
        // In a real example we'd likely also need to introduce each of
        // `s.generics()` as well as a trait constraint for each generic
        // to ensure they also implement the trait.
        let typ = s.as_type();
        quote {
            impl DoNothing for $typ {
                fn do_nothing(self) {
                    // Traits can't tell us what to do
                    println("something");
                }
            }
        }
    }

    // Since `DoNothing` is a simple trait which:
    // 1. Only has one method
    // 2. Does not have any generics on the trait itself
    // We can use `std::meta::make_trait_impl` to help us out.
    // This helper function will generate our impl for us along with any
    // necessary where clauses and still provides a flexible interface
    // for us to work on each field on the struct.
    comptime fn derive_do_nothing_alt(s: StructDefinition) -> Quoted {
        let trait_name = quote { DoNothing };
        let method_signature = quote { fn do_nothing(self) };

        // Call `do_nothing` recursively on each field in the struct
        let for_each_field = |field_name| quote { self.$field_name.do_nothing(); };

        // Some traits like Eq want to join each field expression with something like `&`.
        // We don't need that here
        let join_fields_with = quote {};

        // The body function is a spot to insert any extra setup/teardown needed.
        // We'll insert our println here. Since we recur on each field, we should see
        // one println for the struct itself, followed by a println for every field (recursively).
        let body = |body| quote {
            println("something");
            $body
        };
        crate::meta::make_trait_impl(
            s,
            trait_name,
            method_signature,
            for_each_field,
            join_fields_with,
            body
        )
    }
    // docs:end:big-derive-usage-example
}<|MERGE_RESOLUTION|>--- conflicted
+++ resolved
@@ -60,15 +60,11 @@
 }
 // docs:end:derive_example
 
-<<<<<<< HEAD
-pub comptime fn derive_via(t: TraitDefinition, f: DeriveFunction) {
-=======
 // docs:start:derive_via
 // To register a handler for a trait, just add it to our handlers map
 // docs:start:derive_via_signature
 pub comptime fn derive_via(t: TraitDefinition, f: DeriveFunction) {
     // docs:end:derive_via_signature
->>>>>>> e52297df
     HANDLERS.insert(t, f);
 }
 // docs:end:derive_via
