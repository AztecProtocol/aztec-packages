use crate::cmp::Eq;

impl Quoted {
    #[builtin(quoted_as_trait_constraint)]
    fn as_trait_constraint(self) -> TraitConstraint {}

    #[builtin(quoted_as_type)]
    fn as_type(self) -> Type {}
<<<<<<< HEAD
}
=======
}

impl Eq for Quoted {
    fn eq(self, other: Quoted) -> bool {
        quoted_eq(self, other)
    }
}

#[builtin(quoted_eq)]
fn quoted_eq(_first: Quoted, _second: Quoted) -> bool {}
>>>>>>> 67025e05
<|MERGE_RESOLUTION|>--- conflicted
+++ resolved
@@ -6,9 +6,6 @@
 
     #[builtin(quoted_as_type)]
     fn as_type(self) -> Type {}
-<<<<<<< HEAD
-}
-=======
 }
 
 impl Eq for Quoted {
@@ -19,4 +16,3 @@
 
 #[builtin(quoted_eq)]
 fn quoted_eq(_first: Quoted, _second: Quoted) -> bool {}
->>>>>>> 67025e05
