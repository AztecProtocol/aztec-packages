--- conflicted
+++ resolved
@@ -10,11 +10,7 @@
     use crate::cmp::Eq;
 
     // Curve specification
-<<<<<<< HEAD
-    pub struct Curve { // Short Weierstraß curve
-=======
     pub struct Curve { // Short Weierstrass curve
->>>>>>> 59a9ef94
         // Coefficients in defining equation y^2 = x^3 + ax + b
         a: Field,
         b: Field,
@@ -198,11 +194,7 @@
     use crate::cmp::Eq;
 
     // Curve specification
-<<<<<<< HEAD
-    pub struct Curve { // Short Weierstraß curve
-=======
     pub struct Curve { // Short Weierstrass curve
->>>>>>> 59a9ef94
         // Coefficients in defining equation y^2 = x^3 + axz^4 + bz^6
         a: Field,
         b: Field,
