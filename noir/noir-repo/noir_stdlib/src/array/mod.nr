--- conflicted
+++ resolved
@@ -81,11 +81,7 @@
     /// Same as fold, but uses the first element as the starting element.
     ///
     /// Requires the input array to be non-empty.
-<<<<<<< HEAD
-    /// 
-=======
-    ///
->>>>>>> 1fe1516d
+    ///
     /// Example:
     ///
     /// ```noir
