--- conflicted
+++ resolved
@@ -519,17 +519,10 @@
 
 mod tests {
     use super::{
-<<<<<<< HEAD
         attach_len_to_msg_block, build_msg_block, byte_into_item, get_item_byte, make_item,
         set_item_byte_then_zeros, set_item_zeros,
     };
     use super::INT_BLOCK;
-=======
-        attach_len_to_msg_block, build_msg_block, byte_into_item, get_item_byte, lshift8, make_item,
-        set_item_byte_then_zeros, set_item_zeros,
-    };
-    use super::{INT_BLOCK, INT_BLOCK_SIZE, MSG_BLOCK};
->>>>>>> bd76f289
     use super::sha256_var;
 
     #[test]
