use crate::runtime::is_unconstrained;

// Implementation of SHA-256 mapping a byte array of variable length to
// 32 bytes.

// Deprecated in favour of `sha256_var`
// docs:start:sha256
pub fn sha256<let N: u32>(input: [u8; N]) -> [u8; 32]
// docs:end:sha256
{
    digest(input)
}

#[foreign(sha256_compression)]
pub fn sha256_compression(_input: [u32; 16], _state: [u32; 8]) -> [u32; 8] {}

// SHA-256 hash function
#[no_predicates]
pub fn digest<let N: u32>(msg: [u8; N]) -> [u8; 32] {
    sha256_var(msg, N as u64)
}

// Convert 64-byte array to array of 16 u32s
fn msg_u8_to_u32(msg: [u8; 64]) -> [u32; 16] {
    let mut msg32: [u32; 16] = [0; 16];

    for i in 0..16 {
        let mut msg_field: Field = 0;
        for j in 0..4 {
            msg_field = msg_field * 256 + msg[64 - 4*(i + 1) + j] as Field;
        }
        msg32[15 - i] = msg_field as u32;
    }

    msg32
}

unconstrained fn build_msg_block_iter<let N: u32>(msg: [u8; N], message_size: u32, msg_start: u32) -> ([u8; 64], u32) {
    let mut msg_block: [u8; BLOCK_SIZE] = [0; BLOCK_SIZE];
    // We insert `BLOCK_SIZE` bytes (or up to the end of the message)
    let block_input = if msg_start + BLOCK_SIZE > message_size {
        if message_size < msg_start {
            // This function is sometimes called with `msg_start` past the end of the message.
            // In this case we return an empty block and zero pointer to signal that the result should be ignored.
            0
        } else {
            message_size - msg_start
        }
    } else {
        BLOCK_SIZE
    };
    for k in 0..block_input {
        msg_block[k] = msg[msg_start + k];
    }
    (msg_block, block_input)
}

// Verify the block we are compressing was appropriately constructed
fn verify_msg_block<let N: u32>(
    msg: [u8; N],
    message_size: u32,
    msg_block: [u8; 64],
    msg_start: u32
) -> u32 {
    let mut msg_byte_ptr: u32 = 0; // Message byte pointer
    let mut msg_end = msg_start + BLOCK_SIZE;
    if msg_end > N {
        msg_end = N;
    }

    for k in msg_start..msg_end {
        if k < message_size {
            assert_eq(msg_block[msg_byte_ptr], msg[k]);
            msg_byte_ptr = msg_byte_ptr + 1;
        }
    }

    msg_byte_ptr
}

global BLOCK_SIZE = 64;
global ZERO = 0;

// Variable size SHA-256 hash
pub fn sha256_var<let N: u32>(msg: [u8; N], message_size: u64) -> [u8; 32] {
    let message_size = message_size as u32;
    let num_blocks = N / BLOCK_SIZE;
    let mut msg_block: [u8; BLOCK_SIZE] = [0; BLOCK_SIZE];
    let mut h: [u32; 8] = [1779033703, 3144134277, 1013904242, 2773480762, 1359893119, 2600822924, 528734635, 1541459225]; // Intermediate hash, starting with the canonical initial value
    let mut msg_byte_ptr = 0; // Pointer into msg_block

    for i in 0..num_blocks {
        let msg_start = BLOCK_SIZE * i;
        let (new_msg_block, new_msg_byte_ptr) = unsafe {
            build_msg_block_iter(msg, message_size, msg_start)
        };
        if msg_start < message_size {
            msg_block = new_msg_block;
        }

        if !is_unconstrained() {
            // Verify the block we are compressing was appropriately constructed
            let new_msg_byte_ptr = verify_msg_block(msg, message_size, msg_block, msg_start);
            if msg_start < message_size {
                msg_byte_ptr = new_msg_byte_ptr;
            }
        } else if msg_start < message_size {
            msg_byte_ptr = new_msg_byte_ptr;
        }

        // If the block is filled, compress it.
        // An un-filled block is handled after this loop.
<<<<<<< HEAD
        if msg_byte_ptr == BLOCK_SIZE {
=======
        if (msg_start < message_size) & (msg_byte_ptr == BLOCK_SIZE) {
>>>>>>> 354dfc47
            h = sha256_compression(msg_u8_to_u32(msg_block), h);
        }
    }

    let modulo = N % BLOCK_SIZE;
    // Handle setup of the final msg block.
    // This case is only hit if the msg is less than the block size,
    // or our message cannot be evenly split into blocks.
    if modulo != 0 {
        let msg_start = BLOCK_SIZE * num_blocks;
        let (new_msg_block, new_msg_byte_ptr) = unsafe {
            build_msg_block_iter(msg, message_size, msg_start)
        };

        if msg_start < message_size {
            msg_block = new_msg_block;
        }

        if !is_unconstrained() {
            let new_msg_byte_ptr = verify_msg_block(msg, message_size, msg_block, msg_start);
            if msg_start < message_size {
                msg_byte_ptr = new_msg_byte_ptr;
            }
        } else if msg_start < message_size {
            msg_byte_ptr = new_msg_byte_ptr;
        }
    }

    if msg_byte_ptr == BLOCK_SIZE {
        msg_byte_ptr = 0;
    }

    // This variable is used to get around the compiler under-constrained check giving a warning.
    // We want to check against a constant zero, but if it does not come from the circuit inputs
    // or return values the compiler check will issue a warning.
    let zero = msg_block[0] - msg_block[0];

    // Pad the rest such that we have a [u32; 2] block at the end representing the length
    // of the message, and a block of 1 0 ... 0 following the message (i.e. [1 << 7, 0, ..., 0]).
    msg_block[msg_byte_ptr] = 1 << 7;
    let last_block = msg_block;
    msg_byte_ptr = msg_byte_ptr + 1;

    unsafe {
        let (new_msg_block, new_msg_byte_ptr) = pad_msg_block(msg_block, msg_byte_ptr);
        msg_block = new_msg_block;
        if crate::runtime::is_unconstrained() {
            msg_byte_ptr = new_msg_byte_ptr;
        }
    }

    if !crate::runtime::is_unconstrained() {
        for i in 0..BLOCK_SIZE {
            assert_eq(msg_block[i], last_block[i]);
        }

        // If i >= 57, there aren't enough bits in the current message block to accomplish this, so
        // the 1 and 0s fill up the current block, which we then compress accordingly.
        // Not enough bits (64) to store length. Fill up with zeros.
        for _i in 57..BLOCK_SIZE {
            if msg_byte_ptr <= 63 & msg_byte_ptr >= 57 {
                assert_eq(msg_block[msg_byte_ptr], zero);
                msg_byte_ptr += 1;
            }
        }
    }

    if msg_byte_ptr >= 57 {
        h = sha256_compression(msg_u8_to_u32(msg_block), h);

        msg_byte_ptr = 0;
    }

    msg_block = unsafe {
        attach_len_to_msg_block(msg_block, msg_byte_ptr, message_size)
    };

    if !crate::runtime::is_unconstrained() {
        for i in 0..56 {
            let predicate = (i < msg_byte_ptr) as u8;
            let expected_byte = predicate * last_block[i];
            assert_eq(msg_block[i], expected_byte);
        }

        // We verify the message length was inserted correctly by reversing the byte decomposition.
        let len = 8 * message_size;
        let mut reconstructed_len: Field = 0;
        for i in 56..64 {
            reconstructed_len = 256 * reconstructed_len + msg_block[i] as Field;
        }
        assert_eq(reconstructed_len, len as Field);
    }

    hash_final_block(msg_block, h)
}

unconstrained fn pad_msg_block(
    mut msg_block: [u8; 64],
    mut msg_byte_ptr: u32
) -> ([u8; BLOCK_SIZE], u32) {
    // If i >= 57, there aren't enough bits in the current message block to accomplish this, so
    // the 1 and 0s fill up the current block, which we then compress accordingly.
    if msg_byte_ptr >= 57 {
        // Not enough bits (64) to store length. Fill up with zeros.
        for i in msg_byte_ptr..BLOCK_SIZE {
            msg_block[i] = 0;
        }
        (msg_block, BLOCK_SIZE)
    } else {
        (msg_block, msg_byte_ptr)
    }
}

unconstrained fn attach_len_to_msg_block(mut msg_block: [u8; BLOCK_SIZE], msg_byte_ptr: u32, message_size: u32) -> [u8; BLOCK_SIZE] {
    // We assume that `msg_byte_ptr` is less than 57 because if not then it is reset to zero before calling this function.
    // In any case, fill blocks up with zeros until the last 64 (i.e. until msg_byte_ptr = 56).

    for i in msg_byte_ptr..56 {
        msg_block[i] = 0;
    }

    let len = 8 * message_size;
    let len_bytes: [u8; 8] = (len as Field).to_be_bytes();
    for i in 0..8 {
        msg_block[56 + i] = len_bytes[i];
    }
    msg_block
}

fn hash_final_block(msg_block: [u8; BLOCK_SIZE], mut state: [u32; 8]) -> [u8; 32] {
    let mut out_h: [u8; 32] = [0; 32]; // Digest as sequence of bytes

    // Hash final padded block
    state = sha256_compression(msg_u8_to_u32(msg_block), state);

    // Return final hash as byte array
    for j in 0..8 {
        let h_bytes: [u8; 4] = (state[7 - j] as Field).to_le_bytes();
        for k in 0..4 {
            out_h[31 - 4*j - k] = h_bytes[k];
        }
    }

    out_h
}

mod tests {
    use super::sha256_var;

    #[test]
    fn smoke_test() {
        let input = [0xbd];
        let result = [
            0x68, 0x32, 0x57, 0x20, 0xaa, 0xbd, 0x7c, 0x82, 0xf3, 0x0f, 0x55, 0x4b, 0x31, 0x3d, 0x05, 0x70, 0xc9, 0x5a, 0xcc, 0xbb, 0x7d, 0xc4, 0xb5, 0xaa, 0xe1, 0x12, 0x04, 0xc0, 0x8f, 0xfe, 0x73, 0x2b
        ];
        assert_eq(sha256_var(input, input.len() as u64), result);
    }

    #[test]
    fn msg_just_over_block() {
        let input = [
            102, 114, 111, 109, 58, 114, 117, 110, 110, 105, 101, 114, 46, 108, 101, 97, 103, 117, 101, 115, 46, 48, 106, 64, 105, 99, 108, 111, 117, 100, 46, 99, 111, 109, 13, 10, 99, 111, 110, 116, 101, 110, 116, 45, 116, 121, 112, 101, 58, 116, 101, 120, 116, 47, 112, 108, 97, 105, 110, 59, 32, 99, 104, 97, 114, 115, 101, 116
        ];
        let result = [
            91, 122, 146, 93, 52, 109, 133, 148, 171, 61, 156, 70, 189, 238, 153, 7, 222, 184, 94, 24, 65, 114, 192, 244, 207, 199, 87, 232, 192, 224, 171, 207
        ];
        assert_eq(sha256_var(input, input.len() as u64), result);
    }

    #[test]
    fn msg_multiple_over_block() {
        let input = [
            102, 114, 111, 109, 58, 114, 117, 110, 110, 105, 101, 114, 46, 108, 101, 97, 103, 117, 101, 115, 46, 48, 106, 64, 105, 99, 108, 111, 117, 100, 46, 99, 111, 109, 13, 10, 99, 111, 110, 116, 101, 110, 116, 45, 116, 121, 112, 101, 58, 116, 101, 120, 116, 47, 112, 108, 97, 105, 110, 59, 32, 99, 104, 97, 114, 115, 101, 116, 61, 117, 115, 45, 97, 115, 99, 105, 105, 13, 10, 109, 105, 109, 101, 45, 118, 101, 114, 115, 105, 111, 110, 58, 49, 46, 48, 32, 40, 77, 97, 99, 32, 79, 83, 32, 88, 32, 77, 97, 105, 108, 32, 49, 54, 46, 48, 32, 92, 40, 51, 55, 51, 49, 46, 53, 48, 48, 46, 50, 51, 49, 92, 41, 41, 13, 10, 115, 117, 98, 106, 101, 99, 116, 58, 72, 101, 108, 108, 111, 13, 10, 109, 101, 115, 115, 97, 103, 101, 45, 105, 100, 58, 60, 56, 70, 56, 49, 57, 68, 51, 50, 45, 66, 54, 65, 67, 45, 52, 56, 57, 68, 45, 57, 55, 55, 70, 45, 52, 51, 56, 66, 66, 67, 52, 67, 65, 66, 50, 55, 64, 109, 101, 46, 99, 111, 109, 62, 13, 10, 100, 97, 116, 101, 58, 83, 97, 116, 44, 32, 50, 54, 32, 65, 117, 103, 32, 50, 48, 50, 51, 32, 49, 50, 58, 50, 53, 58, 50, 50, 32, 43, 48, 52, 48, 48, 13, 10, 116, 111, 58, 122, 107, 101, 119, 116, 101, 115, 116, 64, 103, 109, 97, 105, 108, 46, 99, 111, 109, 13, 10, 100, 107, 105, 109, 45, 115, 105, 103, 110, 97, 116, 117, 114, 101, 58, 118, 61, 49, 59, 32, 97, 61, 114, 115, 97, 45, 115, 104, 97, 50, 53, 54, 59, 32, 99, 61, 114, 101, 108, 97, 120, 101, 100, 47, 114, 101, 108, 97, 120, 101, 100, 59, 32, 100, 61, 105, 99, 108, 111, 117, 100, 46, 99, 111, 109, 59, 32, 115, 61, 49, 97, 49, 104, 97, 105, 59, 32, 116, 61, 49, 54, 57, 51, 48, 51, 56, 51, 51, 55, 59, 32, 98, 104, 61, 55, 120, 81, 77, 68, 117, 111, 86, 86, 85, 52, 109, 48, 87, 48, 87, 82, 86, 83, 114, 86, 88, 77, 101, 71, 83, 73, 65, 83, 115, 110, 117, 99, 75, 57, 100, 74, 115, 114, 99, 43, 118, 85, 61, 59, 32, 104, 61, 102, 114, 111, 109, 58, 67, 111, 110, 116, 101, 110, 116, 45, 84, 121, 112, 101, 58, 77, 105, 109, 101, 45, 86, 101, 114, 115, 105, 111, 110, 58, 83, 117, 98, 106, 101, 99
        ];
        let result = [
            116, 90, 151, 31, 78, 22, 138, 180, 211, 189, 69, 76, 227, 200, 155, 29, 59, 123, 154, 60, 47, 153, 203, 129, 157, 251, 48, 2, 79, 11, 65, 47
        ];
        assert_eq(sha256_var(input, input.len() as u64), result);
    }

    #[test]
    fn msg_just_under_block() {
        let input = [
            102, 114, 111, 109, 58, 114, 117, 110, 110, 105, 101, 114, 46, 108, 101, 97, 103, 117, 101, 115, 46, 48, 106, 64, 105, 99, 108, 111, 117, 100, 46, 99, 111, 109, 13, 10, 99, 111, 110, 116, 101, 110, 116, 45, 116, 121, 112, 101, 58, 116, 101, 120, 116, 47, 112, 108, 97, 105, 110, 59
        ];
        let result = [
            143, 140, 76, 173, 222, 123, 102, 68, 70, 149, 207, 43, 39, 61, 34, 79, 216, 252, 213, 165, 74, 16, 110, 74, 29, 64, 138, 167, 30, 1, 9, 119
        ];
        assert_eq(sha256_var(input, input.len() as u64), result);
    }

    #[test]
    fn msg_big_not_block_multiple() {
        let input = [
            102, 114, 111, 109, 58, 114, 117, 110, 110, 105, 101, 114, 46, 108, 101, 97, 103, 117, 101, 115, 46, 48, 106, 64, 105, 99, 108, 111, 117, 100, 46, 99, 111, 109, 13, 10, 99, 111, 110, 116, 101, 110, 116, 45, 116, 121, 112, 101, 58, 116, 101, 120, 116, 47, 112, 108, 97, 105, 110, 59, 32, 99, 104, 97, 114, 115, 101, 116, 61, 117, 115, 45, 97, 115, 99, 105, 105, 13, 10, 109, 105, 109, 101, 45, 118, 101, 114, 115, 105, 111, 110, 58, 49, 46, 48, 32, 40, 77, 97, 99, 32, 79, 83, 32, 88, 32, 77, 97, 105, 108, 32, 49, 54, 46, 48, 32, 92, 40, 51, 55, 51, 49, 46, 53, 48, 48, 46, 50, 51, 49, 92, 41, 41, 13, 10, 115, 117, 98, 106, 101, 99, 116, 58, 72, 101, 108, 108, 111, 13, 10, 109, 101, 115, 115, 97, 103, 101, 45, 105, 100, 58, 60, 56, 70, 56, 49, 57, 68, 51, 50, 45, 66, 54, 65, 67, 45, 52, 56, 57, 68, 45, 57, 55, 55, 70, 45, 52, 51, 56, 66, 66, 67, 52, 67, 65, 66, 50, 55, 64, 109, 101, 46, 99, 111, 109, 62, 13, 10, 100, 97, 116, 101, 58, 83, 97, 116, 44, 32, 50, 54, 32, 65, 117, 103, 32, 50, 48, 50, 51, 32, 49, 50, 58, 50, 53, 58, 50, 50, 32, 43, 48, 52, 48, 48, 13, 10, 116, 111, 58, 122, 107, 101, 119, 116, 101, 115, 116, 64, 103, 109, 97, 105, 108, 46, 99, 111, 109, 13, 10, 100, 107, 105, 109, 45, 115, 105, 103, 110, 97, 116, 117, 114, 101, 58, 118, 61, 49, 59, 32, 97, 61, 114, 115, 97, 45, 115, 104, 97, 50, 53, 54, 59, 32, 99, 61, 114, 101, 108, 97, 120, 101, 100, 47, 114, 101, 108, 97, 120, 101, 100, 59, 32, 100, 61, 105, 99, 108, 111, 117, 100, 46, 99, 111, 109, 59, 32, 115, 61, 49, 97, 49, 104, 97, 105, 59, 32, 116, 61, 49, 54, 57, 51, 48, 51, 56, 51, 51, 55, 59, 32, 98, 104, 61, 55, 120, 81, 77, 68, 117, 111, 86, 86, 85, 52, 109, 48, 87, 48, 87, 82, 86, 83, 114, 86, 88, 77, 101, 71, 83, 73, 65, 83, 115, 110, 117, 99, 75, 57, 100, 74, 115, 114, 99, 43, 118, 85, 61, 59, 32, 104, 61, 102, 114, 111, 109, 58, 67, 111, 110, 116, 101, 110, 116, 45, 84, 121, 112, 101, 58, 77, 105, 109, 101, 45, 86, 101, 114, 115, 105, 111, 110, 58, 83, 117, 98, 106, 101, 99, 116, 58, 77, 101, 115, 115, 97, 103, 101, 45, 73, 100, 58, 68, 97, 116, 101, 58, 116, 111, 59, 32, 98, 61
        ];
        let result = [
            112, 144, 73, 182, 208, 98, 9, 238, 54, 229, 61, 145, 222, 17, 72, 62, 148, 222, 186, 55, 192, 82, 220, 35, 66, 47, 193, 200, 22, 38, 26, 186
        ];
        assert_eq(sha256_var(input, input.len() as u64), result);
    }

    #[test]
    fn msg_big_with_padding() {
        let input = [
            48, 130, 1, 37, 2, 1, 0, 48, 11, 6, 9, 96, 134, 72, 1, 101, 3, 4, 2, 1, 48, 130, 1, 17, 48, 37, 2, 1, 1, 4, 32, 176, 223, 31, 133, 108, 84, 158, 102, 70, 11, 165, 175, 196, 12, 201, 130, 25, 131, 46, 125, 156, 194, 28, 23, 55, 133, 157, 164, 135, 136, 220, 78, 48, 37, 2, 1, 2, 4, 32, 190, 82, 180, 235, 222, 33, 79, 50, 152, 136, 142, 35, 116, 224, 6, 242, 156, 141, 128, 248, 10, 61, 98, 86, 248, 45, 207, 210, 90, 232, 175, 38, 48, 37, 2, 1, 3, 4, 32, 0, 194, 104, 108, 237, 246, 97, 230, 116, 198, 69, 110, 26, 87, 17, 89, 110, 199, 108, 250, 36, 21, 39, 87, 110, 102, 250, 213, 174, 131, 171, 174, 48, 37, 2, 1, 11, 4, 32, 136, 155, 87, 144, 111, 15, 152, 127, 85, 25, 154, 81, 20, 58, 51, 75, 193, 116, 234, 0, 60, 30, 29, 30, 183, 141, 72, 247, 255, 203, 100, 124, 48, 37, 2, 1, 12, 4, 32, 41, 234, 106, 78, 31, 11, 114, 137, 237, 17, 92, 71, 134, 47, 62, 78, 189, 233, 201, 214, 53, 4, 47, 189, 201, 133, 6, 121, 34, 131, 64, 142, 48, 37, 2, 1, 13, 4, 32, 91, 222, 210, 193, 62, 222, 104, 82, 36, 41, 138, 253, 70, 15, 148, 208, 156, 45, 105, 171, 241, 195, 185, 43, 217, 162, 146, 201, 222, 89, 238, 38, 48, 37, 2, 1, 14, 4, 32, 76, 123, 216, 13, 51, 227, 72, 245, 59, 193, 238, 166, 103, 49, 23, 164, 171, 188, 194, 197, 156, 187, 249, 28, 198, 95, 69, 15, 182, 56, 54, 38, 0, 0, 0, 0, 0, 0, 0, 0, 0, 0, 0, 0, 0, 0, 0, 0, 0, 0, 0, 0, 0, 0, 0, 0, 0, 0, 0, 0, 0, 0, 0, 0, 0, 0, 0, 0, 0, 0, 0, 0, 0, 0, 0, 0, 0, 0, 0, 0, 0, 0, 0, 0, 0, 0, 0, 0, 0, 0, 0, 0, 0, 0, 0, 0, 0, 0, 0, 0, 0, 0, 0, 0, 0, 0, 0, 0, 0, 0, 0, 0, 0, 0, 0, 0, 0, 0, 0, 0, 0, 0, 0, 0, 0, 0, 0, 0, 0, 0, 0, 0, 0, 0, 0, 0, 0, 0, 0, 0, 0, 0, 0, 0, 0, 0, 0, 0, 0, 0, 0, 0, 0, 0, 0, 0, 0, 0, 0, 0, 0, 0, 0, 0, 0, 0, 0, 0, 0, 0, 0, 0, 0, 0, 0, 0, 0, 0, 0, 0, 0, 0, 0, 0, 0, 0, 0, 0, 0, 0, 0, 0, 0, 0, 0, 0, 0, 0, 0, 0, 0, 0, 0, 0, 0, 0, 0, 0, 0, 0, 0, 0, 0, 0, 0, 0, 0, 0, 0, 0, 0, 0, 0, 0, 0, 0, 0, 0, 0, 0, 0, 0, 0, 0, 0, 0, 0, 0, 0, 0, 0, 0, 0, 0, 0, 0, 0, 0, 0, 0, 0, 0, 0, 0, 0, 0, 0, 0, 0, 0, 0, 0, 0, 0, 0, 0, 0, 0, 0, 0, 0, 0, 0, 0, 0, 0, 0, 0, 0, 0, 0, 0, 0, 0, 0, 0, 0, 0, 0, 0, 0, 0, 0, 0, 0, 0, 0, 0, 0, 0, 0, 0, 0, 0, 0, 0, 0, 0, 0, 0, 0, 0, 0, 0, 0, 0, 0, 0, 0, 0, 0, 0, 0, 0, 0, 0, 0, 0, 0, 0, 0, 0, 0, 0, 0, 0, 0, 0, 0, 0, 0, 0, 0, 0, 0, 0, 0, 0, 0, 0, 0, 0, 0, 0, 0, 0, 0, 0, 0, 0, 0, 0, 0, 0, 0, 0, 0, 0, 0, 0, 0, 0, 0, 0, 0, 0, 0, 0, 0, 0, 0, 0, 0, 0, 0, 0, 0, 0, 0, 0, 0, 0, 0, 0, 0, 0, 0, 0, 0, 0, 0, 0, 0, 0, 0, 0, 0, 0, 0, 0, 0, 0, 0, 0, 0, 0, 0, 0, 0, 0, 0, 0, 0, 0, 0, 0, 0, 0, 0, 0, 0, 0, 0, 0, 0
        ];
        let result = [
            32, 85, 108, 174, 127, 112, 178, 182, 8, 43, 134, 123, 192, 211, 131, 66, 184, 240, 212, 181, 240, 180, 106, 195, 24, 117, 54, 129, 19, 10, 250, 53
        ];
        let message_size = 297;
        assert_eq(sha256_var(input, message_size), result);
    }

    #[test]
    fn msg_big_no_padding() {
        let input = [
            48, 130, 1, 37, 2, 1, 0, 48, 11, 6, 9, 96, 134, 72, 1, 101, 3, 4, 2, 1, 48, 130, 1, 17, 48, 37, 2, 1, 1, 4, 32, 176, 223, 31, 133, 108, 84, 158, 102, 70, 11, 165, 175, 196, 12, 201, 130, 25, 131, 46, 125, 156, 194, 28, 23, 55, 133, 157, 164, 135, 136, 220, 78, 48, 37, 2, 1, 2, 4, 32, 190, 82, 180, 235, 222, 33, 79, 50, 152, 136, 142, 35, 116, 224, 6, 242, 156, 141, 128, 248, 10, 61, 98, 86, 248, 45, 207, 210, 90, 232, 175, 38, 48, 37, 2, 1, 3, 4, 32, 0, 194, 104, 108, 237, 246, 97, 230, 116, 198, 69, 110, 26, 87, 17, 89, 110, 199, 108, 250, 36, 21, 39, 87, 110, 102, 250, 213, 174, 131, 171, 174, 48, 37, 2, 1, 11, 4, 32, 136, 155, 87, 144, 111, 15, 152, 127, 85, 25, 154, 81, 20, 58, 51, 75, 193, 116, 234, 0, 60, 30, 29, 30, 183, 141, 72, 247, 255, 203, 100, 124, 48, 37, 2, 1, 12, 4, 32, 41, 234, 106, 78, 31, 11, 114, 137, 237, 17, 92, 71, 134, 47, 62, 78, 189, 233, 201, 214, 53, 4, 47, 189, 201, 133, 6, 121, 34, 131, 64, 142, 48, 37, 2, 1, 13, 4, 32, 91, 222, 210, 193, 62, 222, 104, 82, 36, 41, 138, 253, 70, 15, 148, 208, 156, 45, 105, 171, 241, 195, 185, 43, 217, 162, 146, 201, 222, 89, 238, 38, 48, 37, 2, 1, 14, 4, 32, 76, 123, 216, 13, 51, 227, 72, 245, 59, 193, 238, 166, 103, 49, 23, 164, 171, 188, 194, 197, 156, 187, 249, 28, 198, 95, 69, 15, 182, 56, 54, 38
        ];
        let result = [
            32, 85, 108, 174, 127, 112, 178, 182, 8, 43, 134, 123, 192, 211, 131, 66, 184, 240, 212, 181, 240, 180, 106, 195, 24, 117, 54, 129, 19, 10, 250, 53
        ];
        assert_eq(sha256_var(input, input.len() as u64), result);
    }
<<<<<<< HEAD
=======

    #[test]
    fn same_msg_len_variable_padding() {
        let input = [
            29, 81, 165, 84, 243, 114, 101, 37, 242, 146, 127, 99, 69, 145, 39, 72, 213, 39, 253, 179, 218, 37, 217, 201, 172, 93, 198, 50, 249, 70, 15, 30, 162, 112, 187, 40, 140, 9, 236, 53, 32, 44, 38, 163, 113, 254, 192, 197, 44, 89, 71, 130, 169, 242, 17, 211, 214, 72, 19, 178, 186, 168, 147, 127, 99, 101, 252, 227, 8, 147, 150, 85, 97, 158, 17, 107, 218, 244, 82, 113, 247, 91, 208, 214, 60, 244, 87, 137, 173, 201, 130, 18, 66, 56, 198, 149, 207, 189, 175, 120, 123, 224, 177, 167, 251, 159, 143, 110, 68, 183, 189, 70, 126, 32, 35, 164, 44, 30, 44, 12, 65, 18, 62, 239, 242, 2, 248, 104, 2, 178, 64, 28, 126, 36, 137, 24, 14, 116, 91, 98, 90, 159, 218, 102, 45, 11, 110, 223, 245, 184, 52, 99, 59, 245, 136, 175, 3, 72, 164, 146, 145, 116, 22, 66, 24, 49, 193, 121, 3, 60, 37, 41, 97, 3, 190, 66, 195, 225, 63, 46, 3, 118, 4, 208, 15, 1, 40, 254, 235, 151, 123, 70, 180, 170, 44, 172, 90, 4, 254, 53, 239, 116, 246, 67, 56, 129, 61, 22, 169, 213, 65, 27, 216, 116, 162, 239, 214, 207, 126, 177, 20, 100, 25, 48, 143, 84, 215, 70, 197, 53, 65, 70, 86, 172, 61, 62, 9, 212, 167, 169, 133, 41, 126, 213, 196, 33, 192, 238, 0, 63, 246, 215, 58, 128, 110, 101, 92, 3, 170, 214, 130, 149, 52, 81, 125, 118, 233, 3, 118, 193, 104, 207, 120, 115, 77, 253, 191, 122, 0, 107, 164, 207, 113, 81, 169, 36, 201, 228, 74, 134, 131, 218, 178, 35, 30, 216, 101, 2, 103, 174, 87, 95, 50, 50, 215, 157, 5, 210, 188, 54, 211, 78, 45, 199, 96, 121, 241, 241, 176, 226, 194, 134, 130, 89, 217, 210, 186, 32, 140, 39, 91, 103, 212, 26, 87, 32, 72, 144, 228, 230, 117, 99, 188, 50, 15, 69, 79, 179, 50, 12, 106, 86, 218, 101, 73, 142, 243, 29, 250, 122, 228, 233, 29, 255, 22, 121, 114, 125, 103, 41, 250, 241, 179, 126, 158, 198, 116, 209, 65, 94, 98, 228, 175, 169, 96, 3, 9, 233, 133, 214, 55, 161, 164, 103, 80, 85, 24, 186, 64, 167, 92, 131, 53, 101, 202, 47, 25, 104, 118, 155, 14, 12, 12, 25, 116, 45, 221, 249, 28, 246, 212, 200, 157, 167, 169, 56, 197, 181, 4, 245, 146, 1, 140, 234, 191, 212, 228, 125, 87, 81, 86, 119, 30, 63, 129, 143, 32, 96
        ];

        // Prepare inputs of different lengths
        let mut input_511 = [0; 511];
        let mut input_512 = [0; 512]; // Next block
        let mut input_575 = [0; 575];
        let mut input_576 = [0; 576]; // Next block
        for i in 0..input.len() {
            input_511[i] = input[i];
            input_512[i] = input[i];
            input_575[i] = input[i];
            input_576[i] = input[i];
        }

        // Compute hashes of all inputs (with same message length)
        let fixed_length_hash = super::sha256(input);
        let var_full_length_hash = sha256_var(input, input.len() as u64);
        let var_length_hash_511 = sha256_var(input_511, input.len() as u64);
        let var_length_hash_512 = sha256_var(input_512, input.len() as u64);
        let var_length_hash_575 = sha256_var(input_575, input.len() as u64);
        let var_length_hash_576 = sha256_var(input_576, input.len() as u64);

        // All of the above should have produced the same hash
        assert_eq(var_full_length_hash, fixed_length_hash);
        assert_eq(var_length_hash_511, fixed_length_hash);
        assert_eq(var_length_hash_512, fixed_length_hash);
        assert_eq(var_length_hash_575, fixed_length_hash);
        assert_eq(var_length_hash_576, fixed_length_hash);
    }
>>>>>>> 354dfc47
}<|MERGE_RESOLUTION|>--- conflicted
+++ resolved
@@ -110,11 +110,7 @@
 
         // If the block is filled, compress it.
         // An un-filled block is handled after this loop.
-<<<<<<< HEAD
-        if msg_byte_ptr == BLOCK_SIZE {
-=======
         if (msg_start < message_size) & (msg_byte_ptr == BLOCK_SIZE) {
->>>>>>> 354dfc47
             h = sha256_compression(msg_u8_to_u32(msg_block), h);
         }
     }
@@ -339,8 +335,6 @@
         ];
         assert_eq(sha256_var(input, input.len() as u64), result);
     }
-<<<<<<< HEAD
-=======
 
     #[test]
     fn same_msg_len_variable_padding() {
@@ -375,5 +369,4 @@
         assert_eq(var_length_hash_575, fixed_length_hash);
         assert_eq(var_length_hash_576, fixed_length_hash);
     }
->>>>>>> 354dfc47
 }