--- conflicted
+++ resolved
@@ -11,10 +11,6 @@
 }
 
 impl Poseidon2 {
-<<<<<<< HEAD
-    #[no_predicates]
-=======
->>>>>>> 3e6d88e5
     pub fn hash<let N: u32>(input: [Field; N], message_size: u32) -> Field {
         if message_size == N {
             Poseidon2::hash_internal(input, N, false)
