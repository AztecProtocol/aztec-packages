--- conflicted
+++ resolved
@@ -6,10 +6,6 @@
 
 // Variable-length Poseidon-128 sponge as suggested in second bullet point of §3 of https://eprint.iacr.org/2019/458.pdf
 #[field(bn254)]
-<<<<<<< HEAD
-#[no_predicates]
-=======
->>>>>>> eb9e9f6f
 pub fn sponge<let N: u32>(msg: [Field; N]) -> Field {
     absorb(consts::x5_5_config(), [0; 5], 4, 1, msg)[1]
 }
