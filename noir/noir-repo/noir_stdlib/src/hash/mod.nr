--- conflicted
+++ resolved
@@ -7,14 +7,8 @@
 
 use crate::default::Default;
 use crate::uint128::U128;
-<<<<<<< HEAD
-use crate::collections::vec::Vec;
-use crate::embedded_curve_ops::{
-    EmbeddedCurvePoint, EmbeddedCurveScalar, multi_scalar_mul, multi_scalar_mul_slice,
-=======
 use crate::embedded_curve_ops::{
     EmbeddedCurvePoint, EmbeddedCurveScalar, multi_scalar_mul, multi_scalar_mul_array_return,
->>>>>>> 04de75f9
 };
 use crate::meta::derive_via;
 
@@ -62,41 +56,22 @@
 
 #[no_predicates]
 pub fn pedersen_hash_with_separator<let N: u32>(input: [Field; N], separator: u32) -> Field {
-<<<<<<< HEAD
-    let mut scalars: Vec<EmbeddedCurveScalar> =
-        Vec::from_slice([EmbeddedCurveScalar { lo: 0, hi: 0 }; N].as_slice()); //Vec::new();
-=======
     let mut scalars: [EmbeddedCurveScalar; N + 1] = [EmbeddedCurveScalar { lo: 0, hi: 0 }; N + 1];
     let mut generators: [EmbeddedCurvePoint; N + 1] =
         [EmbeddedCurvePoint::point_at_infinity(); N + 1];
     let domain_generators: [EmbeddedCurvePoint; N] =
         derive_generators("DEFAULT_DOMAIN_SEPARATOR".as_bytes(), separator);
 
->>>>>>> 04de75f9
     for i in 0..N {
         scalars[i] = from_field_unsafe(input[i]);
         generators[i] = domain_generators[i];
     }
-<<<<<<< HEAD
-    scalars.push(EmbeddedCurveScalar { lo: N as Field, hi: 0 as Field });
-    let domain_generators: [EmbeddedCurvePoint; N] =
-        derive_generators("DEFAULT_DOMAIN_SEPARATOR".as_bytes(), separator);
-    let mut vec_generators = Vec::new();
-    for i in 0..N {
-        vec_generators.push(domain_generators[i]);
-    }
-    let length_generator: [EmbeddedCurvePoint; 1] =
-        derive_generators("pedersen_hash_length".as_bytes(), 0);
-    vec_generators.push(length_generator[0]);
-    multi_scalar_mul_slice(vec_generators.slice, scalars.slice)[0]
-=======
     scalars[N] = EmbeddedCurveScalar { lo: N as Field, hi: 0 as Field };
 
     let length_generator: [EmbeddedCurvePoint; 1] =
         derive_generators("pedersen_hash_length".as_bytes(), 0);
     generators[N] = length_generator[0];
     multi_scalar_mul_array_return(generators, scalars)[0]
->>>>>>> 04de75f9
 }
 
 #[field(bn254)]
