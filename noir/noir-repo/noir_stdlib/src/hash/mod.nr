mod poseidon;
mod mimc;
mod poseidon2;
mod keccak;

use crate::default::Default;
use crate::uint128::U128;
use crate::sha256::{digest, sha256_var};
use crate::collections::vec::Vec;
use crate::embedded_curve_ops::{EmbeddedCurvePoint, EmbeddedCurveScalar, multi_scalar_mul, multi_scalar_mul_slice};

#[foreign(sha256)]
// docs:start:sha256
pub fn sha256<let N: u32>(input: [u8; N]) -> [u8; 32]
// docs:end:sha256
{}

#[foreign(blake2s)]
// docs:start:blake2s
pub fn blake2s<let N: u32>(input: [u8; N]) -> [u8; 32]
// docs:end:blake2s
{}

#[foreign(blake3)]
// docs:start:blake3
pub fn blake3<let N: u32>(input: [u8; N]) -> [u8; 32]
// docs:end:blake3
{}

// docs:start:pedersen_commitment
pub fn pedersen_commitment<let N: u32>(input: [Field; N]) -> EmbeddedCurvePoint {
    // docs:end:pedersen_commitment
    pedersen_commitment_with_separator(input, 0)
<<<<<<< HEAD
=======
}

pub fn pedersen_hash_with_separator<let N: u32>(input: [Field; N], separator: u32) -> Field {
    __pedersen_hash_with_separator(input, separator)
}

fn pedersen_commitment_with_separator<let N: u32>(input: [Field; N], separator: u32) -> EmbeddedCurvePoint {
    let value = __pedersen_commitment_with_separator(input, separator);
    if (value[0] == 0) & (value[1] == 0) {
        EmbeddedCurvePoint { x: 0, y: 0, is_infinite: true }
    } else {
        EmbeddedCurvePoint { x: value[0], y: value[1], is_infinite: false }
    }
>>>>>>> 7799fc64
}

fn pedersen_commitment_with_separator<let N: u32>(input: [Field; N], separator: u32) -> EmbeddedCurvePoint {
    let mut points = [EmbeddedCurveScalar { lo: 0, hi: 0 }; N];
    for i in 0..N {
        // we use the unsafe version because the multi_scalar_mul will constraint the scalars.
        points[i] = from_field_unsafe(input[i]);
    }
    let generators = derive_generators("DEFAULT_DOMAIN_SEPARATOR".as_bytes(), separator);
    multi_scalar_mul(generators, points)
}

<<<<<<< HEAD
fn pedersen_hash_with_separator<let N: u32>(input: [Field; N], separator: u32) -> Field {
=======
fn pedersen_hash_with_separator_noir<let N: u32>(input: [Field; N], separator: u32) -> Field {
>>>>>>> 7799fc64
    let mut scalars: Vec<EmbeddedCurveScalar> = Vec::from_slice([EmbeddedCurveScalar { lo: 0, hi: 0 }; N].as_slice()); //Vec::new();

    for i in 0..N {
        scalars.set(i, from_field_unsafe(input[i]));
    }
    scalars.push(EmbeddedCurveScalar { lo: N as Field, hi: 0 });
    let domain_generators :[EmbeddedCurvePoint; N]= derive_generators("DEFAULT_DOMAIN_SEPARATOR".as_bytes(), separator);
    let mut vec_generators = Vec::from_slice(domain_generators.as_slice());
    let length_generator : [EmbeddedCurvePoint; 1] = derive_generators("pedersen_hash_length".as_bytes(), 0);
    vec_generators.push(length_generator[0]);
    multi_scalar_mul_slice(vec_generators.slice, scalars.slice)[0]
}

// docs:start:pedersen_hash
pub fn pedersen_hash<let N: u32>(input: [Field; N]) -> Field
// docs:end:pedersen_hash
{
    __pedersen_hash_with_separator(input, 0)
}

#[foreign(pedersen_hash)]
fn __pedersen_hash_with_separator<let N: u32>(input: [Field; N], separator: u32) -> Field {}

#[foreign(pedersen_commitment)]
fn __pedersen_commitment_with_separator<let N: u32>(input: [Field; N], separator: u32) -> [Field; 2] {}

#[field(bn254)]
fn derive_generators<let N: u32, let M: u32>(domain_separator_bytes: [u8; M], starting_index: u32) -> [EmbeddedCurvePoint; N] {
    crate::assert_constant(domain_separator_bytes);
    crate::assert_constant(starting_index);
    __derive_generators(domain_separator_bytes, starting_index)
}

#[builtin(derive_pedersen_generators)]
#[field(bn254)]
fn __derive_generators<let N: u32, let M: u32>(
    domain_separator_bytes: [u8; M],
    starting_index: u32
) -> [EmbeddedCurvePoint; N] {}

#[field(bn254)]
    // Same as from_field but:
    // does not assert the limbs are 128 bits
    // does not assert the decomposition does not overflow the EmbeddedCurveScalar
    fn from_field_unsafe(scalar: Field) -> EmbeddedCurveScalar {
    let (xlo, xhi) = crate::field::bn254::decompose_hint(scalar);
    // Check that the decomposition is correct
    assert_eq(scalar, xlo + crate::field::bn254::TWO_POW_128 * xhi);
    EmbeddedCurveScalar { lo: xlo, hi: xhi }
}

pub fn hash_to_field(inputs: [Field]) -> Field {
    let mut sum = 0;

    for input in inputs {
        let input_bytes: [u8; 32] = input.to_le_bytes(32).as_array();
        sum += crate::field::bytes32_to_field(blake2s(input_bytes));
    }

    sum
}

// docs:start:keccak256
pub fn keccak256<let N: u32>(input: [u8; N], message_size: u32) -> [u8; 32]
// docs:end:keccak256
{
    crate::hash::keccak::keccak256(input, message_size)
}

#[foreign(poseidon2_permutation)]
pub fn poseidon2_permutation<let N: u32>(_input: [Field; N], _state_length: u32) -> [Field; N] {}

#[foreign(sha256_compression)]
pub fn sha256_compression(_input: [u32; 16], _state: [u32; 8]) -> [u32; 8] {}

// Generic hashing support. 
// Partially ported and impacted by rust.

// Hash trait shall be implemented per type.
trait Hash{
    fn hash<H>(self, state: &mut H) where H: Hasher;
}

// Hasher trait shall be implemented by algorithms to provide hash-agnostic means.
// TODO: consider making the types generic here ([u8], [Field], etc.)
trait Hasher{
    fn finish(self) -> Field;
    
    fn write(&mut self, input: Field);
}

// BuildHasher is a factory trait, responsible for production of specific Hasher.
trait BuildHasher<H> where H: Hasher{
    fn build_hasher(self) -> H;
}

struct BuildHasherDefault<H>;

impl<H> BuildHasher<H> for BuildHasherDefault<H>
where 
    H: Hasher + Default
{
    fn build_hasher(_self: Self) -> H{
        H::default()
    }
}

impl<H> Default for BuildHasherDefault<H>
where 
    H: Hasher + Default
{
    fn default() -> Self{
        BuildHasherDefault{}
    }    
}

impl Hash for Field {
    fn hash<H>(self, state: &mut H) where H: Hasher{
        H::write(state, self);
    }
}

impl Hash for u8 {
    fn hash<H>(self, state: &mut H) where H: Hasher{
        H::write(state, self as Field);
    }
}

impl Hash for u32 {
    fn hash<H>(self, state: &mut H) where H: Hasher{
        H::write(state, self as Field);
    }
}

impl Hash for u64 {
    fn hash<H>(self, state: &mut H) where H: Hasher{
        H::write(state, self as Field);
    }
}

impl Hash for i8 {
    fn hash<H>(self, state: &mut H) where H: Hasher{
        H::write(state, self as Field);
    }
}

impl Hash for i32 {
    fn hash<H>(self, state: &mut H) where H: Hasher{
        H::write(state, self as Field);
    }
}

impl Hash for i64 {
    fn hash<H>(self, state: &mut H) where H: Hasher{
        H::write(state, self as Field);
    }
}

impl Hash for bool {
    fn hash<H>(self, state: &mut H) where H: Hasher{
        H::write(state, self as Field);
    }
}

impl Hash for () {
    fn hash<H>(_self: Self, _state: &mut H) where H: Hasher {}
}

impl Hash for U128 {
    fn hash<H>(self, state: &mut H) where H: Hasher{
        H::write(state, self.lo as Field);
        H::write(state, self.hi as Field);
    }
}

impl<T, let N: u32> Hash for [T; N] where T: Hash {
    fn hash<H>(self, state: &mut H) where H: Hasher{
        for elem in self {
            elem.hash(state);
        }
    }
}

impl<T> Hash for [T] where T: Hash {
    fn hash<H>(self, state: &mut H) where H: Hasher{
        self.len().hash(state);
        for elem in self {
            elem.hash(state);
        }
    }
}

impl<A, B> Hash for (A, B) where A: Hash, B: Hash {
    fn hash<H>(self, state: &mut H) where H: Hasher{
        self.0.hash(state);
        self.1.hash(state);
    }
}

impl<A, B, C> Hash for (A, B, C) where A: Hash, B: Hash, C: Hash {
    fn hash<H>(self, state: &mut H) where H: Hasher{
        self.0.hash(state);
        self.1.hash(state);
        self.2.hash(state);
    }
}

impl<A, B, C, D> Hash for (A, B, C, D) where A: Hash, B: Hash, C: Hash, D: Hash {
    fn hash<H>(self, state: &mut H) where H: Hasher{
        self.0.hash(state);
        self.1.hash(state);
        self.2.hash(state);
        self.3.hash(state);
    }
}

impl<A, B, C, D, E> Hash for (A, B, C, D, E) where A: Hash, B: Hash, C: Hash, D: Hash, E: Hash {
    fn hash<H>(self, state: &mut H) where H: Hasher{
        self.0.hash(state);
        self.1.hash(state);
        self.2.hash(state);
        self.3.hash(state);
        self.4.hash(state);
    }
}

// Some test vectors for Pedersen hash and Pedersen Commitment.
// They have been generated using the same functions so the tests are for now useless
// but they will be useful when we switch to Noir implementation.
#[test]
fn assert_pedersen() {
    assert_eq(
        pedersen_hash_with_separator([1], 1), 0x1b3f4b1a83092a13d8d1a59f7acb62aba15e7002f4440f2275edb99ebbc2305f
    );
    assert_eq(
        pedersen_commitment_with_separator([1], 1), EmbeddedCurvePoint {
        x: 0x054aa86a73cb8a34525e5bbed6e43ba1198e860f5f3950268f71df4591bde402,
        y: 0x209dcfbf2cfb57f9f6046f44d71ac6faf87254afc7407c04eb621a6287cac126,
        is_infinite: false
    }
    );

    assert_eq(
        pedersen_hash_with_separator([1, 2], 2), 0x26691c129448e9ace0c66d11f0a16d9014a9e8498ee78f4d69f0083168188255
    );
    assert_eq(
        pedersen_commitment_with_separator([1, 2], 2), EmbeddedCurvePoint {
        x: 0x2e2b3b191e49541fe468ec6877721d445dcaffe41728df0a0eafeb15e87b0753,
        y: 0x2ff4482400ad3a6228be17a2af33e2bcdf41be04795f9782bd96efe7e24f8778,
        is_infinite: false
    }
    );
    assert_eq(
        pedersen_hash_with_separator([1, 2, 3], 3), 0x0bc694b7a1f8d10d2d8987d07433f26bd616a2d351bc79a3c540d85b6206dbe4
    );
    assert_eq(
        pedersen_commitment_with_separator([1, 2, 3], 3), EmbeddedCurvePoint {
        x: 0x1fee4e8cf8d2f527caa2684236b07c4b1bad7342c01b0f75e9a877a71827dc85,
        y: 0x2f9fedb9a090697ab69bf04c8bc15f7385b3e4b68c849c1536e5ae15ff138fd1,
        is_infinite: false
    }
    );
    assert_eq(
        pedersen_hash_with_separator([1, 2, 3, 4], 4), 0xdae10fb32a8408521803905981a2b300d6a35e40e798743e9322b223a5eddc
    );
    assert_eq(
        pedersen_commitment_with_separator([1, 2, 3, 4], 4), EmbeddedCurvePoint {
        x: 0x07ae3e202811e1fca39c2d81eabe6f79183978e6f12be0d3b8eda095b79bdbc9,
        y: 0x0afc6f892593db6fbba60f2da558517e279e0ae04f95758587760ba193145014,
        is_infinite: false
    }
    );
    assert_eq(
        pedersen_hash_with_separator([1, 2, 3, 4, 5], 5), 0xfc375b062c4f4f0150f7100dfb8d9b72a6d28582dd9512390b0497cdad9c22
    );
    assert_eq(
        pedersen_commitment_with_separator([1, 2, 3, 4, 5], 5), EmbeddedCurvePoint {
        x: 0x1754b12bd475a6984a1094b5109eeca9838f4f81ac89c5f0a41dbce53189bb29,
        y: 0x2da030e3cfcdc7ddad80eaf2599df6692cae0717d4e9f7bfbee8d073d5d278f7,
        is_infinite: false
    }
    );
    assert_eq(
        pedersen_hash_with_separator([1, 2, 3, 4, 5, 6], 6), 0x1696ed13dc2730062a98ac9d8f9de0661bb98829c7582f699d0273b18c86a572
    );
    assert_eq(
        pedersen_commitment_with_separator([1, 2, 3, 4, 5, 6], 6), EmbeddedCurvePoint {
        x: 0x190f6c0e97ad83e1e28da22a98aae156da083c5a4100e929b77e750d3106a697,
        y: 0x1f4b60f34ef91221a0b49756fa0705da93311a61af73d37a0c458877706616fb,
        is_infinite: false
    }
    );
    assert_eq(
        pedersen_hash_with_separator([1, 2, 3, 4, 5, 6, 7], 7), 0x128c0ff144fc66b6cb60eeac8a38e23da52992fc427b92397a7dffd71c45ede3
    );
    assert_eq(
        pedersen_commitment_with_separator([1, 2, 3, 4, 5, 6, 7], 7), EmbeddedCurvePoint {
        x: 0x015441e9d29491b06563fac16fc76abf7a9534c715421d0de85d20dbe2965939,
        y: 0x1d2575b0276f4e9087e6e07c2cb75aa1baafad127af4be5918ef8a2ef2fea8fc,
        is_infinite: false
    }
    );
    assert_eq(
        pedersen_hash_with_separator([1, 2, 3, 4, 5, 6, 7, 8], 8), 0x2f960e117482044dfc99d12fece2ef6862fba9242be4846c7c9a3e854325a55c
    );
    assert_eq(
        pedersen_commitment_with_separator([1, 2, 3, 4, 5, 6, 7, 8], 8), EmbeddedCurvePoint {
        x: 0x1657737676968887fceb6dd516382ea13b3a2c557f509811cd86d5d1199bc443,
        y: 0x1f39f0cb569040105fa1e2f156521e8b8e08261e635a2b210bdc94e8d6d65f77,
        is_infinite: false
    }
    );
    assert_eq(
        pedersen_hash_with_separator([1, 2, 3, 4, 5, 6, 7, 8, 9], 9), 0x0c96db0790602dcb166cc4699e2d306c479a76926b81c2cb2aaa92d249ec7be7
    );
    assert_eq(
        pedersen_commitment_with_separator([1, 2, 3, 4, 5, 6, 7, 8, 9], 9), EmbeddedCurvePoint {
        x: 0x0a3ceae42d14914a432aa60ec7fded4af7dad7dd4acdbf2908452675ec67e06d,
        y: 0xfc19761eaaf621ad4aec9a8b2e84a4eceffdba78f60f8b9391b0bd9345a2f2,
        is_infinite: false
    }
    );
    assert_eq(
        pedersen_hash_with_separator([1, 2, 3, 4, 5, 6, 7, 8, 9, 10], 10), 0x2cd37505871bc460a62ea1e63c7fe51149df5d0801302cf1cbc48beb8dff7e94
    );
    assert_eq(
        pedersen_commitment_with_separator([1, 2, 3, 4, 5, 6, 7, 8, 9, 10], 10), EmbeddedCurvePoint {
        x: 0x2fb3f8b3d41ddde007c8c3c62550f9a9380ee546fcc639ffbb3fd30c8d8de30c,
        y: 0x300783be23c446b11a4c0fabf6c91af148937cea15fcf5fb054abf7f752ee245,
        is_infinite: false
    }
    );
}
<|MERGE_RESOLUTION|>--- conflicted
+++ resolved
@@ -31,8 +31,6 @@
 pub fn pedersen_commitment<let N: u32>(input: [Field; N]) -> EmbeddedCurvePoint {
     // docs:end:pedersen_commitment
     pedersen_commitment_with_separator(input, 0)
-<<<<<<< HEAD
-=======
 }
 
 pub fn pedersen_hash_with_separator<let N: u32>(input: [Field; N], separator: u32) -> Field {
@@ -46,10 +44,9 @@
     } else {
         EmbeddedCurvePoint { x: value[0], y: value[1], is_infinite: false }
     }
->>>>>>> 7799fc64
-}
-
-fn pedersen_commitment_with_separator<let N: u32>(input: [Field; N], separator: u32) -> EmbeddedCurvePoint {
+}
+
+fn pedersen_commitment_with_separator_noir<let N: u32>(input: [Field; N], separator: u32) -> EmbeddedCurvePoint {
     let mut points = [EmbeddedCurveScalar { lo: 0, hi: 0 }; N];
     for i in 0..N {
         // we use the unsafe version because the multi_scalar_mul will constraint the scalars.
@@ -59,11 +56,7 @@
     multi_scalar_mul(generators, points)
 }
 
-<<<<<<< HEAD
-fn pedersen_hash_with_separator<let N: u32>(input: [Field; N], separator: u32) -> Field {
-=======
 fn pedersen_hash_with_separator_noir<let N: u32>(input: [Field; N], separator: u32) -> Field {
->>>>>>> 7799fc64
     let mut scalars: Vec<EmbeddedCurveScalar> = Vec::from_slice([EmbeddedCurveScalar { lo: 0, hi: 0 }; N].as_slice()); //Vec::new();
 
     for i in 0..N {
