--- conflicted
+++ resolved
@@ -11,17 +11,8 @@
 use crate::embedded_curve_ops::{EmbeddedCurvePoint, EmbeddedCurveScalar, multi_scalar_mul, multi_scalar_mul_slice};
 use crate::meta::derive_via;
 
-<<<<<<< HEAD
-// docs:start:sha256
-pub fn sha256<let N: u32>(input: [u8; N]) -> [u8; 32]
-// docs:end:sha256
-{
-    crate::sha256::digest(input)
-}
-=======
 // Kept for backwards compatibility
 pub use sha256::{digest, sha256, sha256_compression, sha256_var};
->>>>>>> f7e4bfb0
 
 #[foreign(blake2s)]
 // docs:start:blake2s
@@ -144,7 +135,7 @@
 #[foreign(poseidon2_permutation)]
 pub fn poseidon2_permutation<let N: u32>(_input: [Field; N], _state_length: u32) -> [Field; N] {}
 
-// Generic hashing support. 
+// Generic hashing support.
 // Partially ported and impacted by rust.
 
 // Hash trait shall be implemented per type.
@@ -166,7 +157,7 @@
 // TODO: consider making the types generic here ([u8], [Field], etc.)
 trait Hasher{
     fn finish(self) -> Field;
-    
+
     fn write(&mut self, input: Field);
 }
 
@@ -178,7 +169,7 @@
 struct BuildHasherDefault<H>;
 
 impl<H> BuildHasher<H> for BuildHasherDefault<H>
-where 
+where
     H: Hasher + Default
 {
     fn build_hasher(_self: Self) -> H{
@@ -187,12 +178,12 @@
 }
 
 impl<H> Default for BuildHasherDefault<H>
-where 
+where
     H: Hasher + Default
 {
     fn default() -> Self{
         BuildHasherDefault{}
-    }    
+    }
 }
 
 impl Hash for Field {
