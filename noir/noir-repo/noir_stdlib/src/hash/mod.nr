mod poseidon;
mod mimc;
mod poseidon2;
mod keccak;

use crate::default::Default;
use crate::uint128::U128;
use crate::sha256::{digest, sha256_var};
use crate::collections::vec::Vec;
use crate::embedded_curve_ops::{EmbeddedCurvePoint, EmbeddedCurveScalar, multi_scalar_mul, multi_scalar_mul_slice};

#[foreign(sha256)]
// docs:start:sha256
pub fn sha256<let N: u32>(input: [u8; N]) -> [u8; 32]
// docs:end:sha256
{}

#[foreign(blake2s)]
// docs:start:blake2s
pub fn blake2s<let N: u32>(input: [u8; N]) -> [u8; 32]
// docs:end:blake2s
{}

#[foreign(blake3)]
// docs:start:blake3
pub fn blake3<let N: u32>(input: [u8; N]) -> [u8; 32]
// docs:end:blake3
{}

// docs:start:pedersen_commitment
pub fn pedersen_commitment<let N: u32>(input: [Field; N]) -> EmbeddedCurvePoint {
    // docs:end:pedersen_commitment
    pedersen_commitment_with_separator(input, 0)
}

fn pedersen_commitment_with_separator<let N: u32>(input: [Field; N], separator: u32) -> EmbeddedCurvePoint {
    let mut points = [EmbeddedCurveScalar { lo: 0, hi: 0 }; N];
    for i in 0..N {
        // we use the unsafe version because the multi_scalar_mul will constraint the scalars.
        points[i] = from_field_unsafe(input[i]);
    }
    let generators = derive_generators("DEFAULT_DOMAIN_SEPARATOR".as_bytes(), separator);
    multi_scalar_mul(generators, points)
}

fn pedersen_hash_with_separator<let N: u32>(input: [Field; N], separator: u32) -> Field {
    let mut scalars: Vec<EmbeddedCurveScalar> = Vec::from_slice([EmbeddedCurveScalar { lo: 0, hi: 0 }; N].as_slice()); //Vec::new();

    for i in 0..N {
        scalars.set(i, from_field_unsafe(input[i]));
    }
    scalars.push(EmbeddedCurveScalar { lo: N as Field, hi: 0 });
    let domain_generators :[EmbeddedCurvePoint; N]= derive_generators("DEFAULT_DOMAIN_SEPARATOR".as_bytes(), separator);
    let mut vec_generators = Vec::from_slice(domain_generators.as_slice());
    let length_generator : [EmbeddedCurvePoint; 1] = derive_generators("pedersen_hash_length".as_bytes(), 0);
    vec_generators.push(length_generator[0]);
    multi_scalar_mul_slice(vec_generators.slice, scalars.slice)[0]
}

// docs:start:pedersen_hash
pub fn pedersen_hash<let N: u32>(input: [Field; N]) -> Field
// docs:end:pedersen_hash
{
    pedersen_hash_with_separator(input, 0)
}

#[field(bn254)]
fn derive_generators<let N: u32, let M: u32>(domain_separator_bytes: [u8; M], starting_index: u32) -> [EmbeddedCurvePoint; N] {
    crate::assert_constant(domain_separator_bytes);
    crate::assert_constant(starting_index);
    __derive_generators(domain_separator_bytes, starting_index)
}

#[builtin(derive_pedersen_generators)]
#[field(bn254)]
fn __derive_generators<let N: u32, let M: u32>(
    domain_separator_bytes: [u8; M],
    starting_index: u32
) -> [EmbeddedCurvePoint; N] {}

<<<<<<< HEAD
fn pedersen_hash_with_separator_noir<let N: u32>(input: [Field; N], separator: u32) -> Field {
    let v1 = pedersen_commitment_with_separator(input, separator);
    let length_generator : [EmbeddedCurvePoint; 1] = derive_generators("pedersen_hash_length".as_bytes(), 0);
    multi_scalar_mul(
        [length_generator[0], v1],
        [EmbeddedCurveScalar { lo: N as Field, hi: 0 }, EmbeddedCurveScalar { lo: 1, hi: 0 }]
    ).x
=======
#[field(bn254)]
    // Same as from_field but:
    // does not assert the limbs are 128 bits
    // does not assert the decomposition does not overflow the EmbeddedCurveScalar
    fn from_field_unsafe(scalar: Field) -> EmbeddedCurveScalar {
    let (xlo, xhi) = crate::field::bn254::decompose_hint(scalar);
    // Check that the decomposition is correct
    assert_eq(scalar, xlo + crate::field::bn254::TWO_POW_128 * xhi);
    EmbeddedCurveScalar { lo: xlo, hi: xhi }
>>>>>>> addd4fe4
}

pub fn hash_to_field(inputs: [Field]) -> Field {
    let mut sum = 0;

    for input in inputs {
        let input_bytes: [u8; 32] = input.to_le_bytes(32).as_array();
        sum += crate::field::bytes32_to_field(blake2s(input_bytes));
    }

    sum
}

#[foreign(keccak256)]
// docs:start:keccak256
pub fn keccak256<let N: u32>(input: [u8; N], message_size: u32) -> [u8; 32]
// docs:end:keccak256
{}

#[foreign(poseidon2_permutation)]
pub fn poseidon2_permutation<let N: u32>(_input: [Field; N], _state_length: u32) -> [Field; N] {}

#[foreign(sha256_compression)]
pub fn sha256_compression(_input: [u32; 16], _state: [u32; 8]) -> [u32; 8] {}

// Generic hashing support. 
// Partially ported and impacted by rust.

// Hash trait shall be implemented per type.
trait Hash{
    fn hash<H>(self, state: &mut H) where H: Hasher;
}

// Hasher trait shall be implemented by algorithms to provide hash-agnostic means.
// TODO: consider making the types generic here ([u8], [Field], etc.)
trait Hasher{
    fn finish(self) -> Field;
    
    fn write(&mut self, input: Field);
}

// BuildHasher is a factory trait, responsible for production of specific Hasher.
trait BuildHasher<H> where H: Hasher{
    fn build_hasher(self) -> H;
}

struct BuildHasherDefault<H>;

impl<H> BuildHasher<H> for BuildHasherDefault<H>
where 
    H: Hasher + Default
{
    fn build_hasher(_self: Self) -> H{
        H::default()
    }
}

impl<H> Default for BuildHasherDefault<H>
where 
    H: Hasher + Default
{
    fn default() -> Self{
        BuildHasherDefault{}
    }    
}

impl Hash for Field {
    fn hash<H>(self, state: &mut H) where H: Hasher{
        H::write(state, self);
    }
}

impl Hash for u8 {
    fn hash<H>(self, state: &mut H) where H: Hasher{
        H::write(state, self as Field);
    }
}

impl Hash for u32 {
    fn hash<H>(self, state: &mut H) where H: Hasher{
        H::write(state, self as Field);
    }
}

impl Hash for u64 {
    fn hash<H>(self, state: &mut H) where H: Hasher{
        H::write(state, self as Field);
    }
}

impl Hash for i8 {
    fn hash<H>(self, state: &mut H) where H: Hasher{
        H::write(state, self as Field);
    }
}

impl Hash for i32 {
    fn hash<H>(self, state: &mut H) where H: Hasher{
        H::write(state, self as Field);
    }
}

impl Hash for i64 {
    fn hash<H>(self, state: &mut H) where H: Hasher{
        H::write(state, self as Field);
    }
}

impl Hash for bool {
    fn hash<H>(self, state: &mut H) where H: Hasher{
        H::write(state, self as Field);
    }
}

impl Hash for () {
    fn hash<H>(_self: Self, _state: &mut H) where H: Hasher {}
}

impl Hash for U128 {
    fn hash<H>(self, state: &mut H) where H: Hasher{
        H::write(state, self.lo as Field);
        H::write(state, self.hi as Field);
    }
}

impl<T, let N: u32> Hash for [T; N] where T: Hash {
    fn hash<H>(self, state: &mut H) where H: Hasher{
        for elem in self {
            elem.hash(state);
        }
    }
}

impl<T> Hash for [T] where T: Hash {
    fn hash<H>(self, state: &mut H) where H: Hasher{
        self.len().hash(state);
        for elem in self {
            elem.hash(state);
        }
    }
}

impl<A, B> Hash for (A, B) where A: Hash, B: Hash {
    fn hash<H>(self, state: &mut H) where H: Hasher{
        self.0.hash(state);
        self.1.hash(state);
    }
}

impl<A, B, C> Hash for (A, B, C) where A: Hash, B: Hash, C: Hash {
    fn hash<H>(self, state: &mut H) where H: Hasher{
        self.0.hash(state);
        self.1.hash(state);
        self.2.hash(state);
    }
}

impl<A, B, C, D> Hash for (A, B, C, D) where A: Hash, B: Hash, C: Hash, D: Hash {
    fn hash<H>(self, state: &mut H) where H: Hasher{
        self.0.hash(state);
        self.1.hash(state);
        self.2.hash(state);
        self.3.hash(state);
    }
}

impl<A, B, C, D, E> Hash for (A, B, C, D, E) where A: Hash, B: Hash, C: Hash, D: Hash, E: Hash {
    fn hash<H>(self, state: &mut H) where H: Hasher{
        self.0.hash(state);
        self.1.hash(state);
        self.2.hash(state);
        self.3.hash(state);
        self.4.hash(state);
    }
}

// Some test vectors for Pedersen hash and Pedersen Commitment.
// They have been generated using the same functions so the tests are for now useless
// but they will be useful when we switch to Noir implementation.
#[test]
fn assert_pedersen() {
    assert_eq(
        pedersen_hash_with_separator([1], 1), 0x1b3f4b1a83092a13d8d1a59f7acb62aba15e7002f4440f2275edb99ebbc2305f
    );
    assert_eq(
        pedersen_commitment_with_separator([1], 1), EmbeddedCurvePoint {
        x: 0x054aa86a73cb8a34525e5bbed6e43ba1198e860f5f3950268f71df4591bde402,
        y: 0x209dcfbf2cfb57f9f6046f44d71ac6faf87254afc7407c04eb621a6287cac126,
        is_infinite: false
    }
    );

    assert_eq(
        pedersen_hash_with_separator([1, 2], 2), 0x26691c129448e9ace0c66d11f0a16d9014a9e8498ee78f4d69f0083168188255
    );
    assert_eq(
        pedersen_commitment_with_separator([1, 2], 2), EmbeddedCurvePoint {
        x: 0x2e2b3b191e49541fe468ec6877721d445dcaffe41728df0a0eafeb15e87b0753,
        y: 0x2ff4482400ad3a6228be17a2af33e2bcdf41be04795f9782bd96efe7e24f8778,
        is_infinite: false
    }
    );
    assert_eq(
        pedersen_hash_with_separator([1, 2, 3], 3), 0x0bc694b7a1f8d10d2d8987d07433f26bd616a2d351bc79a3c540d85b6206dbe4
    );
    assert_eq(
        pedersen_commitment_with_separator([1, 2, 3], 3), EmbeddedCurvePoint {
        x: 0x1fee4e8cf8d2f527caa2684236b07c4b1bad7342c01b0f75e9a877a71827dc85,
        y: 0x2f9fedb9a090697ab69bf04c8bc15f7385b3e4b68c849c1536e5ae15ff138fd1,
        is_infinite: false
    }
    );
    assert_eq(
        pedersen_hash_with_separator([1, 2, 3, 4], 4), 0xdae10fb32a8408521803905981a2b300d6a35e40e798743e9322b223a5eddc
    );
    assert_eq(
        pedersen_commitment_with_separator([1, 2, 3, 4], 4), EmbeddedCurvePoint {
        x: 0x07ae3e202811e1fca39c2d81eabe6f79183978e6f12be0d3b8eda095b79bdbc9,
        y: 0x0afc6f892593db6fbba60f2da558517e279e0ae04f95758587760ba193145014,
        is_infinite: false
    }
    );
    assert_eq(
        pedersen_hash_with_separator([1, 2, 3, 4, 5], 5), 0xfc375b062c4f4f0150f7100dfb8d9b72a6d28582dd9512390b0497cdad9c22
    );
    assert_eq(
        pedersen_commitment_with_separator([1, 2, 3, 4, 5], 5), EmbeddedCurvePoint {
        x: 0x1754b12bd475a6984a1094b5109eeca9838f4f81ac89c5f0a41dbce53189bb29,
        y: 0x2da030e3cfcdc7ddad80eaf2599df6692cae0717d4e9f7bfbee8d073d5d278f7,
        is_infinite: false
    }
    );
    assert_eq(
        pedersen_hash_with_separator([1, 2, 3, 4, 5, 6], 6), 0x1696ed13dc2730062a98ac9d8f9de0661bb98829c7582f699d0273b18c86a572
    );
    assert_eq(
        pedersen_commitment_with_separator([1, 2, 3, 4, 5, 6], 6), EmbeddedCurvePoint {
        x: 0x190f6c0e97ad83e1e28da22a98aae156da083c5a4100e929b77e750d3106a697,
        y: 0x1f4b60f34ef91221a0b49756fa0705da93311a61af73d37a0c458877706616fb,
        is_infinite: false
    }
    );
    assert_eq(
        pedersen_hash_with_separator([1, 2, 3, 4, 5, 6, 7], 7), 0x128c0ff144fc66b6cb60eeac8a38e23da52992fc427b92397a7dffd71c45ede3
    );
    assert_eq(
        pedersen_commitment_with_separator([1, 2, 3, 4, 5, 6, 7], 7), EmbeddedCurvePoint {
        x: 0x015441e9d29491b06563fac16fc76abf7a9534c715421d0de85d20dbe2965939,
        y: 0x1d2575b0276f4e9087e6e07c2cb75aa1baafad127af4be5918ef8a2ef2fea8fc,
        is_infinite: false
    }
    );
    assert_eq(
        pedersen_hash_with_separator([1, 2, 3, 4, 5, 6, 7, 8], 8), 0x2f960e117482044dfc99d12fece2ef6862fba9242be4846c7c9a3e854325a55c
    );
    assert_eq(
        pedersen_commitment_with_separator([1, 2, 3, 4, 5, 6, 7, 8], 8), EmbeddedCurvePoint {
        x: 0x1657737676968887fceb6dd516382ea13b3a2c557f509811cd86d5d1199bc443,
        y: 0x1f39f0cb569040105fa1e2f156521e8b8e08261e635a2b210bdc94e8d6d65f77,
        is_infinite: false
    }
    );
    assert_eq(
        pedersen_hash_with_separator([1, 2, 3, 4, 5, 6, 7, 8, 9], 9), 0x0c96db0790602dcb166cc4699e2d306c479a76926b81c2cb2aaa92d249ec7be7
    );
    assert_eq(
        pedersen_commitment_with_separator([1, 2, 3, 4, 5, 6, 7, 8, 9], 9), EmbeddedCurvePoint {
        x: 0x0a3ceae42d14914a432aa60ec7fded4af7dad7dd4acdbf2908452675ec67e06d,
        y: 0xfc19761eaaf621ad4aec9a8b2e84a4eceffdba78f60f8b9391b0bd9345a2f2,
        is_infinite: false
    }
    );
    assert_eq(
        pedersen_hash_with_separator([1, 2, 3, 4, 5, 6, 7, 8, 9, 10], 10), 0x2cd37505871bc460a62ea1e63c7fe51149df5d0801302cf1cbc48beb8dff7e94
    );
    assert_eq(
        pedersen_commitment_with_separator([1, 2, 3, 4, 5, 6, 7, 8, 9, 10], 10), EmbeddedCurvePoint {
        x: 0x2fb3f8b3d41ddde007c8c3c62550f9a9380ee546fcc639ffbb3fd30c8d8de30c,
        y: 0x300783be23c446b11a4c0fabf6c91af148937cea15fcf5fb054abf7f752ee245,
        is_infinite: false
    }
    );
}
<|MERGE_RESOLUTION|>--- conflicted
+++ resolved
@@ -78,15 +78,6 @@
     starting_index: u32
 ) -> [EmbeddedCurvePoint; N] {}
 
-<<<<<<< HEAD
-fn pedersen_hash_with_separator_noir<let N: u32>(input: [Field; N], separator: u32) -> Field {
-    let v1 = pedersen_commitment_with_separator(input, separator);
-    let length_generator : [EmbeddedCurvePoint; 1] = derive_generators("pedersen_hash_length".as_bytes(), 0);
-    multi_scalar_mul(
-        [length_generator[0], v1],
-        [EmbeddedCurveScalar { lo: N as Field, hi: 0 }, EmbeddedCurveScalar { lo: 1, hi: 0 }]
-    ).x
-=======
 #[field(bn254)]
     // Same as from_field but:
     // does not assert the limbs are 128 bits
@@ -96,7 +87,6 @@
     // Check that the decomposition is correct
     assert_eq(scalar, xlo + crate::field::bn254::TWO_POW_128 * xhi);
     EmbeddedCurveScalar { lo: xlo, hi: xhi }
->>>>>>> addd4fe4
 }
 
 pub fn hash_to_field(inputs: [Field]) -> Field {
