// Implementation of SHA-512 mapping a byte array of variable length to
// 64 bytes.
// Internal functions act on 64-bit unsigned integers for simplicity.
// Auxiliary mappings; names as in FIPS PUB 180-4
fn rotr64(a: u64, b: u8) -> u64 // 64-bit right rotation
{
    // None of the bits overlap between `(a >> b)` and `(a << (64 - b))`
    // Addition is then equivalent to OR, with fewer constraints.
    (a >> b) + (a << (64 - b))
}

fn sha_ch(x: u64, y: u64, z: u64) -> u64 {
    (x & y) ^ (!x & z)
}

fn sha_maj(x: u64, y: u64, z: u64) -> u64 {
    (x & y) ^ (x & z) ^ (y & z)
}

fn sha_bigma0(x: u64) -> u64 {
    rotr64(x, 28) ^ rotr64(x, 34) ^ rotr64(x, 39)
}

fn sha_bigma1(x: u64) -> u64 {
    rotr64(x, 14) ^ rotr64(x, 18) ^ rotr64(x, 41)
}

fn sha_sigma0(x: u64) -> u64 {
    rotr64(x, 1) ^ rotr64(x, 8) ^ (x >> 7)
}

fn sha_sigma1(x: u64) -> u64 {
    rotr64(x, 19) ^ rotr64(x, 61) ^ (x >> 6)
}

fn sha_w(msg: [u64; 16]) -> [u64; 80] // Expanded message blocks
{
    let mut w: [u64;80] = [0; 80];

    for j in 0..16 {
        w[j] = msg[j];
    }

    for j in 16..80 {
        w[j] = crate::wrapping_add(
            crate::wrapping_add(sha_sigma1(w[j-2]), w[j-7]), 
            crate::wrapping_add(sha_sigma0(w[j-15]), w[j-16]),
        );
    }
    w
}
// SHA-512 compression function
fn sha_c(msg: [u64; 16], hash: [u64; 8]) -> [u64; 8] {
    // noir-fmt:ignore
    let K: [u64; 80] = [4794697086780616226, 8158064640168781261, 13096744586834688815, 16840607885511220156, 4131703408338449720, 6480981068601479193, 10538285296894168987, 12329834152419229976, 15566598209576043074, 1334009975649890238, 2608012711638119052, 6128411473006802146, 8268148722764581231, 9286055187155687089, 11230858885718282805, 13951009754708518548, 16472876342353939154, 17275323862435702243, 1135362057144423861, 2597628984639134821, 3308224258029322869, 5365058923640841347, 6679025012923562964, 8573033837759648693, 10970295158949994411, 12119686244451234320, 12683024718118986047, 13788192230050041572, 14330467153632333762, 15395433587784984357, 489312712824947311, 1452737877330783856, 2861767655752347644, 3322285676063803686, 5560940570517711597, 5996557281743188959, 7280758554555802590, 8532644243296465576, 9350256976987008742, 10552545826968843579, 11727347734174303076, 12113106623233404929, 14000437183269869457, 14369950271660146224, 15101387698204529176, 15463397548674623760, 17586052441742319658, 1182934255886127544, 1847814050463011016, 2177327727835720531, 2830643537854262169, 3796741975233480872, 4115178125766777443, 5681478168544905931, 6601373596472566643, 7507060721942968483, 8399075790359081724, 8693463985226723168, 9568029438360202098, 10144078919501101548, 10430055236837252648, 11840083180663258601, 13761210420658862357, 14299343276471374635, 14566680578165727644, 15097957966210449927, 16922976911328602910, 17689382322260857208, 500013540394364858, 748580250866718886, 1242879168328830382, 1977374033974150939, 2944078676154940804, 3659926193048069267, 4368137639120453308, 4836135668995329356, 5532061633213252278, 6448918945643986474, 6902733635092675308, 7801388544844847127]; // first 64 bits of fractional parts of cube roots of first 80 primes
    let mut out_h: [u64; 8] = hash;
    let w = sha_w(msg);
    for j in 0..80 {
        let out1 = crate::wrapping_add(out_h[7], sha_bigma1(out_h[4]));
        let out2 = crate::wrapping_add(out1, sha_ch(out_h[4], out_h[5], out_h[6]));
        let t1 = crate::wrapping_add(crate::wrapping_add(out2, K[j]), w[j]);
        let t2 = crate::wrapping_add(sha_bigma0(out_h[0]), sha_maj(out_h[0], out_h[1], out_h[2]));
        out_h[7] = out_h[6];
        out_h[6] = out_h[5];
        out_h[5] = out_h[4];
        out_h[4] = crate::wrapping_add(out_h[3] , t1);
        out_h[3] = out_h[2];
        out_h[2] = out_h[1];
        out_h[1] = out_h[0];
        out_h[0] = crate::wrapping_add(t1, t2);
    }

    out_h
}
// Convert 128-byte array to array of 16 u64s
fn msg_u8_to_u64(msg: [u8; 128]) -> [u64; 16] {
    let mut msg64: [u64; 16] = [0; 16];

    for i in 0..16 {
        let mut msg_field: Field = 0;
        for j in 0..8 {
            msg_field = msg_field * 256 + msg[128 - 8*(i + 1) + j] as Field;
        }
        msg64[15 - i] = msg_field as u64;
    }

    msg64
}
// SHA-512 hash function
<<<<<<< HEAD
#[no_predicates]
=======
>>>>>>> eb9e9f6f
pub fn digest<let N: u32>(msg: [u8; N]) -> [u8; 64] {
    let mut msg_block: [u8; 128] = [0; 128];
    // noir-fmt:ignore
    let mut h: [u64; 8] = [7640891576956012808, 13503953896175478587, 4354685564936845355, 11912009170470909681, 5840696475078001361, 11170449401992604703, 2270897969802886507, 6620516959819538809]; // Intermediate hash, starting with the canonical initial value
    let mut c: [u64; 8] = [0; 8]; // Compression of current message block as sequence of u64
    let mut out_h: [u8; 64] = [0; 64]; // Digest as sequence of bytes
    let mut i: u64 = 0; // Message byte pointer
    for k in 0..msg.len() {
        // Populate msg_block
        msg_block[i] = msg[k];
        i = i + 1;
        if i == 128 {
            // Enough to hash block
            c = sha_c(msg_u8_to_u64(msg_block), h);
            for j in 0..8 {
                h[j] = crate::wrapping_add(h[j], c[j]);
            }

            i = 0;
        }
    }
    // Pad the rest such that we have a [u64; 2] block at the end representing the length
    // of the message, and a block of 1 0 ... 0 following the message (i.e. [1 << 7, 0, ..., 0]).
    msg_block[i] = 1 << 7;
    i += 1;
    // If i >= 113, there aren't enough bits in the current message block to accomplish this, so
    // the 1 and 0s fill up the current block, which we then compress accordingly.
    if i >= 113 {
        // Not enough bits (128) to store length. Fill up with zeros.
        if i < 128 {
            for _i in 113..128 {
                if i <= 127 {
                    msg_block[i] = 0;
                    i += 1;
                }
            }
        }
        c = sha_c(msg_u8_to_u64(msg_block), h);
        for j in 0..8 {
            h[j] = crate::wrapping_add(h[j], c[j]);
        }

        i = 0;
    }

    let len = 8 * msg.len();
    let len_bytes = (len as Field).to_le_bytes(16);
    for _i in 0..128 {
        // In any case, fill blocks up with zeros until the last 128 (i.e. until i = 112).
        if i < 112 {
            msg_block[i] = 0;
            i += 1;
        } else if i < 128 {
            for j in 0..16 {
                msg_block[127 - j] = len_bytes[j];
            }
            i += 16; // Done.
        }
    }
    // Hash final padded block
    c = sha_c(msg_u8_to_u64(msg_block), h);
    for j in 0..8 {
        h[j] = crate::wrapping_add(h[j], c[j]);
    }
    // Return final hash as byte array
    for j in 0..8 {
        let h_bytes = (h[7 - j] as Field).to_le_bytes(8);
        for k in 0..8 {
            out_h[63 - 8*j - k] = h_bytes[k];
        }
    }

    out_h
}<|MERGE_RESOLUTION|>--- conflicted
+++ resolved
@@ -87,10 +87,6 @@
     msg64
 }
 // SHA-512 hash function
-<<<<<<< HEAD
-#[no_predicates]
-=======
->>>>>>> eb9e9f6f
 pub fn digest<let N: u32>(msg: [u8; N]) -> [u8; 64] {
     let mut msg_block: [u8; 128] = [0; 128];
     // noir-fmt:ignore
