--- conflicted
+++ resolved
@@ -84,15 +84,8 @@
 pub fn assert_gt(a: Field, b: Field) {
     if is_unconstrained() {
         assert(
-<<<<<<< HEAD
             /// Safety: already unconstrained
             unsafe { field_less_than(b, a) },
-=======
-            unsafe {
-                //@safety: already unconstrained
-                field_less_than(b, a)
-            },
->>>>>>> 3883a0ea
         );
     } else {
         // Decompose a and b
@@ -118,10 +111,7 @@
     } else if a == b {
         false
     } else {
-<<<<<<< HEAD
         /// Safety: Take a hint of the comparison and verify it
-=======
->>>>>>> 3883a0ea
         unsafe {
             //@safety: Take a hint of the comparison and verify it
             if field_less_than(a, b) {
