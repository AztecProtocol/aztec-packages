--- conflicted
+++ resolved
@@ -42,14 +42,19 @@
     print_oracle(true, input);
 }
 
-pub fn verify_proof<N>(verification_key: [Field], proof: [Field], public_inputs: [Field], key_hash: Field) {
+pub fn verify_proof<let N: u32, let M: u32, let K: u32>(
+    verification_key: [Field; N],
+    proof: [Field; M],
+    public_inputs: [Field; K],
+    key_hash: Field
+) {
     verify_proof_internal(verification_key, proof, public_inputs, key_hash, 0);
 }
 
-pub fn verify_proof_with_type<N>(
-    verification_key: [Field],
-    proof: [Field],
-    public_inputs: [Field],
+pub fn verify_proof_with_type<let N: u32, let M: u32, let K: u32>(
+    verification_key: [Field; N],
+    proof: [Field; M],
+    public_inputs: [Field; K],
     key_hash: Field,
     proof_type: u32
 ) {
@@ -58,20 +63,12 @@
 }
 
 #[foreign(recursive_aggregation)]
-<<<<<<< HEAD
-fn verify_proof_internal<N>(
-    verification_key: [Field],
-    proof: [Field],
-    public_inputs: [Field],
-    key_hash: Field,
-    proof_type: u32
-=======
-pub fn verify_proof<let N: u32, let M: u32, let K: u32>(
+pub fn verify_proof_internal<let N: u32, let M: u32, let K: u32>(
     verification_key: [Field; N],
     proof: [Field; M],
     public_inputs: [Field; K],
-    key_hash: Field
->>>>>>> 7cc47a66
+    key_hash: Field,
+    proof_type: u32
 ) {}
 
 // Asserts that the given value is known at compile-time.
