--- conflicted
+++ resolved
@@ -69,13 +69,6 @@
         EmbeddedCurveScalar { lo, hi }
     }
 
-<<<<<<< HEAD
-=======
-    pub fn derive_public_key(self) -> EmbeddedCurvePoint {
-        fixed_base_scalar_mul(self)
-    }
-
->>>>>>> 7870a581
     #[field(bn254)]
     fn from_field(scalar: Field) -> EmbeddedCurveScalar {
         let (a,b) = crate::field::bn254::decompose(scalar);
