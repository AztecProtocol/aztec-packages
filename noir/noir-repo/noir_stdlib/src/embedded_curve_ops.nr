use crate::ops::arith::{Add, Sub, Neg};
use crate::cmp::Eq;

/// A point on the embedded elliptic curve
/// By definition, the base field of the embedded curve is the scalar field of the proof system curve, i.e the Noir Field.
/// x and y denotes the Weierstrass coordinates of the point, if is_infinite is false.
struct EmbeddedCurvePoint {
    x: Field,
    y: Field,
    is_infinite: bool
}

impl EmbeddedCurvePoint {
    /// Elliptic curve point doubling operation
    /// returns the doubled point of a point P, i.e P+P
    fn double(self) -> EmbeddedCurvePoint {
        embedded_curve_add(self, self)
    }

    /// Returns the null element of the curve; 'the point at infinity'
    fn point_at_infinity() -> EmbeddedCurvePoint {
        EmbeddedCurvePoint { x: 0, y: 0, is_infinite: true }
    }
}

impl Add for EmbeddedCurvePoint {
    /// Adds two points P+Q, using the curve addition formula, and also handles point at infinity
    fn add(self, other: EmbeddedCurvePoint) -> EmbeddedCurvePoint { 
        embedded_curve_add(self, other)
    }
}

impl Sub for EmbeddedCurvePoint {
    /// Points subtraction operation, using addition and negation
    fn sub(self, other: EmbeddedCurvePoint) -> EmbeddedCurvePoint { 
        self + other.neg()
    }
}

impl Neg for EmbeddedCurvePoint {
    /// Negates a point P, i.e returns -P, by negating the y coordinate.
    /// If the point is at infinity, then the result is also at infinity.
    fn neg(self) -> EmbeddedCurvePoint { 
        EmbeddedCurvePoint {
            x: self.x,
            y: -self.y,
            is_infinite: self.is_infinite
        }
    }
}

impl Eq for EmbeddedCurvePoint {
    /// Checks whether two points are equal
    fn eq(self: Self, b: EmbeddedCurvePoint) -> bool {
        (self.is_infinite & b.is_infinite) | ((self.is_infinite == b.is_infinite) & (self.x == b.x) & (self.y == b.y))
    }
}

/// Scalar for the embedded curve represented as low and high limbs
/// By definition, the scalar field of the embedded curve is base field of the proving system curve.
/// It may not fit into a Field element, so it is represented with two Field elements; its low and high limbs.
struct EmbeddedCurveScalar {
    lo: Field,
    hi: Field,
}

impl EmbeddedCurveScalar {
<<<<<<< HEAD
=======
    pub fn new(lo: Field, hi: Field) -> Self {
        EmbeddedCurveScalar { lo, hi }
    }

>>>>>>> 4f6b988e
    #[field(bn254)]
    fn from_field(scalar: Field) -> EmbeddedCurveScalar {
        let (a,b) = crate::field::bn254::decompose(scalar);
        EmbeddedCurveScalar { lo: a, hi: b }
    }
}

impl Eq for EmbeddedCurveScalar {
    fn eq(self, other: Self) -> bool {
        (other.hi == self.hi) & (other.lo == self.lo)
    }
}

// Computes a multi scalar multiplication over the embedded curve.
// For bn254, We have Grumpkin and Baby JubJub.
// For bls12-381, we have JubJub and Bandersnatch.
//
// The embedded curve being used is decided by the 
// underlying proof system.
// docs:start:multi_scalar_mul
pub fn multi_scalar_mul<let N: u32>(
    points: [EmbeddedCurvePoint; N],
    scalars: [EmbeddedCurveScalar; N]
) -> EmbeddedCurvePoint
// docs:end:multi_scalar_mul
{
    let point_array = multi_scalar_mul_array_return(points, scalars);
    EmbeddedCurvePoint { x: point_array[0], y: point_array[1], is_infinite: point_array[2] as bool }
}

#[foreign(multi_scalar_mul)]
fn multi_scalar_mul_array_return<let N: u32>(points: [EmbeddedCurvePoint; N], scalars: [EmbeddedCurveScalar; N]) -> [Field; 3] {}

// docs:start:fixed_base_scalar_mul
pub fn fixed_base_scalar_mul(scalar: EmbeddedCurveScalar) -> EmbeddedCurvePoint
// docs:end:fixed_base_scalar_mul
{
    let g1 = EmbeddedCurvePoint { x: 1, y: 17631683881184975370165255887551781615748388533673675138860, is_infinite: false };
    multi_scalar_mul([g1], [scalar])
}

// This is a hack as returning an `EmbeddedCurvePoint` from a foreign function in brillig returns a [BrilligVariable::SingleAddr; 2] rather than BrilligVariable::BrilligArray
// as is defined in the brillig bytecode format. This is a workaround which allows us to fix this without modifying the serialization format.
// docs:start:embedded_curve_add
fn embedded_curve_add(
    point1: EmbeddedCurvePoint,
    point2: EmbeddedCurvePoint
) -> EmbeddedCurvePoint
// docs:end:embedded_curve_add
{
    let point_array = embedded_curve_add_array_return(point1, point2);
    let x = point_array[0];
    let y = point_array[1];
    EmbeddedCurvePoint { x, y, is_infinite: point_array[2] == 1 }
}

#[foreign(embedded_curve_add)]
fn embedded_curve_add_array_return(_point1: EmbeddedCurvePoint, _point2: EmbeddedCurvePoint) -> [Field; 3] {}<|MERGE_RESOLUTION|>--- conflicted
+++ resolved
@@ -65,13 +65,10 @@
 }
 
 impl EmbeddedCurveScalar {
-<<<<<<< HEAD
-=======
     pub fn new(lo: Field, hi: Field) -> Self {
         EmbeddedCurveScalar { lo, hi }
     }
 
->>>>>>> 4f6b988e
     #[field(bn254)]
     fn from_field(scalar: Field) -> EmbeddedCurveScalar {
         let (a,b) = crate::field::bn254::decompose(scalar);
