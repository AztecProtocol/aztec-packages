mod poseidon;
mod mimc;
mod poseidon2;

use crate::default::Default;
use crate::uint128::U128;
use crate::sha256::{digest, sha256_var};
use crate::embedded_curve_ops::{EmbeddedCurvePoint, EmbeddedCurveScalar, multi_scalar_mul};

#[foreign(sha256)]
// docs:start:sha256
pub fn sha256<let N: u32>(input: [u8; N]) -> [u8; 32]
// docs:end:sha256
{}

#[foreign(blake2s)]
// docs:start:blake2s
pub fn blake2s<let N: u32>(input: [u8; N]) -> [u8; 32]
// docs:end:blake2s
{}

#[foreign(blake3)]
// docs:start:blake3
pub fn blake3<let N: u32>(input: [u8; N]) -> [u8; 32]
// docs:end:blake3
{}

// docs:start:pedersen_commitment
pub fn pedersen_commitment<let N: u32>(input: [Field; N]) -> EmbeddedCurvePoint {
    // docs:end:pedersen_commitment
    let value = pedersen_commitment_with_separator(input, 0);
    if (value.x == 0) & (value.y == 0) {
        EmbeddedCurvePoint { x: 0, y: 0, is_infinite: true }
    } else {
        EmbeddedCurvePoint { x: value.x, y: value.y, is_infinite: false }
    }
}

<<<<<<< HEAD
fn pedersen_commitment_with_separator_noir<let N: u32>(input: [Field; N], separator: u32) -> EmbeddedCurvePoint {
=======
fn pedersen_commitment_with_separator_noir<N>(input: [Field; N], separator: u32) -> EmbeddedCurvePoint {
>>>>>>> ed815a37
    let mut points = [EmbeddedCurveScalar { lo: 0, hi: 0 }; N];
    for i in 0..N {
        points[i] = EmbeddedCurveScalar::from_field(input[i]);
    }
    let generators = derive_generators("DEFAULT_DOMAIN_SEPARATOR".as_bytes(), separator);
    let values = multi_scalar_mul(generators, points);
    EmbeddedCurvePoint { x: values[0], y: values[1], is_infinite: values[2] as bool }
}

pub fn pedersen_commitment_with_separator<let N: u32>(input: [Field; N], separator: u32) -> EmbeddedCurvePoint {
    let values = __pedersen_commitment_with_separator(input, separator);
    EmbeddedCurvePoint { x: values[0], y: values[1], is_infinite: false }
}

// docs:start:pedersen_hash
pub fn pedersen_hash<let N: u32>(input: [Field; N]) -> Field
// docs:end:pedersen_hash
{
    pedersen_hash_with_separator(input, 0)
}

#[field(bn254)]
<<<<<<< HEAD
fn derive_generators<let N: u32, let M: u32>(
    domain_separator_bytes: [u8; M],
    starting_index: u32
) -> [EmbeddedCurvePoint; N] {
=======
fn derive_generators<N, M>(domain_separator_bytes: [u8; M], starting_index: u32) -> [EmbeddedCurvePoint; N] {
>>>>>>> ed815a37
    crate::assert_constant(domain_separator_bytes);
    crate::assert_constant(starting_index);
    __derive_generators(domain_separator_bytes, starting_index)
}

#[builtin(derive_pedersen_generators)]
#[field(bn254)]
<<<<<<< HEAD
fn __derive_generators<let N: u32, let M: u32>(domain_separator_bytes: [u8; M], starting_index: u32) -> [EmbeddedCurvePoint; N] {}

fn pedersen_hash_with_separator_noir<let N: u32>(input: [Field; N], separator: u32) -> Field {
=======
fn __derive_generators<N, M>(domain_separator_bytes: [u8; M], starting_index: u32) -> [EmbeddedCurvePoint; N] {}

fn pedersen_hash_with_separator_noir<N>(input: [Field; N], separator: u32) -> Field {
>>>>>>> ed815a37
    let v1 = pedersen_commitment_with_separator(input, separator);
    let length_generator : [EmbeddedCurvePoint; 1] = derive_generators("pedersen_hash_length".as_bytes(), 0);
    multi_scalar_mul(
        [length_generator[0], v1],
        [EmbeddedCurveScalar { lo: N as Field, hi: 0 }, EmbeddedCurveScalar { lo: 1, hi: 0 }]
    )[0]
}

#[foreign(pedersen_hash)]
pub fn pedersen_hash_with_separator<let N: u32>(input: [Field; N], separator: u32) -> Field {}

#[foreign(pedersen_commitment)]
fn __pedersen_commitment_with_separator<let N: u32>(input: [Field; N], separator: u32) -> [Field; 2] {}

#[foreign(pedersen_commitment)]
fn __pedersen_commitment_with_separator<N>(input: [Field; N], separator: u32) -> [Field; 2] {}

pub fn hash_to_field(inputs: [Field]) -> Field {
    let mut sum = 0;

    for input in inputs {
        let input_bytes: [u8; 32] = input.to_le_bytes(32).as_array();
        sum += crate::field::bytes32_to_field(blake2s(input_bytes));
    }

    sum
}

#[foreign(keccak256)]
// docs:start:keccak256
pub fn keccak256<let N: u32>(input: [u8; N], message_size: u32) -> [u8; 32]
// docs:end:keccak256
{}

#[foreign(poseidon2_permutation)]
pub fn poseidon2_permutation<let N: u32>(_input: [Field; N], _state_length: u32) -> [Field; N] {}

#[foreign(sha256_compression)]
pub fn sha256_compression(_input: [u32; 16], _state: [u32; 8]) -> [u32; 8] {}

// Generic hashing support. 
// Partially ported and impacted by rust.

// Hash trait shall be implemented per type.
trait Hash{
    fn hash<H>(self, state: &mut H) where H: Hasher;
}

// Hasher trait shall be implemented by algorithms to provide hash-agnostic means.
// TODO: consider making the types generic here ([u8], [Field], etc.)
trait Hasher{
    fn finish(self) -> Field;
    
    fn write(&mut self, input: Field);
}

// BuildHasher is a factory trait, responsible for production of specific Hasher.
trait BuildHasher<H> where H: Hasher{
    fn build_hasher(self) -> H;
}

struct BuildHasherDefault<H>;

impl<H> BuildHasher<H> for BuildHasherDefault<H>
where 
    H: Hasher + Default
{
    fn build_hasher(_self: Self) -> H{
        H::default()
    }
}

impl<H> Default for BuildHasherDefault<H>
where 
    H: Hasher + Default
{
    fn default() -> Self{
        BuildHasherDefault{}
    }    
}

impl Hash for Field {
    fn hash<H>(self, state: &mut H) where H: Hasher{
        H::write(state, self);
    }
}

impl Hash for u8 {
    fn hash<H>(self, state: &mut H) where H: Hasher{
        H::write(state, self as Field);
    }
}

impl Hash for u32 {
    fn hash<H>(self, state: &mut H) where H: Hasher{
        H::write(state, self as Field);
    }
}

impl Hash for u64 {
    fn hash<H>(self, state: &mut H) where H: Hasher{
        H::write(state, self as Field);
    }
}

impl Hash for i8 {
    fn hash<H>(self, state: &mut H) where H: Hasher{
        H::write(state, self as Field);
    }
}

impl Hash for i32 {
    fn hash<H>(self, state: &mut H) where H: Hasher{
        H::write(state, self as Field);
    }
}

impl Hash for i64 {
    fn hash<H>(self, state: &mut H) where H: Hasher{
        H::write(state, self as Field);
    }
}

impl Hash for bool {
    fn hash<H>(self, state: &mut H) where H: Hasher{
        H::write(state, self as Field);
    }
}

impl Hash for () {
    fn hash<H>(_self: Self, _state: &mut H) where H: Hasher {}
}

impl Hash for U128 {
    fn hash<H>(self, state: &mut H) where H: Hasher{
        H::write(state, self.lo as Field);
        H::write(state, self.hi as Field);
    }
}

impl<T, let N: u32> Hash for [T; N] where T: Hash {
    fn hash<H>(self, state: &mut H) where H: Hasher{
        for elem in self {
            elem.hash(state);
        }
    }
}

impl<T> Hash for [T] where T: Hash {
    fn hash<H>(self, state: &mut H) where H: Hasher{
        self.len().hash(state);
        for elem in self {
            elem.hash(state);
        }
    }
}

impl<A, B> Hash for (A, B) where A: Hash, B: Hash {
    fn hash<H>(self, state: &mut H) where H: Hasher{
        self.0.hash(state);
        self.1.hash(state);
    }
}

impl<A, B, C> Hash for (A, B, C) where A: Hash, B: Hash, C: Hash {
    fn hash<H>(self, state: &mut H) where H: Hasher{
        self.0.hash(state);
        self.1.hash(state);
        self.2.hash(state);
    }
}

impl<A, B, C, D> Hash for (A, B, C, D) where A: Hash, B: Hash, C: Hash, D: Hash {
    fn hash<H>(self, state: &mut H) where H: Hasher{
        self.0.hash(state);
        self.1.hash(state);
        self.2.hash(state);
        self.3.hash(state);
    }
}

impl<A, B, C, D, E> Hash for (A, B, C, D, E) where A: Hash, B: Hash, C: Hash, D: Hash, E: Hash {
    fn hash<H>(self, state: &mut H) where H: Hasher{
        self.0.hash(state);
        self.1.hash(state);
        self.2.hash(state);
        self.3.hash(state);
        self.4.hash(state);
    }
}

#[test]
fn assert_pedersen_noir() {
    // TODO: make this a fuzzer test once fuzzer supports curve-specific blackbox functions.
    let input = [1, 2, 3, 4, 5, 6, 7, 8, 9, 10];
    assert_eq(pedersen_hash_with_separator(input, 4), pedersen_hash_with_separator_noir(input, 4));
    assert_eq(pedersen_commitment_with_separator(input, 4), pedersen_commitment_with_separator_noir(input, 4));
}<|MERGE_RESOLUTION|>--- conflicted
+++ resolved
@@ -36,11 +36,7 @@
     }
 }
 
-<<<<<<< HEAD
 fn pedersen_commitment_with_separator_noir<let N: u32>(input: [Field; N], separator: u32) -> EmbeddedCurvePoint {
-=======
-fn pedersen_commitment_with_separator_noir<N>(input: [Field; N], separator: u32) -> EmbeddedCurvePoint {
->>>>>>> ed815a37
     let mut points = [EmbeddedCurveScalar { lo: 0, hi: 0 }; N];
     for i in 0..N {
         points[i] = EmbeddedCurveScalar::from_field(input[i]);
@@ -63,14 +59,10 @@
 }
 
 #[field(bn254)]
-<<<<<<< HEAD
 fn derive_generators<let N: u32, let M: u32>(
     domain_separator_bytes: [u8; M],
     starting_index: u32
 ) -> [EmbeddedCurvePoint; N] {
-=======
-fn derive_generators<N, M>(domain_separator_bytes: [u8; M], starting_index: u32) -> [EmbeddedCurvePoint; N] {
->>>>>>> ed815a37
     crate::assert_constant(domain_separator_bytes);
     crate::assert_constant(starting_index);
     __derive_generators(domain_separator_bytes, starting_index)
@@ -78,15 +70,9 @@
 
 #[builtin(derive_pedersen_generators)]
 #[field(bn254)]
-<<<<<<< HEAD
 fn __derive_generators<let N: u32, let M: u32>(domain_separator_bytes: [u8; M], starting_index: u32) -> [EmbeddedCurvePoint; N] {}
 
 fn pedersen_hash_with_separator_noir<let N: u32>(input: [Field; N], separator: u32) -> Field {
-=======
-fn __derive_generators<N, M>(domain_separator_bytes: [u8; M], starting_index: u32) -> [EmbeddedCurvePoint; N] {}
-
-fn pedersen_hash_with_separator_noir<N>(input: [Field; N], separator: u32) -> Field {
->>>>>>> ed815a37
     let v1 = pedersen_commitment_with_separator(input, separator);
     let length_generator : [EmbeddedCurvePoint; 1] = derive_generators("pedersen_hash_length".as_bytes(), 0);
     multi_scalar_mul(
