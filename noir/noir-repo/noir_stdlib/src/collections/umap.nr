use crate::cmp::Eq;
use crate::default::Default;
use crate::hash::{BuildHasher, Hash, Hasher};
use crate::option::Option;

// An unconstrained hash table with open addressing and quadratic probing.
// Note that "unconstrained" here means that almost all operations on this
// map are unconstrained and importantly are not constrained afterward either.
// This map is meant to be used in unconstrained or comptime code where this
// is not an issue.
//
// Compared to the constrained HashMap type, UHashMap can grow automatically
// as needed and is more efficient since it can break out of loops early.
pub struct UHashMap<K, V, B> {
    _table: [Slot<K, V>],

    // Amount of valid elements in the map.
    _len: u32,

    _build_hasher: B,
}

// Data unit in the UHashMap table.
// In case Noir adds support for enums in the future, this
// should be refactored to have three states:
// 1. (key, value)
// 2. (empty)
// 3. (deleted)
struct Slot<K, V> {
    _key_value: Option<(K, V)>,
    _is_deleted: bool,
}

impl<K, V> Default for Slot<K, V> {
    fn default() -> Self {
        Slot { _key_value: Option::none(), _is_deleted: false }
    }
}

impl<K, V> Slot<K, V> {
    fn is_valid(self) -> bool {
        !self._is_deleted & self._key_value.is_some()
    }

    fn is_available(self) -> bool {
        self._is_deleted | self._key_value.is_none()
    }

    fn key_value(self) -> Option<(K, V)> {
        self._key_value
    }

    fn key_value_unchecked(self) -> (K, V) {
        self._key_value.unwrap_unchecked()
    }

    fn set(&mut self, key: K, value: V) {
        self._key_value = Option::some((key, value));
        self._is_deleted = false;
    }

    // Shall not override `_key_value` with Option::none(),
    // because we must be able to differentiate empty
    // and deleted slots for lookup.
    fn mark_deleted(&mut self) {
        self._is_deleted = true;
    }
}

// While conducting lookup, we iterate attempt from 0 to N - 1 due to heuristic,
// that if we have went that far without finding desired,
// it is very unlikely to be after - performance will be heavily degraded.
impl<K, V, B> UHashMap<K, V, B> {
    // Creates a new instance of UHashMap with specified BuildHasher.
    // docs:start:with_hasher
    pub fn with_hasher<H>(_build_hasher: B) -> Self
    where
        B: BuildHasher<H>,
    {
        // docs:end:with_hasher
        let _table = &[Slot::default()];
        let _len = 0;
        Self { _table, _len, _build_hasher }
    }

    pub fn with_hasher_and_capacity<H>(_build_hasher: B, capacity: u32) -> Self
    where
        B: BuildHasher<H>,
    {
        // docs:end:with_hasher
        let mut _table = &[];
        for _ in 0..capacity {
            _table = _table.push_back(Slot::default());
        }
        let _len = 0;
        Self { _table, _len, _build_hasher }
    }

    // Clears the map, removing all key-value entries.
    // docs:start:clear
    pub fn clear(&mut self) {
        // docs:end:clear
        self._table = &[Slot::default()];
        self._len = 0;
    }

    // Returns true if the map contains a value for the specified key.
    // docs:start:contains_key
    pub fn contains_key<H>(self, key: K) -> bool
    where
        K: Hash + Eq,
        B: BuildHasher<H>,
        H: Hasher,
    {
        // docs:end:contains_key
        /// Safety: unconstrained context
<<<<<<< HEAD
        unsafe { self.get(key) }
            .is_some()
=======
        unsafe { self.get(key) }.is_some()
>>>>>>> a9843464
    }

    // Returns true if the map contains no elements.
    // docs:start:is_empty
    pub fn is_empty(self) -> bool {
        // docs:end:is_empty
        self._len == 0
    }

    // Returns a BoundedVec of all valid entries in this UHashMap.
    // The length of the returned vector will always match the length of this UHashMap.
    // docs:start:entries
    pub fn entries(self) -> [(K, V)] {
        // docs:end:entries
        let mut entries = &[];

        for slot in self._table {
            if slot.is_valid() {
                // SAFETY: slot.is_valid() should ensure there is a valid key-value pairing here
                let key_value = slot.key_value().unwrap_unchecked();
                entries = entries.push_back(key_value);
            }
        }

        let self_len = self._len;
        let entries_len = entries.len();
        let msg =
            f"Amount of valid elements should have been {self_len} times, but got {entries_len}.";
        assert(entries.len() == self._len, msg);

        entries
    }

    // Returns a BoundedVec containing all the keys within this UHashMap.
    // The length of the returned vector will always match the length of this UHashMap.
    // docs:start:keys
    pub fn keys(self) -> [K] {
        // docs:end:keys
        let mut keys = &[];

        for slot in self._table {
            if slot.is_valid() {
                let (key, _) = slot.key_value_unchecked();
                keys = keys.push_back(key);
            }
        }

        let self_len = self._len;
        let keys_len = keys.len();
        let msg =
            f"Amount of valid elements should have been {self_len} times, but got {keys_len}.";
        assert(keys.len() == self._len, msg);

        keys
    }

    // Returns a BoundedVec containing all the values within this UHashMap.
    // The length of the returned vector will always match the length of this UHashMap.
    // docs:start:values
    pub fn values(self) -> [V] {
        // docs:end:values
        let mut values = &[];

        for slot in self._table {
            if slot.is_valid() {
                let (_, value) = slot.key_value_unchecked();
                values = values.push_back(value);
            }
        }

        let self_len = self._len;
        let values_len = values.len();
        let msg =
            f"Amount of valid elements should have been {self_len} times, but got {values_len}.";
        assert(values.len() == self._len, msg);

        values
    }

    // For each key-value entry applies mutator function.
    // docs:start:iter_mut
    pub unconstrained fn iter_mut<H>(&mut self, f: fn(K, V) -> (K, V))
    where
        K: Eq + Hash,
        B: BuildHasher<H>,
        H: Hasher,
    {
        // docs:end:iter_mut
        let mut entries = self.entries();
        let mut new_map = UHashMap::with_hasher(self._build_hasher);

        for entry in entries {
            let (key, value) = f(entry.0, entry.1);
            new_map.insert(key, value);
        }

        self._table = new_map._table;
    }

    // For each key applies mutator function.
    // docs:start:iter_keys_mut
    pub unconstrained fn iter_keys_mut<H>(&mut self, f: fn(K) -> K)
    where
        K: Eq + Hash,
        B: BuildHasher<H>,
        H: Hasher,
    {
        // docs:end:iter_keys_mut
        let mut entries = self.entries();
        let mut new_map = UHashMap::with_hasher(self._build_hasher);

        for entry in entries {
            let (key, value) = (f(entry.0), entry.1);
            new_map.insert(key, value);
        }

        self._table = new_map._table;
    }

    // For each value applies mutator function.
    // docs:start:iter_values_mut
    pub fn iter_values_mut(&mut self, f: fn(V) -> V) {
        // docs:end:iter_values_mut
        for i in 0..self._table.len() {
            let mut slot = self._table[i];
            if slot.is_valid() {
                let (key, value) = slot.key_value_unchecked();
                slot.set(key, f(value));
                self._table[i] = slot;
            }
        }
    }

    // Retains only the elements specified by the predicate.
    // docs:start:retain
    pub fn retain(&mut self, f: fn(K, V) -> bool) {
        // docs:end:retain
        for index in 0..self._table.len() {
            let mut slot = self._table[index];
            if slot.is_valid() {
                let (key, value) = slot.key_value_unchecked();
                if !f(key, value) {
                    slot.mark_deleted();
                    self._len -= 1;
                    self._table[index] = slot;
                }
            }
        }
    }

    // Amount of active key-value entries.
    // docs:start:len
    pub fn len(self) -> u32 {
        // docs:end:len
        self._len
    }

    // Get the current capacity of the inner table.
    // docs:start:capacity
    pub fn capacity(self: Self) -> u32 {
        // docs:end:capacity
        self._table.len()
    }

    // Get the value by key. If it does not exist, returns none().
    // docs:start:get
    pub unconstrained fn get<H>(self, key: K) -> Option<V>
    where
        K: Eq + Hash,
        B: BuildHasher<H>,
        H: Hasher,
    {
        // docs:end:get
        let mut result = Option::none();

        let hash = self.hash(key);

        for attempt in 0..self._table.len() {
            let index = self.quadratic_probe(hash, attempt as u32);
            let slot = self._table[index];

            // Not marked as deleted and has key-value.
            if slot.is_valid() {
                let (current_key, value) = slot.key_value_unchecked();
                if current_key == key {
                    result = Option::some(value);
                    break;
                }
            }
        }

        result
    }

    // Insert key-value entry. In case key was already present, value is overridden.
    // docs:start:insert
    pub unconstrained fn insert<H>(&mut self, key: K, value: V)
    where
        K: Eq + Hash,
        B: BuildHasher<H>,
        H: Hasher,
    {
        // docs:end:insert
        self.try_resize();

        let hash = self.hash(key);

        for attempt in 0..self._table.len() {
            let index = self.quadratic_probe(hash, attempt as u32);
            let mut slot = self._table[index];
            let mut insert = false;

            // Either marked as deleted or has unset key-value.
            if slot.is_available() {
                insert = true;
                self._len += 1;
            } else {
                let (current_key, _) = slot.key_value_unchecked();
                if current_key == key {
                    insert = true;
                }
            }

            if insert {
                slot.set(key, value);
                self._table[index] = slot;
                break;
            }
        }
    }

    unconstrained fn try_resize<H>(&mut self)
    where
        B: BuildHasher<H>,
        K: Eq + Hash,
        H: Hasher,
    {
        if self.len() + 1 >= self.capacity() / 2 {
            let capacity = self.capacity() * 2;
            let mut new_map = UHashMap::with_hasher_and_capacity(self._build_hasher, capacity);

            for entry in self.entries() {
                new_map.insert(entry.0, entry.1);
            }
            *self = new_map;
        }
    }

    // Removes a key-value entry. If key is not present, UHashMap remains unchanged.
    // docs:start:remove
    pub unconstrained fn remove<H>(&mut self, key: K)
    where
        K: Eq + Hash,
        B: BuildHasher<H>,
        H: Hasher,
    {
        // docs:end:remove
        let hash = self.hash(key);

        for attempt in 0..self._table.len() {
            let index = self.quadratic_probe(hash, attempt as u32);
            let mut slot = self._table[index];

            // Not marked as deleted and has key-value.
            if slot.is_valid() {
                let (current_key, _) = slot.key_value_unchecked();
                if current_key == key {
                    slot.mark_deleted();
                    self._table[index] = slot;
                    self._len -= 1;
                    break;
                }
            }
        }
    }

    // Apply UHashMap's hasher onto key to obtain pre-hash for probing.
    fn hash<H>(self, key: K) -> u32
    where
        K: Hash,
        B: BuildHasher<H>,
        H: Hasher,
    {
        let mut hasher = self._build_hasher.build_hasher();
        key.hash(&mut hasher);
        hasher.finish() as u32
    }

    // Probing scheme: quadratic function.
    // We use 0.5 constant near variadic attempt and attempt^2 monomials.
    // This ensures good uniformity of distribution for table sizes
    // equal to prime numbers or powers of two.
    fn quadratic_probe(self: Self, hash: u32, attempt: u32) -> u32 {
        (hash + (attempt + attempt * attempt) / 2) % self._table.len()
    }
}

// Equality class on UHashMap has to test that they have
// equal sets of key-value entries,
// thus one is a subset of the other and vice versa.
// docs:start:eq
impl<K, V, B, H> Eq for UHashMap<K, V, B>
where
    K: Eq + Hash,
    V: Eq,
    B: BuildHasher<H>,
    H: Hasher,
{
    fn eq(self, other: UHashMap<K, V, B>) -> bool {
        // docs:end:eq
        let mut equal = false;

        if self.len() == other.len() {
            equal = true;
            for slot in self._table {
                // Not marked as deleted and has key-value.
                if equal & slot.is_valid() {
                    let (key, value) = slot.key_value_unchecked();
                    /// Safety: unconstrained context
                    let other_value = unsafe { other.get(key) };

                    if other_value.is_none() {
                        equal = false;
                    } else {
                        let other_value = other_value.unwrap_unchecked();
                        if value != other_value {
                            equal = false;
                        }
                    }
                }
            }
        }

        equal
    }
}

// docs:start:default
impl<K, V, B, H> Default for UHashMap<K, V, B>
where
    B: BuildHasher<H> + Default,
    H: Hasher + Default,
{
    fn default() -> Self {
        // docs:end:default
        UHashMap::with_hasher(B::default())
    }
}<|MERGE_RESOLUTION|>--- conflicted
+++ resolved
@@ -114,12 +114,7 @@
     {
         // docs:end:contains_key
         /// Safety: unconstrained context
-<<<<<<< HEAD
-        unsafe { self.get(key) }
-            .is_some()
-=======
         unsafe { self.get(key) }.is_some()
->>>>>>> a9843464
     }
 
     // Returns true if the map contains no elements.
