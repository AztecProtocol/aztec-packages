use std::mem::array_refcount;

fn main() {
    let mut array = [0, 1, 2];
    assert_refcount(array, 2);

    borrow(array, array_refcount(array));
    borrow_mut(&mut array, array_refcount(array));
    copy_mut(array, array_refcount(array));

    borrow_mut_two(&mut array, &mut array, array_refcount(array));

    let mut u32_array = [0, 1, 2];
    let rc1 = array_refcount(array);
    let rc2 = array_refcount(u32_array);
    borrow_mut_two_separate(&mut array, &mut u32_array, rc1, rc2);
}

fn borrow(array: [Field; 3], rc_before_call: u32) {
    assert_refcount(array, rc_before_call);
    println(array[0]);
}

fn borrow_mut(array: &mut [Field; 3], rc_before_call: u32) {
<<<<<<< HEAD
    assert_refcount(*array, rc_before_call + 1);
    array[0] = 5;
=======
    // Optimization: inc_rc isn't needed since there is only one array (`array`)
    // of the same type that `array` can be modified through
    assert_refcount(*array, rc_before_call + 0);
    array[0] = 3;
>>>>>>> 40c2a724
    println(array[0]);
}

fn copy_mut(mut array: [Field; 3], rc_before_call: u32) {
    assert_refcount(array, rc_before_call + 1);
<<<<<<< HEAD
    array[0] = 6;
=======
    array[0] = 4;
>>>>>>> 40c2a724
    println(array[0]);
}

/// Borrow the same array mutably through both parameters, inc_rc is necessary here, although
/// only one is needed to bring the rc from 1 to 2.
fn borrow_mut_two(array1: &mut [Field; 3], array2: &mut [Field; 3], rc_before_call: u32) {
    assert_refcount(*array1, rc_before_call + 1);
    assert_refcount(*array2, rc_before_call + 1);
    array1[0] = 5;
    array2[0] = 6;
    println(array1[0]); // array1 & 2 alias, so this should also print 6
    println(array2[0]);
}

/// Borrow a different array: we should be able to reason that these types cannot be mutably
/// aliased since they're different types so we don't need any inc_rc instructions.
fn borrow_mut_two_separate(
    array1: &mut [Field; 3],
    array2: &mut [u32; 3],
    rc_before_call1: u32,
    rc_before_call2: u32,
) {
    assert_refcount(*array1, rc_before_call1 + 0);
    assert_refcount(*array2, rc_before_call2 + 0);
    array1[0] = 7;
    array2[0] = 8;
    println(array1[0]);
    println(array2[0]);
}

fn assert_refcount<T>(array: [T; 3], expected: u32) {
    let count = array_refcount(array);

    // All refcounts are zero when running this as a constrained program
    if std::runtime::is_unconstrained() {
        if count != expected {
            // Brillig doesn't print the actual & expected arguments on assertion failure
            println(f"actual = {count}, expected = {expected}");
        }
        assert_eq(count, expected);
    } else {
        assert_eq(count, 0);
    }
}<|MERGE_RESOLUTION|>--- conflicted
+++ resolved
@@ -22,25 +22,16 @@
 }
 
 fn borrow_mut(array: &mut [Field; 3], rc_before_call: u32) {
-<<<<<<< HEAD
-    assert_refcount(*array, rc_before_call + 1);
-    array[0] = 5;
-=======
     // Optimization: inc_rc isn't needed since there is only one array (`array`)
     // of the same type that `array` can be modified through
     assert_refcount(*array, rc_before_call + 0);
     array[0] = 3;
->>>>>>> 40c2a724
     println(array[0]);
 }
 
 fn copy_mut(mut array: [Field; 3], rc_before_call: u32) {
     assert_refcount(array, rc_before_call + 1);
-<<<<<<< HEAD
-    array[0] = 6;
-=======
     array[0] = 4;
->>>>>>> 40c2a724
     println(array[0]);
 }
 
