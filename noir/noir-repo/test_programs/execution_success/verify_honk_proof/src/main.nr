
// This circuit aggregates a single Honk proof from `assert_statement_recursive`.
global SIZE_OF_PROOF_IF_LOGN_IS_28 : u32 = 409;
global HONK_IDENTIFIER : u32 = 1;
fn main(
    verification_key: [Field; 120],
    // This is the proof without public inputs attached.
    // 
    // This means: the size of this does not change with the number of public inputs.
    proof: [Field; SIZE_OF_PROOF_IF_LOGN_IS_28],
    public_inputs: pub [Field; 1],
    // This is currently not public. It is fine given that the vk is a part of the circuit definition.
    // I believe we want to eventually make it public too though.
    key_hash: Field
) {
<<<<<<< HEAD
    std::verify_proof(
        verification_key,
        proof,
        public_inputs,
        key_hash
=======
    // Proof type input specified as 1 to indicate honk
    std::verify_proof_with_type(
        verification_key,
        proof,
        public_inputs,
        key_hash,
        HONK_IDENTIFIER
>>>>>>> 05efe230
    );
}<|MERGE_RESOLUTION|>--- conflicted
+++ resolved
@@ -13,20 +13,10 @@
     // I believe we want to eventually make it public too though.
     key_hash: Field
 ) {
-<<<<<<< HEAD
     std::verify_proof(
         verification_key,
         proof,
         public_inputs,
         key_hash
-=======
-    // Proof type input specified as 1 to indicate honk
-    std::verify_proof_with_type(
-        verification_key,
-        proof,
-        public_inputs,
-        key_hash,
-        HONK_IDENTIFIER
->>>>>>> 05efe230
     );
 }