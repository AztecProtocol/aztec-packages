mod tests {
    use std::meta::op::BinaryOp;
    use std::meta::op::UnaryOp;

    #[test]
    fn test_expr_as_array() {
        comptime {
            let expr = quote { [1, 2, 4] }.as_expr().unwrap();
            let elems = expr.as_array().unwrap();
            assert_eq(elems.len(), 3);
            assert_eq(elems[0].as_integer().unwrap(), (1, false));
            assert_eq(elems[1].as_integer().unwrap(), (2, false));
            assert_eq(elems[2].as_integer().unwrap(), (4, false));
        }
    }

    #[test]
    fn test_expr_modify_for_array() {
        comptime {
            let expr = quote { [1, 2, 4] }.as_expr().unwrap();
            let expr = expr.modify(times_two);
            let elems = expr.as_array().unwrap();
            assert_eq(elems.len(), 3);
            assert_eq(elems[0].as_integer().unwrap(), (2, false));
            assert_eq(elems[1].as_integer().unwrap(), (4, false));
            assert_eq(elems[2].as_integer().unwrap(), (8, false));
        }
    }

    #[test]
    fn test_expr_as_assert() {
        comptime {
            let expr = quote { assert(true) }.as_expr().unwrap();
            let (predicate, msg) = expr.as_assert().unwrap();
            assert_eq(predicate.as_bool().unwrap(), true);
            assert(msg.is_none());

            let expr = quote { assert(false, "oops") }.as_expr().unwrap();
            let (predicate, msg) = expr.as_assert().unwrap();
            assert_eq(predicate.as_bool().unwrap(), false);
            assert(msg.is_some());
        }
    }

    #[test]
    fn test_expr_modify_for_assert() {
        comptime {
            let expr = quote { assert(1) }.as_expr().unwrap();
            let expr = expr.modify(times_two);
            let (predicate, msg) = expr.as_assert().unwrap();
            assert_eq(predicate.as_integer().unwrap(), (2, false));
            assert(msg.is_none());

            let expr = quote { assert(1, 2) }.as_expr().unwrap();
            let expr = expr.modify(times_two);
            let (predicate, msg) = expr.as_assert().unwrap();
            assert_eq(predicate.as_integer().unwrap(), (2, false));
            assert_eq(msg.unwrap().as_integer().unwrap(), (4, false));
        }
    }

    #[test]
    fn test_expr_as_assert_eq() {
        comptime {
            let expr = quote { assert_eq(true, false) }.as_expr().unwrap();
            let (lhs, rhs, msg) = expr.as_assert_eq().unwrap();
            assert_eq(lhs.as_bool().unwrap(), true);
            assert_eq(rhs.as_bool().unwrap(), false);
            assert(msg.is_none());

            let expr = quote { assert_eq(false, true, "oops") }.as_expr().unwrap();
            let (lhs, rhs, msg) = expr.as_assert_eq().unwrap();
            assert_eq(lhs.as_bool().unwrap(), false);
            assert_eq(rhs.as_bool().unwrap(), true);
            assert(msg.is_some());
        }
    }

    #[test]
    fn test_expr_modify_for_assert_eq() {
        comptime {
            let expr = quote { assert_eq(1, 2) }.as_expr().unwrap();
            let expr = expr.modify(times_two);
            let (lhs, rhs, msg) = expr.as_assert_eq().unwrap();
            assert_eq(lhs.as_integer().unwrap(), (2, false));
            assert_eq(rhs.as_integer().unwrap(), (4, false));
            assert(msg.is_none());

            let expr = quote { assert_eq(1, 2, 3) }.as_expr().unwrap();
            let expr = expr.modify(times_two);
            let (lhs, rhs, msg) = expr.as_assert_eq().unwrap();
            assert_eq(lhs.as_integer().unwrap(), (2, false));
            assert_eq(rhs.as_integer().unwrap(), (4, false));
            assert_eq(msg.unwrap().as_integer().unwrap(), (6, false));
        }
    }

    #[test]
    fn test_expr_as_assign() {
        comptime {
            let expr = quote { { a = 1; } }.as_expr().unwrap();
            let exprs = expr.as_block().unwrap();
            let (_lhs, rhs) = exprs[0].as_assign().unwrap();
            assert_eq(rhs.as_integer().unwrap(), (1, false));
        }
    }

    #[test]
    fn test_expr_modify_for_assign() {
        comptime {
            let expr = quote { { a = 1; } }.as_expr().unwrap();
            let expr = expr.modify(times_two);
            let exprs = expr.as_block().unwrap();
            let (_lhs, rhs) = exprs[0].as_assign().unwrap();
            assert_eq(rhs.as_integer().unwrap(), (2, false));
        }
    }

    #[test]
    fn test_expr_as_block() {
        comptime {
            let expr = quote { { 1; 4; 23 } }.as_expr().unwrap();
            let exprs = expr.as_block().unwrap();
            assert_eq(exprs.len(), 3);
            assert_eq(exprs[0].as_integer().unwrap(), (1, false));
            assert_eq(exprs[1].as_integer().unwrap(), (4, false));
            assert_eq(exprs[2].as_integer().unwrap(), (23, false));

            assert(exprs[0].has_semicolon());
            assert(exprs[1].has_semicolon());
            assert(!exprs[2].has_semicolon());
        }
    }

    #[test]
    fn test_expr_modify_for_block() {
        comptime {
            let expr = quote { { 1; 4; 23 } }.as_expr().unwrap();
            let expr = expr.modify(times_two);
            let exprs = expr.as_block().unwrap();
            assert_eq(exprs.len(), 3);
            assert_eq(exprs[0].as_integer().unwrap(), (2, false));
            assert_eq(exprs[1].as_integer().unwrap(), (8, false));
            assert_eq(exprs[2].as_integer().unwrap(), (46, false));

            assert(exprs[0].has_semicolon());
            assert(exprs[1].has_semicolon());
            assert(!exprs[2].has_semicolon());
        }
    }

    #[test]
    fn test_expr_as_method_call() {
        comptime {
            let expr = quote { foo.bar::<Field>(3, 4) }.as_expr().unwrap();
            let (_object, name, generics, arguments) = expr.as_method_call().unwrap();

            assert_eq(name, quote { bar });

            assert_eq(generics.len(), 1);
            assert(generics[0].is_field());

            assert_eq(arguments.len(), 2);
            assert_eq(arguments[0].as_integer().unwrap(), (3, false));
            assert_eq(arguments[1].as_integer().unwrap(), (4, false));
        }
    }

    #[test]
    fn test_expr_modify_for_method_call() {
        comptime {
            let expr = quote { foo.bar(3, 4) }.as_expr().unwrap();
            let expr = expr.modify(times_two);

            let (_object, name, generics, arguments) = expr.as_method_call().unwrap();

            assert_eq(name, quote { bar });

            assert_eq(generics.len(), 0);

            assert_eq(arguments.len(), 2);
            assert_eq(arguments[0].as_integer().unwrap(), (6, false));
            assert_eq(arguments[1].as_integer().unwrap(), (8, false));
        }
    }

    #[test]
    fn test_expr_as_integer() {
        comptime {
            let expr = quote { 1 }.as_expr().unwrap();
            assert_eq((1, false), expr.as_integer().unwrap());

            let expr = quote { -2 }.as_expr().unwrap();
            assert_eq((2, true), expr.as_integer().unwrap());
        }
    }

    #[test]
    fn test_expr_modify_for_integer() {
        comptime {
            let expr = quote { 1 }.as_expr().unwrap();
            let expr = expr.modify(times_two);

            assert_eq((2, false), expr.as_integer().unwrap());
        }
    }

    #[test]
    fn test_expr_as_binary_op() {
        comptime {
            assert(get_binary_op(quote { x + y }).is_add());
            assert(get_binary_op(quote { x - y }).is_subtract());
            assert(get_binary_op(quote { x * y }).is_multiply());
            assert(get_binary_op(quote { x / y }).is_divide());
            assert(get_binary_op(quote { x == y }).is_equal());
            assert(get_binary_op(quote { x != y }).is_not_equal());
            assert(get_binary_op(quote { x < y }).is_less_than());
            assert(get_binary_op(quote { x <= y }).is_less_than_or_equal());
            assert(get_binary_op(quote { x > y }).is_greater_than());
            assert(get_binary_op(quote { x >= y }).is_greater_than_or_equal());
            assert(get_binary_op(quote { x & y }).is_and());
            assert(get_binary_op(quote { x | y }).is_or());
            assert(get_binary_op(quote { x ^ y }).is_xor());
            assert(get_binary_op(quote { x >> y }).is_shift_right());
            assert(get_binary_op(quote { x << y }).is_shift_left());
            assert(get_binary_op(quote { x % y }).is_modulo());
        }
    }

    #[test]
    fn test_expr_modify_for_binary_op() {
        comptime {
            let expr = quote { 3 + 4 }.as_expr().unwrap();
            let expr = expr.modify(times_two);

            let (lhs, op, rhs) = expr.as_binary_op().unwrap();
            assert_eq(lhs.as_integer().unwrap(), (6, false));
            assert(op.is_add());
            assert_eq(rhs.as_integer().unwrap(), (8, false));
        }
    }

    #[test]
    fn test_expr_as_bool() {
        comptime {
            let expr = quote { false }.as_expr().unwrap();
            assert(expr.as_bool().unwrap() == false);

            let expr = quote { true }.as_expr().unwrap();
            assert_eq(expr.as_bool().unwrap(), true);
        }
    }

    #[test]
    fn test_expr_as_cast() {
        comptime {
            let expr = quote { 1 as Field }.as_expr().unwrap();
            let (expr, typ) = expr.as_cast().unwrap();
            assert_eq(expr.as_integer().unwrap(), (1, false));
            assert(typ.is_field());
        }
    }

    #[test]
    fn test_expr_modify_for_cast() {
        comptime {
            let expr = quote { 1 as Field }.as_expr().unwrap();
            let expr = expr.modify(times_two);
            let (expr, typ) = expr.as_cast().unwrap();
            assert_eq(expr.as_integer().unwrap(), (2, false));
            assert(typ.is_field());
        }
    }

    #[test]
    fn test_expr_as_comptime() {
        comptime {
            let expr = quote { comptime { 1; 4; 23 } }.as_expr().unwrap();
            let exprs = expr.as_comptime().unwrap();
            assert_eq(exprs.len(), 3);
        }
    }

    #[test]
    fn test_expr_modify_for_comptime() {
        comptime {
            let expr = quote { comptime { 1; 4; 23 } }.as_expr().unwrap();
            let expr = expr.modify(times_two);
            let exprs = expr.as_comptime().unwrap();
            assert_eq(exprs.len(), 3);
            assert_eq(exprs[0].as_integer().unwrap(), (2, false));
        }
    }

    #[test]
    fn test_expr_as_comptime_as_statement() {
        comptime {
            let expr = quote { { comptime { 1; 4; 23 } } }.as_expr().unwrap();
            let exprs = expr.as_block().unwrap();
            assert_eq(exprs.len(), 1);

            let exprs = exprs[0].as_comptime().unwrap();
            assert_eq(exprs.len(), 3);
        }
    }

    #[test]
    fn test_expr_as_constructor() {
        comptime {
            let expr = quote { Foo { a: 1, b: 2 } }.as_expr().unwrap();
            let (_typ, fields) = expr.as_constructor().unwrap();
            assert_eq(fields.len(), 2);
            assert_eq(fields[0].0, quote { a });
            assert_eq(fields[0].1.as_integer().unwrap(), (1, false));
            assert_eq(fields[1].0, quote { b });
            assert_eq(fields[1].1.as_integer().unwrap(), (2, false));
        }
    }

    #[test]
    fn test_expr_modify_for_constructor() {
        comptime {
            let expr = quote { foo::bar::Baz::<i32, i64> { a: 1, b: 2 } }.as_expr().unwrap();
            let expr = expr.modify(times_two);
            let (_typ, fields) = expr.as_constructor().unwrap();
            assert_eq(fields.len(), 2);
            assert_eq(fields[0].0, quote { a });
            assert_eq(fields[0].1.as_integer().unwrap(), (2, false));
            assert_eq(fields[1].0, quote { b });
            assert_eq(fields[1].1.as_integer().unwrap(), (4, false));
        }
    }

    // This test can't only be around the comptime block since that will cause
    // `nargo fmt` to remove the comptime keyword.
    // docs:start:as_expr_example
    #[test]
    fn test_expr_as_function_call() {
        comptime {
            let expr = quote { foo(42) }.as_expr().unwrap();
            let (_function, args) = expr.as_function_call().unwrap();
            assert_eq(args.len(), 1);
            assert_eq(args[0].as_integer().unwrap(), (42, false));
        }
    }
    // docs:end:as_expr_example

    #[test]
    fn test_expr_modify_for_function_call() {
        comptime {
            let expr = quote { foo(42) }.as_expr().unwrap();
            let expr = expr.modify(times_two);
            let (_function, args) = expr.as_function_call().unwrap();
            assert_eq(args.len(), 1);
            assert_eq(args[0].as_integer().unwrap(), (84, false));
        }
    }

    #[test]
    fn test_expr_as_if() {
        comptime {
            let expr = quote { if 1 { 2 } }.as_expr().unwrap();
            let (_condition, _consequence, alternative) = expr.as_if().unwrap();
            assert(alternative.is_none());

            let expr = quote { if 1 { 2 } else { 3 } }.as_expr().unwrap();
            let (_condition, _consequence, alternative) = expr.as_if().unwrap();
            assert(alternative.is_some());
        }
    }

    #[test]
    fn test_expr_modify_for_if() {
        comptime {
            let expr = quote { if 1 { 2 } }.as_expr().unwrap();
            let expr = expr.modify(times_two);
            let (condition, consequence, alternative) = expr.as_if().unwrap();
            assert_eq(condition.as_integer().unwrap(), (2, false));
            let consequence = consequence.as_block().unwrap()[0].as_block().unwrap()[0];
            assert_eq(consequence.as_integer().unwrap(), (4, false));
            assert(alternative.is_none());

            let expr = quote { if 1 { 2 } else { 3 } }.as_expr().unwrap();
            let expr = expr.modify(times_two);
            let (condition, consequence, alternative) = expr.as_if().unwrap();
            assert_eq(condition.as_integer().unwrap(), (2, false));
            let consequence = consequence.as_block().unwrap()[0].as_block().unwrap()[0];
            assert_eq(consequence.as_integer().unwrap(), (4, false));
            let alternative = alternative.unwrap().as_block().unwrap()[0].as_block().unwrap()[0];
            assert_eq(alternative.as_integer().unwrap(), (6, false));
        }
    }

    #[test]
    fn test_expr_as_index() {
        comptime {
            let expr = quote { foo[bar] }.as_expr().unwrap();
            assert(expr.as_index().is_some());
        }
    }

    #[test]
    fn test_expr_modify_for_index() {
        comptime {
            let expr = quote { 1[2] }.as_expr().unwrap();
            let expr = expr.modify(times_two);
            let (object, index) = expr.as_index().unwrap();
            assert_eq(object.as_integer().unwrap(), (2, false));
            assert_eq(index.as_integer().unwrap(), (4, false));
        }
    }

    #[test]
    fn test_expr_as_member_access() {
        comptime {
            let expr = quote { foo.bar }.as_expr().unwrap();
            let (_, name) = expr.as_member_access().unwrap();
            assert_eq(name, quote { bar });
        }
    }

    #[test]
    fn test_expr_modify_for_member_access() {
        comptime {
            let expr = quote { 1.bar }.as_expr().unwrap();
            let expr = expr.modify(times_two);
            let (expr, name) = expr.as_member_access().unwrap();
            assert_eq(name, quote { bar });
            assert_eq(expr.as_integer().unwrap(), (2, false));
        }
    }

    #[test]
    fn test_expr_as_member_access_with_an_lvalue() {
        comptime {
            let expr = quote { { foo.bar = 1; } }.as_expr().unwrap();
            let exprs = expr.as_block().unwrap();
            let (lhs, _rhs) = exprs[0].as_assign().unwrap();
            let (_, name) = lhs.as_member_access().unwrap();
            assert_eq(name, quote { bar });
        }
    }

    #[test]
    fn test_expr_as_repeated_element_array() {
        comptime {
            let expr = quote { [1; 3] }.as_expr().unwrap();
            let (expr, length) = expr.as_repeated_element_array().unwrap();
            assert_eq(expr.as_integer().unwrap(), (1, false));
            assert_eq(length.as_integer().unwrap(), (3, false));
        }
    }

    #[test]
    fn test_expr_modify_for_repeated_element_array() {
        comptime {
            let expr = quote { [1; 3] }.as_expr().unwrap();
            let expr = expr.modify(times_two);
            let (expr, length) = expr.as_repeated_element_array().unwrap();
            assert_eq(expr.as_integer().unwrap(), (2, false));
            assert_eq(length.as_integer().unwrap(), (6, false));
        }
    }

    #[test]
    fn test_expr_as_repeated_element_slice() {
        comptime {
            let expr = quote { &[1; 3] }.as_expr().unwrap();
            let (expr, length) = expr.as_repeated_element_slice().unwrap();
            assert_eq(expr.as_integer().unwrap(), (1, false));
            assert_eq(length.as_integer().unwrap(), (3, false));
        }
    }

    #[test]
    fn test_expr_modify_for_repeated_element_slice() {
        comptime {
            let expr = quote { &[1; 3] }.as_expr().unwrap();
            let expr = expr.modify(times_two);
            let (expr, length) = expr.as_repeated_element_slice().unwrap();
            assert_eq(expr.as_integer().unwrap(), (2, false));
            assert_eq(length.as_integer().unwrap(), (6, false));
        }
    }

    #[test]
    fn test_expr_as_slice() {
        comptime {
            let expr = quote { &[1, 3, 5] }.as_expr().unwrap();
            let elems = expr.as_slice().unwrap();
            assert_eq(elems.len(), 3);
            assert_eq(elems[0].as_integer().unwrap(), (1, false));
            assert_eq(elems[1].as_integer().unwrap(), (3, false));
            assert_eq(elems[2].as_integer().unwrap(), (5, false));
        }
    }

    #[test]
    fn test_expr_modify_for_slice() {
        comptime {
            let expr = quote { &[1, 3, 5] }.as_expr().unwrap();
            let expr = expr.modify(times_two);
            let elems = expr.as_slice().unwrap();
            assert_eq(elems.len(), 3);
            assert_eq(elems[0].as_integer().unwrap(), (2, false));
            assert_eq(elems[1].as_integer().unwrap(), (6, false));
            assert_eq(elems[2].as_integer().unwrap(), (10, false));
        }
    }

    #[test]
    fn test_expr_as_tuple() {
        comptime {
            let expr = quote { (1, 2) }.as_expr().unwrap();
            let tuple_exprs = expr.as_tuple().unwrap();
            assert_eq(tuple_exprs.len(), 2);
        }
    }

    #[test]
    fn test_expr_modify_for_tuple() {
        comptime {
            let expr = quote { (1, 2) }.as_expr().unwrap();
            let expr = expr.modify(times_two);
            let tuple_exprs = expr.as_tuple().unwrap();
            assert_eq(tuple_exprs.len(), 2);
            assert_eq(tuple_exprs[0].as_integer().unwrap(), (2, false));
            assert_eq(tuple_exprs[1].as_integer().unwrap(), (4, false));
        }
    }

    #[test]
    fn test_expr_as_unary_op() {
        comptime {
            assert(get_unary_op(quote { -x }).is_minus());
            assert(get_unary_op(quote { !x }).is_not());
            assert(get_unary_op(quote { &mut x }).is_mutable_reference());
            assert(get_unary_op(quote { *x }).is_dereference());
        }
    }

    #[test]
    fn test_expr_modify_for_unary_op() {
        comptime {
            let expr = quote { -(1) }.as_expr().unwrap();
            let expr = expr.modify(times_two);
            let (op, expr) = expr.as_unary_op().unwrap();
            assert(op.is_minus());
            assert_eq(expr.as_integer().unwrap(), (2, false));
        }
    }

    #[test]
    fn test_expr_as_unsafe() {
        comptime {
            let expr = quote {  
                /// Safety: test
                unsafe { 1; 4; 23 } 
                }
                .as_expr()
                .unwrap();
            let exprs = expr.as_unsafe().unwrap();
            assert_eq(exprs.len(), 3);
        }
    }

    #[test]
    fn test_expr_modify_for_unsafe() {
        comptime {
            let expr = quote { 
                /// Safety: test
                unsafe { 1; 4; 23 } 
            }
                .as_expr()
                .unwrap();
            let expr = expr.modify(times_two);
            let exprs = expr.as_unsafe().unwrap();
            assert_eq(exprs.len(), 3);
            assert_eq(exprs[0].as_integer().unwrap(), (2, false));
        }
    }

    #[test]
    fn test_expr_is_break() {
        comptime {
            let expr = quote { { break; } }.as_expr().unwrap();
            let exprs = expr.as_block().unwrap();
            assert(exprs[0].is_break());
        }
    }

    #[test]
    fn test_expr_is_continue() {
        comptime {
            let expr = quote { { continue; } }.as_expr().unwrap();
            let exprs = expr.as_block().unwrap();
            assert(exprs[0].is_continue());
        }
    }

    #[test]
    fn test_expr_as_lambda() {
        comptime {
            let expr = quote { |x: Field| -> Field { 1 } }.as_expr().unwrap();
            let (params, return_type, body) = expr.as_lambda().unwrap();
            assert_eq(params.len(), 1);
            assert(params[0].1.unwrap().is_field());
            assert(return_type.unwrap().is_field());
            assert_eq(body.as_block().unwrap()[0].as_integer().unwrap(), (1, false));

            let expr = quote { |x| { 1 } }.as_expr().unwrap();
            let (params, return_type, body) = expr.as_lambda().unwrap();
            assert_eq(params.len(), 1);
            assert(params[0].1.is_none());
            assert(return_type.is_none());
            assert_eq(body.as_block().unwrap()[0].as_integer().unwrap(), (1, false));
        }
    }

    #[test]
    fn test_expr_modify_lambda() {
        comptime {
            let expr = quote { |x: Field| -> Field { 1 } }.as_expr().unwrap();
            let expr = expr.modify(times_two);
            let (params, return_type, body) = expr.as_lambda().unwrap();
            assert_eq(params.len(), 1);
            assert(params[0].1.unwrap().is_field());
            assert(return_type.unwrap().is_field());
            assert_eq(
                body.as_block().unwrap()[0].as_block().unwrap()[0].as_integer().unwrap(),
                (2, false),
            );

            let expr = quote { |x| { 1 } }.as_expr().unwrap();
            let expr = expr.modify(times_two);
            let (params, return_type, body) = expr.as_lambda().unwrap();
            assert_eq(params.len(), 1);
            assert(params[0].1.is_none());
            assert(return_type.is_none());
            assert_eq(
                body.as_block().unwrap()[0].as_block().unwrap()[0].as_integer().unwrap(),
                (2, false),
            );
        }
    }

    #[test]
    fn test_expr_as_let() {
        comptime {
            let expr = quote { let x: Field = 1; }.as_expr().unwrap();
            let (_pattern, typ, expr) = expr.as_let().unwrap();
            assert(typ.unwrap().is_field());
            assert_eq(expr.as_integer().unwrap(), (1, false));
        }
    }

    #[test]
    fn test_expr_modify_for_let() {
        comptime {
            let expr = quote { let x : Field = 1; }.as_expr().unwrap();
            let expr = expr.modify(times_two);
            let (_pattern, typ, expr) = expr.as_let().unwrap();
            assert(typ.unwrap().is_field());
            assert_eq(expr.as_integer().unwrap(), (2, false));
        }
    }

    #[test]
    fn test_expr_modify_for_let_without_type() {
        comptime {
            let expr = quote { let x = 1; }.as_expr().unwrap();
            let expr = expr.modify(times_two);
            let (_pattern, typ, expr) = expr.as_let().unwrap();
            assert(typ.is_none());
            assert_eq(expr.as_integer().unwrap(), (2, false));
        }
    }

    #[test]
    fn test_expr_as_for_statement() {
        comptime {
            let expr = quote { for x in 2 { 3 } }.as_expr().unwrap();
            let (index, array, body) = expr.as_for().unwrap();
            assert_eq(index, quote { x });
            assert_eq(array.as_integer().unwrap(), (2, false));
            assert_eq(body.as_block().unwrap()[0].as_integer().unwrap(), (3, false));
        }
    }

    #[test]
    fn test_expr_modify_for_statement() {
        comptime {
            let expr = quote { for x in 2 { 3 } }.as_expr().unwrap();
            let expr = expr.modify(times_two);
            let (index, array, body) = expr.as_for().unwrap();
            assert_eq(index, quote { x });
            assert_eq(array.as_integer().unwrap(), (4, false));
            assert_eq(
                body.as_block().unwrap()[0].as_block().unwrap()[0].as_integer().unwrap(),
                (6, false),
            );
        }
    }

    #[test]
    fn test_expr_as_for_range_statement() {
        comptime {
            let expr = quote { for x in 2..3 { 4 } }.as_expr().unwrap();
            let (index, from, to, body) = expr.as_for_range().unwrap();
            assert_eq(index, quote { x });
            assert_eq(from.as_integer().unwrap(), (2, false));
            assert_eq(to.as_integer().unwrap(), (3, false));
            assert_eq(body.as_block().unwrap()[0].as_integer().unwrap(), (4, false));
        }
    }

    #[test]
    fn test_expr_modify_for_range_statement() {
        comptime {
            let expr = quote { for x in 2..3 { 4 } }.as_expr().unwrap();
            let expr = expr.modify(times_two);
            let (index, from, to, body) = expr.as_for_range().unwrap();
            assert_eq(index, quote { x });
            assert_eq(from.as_integer().unwrap(), (4, false));
            assert_eq(to.as_integer().unwrap(), (6, false));
            assert_eq(
                body.as_block().unwrap()[0].as_block().unwrap()[0].as_integer().unwrap(),
                (8, false),
            );
        }
    }

    #[test]
    fn test_automatically_unwraps_parenthesized_expression() {
        comptime {
            let expr = quote { ((if 1 { 2 })) }.as_expr().unwrap();
            assert(expr.as_if().is_some());
        }
    }

    #[test]
    fn test_resolve_to_function_definition() {
        comptime {
            let expr = quote { times_two }.as_expr().unwrap();
            let func = expr.resolve(Option::none()).as_function_definition().unwrap();
            assert_eq(func.name(), quote { times_two });
            assert_eq(func.parameters().len(), 1);
        }
    }

    comptime fn get_unary_op(quoted: Quoted) -> UnaryOp {
        let expr = quoted.as_expr().unwrap();
        let (op, _) = expr.as_unary_op().unwrap();
        op
    }

    comptime fn get_binary_op(quoted: Quoted) -> BinaryOp {
        let expr = quoted.as_expr().unwrap();
        let (_, op, _) = expr.as_binary_op().unwrap();
        op
    }

    comptime fn times_two(expr: Expr) -> Option<Expr> {
<<<<<<< HEAD
        expr.as_integer().and_then(|(value, _)| {
=======
        expr.as_integer().and_then(|integer: (Field, bool)| {
            let (value, _) = integer;
>>>>>>> 6426d902
            let value = value * 2;
            quote { $value }.as_expr()
        })
    }
}

fn main() {}<|MERGE_RESOLUTION|>--- conflicted
+++ resolved
@@ -553,9 +553,9 @@
     #[test]
     fn test_expr_as_unsafe() {
         comptime {
-            let expr = quote {  
+            let expr = quote {
                 /// Safety: test
-                unsafe { 1; 4; 23 } 
+                unsafe { 1; 4; 23 }
                 }
                 .as_expr()
                 .unwrap();
@@ -567,9 +567,9 @@
     #[test]
     fn test_expr_modify_for_unsafe() {
         comptime {
-            let expr = quote { 
+            let expr = quote {
                 /// Safety: test
-                unsafe { 1; 4; 23 } 
+                unsafe { 1; 4; 23 }
             }
                 .as_expr()
                 .unwrap();
@@ -761,12 +761,7 @@
     }
 
     comptime fn times_two(expr: Expr) -> Option<Expr> {
-<<<<<<< HEAD
         expr.as_integer().and_then(|(value, _)| {
-=======
-        expr.as_integer().and_then(|integer: (Field, bool)| {
-            let (value, _) = integer;
->>>>>>> 6426d902
             let value = value * 2;
             quote { $value }.as_expr()
         })
