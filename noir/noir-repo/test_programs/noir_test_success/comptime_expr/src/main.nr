--- conflicted
+++ resolved
@@ -553,15 +553,9 @@
     #[test]
     fn test_expr_as_unsafe() {
         comptime {
-<<<<<<< HEAD
-            let expr = quote {
-                /// Safety: test
-                unsafe { 1; 4; 23 }
-=======
             let expr = quote {  
                 /// Safety: test
                 unsafe { 1; 4; 23 } 
->>>>>>> e9c5985f
                 }
                 .as_expr()
                 .unwrap();
@@ -573,15 +567,9 @@
     #[test]
     fn test_expr_modify_for_unsafe() {
         comptime {
-<<<<<<< HEAD
-            let expr = quote {
-                /// Safety: test
-                unsafe { 1; 4; 23 }
-=======
             let expr = quote { 
                 /// Safety: test
                 unsafe { 1; 4; 23 } 
->>>>>>> e9c5985f
             }
                 .as_expr()
                 .unwrap();
