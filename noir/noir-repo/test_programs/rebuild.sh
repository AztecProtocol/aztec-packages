#!/usr/bin/env bash

# Exit immediately if a command exits with a non-zero status, treat unset variables as an error, and print commands as they are executed
set -e

process_dir() {
    local dir=$1
    local current_dir=$2
    local dir_name=$(basename "$dir")

    {
        echo "Processing $dir"

        if [[ ! -f "$dir/Nargo.toml" ]]; then
            echo "No Nargo.toml found in $dir. Removing directory."
            rm -rf "$dir"
            echo "$dir: skipped (no Nargo.toml)"
            return 0
        fi

        if [[ ! -d "$current_dir/acir_artifacts/$dir_name" ]]; then
            mkdir -p "$current_dir/acir_artifacts/$dir_name"
        fi

        cd "$dir"
        if [ -d ./target/ ]; then
            rm -r ./target/
        fi

        if ! nargo execute witness; then
            echo "$dir: failed"
        else
            if [ -d "$current_dir/acir_artifacts/$dir_name/target" ]; then
                rm -r "$current_dir/acir_artifacts/$dir_name/target"
            fi
            mkdir "$current_dir/acir_artifacts/$dir_name/target"

            mv ./target/$dir_name.json "$current_dir/acir_artifacts/$dir_name/target/program.json"
            mv ./target/*.gz "$current_dir/acir_artifacts/$dir_name/target/"
            echo "$dir: succeeded"
        fi

        cd "$current_dir"
    } >> "$current_dir/rebuild.log" 2>&1
}

export -f process_dir

excluded_dirs=("workspace" "workspace_default_member")
current_dir=$(pwd)
base_path="$current_dir/execution_success"
dirs_to_process=()

# Remove existing artifacts and create a new directory
rm -rf "$current_dir/acir_artifacts"
mkdir -p "$current_dir/acir_artifacts"

# Gather directories to process, either from arguments or by default.
if [ $# -gt 0 ]; then
    for dir in "$@"; do
        dirs_to_process+=("$base_path/$dir")
    done
else
    for dir in $base_path/*; do
        if [[ ! -d $dir ]] || [[ " ${excluded_dirs[@]} " =~ " $(basename "$dir") " ]]; then
            continue
        fi
        dirs_to_process+=("$dir")
    done

    for dir in $current_dir/benchmarks/*; do
        if [[ ! -d $dir ]]; then
            continue
        fi
        dirs_to_process+=("$dir")
    done
fi

parallel -j7  process_dir {} "$current_dir" ::: ${dirs_to_process[@]}

# Process directories in parallel
parallel -j0 process_dir {} "$current_dir" ::: "${dirs_to_process[@]}"

<<<<<<< HEAD
parallel -j7  process_dir {} "$current_dir" ::: ${dirs_to_process[@]}
=======
# Check rebuild.log for failures
if [ -f "$current_dir/rebuild.log" ]; then
    failed_dirs=($(grep -a 'failed' "$current_dir/rebuild.log" | awk '{print $1}'))
else
    echo "rebuild.log not found or empty. Check for errors." >&2
    exit 1
fi
>>>>>>> c736f961

# Print final status message after processing all directories
if [ ${#failed_dirs[@]} -ne 0 ]; then
    echo "Rebuild failed for the following directories:"
    for dir in "${failed_dirs[@]}"; do
        echo "- $dir"
    done
    exit 1
else
    echo "Rebuild Succeeded!"
fi<|MERGE_RESOLUTION|>--- conflicted
+++ resolved
@@ -81,9 +81,6 @@
 # Process directories in parallel
 parallel -j0 process_dir {} "$current_dir" ::: "${dirs_to_process[@]}"
 
-<<<<<<< HEAD
-parallel -j7  process_dir {} "$current_dir" ::: ${dirs_to_process[@]}
-=======
 # Check rebuild.log for failures
 if [ -f "$current_dir/rebuild.log" ]; then
     failed_dirs=($(grep -a 'failed' "$current_dir/rebuild.log" | awk '{print $1}'))
@@ -91,7 +88,6 @@
     echo "rebuild.log not found or empty. Check for errors." >&2
     exit 1
 fi
->>>>>>> c736f961
 
 # Print final status message after processing all directories
 if [ ${#failed_dirs[@]} -ne 0 ]; then
