--- conflicted
+++ resolved
@@ -116,7 +116,7 @@
     comptime fn foo(module: Module) -> Quoted {
         let method = module.functions().filter(|f| f.name() == quote { method })[0];
         let func = method.as_typed_expr();
-        quote { 
+        quote {
             pub fn bar() -> i32 {
                 $func(1)
             }
@@ -140,13 +140,9 @@
     comptime fn foo(module: Module) -> Quoted {
         let method = module.functions().filter(|f| f.name() == quote { method })[0];
         let func = method.as_typed_expr();
-        quote { 
+        quote {
             pub fn bar() -> u32 {
-<<<<<<< HEAD
                 // Safety: test program
-=======
-                /// Safety: test program
->>>>>>> 914ead09
                 unsafe { $func([1, 2, 3, 0]) }
             }
         }
@@ -170,13 +166,9 @@
     comptime fn foo(module: Module) -> Quoted {
         let method = module.functions().filter(|f| f.name() == quote { method })[0];
         let func = method.as_typed_expr();
-        quote { 
+        quote {
             pub fn bar() -> u32 {
-<<<<<<< HEAD
                 // Safety: test program
-=======
-                /// Safety: test program
->>>>>>> 914ead09
                 comptime { $func(([1, 2, 3, 0], "a")) }
             }
         }
