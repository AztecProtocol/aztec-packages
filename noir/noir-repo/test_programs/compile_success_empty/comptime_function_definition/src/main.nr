use std::meta::type_of;

<<<<<<< HEAD
pub struct Foo { x: Field, field: Field }
=======
pub struct Foo {
    x: Field,
    field: Field,
}
>>>>>>> 1fe1516d

#[function_attr]
pub fn foo(
    w: i32,
    y: Field,
    Foo { x, field: some_field }: Foo,
    mut a: bool,
    (b, c): (i32, i32),
) -> i32 {
    let _ = (w, y, x, some_field, a, b, c);
    1
}

#[test]
#[deprecated]
#[check_named_attribute]
fn some_test() {}

comptime fn function_attr(f: FunctionDefinition) {
    // Check FunctionDefinition::parameters
    let parameters = f.parameters();
    assert_eq(parameters.len(), 5);

    assert_eq(parameters[0].0, quote { w });
    assert_eq(parameters[1].0, quote { y });
    assert_eq(parameters[2].0, quote { Foo { x, field: some_field } });
    assert_eq(parameters[3].0, quote { mut a });
    assert_eq(parameters[4].0, quote { (b, c) });

    let an_i32: i32 = 0;

    assert_eq(parameters[0].1, type_of(an_i32));
    assert_eq(parameters[1].1, type_of(0));
    assert_eq(parameters[2].1, type_of(Foo { x: 0, field: 1 }));
    assert_eq(parameters[3].1, type_of(true));
    assert_eq(parameters[4].1, type_of((an_i32, an_i32)));

    // Check FunctionDefinition::return_type
    assert_eq(f.return_type(), type_of(an_i32));

    // Check FunctionDefinition::name
    assert_eq(f.name(), quote { foo });

    assert(f.has_named_attribute("function_attr"));
}

comptime fn check_named_attribute(f: FunctionDefinition) {
    assert(f.has_named_attribute("test"));
    assert(f.has_named_attribute("deprecated"));
}

#[mutate_add_one]
fn add_one() {}

comptime fn mutate_add_one(f: FunctionDefinition) {
    // fn add_one(x: Field)
    assert_eq(f.parameters().len(), 0);
    f.set_parameters(&[(quote { x }, type_of(0))]);
    assert_eq(f.parameters().len(), 1);

    // fn add_one(x: Field) -> Field
    assert_eq(f.return_type(), type_of(()));
    f.set_return_type(type_of(0));
    assert_eq(f.return_type(), type_of(0));

    // fn add_one(x: Field) -> Field { x + 1 }
    f.set_body(quote { x + 1 }.as_expr().unwrap());
}

fn main() {
    assert_eq(add_one(41), 42);
}

contract some_contract {
    // No pub on the return type is an error
    #[super::set_pub_return]
    pub fn bar() -> Field {
        1
    }
}

comptime fn set_pub_return(f: FunctionDefinition) {
    f.set_return_public(true);
}

mod foo {
    #[attr]
    pub fn some() {}

    comptime fn attr(f: FunctionDefinition) {
        assert_eq(f.module().name(), quote { foo });

        assert(!f.is_unconstrained());

        f.set_unconstrained(true);
        assert(f.is_unconstrained());

        f.set_unconstrained(false);
        assert(!f.is_unconstrained());
    }
}<|MERGE_RESOLUTION|>--- conflicted
+++ resolved
@@ -1,13 +1,9 @@
 use std::meta::type_of;
 
-<<<<<<< HEAD
-pub struct Foo { x: Field, field: Field }
-=======
 pub struct Foo {
     x: Field,
     field: Field,
 }
->>>>>>> 1fe1516d
 
 #[function_attr]
 pub fn foo(
