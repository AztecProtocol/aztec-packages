#!/usr/bin/env bash
set -e

sudo apt-get install heaptrack

NARGO="nargo"

# Tests to be profiled for memory report
tests_to_profile=("keccak256" "workspace" "regression_4709" "ram_blowup_regression")

current_dir=$(pwd)
base_path="$current_dir/execution_success"

# If there is an argument that means we want to generate a report for only the current directory
if [ "$1" == "1" ]; then
  base_path="$current_dir"
  tests_to_profile=(".")
fi

FIRST="1"

FLAGS=${FLAGS:- ""}
echo "{\"memory_reports\": [ " > memory_report.json

for test_name in ${tests_to_profile[@]}; do    
        cd $base_path/$test_name

        if [ $FIRST = "1" ]
        then
            FIRST="0"
        else
            echo " ," >> $current_dir"/memory_report.json"
        fi

        if [ "$1" == "1" ]; then
            test_name=$(basename $current_dir)
        fi

<<<<<<< HEAD
        COMMAND="compile --force --silence-warnings"
=======
        COMMAND="compile --force --silence-warnings $FLAGS"
>>>>>>> 2f92e4a2
        if [ "$2" == "1" ]; then
            COMMAND="execute --silence-warnings"
        fi

<<<<<<< HEAD
        heaptrack --output $current_dir/$test_name"_heap" $NARGO $COMMAND
=======
        heaptrack --output $current_dir/$test_name"_heap" $NARGO $COMMAND 
>>>>>>> 2f92e4a2
        if test -f $current_dir/$test_name"_heap.gz"; 
        then 
            heaptrack --analyze $current_dir/$test_name"_heap.gz" > $current_dir/$test_name"_heap_analysis.txt"
            rm $current_dir/$test_name"_heap.gz"
        else 
            heaptrack --analyze $current_dir/$test_name"_heap.zst" > $current_dir/$test_name"_heap_analysis.txt"
            rm $current_dir/$test_name"_heap.zst"
        fi
        consumption="$(grep 'peak heap memory consumption'  $current_dir/$test_name'_heap_analysis.txt')"
        len=${#consumption}-30
        peak=${consumption:30:len}
        rm $current_dir/$test_name"_heap_analysis.txt"
        echo -e " {\n    \"artifact_name\":\"$test_name\",\n    \"peak_memory\":\"$peak\"\n }" >> $current_dir"/memory_report.json"
done

echo "]}" >> $current_dir"/memory_report.json"
<|MERGE_RESOLUTION|>--- conflicted
+++ resolved
@@ -36,20 +36,12 @@
             test_name=$(basename $current_dir)
         fi
 
-<<<<<<< HEAD
-        COMMAND="compile --force --silence-warnings"
-=======
         COMMAND="compile --force --silence-warnings $FLAGS"
->>>>>>> 2f92e4a2
         if [ "$2" == "1" ]; then
             COMMAND="execute --silence-warnings"
         fi
 
-<<<<<<< HEAD
-        heaptrack --output $current_dir/$test_name"_heap" $NARGO $COMMAND
-=======
         heaptrack --output $current_dir/$test_name"_heap" $NARGO $COMMAND 
->>>>>>> 2f92e4a2
         if test -f $current_dir/$test_name"_heap.gz"; 
         then 
             heaptrack --analyze $current_dir/$test_name"_heap.gz" > $current_dir/$test_name"_heap_analysis.txt"
