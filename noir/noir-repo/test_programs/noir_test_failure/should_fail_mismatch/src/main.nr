--- conflicted
+++ resolved
@@ -2,22 +2,9 @@
 fn test_different_string() {
     assert_eq(0, 1, "Different string");
 }
-<<<<<<< HEAD
 
 // The failure reason is a substring of the expected message, but it should be the other way around
 #[test(should_fail_with = "Definitely Not equal!")]
 fn test_wrong_expectation() {
     assert_eq(0, 1, "Not equal");
-=======
-// The assert message has a space
-#[test(should_fail_with = "Not equal")]
-fn test_with_extra_space() {
-    assert_eq(0, 1, "Not equal ");
-}
-// The assert message has a space
-#[test(should_fail_with = "Not equal")]
-fn test_runtime_mismatch() {
-    // We use a pedersen commitment here so that the assertion failure is only known at runtime.
-    assert_eq(std::hash::pedersen_commitment([27]).x, 0, "Not equal ");
->>>>>>> ed815a37
 }