--- conflicted
+++ resolved
@@ -28,10 +28,6 @@
 
 echo "]" >> Nargo.toml
 
-<<<<<<< HEAD
-nargo info --force-brillig --json | jq -r ".programs[].functions = []"  > gates_report_brillig.json
-=======
 nargo info --silence-warnings --force-brillig --json --inliner-aggressiveness $1 | jq -r ".programs[].functions = []"  > gates_report_brillig.json
->>>>>>> 2f92e4a2
 
 rm Nargo.toml