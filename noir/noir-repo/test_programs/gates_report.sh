--- conflicted
+++ resolved
@@ -24,11 +24,7 @@
     fi
 
     GATES_INFO=$($BACKEND gates -b "$artifacts_path/$ARTIFACT_NAME/target/program.json")
-<<<<<<< HEAD
-    MAIN_FUNCTION_INFO=$(echo $GATES_INFO | jq -r ".functions[0] | {package_name: "\"$ARTIFACT_NAME\"", functions: [{name: \"main\", acir_opcodes, opcodes: .acir_opcodes, circuit_size}], unconstrained_functions: []}")
-=======
     MAIN_FUNCTION_INFO=$(echo $GATES_INFO | jq -r ".functions[0] | {package_name: "\"$ARTIFACT_NAME\"", functions: [{name: \"main\", acir_opcodes, opcodes: .acir_opcodes, circuit_size}]}")
->>>>>>> 57439a77
     echo -n $MAIN_FUNCTION_INFO >> gates_report.json
 
     if (($ITER == $NUM_ARTIFACTS)); then
