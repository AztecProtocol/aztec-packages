--- conflicted
+++ resolved
@@ -222,10 +222,7 @@
         "wasi",
         "wasmer",
         "Weierstraß",
-<<<<<<< HEAD
-=======
         "zkhash",
->>>>>>> 51e2b2af
         "zshell",
         "Linea"
     ],
