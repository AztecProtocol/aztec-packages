[workspace]

members = [
    # Aztec Macro crate for metaprogramming
    "aztec_macros",
    # Compiler crates
    "compiler/noirc_arena",
    "compiler/noirc_evaluator",
    "compiler/noirc_frontend",
    "compiler/noirc_errors",
    "compiler/noirc_driver",
    "compiler/noirc_printable_type",
    "compiler/fm",
    "compiler/wasm",
    # Crates related to tooling built on top of the Noir compiler
    "tooling/lsp",
    "tooling/debugger",
    "tooling/fuzzer",
    "tooling/nargo",
    "tooling/nargo_fmt",
    "tooling/nargo_cli",
    "tooling/nargo_toml",
    "tooling/noirc_artifacts",
    "tooling/noirc_abi",
    "tooling/noirc_abi_wasm",
    "tooling/acvm_cli",
    "tooling/profiler",
    # ACVM
    "acvm-repo/acir_field",
    "acvm-repo/acir",
    "acvm-repo/acvm",
    "acvm-repo/acvm_js",
    "acvm-repo/brillig",
    "acvm-repo/brillig_vm",
    "acvm-repo/blackbox_solver",
    "acvm-repo/bn254_blackbox_solver",
    # Utility crates
    "utils/iter-extended",
]
default-members = ["tooling/nargo_cli", "tooling/acvm_cli", "tooling/profiler"]
resolver = "2"

[workspace.package]
# x-release-please-start-version
version = "0.31.0"
# x-release-please-end
authors = ["The Noir Team <team@noir-lang.org>"]
edition = "2021"
rust-version = "1.74.1"
license = "MIT OR Apache-2.0"
repository = "https://github.com/noir-lang/noir/"

[workspace.dependencies]

# ACVM workspace dependencies
acir_field = { version = "0.47.0", path = "acvm-repo/acir_field", default-features = false }
acir = { version = "0.47.0", path = "acvm-repo/acir", default-features = false }
acvm = { version = "0.47.0", path = "acvm-repo/acvm" }
brillig = { version = "0.47.0", path = "acvm-repo/brillig", default-features = false }
brillig_vm = { version = "0.47.0", path = "acvm-repo/brillig_vm", default-features = false }
acvm_blackbox_solver = { version = "0.47.0", path = "acvm-repo/blackbox_solver", default-features = false }
bn254_blackbox_solver = { version = "0.47.0", path = "acvm-repo/bn254_blackbox_solver", default-features = false }

# Noir compiler workspace dependencies
fm = { path = "compiler/fm" }
noirc_arena = { path = "compiler/noirc_arena" }
noirc_driver = { path = "compiler/noirc_driver" }
noirc_errors = { path = "compiler/noirc_errors" }
noirc_evaluator = { path = "compiler/noirc_evaluator" }
noirc_frontend = { path = "compiler/noirc_frontend" }
noirc_printable_type = { path = "compiler/noirc_printable_type" }

# Noir tooling workspace dependencies
noir_fuzzer = { path = "tooling/fuzzer" }
nargo = { path = "tooling/nargo" }
nargo_fmt = { path = "tooling/nargo_fmt" }
nargo_toml = { path = "tooling/nargo_toml" }
noir_lsp = { path = "tooling/lsp" }
noir_debugger = { path = "tooling/debugger" }
noirc_abi = { path = "tooling/noirc_abi" }
noirc_artifacts = { path = "tooling/noirc_artifacts" }
bb_abstraction_leaks = { path = "tooling/bb_abstraction_leaks" }
acvm_cli = { path = "tooling/acvm_cli" }

# Arkworks
ark-bn254 = { version = "^0.4.0", default-features = false, features = ["curve"] }
ark-bls12-381 = { version = "^0.4.0", default-features = false, features = ["curve"] }
grumpkin = { version = "0.1.0", package = "noir_grumpkin", features = ["std"] }
ark-ec = { version = "^0.4.0", default-features = false }
ark-ff = { version = "^0.4.0", default-features = false }
ark-std = { version = "^0.4.0", default-features = false }

# Misc utils crates
iter-extended = { path = "utils/iter-extended" }

# LSP
async-lsp = { version = "0.1.0", default-features = false }
lsp-types = "0.94.1"
tower = "0.4"

# Wasm
wasm-bindgen = { version = "=0.2.86", features = ["serde-serialize"] }
wasm-bindgen-test = "0.3.36"
wasm-bindgen-futures = "0.4.36"
console_error_panic_hook = "0.1.7"
gloo-utils = { version = "0.1", features = ["serde"] }
js-sys = "0.3.62"
getrandom = "0.2"

# Debugger
dap = "0.4.1-alpha1"
clap = { version = "4.3.19", features = ["derive", "env"] }
codespan = { version = "0.11.1", features = ["serialization"] }
codespan-lsp = "0.11.1"
codespan-reporting = "0.11.1"
chumsky = { git = "https://github.com/jfecher/chumsky", rev = "ad9d312", default-features = false, features = [
    "ahash",
    "std",
] }

# Benchmarking
criterion = "0.5.0"
# Note that using the "frame-pointer" feature breaks framegraphs on linux
# https://github.com/tikv/pprof-rs/pull/172
pprof = { version = "0.13", features = ["flamegraph", "criterion"] }


dirs = "4"
serde = { version = "1.0.136", features = ["derive"] }
serde_json = "1.0"
smol_str = { version = "0.1.17", features = ["serde"] }
thiserror = "1.0.21"
toml = "0.7.2"
url = "2.2.0"
base64 = "0.21.2"
fxhash = "0.2.1"
build-data = "0.1.3"
bincode = "1.3.3"
hex = "0.4.2"
const_format = "0.2.30"
num-bigint = "0.4"
num-traits = "0.2"
similar-asserts = "1.5.0"
tempfile = "3.6.0"
jsonrpc = { version = "0.16.0", features = ["minreq_http"] }
flate2 = "1.0.24"
color-eyre = "0.6.2"
rand = "0.8.5"
proptest = "1.2.0"
proptest-derive = "0.4.0"

<<<<<<< HEAD

=======
>>>>>>> ed815a37
im = { version = "15.1", features = ["serde"] }
tracing = "0.1.40"
tracing-web = "0.1.3"
tracing-subscriber = { version = "0.3.18", features = ["env-filter"] }
rust-embed = "6.6.0"

[profile.dev]
# This is required to be able to run `cargo test` in acvm_js due to the `locals exceeds maximum` error.
# See https://ritik-mishra.medium.com/resolving-the-wasm-pack-error-locals-exceed-maximum-ec3a9d96685b
opt-level = 1


[profile.size]
inherits = "release"
lto = true
opt-level = "z"

[profile.size-aggressive]
inherits = "release"
strip = true
lto = true
panic = "abort"
opt-level = "z"<|MERGE_RESOLUTION|>--- conflicted
+++ resolved
@@ -149,10 +149,6 @@
 proptest = "1.2.0"
 proptest-derive = "0.4.0"
 
-<<<<<<< HEAD
-
-=======
->>>>>>> ed815a37
 im = { version = "15.1", features = ["serde"] }
 tracing = "0.1.40"
 tracing-web = "0.1.3"
