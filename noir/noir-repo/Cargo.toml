[workspace]

members = [
    # Aztec Macro crate for metaprogramming
    "aztec_macros",
    # Compiler crates
    "compiler/noirc_arena",
    "compiler/noirc_evaluator",
    "compiler/noirc_frontend",
    "compiler/noirc_errors",
    "compiler/noirc_driver",
    "compiler/noirc_printable_type",
    "compiler/fm",
    "compiler/wasm",
    # Crates related to tooling built on top of the Noir compiler
    "tooling/lsp",
    "tooling/debugger",
    "tooling/nargo",
    "tooling/nargo_fmt",
    "tooling/nargo_cli",
    "tooling/nargo_toml",
    "tooling/noirc_abi",
    "tooling/noirc_abi_wasm",
    "tooling/acvm_cli",
    # ACVM
    "acvm-repo/acir_field",
    "acvm-repo/acir",
    "acvm-repo/acvm",
    "acvm-repo/acvm_js",
    "acvm-repo/brillig",
    "acvm-repo/brillig_vm",
    "acvm-repo/blackbox_solver",
    "acvm-repo/bn254_blackbox_solver",
    # Utility crates
    "utils/iter-extended",
]
default-members = ["tooling/nargo_cli", "tooling/acvm_cli"]
resolver = "2"

[workspace.package]
# x-release-please-start-version
version = "0.30.0"
# x-release-please-end
authors = ["The Noir Team <team@noir-lang.org>"]
edition = "2021"
rust-version = "1.74.1"
license = "MIT OR Apache-2.0"
repository = "https://github.com/noir-lang/noir/"

[workspace.dependencies]

# ACVM workspace dependencies
acir_field = { version = "0.46.0", path = "acvm-repo/acir_field", default-features = false }
acir = { version = "0.46.0", path = "acvm-repo/acir", default-features = false }
acvm = { version = "0.46.0", path = "acvm-repo/acvm" }
brillig = { version = "0.46.0", path = "acvm-repo/brillig", default-features = false }
brillig_vm = { version = "0.46.0", path = "acvm-repo/brillig_vm", default-features = false }
acvm_blackbox_solver = { version = "0.46.0", path = "acvm-repo/blackbox_solver", default-features = false }
bn254_blackbox_solver = { version = "0.46.0", path = "acvm-repo/bn254_blackbox_solver", default-features = false }

# Noir compiler workspace dependencies
fm = { path = "compiler/fm" }
noirc_arena = { path = "compiler/noirc_arena" }
noirc_driver = { path = "compiler/noirc_driver" }
noirc_errors = { path = "compiler/noirc_errors" }
noirc_evaluator = { path = "compiler/noirc_evaluator" }
noirc_frontend = { path = "compiler/noirc_frontend" }
noirc_printable_type = { path = "compiler/noirc_printable_type" }

# Noir tooling workspace dependencies
nargo = { path = "tooling/nargo" }
nargo_fmt = { path = "tooling/nargo_fmt" }
nargo_toml = { path = "tooling/nargo_toml" }
noir_lsp = { path = "tooling/lsp" }
noir_debugger = { path = "tooling/debugger" }
noirc_abi = { path = "tooling/noirc_abi" }
bb_abstraction_leaks = { path = "tooling/bb_abstraction_leaks" }
acvm_cli = { path = "tooling/acvm_cli" }

# Arkworks
ark-bn254 = { version = "^0.4.0", default-features = false, features = ["curve"] }
ark-bls12-381 = { version = "^0.4.0", default-features = false, features = ["curve"] }
grumpkin = { version = "0.1.0", package = "noir_grumpkin", features = ["std"] } 
ark-ec = { version = "^0.4.0", default-features = false }
ark-ff = { version = "^0.4.0", default-features = false }
ark-std = { version = "^0.4.0", default-features = false }

# Misc utils crates
iter-extended = { path = "utils/iter-extended" }

# LSP
async-lsp = { version = "0.1.0", default-features = false }
lsp-types = "0.94.1"
tower = "0.4"

# Wasm
wasm-bindgen = { version = "=0.2.86", features = ["serde-serialize"] }
wasm-bindgen-test = "0.3.36"
wasm-bindgen-futures = "0.4.36"
console_error_panic_hook = "0.1.7"
gloo-utils = { version = "0.1", features = ["serde"] }
js-sys = "0.3.62"
getrandom = "0.2"

# Debugger
dap = "0.4.1-alpha1"
clap = { version = "4.3.19", features = ["derive", "env"] }
codespan = { version = "0.11.1", features = ["serialization"] }
codespan-lsp = "0.11.1"
codespan-reporting = "0.11.1"
chumsky = { git = "https://github.com/jfecher/chumsky", rev = "ad9d312", default-features = false, features = [
    "ahash",
    "std",
] }

# Benchmarking
criterion = "0.5.0"
# Note that using the "frame-pointer" feature breaks framegraphs on linux
# https://github.com/tikv/pprof-rs/pull/172
pprof = { version = "0.13", features = ["flamegraph", "criterion"] }


dirs = "4"
serde = { version = "1.0.136", features = ["derive"] }
serde_json = "1.0"
smol_str = { version = "0.1.17", features = ["serde"] }
thiserror = "1.0.21"
toml = "0.7.2"
url = "2.2.0"
base64 = "0.21.2"
fxhash = "0.2.1"
build-data = "0.1.3"
bincode = "1.3.3"
hex = "0.4.2"
const_format = "0.2.30"
num-bigint = "0.4"
num-traits = "0.2"
similar-asserts = "1.5.0"
tempfile = "3.6.0"
jsonrpc = { version = "0.16.0", features = ["minreq_http"] }
flate2 = "1.0.24"
rand = "0.8.5"
<<<<<<< HEAD
=======
proptest = "1.2.0"
>>>>>>> b456ac1c

im = { version = "15.1", features = ["serde"] }
tracing = "0.1.40"
tracing-web = "0.1.3"
tracing-subscriber = { version = "0.3.18", features = ["env-filter"] }
rust-embed = "6.6.0"

[profile.dev]
# This is required to be able to run `cargo test` in acvm_js due to the `locals exceeds maximum` error.
# See https://ritik-mishra.medium.com/resolving-the-wasm-pack-error-locals-exceed-maximum-ec3a9d96685b
opt-level = 1


[profile.size]
inherits = "release"
lto = true
opt-level = "z"

[profile.size-aggressive]
inherits = "release"
strip = true
lto = true
panic = "abort"
opt-level = "z"<|MERGE_RESOLUTION|>--- conflicted
+++ resolved
@@ -140,10 +140,7 @@
 jsonrpc = { version = "0.16.0", features = ["minreq_http"] }
 flate2 = "1.0.24"
 rand = "0.8.5"
-<<<<<<< HEAD
-=======
 proptest = "1.2.0"
->>>>>>> b456ac1c
 
 im = { version = "15.1", features = ["serde"] }
 tracing = "0.1.40"
