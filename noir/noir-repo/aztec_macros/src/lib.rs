mod transforms;
mod utils;

use transforms::{
    compute_note_hash_and_nullifier::inject_compute_note_hash_and_nullifier,
    events::{generate_selector_impl, transform_events},
    functions::{transform_function, transform_unconstrained, transform_vm_function},
    storage::{
        assign_storage_slots, check_for_storage_definition, check_for_storage_implementation,
        generate_storage_implementation,
    },
};

use noirc_frontend::hir::def_collector::dc_crate::{UnresolvedFunctions, UnresolvedTraitImpl};
<<<<<<< HEAD

use noirc_frontend::macros_api::SortedModule;
use noirc_frontend::macros_api::{CrateId, MacroError};
use noirc_frontend::macros_api::{FileId, MacroProcessor};
use noirc_frontend::macros_api::{HirContext, SecondaryAttribute, Span};

use utils::ast_utils::is_custom_attribute;
use utils::checks::{check_for_aztec_dependency, has_aztec_dependency};
use utils::{constants::MAX_CONTRACT_PRIVATE_FUNCTIONS, errors::AztecMacroError};
=======
use noirc_frontend::hir::def_map::{LocalModuleId, ModuleId};
use noirc_frontend::macros_api::parse_program;
use noirc_frontend::macros_api::FieldElement;
use noirc_frontend::macros_api::{
    BlockExpression, CallExpression, CastExpression, Distinctness, Expression, ExpressionKind,
    ForLoopStatement, ForRange, FunctionDefinition, FunctionReturnType, HirContext, HirExpression,
    HirLiteral, HirStatement, Ident, IndexExpression, LetStatement, Literal,
    MemberAccessExpression, MethodCallExpression, NoirFunction, NoirStruct, Param, Path, PathKind,
    Pattern, PrefixExpression, SecondaryAttribute, Signedness, Span, Statement, StatementKind,
    StructType, Type, TypeImpl, UnaryOp, UnresolvedType, UnresolvedTypeData, Visibility,
};
use noirc_frontend::macros_api::{CrateId, FileId};
use noirc_frontend::macros_api::{MacroError, MacroProcessor};
use noirc_frontend::macros_api::{ModuleDefId, NodeInterner, SortedModule, StructId};
use noirc_frontend::node_interner::{FuncId, TraitId, TraitImplId, TraitImplKind};
use noirc_frontend::{
    BinaryOpKind, ConstrainKind, ConstrainStatement, InfixExpression, ItemVisibility, Lambda,
};
>>>>>>> 291b6a3f
pub struct AztecMacro;

impl MacroProcessor for AztecMacro {
    fn process_untyped_ast(
        &self,
        ast: SortedModule,
        crate_id: &CrateId,
        context: &HirContext,
    ) -> Result<SortedModule, (MacroError, FileId)> {
        transform(ast, crate_id, context)
    }

    fn process_collected_defs(
        &self,
        crate_id: &CrateId,
        context: &mut HirContext,
        collected_trait_impls: &[UnresolvedTraitImpl],
        collected_functions: &mut [UnresolvedFunctions],
    ) -> Result<(), (MacroError, FileId)> {
        transform_collected_defs(crate_id, context, collected_trait_impls, collected_functions)
    }

    fn process_typed_ast(
        &self,
        crate_id: &CrateId,
        context: &mut HirContext,
    ) -> Result<(), (MacroError, FileId)> {
        transform_hir(crate_id, context).map_err(|(err, file_id)| (err.into(), file_id))
    }
}

//
//                    Create AST Nodes for Aztec
//

/// Traverses every function in the ast, calling `transform_function` which
/// determines if further processing is required
fn transform(
    mut ast: SortedModule,
    crate_id: &CrateId,
    context: &HirContext,
) -> Result<SortedModule, (MacroError, FileId)> {
    // Usage -> mut ast -> aztec_library::transform(&mut ast)
    // Covers all functions in the ast
    for submodule in ast.submodules.iter_mut().filter(|submodule| submodule.is_contract) {
        if transform_module(&mut submodule.contents, crate_id, context)
            .map_err(|(err, file_id)| (err.into(), file_id))?
        {
            check_for_aztec_dependency(crate_id, context)?;
        }
    }
    Ok(ast)
}

/// Determines if ast nodes are annotated with aztec attributes.
/// For annotated functions it calls the `transform` function which will perform the required transformations.
/// Returns true if an annotated node is found, false otherwise
fn transform_module(
    module: &mut SortedModule,
    crate_id: &CrateId,
    context: &HirContext,
) -> Result<bool, (AztecMacroError, FileId)> {
    let mut has_transformed_module = false;

    // Check for a user defined storage struct
    let storage_defined = check_for_storage_definition(module);
    let storage_implemented = check_for_storage_implementation(module);

    let crate_graph = &context.crate_graph[crate_id];

    if storage_defined && !storage_implemented {
        generate_storage_implementation(module).map_err(|err| (err, crate_graph.root_file_id))?;
    }

    for structure in module.types.iter() {
        if structure.attributes.iter().any(|attr| matches!(attr, SecondaryAttribute::Event)) {
            module.impls.push(generate_selector_impl(structure));
            has_transformed_module = true;
        }
    }

    let has_initializer = module.functions.iter().any(|func| {
        func.def
            .attributes
            .secondary
            .iter()
            .any(|attr| is_custom_attribute(attr, "aztec(initializer)"))
    });

    for func in module.functions.iter_mut() {
        let mut is_private = false;
        let mut is_public = false;
        let mut is_public_vm = false;
        let mut is_initializer = false;
        let mut is_internal = false;
        let mut insert_init_check = has_initializer;

        for secondary_attribute in func.def.attributes.secondary.clone() {
            if is_custom_attribute(&secondary_attribute, "aztec(private)") {
                is_private = true;
            } else if is_custom_attribute(&secondary_attribute, "aztec(initializer)") {
                is_initializer = true;
                insert_init_check = false;
            } else if is_custom_attribute(&secondary_attribute, "aztec(noinitcheck)") {
                insert_init_check = false;
            } else if is_custom_attribute(&secondary_attribute, "aztec(internal)") {
                is_internal = true;
            } else if is_custom_attribute(&secondary_attribute, "aztec(public)") {
                is_public = true;
            } else if is_custom_attribute(&secondary_attribute, "aztec(public-vm)") {
                is_public_vm = true;
            }
        }

        // Apply transformations to the function based on collected attributes
        if is_private || is_public {
            transform_function(
                if is_private { "Private" } else { "Public" },
                func,
                storage_defined,
                is_initializer,
                insert_init_check,
                is_internal,
            )
            .map_err(|err| (err, crate_graph.root_file_id))?;
            has_transformed_module = true;
        } else if is_public_vm {
            transform_vm_function(func, storage_defined)
                .map_err(|err| (err, crate_graph.root_file_id))?;
            has_transformed_module = true;
        } else if storage_defined && func.def.is_unconstrained {
            transform_unconstrained(func);
            has_transformed_module = true;
        }
    }

    if has_transformed_module {
        // We only want to run these checks if the macro processor has found the module to be an Aztec contract.

        let private_functions_count = module
            .functions
            .iter()
            .filter(|func| {
                func.def
                    .attributes
                    .secondary
                    .iter()
                    .any(|attr| is_custom_attribute(attr, "aztec(private)"))
            })
            .count();

        if private_functions_count > MAX_CONTRACT_PRIVATE_FUNCTIONS {
            let crate_graph = &context.crate_graph[crate_id];
            return Err((
                AztecMacroError::ContractHasTooManyPrivateFunctions { span: Span::default() },
                crate_graph.root_file_id,
            ));
        }

        let constructor_defined = module.functions.iter().any(|func| func.name() == "constructor");
        if !constructor_defined {
            let crate_graph = &context.crate_graph[crate_id];
            return Err((
                AztecMacroError::ContractConstructorMissing { span: Span::default() },
                crate_graph.root_file_id,
            ));
        }
    }

    Ok(has_transformed_module)
}

fn transform_collected_defs(
    crate_id: &CrateId,
    context: &mut HirContext,
<<<<<<< HEAD
    collected_trait_impls: &[UnresolvedTraitImpl],
    collected_functions: &mut [UnresolvedFunctions],
) -> Result<(), (MacroError, FileId)> {
    if has_aztec_dependency(crate_id, context) {
        inject_compute_note_hash_and_nullifier(
            crate_id,
            context,
            collected_trait_impls,
            collected_functions,
=======
) -> Result<(), (AztecMacroError, FileId)> {
    let traits: Vec<_> = collect_traits(context);
    for struct_id in collect_crate_structs(crate_id, context) {
        let interner: &mut NodeInterner = context.def_interner.borrow_mut();
        let r#struct = interner.get_struct(struct_id);
        let file_id = r#struct.borrow().location.file;
        if r#struct.borrow().name.0.contents == "Storage" && r#struct.borrow().id.krate().is_root()
        {
            let init_id = interner
                .lookup_method(
                    &Type::Struct(interner.get_struct(struct_id), vec![]),
                    struct_id,
                    "init",
                    false,
                )
                .ok_or((
                    AztecMacroError::CouldNotAssignStorageSlots {
                        secondary_message: Some(
                            "Storage struct must have an init function".to_string(),
                        ),
                    },
                    file_id,
                ))?;
            let init_function = interner.function(&init_id).block(interner);
            let init_function_statement_id = init_function.statements().first().ok_or((
                AztecMacroError::CouldNotAssignStorageSlots {
                    secondary_message: Some("Init storage statement not found".to_string()),
                },
                file_id,
            ))?;
            let storage_constructor_statement = interner.statement(init_function_statement_id);

            let storage_constructor_expression = match storage_constructor_statement {
                HirStatement::Expression(expression_id) => {
                    match interner.expression(&expression_id) {
                        HirExpression::Constructor(hir_constructor_expression) => {
                            Ok(hir_constructor_expression)
                        }
                        _ => Err((AztecMacroError::CouldNotAssignStorageSlots {
                            secondary_message: Some(
                                "Storage constructor statement must be a constructor expression"
                                    .to_string(),
                            ),
                        }, file_id))
                    }
                }
                _ => Err((
                    AztecMacroError::CouldNotAssignStorageSlots {
                        secondary_message: Some(
                            "Storage constructor statement must be an expression".to_string(),
                        ),
                    },
                    file_id,
                )),
            }?;

            let mut storage_slot: u64 = 1;
            for (index, (_, expr_id)) in storage_constructor_expression.fields.iter().enumerate() {
                let fields = r#struct.borrow().get_fields(&[]);
                let (_, field_type) = fields.get(index).unwrap();
                let new_call_expression = match interner.expression(expr_id) {
                    HirExpression::Call(hir_call_expression) => Ok(hir_call_expression),
                    _ => Err((
                        AztecMacroError::CouldNotAssignStorageSlots {
                            secondary_message: Some(
                                "Storage field initialization expression is not a call expression"
                                    .to_string(),
                            ),
                        },
                        file_id,
                    )),
                }?;

                let slot_arg_expression = interner.expression(&new_call_expression.arguments[1]);

                let current_storage_slot = match slot_arg_expression {
                    HirExpression::Literal(HirLiteral::Integer(slot, _)) => Ok(slot.to_u128()),
                    _ => Err((
                        AztecMacroError::CouldNotAssignStorageSlots {
                            secondary_message: Some(
                                "Storage slot argument expression must be a literal integer"
                                    .to_string(),
                            ),
                        },
                        file_id,
                    )),
                }?;

                if current_storage_slot != 0 {
                    continue;
                }

                let type_serialized_len = get_serialized_length(&traits, field_type, interner)
                    .map_err(|err| (err, file_id))?;
                interner.update_expression(new_call_expression.arguments[1], |expr| {
                    *expr = HirExpression::Literal(HirLiteral::Integer(
                        FieldElement::from(u128::from(storage_slot)),
                        false,
                    ));
                });

                storage_slot += type_serialized_len;
            }
        }
    }
    Ok(())
}

const SIGNATURE_PLACEHOLDER: &str = "SIGNATURE_PLACEHOLDER";

/// Generates the impl for an event selector
///
/// Inserts the following code:
/// ```noir
/// impl SomeStruct {
///    fn selector() -> FunctionSelector {
///       aztec::protocol_types::abis::function_selector::FunctionSelector::from_signature("SIGNATURE_PLACEHOLDER")
///    }
/// }
/// ```
///
/// This allows developers to emit events without having to write the signature of the event every time they emit it.
/// The signature cannot be known at this point since types are not resolved yet, so we use a signature placeholder.
/// It'll get resolved after by transforming the HIR.
fn generate_selector_impl(structure: &NoirStruct) -> TypeImpl {
    let struct_type =
        make_type(UnresolvedTypeData::Named(path(structure.name.clone()), vec![], true));

    let selector_path =
        chained_dep!("aztec", "protocol_types", "abis", "function_selector", "FunctionSelector");
    let mut from_signature_path = selector_path.clone();
    from_signature_path.segments.push(ident("from_signature"));

    let selector_fun_body = BlockExpression(vec![make_statement(StatementKind::Expression(call(
        variable_path(from_signature_path),
        vec![expression(ExpressionKind::Literal(Literal::Str(SIGNATURE_PLACEHOLDER.to_string())))],
    )))]);

    // Define `FunctionSelector` return type
    let return_type =
        FunctionReturnType::Ty(make_type(UnresolvedTypeData::Named(selector_path, vec![], true)));

    let mut selector_fn_def = FunctionDefinition::normal(
        &ident("selector"),
        &vec![],
        &[],
        &selector_fun_body,
        &[],
        &return_type,
    );

    selector_fn_def.visibility = ItemVisibility::Public;

    // Seems to be necessary on contract modules
    selector_fn_def.return_visibility = Visibility::Public;

    TypeImpl {
        object_type: struct_type,
        type_span: structure.span,
        generics: vec![],
        methods: vec![(NoirFunction::normal(selector_fn_def), Span::default())],
    }
}

/// Helper function that returns what the private context would look like in the ast
/// This should make it available to be consumed within aztec private annotated functions.
///
/// The replaced code:
/// ```noir
/// /// Before
/// fn foo(inputs: PrivateContextInputs) {
///    // ...
/// }
///
/// /// After
/// #[aztec(private)]
/// fn foo() {
///   // ...
/// }
fn create_inputs(ty: &str) -> Param {
    let context_ident = ident("inputs");
    let context_pattern = Pattern::Identifier(context_ident);

    let path_snippet = ty.to_case(Case::Snake); // e.g. private_context_inputs
    let type_path = chained_dep!("aztec", "context", "inputs", &path_snippet, ty);

    let context_type = make_type(UnresolvedTypeData::Named(type_path, vec![], true));
    let visibility = Visibility::Private;

    Param { pattern: context_pattern, typ: context_type, visibility, span: Span::default() }
}

/// Creates an initialization check to ensure that the contract has been initialized, meant to
/// be injected as the first statement of any function after the context has been created.
///
/// ```noir
/// assert_is_initialized(&mut context);
/// ```
fn create_init_check() -> Statement {
    make_statement(StatementKind::Expression(call(
        variable_path(chained_dep!("aztec", "initializer", "assert_is_initialized")),
        vec![mutable_reference("context")],
    )))
}

/// Creates a call to mark_as_initialized which emits the initialization nullifier, meant to
/// be injected as the last statement before returning in a constructor.
///
/// ```noir
/// mark_as_initialized(&mut context);
/// ```
fn create_mark_as_initialized(ty: &str) -> Statement {
    let name = if ty == "Public" { "mark_as_initialized_public" } else { "mark_as_initialized" };
    make_statement(StatementKind::Expression(call(
        variable_path(chained_dep!("aztec", "initializer", name)),
        vec![mutable_reference("context")],
    )))
}

/// Creates a check for internal functions ensuring that the caller is self.
///
/// ```noir
/// assert(context.msg_sender() == context.this_address(), "Function can only be called internally");
/// ```
fn create_internal_check(fname: &str) -> Statement {
    make_statement(StatementKind::Constrain(ConstrainStatement(
        make_eq(
            method_call(variable("context"), "msg_sender", vec![]),
            method_call(variable("context"), "this_address", vec![]),
        ),
        Some(expression(ExpressionKind::Literal(Literal::Str(format!(
            "Function {} can only be called internally",
            fname
        ))))),
        ConstrainKind::Assert,
    )))
}

/// Creates the private context object to be accessed within the function, the parameters need to be extracted to be
/// appended into the args hash object.
///
/// The replaced code:
/// ```noir
/// #[aztec(private)]
/// fn foo(structInput: SomeStruct, arrayInput: [u8; 10], fieldInput: Field) -> Field {
///     // Create the hasher object
///     let mut hasher = Hasher::new();
///
///     // struct inputs call serialize on them to add an array of fields
///     hasher.add_multiple(structInput.serialize());
///
///     // Array inputs are iterated over and each element is added to the hasher (as a field)
///     for i in 0..arrayInput.len() {
///         hasher.add(arrayInput[i] as Field);
///     }
///     // Field inputs are added to the hasher
///     hasher.add({ident});
///
///     // Create the context
///     // The inputs (injected by this `create_inputs`) and completed hash object are passed to the context
///     let mut context = PrivateContext::new(inputs, hasher.hash());
/// }
/// ```
fn create_context(ty: &str, params: &[Param]) -> Result<Vec<Statement>, AztecMacroError> {
    let mut injected_expressions: Vec<Statement> = vec![];

    // `let mut hasher = Hasher::new();`
    let let_hasher = mutable_assignment(
        "hasher", // Assigned to
        call(
            variable_path(chained_dep!("aztec", "hasher", "Hasher", "new")), // Path
            vec![],                                                          // args
        ),
    );

    // Completes: `let mut hasher = Hasher::new();`
    injected_expressions.push(let_hasher);

    // Iterate over each of the function parameters, adding to them to the hasher
    for Param { pattern, typ, span, .. } in params {
        match pattern {
            Pattern::Identifier(identifier) => {
                // Match the type to determine the padding to do
                let unresolved_type = &typ.typ;
                let expression = match unresolved_type {
                    // `hasher.add_multiple({ident}.serialize())`
                    UnresolvedTypeData::Named(..) => add_struct_to_hasher(identifier),
                    UnresolvedTypeData::Array(_, arr_type) => {
                        add_array_to_hasher(identifier, arr_type)
                    }
                    // `hasher.add({ident})`
                    UnresolvedTypeData::FieldElement => add_field_to_hasher(identifier),
                    // Add the integer to the hasher, casted to a field
                    // `hasher.add({ident} as Field)`
                    UnresolvedTypeData::Integer(..) | UnresolvedTypeData::Bool => {
                        add_cast_to_hasher(identifier)
                    }
                    UnresolvedTypeData::String(..) => {
                        let (var_bytes, id) = str_to_bytes(identifier);
                        injected_expressions.push(var_bytes);
                        add_array_to_hasher(
                            &id,
                            &UnresolvedType {
                                typ: UnresolvedTypeData::Integer(
                                    Signedness::Unsigned,
                                    noirc_frontend::IntegerBitSize::ThirtyTwo,
                                ),
                                span: None,
                            },
                        )
                    }
                    _ => {
                        return Err(AztecMacroError::UnsupportedFunctionArgumentType {
                            typ: unresolved_type.clone(),
                            span: *span,
                        })
                    }
                };
                injected_expressions.push(expression);
            }
            _ => todo!(), // Maybe unreachable?
        }
    }

    // Create the inputs to the context
    let inputs_expression = variable("inputs");
    // `hasher.hash()`
    let hash_call = method_call(
        variable("hasher"), // variable
        "hash",             // method name
        vec![],             // args
    );

    let path_snippet = ty.to_case(Case::Snake); // e.g. private_context

    // let mut context = {ty}::new(inputs, hash);
    let let_context = mutable_assignment(
        "context", // Assigned to
        call(
            variable_path(chained_dep!("aztec", "context", &path_snippet, ty, "new")), // Path
            vec![inputs_expression, hash_call],                                        // args
        ),
    );
    injected_expressions.push(let_context);

    // Return all expressions that will be injected by the hasher
    Ok(injected_expressions)
}

/// Creates an mutable avm context
///
/// ```noir
/// /// Before
/// #[aztec(public-vm)]
/// fn foo() -> Field {
///   let mut context = aztec::context::AVMContext::new();
///   let timestamp = context.timestamp();
///   // ...
/// }
///
/// /// After
/// #[aztec(private)]
/// fn foo() -> Field {
///     let mut timestamp = context.timestamp();
///     // ...
/// }
fn create_avm_context() -> Result<Statement, AztecMacroError> {
    let let_context = mutable_assignment(
        "context", // Assigned to
        call(
            variable_path(chained_dep!("aztec", "context", "AVMContext", "new")), // Path
            vec![],                                                               // args
        ),
    );

    Ok(let_context)
}

/// Abstract Return Type
///
/// This function intercepts the function's current return type and replaces it with pushes
/// To the kernel
///
/// The replaced code:
/// ```noir
/// /// Before
/// #[aztec(private)]
/// fn foo() -> protocol_types::abis::private_circuit_public_inputs::PrivateCircuitPublicInputs {
///   // ...
///   let my_return_value: Field = 10;
///   context.return_values.push(my_return_value);
/// }
///
/// /// After
/// #[aztec(private)]
/// fn foo() -> Field {
///     // ...
///    let my_return_value: Field = 10;
///    my_return_value
/// }
/// ```
/// Similarly; Structs will be pushed to the context, after serialize() is called on them.
/// Arrays will be iterated over and each element will be pushed to the context.
/// Any primitive type that can be cast will be casted to a field and pushed to the context.
fn abstract_return_values(func: &NoirFunction) -> Option<Statement> {
    let current_return_type = func.return_type().typ;
    let last_statement = func.def.body.0.last()?;

    // TODO: (length, type) => We can limit the size of the array returned to be limited by kernel size
    // Doesn't need done until we have settled on a kernel size
    // TODO: support tuples here and in inputs -> convert into an issue
    // Check if the return type is an expression, if it is, we can handle it
    match last_statement {
        Statement { kind: StatementKind::Expression(expression), .. } => {
            match current_return_type {
                // Call serialize on structs, push the whole array, calling push_array
                UnresolvedTypeData::Named(..) => Some(make_struct_return_type(expression.clone())),
                UnresolvedTypeData::Array(..) => Some(make_array_return_type(expression.clone())),
                // Cast these types to a field before pushing
                UnresolvedTypeData::Bool | UnresolvedTypeData::Integer(..) => {
                    Some(make_castable_return_type(expression.clone()))
                }
                UnresolvedTypeData::FieldElement => Some(make_return_push(expression.clone())),
                _ => None,
            }
        }
        _ => None,
    }
}

/// Abstract storage
///
/// For private functions:
/// ```noir
/// #[aztec(private)]
/// fn lol() {
///     let storage = Storage::init(Context::private(context));
/// }
/// ```
///
/// For public functions:
/// ```noir
/// #[aztec(public)]
/// fn lol() {
///    let storage = Storage::init(Context::public(context));
/// }
/// ```
///
/// For unconstrained functions:
/// ```noir
/// unconstrained fn lol() {
///   let storage = Storage::init(Context::none());
/// }
fn abstract_storage(typ: &str, unconstrained: bool) -> Statement {
    let init_context_call = if unconstrained {
        call(
            variable_path(chained_dep!("aztec", "context", "Context", "none")), // Path
            vec![],                                                             // args
>>>>>>> 291b6a3f
        )
    } else {
        Ok(())
    }
}

//
//                    Transform Hir Nodes for Aztec
//

/// Completes the Hir with data gathered from type resolution
fn transform_hir(
    crate_id: &CrateId,
    context: &mut HirContext,
) -> Result<(), (AztecMacroError, FileId)> {
    transform_events(crate_id, context)?;
    assign_storage_slots(crate_id, context)
}<|MERGE_RESOLUTION|>--- conflicted
+++ resolved
@@ -1,28 +1,10 @@
 mod transforms;
 mod utils;
 
-use transforms::{
-    compute_note_hash_and_nullifier::inject_compute_note_hash_and_nullifier,
-    events::{generate_selector_impl, transform_events},
-    functions::{transform_function, transform_unconstrained, transform_vm_function},
-    storage::{
-        assign_storage_slots, check_for_storage_definition, check_for_storage_implementation,
-        generate_storage_implementation,
-    },
-};
-
+use convert_case::{Case, Casing};
+use iter_extended::vecmap;
+use noirc_errors::{Location, Spanned};
 use noirc_frontend::hir::def_collector::dc_crate::{UnresolvedFunctions, UnresolvedTraitImpl};
-<<<<<<< HEAD
-
-use noirc_frontend::macros_api::SortedModule;
-use noirc_frontend::macros_api::{CrateId, MacroError};
-use noirc_frontend::macros_api::{FileId, MacroProcessor};
-use noirc_frontend::macros_api::{HirContext, SecondaryAttribute, Span};
-
-use utils::ast_utils::is_custom_attribute;
-use utils::checks::{check_for_aztec_dependency, has_aztec_dependency};
-use utils::{constants::MAX_CONTRACT_PRIVATE_FUNCTIONS, errors::AztecMacroError};
-=======
 use noirc_frontend::hir::def_map::{LocalModuleId, ModuleId};
 use noirc_frontend::macros_api::parse_program;
 use noirc_frontend::macros_api::FieldElement;
@@ -41,7 +23,6 @@
 use noirc_frontend::{
     BinaryOpKind, ConstrainKind, ConstrainStatement, InfixExpression, ItemVisibility, Lambda,
 };
->>>>>>> 291b6a3f
 pub struct AztecMacro;
 
 impl MacroProcessor for AztecMacro {
@@ -217,17 +198,84 @@
 fn transform_collected_defs(
     crate_id: &CrateId,
     context: &mut HirContext,
-<<<<<<< HEAD
-    collected_trait_impls: &[UnresolvedTraitImpl],
-    collected_functions: &mut [UnresolvedFunctions],
-) -> Result<(), (MacroError, FileId)> {
-    if has_aztec_dependency(crate_id, context) {
-        inject_compute_note_hash_and_nullifier(
-            crate_id,
-            context,
-            collected_trait_impls,
-            collected_functions,
-=======
+) -> Result<(), (AztecMacroError, FileId)> {
+    for struct_id in collect_crate_structs(crate_id, context) {
+        let attributes = context.def_interner.struct_attributes(&struct_id);
+        if attributes.iter().any(|attr| matches!(attr, SecondaryAttribute::Event)) {
+            transform_event(struct_id, &mut context.def_interner)?;
+        }
+    }
+    Ok(())
+}
+
+/// Obtains the serialized length of a type that implements the Serialize trait.
+fn get_serialized_length(
+    traits: &[TraitId],
+    typ: &Type,
+    interner: &NodeInterner,
+) -> Result<u64, AztecMacroError> {
+    let (struct_name, maybe_stored_in_state) = match typ {
+        Type::Struct(struct_type, generics) => {
+            Ok((struct_type.borrow().name.0.contents.clone(), generics.first()))
+        }
+        _ => Err(AztecMacroError::CouldNotAssignStorageSlots {
+            secondary_message: Some("State storage variable must be a struct".to_string()),
+        }),
+    }?;
+    let stored_in_state =
+        maybe_stored_in_state.ok_or(AztecMacroError::CouldNotAssignStorageSlots {
+            secondary_message: Some("State storage variable must be generic".to_string()),
+        })?;
+
+    let is_note = traits.iter().any(|&trait_id| {
+        let r#trait = interner.get_trait(trait_id);
+        r#trait.name.0.contents == "NoteInterface"
+            && !interner.lookup_all_trait_implementations(stored_in_state, trait_id).is_empty()
+    });
+
+    // Maps and (private) Notes always occupy a single slot. Someone could store a Note in PublicMutable for whatever reason though.
+    if struct_name == "Map" || (is_note && struct_name != "PublicMutable") {
+        return Ok(1);
+    }
+
+    let serialized_trait_impl_kind = traits
+        .iter()
+        .find_map(|&trait_id| {
+            let r#trait = interner.get_trait(trait_id);
+            if r#trait.borrow().name.0.contents == "Serialize"
+                && r#trait.borrow().generics.len() == 1
+            {
+                interner
+                    .lookup_all_trait_implementations(stored_in_state, trait_id)
+                    .into_iter()
+                    .next()
+            } else {
+                None
+            }
+        })
+        .ok_or(AztecMacroError::CouldNotAssignStorageSlots {
+            secondary_message: Some("Stored data must implement Serialize trait".to_string()),
+        })?;
+
+    let serialized_trait_impl_id = match serialized_trait_impl_kind {
+        TraitImplKind::Normal(trait_impl_id) => Ok(trait_impl_id),
+        _ => Err(AztecMacroError::CouldNotAssignStorageSlots { secondary_message: None }),
+    }?;
+
+    let serialized_trait_impl_shared = interner.get_trait_implementation(*serialized_trait_impl_id);
+    let serialized_trait_impl = serialized_trait_impl_shared.borrow();
+
+    match serialized_trait_impl.trait_generics.first().unwrap() {
+        Type::Constant(value) => Ok(*value),
+        _ => Err(AztecMacroError::CouldNotAssignStorageSlots { secondary_message: None }),
+    }
+}
+
+/// Assigns storage slots to the storage struct fields based on the serialized length of the types. This automatic assignment
+/// will only trigger if the assigned storage slot is invalid (0 as generated by generate_storage_implementation)
+fn assign_storage_slots(
+    crate_id: &CrateId,
+    context: &mut HirContext,
 ) -> Result<(), (AztecMacroError, FileId)> {
     let traits: Vec<_> = collect_traits(context);
     for struct_id in collect_crate_structs(crate_id, context) {
@@ -686,7 +734,337 @@
         call(
             variable_path(chained_dep!("aztec", "context", "Context", "none")), // Path
             vec![],                                                             // args
->>>>>>> 291b6a3f
+        )
+    } else {
+        call(
+            variable_path(chained_dep!("aztec", "context", "Context", typ)), // Path
+            vec![mutable_reference("context")],                              // args
+        )
+    };
+
+    assignment(
+        "storage", // Assigned to
+        call(
+            variable_path(chained_path!("Storage", "init")), // Path
+            vec![init_context_call],                         // args
+        ),
+    )
+}
+
+/// Context Return Values
+///
+/// Creates an instance to the context return values
+/// ```noir
+/// `context.return_values`
+/// ```
+fn context_return_values() -> Expression {
+    member_access("context", "return_values")
+}
+
+fn make_statement(kind: StatementKind) -> Statement {
+    Statement { span: Span::default(), kind }
+}
+
+/// Make return Push
+///
+/// Translates to:
+/// `context.return_values.push({push_value})`
+fn make_return_push(push_value: Expression) -> Statement {
+    make_statement(StatementKind::Semi(method_call(
+        context_return_values(),
+        "push",
+        vec![push_value],
+    )))
+}
+
+/// Make Return push array
+///
+/// Translates to:
+/// `context.return_values.extend_from_array({push_value})`
+fn make_return_extend_from_array(push_value: Expression) -> Statement {
+    make_statement(StatementKind::Semi(method_call(
+        context_return_values(),
+        "extend_from_array",
+        vec![push_value],
+    )))
+}
+
+/// Make struct return type
+///
+/// Translates to:
+/// ```noir
+/// `context.return_values.extend_from_array({push_value}.serialize())`
+fn make_struct_return_type(expression: Expression) -> Statement {
+    let serialized_call = method_call(
+        expression,  // variable
+        "serialize", // method name
+        vec![],      // args
+    );
+    make_return_extend_from_array(serialized_call)
+}
+
+/// Make array return type
+///
+/// Translates to:
+/// ```noir
+/// for i in 0..{ident}.len() {
+///    context.return_values.push({ident}[i] as Field)
+/// }
+/// ```
+fn make_array_return_type(expression: Expression) -> Statement {
+    let inner_cast_expression =
+        cast(index_array_variable(expression.clone(), "i"), UnresolvedTypeData::FieldElement);
+    let assignment = make_statement(StatementKind::Semi(method_call(
+        context_return_values(), // variable
+        "push",                  // method name
+        vec![inner_cast_expression],
+    )));
+
+    create_loop_over(expression, vec![assignment])
+}
+
+/// Castable return type
+///
+/// Translates to:
+/// ```noir
+/// context.return_values.push({ident} as Field)
+/// ```
+fn make_castable_return_type(expression: Expression) -> Statement {
+    // Cast these types to a field before pushing
+    let cast_expression = cast(expression, UnresolvedTypeData::FieldElement);
+    make_return_push(cast_expression)
+}
+
+/// Create Return Type
+///
+/// Public functions return protocol_types::abis::public_circuit_public_inputs::PublicCircuitPublicInputs while
+/// private functions return protocol_types::abis::private_circuit_public_inputs::::PrivateCircuitPublicInputs
+///
+/// This call constructs an ast token referencing the above types
+/// The name is set in the function above `transform`, hence the
+/// whole token name is passed in
+///
+/// The replaced code:
+/// ```noir
+///
+/// /// Before
+/// fn foo() -> protocol_types::abis::private_circuit_public_inputs::PrivateCircuitPublicInputs {
+///    // ...
+/// }
+///
+/// /// After
+/// #[aztec(private)]
+/// fn foo() {
+///  // ...
+/// }
+fn create_return_type(ty: &str) -> FunctionReturnType {
+    let path_snippet = ty.to_case(Case::Snake); // e.g. private_circuit_public_inputs or public_circuit_public_inputs
+    let return_path = chained_dep!("aztec", "protocol_types", "abis", &path_snippet, ty);
+    return_type(return_path)
+}
+
+/// Create Context Finish
+///
+/// Each aztec function calls `context.finish()` at the end of a function
+/// to return values required by the kernel.
+///
+/// The replaced code:
+/// ```noir
+/// /// Before
+/// fn foo() -> protocol_types::abis::private_circuit_public_inputs::PrivateCircuitPublicInputs {
+///   // ...
+///  context.finish()
+/// }
+///
+/// /// After
+/// #[aztec(private)]
+/// fn foo() {
+///  // ...
+/// }
+fn create_context_finish() -> Statement {
+    let method_call = method_call(
+        variable("context"), // variable
+        "finish",            // method name
+        vec![],              // args
+    );
+    make_statement(StatementKind::Expression(method_call))
+}
+
+//
+//                 Methods to create hasher inputs
+//
+
+fn add_struct_to_hasher(identifier: &Ident) -> Statement {
+    // If this is a struct, we call serialize and add the array to the hasher
+    let serialized_call = method_call(
+        variable_path(path(identifier.clone())), // variable
+        "serialize",                             // method name
+        vec![],                                  // args
+    );
+
+    make_statement(StatementKind::Semi(method_call(
+        variable("hasher"),    // variable
+        "add_multiple",        // method name
+        vec![serialized_call], // args
+    )))
+}
+
+fn str_to_bytes(identifier: &Ident) -> (Statement, Ident) {
+    // let identifier_as_bytes = identifier.as_bytes();
+    let var = variable_ident(identifier.clone());
+    let contents = if let ExpressionKind::Variable(p) = &var.kind {
+        p.segments.first().cloned().unwrap_or_else(|| panic!("No segments")).0.contents
+    } else {
+        panic!("Unexpected identifier type")
+    };
+    let bytes_name = format!("{}_bytes", contents);
+    let var_bytes = assignment(&bytes_name, method_call(var, "as_bytes", vec![]));
+    let id = Ident::new(bytes_name, Span::default());
+
+    (var_bytes, id)
+}
+
+fn create_loop_over(var: Expression, loop_body: Vec<Statement>) -> Statement {
+    // If this is an array of primitive types (integers / fields) we can add them each to the hasher
+    // casted to a field
+    let span = var.span;
+
+    // `array.len()`
+    let end_range_expression = method_call(
+        var,    // variable
+        "len",  // method name
+        vec![], // args
+    );
+
+    // What will be looped over
+    // - `hasher.add({ident}[i] as Field)`
+    let for_loop_block = expression(ExpressionKind::Block(BlockExpression(loop_body)));
+
+    // `for i in 0..{ident}.len()`
+    make_statement(StatementKind::For(ForLoopStatement {
+        range: ForRange::Range(
+            expression(ExpressionKind::Literal(Literal::Integer(
+                FieldElement::from(i128::from(0)),
+                false,
+            ))),
+            end_range_expression,
+        ),
+        identifier: ident("i"),
+        block: for_loop_block,
+        span,
+    }))
+}
+
+fn add_array_to_hasher(identifier: &Ident, arr_type: &UnresolvedType) -> Statement {
+    // If this is an array of primitive types (integers / fields) we can add them each to the hasher
+    // casted to a field
+
+    // Wrap in the semi thing - does that mean ended with semi colon?
+    // `hasher.add({ident}[i] as Field)`
+
+    let arr_index = index_array(identifier.clone(), "i");
+    let (add_expression, hasher_method_name) = match arr_type.typ {
+        UnresolvedTypeData::Named(..) => {
+            let hasher_method_name = "add_multiple".to_owned();
+            let call = method_call(
+                // All serialize on each element
+                arr_index,   // variable
+                "serialize", // method name
+                vec![],      // args
+            );
+            (call, hasher_method_name)
+        }
+        _ => {
+            let hasher_method_name = "add".to_owned();
+            let call = cast(
+                arr_index,                        // lhs - `ident[i]`
+                UnresolvedTypeData::FieldElement, // cast to - `as Field`
+            );
+            (call, hasher_method_name)
+        }
+    };
+
+    let block_statement = make_statement(StatementKind::Semi(method_call(
+        variable("hasher"),  // variable
+        &hasher_method_name, // method name
+        vec![add_expression],
+    )));
+
+    create_loop_over(variable_ident(identifier.clone()), vec![block_statement])
+}
+
+fn add_field_to_hasher(identifier: &Ident) -> Statement {
+    // `hasher.add({ident})`
+    let ident = variable_path(path(identifier.clone()));
+    make_statement(StatementKind::Semi(method_call(
+        variable("hasher"), // variable
+        "add",              // method name
+        vec![ident],        // args
+    )))
+}
+
+fn add_cast_to_hasher(identifier: &Ident) -> Statement {
+    // `hasher.add({ident} as Field)`
+    // `{ident} as Field`
+    let cast_operation = cast(
+        variable_path(path(identifier.clone())), // lhs
+        UnresolvedTypeData::FieldElement,        // rhs
+    );
+
+    // `hasher.add({ident} as Field)`
+    make_statement(StatementKind::Semi(method_call(
+        variable("hasher"),   // variable
+        "add",                // method name
+        vec![cast_operation], // args
+    )))
+}
+
+/// Computes the aztec signature for a resolved type.
+fn signature_of_type(typ: &Type) -> String {
+    match typ {
+        Type::Integer(Signedness::Signed, bit_size) => format!("i{}", bit_size),
+        Type::Integer(Signedness::Unsigned, bit_size) => format!("u{}", bit_size),
+        Type::FieldElement => "Field".to_owned(),
+        Type::Bool => "bool".to_owned(),
+        Type::Array(len, typ) => {
+            if let Type::Constant(len) = **len {
+                format!("[{};{len}]", signature_of_type(typ))
+            } else {
+                unimplemented!("Cannot generate signature for array with length type {:?}", typ)
+            }
+        }
+        Type::Struct(def, args) => {
+            let fields = def.borrow().get_fields(args);
+            let fields = vecmap(fields, |(_, typ)| signature_of_type(&typ));
+            format!("({})", fields.join(","))
+        }
+        Type::Tuple(types) => {
+            let fields = vecmap(types, signature_of_type);
+            format!("({})", fields.join(","))
+        }
+        _ => unimplemented!("Cannot generate signature for type {:?}", typ),
+    }
+}
+
+/// Computes the signature for a resolved event type.
+/// It has the form 'EventName(Field,(Field),[u8;2])'
+fn event_signature(event: &StructType) -> String {
+    let fields = vecmap(event.get_fields(&[]), |(_, typ)| signature_of_type(&typ));
+    format!("{}({})", event.name.0.contents, fields.join(","))
+}
+
+fn inject_compute_note_hash_and_nullifier(
+    crate_id: &CrateId,
+    context: &mut HirContext,
+    unresolved_traits_impls: &[UnresolvedTraitImpl],
+    collected_functions: &mut [UnresolvedFunctions],
+) -> Result<(), (MacroError, FileId)> {
+    if has_aztec_dependency(crate_id, context) {
+        inject_compute_note_hash_and_nullifier(
+            crate_id,
+            context,
+            collected_trait_impls,
+            collected_functions,
         )
     } else {
         Ok(())
