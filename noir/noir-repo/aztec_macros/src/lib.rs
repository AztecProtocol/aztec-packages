--- conflicted
+++ resolved
@@ -177,14 +177,6 @@
                 span: Span::default(),
             });
         }
-<<<<<<< HEAD
-
-        let constructor_defined = module.functions.iter().any(|func| func.name() == "constructor");
-        if !constructor_defined {
-            return Err(AztecMacroError::ContractConstructorMissing { span: Span::default() });
-        }
-=======
->>>>>>> 8bdb9213
     }
 
     Ok(has_transformed_module)
