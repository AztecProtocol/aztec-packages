--- conflicted
+++ resolved
@@ -650,14 +650,10 @@
     );
 
     // What will be looped over
-<<<<<<< HEAD
-    // - `hasher.add({ident}[i] as Field)`
+
+    // - `serialized_args.push({ident}[i] as Field)`
     let for_loop_block =
         expression(ExpressionKind::Block(BlockExpression { statements: loop_body }));
-=======
-    // - `serialized_args.push({ident}[i] as Field)`
-    let for_loop_block = expression(ExpressionKind::Block(BlockExpression(loop_body)));
->>>>>>> 22922142
 
     // `for i in 0..{ident}.len()`
     make_statement(StatementKind::For(ForLoopStatement {
