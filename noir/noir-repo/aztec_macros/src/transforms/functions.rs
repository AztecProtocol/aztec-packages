use convert_case::{Case, Casing};
use noirc_errors::Span;
use noirc_frontend::{
    macros_api::FieldElement, parse_program, BlockExpression, ConstrainKind, ConstrainStatement,
    Distinctness, Expression, ExpressionKind, ForLoopStatement, ForRange, FunctionReturnType,
    Ident, Literal, NoirFunction, NoirStruct, Param, PathKind, Pattern, Signedness, Statement,
    StatementKind, UnresolvedType, UnresolvedTypeData, Visibility,
};

use crate::{
    chained_dep, chained_path,
    utils::{
        ast_utils::{
            assignment, call, cast, expression, ident, ident_path, index_array,
            index_array_variable, make_eq, make_statement, make_type, member_access, method_call,
            mutable_assignment, mutable_reference, path, return_type, variable, variable_ident,
            variable_path,
        },
        errors::AztecMacroError,
    },
};

// If it does, it will insert the following things:
/// - A new Input that is provided for a kernel app circuit, named: {Public/Private}ContextInputs
/// - Hashes all of the function input variables
///     - This instantiates a helper function
pub fn transform_function(
    ty: &str,
    func: &mut NoirFunction,
    storage_defined: bool,
    is_initializer: bool,
    insert_init_check: bool,
    is_internal: bool,
) -> Result<(), AztecMacroError> {
    let context_name = format!("{}Context", ty);
    let inputs_name = format!("{}ContextInputs", ty);
    let return_type_name = format!("{}CircuitPublicInputs", ty);
    let is_avm = ty == "Avm";

    // Add check that msg sender equals this address and flag function as internal
    if is_internal {
        let is_internal_check = create_internal_check(func.name());
        func.def.body.statements.insert(0, is_internal_check);
    }

    // Add initialization check
    if insert_init_check {
        let init_check = create_init_check(ty);
        func.def.body.statements.insert(0, init_check);
    }

    // Add assertion for initialization arguments and sender
    if is_initializer {
        func.def.body.statements.insert(0, create_assert_initializer(ty));
    }

    // Add access to the storage struct
    if storage_defined {
        let storage_def = abstract_storage(&ty.to_lowercase(), false);
        func.def.body.statements.insert(0, storage_def);
    }

    // Insert the context creation as the first action
    let create_context = if !is_avm {
        create_context(&context_name, &func.def.parameters)?
    } else {
        create_context_avm()?
    };
    func.def.body.statements.splice(0..0, (create_context).iter().cloned());

    // Add the inputs to the params
    let input = create_inputs(&inputs_name);
    func.def.parameters.insert(0, input);

    // Abstract return types such that they get added to the kernel's return_values
    if !is_avm {
        if let Some(return_values) = abstract_return_values(func) {
            // In case we are pushing return values to the context, we remove the statement that originated it
            // This avoids running duplicate code, since blocks like if/else can be value returning statements
            func.def.body.statements.pop();
            // Add the new return statement
            func.def.body.statements.push(return_values);
        }
    }

    // Before returning mark the contract as initialized
    if is_initializer {
        let mark_initialized = create_mark_as_initialized(ty);
        func.def.body.statements.push(mark_initialized);
    }

    // Push the finish method call to the end of the function
    if !is_avm {
        let finish_def = create_context_finish();
        func.def.body.statements.push(finish_def);
    }

    // The AVM doesn't need a return type yet.
    if !is_avm {
        let return_type = create_return_type(&return_type_name);
        func.def.return_type = return_type;
        func.def.return_visibility = Visibility::Public;
    }

    // Distinct return types are only required for private functions
    // Public functions should have unconstrained auto-inferred
    match ty {
        "Private" => func.def.return_distinctness = Distinctness::Distinct,
        "Public" | "Avm" => func.def.is_unconstrained = true,
        _ => (),
    }

    Ok(())
}

<<<<<<< HEAD
=======
// Generates a global struct containing the original (before transform_function gets executed) function abi that gets exported
// in the contract artifact after compilation. The abi will be later used to decode the function return values in the simulator.
>>>>>>> 5af2b95a
pub fn export_fn_abi(
    types: &mut Vec<NoirStruct>,
    func: &NoirFunction,
) -> Result<(), AztecMacroError> {
    let mut parameters_struct_source: Option<&str> = None;

    let struct_source = format!(
        "
        struct {}_parameters {{
            {}
        }}
    ",
        func.name(),
        func.parameters()
            .iter()
            .map(|param| {
                let param_name = match param.pattern.clone() {
                    Pattern::Identifier(ident) => Ok(ident.0.contents),
                    _ => Err(AztecMacroError::CouldNotExportFunctionAbi {
                        span: Some(param.span),
                        secondary_message: Some(
                            "Only identifier patterns are supported".to_owned(),
                        ),
                    }),
                };

                format!(
                    "{}: {}",
                    param_name.unwrap(),
                    param.typ.typ.to_string().replace("plain::", "")
                )
            })
            .collect::<Vec<String>>()
            .join(",\n"),
    );

    if !func.parameters().is_empty() {
        parameters_struct_source = Some(&struct_source);
    }

    let mut program = String::new();

    let parameters = if let Some(parameters_struct_source) = parameters_struct_source {
        program.push_str(parameters_struct_source);
        format!("parameters: {}_parameters,\n", func.name())
    } else {
        "".to_string()
    };

    let return_type_str = func.return_type().typ.to_string().replace("plain::", "");
    let return_type = if return_type_str != "()" {
        format!("return_type: {},\n", return_type_str)
    } else {
        "".to_string()
    };

    let export_struct_source = format!(
        "
        #[abi(functions)]
        struct {}_abi {{
            {}{}
        }}",
        func.name(),
        parameters,
        return_type
    );

    program.push_str(&export_struct_source);

    let (ast, errors) = parse_program(&program);
    if !errors.is_empty() {
        return Err(AztecMacroError::CouldNotExportFunctionAbi {
            span: None,
            secondary_message: Some(
                format!("Failed to parse Noir macro code (struct {}_abi). This is either a bug in the compiler or the Noir macro code", func.name())
            )
        });
    }

    let sorted_ast = ast.into_sorted();
    types.extend(sorted_ast.types);
    Ok(())
}

/// Transform Unconstrained
///
/// Inserts the following code at the beginning of an unconstrained function
/// ```noir
/// let storage = Storage::init(Context::none());
/// ```
///
/// This will allow developers to access their contract' storage struct in unconstrained functions
pub fn transform_unconstrained(func: &mut NoirFunction) {
    func.def.body.statements.insert(0, abstract_storage("Unconstrained", true));
}

/// Helper function that returns what the private context would look like in the ast
/// This should make it available to be consumed within aztec private annotated functions.
///
/// The replaced code:
/// ```noir
/// /// Before
/// fn foo(inputs: PrivateContextInputs) {
///    // ...
/// }
///
/// /// After
/// #[aztec(private)]
/// fn foo() {
///   // ...
/// }
fn create_inputs(ty: &str) -> Param {
    let context_ident = ident("inputs");
    let context_pattern = Pattern::Identifier(context_ident);

    let path_snippet = ty.to_case(Case::Snake); // e.g. private_context_inputs
    let type_path = chained_dep!("aztec", "context", "inputs", &path_snippet, ty);

    let context_type = make_type(UnresolvedTypeData::Named(type_path, vec![], true));
    let visibility = Visibility::Private;

    Param { pattern: context_pattern, typ: context_type, visibility, span: Span::default() }
}

/// Creates an initialization check to ensure that the contract has been initialized, meant to
/// be injected as the first statement of any function after the context has been created.
///
/// ```noir
/// assert_is_initialized(&mut context);
/// ```
fn create_init_check(ty: &str) -> Statement {
    let fname = format!("assert_is_initialized_{}", ty.to_case(Case::Snake));
    make_statement(StatementKind::Expression(call(
        variable_path(chained_dep!("aztec", "initializer", &fname)),
        vec![mutable_reference("context")],
    )))
}

/// Creates a call to mark_as_initialized which emits the initialization nullifier, meant to
/// be injected as the last statement before returning in a constructor.
///
/// ```noir
/// mark_as_initialized(&mut context);
/// ```
fn create_mark_as_initialized(ty: &str) -> Statement {
    let fname = format!("mark_as_initialized_{}", ty.to_case(Case::Snake));
    make_statement(StatementKind::Expression(call(
        variable_path(chained_dep!("aztec", "initializer", &fname)),
        vec![mutable_reference("context")],
    )))
}

/// Creates a check for internal functions ensuring that the caller is self.
///
/// ```noir
/// assert(context.msg_sender() == context.this_address(), "Function can only be called internally");
/// ```
fn create_internal_check(fname: &str) -> Statement {
    make_statement(StatementKind::Constrain(ConstrainStatement(
        make_eq(
            method_call(variable("context"), "msg_sender", vec![]),
            method_call(variable("context"), "this_address", vec![]),
        ),
        Some(expression(ExpressionKind::Literal(Literal::Str(format!(
            "Function {} can only be called internally",
            fname
        ))))),
        ConstrainKind::Assert,
    )))
}

/// Creates a call to assert_initialization_matches_address_preimage to be inserted
/// in the initializer. Checks that the args and sender to the initializer match the
/// commitments from the address preimage.
///
/// ```noir
/// assert_initialization_matches_address_preimage(context);
/// ```
fn create_assert_initializer(ty: &str) -> Statement {
    let fname =
        format!("assert_initialization_matches_address_preimage_{}", ty.to_case(Case::Snake));
    make_statement(StatementKind::Expression(call(
        variable_path(chained_dep!("aztec", "initializer", &fname)),
        vec![variable("context")],
    )))
}

/// Creates the private context object to be accessed within the function, the parameters need to be extracted to be
/// appended into the args hash object.
///
/// The replaced code:
/// ```noir
/// #[aztec(private)]
/// fn foo(structInput: SomeStruct, arrayInput: [u8; 10], fieldInput: Field) -> Field {
///     // Create the hasher object
///     let mut hasher = Hasher::new();
///
///     // struct inputs call serialize on them to add an array of fields
///     hasher.add_multiple(structInput.serialize());
///
///     // Array inputs are iterated over and each element is added to the hasher (as a field)
///     for i in 0..arrayInput.len() {
///         hasher.add(arrayInput[i] as Field);
///     }
///     // Field inputs are added to the hasher
///     hasher.add({ident});
///
///     // Create the context
///     // The inputs (injected by this `create_inputs`) and completed hash object are passed to the context
///     let mut context = PrivateContext::new(inputs, hasher.hash());
/// }
/// ```
fn create_context(ty: &str, params: &[Param]) -> Result<Vec<Statement>, AztecMacroError> {
    let mut injected_expressions: Vec<Statement> = vec![];

    let hasher_name = "args_hasher";

    // `let mut args_hasher = Hasher::new();`
    let let_hasher = mutable_assignment(
        hasher_name, // Assigned to
        call(
            variable_path(chained_dep!("aztec", "hash", "ArgsHasher", "new")), // Path
            vec![],                                                            // args
        ),
    );

    // Completes: `let mut args_hasher = Hasher::new();`
    injected_expressions.push(let_hasher);

    // Iterate over each of the function parameters, adding to them to the hasher
    for Param { pattern, typ, span, .. } in params {
        match pattern {
            Pattern::Identifier(identifier) => {
                // Match the type to determine the padding to do
                let unresolved_type = &typ.typ;
                let expression = match unresolved_type {
                    // `hasher.add_multiple({ident}.serialize())`
                    UnresolvedTypeData::Named(..) => add_struct_to_hasher(identifier, hasher_name),
                    UnresolvedTypeData::Array(_, arr_type) => {
                        add_array_to_hasher(identifier, arr_type, hasher_name)
                    }
                    // `hasher.add({ident})`
                    UnresolvedTypeData::FieldElement => {
                        add_field_to_hasher(identifier, hasher_name)
                    }
                    // Add the integer to the hasher, casted to a field
                    // `hasher.add({ident} as Field)`
                    UnresolvedTypeData::Integer(..) | UnresolvedTypeData::Bool => {
                        add_cast_to_hasher(identifier, hasher_name)
                    }
                    UnresolvedTypeData::String(..) => {
                        let (var_bytes, id) = str_to_bytes(identifier);
                        injected_expressions.push(var_bytes);
                        add_array_to_hasher(
                            &id,
                            &UnresolvedType {
                                typ: UnresolvedTypeData::Integer(
                                    Signedness::Unsigned,
                                    noirc_frontend::IntegerBitSize::ThirtyTwo,
                                ),
                                span: None,
                            },
                            hasher_name,
                        )
                    }
                    _ => {
                        return Err(AztecMacroError::UnsupportedFunctionArgumentType {
                            typ: unresolved_type.clone(),
                            span: *span,
                        })
                    }
                };
                injected_expressions.push(expression);
            }
            _ => todo!(), // Maybe unreachable?
        }
    }

    // Create the inputs to the context
    let inputs_expression = variable("inputs");
    // `args_hasher.hash()`
    let hash_call = method_call(
        variable(hasher_name), // variable
        "hash",                // method name
        vec![],                // args
    );

    let path_snippet = ty.to_case(Case::Snake); // e.g. private_context

    // let mut context = {ty}::new(inputs, hash);
    let let_context = mutable_assignment(
        "context", // Assigned to
        call(
            variable_path(chained_dep!("aztec", "context", &path_snippet, ty, "new")), // Path
            vec![inputs_expression, hash_call],                                        // args
        ),
    );
    injected_expressions.push(let_context);

    // Return all expressions that will be injected by the hasher
    Ok(injected_expressions)
}

/// Creates the private context object to be accessed within the function, the parameters need to be extracted to be
/// appended into the args hash object.
///
/// The replaced code:
/// ```noir
/// #[aztec(public-vm)]
/// fn foo(inputs: AvmContextInputs, ...) -> Field {
///     let mut context = AvmContext::new(inputs);
/// }
/// ```
fn create_context_avm() -> Result<Vec<Statement>, AztecMacroError> {
    let mut injected_expressions: Vec<Statement> = vec![];

    // Create the inputs to the context
    let ty = "AvmContext";
    let inputs_expression = variable("inputs");
    let path_snippet = ty.to_case(Case::Snake); // e.g. private_context

    // let mut context = {ty}::new(inputs, hash);
    let let_context = mutable_assignment(
        "context", // Assigned to
        call(
            variable_path(chained_dep!("aztec", "context", &path_snippet, ty, "new")), // Path
            vec![inputs_expression],                                                   // args
        ),
    );
    injected_expressions.push(let_context);

    // Return all expressions that will be injected by the hasher
    Ok(injected_expressions)
}

/// Abstract Return Type
///
/// This function intercepts the function's current return type and replaces it with pushes
/// To the kernel
///
/// The replaced code:
/// ```noir
/// /// Before
/// #[aztec(private)]
/// fn foo() -> protocol_types::abis::private_circuit_public_inputs::PrivateCircuitPublicInputs {
///   // ...
///   let my_return_value: Field = 10;
///   context.return_values.push(my_return_value);
/// }
///
/// /// After
/// #[aztec(private)]
/// fn foo() -> Field {
///     // ...
///    let my_return_value: Field = 10;
///    my_return_value
/// }
/// ```
/// Similarly; Structs will be pushed to the context, after serialize() is called on them.
/// Arrays will be iterated over and each element will be pushed to the context.
/// Any primitive type that can be cast will be casted to a field and pushed to the context.
fn abstract_return_values(func: &NoirFunction) -> Option<Statement> {
    let current_return_type = func.return_type().typ;
    let last_statement = func.def.body.statements.last()?;

    // TODO: (length, type) => We can limit the size of the array returned to be limited by kernel size
    // Doesn't need done until we have settled on a kernel size
    // TODO: support tuples here and in inputs -> convert into an issue
    // Check if the return type is an expression, if it is, we can handle it
    match last_statement {
        Statement { kind: StatementKind::Expression(expression), .. } => {
            match current_return_type {
                // Call serialize on structs, push the whole array, calling push_array
                UnresolvedTypeData::Named(..) => Some(make_struct_return_type(expression.clone())),
                UnresolvedTypeData::Array(..) => Some(make_array_return_type(expression.clone())),
                // Cast these types to a field before pushing
                UnresolvedTypeData::Bool | UnresolvedTypeData::Integer(..) => {
                    Some(make_castable_return_type(expression.clone()))
                }
                UnresolvedTypeData::FieldElement => Some(make_return_push(expression.clone())),
                _ => None,
            }
        }
        _ => None,
    }
}

/// Abstract storage
///
/// For private functions:
/// ```noir
/// #[aztec(private)]
/// fn lol() {
///     let storage = Storage::init(Context::private(context));
/// }
/// ```
///
/// For public functions:
/// ```noir
/// #[aztec(public)]
/// fn lol() {
///    let storage = Storage::init(Context::public(context));
/// }
/// ```
///
/// For unconstrained functions:
/// ```noir
/// unconstrained fn lol() {
///   let storage = Storage::init(Context::none());
/// }
fn abstract_storage(typ: &str, unconstrained: bool) -> Statement {
    let init_context_call = if unconstrained {
        call(
            variable_path(chained_dep!("aztec", "context", "Context", "none")), // Path
            vec![],                                                             // args
        )
    } else {
        call(
            variable_path(chained_dep!("aztec", "context", "Context", typ)), // Path
            vec![mutable_reference("context")],                              // args
        )
    };

    assignment(
        "storage", // Assigned to
        call(
            variable_path(chained_path!("Storage", "init")), // Path
            vec![init_context_call],                         // args
        ),
    )
}

/// Context Return Values
///
/// Creates an instance to the context return values
/// ```noir
/// `context.return_values`
/// ```
fn context_return_values() -> Expression {
    member_access("context", "return_values")
}

/// Make return Push
///
/// Translates to:
/// `context.return_values.push({push_value})`
fn make_return_push(push_value: Expression) -> Statement {
    make_statement(StatementKind::Semi(method_call(
        context_return_values(),
        "push",
        vec![push_value],
    )))
}

/// Make Return push array
///
/// Translates to:
/// `context.return_values.extend_from_array({push_value})`
fn make_return_extend_from_array(push_value: Expression) -> Statement {
    make_statement(StatementKind::Semi(method_call(
        context_return_values(),
        "extend_from_array",
        vec![push_value],
    )))
}

/// Make struct return type
///
/// Translates to:
/// ```noir
/// `context.return_values.extend_from_array({push_value}.serialize())`
fn make_struct_return_type(expression: Expression) -> Statement {
    let serialized_call = method_call(
        expression,  // variable
        "serialize", // method name
        vec![],      // args
    );
    make_return_extend_from_array(serialized_call)
}

/// Make array return type
///
/// Translates to:
/// ```noir
/// for i in 0..{ident}.len() {
///    context.return_values.push({ident}[i] as Field)
/// }
/// ```
fn make_array_return_type(expression: Expression) -> Statement {
    let inner_cast_expression =
        cast(index_array_variable(expression.clone(), "i"), UnresolvedTypeData::FieldElement);
    let assignment = make_statement(StatementKind::Semi(method_call(
        context_return_values(), // variable
        "push",                  // method name
        vec![inner_cast_expression],
    )));

    create_loop_over(expression, vec![assignment])
}

/// Castable return type
///
/// Translates to:
/// ```noir
/// context.return_values.push({ident} as Field)
/// ```
fn make_castable_return_type(expression: Expression) -> Statement {
    // Cast these types to a field before pushing
    let cast_expression = cast(expression, UnresolvedTypeData::FieldElement);
    make_return_push(cast_expression)
}

/// Create Return Type
///
/// Public functions return protocol_types::abis::public_circuit_public_inputs::PublicCircuitPublicInputs while
/// private functions return protocol_types::abis::private_circuit_public_inputs::::PrivateCircuitPublicInputs
///
/// This call constructs an ast token referencing the above types
/// The name is set in the function above `transform`, hence the
/// whole token name is passed in
///
/// The replaced code:
/// ```noir
///
/// /// Before
/// fn foo() -> protocol_types::abis::private_circuit_public_inputs::PrivateCircuitPublicInputs {
///    // ...
/// }
///
/// /// After
/// #[aztec(private)]
/// fn foo() {
///  // ...
/// }
fn create_return_type(ty: &str) -> FunctionReturnType {
    let path_snippet = ty.to_case(Case::Snake); // e.g. private_circuit_public_inputs or public_circuit_public_inputs
    let return_path = chained_dep!("aztec", "protocol_types", "abis", &path_snippet, ty);
    return_type(return_path)
}

/// Create Context Finish
///
/// Each aztec function calls `context.finish()` at the end of a function
/// to return values required by the kernel.
///
/// The replaced code:
/// ```noir
/// /// Before
/// fn foo() -> protocol_types::abis::private_circuit_public_inputs::PrivateCircuitPublicInputs {
///   // ...
///  context.finish()
/// }
///
/// /// After
/// #[aztec(private)]
/// fn foo() {
///  // ...
/// }
fn create_context_finish() -> Statement {
    let method_call = method_call(
        variable("context"), // variable
        "finish",            // method name
        vec![],              // args
    );
    make_statement(StatementKind::Expression(method_call))
}

//
//                 Methods to create hasher inputs
//

fn add_struct_to_hasher(identifier: &Ident, hasher_name: &str) -> Statement {
    // If this is a struct, we call serialize and add the array to the hasher
    let serialized_call = method_call(
        variable_path(path(identifier.clone())), // variable
        "serialize",                             // method name
        vec![],                                  // args
    );

    make_statement(StatementKind::Semi(method_call(
        variable(hasher_name), // variable
        "add_multiple",        // method name
        vec![serialized_call], // args
    )))
}

fn str_to_bytes(identifier: &Ident) -> (Statement, Ident) {
    // let identifier_as_bytes = identifier.as_bytes();
    let var = variable_ident(identifier.clone());
    let contents = if let ExpressionKind::Variable(p) = &var.kind {
        p.segments.first().cloned().unwrap_or_else(|| panic!("No segments")).0.contents
    } else {
        panic!("Unexpected identifier type")
    };
    let bytes_name = format!("{}_bytes", contents);
    let var_bytes = assignment(&bytes_name, method_call(var, "as_bytes", vec![]));
    let id = Ident::new(bytes_name, Span::default());

    (var_bytes, id)
}

fn create_loop_over(var: Expression, loop_body: Vec<Statement>) -> Statement {
    // If this is an array of primitive types (integers / fields) we can add them each to the hasher
    // casted to a field
    let span = var.span;

    // `array.len()`
    let end_range_expression = method_call(
        var,    // variable
        "len",  // method name
        vec![], // args
    );

    // What will be looped over

    // - `hasher.add({ident}[i] as Field)`
    let for_loop_block =
        expression(ExpressionKind::Block(BlockExpression { statements: loop_body }));

    // `for i in 0..{ident}.len()`
    make_statement(StatementKind::For(ForLoopStatement {
        range: ForRange::Range(
            expression(ExpressionKind::Literal(Literal::Integer(
                FieldElement::from(i128::from(0)),
                false,
            ))),
            end_range_expression,
        ),
        identifier: ident("i"),
        block: for_loop_block,
        span,
    }))
}

fn add_array_to_hasher(
    identifier: &Ident,
    arr_type: &UnresolvedType,
    hasher_name: &str,
) -> Statement {
    // If this is an array of primitive types (integers / fields) we can add them each to the hasher
    // casted to a field

    // Wrap in the semi thing - does that mean ended with semi colon?
    // `hasher.add({ident}[i] as Field)`

    let arr_index = index_array(identifier.clone(), "i");
    let (add_expression, hasher_method_name) = match arr_type.typ {
        UnresolvedTypeData::Named(..) => {
            let hasher_method_name = "add_multiple".to_owned();
            let call = method_call(
                // All serialize on each element
                arr_index,   // variable
                "serialize", // method name
                vec![],      // args
            );
            (call, hasher_method_name)
        }
        _ => {
            let hasher_method_name = "add".to_owned();
            let call = cast(
                arr_index,                        // lhs - `ident[i]`
                UnresolvedTypeData::FieldElement, // cast to - `as Field`
            );
            (call, hasher_method_name)
        }
    };

    let block_statement = make_statement(StatementKind::Semi(method_call(
        variable(hasher_name), // variable
        &hasher_method_name,   // method name
        vec![add_expression],
    )));

    create_loop_over(variable_ident(identifier.clone()), vec![block_statement])
}

fn add_field_to_hasher(identifier: &Ident, hasher_name: &str) -> Statement {
    // `hasher.add({ident})`
    let ident = variable_path(path(identifier.clone()));
    make_statement(StatementKind::Semi(method_call(
        variable(hasher_name), // variable
        "add",                 // method name
        vec![ident],           // args
    )))
}

fn add_cast_to_hasher(identifier: &Ident, hasher_name: &str) -> Statement {
    // `hasher.add({ident} as Field)`
    // `{ident} as Field`
    let cast_operation = cast(
        variable_path(path(identifier.clone())), // lhs
        UnresolvedTypeData::FieldElement,        // rhs
    );

    // `hasher.add({ident} as Field)`
    make_statement(StatementKind::Semi(method_call(
        variable(hasher_name), // variable
        "add",                 // method name
        vec![cast_operation],  // args
    )))
}<|MERGE_RESOLUTION|>--- conflicted
+++ resolved
@@ -113,11 +113,8 @@
     Ok(())
 }
 
-<<<<<<< HEAD
-=======
 // Generates a global struct containing the original (before transform_function gets executed) function abi that gets exported
 // in the contract artifact after compilation. The abi will be later used to decode the function return values in the simulator.
->>>>>>> 5af2b95a
 pub fn export_fn_abi(
     types: &mut Vec<NoirStruct>,
     func: &NoirFunction,
