--- conflicted
+++ resolved
@@ -57,13 +57,8 @@
     }
 
     // Add access to the storage struct
-<<<<<<< HEAD
-    if storage_struct_name.is_some() {
-        let storage_def = abstract_storage(storage_struct_name.unwrap(), &ty.to_lowercase(), false);
-=======
     if let Some(storage_struct_name) = storage_struct_name {
         let storage_def = abstract_storage(storage_struct_name, &ty.to_lowercase(), false);
->>>>>>> 4b563cd7
         func.def.body.statements.insert(0, storage_def);
     }
 
