use noirc_errors::Location;
use noirc_frontend::ast::{Ident, NoirFunction, UnresolvedTypeData};
use noirc_frontend::{
    graph::CrateId,
    macros_api::{FileId, HirContext, HirExpression, HirLiteral, HirStatement},
    parse_program,
    parser::SortedModule,
    Type,
};

use crate::utils::{
    constants::SELECTOR_PLACEHOLDER,
    errors::AztecMacroError,
    hir_utils::{collect_crate_structs, get_contract_module_data, signature_of_type},
};

// Generates the stubs for contract functions as low level calls using <visibility>CallInterface, turning
//  #[aztec(public)] // also private
//  fn a_function(first_arg: Field, second_arg: Struct, third_arg: [Field; 4]) -> Field {
//      ...
//  }
//
// into
//
// pub fn a_function(self, first_arg: Field, second_arg: Struct, third_arg: [Field; 4]) -> PublicCallInterface {
//   let mut args_acc: [Field] = &[];
//   args_acc = args_acc.append(first_arg.serialize().as_slice());
//   args_acc = args_acc.append(second_arg.serialize().as_slice());
//   let hash_third_arg = third_arg.map(|x: Field| x.serialize());
//   for i in 0..third_arg.len() {
//     args_acc = args_acc.append(third_arg[i].serialize().as_slice());
//   }
//   let args_hash = dep::aztec::hash::hash_args(args_acc);
//   assert(args_hash == dep::aztec::oracle::arguments::pack_arguments(args_acc));
//   PublicCallInterface {
//     target_contract: self.target_contract,
//     selector: FunctionSelector::from_signature("SELECTOR_PLACEHOLDER"),
//     args_hash
//   }
// }
//
// The selector placeholder has to be replaced with the actual function signature after type checking in the next macro pass
pub fn stub_function(aztec_visibility: &str, func: &NoirFunction, is_static_call: bool) -> String {
    let fn_name = func.name().to_string();
    let fn_parameters = func
        .parameters()
        .iter()
        .map(|param| {
            format!(
                "{}: {}",
                param.pattern.name_ident().0.contents,
                param.typ.to_string().replace("plain::", "")
            )
        })
        .collect::<Vec<_>>()
        .join(", ");
    let fn_return_type: noirc_frontend::ast::UnresolvedType = func.return_type();

    let fn_selector = format!("dep::aztec::protocol_types::abis::function_selector::FunctionSelector::from_signature(\"{}\")", SELECTOR_PLACEHOLDER);

    let parameters = func.parameters();
    let is_void = if matches!(fn_return_type.typ, UnresolvedTypeData::Unit) { "Void" } else { "" };
    let is_static = if is_static_call { "Static" } else { "" };
    let return_type_hint = fn_return_type.typ.to_string().replace("plain::", "");
    let call_args = parameters
        .iter()
        .map(|arg| {
            let param_name = arg.pattern.name_ident().0.contents.clone();
            match &arg.typ.typ {
                UnresolvedTypeData::Array(_, typ) => {
                    format!(
                        "let serialized_{0} = {0}.map(|x: {1}| x.serialize());
                        for i in 0..{0}.len() {{
                            args_acc = args_acc.append(serialized_{0}[i].as_slice());
                        }}\n",
                        param_name,
                        typ.typ.to_string().replace("plain::", "")
                    )
                }
                UnresolvedTypeData::Named(_, _, _) | UnresolvedTypeData::String(_) => {
                    format!("args_acc = args_acc.append({}.serialize().as_slice());\n", param_name)
                }
                _ => {
                    format!("args_acc = args_acc.append(&[{}.to_field()]);\n", param_name)
                }
            }
        })
        .collect::<Vec<_>>()
        .join("");

    let param_types = if !parameters.is_empty() {
        parameters
            .iter()
            .map(|param| param.pattern.name_ident().0.contents.clone())
            .collect::<Vec<_>>()
            .join(", ")
    } else {
        "".to_string()
    };

    let original = format!(
        "| inputs: dep::aztec::context::inputs::{}ContextInputs | -> {} {{
<<<<<<< HEAD
            let _ = failing_env_workaround;
=======
>>>>>>> 109624f1
            {}(inputs{})
        }}",
        aztec_visibility,
        if aztec_visibility == "Private" {
            "dep::aztec::protocol_types::abis::private_circuit_public_inputs::PrivateCircuitPublicInputs".to_string()
        } else {
            return_type_hint.clone()
        },
        fn_name,
        if param_types.is_empty() { "".to_string() } else { format!(" ,{}  ", param_types) }
    );
    let arg_types = format!(
<<<<<<< HEAD
        "(Field, {})",
=======
        "({}{})",
>>>>>>> 109624f1
        parameters
            .iter()
            .map(|param| param.typ.typ.to_string().replace("plain::", ""))
            .collect::<Vec<_>>()
<<<<<<< HEAD
            .join(",")
=======
            .join(","),
        // In order to distinguish between a single element Tuple (Type,) and a single type with unnecessary parenthesis around it (Type),
        // The latter gets simplified to Type, that is NOT a valid env
        if parameters.len() == 1 { "," } else { "" }
>>>>>>> 109624f1
    );

    let generics = if is_void == "Void" {
        format!("{}>", arg_types)
    } else {
        format!("{}, {}>", return_type_hint, arg_types)
    };

    let fn_body = if aztec_visibility != "Public" {
        let args_hash = if !parameters.is_empty() {
            format!(
                "let mut args_acc: [Field] = &[];
                {}
                let args_hash = dep::aztec::hash::hash_args(args_acc);
                assert(args_hash == dep::aztec::oracle::arguments::pack_arguments(args_acc));",
                call_args
            )
        } else {
            "
            let mut args_acc: [Field] = &[];
            let args_hash = 0;
            "
            .to_string()
        };

        format!(
            "{}
<<<<<<< HEAD
            let failing_env_workaround = 0;
=======
>>>>>>> 109624f1
            let selector = {};
            dep::aztec::context::{}{}{}CallInterface {{
                target_contract: self.target_contract,
                selector,
                name: \"{}\",
                args_hash,
                args: args_acc,
                original: {}
            }}",
            args_hash, fn_selector, aztec_visibility, is_static, is_void, fn_name, original
        )
    } else {
        let args = format!(
            "let mut args_acc: [Field] = &[];
            {}
            ",
            call_args
        );
        format!(
            "{}
<<<<<<< HEAD
            let failing_env_workaround = 0;
=======
>>>>>>> 109624f1
            let selector = {};
            dep::aztec::context::{}{}{}CallInterface {{
                target_contract: self.target_contract,
                selector,
                name: \"{}\",
                args: args_acc,
                gas_opts: dep::aztec::context::gas::GasOpts::default(),
                original: {}
            }}",
            args, fn_selector, aztec_visibility, is_static, is_void, fn_name, original
        )
    };

    format!(
        "pub fn {}(self, {}) -> dep::aztec::context::{}{}{}CallInterface<{},{} {{
                {}
        }}",
        fn_name,
        fn_parameters,
        aztec_visibility,
        is_static,
        is_void,
        fn_name.len(),
        generics,
        fn_body
    )
}

// Generates the contract interface as a struct with an `at` function that holds the stubbed functions and provides
// them with a target contract address. The struct has the same name as the contract (which is technically a module)
// so imports look nice. The `at` function is also exposed as a contract library method for external use.
pub fn generate_contract_interface(
    module: &mut SortedModule,
    module_name: &str,
    stubs: &[(String, Location)],
    has_storage_layout: bool,
) -> Result<(), AztecMacroError> {
    let storage_layout_getter = format!(
        "#[contract_library_method]
        pub fn storage() -> StorageLayout {{
            {}_STORAGE_LAYOUT
        }}",
        module_name,
    );
    let contract_interface = format!(
        "
        struct {0} {{
            target_contract: dep::aztec::protocol_types::address::AztecAddress
        }}

        impl {0} {{
            {1}

            pub fn at(
                target_contract: dep::aztec::protocol_types::address::AztecAddress
            ) -> Self {{
                Self {{ target_contract }}
            }}

            pub fn interface() -> Self {{
                Self {{ target_contract: dep::aztec::protocol_types::address::AztecAddress::zero() }}
            }}

            {2}
        }}

        #[contract_library_method]
        pub fn at(
            target_contract: dep::aztec::protocol_types::address::AztecAddress
        ) -> {0} {{
            {0} {{ target_contract }}
        }}

        #[contract_library_method]
        pub fn interface() -> {0} {{
            {0} {{ target_contract: dep::aztec::protocol_types::address::AztecAddress::zero() }}
        }}

        {3}
    ",
        module_name,
        stubs.iter().map(|(src, _)| src.to_owned()).collect::<Vec<String>>().join("\n"),
        if has_storage_layout { storage_layout_getter.clone() } else { "".to_string() },
        if has_storage_layout { format!("#[contract_library_method]\n{}", storage_layout_getter) } else { "".to_string() } 
    );

    let (contract_interface_ast, errors) = parse_program(&contract_interface);
    if !errors.is_empty() {
        dbg!(errors);
        return Err(AztecMacroError::CouldNotGenerateContractInterface { secondary_message: Some("Failed to parse Noir macro code during contract interface generation. This is either a bug in the compiler or the Noir macro code".to_string()), });
    }

    let mut contract_interface_ast = contract_interface_ast.into_sorted();
    let mut impl_with_locations = contract_interface_ast.impls.pop().unwrap();

    impl_with_locations.methods = impl_with_locations
        .methods
        .iter()
        .enumerate()
        .map(|(i, (method, orig_span))| {
            if method.name() == "at" || method.name() == "interface" || method.name() == "storage" {
                (method.clone(), *orig_span)
            } else {
                let (_, new_location) = stubs[i];
                let mut modified_method = method.clone();
                modified_method.def.name =
                    Ident::new(modified_method.name().to_string(), new_location.span);
                (modified_method, *orig_span)
            }
        })
        .collect();

    module.types.push(contract_interface_ast.types.pop().unwrap());
    module.impls.push(impl_with_locations);
    for function in contract_interface_ast.functions {
        module.functions.push(function);
    }

    Ok(())
}

fn compute_fn_signature(fn_name: &str, parameters: &[Type]) -> String {
    format!(
        "{}({})",
        fn_name,
        parameters.iter().map(signature_of_type).collect::<Vec<_>>().join(",")
    )
}

// Updates the function signatures in the contract interface with the actual ones, replacing the placeholder.
// This is done by locating the contract interface struct, its functions (stubs) and assuming the last statement of each
// is the constructor for a <visibility>CallInterface. This constructor has a selector field that holds a
// FunctionSelector::from_signature function that receives the signature as a string literal.
pub fn update_fn_signatures_in_contract_interface(
    crate_id: &CrateId,
    context: &mut HirContext,
) -> Result<(), (AztecMacroError, FileId)> {
    if let Some((name, _, file_id)) = get_contract_module_data(context, crate_id) {
        let maybe_interface_struct =
            collect_crate_structs(crate_id, context).iter().find_map(|struct_id| {
                let r#struct = context.def_interner.get_struct(*struct_id);
                if r#struct.borrow().name.0.contents == name {
                    Some(r#struct)
                } else {
                    None
                }
            });

        if let Some(interface_struct) = maybe_interface_struct {
            let methods = context.def_interner.get_struct_methods(interface_struct.borrow().id);

            for func_id in methods.iter().flat_map(|methods| methods.direct.iter()) {
                let name = context.def_interner.function_name(func_id);
                let fn_parameters = &context.def_interner.function_meta(func_id).parameters.clone();

                if name == "at" || name == "interface" || name == "storage" {
                    continue;
                }

                let fn_signature = compute_fn_signature(
                    name,
                    &fn_parameters
                        .iter()
                        .skip(1)
                        .map(|(_, typ, _)| typ.clone())
                        .collect::<Vec<Type>>(),
                );
                let hir_func = context.def_interner.function(func_id).block(&context.def_interner);

                let function_selector_statement = context.def_interner.statement(
                    hir_func.statements().get(hir_func.statements().len() - 2).ok_or((
                        AztecMacroError::CouldNotGenerateContractInterface {
                            secondary_message: Some(
                                "Function signature statement not found, invalid body length"
                                    .to_string(),
                            ),
                        },
                        file_id,
                    ))?,
                );
                let function_selector_expression_id = match function_selector_statement {
                    HirStatement::Let(let_statement) => Ok(let_statement.expression),
                    _ => Err((
                        AztecMacroError::CouldNotGenerateContractInterface {
                            secondary_message: Some(
                                "Function selector statement must be an expression".to_string(),
                            ),
                        },
                        file_id,
                    )),
                }?;
                let function_selector_expression =
                    context.def_interner.expression(&function_selector_expression_id);

                let current_fn_signature_expression_id = match function_selector_expression {
                    HirExpression::Call(call_expr) => Ok(call_expr.arguments[0]),
                    _ => Err((
                        AztecMacroError::CouldNotGenerateContractInterface {
                            secondary_message: Some(
                                "Function selector argument expression must be call expression"
                                    .to_string(),
                            ),
                        },
                        file_id,
                    )),
                }?;

                let current_fn_signature_expression =
                    context.def_interner.expression(&current_fn_signature_expression_id);

                match current_fn_signature_expression {
                    HirExpression::Literal(HirLiteral::Str(signature)) => {
                        if signature != SELECTOR_PLACEHOLDER {
                            Err((
                                AztecMacroError::CouldNotGenerateContractInterface {
                                    secondary_message: Some(format!(
                                        "Function signature argument must be a placeholder: {}",
                                        SELECTOR_PLACEHOLDER
                                    )),
                                },
                                file_id,
                            ))
                        } else {
                            Ok(())
                        }
                    }
                    _ => Err((
                        AztecMacroError::CouldNotAssignStorageSlots {
                            secondary_message: Some(
                                "Function signature argument must be a literal string".to_string(),
                            ),
                        },
                        file_id,
                    )),
                }?;

                context
                    .def_interner
                    .update_expression(current_fn_signature_expression_id, |expr| {
                        *expr = HirExpression::Literal(HirLiteral::Str(fn_signature))
                    });
            }
        }
    }
    Ok(())
}<|MERGE_RESOLUTION|>--- conflicted
+++ resolved
@@ -100,10 +100,6 @@
 
     let original = format!(
         "| inputs: dep::aztec::context::inputs::{}ContextInputs | -> {} {{
-<<<<<<< HEAD
-            let _ = failing_env_workaround;
-=======
->>>>>>> 109624f1
             {}(inputs{})
         }}",
         aztec_visibility,
@@ -116,23 +112,15 @@
         if param_types.is_empty() { "".to_string() } else { format!(" ,{}  ", param_types) }
     );
     let arg_types = format!(
-<<<<<<< HEAD
-        "(Field, {})",
-=======
         "({}{})",
->>>>>>> 109624f1
         parameters
             .iter()
             .map(|param| param.typ.typ.to_string().replace("plain::", ""))
             .collect::<Vec<_>>()
-<<<<<<< HEAD
-            .join(",")
-=======
             .join(","),
         // In order to distinguish between a single element Tuple (Type,) and a single type with unnecessary parenthesis around it (Type),
         // The latter gets simplified to Type, that is NOT a valid env
         if parameters.len() == 1 { "," } else { "" }
->>>>>>> 109624f1
     );
 
     let generics = if is_void == "Void" {
@@ -160,10 +148,6 @@
 
         format!(
             "{}
-<<<<<<< HEAD
-            let failing_env_workaround = 0;
-=======
->>>>>>> 109624f1
             let selector = {};
             dep::aztec::context::{}{}{}CallInterface {{
                 target_contract: self.target_contract,
@@ -184,10 +168,6 @@
         );
         format!(
             "{}
-<<<<<<< HEAD
-            let failing_env_workaround = 0;
-=======
->>>>>>> 109624f1
             let selector = {};
             dep::aztec::context::{}{}{}CallInterface {{
                 target_contract: self.target_contract,
