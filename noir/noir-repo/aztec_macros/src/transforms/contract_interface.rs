use noirc_errors::Location;
use noirc_frontend::ast::{Ident, NoirFunction, UnresolvedTypeData};
use noirc_frontend::{
    graph::CrateId,
    macros_api::{FileId, HirContext, HirExpression, HirLiteral, HirStatement},
    parse_program,
    parser::SortedModule,
    Type,
};

use crate::utils::{
    constants::SELECTOR_PLACEHOLDER,
    errors::AztecMacroError,
    hir_utils::{collect_crate_structs, get_contract_module_data, signature_of_type},
};

// Generates the stubs for contract functions as low level calls using <visibility>CallInterface, turning
//  #[aztec(public)] // also private
//  fn a_function(first_arg: Field, second_arg: Struct, third_arg: [Field; 4]) -> Field {
//      ...
//  }
//
// into
//
// pub fn a_function(self, first_arg: Field, second_arg: Struct, third_arg: [Field; 4]) -> PublicCallInterface {
//   let mut args_acc: [Field] = &[];
//   args_acc = args_acc.append(first_arg.serialize().as_slice());
//   args_acc = args_acc.append(second_arg.serialize().as_slice());
//   let hash_third_arg = third_arg.map(|x: Field| x.serialize());
//   for i in 0..third_arg.len() {
//     args_acc = args_acc.append(third_arg[i].serialize().as_slice());
//   }
//   let args_hash = aztec::hash::hash_args(args_acc);
//   assert(args_hash == aztec::oracle::arguments::pack_arguments(args_acc));
//   PublicCallInterface {
//     target_contract: self.target_contract,
//     selector: FunctionSelector::from_signature("SELECTOR_PLACEHOLDER"),
//     args_hash
//   }
// }
//
// The selector placeholder has to be replaced with the actual function signature after type checking in the next macro pass
pub fn stub_function(aztec_visibility: &str, func: &NoirFunction, is_static_call: bool) -> String {
    let fn_name = func.name().to_string();
    let fn_parameters = func
        .parameters()
        .iter()
        .map(|param| {
            format!(
                "{}: {}",
                param.pattern.name_ident().0.contents,
                param.typ.to_string().replace("plain::", "")
            )
        })
        .collect::<Vec<_>>()
        .join(", ");
    let fn_return_type: noirc_frontend::ast::UnresolvedType = func.return_type();

    let fn_selector = format!(
<<<<<<< HEAD
        "aztec::protocol_types::abis::function_selector::FunctionSelector::from_signature(\"{}\")",
=======
        "dep::aztec::protocol_types::abis::function_selector::FunctionSelector::from_signature(\"{}\")",
>>>>>>> ed815a37
        SELECTOR_PLACEHOLDER
    );

    let parameters = func.parameters();
    let is_void = if matches!(fn_return_type.typ, UnresolvedTypeData::Unit) { "Void" } else { "" };
    let is_static = if is_static_call { "Static" } else { "" };
    let return_type_hint = fn_return_type.typ.to_string().replace("plain::", "");
    let call_args = parameters
        .iter()
        .map(|arg| {
            let param_name = arg.pattern.name_ident().0.contents.clone();
            match &arg.typ.typ {
                UnresolvedTypeData::Array(_, typ) => {
                    format!(
                        "let serialized_{0} = {0}.map(|x: {1}| x.serialize());
                        for i in 0..{0}.len() {{
                            args_acc = args_acc.append(serialized_{0}[i].as_slice());
                        }}\n",
                        param_name,
                        typ.typ.to_string().replace("plain::", "")
                    )
                }
                UnresolvedTypeData::Named(_, _, _) | UnresolvedTypeData::String(_) => {
                    format!("args_acc = args_acc.append({}.serialize().as_slice());\n", param_name)
                }
                _ => {
                    format!("args_acc = args_acc.append(&[{}.to_field()]);\n", param_name)
                }
            }
        })
        .collect::<Vec<_>>()
        .join("");

    let param_types = if !parameters.is_empty() {
        parameters
            .iter()
            .map(|param| param.pattern.name_ident().0.contents.clone())
            .collect::<Vec<_>>()
            .join(", ")
    } else {
        "".to_string()
    };

    let original = format!(
        "| inputs: dep::aztec::context::inputs::{}ContextInputs | -> {} {{
            {}(inputs{})
        }}",
        aztec_visibility,
        if aztec_visibility == "Private" {
            "dep::aztec::protocol_types::abis::private_circuit_public_inputs::PrivateCircuitPublicInputs".to_string()
        } else {
            return_type_hint.clone()
        },
        fn_name,
        if param_types.is_empty() { "".to_string() } else { format!(" ,{}  ", param_types) }
    );
    let arg_types = format!(
        "({}{})",
        parameters
            .iter()
            .map(|param| param.typ.typ.to_string().replace("plain::", ""))
            .collect::<Vec<_>>()
            .join(","),
        // In order to distinguish between a single element Tuple (Type,) and a single type with unnecessary parenthesis around it (Type),
        // The latter gets simplified to Type, that is NOT a valid env
        if parameters.len() == 1 { "," } else { "" }
    );

    let generics = if is_void == "Void" {
        format!("{}>", arg_types)
    } else {
        format!("{}, {}>", return_type_hint, arg_types)
    };

    let fn_body = if aztec_visibility != "Public" {
        let args_hash = if !parameters.is_empty() {
            format!(
                "let mut args_acc: [Field] = &[];
                {}
                let args_hash = aztec::hash::hash_args(args_acc);
                assert(args_hash == aztec::oracle::arguments::pack_arguments(args_acc));",
                call_args
            )
        } else {
            "
            let mut args_acc: [Field] = &[];
            let args_hash = 0;
            "
            .to_string()
        };

        format!(
            "{}
            let selector = {};
            dep::aztec::context::{}{}{}CallInterface {{
                target_contract: self.target_contract,
                selector,
                name: \"{}\",
                args_hash,
                args: args_acc,
                original: {},
                is_static: {}
            }}",
            args_hash,
            fn_selector,
            aztec_visibility,
            is_static,
            is_void,
            fn_name,
            original,
            is_static_call
        )
    } else {
        let args = format!(
            "let mut args_acc: [Field] = &[];
            {}
            ",
            call_args
        );
        format!(
            "{}
            let selector = {};
            dep::aztec::context::{}{}{}CallInterface {{
                target_contract: self.target_contract,
                selector,
                name: \"{}\",
                args: args_acc,
                gas_opts: dep::aztec::context::gas::GasOpts::default(),
                original: {},
                is_static: {}
            }}",
            args,
            fn_selector,
            aztec_visibility,
            is_static,
            is_void,
            fn_name,
            original,
            is_static_call
        )
    };

    format!(
        "pub fn {}(self, {}) -> dep::aztec::context::{}{}{}CallInterface<{},{} {{
                {}
        }}",
        fn_name,
        fn_parameters,
        aztec_visibility,
        is_static,
        is_void,
        fn_name.len(),
        generics,
        fn_body
    )
}

// Generates the contract interface as a struct with an `at` function that holds the stubbed functions and provides
// them with a target contract address. The struct has the same name as the contract (which is technically a module)
// so imports look nice. The `at` function is also exposed as a contract library method for external use.
pub fn generate_contract_interface(
    module: &mut SortedModule,
    module_name: &str,
    stubs: &[(String, Location)],
    has_storage_layout: bool,
) -> Result<(), AztecMacroError> {
    let storage_layout_getter = format!(
        "#[contract_library_method]
        pub fn storage() -> StorageLayout {{
            {}_STORAGE_LAYOUT
        }}",
        module_name,
    );
    let contract_interface = format!(
        "
        struct {0} {{
            target_contract: aztec::protocol_types::address::AztecAddress
        }}

        impl {0} {{
            {1}

            pub fn at(
                target_contract: aztec::protocol_types::address::AztecAddress
            ) -> Self {{
                Self {{ target_contract }}
            }}

            pub fn interface() -> Self {{
                Self {{ target_contract: dep::aztec::protocol_types::address::AztecAddress::zero() }}
            }}

            {2}
        }}

        #[contract_library_method]
        pub fn at(
            target_contract: aztec::protocol_types::address::AztecAddress
        ) -> {0} {{
            {0} {{ target_contract }}
        }}

        #[contract_library_method]
        pub fn interface() -> {0} {{
            {0} {{ target_contract: dep::aztec::protocol_types::address::AztecAddress::zero() }}
        }}

        {3}
    ",
        module_name,
        stubs.iter().map(|(src, _)| src.to_owned()).collect::<Vec<String>>().join("\n"),
        if has_storage_layout { storage_layout_getter.clone() } else { "".to_string() },
        if has_storage_layout { format!("#[contract_library_method]\n{}", storage_layout_getter) } else { "".to_string() } 
    );

    let (contract_interface_ast, errors) = parse_program(&contract_interface);
    if !errors.is_empty() {
        dbg!(errors);
        return Err(AztecMacroError::CouldNotGenerateContractInterface { secondary_message: Some("Failed to parse Noir macro code during contract interface generation. This is either a bug in the compiler or the Noir macro code".to_string()), });
    }

    let mut contract_interface_ast = contract_interface_ast.into_sorted();
    let mut impl_with_locations = contract_interface_ast.impls.pop().unwrap();

    impl_with_locations.methods = impl_with_locations
        .methods
        .iter()
        .enumerate()
        .map(|(i, (method, orig_span))| {
            if method.name() == "at" || method.name() == "interface" || method.name() == "storage" {
                (method.clone(), *orig_span)
            } else {
                let (_, new_location) = stubs[i];
                let mut modified_method = method.clone();
                modified_method.def.name =
                    Ident::new(modified_method.name().to_string(), new_location.span);
                (modified_method, *orig_span)
            }
        })
        .collect();

    module.types.push(contract_interface_ast.types.pop().unwrap());
    module.impls.push(impl_with_locations);
    for function in contract_interface_ast.functions {
        module.functions.push(function);
    }

    Ok(())
}

fn compute_fn_signature(fn_name: &str, parameters: &[Type]) -> String {
    format!(
        "{}({})",
        fn_name,
        parameters.iter().map(signature_of_type).collect::<Vec<_>>().join(",")
    )
}

// Updates the function signatures in the contract interface with the actual ones, replacing the placeholder.
// This is done by locating the contract interface struct, its functions (stubs) and assuming the last statement of each
// is the constructor for a <visibility>CallInterface. This constructor has a selector field that holds a
// FunctionSelector::from_signature function that receives the signature as a string literal.
pub fn update_fn_signatures_in_contract_interface(
    crate_id: &CrateId,
    context: &mut HirContext,
) -> Result<(), (AztecMacroError, FileId)> {
    if let Some((name, _, file_id)) = get_contract_module_data(context, crate_id) {
        let maybe_interface_struct =
            collect_crate_structs(crate_id, context).iter().find_map(|struct_id| {
                let r#struct = context.def_interner.get_struct(*struct_id);
                if r#struct.borrow().name.0.contents == name {
                    Some(r#struct)
                } else {
                    None
                }
            });

        if let Some(interface_struct) = maybe_interface_struct {
            let methods = context.def_interner.get_struct_methods(interface_struct.borrow().id);

            for func_id in methods.iter().flat_map(|methods| methods.direct.iter()) {
                let name = context.def_interner.function_name(func_id);
                let fn_parameters = &context.def_interner.function_meta(func_id).parameters.clone();

                if name == "at" || name == "interface" || name == "storage" {
                    continue;
                }

                let fn_signature = compute_fn_signature(
                    name,
                    &fn_parameters
                        .iter()
                        .skip(1)
                        .map(|(_, typ, _)| typ.clone())
                        .collect::<Vec<Type>>(),
                );
                let hir_func = context.def_interner.function(func_id).block(&context.def_interner);

                let function_selector_statement = context.def_interner.statement(
                    hir_func.statements().get(hir_func.statements().len() - 2).ok_or((
                        AztecMacroError::CouldNotGenerateContractInterface {
                            secondary_message: Some(
                                "Function signature statement not found, invalid body length"
                                    .to_string(),
                            ),
                        },
                        file_id,
                    ))?,
                );
                let function_selector_expression_id = match function_selector_statement {
                    HirStatement::Let(let_statement) => Ok(let_statement.expression),
                    _ => Err((
                        AztecMacroError::CouldNotGenerateContractInterface {
                            secondary_message: Some(
                                "Function selector statement must be an expression".to_string(),
                            ),
                        },
                        file_id,
                    )),
                }?;
                let function_selector_expression =
                    context.def_interner.expression(&function_selector_expression_id);

                let current_fn_signature_expression_id = match function_selector_expression {
                    HirExpression::Call(call_expr) => Ok(call_expr.arguments[0]),
                    _ => Err((
                        AztecMacroError::CouldNotGenerateContractInterface {
                            secondary_message: Some(
                                "Function selector argument expression must be call expression"
                                    .to_string(),
                            ),
                        },
                        file_id,
                    )),
                }?;

                let current_fn_signature_expression =
                    context.def_interner.expression(&current_fn_signature_expression_id);

                match current_fn_signature_expression {
                    HirExpression::Literal(HirLiteral::Str(signature)) => {
                        if signature != SELECTOR_PLACEHOLDER {
                            Err((
                                AztecMacroError::CouldNotGenerateContractInterface {
                                    secondary_message: Some(format!(
                                        "Function signature argument must be a placeholder: {}",
                                        SELECTOR_PLACEHOLDER
                                    )),
                                },
                                file_id,
                            ))
                        } else {
                            Ok(())
                        }
                    }
                    _ => Err((
                        AztecMacroError::CouldNotAssignStorageSlots {
                            secondary_message: Some(
                                "Function signature argument must be a literal string".to_string(),
                            ),
                        },
                        file_id,
                    )),
                }?;

                context
                    .def_interner
                    .update_expression(current_fn_signature_expression_id, |expr| {
                        *expr = HirExpression::Literal(HirLiteral::Str(fn_signature))
                    });
            }
        }
    }
    Ok(())
}<|MERGE_RESOLUTION|>--- conflicted
+++ resolved
@@ -57,11 +57,7 @@
     let fn_return_type: noirc_frontend::ast::UnresolvedType = func.return_type();
 
     let fn_selector = format!(
-<<<<<<< HEAD
-        "aztec::protocol_types::abis::function_selector::FunctionSelector::from_signature(\"{}\")",
-=======
         "dep::aztec::protocol_types::abis::function_selector::FunctionSelector::from_signature(\"{}\")",
->>>>>>> ed815a37
         SELECTOR_PLACEHOLDER
     );
 
