use noirc_errors::Span;
use noirc_frontend::ast::{
    ItemVisibility, LetStatement, NoirFunction, NoirStruct, PathKind, TraitImplItem, TypeImpl,
    UnresolvedTypeData, UnresolvedTypeExpression,
};
use noirc_frontend::{
    graph::CrateId,
    macros_api::{FileId, HirContext, HirExpression, HirLiteral, HirStatement},
    parser::SortedModule,
    Type,
};

use acvm::AcirField;
use regex::Regex;
// TODO(#7165): nuke the following dependency from here and Cargo.toml
use tiny_keccak::{Hasher, Keccak};

use crate::utils::parse_utils::parse_program;
use crate::{
    chained_dep,
    utils::{
        ast_utils::{
            check_trait_method_implemented, ident, ident_path, is_custom_attribute, make_type,
            path_segment,
        },
        errors::AztecMacroError,
        hir_utils::{fetch_notes, get_contract_module_data, inject_global},
    },
};

// Automatic implementation of most of the methods in the NoteInterface trait, guiding the user with meaningful error messages in case some
// methods must be implemented manually.
pub fn generate_note_interface_impl(
    module: &mut SortedModule,
    empty_spans: bool,
) -> Result<(), AztecMacroError> {
    // Find structs annotated with #[aztec(note)]
    let annotated_note_structs = module
        .types
        .iter_mut()
        .filter(|typ| typ.attributes.iter().any(|attr| is_custom_attribute(attr, "aztec(note)")));

    let mut structs_to_inject = vec![];

    for note_struct in annotated_note_structs {
        // Look for the NoteInterface trait implementation for the note
        let trait_impl = module
            .trait_impls
            .iter_mut()
            .find(|trait_impl| {
                if let UnresolvedTypeData::Named(struct_path, _, _) = &trait_impl.object_type.typ {
                    struct_path.last_ident() == note_struct.name
                        && trait_impl.trait_name.last_name() == "NoteInterface"
                } else {
                    false
                }
            })
            .ok_or(AztecMacroError::CouldNotImplementNoteInterface {
                span: Some(note_struct.name.span()),
                secondary_message: Some(format!(
                    "Could not find NoteInterface trait implementation for note: {}",
                    note_struct.name.0.contents
                )),
            })?;
        let note_interface_impl_span: Option<Span> =
            if empty_spans { None } else { trait_impl.object_type.span };
        // Look for the note struct implementation, generate a default one if it doesn't exist (in order to append methods to it)
        let existing_impl = module.impls.iter_mut().find(|r#impl| match &r#impl.object_type.typ {
            UnresolvedTypeData::Named(path, _, _) => path.last_ident().eq(&note_struct.name),
            _ => false,
        });
        let note_impl = if let Some(note_impl) = existing_impl {
            note_impl
        } else {
            let default_impl = TypeImpl {
                object_type: trait_impl.object_type.clone(),
                type_span: note_struct.name.span(),
                generics: vec![],
                methods: vec![],
                where_clause: vec![],
            };
            module.impls.push(default_impl.clone());
            module.impls.last_mut().unwrap()
        };
        // Identify the note type (struct name), its fields and its serialized length (generic param of NoteInterface trait impl)
        let note_type = note_struct.name.0.contents.to_string();
        let mut note_fields = vec![];
        let note_interface_generics = trait_impl
            .trait_generics
            .iter()
            .map(|gen| match gen.typ.clone() {
                UnresolvedTypeData::Named(path, _, _) => Ok(path.last_name().to_string()),
                UnresolvedTypeData::Expression(UnresolvedTypeExpression::Constant(val, _)) => {
                    Ok(val.to_string())
                }
                _ => Err(AztecMacroError::CouldNotImplementNoteInterface {
                    span: trait_impl.object_type.span,
                    secondary_message: Some(format!(
                        "NoteInterface must be generic over NOTE_LEN and NOTE_BYTES_LEN: {}",
                        note_type
                    )),
                }),
            })
            .collect::<Result<Vec<_>, _>>()?;
        let [note_serialized_len, note_bytes_len]: [_; 2] =
            note_interface_generics.try_into().expect(
                "NoteInterface must be generic over 2 types, NOTE_FIELDS_LEN and NOTE_BYTES_LEN",
            );

        // Automatically inject the header field if it's not present
        let (header_field_name, _) = if let Some(existing_header) =
            note_struct.fields.iter().find(|(_, field_type)| match &field_type.typ {
                UnresolvedTypeData::Named(path, _, _) => path.last_name() == "NoteHeader",
                _ => false,
            }) {
            existing_header.clone()
        } else {
            let generated_header = (
                ident("header"),
                make_type(UnresolvedTypeData::Named(
                    chained_dep!("aztec", "note", "note_header", "NoteHeader"),
                    vec![],
                    false,
                )),
            );
            note_struct.fields.push(generated_header.clone());
            generated_header
        };

        for (field_ident, field_type) in note_struct.fields.iter() {
            note_fields.push((
                field_ident.0.contents.to_string(),
                field_type.typ.to_string().replace("plain::", ""),
            ));
        }

        if !check_trait_method_implemented(trait_impl, "serialize_content")
            && !check_trait_method_implemented(trait_impl, "deserialize_content")
            && !note_impl.methods.iter().any(|(func, _)| func.def.name.0.contents == "properties")
        {
            let note_serialize_content_fn = generate_note_serialize_content(
                &note_type,
                &note_fields,
                &note_serialized_len,
                &header_field_name.0.contents,
                note_interface_impl_span,
                empty_spans,
            )?;
            trait_impl.items.push(TraitImplItem::Function(note_serialize_content_fn));

            let note_deserialize_content_fn = generate_note_deserialize_content(
                &note_type,
                &note_fields,
                &note_serialized_len,
                &header_field_name.0.contents,
                note_interface_impl_span,
                empty_spans,
            )?;
            trait_impl.items.push(TraitImplItem::Function(note_deserialize_content_fn));

            let note_properties_struct = generate_note_properties_struct(
                &note_type,
                &note_fields,
                &header_field_name.0.contents,
                note_interface_impl_span,
                empty_spans,
            )?;
            structs_to_inject.push(note_properties_struct);
            let note_properties_fn = generate_note_properties_fn(
                &note_type,
                &note_fields,
                &header_field_name.0.contents,
                note_interface_impl_span,
                empty_spans,
            )?;
            note_impl.methods.push((note_properties_fn, note_impl.type_span));
        }

        if !check_trait_method_implemented(trait_impl, "get_header") {
            let get_header_fn = generate_note_get_header(
                &note_type,
                &header_field_name.0.contents,
                note_interface_impl_span,
                empty_spans,
            )?;
            trait_impl.items.push(TraitImplItem::Function(get_header_fn));
        }
        if !check_trait_method_implemented(trait_impl, "set_header") {
            let set_header_fn = generate_note_set_header(
                &note_type,
                &header_field_name.0.contents,
                note_interface_impl_span,
                empty_spans,
            )?;
            trait_impl.items.push(TraitImplItem::Function(set_header_fn));
        }

        if !check_trait_method_implemented(trait_impl, "get_note_type_id") {
            let note_type_id = compute_note_type_id(&note_type);
            let get_note_type_id_fn =
                generate_get_note_type_id(note_type_id, note_interface_impl_span, empty_spans)?;
            trait_impl.items.push(TraitImplItem::Function(get_note_type_id_fn));
        }

<<<<<<< HEAD
        if !check_trait_method_implemented(trait_impl, "compute_note_content_hash") {
            let compute_note_content_hash_fn = generate_compute_note_content_hash(
                &note_type,
                note_interface_impl_span,
                empty_spans,
            )?;
            trait_impl.items.push(TraitImplItem::Function(compute_note_content_hash_fn));
=======
        if !check_trait_method_implemented(trait_impl, "compute_note_hiding_point") {
            let compute_note_hiding_point_fn =
                generate_compute_note_hiding_point(&note_type, note_interface_impl_span)?;
            trait_impl.items.push(TraitImplItem::Function(compute_note_hiding_point_fn));
>>>>>>> ef4217fb
        }

        if !check_trait_method_implemented(trait_impl, "to_be_bytes") {
            let to_be_bytes_fn = generate_note_to_be_bytes(
                &note_type,
                note_bytes_len.as_str(),
                note_serialized_len.as_str(),
                note_interface_impl_span,
                empty_spans,
            )?;
            trait_impl.items.push(TraitImplItem::Function(to_be_bytes_fn));
        }
    }

    module.types.extend(structs_to_inject);
    Ok(())
}

fn generate_note_to_be_bytes(
    note_type: &String,
    byte_length: &str,
    serialized_length: &str,
    impl_span: Option<Span>,
    empty_spans: bool,
) -> Result<NoirFunction, AztecMacroError> {
    let function_source = format!(
        "
        fn to_be_bytes(self: {1}, storage_slot: Field) -> [u8; {0}] {{
            assert({0} == {2} * 32 + 64, \"Note byte length must be equal to (serialized_length * 32) + 64 bytes\");
            let serialized_note = self.serialize_content();

            let mut buffer: [u8; {0}] = [0; {0}];

            let storage_slot_bytes = storage_slot.to_be_bytes(32);
            let note_type_id_bytes = {1}::get_note_type_id().to_be_bytes(32);

            for i in 0..32 {{
                buffer[i] = storage_slot_bytes[i];
                buffer[32 + i] = note_type_id_bytes[i];
            }}

            for i in 0..serialized_note.len() {{
                let bytes = serialized_note[i].to_be_bytes(32);
                for j in 0..32 {{
                    buffer[64 + i * 32 + j] = bytes[j];
                }}
            }}
            buffer
        }}
    ",
        byte_length, note_type, serialized_length
    )
    .to_string();

    let (function_ast, errors) = parse_program(&function_source, empty_spans);
    if !errors.is_empty() {
        dbg!(errors);
        return Err(AztecMacroError::CouldNotImplementNoteInterface {
            secondary_message: Some("Failed to parse Noir macro code (fn to_be_bytes). This is either a bug in the compiler or the Noir macro code".to_string()),
            span: impl_span
        });
    }

    let mut function_ast = function_ast.into_sorted();
    let mut noir_fn = function_ast.functions.remove(0);
    noir_fn.def.span = impl_span.unwrap_or_default();
    noir_fn.def.visibility = ItemVisibility::Public;
    Ok(noir_fn)
}

fn generate_note_get_header(
    note_type: &String,
    note_header_field_name: &String,
    impl_span: Option<Span>,
    empty_spans: bool,
) -> Result<NoirFunction, AztecMacroError> {
    let function_source = format!(
        "
        fn get_header(note: {}) -> aztec::note::note_header::NoteHeader {{
            note.{}
        }}
    ",
        note_type, note_header_field_name
    )
    .to_string();

    let (function_ast, errors) = parse_program(&function_source, empty_spans);
    if !errors.is_empty() {
        dbg!(errors);
        return Err(AztecMacroError::CouldNotImplementNoteInterface {
            secondary_message: Some("Failed to parse Noir macro code (fn get_header). This is either a bug in the compiler or the Noir macro code".to_string()),
            span: impl_span
        });
    }

    let mut function_ast = function_ast.into_sorted();
    let mut noir_fn = function_ast.functions.remove(0);
    noir_fn.def.span = impl_span.unwrap_or_default();
    noir_fn.def.visibility = ItemVisibility::Public;
    Ok(noir_fn)
}

fn generate_note_set_header(
    note_type: &String,
    note_header_field_name: &String,
    impl_span: Option<Span>,
    empty_spans: bool,
) -> Result<NoirFunction, AztecMacroError> {
    let function_source = format!(
        "
        fn set_header(self: &mut {}, header: aztec::note::note_header::NoteHeader) {{
            self.{} = header;
        }}
    ",
        note_type, note_header_field_name
    );

    let (function_ast, errors) = parse_program(&function_source, empty_spans);
    if !errors.is_empty() {
        dbg!(errors);
        return Err(AztecMacroError::CouldNotImplementNoteInterface  {
            secondary_message: Some("Failed to parse Noir macro code (fn set_header). This is either a bug in the compiler or the Noir macro code".to_string()),
            span: impl_span
        });
    }

    let mut function_ast = function_ast.into_sorted();
    let mut noir_fn = function_ast.functions.remove(0);
    noir_fn.def.span = impl_span.unwrap_or_default();
    noir_fn.def.visibility = ItemVisibility::Public;
    Ok(noir_fn)
}

// Automatically generate the note type id getter method. The id itself its calculated as the concatenation
// of the conversion of the characters in the note's struct name to unsigned integers.
fn generate_get_note_type_id(
    note_type_id: u32,
    impl_span: Option<Span>,
    empty_spans: bool,
) -> Result<NoirFunction, AztecMacroError> {
    // TODO(#7165): replace {} with dep::aztec::protocol_types::abis::note_selector::compute_note_selector(\"{}\") in the function source below
    let function_source = format!(
        "
            fn get_note_type_id() -> Field {{
                {}
            }}
        ",
        note_type_id
    )
    .to_string();

    let (function_ast, errors) = parse_program(&function_source, empty_spans);
    if !errors.is_empty() {
        dbg!(errors);
        return Err(AztecMacroError::CouldNotImplementNoteInterface {
            secondary_message: Some("Failed to parse Noir macro code (fn get_note_type_id). This is either a bug in the compiler or the Noir macro code".to_string()),
            span: impl_span
        });
    }

    let mut function_ast = function_ast.into_sorted();
    let mut noir_fn = function_ast.functions.remove(0);
    noir_fn.def.span = impl_span.unwrap_or_default();
    noir_fn.def.visibility = ItemVisibility::Public;
    Ok(noir_fn)
}

// Automatically generate a struct that represents the note's serialization metadata, as
//
// NoteTypeFields {
//     field1: PropertySelector { index: 0, offset: 0, length: 32 },
//     field2: PropertySelector { index: 1, offset: 0, length: 32 },
//     ...
// }
//
// It assumes each field occupies an entire field and its serialized in definition order
fn generate_note_properties_struct(
    note_type: &str,
    note_fields: &[(String, String)],
    note_header_field_name: &String,
    impl_span: Option<Span>,
    empty_spans: bool,
) -> Result<NoirStruct, AztecMacroError> {
    let struct_source =
        generate_note_properties_struct_source(note_type, note_fields, note_header_field_name);

    let (struct_ast, errors) = parse_program(&struct_source, empty_spans);
    if !errors.is_empty() {
        dbg!(errors);
        return Err(AztecMacroError::CouldNotImplementNoteInterface {
            secondary_message: Some(format!("Failed to parse Noir macro code (struct {}Properties). This is either a bug in the compiler or the Noir macro code", note_type)),
            span: impl_span
        });
    }

    let mut struct_ast = struct_ast.into_sorted();
    Ok(struct_ast.types.remove(0))
}

// Generate the deserialize_content method as
//
// fn deserialize_content(serialized_note: [Field; NOTE_SERIALIZED_LEN]) -> Self {
//     NoteType {
//        note_field1: serialized_note[0] as Field,
//        note_field2: NoteFieldType2::from_field(serialized_note[1])...
//     }
// }
// It assumes every note field is stored in an individual serialized field,
// and can be converted to the original type via the from_field() trait (structs) or cast as Field (integers)
fn generate_note_deserialize_content(
    note_type: &str,
    note_fields: &[(String, String)],
    note_serialize_len: &String,
    note_header_field_name: &String,
    impl_span: Option<Span>,
    empty_spans: bool,
) -> Result<NoirFunction, AztecMacroError> {
    let function_source = generate_note_deserialize_content_source(
        note_type,
        note_fields,
        note_serialize_len,
        note_header_field_name,
    );

    let (function_ast, errors) = parse_program(&function_source, empty_spans);
    if !errors.is_empty() {
        dbg!(errors);
        return Err(AztecMacroError::CouldNotImplementNoteInterface {
            secondary_message: Some("Failed to parse Noir macro code (fn deserialize_content). This is either a bug in the compiler or the Noir macro code".to_string()),
            span: impl_span
        });
    }

    let mut function_ast = function_ast.into_sorted();
    let mut noir_fn = function_ast.functions.remove(0);
    noir_fn.def.span = impl_span.unwrap_or_default();
    noir_fn.def.visibility = ItemVisibility::Public;
    Ok(noir_fn)
}

// Generate the serialize_content method as
//
// fn serialize_content(self: {}) -> [Field; NOTE_SERIALIZED_LEN] {
//   [self.note_field1 as Field, self.note_field2.to_field()...]
// }
//
// It assumes every struct field can be converted either via the to_field() trait (structs) or cast as Field (integers)
fn generate_note_serialize_content(
    note_type: &str,
    note_fields: &[(String, String)],
    note_serialize_len: &String,
    note_header_field_name: &String,
    impl_span: Option<Span>,
    empty_spans: bool,
) -> Result<NoirFunction, AztecMacroError> {
    let function_source = generate_note_serialize_content_source(
        note_type,
        note_fields,
        note_serialize_len,
        note_header_field_name,
    );

    let (function_ast, errors) = parse_program(&function_source, empty_spans);
    if !errors.is_empty() {
        dbg!(errors);
        return Err(AztecMacroError::CouldNotImplementNoteInterface {
            secondary_message: Some("Failed to parse Noir macro code (fn serialize_content). This is either a bug in the compiler or the Noir macro code".to_string()),
            span: impl_span
        });
    }

    let mut function_ast = function_ast.into_sorted();
    let mut noir_fn = function_ast.functions.remove(0);
    noir_fn.def.span = impl_span.unwrap_or_default();
    noir_fn.def.visibility = ItemVisibility::Public;
    Ok(noir_fn)
}

// Automatically generate a function in the Note's impl that returns the note's fields metadata
fn generate_note_properties_fn(
    note_type: &str,
    note_fields: &[(String, String)],
    note_header_field_name: &String,
    impl_span: Option<Span>,
    empty_spans: bool,
) -> Result<NoirFunction, AztecMacroError> {
    let function_source =
        generate_note_properties_fn_source(note_type, note_fields, note_header_field_name);
    let (function_ast, errors) = parse_program(&function_source, empty_spans);
    if !errors.is_empty() {
        dbg!(errors);
        return Err(AztecMacroError::CouldNotImplementNoteInterface {
            secondary_message: Some("Failed to parse Noir macro code (fn properties). This is either a bug in the compiler or the Noir macro code".to_string()),
            span: impl_span
        });
    }
    let mut function_ast = function_ast.into_sorted();
    let mut noir_fn = function_ast.functions.remove(0);
    noir_fn.def.span = impl_span.unwrap_or_default();
    noir_fn.def.visibility = ItemVisibility::Public;
    Ok(noir_fn)
}

// Automatically generate the method to compute the note's hiding point as:
// fn compute_note_hiding_point(self: NoteType) -> Point {
//    aztec::hash::pedersen_commitment(self.serialize_content(), aztec::protocol_types::constants::GENERATOR_INDEX__NOTE_HIDING_POINT)
// }
//
fn generate_compute_note_hiding_point(
    note_type: &String,
    impl_span: Option<Span>,
    empty_spans: bool,
) -> Result<NoirFunction, AztecMacroError> {
    // TODO(#7551): Replace the pedersen hash with something that returns a point directly to avoid
    // the superfluous call to field_to_point(...). I was trying to use pedersen_commitment for that
    // but that is currently not supported by the AVM (but might be soon).
    let function_source = format!(
        "
        fn compute_note_hiding_point(self: {}) -> aztec::protocol_types::point::Point {{
            let h = aztec::hash::pedersen_hash(self.serialize_content(), aztec::protocol_types::constants::GENERATOR_INDEX__NOTE_HIDING_POINT);
            aztec::generators::field_to_point(h)
        }}
        ",
        note_type
    );
    let (function_ast, errors) = parse_program(&function_source, empty_spans);
    if !errors.is_empty() {
        dbg!(errors);
        return Err(AztecMacroError::CouldNotImplementNoteInterface {
            secondary_message: Some("Failed to parse Noir macro code (fn compute_note_hiding_point). This is either a bug in the compiler or the Noir macro code".to_string()),
            span: impl_span
        });
    }
    let mut function_ast = function_ast.into_sorted();
    let mut noir_fn = function_ast.functions.remove(0);
    noir_fn.def.span = impl_span.unwrap_or_default();
    noir_fn.def.visibility = ItemVisibility::Public;
    Ok(noir_fn)
}

fn generate_note_exports_global(
    note_type: &str,
    note_type_id: &str,
    empty_spans: bool,
) -> Result<LetStatement, AztecMacroError> {
    let struct_source = format!(
        "
        #[abi(notes)]
        global {0}_EXPORTS: (Field, str<{1}>) = (0x{2},\"{0}\");
        ",
        note_type,
        note_type.len(),
        note_type_id
    )
    .to_string();

    let (global_ast, errors) = parse_program(&struct_source, empty_spans);
    if !errors.is_empty() {
        dbg!(errors);
        return Err(AztecMacroError::CouldNotImplementNoteInterface {
            secondary_message: Some(format!("Failed to parse Noir macro code (struct {}Exports). This is either a bug in the compiler or the Noir macro code", note_type)),
            span: None
        });
    }

    let mut global_ast = global_ast.into_sorted();
    Ok(global_ast.globals.pop().unwrap())
}

// Source code generator functions. These utility methods produce Noir code as strings, that are then parsed and added to the AST.

fn generate_note_properties_struct_source(
    note_type: &str,
    note_fields: &[(String, String)],
    note_header_field_name: &String,
) -> String {
    let note_property_selectors = note_fields
        .iter()
        .filter_map(|(field_name, _)| {
            if field_name != note_header_field_name {
                Some(format!(
                    "{field_name}: dep::aztec::note::note_getter_options::PropertySelector"
                ))
            } else {
                None
            }
        })
        .collect::<Vec<String>>()
        .join(",\n");
    format!(
        "
        struct {}Properties {{
            {}
        }}",
        note_type, note_property_selectors
    )
    .to_string()
}

fn generate_note_properties_fn_source(
    note_type: &str,
    note_fields: &[(String, String)],
    note_header_field_name: &String,
) -> String {
    let note_property_selectors = note_fields
        .iter()
        .enumerate()
        .filter_map(|(index, (field_name, _))| {
            if field_name != note_header_field_name {
                Some(format!(
                    "{}: aztec::note::note_getter_options::PropertySelector {{ index: {}, offset: 0, length: 32 }}",
                    field_name,
                    index
                ))
            } else {
                None
            }
        })
        .collect::<Vec<String>>()
        .join(", ");
    format!(
        "
        pub fn properties() -> {0}Properties {{
            {0}Properties {{
                {1}
            }}
        }}",
        note_type, note_property_selectors
    )
    .to_string()
}

fn generate_note_serialize_content_source(
    note_type: &str,
    note_fields: &[(String, String)],
    note_serialize_len: &String,
    note_header_field_name: &String,
) -> String {
    let note_fields = note_fields
        .iter()
        .filter_map(|(field_name, field_type)| {
            if field_name != note_header_field_name {
                if field_type == "Field" {
                    Some(format!("self.{}", field_name))
                } else {
                    Some(format!("self.{}.to_field()", field_name))
                }
            } else {
                None
            }
        })
        .collect::<Vec<String>>()
        .join(", ");
    format!(
        "
        fn serialize_content(self: {}) -> [Field; {}] {{
            [{}]
        }}",
        note_type, note_serialize_len, note_fields
    )
    .to_string()
}

fn generate_note_deserialize_content_source(
    note_type: &str,
    note_fields: &[(String, String)],
    note_serialize_len: &String,
    note_header_field_name: &String,
) -> String {
    let note_fields = note_fields
        .iter()
        .enumerate()
        .map(|(index, (field_name, field_type))| {
            if field_name != note_header_field_name {
                // TODO: Simplify this when https://github.com/noir-lang/noir/issues/4463 is fixed
                if field_type.eq("Field")
                    || Regex::new(r"u[0-9]+").unwrap().is_match(field_type)
                    || field_type.eq("bool")
                {
                    format!("{}: serialized_note[{}] as {},", field_name, index, field_type)
                } else {
                    format!(
                        "{}: {}::from_field(serialized_note[{}]),",
                        field_name, field_type, index
                    )
                }
            } else {
                format!(
                    "{note_header_field_name}: dep::aztec::note::note_header::NoteHeader::empty()"
                )
            }
        })
        .collect::<Vec<String>>()
        .join("\n");
    format!(
        "
        fn deserialize_content(serialized_note: [Field; {}]) -> Self {{
            {} {{
                {}
            }}
        }}",
        note_serialize_len, note_type, note_fields
    )
    .to_string()
}

// TODO(#7165): nuke this function
// Utility function to generate the note type id as a Field
fn compute_note_type_id(note_type: &str) -> u32 {
    // TODO(#4519) Improve automatic note id generation and assignment
    let mut keccak = Keccak::v256();
    let mut result = [0u8; 32];
    keccak.update(note_type.as_bytes());
    keccak.finalize(&mut result);
    // Take the first 4 bytes of the hash and convert them to an integer
    // If you change the following value you have to change NUM_BYTES_PER_NOTE_TYPE_ID in l1_note_payload.ts as well
    let num_bytes_per_note_type_id = 4;
    u32::from_be_bytes(result[0..num_bytes_per_note_type_id].try_into().unwrap())
}

pub fn inject_note_exports(
    crate_id: &CrateId,
    context: &mut HirContext,
) -> Result<(), (AztecMacroError, FileId)> {
    if let Some((_, module_id, file_id)) = get_contract_module_data(context, crate_id) {
        let notes = fetch_notes(context);

        for (_, note) in notes {
            let func_id = context
                .def_interner
                .lookup_method(
                    &Type::Struct(context.def_interner.get_struct(note.borrow().id), vec![]),
                    note.borrow().id,
                    "get_note_type_id",
                    false,
                )
                .ok_or((
                    AztecMacroError::CouldNotExportStorageLayout {
                        span: None,
                        secondary_message: Some(format!(
                            "Could not retrieve get_note_type_id function for note {}",
                            note.borrow().name.0.contents
                        )),
                    },
                    file_id,
                ))?;
            let get_note_type_id_function =
                context.def_interner.function(&func_id).block(&context.def_interner);
            let get_note_type_id_statement_id =
                get_note_type_id_function.statements().first().ok_or((
                    AztecMacroError::CouldNotExportStorageLayout {
                        span: None,
                        secondary_message: Some(format!(
                            "Could not retrieve note id statement from function for note {}",
                            note.borrow().name.0.contents
                        )),
                    },
                    file_id,
                ))?;
            let note_type_id_statement =
                context.def_interner.statement(get_note_type_id_statement_id);

            let note_type_id = match note_type_id_statement {
                HirStatement::Expression(expression_id) => {
                    match context.def_interner.expression(&expression_id) {
                        HirExpression::Literal(HirLiteral::Integer(value, _)) => Ok(value),
                        HirExpression::Literal(_) => Err((
                            AztecMacroError::CouldNotExportStorageLayout {
                                span: None,
                                secondary_message: Some(
                                    "note_type_id statement must be a literal integer expression"
                                        .to_string(),
                                ),
                            },
                            file_id,
                        )),
                        _ => Err((
                            AztecMacroError::CouldNotExportStorageLayout {
                                span: None,
                                secondary_message: Some(
                                    "note_type_id statement must be a literal expression"
                                        .to_string(),
                                ),
                            },
                            file_id,
                        )),
                    }
                }
                _ => Err((
                    AztecMacroError::CouldNotExportStorageLayout {
                        span: None,
                        secondary_message: Some(
                            "note_type_id statement must be an expression".to_string(),
                        ),
                    },
                    file_id,
                )),
            }?;
            let empty_spans = context.def_interner.is_in_lsp_mode();
            let global = generate_note_exports_global(
                &note.borrow().name.0.contents,
                &note_type_id.to_hex(),
                empty_spans,
            )
            .map_err(|err| (err, file_id))?;

            inject_global(crate_id, context, global, module_id, file_id);
        }
    }
    Ok(())
}<|MERGE_RESOLUTION|>--- conflicted
+++ resolved
@@ -202,20 +202,10 @@
             trait_impl.items.push(TraitImplItem::Function(get_note_type_id_fn));
         }
 
-<<<<<<< HEAD
-        if !check_trait_method_implemented(trait_impl, "compute_note_content_hash") {
-            let compute_note_content_hash_fn = generate_compute_note_content_hash(
-                &note_type,
-                note_interface_impl_span,
-                empty_spans,
-            )?;
-            trait_impl.items.push(TraitImplItem::Function(compute_note_content_hash_fn));
-=======
         if !check_trait_method_implemented(trait_impl, "compute_note_hiding_point") {
             let compute_note_hiding_point_fn =
                 generate_compute_note_hiding_point(&note_type, note_interface_impl_span)?;
             trait_impl.items.push(TraitImplItem::Function(compute_note_hiding_point_fn));
->>>>>>> ef4217fb
         }
 
         if !check_trait_method_implemented(trait_impl, "to_be_bytes") {
