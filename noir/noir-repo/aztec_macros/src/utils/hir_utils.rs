use iter_extended::vecmap;
use noirc_errors::Location;
use noirc_frontend::{
    graph::CrateId,
    hir::{
        def_map::{LocalModuleId, ModuleId},
        resolution::{path_resolver::StandardPathResolver, resolver::Resolver},
        type_check::type_check_func,
    },
    macros_api::{FileId, HirContext, ModuleDefId, StructId},
    node_interner::{FuncId, TraitId},
    ItemVisibility, LetStatement, NoirFunction, Shared, Signedness, StructType, Type,
};

use super::ast_utils::is_custom_attribute;

pub fn collect_crate_structs(crate_id: &CrateId, context: &HirContext) -> Vec<(String, StructId)> {
    context
        .def_map(crate_id)
<<<<<<< HEAD
        .map(|def_map| {
            def_map
                .modules()
                .iter()
                .flat_map(|(_, module)| {
                    module.type_definitions().filter_map(|typ| {
                        if let ModuleDefId::TypeId(struct_id) = typ {
                            Some(struct_id)
                        } else {
                            None
                        }
                    })
                })
                .collect()
=======
        .expect("ICE: Missing crate in def_map")
        .modules()
        .iter()
        .flat_map(|(_, module)| {
            module.type_definitions().filter_map(move |typ| {
                if let ModuleDefId::TypeId(struct_id) = typ {
                    let module_id = struct_id.module_id();
                    let path =
                        context.fully_qualified_struct_path(context.root_crate_id(), struct_id);
                    let path = if path.contains("::") {
                        let prefix = if &module_id.krate == context.root_crate_id() {
                            "crate"
                        } else {
                            "dep"
                        };
                        format!("{}::{}", prefix, path)
                    } else {
                        path
                    };

                    Some((path, struct_id))
                } else {
                    None
                }
            })
>>>>>>> db2a4117
        })
        .unwrap_or(vec![])
}

pub fn collect_crate_functions(crate_id: &CrateId, context: &HirContext) -> Vec<FuncId> {
    context
        .def_map(crate_id)
        .expect("ICE: Missing crate in def_map")
        .modules()
        .iter()
        .flat_map(|(_, module)| module.value_definitions().filter_map(|id| id.as_function()))
        .collect()
}

pub fn collect_traits(context: &HirContext) -> Vec<TraitId> {
    let crates = context.crates();
    crates
        .flat_map(|crate_id| context.def_map(&crate_id).map(|def_map| def_map.modules()))
        .flatten()
        .flat_map(|module| {
            module.type_definitions().filter_map(|typ| {
                if let ModuleDefId::TraitId(trait_id) = typ {
                    Some(trait_id)
                } else {
                    None
                }
            })
        })
        .collect()
}

/// Computes the aztec signature for a resolved type.
pub fn signature_of_type(typ: &Type) -> String {
    match typ {
        Type::Integer(Signedness::Signed, bit_size) => format!("i{}", bit_size),
        Type::Integer(Signedness::Unsigned, bit_size) => format!("u{}", bit_size),
        Type::FieldElement => "Field".to_owned(),
        Type::Bool => "bool".to_owned(),
        Type::Array(len, typ) => {
            if let Type::Constant(len) = **len {
                format!("[{};{len}]", signature_of_type(typ))
            } else {
                unimplemented!("Cannot generate signature for array with length type {:?}", typ)
            }
        }
        Type::Struct(def, args) => {
            let fields = def.borrow().get_fields(args);
            let fields = vecmap(fields, |(_, typ)| signature_of_type(&typ));
            format!("({})", fields.join(","))
        }
        Type::Tuple(types) => {
            let fields = vecmap(types, signature_of_type);
            format!("({})", fields.join(","))
        }
        _ => unimplemented!("Cannot generate signature for type {:?}", typ),
    }
}

// Fetches the name of all structs tagged as #[aztec(note)] in a given crate
pub fn fetch_crate_notes(
    context: &HirContext,
    crate_id: &CrateId,
) -> Vec<(String, Shared<StructType>)> {
    collect_crate_structs(crate_id, context)
        .iter()
        .filter_map(|(path, struct_id)| {
            let r#struct = context.def_interner.get_struct(*struct_id);
            let attributes = context.def_interner.struct_attributes(struct_id);
            if attributes.iter().any(|attr| is_custom_attribute(attr, "aztec(note)")) {
                Some((path.clone(), r#struct))
            } else {
                None
            }
        })
        .collect()
}

// Fetches the name of all structs tagged as #[aztec(note)], both in the current crate and all of its dependencies.
pub fn fetch_notes(context: &HirContext) -> Vec<(String, Shared<StructType>)> {
    context.crates().flat_map(|crate_id| fetch_crate_notes(context, &crate_id)).collect()
}

pub fn get_contract_module_data(
    context: &mut HirContext,
    crate_id: &CrateId,
) -> Option<(LocalModuleId, FileId)> {
    // We first fetch modules in this crate which correspond to contracts, along with their file id.
    let contract_module_file_ids: Vec<(LocalModuleId, FileId)> = context
        .def_map(crate_id)
        .expect("ICE: Missing crate in def_map")
        .modules()
        .iter()
        .filter(|(_, module)| module.is_contract)
        .map(|(idx, module)| (LocalModuleId(idx), module.location.file))
        .collect();

    // If the current crate does not contain a contract module we simply skip it. More than 1 contract in a crate is forbidden by the compiler
    if contract_module_file_ids.is_empty() {
        return None;
    }

    Some(contract_module_file_ids[0])
}

pub fn inject_fn(
    crate_id: &CrateId,
    context: &mut HirContext,
    func: NoirFunction,
    location: Location,
    module_id: LocalModuleId,
    file_id: FileId,
) {
    let func_id = context.def_interner.push_empty_fn();
    context.def_interner.push_function(
        func_id,
        &func.def,
        ModuleId { krate: *crate_id, local_id: module_id },
        location,
    );

    context.def_map_mut(crate_id).unwrap().modules_mut()[module_id.0]
        .declare_function(func.name_ident().clone(), ItemVisibility::Public, func_id)
        .unwrap_or_else(|_| {
            panic!(
                "Failed to declare autogenerated {} function, likely due to a duplicate definition",
                func.name()
            )
        });

    let def_maps = &mut context.def_maps;

    let path_resolver =
        StandardPathResolver::new(ModuleId { local_id: module_id, krate: *crate_id });

    let resolver = Resolver::new(&mut context.def_interner, &path_resolver, def_maps, file_id);

    let (hir_func, meta, _) = resolver.resolve_function(func, func_id);

    context.def_interner.push_fn_meta(meta, func_id);
    context.def_interner.update_fn(func_id, hir_func);

    type_check_func(&mut context.def_interner, func_id);
}

pub fn inject_global(
    crate_id: &CrateId,
    context: &mut HirContext,
    global: LetStatement,
    module_id: LocalModuleId,
    file_id: FileId,
) {
    let name = global.pattern.name_ident().clone();

    let global_id = context.def_interner.push_empty_global(
        name.clone(),
        module_id,
        file_id,
        global.attributes.clone(),
    );

    // Add the statement to the scope so its path can be looked up later
    context.def_map_mut(crate_id).unwrap().modules_mut()[module_id.0]
        .declare_global(name, global_id)
        .unwrap_or_else(|(name, _)| {
            panic!(
                "Failed to declare autogenerated {} global, likely due to a duplicate definition",
                name
            )
        });

    let def_maps = &mut context.def_maps;

    let path_resolver =
        StandardPathResolver::new(ModuleId { local_id: module_id, krate: *crate_id });

    let mut resolver = Resolver::new(&mut context.def_interner, &path_resolver, def_maps, file_id);

    let hir_stmt = resolver.resolve_global_let(global, global_id);

    let statement_id = context.def_interner.get_global(global_id).let_statement;
    context.def_interner.replace_statement(statement_id, hir_stmt);
}<|MERGE_RESOLUTION|>--- conflicted
+++ resolved
@@ -17,7 +17,6 @@
 pub fn collect_crate_structs(crate_id: &CrateId, context: &HirContext) -> Vec<(String, StructId)> {
     context
         .def_map(crate_id)
-<<<<<<< HEAD
         .map(|def_map| {
             def_map
                 .modules()
@@ -32,33 +31,6 @@
                     })
                 })
                 .collect()
-=======
-        .expect("ICE: Missing crate in def_map")
-        .modules()
-        .iter()
-        .flat_map(|(_, module)| {
-            module.type_definitions().filter_map(move |typ| {
-                if let ModuleDefId::TypeId(struct_id) = typ {
-                    let module_id = struct_id.module_id();
-                    let path =
-                        context.fully_qualified_struct_path(context.root_crate_id(), struct_id);
-                    let path = if path.contains("::") {
-                        let prefix = if &module_id.krate == context.root_crate_id() {
-                            "crate"
-                        } else {
-                            "dep"
-                        };
-                        format!("{}::{}", prefix, path)
-                    } else {
-                        path
-                    };
-
-                    Some((path, struct_id))
-                } else {
-                    None
-                }
-            })
->>>>>>> db2a4117
         })
         .unwrap_or(vec![])
 }
