[package]
name = "acvm_js"
description = "Typescript wrapper around the ACVM allowing execution of ACIR code"
# x-release-please-start-version
<<<<<<< HEAD
version = "0.53.0"
=======
version = "0.54.0"
>>>>>>> a3a3c01c
# x-release-please-end
authors.workspace = true
edition.workspace = true
license.workspace = true
rust-version.workspace = true
repository.workspace = true

[lints]
workspace = true

# See more keys and their definitions at https://doc.rust-lang.org/cargo/reference/manifest.html

[lib]
crate-type = ["cdylib"]

[dependencies]
acvm.workspace = true
bn254_blackbox_solver = { workspace = true, optional = true }
wasm-bindgen.workspace = true
wasm-bindgen-futures.workspace = true
console_error_panic_hook.workspace = true
gloo-utils.workspace = true
js-sys.workspace = true
serde.workspace = true
tracing-subscriber.workspace = true
tracing-web.workspace = true

const-str = "0.5.5"

# This is an unused dependency, we are adding it
# so that we can enable the js feature in getrandom.
getrandom = { workspace = true, features = ["js"] }

[build-dependencies]
build-data.workspace = true
pkg-config = "0.3"

[dev-dependencies]
wasm-bindgen-test.workspace = true

[features]
default = ["bn254"]
bn254 = ["acvm/bn254", "dep:bn254_blackbox_solver"]
bls12_381 = ["acvm/bls12_381"]<|MERGE_RESOLUTION|>--- conflicted
+++ resolved
@@ -2,11 +2,7 @@
 name = "acvm_js"
 description = "Typescript wrapper around the ACVM allowing execution of ACIR code"
 # x-release-please-start-version
-<<<<<<< HEAD
-version = "0.53.0"
-=======
 version = "0.54.0"
->>>>>>> a3a3c01c
 # x-release-please-end
 authors.workspace = true
 edition.workspace = true
