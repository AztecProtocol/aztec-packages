--- conflicted
+++ resolved
@@ -1,10 +1,6 @@
 {
   "name": "@noir-lang/acvm_js",
-<<<<<<< HEAD
-  "version": "1.0.0-beta.2",
-=======
   "version": "1.0.0-beta.3",
->>>>>>> ec399fef
   "publishConfig": {
     "access": "public"
   },
