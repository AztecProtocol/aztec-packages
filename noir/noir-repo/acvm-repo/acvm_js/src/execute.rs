--- conflicted
+++ resolved
@@ -19,23 +19,6 @@
     JsExecutionError, JsSolvedAndReturnWitness, JsWitnessMap, JsWitnessStack,
 };
 
-<<<<<<< HEAD
-#[wasm_bindgen]
-pub struct WasmBlackBoxFunctionSolver;
-
-impl WasmBlackBoxFunctionSolver {
-    async fn initialize() -> WasmBlackBoxFunctionSolver {
-        WasmBlackBoxFunctionSolver
-    }
-}
-
-#[wasm_bindgen(js_name = "createBlackBoxSolver")]
-pub async fn create_black_box_solver() -> WasmBlackBoxFunctionSolver {
-    WasmBlackBoxFunctionSolver::initialize().await
-}
-
-=======
->>>>>>> 9c54590f
 /// Executes an ACIR circuit to generate the solved witness from the initial witness.
 ///
 /// @param {Uint8Array} circuit - A serialized representation of an ACIR circuit
@@ -67,10 +50,6 @@
 /// @returns {SolvedAndReturnWitness} The solved witness calculated by executing the circuit on the provided inputs, as well as the return witness indices as specified by the circuit.
 #[wasm_bindgen(js_name = executeCircuitWithReturnWitness, skip_jsdoc)]
 pub async fn execute_circuit_with_return_witness(
-<<<<<<< HEAD
-    _solver: &WasmBlackBoxFunctionSolver,
-=======
->>>>>>> 9c54590f
     program: Vec<u8>,
     initial_witness: JsWitnessMap,
     foreign_call_handler: ForeignCallHandler,
@@ -99,35 +78,10 @@
 
 /// Executes an ACIR circuit to generate the solved witness from the initial witness.
 ///
-<<<<<<< HEAD
-/// @param {&WasmBlackBoxFunctionSolver} solver - A black box solver.
-/// @param {Uint8Array} circuit - A serialized representation of an ACIR circuit
-/// @param {WitnessMap} initial_witness - The initial witness map defining all of the inputs to `circuit`..
-/// @param {ForeignCallHandler} foreign_call_handler - A callback to process any foreign calls from the circuit.
-/// @returns {WitnessMap} The solved witness calculated by executing the circuit on the provided inputs.
-#[wasm_bindgen(js_name = executeCircuitWithBlackBoxSolver, skip_jsdoc)]
-pub async fn execute_circuit_with_black_box_solver(
-    _solver: &WasmBlackBoxFunctionSolver,
-    program: Vec<u8>,
-    initial_witness: JsWitnessMap,
-    foreign_call_handler: ForeignCallHandler,
-) -> Result<JsWitnessMap, Error> {
-    console_error_panic_hook::set_once();
-
-    let mut witness_stack =
-        execute_program_with_native_type_return(program, initial_witness, &foreign_call_handler)
-            .await?;
-    let witness_map =
-        witness_stack.pop().expect("Should have at least one witness on the stack").witness;
-    Ok(witness_map.into())
-}
-
-=======
 /// @param {Uint8Array} program - A serialized representation of an ACIR program
 /// @param {WitnessMap} initial_witness - The initial witness map defining all of the inputs to `program`.
 /// @param {ForeignCallHandler} foreign_call_handler - A callback to process any foreign calls from the program.
 /// @returns {WitnessStack} The solved witness calculated by executing the program on the provided inputs.
->>>>>>> 9c54590f
 #[wasm_bindgen(js_name = executeProgram, skip_jsdoc)]
 pub async fn execute_program(
     program: Vec<u8>,
@@ -136,26 +90,8 @@
 ) -> Result<JsWitnessStack, Error> {
     console_error_panic_hook::set_once();
 
-<<<<<<< HEAD
-    let solver = WasmBlackBoxFunctionSolver::initialize().await;
-
-    execute_program_with_black_box_solver(&solver, program, initial_witness, &foreign_call_handler)
-        .await
-}
-
-#[wasm_bindgen(js_name = executeProgramWithBlackBoxSolver, skip_jsdoc)]
-pub async fn execute_program_with_black_box_solver(
-    _solver: &WasmBlackBoxFunctionSolver,
-    program: Vec<u8>,
-    initial_witness: JsWitnessMap,
-    foreign_call_executor: &ForeignCallHandler,
-) -> Result<JsWitnessStack, Error> {
-    let witness_stack =
-        execute_program_with_native_type_return(program, initial_witness, foreign_call_executor)
-=======
     let witness_stack =
         execute_program_with_native_type_return(program, initial_witness, &foreign_call_handler)
->>>>>>> 9c54590f
             .await?;
 
     Ok(witness_stack.into())
@@ -181,19 +117,12 @@
     initial_witness: JsWitnessMap,
     foreign_call_executor: &ForeignCallHandler,
 ) -> Result<WitnessStack, Error> {
-<<<<<<< HEAD
-    let blackbox_solver = Bn254BlackBoxSolver;
-    let executor = ProgramExecutor::new(
-        &program.functions,
-        &program.unconstrained_functions,
-        &blackbox_solver,
-=======
+
     let solver = Bn254BlackBoxSolver::initialize().await;
     let executor = ProgramExecutor::new(
         &program.functions,
         &program.unconstrained_functions,
-        &solver,
->>>>>>> 9c54590f
+        &Bn254BlackBoxSolver,
         foreign_call_executor,
     );
     let witness_stack = executor.execute(initial_witness.into()).await?;
