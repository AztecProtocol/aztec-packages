#!/usr/bin/env bash

function require_command {
    if ! command -v "$1" >/dev/null 2>&1; then
        echo "Error: $1 is required but not installed." >&2
        exit 1
    fi
}
function run_or_fail {
  "$@"
  local status=$?
  if [ $status -ne 0 ]; then
    echo "Command '$*' failed with exit code $status" >&2
    exit $status
  fi
}
function run_if_available {
  if command -v "$1" >/dev/null 2>&1; then
    "$@"
  else
    echo "$1 is not installed. Please install it to use this feature." >&2
  fi
}

require_command jq
require_command cargo
require_command wasm-bindgen
<<<<<<< HEAD
require_command wasm-opt
=======
#require_command wasm-opt
>>>>>>> 9a644bae

self_path=$(dirname "$(readlink -f "$0")")
pname=$(cargo read-manifest | jq -r '.name')

NODE_DIR=$self_path/nodejs
BROWSER_DIR=$self_path/web

# Clear out the existing build artifacts as these aren't automatically removed by wasm-bindgen.
if [ -d ./pkg/ ]; then
    rm -r $NODE_DIR
    rm -r $BROWSER_DIR
fi

TARGET=wasm32-unknown-unknown
WASM_BINARY=${self_path}/../../target/$TARGET/release/${pname}.wasm

NODE_WASM=${NODE_DIR}/${pname}_bg.wasm
BROWSER_WASM=${BROWSER_DIR}/${pname}_bg.wasm

# Build the new wasm package
run_or_fail cargo build --lib --release --target $TARGET --package ${pname}
run_or_fail wasm-bindgen $WASM_BINARY --out-dir $NODE_DIR --typescript --target nodejs
run_or_fail wasm-bindgen $WASM_BINARY --out-dir $BROWSER_DIR --typescript --target web
run_if_available wasm-opt $NODE_WASM -o $NODE_WASM -O
run_if_available wasm-opt $BROWSER_WASM -o $BROWSER_WASM -O<|MERGE_RESOLUTION|>--- conflicted
+++ resolved
@@ -25,11 +25,7 @@
 require_command jq
 require_command cargo
 require_command wasm-bindgen
-<<<<<<< HEAD
-require_command wasm-opt
-=======
 #require_command wasm-opt
->>>>>>> 9a644bae
 
 self_path=$(dirname "$(readlink -f "$0")")
 pname=$(cargo read-manifest | jq -r '.name')
