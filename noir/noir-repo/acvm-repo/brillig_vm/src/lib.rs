#![forbid(unsafe_code)]
#![warn(unreachable_pub)]
#![warn(clippy::semicolon_if_nothing_returned)]
#![cfg_attr(not(test), warn(unused_crate_dependencies, unused_extern_crates))]

//! The Brillig VM is a specialized VM which allows the [ACVM][acvm] to perform custom non-determinism.
//!
//! Brillig bytecode is distinct from regular [ACIR][acir] in that it does not generate constraints.
//! This is a generalization over the fixed directives that exists within in the ACVM.
//!
//! [acir]: https://crates.io/crates/acir
//! [acvm]: https://crates.io/crates/acvm

use acir::brillig::{
    BinaryFieldOp, BinaryIntOp, ForeignCallParam, ForeignCallResult, HeapArray, HeapValueType,
    HeapVector, MemoryAddress, Opcode, ValueOrArray,
};
use acir::FieldElement;
use acvm_blackbox_solver::BlackBoxFunctionSolver;
use arithmetic::{evaluate_binary_field_op, evaluate_binary_int_op, BrilligArithmeticError};
use black_box::evaluate_black_box;
use num_bigint::BigUint;

// Re-export `brillig`.
pub use acir::brillig;
pub use memory::{Memory, MemoryValue, MEMORY_ADDRESSING_BIT_SIZE};

mod arithmetic;
mod black_box;
mod memory;

/// The error call stack contains the opcode indexes of the call stack at the time of failure, plus the index of the opcode that failed.
pub type ErrorCallStack = Vec<usize>;

#[derive(Debug, PartialEq, Eq, Clone)]
pub enum VMStatus {
    Finished {
        return_data_offset: usize,
        return_data_size: usize,
    },
    InProgress,
    Failure {
        message: String,
        call_stack: ErrorCallStack,
    },
    /// The VM process is not solvable as a [foreign call][Opcode::ForeignCall] has been
    /// reached where the outputs are yet to be resolved.
    ///
    /// The caller should interpret the information returned to compute a [ForeignCallResult]
    /// and update the Brillig process. The VM can then be restarted to fully solve the previously
    /// unresolved foreign call as well as the remaining Brillig opcodes.
    ForeignCallWait {
        /// Interpreted by simulator context
        function: String,
        /// Input values
        /// Each input is a list of values as an input can be either a single value or a memory pointer
        inputs: Vec<ForeignCallParam>,
    },
}

#[derive(Debug, PartialEq, Eq, Clone)]
/// VM encapsulates the state of the Brillig VM during execution.
pub struct VM<'a, B: BlackBoxFunctionSolver> {
    /// Calldata to the brillig function
    calldata: Vec<FieldElement>,
    /// Instruction pointer
    program_counter: usize,
    /// A counter maintained throughout a Brillig process that determines
    /// whether the caller has resolved the results of a [foreign call][Opcode::ForeignCall].
    foreign_call_counter: usize,
    /// Represents the outputs of all foreign calls during a Brillig process
    /// List is appended onto by the caller upon reaching a [VMStatus::ForeignCallWait]
    foreign_call_results: Vec<ForeignCallResult>,
    /// Executable opcodes
    bytecode: &'a [Opcode],
    /// Status of the VM
    status: VMStatus,
    /// Memory of the VM
    memory: Memory,
    /// Call stack
    call_stack: Vec<usize>,
    /// The solver for blackbox functions
    black_box_solver: &'a B,
}

impl<'a, B: BlackBoxFunctionSolver> VM<'a, B> {
    /// Constructs a new VM instance
    pub fn new(
        calldata: Vec<FieldElement>,
        bytecode: &'a [Opcode],
        foreign_call_results: Vec<ForeignCallResult>,
        black_box_solver: &'a B,
    ) -> Self {
        Self {
            calldata,
            program_counter: 0,
            foreign_call_counter: 0,
            foreign_call_results,
            bytecode,
            status: VMStatus::InProgress,
            memory: Memory::default(),
            call_stack: Vec::new(),
            black_box_solver,
        }
    }

    /// Updates the current status of the VM.
    /// Returns the given status.
    fn status(&mut self, status: VMStatus) -> VMStatus {
        self.status = status.clone();
        status
    }

    pub fn get_status(&self) -> VMStatus {
        self.status.clone()
    }

    /// Sets the current status of the VM to Finished (completed execution).
    fn finish(&mut self, return_data_offset: usize, return_data_size: usize) -> VMStatus {
        self.status(VMStatus::Finished { return_data_offset, return_data_size })
    }

    /// Sets the status of the VM to `ForeignCallWait`.
    /// Indicating that the VM is now waiting for a foreign call to be resolved.
    fn wait_for_foreign_call(
        &mut self,
        function: String,
        inputs: Vec<ForeignCallParam>,
    ) -> VMStatus {
        self.status(VMStatus::ForeignCallWait { function, inputs })
    }

    pub fn resolve_foreign_call(&mut self, foreign_call_result: ForeignCallResult) {
        if self.foreign_call_counter < self.foreign_call_results.len() {
            panic!("No unresolved foreign calls");
        }
        self.foreign_call_results.push(foreign_call_result);
        self.status(VMStatus::InProgress);
    }

    /// Sets the current status of the VM to `fail`.
    /// Indicating that the VM encountered a `Trap` Opcode
    /// or an invalid state.
    fn fail(&mut self, message: String) -> VMStatus {
        let mut error_stack: Vec<_> = self.call_stack.clone();
        error_stack.push(self.program_counter);
        self.status(VMStatus::Failure { call_stack: error_stack, message });
        self.status.clone()
    }

    /// Loop over the bytecode and update the program counter
    pub fn process_opcodes(&mut self) -> VMStatus {
        while !matches!(
            self.process_opcode(),
            VMStatus::Finished { .. } | VMStatus::Failure { .. } | VMStatus::ForeignCallWait { .. }
        ) {}
        self.status.clone()
    }

    pub fn get_memory(&self) -> &[MemoryValue] {
        self.memory.values()
    }

    pub fn write_memory_at(&mut self, ptr: usize, value: MemoryValue) {
        self.memory.write(MemoryAddress(ptr), value);
    }

    /// Returns the VM's current call stack, including the actual program
    /// counter in the last position of the returned vector.
    pub fn get_call_stack(&self) -> Vec<usize> {
        self.call_stack.iter().copied().chain(std::iter::once(self.program_counter)).collect()
    }

    /// Process a single opcode and modify the program counter.
    pub fn process_opcode(&mut self) -> VMStatus {
        let opcode = &self.bytecode[self.program_counter];
        match opcode {
            Opcode::BinaryFieldOp { op, lhs, rhs, destination: result } => {
                if let Err(error) = self.process_binary_field_op(*op, *lhs, *rhs, *result) {
                    self.fail(error.to_string())
                } else {
                    self.increment_program_counter()
                }
            }
            Opcode::BinaryIntOp { op, bit_size, lhs, rhs, destination: result } => {
                if let Err(error) = self.process_binary_int_op(*op, *bit_size, *lhs, *rhs, *result)
                {
                    self.fail(error.to_string())
                } else {
                    self.increment_program_counter()
                }
            }
            Opcode::Cast { destination: destination_address, source: source_address, bit_size } => {
                let source_value = self.memory.read(*source_address);
                let casted_value = self.cast(*bit_size, source_value);
                self.memory.write(*destination_address, casted_value);
                self.increment_program_counter()
            }
            Opcode::Jump { location: destination } => self.set_program_counter(*destination),
            Opcode::JumpIf { condition, location: destination } => {
                // Check if condition is true
                // We use 0 to mean false and any other value to mean true
                let condition_value = self.memory.read(*condition);
                if condition_value.try_into().expect("condition value is not a boolean") {
                    return self.set_program_counter(*destination);
                }
                self.increment_program_counter()
            }
            Opcode::JumpIfNot { condition, location: destination } => {
                let condition_value = self.memory.read(*condition);
                if condition_value.try_into().expect("condition value is not a boolean") {
                    return self.increment_program_counter();
                }
                self.set_program_counter(*destination)
            }
            Opcode::CalldataCopy { destination_address, size, offset } => {
                let values: Vec<_> = self.calldata[*offset..(*offset + size)]
                    .iter()
                    .map(|value| MemoryValue::new_field(*value))
                    .collect();
                self.memory.write_slice(*destination_address, &values);
                self.increment_program_counter()
            }
            Opcode::Return => {
                if let Some(return_location) = self.call_stack.pop() {
                    self.set_program_counter(return_location + 1)
                } else {
                    self.fail("return opcode hit, but callstack already empty".to_string())
                }
            }
            Opcode::ForeignCall {
                function,
                destinations,
                destination_value_types,
                inputs,
                input_value_types,
            } => {
                assert!(inputs.len() == input_value_types.len());
                assert!(destinations.len() == destination_value_types.len());

                if self.foreign_call_counter >= self.foreign_call_results.len() {
                    // When this opcode is called, it is possible that the results of a foreign call are
                    // not yet known (not enough entries in `foreign_call_results`).
                    // If that is the case, just resolve the inputs and pause the VM with a status
                    // (VMStatus::ForeignCallWait) that communicates the foreign function name and
                    // resolved inputs back to the caller. Once the caller pushes to `foreign_call_results`,
                    // they can then make another call to the VM that starts at this opcode
                    // but has the necessary results to proceed with execution.
                    let resolved_inputs = inputs
                        .iter()
                        .zip(input_value_types)
                        .map(|(input, input_type)| self.get_memory_values(*input, input_type))
                        .collect::<Vec<_>>();
                    return self.wait_for_foreign_call(function.clone(), resolved_inputs);
                }

                let write_result = self.write_foreign_call_result(
                    destinations,
                    destination_value_types,
                    self.foreign_call_counter,
                );

                if let Err(e) = write_result {
                    return self.fail(e);
                }

                self.foreign_call_counter += 1;
                self.increment_program_counter()
            }
            Opcode::Mov { destination: destination_address, source: source_address } => {
                let source_value = self.memory.read(*source_address);
                self.memory.write(*destination_address, source_value);
                self.increment_program_counter()
            }
            Opcode::ConditionalMov { destination, source_a, source_b, condition } => {
                let condition_value = self.memory.read(*condition);
                if condition_value.try_into().expect("condition value is not a boolean") {
                    self.memory.write(*destination, self.memory.read(*source_a));
                } else {
                    self.memory.write(*destination, self.memory.read(*source_b));
                }
                self.increment_program_counter()
            }
            Opcode::Trap => self.fail("explicit trap hit in brillig".to_string()),
            Opcode::Stop { return_data_offset, return_data_size } => {
                self.finish(*return_data_offset, *return_data_size)
            }
            Opcode::Load { destination: destination_address, source_pointer } => {
                // Convert our source_pointer to an address
                let source = self.memory.read_ref(*source_pointer);
                // Use our usize source index to lookup the value in memory
                let value = self.memory.read(source);
                self.memory.write(*destination_address, value);
                self.increment_program_counter()
            }
            Opcode::Store { destination_pointer, source: source_address } => {
                // Convert our destination_pointer to an address
                let destination = self.memory.read_ref(*destination_pointer);
                // Use our usize destination index to set the value in memory
                self.memory.write(destination, self.memory.read(*source_address));
                self.increment_program_counter()
            }
            Opcode::Call { location } => {
                // Push a return location
                self.call_stack.push(self.program_counter);
                self.set_program_counter(*location)
            }
            Opcode::Const { destination, value, bit_size } => {
                // Consts are not checked in runtime to fit in the bit size, since they can safely be checked statically.
                self.memory.write(*destination, MemoryValue::new_from_field(*value, *bit_size));
                self.increment_program_counter()
            }
            Opcode::BlackBox(black_box_op) => {
                match evaluate_black_box(black_box_op, self.black_box_solver, &mut self.memory) {
                    Ok(()) => self.increment_program_counter(),
                    Err(e) => self.fail(e.to_string()),
                }
            }
        }
    }

    /// Returns the current value of the program counter.
    pub fn program_counter(&self) -> usize {
        self.program_counter
    }

    /// Increments the program counter by 1.
    fn increment_program_counter(&mut self) -> VMStatus {
        self.set_program_counter(self.program_counter + 1)
    }

    /// Increments the program counter by `value`.
    /// If the program counter no longer points to an opcode
    /// in the bytecode, then the VMStatus reports halted.
    fn set_program_counter(&mut self, value: usize) -> VMStatus {
        assert!(self.program_counter < self.bytecode.len());
        self.program_counter = value;
        if self.program_counter >= self.bytecode.len() {
            self.status = VMStatus::Finished { return_data_offset: 0, return_data_size: 0 };
        }
        self.status.clone()
    }

    fn get_memory_values(
        &self,
        input: ValueOrArray,
        value_type: &HeapValueType,
    ) -> ForeignCallParam {
        match (input, value_type) {
            (ValueOrArray::MemoryAddress(value_index), HeapValueType::Simple(_)) => {
                self.memory.read(value_index).to_field().into()
            }
            (
                ValueOrArray::HeapArray(HeapArray { pointer: pointer_index, size }),
                HeapValueType::Array { value_types, size: type_size },
            ) if *type_size == size => {
                let start = self.memory.read_ref(pointer_index);
                self.read_slice_of_values_from_memory(start, size, value_types)
                    .into_iter()
                    .map(|mem_value| mem_value.to_field())
                    .collect::<Vec<_>>()
                    .into()
            }
            (
                ValueOrArray::HeapVector(HeapVector { pointer: pointer_index, size: size_index }),
                HeapValueType::Vector { value_types },
            ) => {
                let start = self.memory.read_ref(pointer_index);
                let size = self.memory.read(size_index).to_usize();
                self.read_slice_of_values_from_memory(start, size, value_types)
                    .into_iter()
                    .map(|mem_value| mem_value.to_field())
                    .collect::<Vec<_>>()
                    .into()
            }
            _ => {
                unreachable!("Unexpected value type {value_type:?} for input {input:?}");
            }
        }
    }

    /// Reads an array/vector from memory but recursively reads pointers to
    /// nested arrays/vectors according to the sequence of value types.
    fn read_slice_of_values_from_memory(
        &self,
        start: MemoryAddress,
        size: usize,
        value_types: &[HeapValueType],
    ) -> Vec<MemoryValue> {
        if HeapValueType::all_simple(value_types) {
            self.memory.read_slice(start, size).to_vec()
        } else {
            // Check that the sequence of value types fit an integer number of
            // times inside the given size.
            assert!(
                0 == size % value_types.len(),
                "array/vector does not contain a whole number of elements"
            );
            (0..size)
                .zip(value_types.iter().cycle())
                .flat_map(|(i, value_type)| {
                    let value_address: MemoryAddress = (start.to_usize() + i).into();
                    match value_type {
                        HeapValueType::Simple(_) => {
                            vec![self.memory.read(value_address)]
                        }
                        HeapValueType::Array { value_types, size } => {
                            let array_address = self.memory.read_ref(value_address);
                            let array_start = self.memory.read_ref(array_address);
                            self.read_slice_of_values_from_memory(array_start, *size, value_types)
                        }
                        HeapValueType::Vector { value_types } => {
                            let vector_address = self.memory.read_ref(value_address);
                            let vector_start = self.memory.read_ref(vector_address);
                            let size_address: MemoryAddress =
                                (vector_address.to_usize() + 1).into();
                            let vector_size = self.memory.read(size_address).to_usize();
                            self.read_slice_of_values_from_memory(
                                vector_start,
                                vector_size,
                                value_types,
                            )
                        }
                    }
                })
                .collect::<Vec<_>>()
        }
    }

    fn write_foreign_call_result(
        &mut self,
        destinations: &[ValueOrArray],
        destination_value_types: &[HeapValueType],
        foreign_call_index: usize,
    ) -> Result<(), String> {
        let values = &self.foreign_call_results[foreign_call_index].values;

        if destinations.len() != values.len() {
            return Err(format!(
                "{} output values were provided as a foreign call result for {} destination slots",
                values.len(),
                destinations.len()
            ));
        }

        for ((destination, value_type), output) in
            destinations.iter().zip(destination_value_types).zip(values)
        {
            match (destination, value_type) {
                (ValueOrArray::MemoryAddress(value_index), HeapValueType::Simple(bit_size)) => {
                    match output {
                        ForeignCallParam::Single(value) => {
                            let memory_value = MemoryValue::new_checked(*value, *bit_size);
                            if let Some(memory_value) = memory_value {
                                self.memory.write(*value_index, memory_value);
                            } else {
                                return Err(format!(
                                    "Foreign call result value {} does not fit in bit size {}",
                                    value,
                                    bit_size
                                ));
                            }
                        }
                        _ => return Err(format!(
                            "Function result size does not match brillig bytecode. Expected 1 result but got {output:?}")
                        ),
                    }
                }
                (
                    ValueOrArray::HeapArray(HeapArray { pointer: pointer_index, size }),
                    HeapValueType::Array { value_types, size: type_size },
                ) if size == type_size => {
                    if HeapValueType::all_simple(value_types) {
                        let bit_sizes_iterator = value_types.iter().map(|typ| match typ {
                            HeapValueType::Simple(bit_size) => *bit_size,
                            _ => unreachable!("Expected simple value type"),
                        }).cycle();
                        match output {
                            ForeignCallParam::Array(values) => {
                                if values.len() != *size {
                                    return Err("Foreign call result array doesn't match expected size".to_string());
                                }
                                // Convert the destination pointer to a usize
                                let destination = self.memory.read_ref(*pointer_index);
                                // Write to our destination memory
                                let memory_values: Option<Vec<_>> = values.iter().zip(bit_sizes_iterator).map(
                                    |(value, bit_size)| MemoryValue::new_checked(*value, bit_size)).collect();
                                if let Some(memory_values) = memory_values {
                                    self.memory.write_slice(destination, &memory_values);
                                } else {
                                    return Err(format!(
                                        "Foreign call result values {:?} do not match expected bit sizes",
                                        values,
                                    ));
                                }
                            }
                            _ => {
                                return Err("Function result size does not match brillig bytecode size".to_string());
                            }
                        }
                    } else {
                        unimplemented!("deflattening heap arrays from foreign calls");
                    }
                }
                (
                    ValueOrArray::HeapVector(HeapVector {pointer: pointer_index, size: size_index }),
                    HeapValueType::Vector { value_types },
                ) => {
                    if HeapValueType::all_simple(value_types) {
                        let bit_sizes_iterator = value_types.iter().map(|typ| match typ {
                            HeapValueType::Simple(bit_size) => *bit_size,
                            _ => unreachable!("Expected simple value type"),
                        }).cycle();
                        match output {
                            ForeignCallParam::Array(values) => {
                                // Set our size in the size address
                                self.memory.write(*size_index, values.len().into());
                                // Convert the destination pointer to a usize
                                let destination = self.memory.read_ref(*pointer_index);
                                // Write to our destination memory
                                let memory_values: Option<Vec<_>> = values.iter().zip(bit_sizes_iterator).map(|(value, bit_size)| MemoryValue::new_checked(*value, bit_size)).collect();
                                if let Some(memory_values) = memory_values {
                                    self.memory.write_slice(destination, &memory_values);
                                }else{
                                    return Err(format!(
                                        "Foreign call result values {:?} do not match expected bit sizes",
                                        values,
                                    ));
                                }
                            }
                            _ => {
                                return Err("Function result size does not match brillig bytecode size".to_string());
                            }
                        }
                    } else {
                        unimplemented!("deflattening heap vectors from foreign calls");
                    }
                }
                _ => {
                    return Err(format!("Unexpected value type {value_type:?} for destination {destination:?}"));
                }
            }
        }

        Ok(())
    }

    /// Process a binary operation.
    /// This method will not modify the program counter.
    fn process_binary_field_op(
        &mut self,
        op: BinaryFieldOp,
        lhs: MemoryAddress,
        rhs: MemoryAddress,
        result: MemoryAddress,
    ) -> Result<(), BrilligArithmeticError> {
        let lhs_value = self.memory.read(lhs);
        let rhs_value = self.memory.read(rhs);

        let result_value = evaluate_binary_field_op(&op, lhs_value, rhs_value)?;

        self.memory.write(result, result_value);

        Ok(())
    }

    /// Process a binary operation.
    /// This method will not modify the program counter.
    fn process_binary_int_op(
        &mut self,
        op: BinaryIntOp,
        bit_size: u32,
        lhs: MemoryAddress,
        rhs: MemoryAddress,
        result: MemoryAddress,
    ) -> Result<(), BrilligArithmeticError> {
        let lhs_value = self.memory.read(lhs);
        let rhs_value = self.memory.read(rhs);

        let result_value = evaluate_binary_int_op(&op, lhs_value, rhs_value, bit_size)?;
        self.memory.write(result, result_value);
        Ok(())
    }

    /// Casts a value to a different bit size.
    fn cast(&self, bit_size: u32, source_value: MemoryValue) -> MemoryValue {
        let lhs_big = source_value.to_integer();
        let mask = BigUint::from(2_u32).pow(bit_size) - 1_u32;
<<<<<<< HEAD
        MemoryValue {
            value: FieldElement::from_be_bytes_reduce(&(lhs_big & mask).to_bytes_be()),
            bit_size,
        }
=======
        MemoryValue::new_from_integer(lhs_big & mask, bit_size)
>>>>>>> 8c1a7b97
    }
}

#[cfg(test)]
mod tests {
    use acvm_blackbox_solver::StubbedBlackBoxSolver;

    use super::*;

    #[test]
    fn add_single_step_smoke() {
        let calldata = vec![FieldElement::from(27u128)];

        // Add opcode to add the value in address `0` and `1`
        // and place the output in address `2`
        let calldata_copy = Opcode::CalldataCopy {
            destination_address: MemoryAddress::from(0),
            size: 1,
            offset: 0,
        };

        // Start VM
        let opcodes = [calldata_copy];
        let mut vm = VM::new(calldata, &opcodes, vec![], &StubbedBlackBoxSolver);

        // Process a single VM opcode
        //
        // After processing a single opcode, we should have
        // the vm status as finished since there is only one opcode
        let status = vm.process_opcode();
        assert_eq!(status, VMStatus::Finished { return_data_offset: 0, return_data_size: 0 });

        // The address at index `2` should have the value of 3 since we had an
        // add opcode
        let VM { memory, .. } = vm;
        let output_value = memory.read(MemoryAddress::from(0));

        assert_eq!(output_value.to_field(), FieldElement::from(27u128));
    }

    #[test]
    fn jmpif_opcode() {
        let mut calldata = vec![];
        let mut opcodes = vec![];

        let lhs = {
            calldata.push(2u128.into());
            MemoryAddress::from(calldata.len() - 1)
        };

        let rhs = {
            calldata.push(2u128.into());
            MemoryAddress::from(calldata.len() - 1)
        };

        let destination = MemoryAddress::from(calldata.len());

        opcodes.push(Opcode::CalldataCopy {
            destination_address: MemoryAddress::from(0),
            size: 2,
            offset: 0,
        });

        opcodes.push(Opcode::BinaryFieldOp { destination, op: BinaryFieldOp::Equals, lhs, rhs });
        opcodes.push(Opcode::Jump { location: 3 });
        opcodes.push(Opcode::JumpIf { condition: destination, location: 4 });

        let mut vm = VM::new(calldata, &opcodes, vec![], &StubbedBlackBoxSolver);

        let status = vm.process_opcode();
        assert_eq!(status, VMStatus::InProgress);

        let status = vm.process_opcode();
        assert_eq!(status, VMStatus::InProgress);

        let output_cmp_value = vm.memory.read(destination);
        assert_eq!(output_cmp_value.to_field(), true.into());

        let status = vm.process_opcode();
        assert_eq!(status, VMStatus::InProgress);

        let status = vm.process_opcode();
        assert_eq!(status, VMStatus::Finished { return_data_offset: 0, return_data_size: 0 });
    }

    #[test]
    fn jmpifnot_opcode() {
        let calldata = vec![1u128.into(), 2u128.into()];

        let calldata_copy = Opcode::CalldataCopy {
            destination_address: MemoryAddress::from(0),
            size: 2,
            offset: 0,
        };

        let jump_opcode = Opcode::Jump { location: 3 };

        let trap_opcode = Opcode::Trap;

        let not_equal_cmp_opcode = Opcode::BinaryFieldOp {
            op: BinaryFieldOp::Equals,
            lhs: MemoryAddress::from(0),
            rhs: MemoryAddress::from(1),
            destination: MemoryAddress::from(2),
        };

        let jump_if_not_opcode =
            Opcode::JumpIfNot { condition: MemoryAddress::from(2), location: 2 };

        let add_opcode = Opcode::BinaryFieldOp {
            op: BinaryFieldOp::Add,
            lhs: MemoryAddress::from(0),
            rhs: MemoryAddress::from(1),
            destination: MemoryAddress::from(2),
        };

        let opcodes = [
            calldata_copy,
            jump_opcode,
            trap_opcode,
            not_equal_cmp_opcode,
            jump_if_not_opcode,
            add_opcode,
        ];
        let mut vm = VM::new(calldata, &opcodes, vec![], &StubbedBlackBoxSolver);
        let status = vm.process_opcode();
        assert_eq!(status, VMStatus::InProgress);

        let status = vm.process_opcode();
        assert_eq!(status, VMStatus::InProgress);

        let status = vm.process_opcode();
        assert_eq!(status, VMStatus::InProgress);

        let output_cmp_value = vm.memory.read(MemoryAddress::from(2));
        assert_eq!(output_cmp_value.to_field(), false.into());

        let status = vm.process_opcode();
        assert_eq!(status, VMStatus::InProgress);

        let status = vm.process_opcode();
        assert_eq!(
            status,
            VMStatus::Failure {
                message: "explicit trap hit in brillig".to_string(),
                call_stack: vec![2]
            }
        );

        // The address at index `2` should have not changed as we jumped over the add opcode
        let VM { memory, .. } = vm;
        let output_value = memory.read(MemoryAddress::from(2));
        assert_eq!(output_value.to_field(), false.into());
    }

    #[test]
    fn cast_opcode() {
        let calldata = vec![((2_u128.pow(32)) - 1).into()];

        let opcodes = &[
            Opcode::CalldataCopy {
                destination_address: MemoryAddress::from(0),
                size: 1,
                offset: 0,
            },
            Opcode::Cast {
                destination: MemoryAddress::from(1),
                source: MemoryAddress::from(0),
                bit_size: 8,
            },
            Opcode::Stop { return_data_offset: 1, return_data_size: 1 },
        ];
        let mut vm = VM::new(calldata, opcodes, vec![], &StubbedBlackBoxSolver);

        let status = vm.process_opcode();
        assert_eq!(status, VMStatus::InProgress);

        let status = vm.process_opcode();
        assert_eq!(status, VMStatus::InProgress);

        let status = vm.process_opcode();
        assert_eq!(status, VMStatus::Finished { return_data_offset: 1, return_data_size: 1 });

        let VM { memory, .. } = vm;

        let casted_value = memory.read(MemoryAddress::from(1));
        assert_eq!(casted_value.to_field(), (2_u128.pow(8) - 1).into());
    }

    #[test]
    fn mov_opcode() {
        let calldata = vec![(1u128).into(), (2u128).into(), (3u128).into()];

        let calldata_copy = Opcode::CalldataCopy {
            destination_address: MemoryAddress::from(0),
            size: 3,
            offset: 0,
        };

        let mov_opcode =
            Opcode::Mov { destination: MemoryAddress::from(2), source: MemoryAddress::from(0) };

        let opcodes = &[calldata_copy, mov_opcode];
        let mut vm = VM::new(calldata, opcodes, vec![], &StubbedBlackBoxSolver);

        let status = vm.process_opcode();
        assert_eq!(status, VMStatus::InProgress);

        let status = vm.process_opcode();
        assert_eq!(status, VMStatus::Finished { return_data_offset: 0, return_data_size: 0 });

        let VM { memory, .. } = vm;

        let destination_value = memory.read(MemoryAddress::from(2));
        assert_eq!(destination_value.to_field(), (1u128).into());

        let source_value = memory.read(MemoryAddress::from(0));
        assert_eq!(source_value.to_field(), (1u128).into());
    }

    #[test]
    fn cmov_opcode() {
        let calldata = vec![(0u128).into(), (1u128).into(), (2u128).into(), (3u128).into()];

        let calldata_copy = Opcode::CalldataCopy {
            destination_address: MemoryAddress::from(0),
            size: 4,
            offset: 0,
        };

        let cast_zero = Opcode::Cast {
            destination: MemoryAddress::from(0),
            source: MemoryAddress::from(0),
            bit_size: 1,
        };

        let cast_one = Opcode::Cast {
            destination: MemoryAddress::from(1),
            source: MemoryAddress::from(1),
            bit_size: 1,
        };

        let opcodes = &[
            calldata_copy,
            cast_zero,
            cast_one,
            Opcode::ConditionalMov {
                destination: MemoryAddress(4), // Sets 3_u128 to memory address 4
                source_a: MemoryAddress(2),
                source_b: MemoryAddress(3),
                condition: MemoryAddress(0),
            },
            Opcode::ConditionalMov {
                destination: MemoryAddress(5), // Sets 2_u128 to memory address 5
                source_a: MemoryAddress(2),
                source_b: MemoryAddress(3),
                condition: MemoryAddress(1),
            },
        ];
        let mut vm = VM::new(calldata, opcodes, vec![], &StubbedBlackBoxSolver);

        let status = vm.process_opcode();
        assert_eq!(status, VMStatus::InProgress);

        let status = vm.process_opcode();
        assert_eq!(status, VMStatus::InProgress);

        let status = vm.process_opcode();
        assert_eq!(status, VMStatus::InProgress);

        let status = vm.process_opcode();
        assert_eq!(status, VMStatus::InProgress);

        let status = vm.process_opcode();
        assert_eq!(status, VMStatus::Finished { return_data_offset: 0, return_data_size: 0 });

        let VM { memory, .. } = vm;

        let destination_value = memory.read(MemoryAddress::from(4));
        assert_eq!(destination_value.to_field(), (3_u128).into());

        let source_value = memory.read(MemoryAddress::from(5));
        assert_eq!(source_value.to_field(), (2_u128).into());
    }

    #[test]
    fn cmp_binary_ops() {
        let bit_size = 32;
        let calldata =
            vec![(2u128).into(), (2u128).into(), (0u128).into(), (5u128).into(), (6u128).into()];
        let calldata_size = calldata.len();

        let calldata_copy = Opcode::CalldataCopy {
            destination_address: MemoryAddress::from(0),
            size: 5,
            offset: 0,
        };

        let cast_opcodes: Vec<_> = (0..calldata_size)
            .map(|index| Opcode::Cast {
                destination: MemoryAddress::from(index),
                source: MemoryAddress::from(index),
                bit_size,
            })
            .collect();

        let equal_opcode = Opcode::BinaryIntOp {
            bit_size,
            op: BinaryIntOp::Equals,
            lhs: MemoryAddress::from(0),
            rhs: MemoryAddress::from(1),
            destination: MemoryAddress::from(2),
        };

        let not_equal_opcode = Opcode::BinaryIntOp {
            bit_size,
            op: BinaryIntOp::Equals,
            lhs: MemoryAddress::from(0),
            rhs: MemoryAddress::from(3),
            destination: MemoryAddress::from(2),
        };

        let less_than_opcode = Opcode::BinaryIntOp {
            bit_size,
            op: BinaryIntOp::LessThan,
            lhs: MemoryAddress::from(3),
            rhs: MemoryAddress::from(4),
            destination: MemoryAddress::from(2),
        };

        let less_than_equal_opcode = Opcode::BinaryIntOp {
            bit_size,
            op: BinaryIntOp::LessThanEquals,
            lhs: MemoryAddress::from(3),
            rhs: MemoryAddress::from(4),
            destination: MemoryAddress::from(2),
        };

        let opcodes: Vec<_> = std::iter::once(calldata_copy)
            .chain(cast_opcodes)
            .chain([equal_opcode, not_equal_opcode, less_than_opcode, less_than_equal_opcode])
            .collect();
        let mut vm = VM::new(calldata, &opcodes, vec![], &StubbedBlackBoxSolver);

        // Calldata copy
        let status = vm.process_opcode();
        assert_eq!(status, VMStatus::InProgress);

        for _ in 0..calldata_size {
            let status = vm.process_opcode();
            assert_eq!(status, VMStatus::InProgress);
        }

        // Equals
        let status = vm.process_opcode();
        assert_eq!(status, VMStatus::InProgress);

        let output_eq_value = vm.memory.read(MemoryAddress::from(2));
        assert_eq!(output_eq_value, true.into());

        let status = vm.process_opcode();
        assert_eq!(status, VMStatus::InProgress);

        let output_neq_value = vm.memory.read(MemoryAddress::from(2));
        assert_eq!(output_neq_value, false.into());

        let status = vm.process_opcode();
        assert_eq!(status, VMStatus::InProgress);

        let lt_value = vm.memory.read(MemoryAddress::from(2));
        assert_eq!(lt_value, true.into());

        let status = vm.process_opcode();
        assert_eq!(status, VMStatus::Finished { return_data_offset: 0, return_data_size: 0 });

        let lte_value = vm.memory.read(MemoryAddress::from(2));
        assert_eq!(lte_value, true.into());
    }

    #[test]
    fn store_opcode() {
        /// Brillig code for the following:
        ///     let mut i = 0;
        ///     let len = memory.len();
        ///     while i < len {
        ///         memory[i] = i as Value;
        ///         i += 1;
        ///     }
        fn brillig_write_memory(item_count: usize) -> Vec<MemoryValue> {
            let bit_size = 64;
            let r_i = MemoryAddress::from(0);
            let r_len = MemoryAddress::from(1);
            let r_tmp = MemoryAddress::from(2);
            let r_pointer = MemoryAddress::from(3);

            let start = [
                // i = 0
                Opcode::Const { destination: r_i, value: 0u128.into(), bit_size },
                // len = memory.len() (approximation)
                Opcode::Const { destination: r_len, value: item_count.into(), bit_size },
                // pointer = free_memory_ptr
                Opcode::Const { destination: r_pointer, value: 4u128.into(), bit_size },
            ];
            let loop_body = [
                // *i = i
                Opcode::Store { destination_pointer: r_pointer, source: r_i },
                // tmp = 1
                Opcode::Const { destination: r_tmp, value: 1u128.into(), bit_size },
                // i = i + 1 (tmp)
                Opcode::BinaryIntOp {
                    destination: r_i,
                    lhs: r_i,
                    op: BinaryIntOp::Add,
                    rhs: r_tmp,
                    bit_size,
                },
                // pointer = pointer + 1
                Opcode::BinaryIntOp {
                    destination: r_pointer,
                    lhs: r_pointer,
                    op: BinaryIntOp::Add,
                    rhs: r_tmp,
                    bit_size,
                },
                // tmp = i < len
                Opcode::BinaryIntOp {
                    destination: r_tmp,
                    lhs: r_i,
                    op: BinaryIntOp::LessThan,
                    rhs: r_len,
                    bit_size,
                },
                // if tmp != 0 goto loop_body
                Opcode::JumpIf { condition: r_tmp, location: start.len() },
            ];

            let opcodes = [&start[..], &loop_body[..]].concat();
            let vm = brillig_execute_and_get_vm(vec![], &opcodes);
            vm.get_memory()[4..].to_vec()
        }

        let memory = brillig_write_memory(5);
        let expected =
            vec![(0u64).into(), (1u64).into(), (2u64).into(), (3u64).into(), (4u64).into()];
        assert_eq!(memory, expected);

        let memory = brillig_write_memory(1024);
        let expected: Vec<_> = (0..1024).map(|i: u64| i.into()).collect();
        assert_eq!(memory, expected);
    }

    #[test]
    fn load_opcode() {
        /// Brillig code for the following:
        ///     let mut sum = 0;
        ///     let mut i = 0;
        ///     let len = memory.len();
        ///     while i < len {
        ///         sum += memory[i];
        ///         i += 1;
        ///     }
        fn brillig_sum_memory(memory: Vec<FieldElement>) -> FieldElement {
            let bit_size = 64;
            let r_i = MemoryAddress::from(0);
            let r_len = MemoryAddress::from(1);
            let r_sum = MemoryAddress::from(2);
            let r_tmp = MemoryAddress::from(3);
            let r_pointer = MemoryAddress::from(4);

            let start = [
                // sum = 0
                Opcode::Const {
                    destination: r_sum,
                    value: 0u128.into(),
                    bit_size: FieldElement::max_num_bits(),
                },
                // i = 0
                Opcode::Const { destination: r_i, value: 0u128.into(), bit_size },
                // len = array.len() (approximation)
                Opcode::Const { destination: r_len, value: memory.len().into(), bit_size },
                // pointer = array_ptr
                Opcode::Const { destination: r_pointer, value: 5u128.into(), bit_size },
                Opcode::CalldataCopy {
                    destination_address: MemoryAddress(5),
                    size: memory.len(),
                    offset: 0,
                },
            ];
            let loop_body = [
                // tmp = *i
                Opcode::Load { destination: r_tmp, source_pointer: r_pointer },
                // sum = sum + tmp
                Opcode::BinaryFieldOp {
                    destination: r_sum,
                    lhs: r_sum,
                    op: BinaryFieldOp::Add,
                    rhs: r_tmp,
                },
                // tmp = 1
                Opcode::Const { destination: r_tmp, value: 1u128.into(), bit_size },
                // i = i + 1 (tmp)
                Opcode::BinaryIntOp {
                    destination: r_i,
                    lhs: r_i,
                    op: BinaryIntOp::Add,
                    rhs: r_tmp,
                    bit_size,
                },
                // pointer = pointer + 1
                Opcode::BinaryIntOp {
                    destination: r_pointer,
                    lhs: r_pointer,
                    op: BinaryIntOp::Add,
                    rhs: r_tmp,
                    bit_size,
                },
                // tmp = i < len
                Opcode::BinaryIntOp {
                    destination: r_tmp,
                    lhs: r_i,
                    op: BinaryIntOp::LessThan,
                    rhs: r_len,
                    bit_size,
                },
                // if tmp != 0 goto loop_body
                Opcode::JumpIf { condition: r_tmp, location: start.len() },
            ];

            let opcodes = [&start[..], &loop_body[..]].concat();
            let vm = brillig_execute_and_get_vm(memory, &opcodes);
            vm.memory.read(r_sum).to_field()
        }

        assert_eq!(
            brillig_sum_memory(vec![
                (1u128).into(),
                (2u128).into(),
                (3u128).into(),
                (4u128).into(),
                (5u128).into(),
            ]),
            (15u128).into()
        );
        assert_eq!(brillig_sum_memory(vec![(1u128).into(); 1024]), (1024u128).into());
    }

    #[test]
    fn call_and_return_opcodes() {
        /// Brillig code for the following recursive function:
        ///     fn recursive_write(i: u128, len: u128) {
        ///         if len <= i {
        ///             return;
        ///         }
        ///         memory[i as usize] = i as Value;
        ///         recursive_write(memory, i + 1, len);
        ///     }
        /// Note we represent a 100% in-stack optimized form in brillig
        fn brillig_recursive_write_memory(size: usize) -> Vec<MemoryValue> {
            let bit_size = 64;
            let r_i = MemoryAddress::from(0);
            let r_len = MemoryAddress::from(1);
            let r_tmp = MemoryAddress::from(2);
            let r_pointer = MemoryAddress::from(3);

            let start = [
                // i = 0
                Opcode::Const { destination: r_i, value: 0u128.into(), bit_size },
                // len = size
                Opcode::Const { destination: r_len, value: size.into(), bit_size },
                // pointer = free_memory_ptr
                Opcode::Const { destination: r_pointer, value: 4u128.into(), bit_size },
                // call recursive_fn
                Opcode::Call {
                        location: 5, // Call after 'start'
                    },
                // end program by jumping to end
                Opcode::Jump { location: 100 },
            ];

            let recursive_fn = [
                // tmp = len <= i
                Opcode::BinaryIntOp {
                    destination: r_tmp,
                    lhs: r_len,
                    op: BinaryIntOp::LessThanEquals,
                    rhs: r_i,
                    bit_size,
                },
                // if !tmp, goto end
                Opcode::JumpIf {
                    condition: r_tmp,
                    location: start.len() + 7, // 8 ops in recursive_fn, go to 'Return'
                },
                // *i = i
                Opcode::Store { destination_pointer: r_pointer, source: r_i },
                // tmp = 1
                Opcode::Const { destination: r_tmp, value: 1u128.into(), bit_size },
                // i = i + 1 (tmp)
                Opcode::BinaryIntOp {
                    destination: r_i,
                    lhs: r_i,
                    op: BinaryIntOp::Add,
                    rhs: r_tmp,
                    bit_size,
                },
                // pointer = pointer + 1
                Opcode::BinaryIntOp {
                    destination: r_pointer,
                    lhs: r_pointer,
                    op: BinaryIntOp::Add,
                    rhs: r_tmp,
                    bit_size,
                },
                // call recursive_fn
                Opcode::Call { location: start.len() },
                Opcode::Return {},
            ];

            let opcodes = [&start[..], &recursive_fn[..]].concat();
            let vm = brillig_execute_and_get_vm(vec![], &opcodes);
            vm.get_memory()[4..].to_vec()
        }

        let memory = brillig_recursive_write_memory(5);
        let expected =
            vec![(0u64).into(), (1u64).into(), (2u64).into(), (3u64).into(), (4u64).into()];
        assert_eq!(memory, expected);

        let memory = brillig_recursive_write_memory(1024);
        let expected: Vec<_> = (0..1024).map(|i: u64| i.into()).collect();
        assert_eq!(memory, expected);
    }

    /// Helper to execute brillig code
    fn brillig_execute_and_get_vm(
        calldata: Vec<FieldElement>,
        opcodes: &[Opcode],
    ) -> VM<'_, StubbedBlackBoxSolver> {
        let mut vm = VM::new(calldata, opcodes, vec![], &StubbedBlackBoxSolver);
        brillig_execute(&mut vm);
        assert_eq!(vm.call_stack, vec![]);
        vm
    }

    fn brillig_execute(vm: &mut VM<StubbedBlackBoxSolver>) {
        loop {
            let status = vm.process_opcode();
            if matches!(status, VMStatus::Finished { .. } | VMStatus::ForeignCallWait { .. }) {
                break;
            }
            assert_eq!(status, VMStatus::InProgress);
        }
    }

    #[test]
    fn foreign_call_opcode_simple_result() {
        let r_input = MemoryAddress::from(0);
        let r_result = MemoryAddress::from(1);

        let double_program = vec![
            // Load input address with value 5
            Opcode::Const { destination: r_input, value: (5u128).into(), bit_size: 32 },
            // Call foreign function "double" with the input address
            Opcode::ForeignCall {
                function: "double".into(),
                destinations: vec![ValueOrArray::MemoryAddress(r_result)],
                destination_value_types: vec![HeapValueType::Simple(32)],
                inputs: vec![ValueOrArray::MemoryAddress(r_input)],
                input_value_types: vec![HeapValueType::Simple(32)],
            },
        ];

        let mut vm = brillig_execute_and_get_vm(vec![], &double_program);

        // Check that VM is waiting
        assert_eq!(
            vm.status,
            VMStatus::ForeignCallWait {
                function: "double".into(),
                inputs: vec![FieldElement::from(5usize).into()]
            }
        );

        // Push result we're waiting for
        vm.resolve_foreign_call(
            FieldElement::from(10u128).into(), // Result of doubling 5u128
        );

        // Resume VM
        brillig_execute(&mut vm);

        // Check that VM finished once resumed
        assert_eq!(vm.status, VMStatus::Finished { return_data_offset: 0, return_data_size: 0 });

        // Check result address
        let result_value = vm.memory.read(r_result);
        assert_eq!(result_value, (10u32).into());

        // Ensure the foreign call counter has been incremented
        assert_eq!(vm.foreign_call_counter, 1);
    }

    #[test]
    fn foreign_call_opcode_memory_result() {
        let r_input = MemoryAddress::from(0);
        let r_output = MemoryAddress::from(1);

        // Define a simple 2x2 matrix in memory
        let initial_matrix = vec![(1u128).into(), (2u128).into(), (3u128).into(), (4u128).into()];

        // Transpose of the matrix (but arbitrary for this test, the 'correct value')
        let expected_result: Vec<FieldElement> =
            vec![(1u128).into(), (3u128).into(), (2u128).into(), (4u128).into()];

        let invert_program = vec![
            Opcode::CalldataCopy {
                destination_address: MemoryAddress::from(2),
                size: initial_matrix.len(),
                offset: 0,
            },
            // input = 0
            Opcode::Const { destination: r_input, value: 2_usize.into(), bit_size: 64 },
            // output = 0
            Opcode::Const { destination: r_output, value: 2_usize.into(), bit_size: 64 },
            // *output = matrix_2x2_transpose(*input)
            Opcode::ForeignCall {
                function: "matrix_2x2_transpose".into(),
                destinations: vec![ValueOrArray::HeapArray(HeapArray {
                    pointer: r_output,
                    size: initial_matrix.len(),
                })],
                destination_value_types: vec![HeapValueType::Array {
                    size: initial_matrix.len(),
                    value_types: vec![HeapValueType::field()],
                }],
                inputs: vec![ValueOrArray::HeapArray(HeapArray {
                    pointer: r_input,
                    size: initial_matrix.len(),
                })],
                input_value_types: vec![HeapValueType::Array {
                    value_types: vec![HeapValueType::field()],
                    size: initial_matrix.len(),
                }],
            },
        ];

        let mut vm = brillig_execute_and_get_vm(initial_matrix.clone(), &invert_program);

        // Check that VM is waiting
        assert_eq!(
            vm.status,
            VMStatus::ForeignCallWait {
                function: "matrix_2x2_transpose".into(),
                inputs: vec![initial_matrix.into()]
            }
        );

        // Push result we're waiting for
        vm.resolve_foreign_call(expected_result.clone().into());

        // Resume VM
        brillig_execute(&mut vm);

        // Check that VM finished once resumed
        assert_eq!(vm.status, VMStatus::Finished { return_data_offset: 0, return_data_size: 0 });

        // Check result in memory
        let result_values = vm.memory.read_slice(MemoryAddress(2), 4).to_vec();
        assert_eq!(
            result_values.into_iter().map(|mem_value| mem_value.to_field()).collect::<Vec<_>>(),
            expected_result
        );

        // Ensure the foreign call counter has been incremented
        assert_eq!(vm.foreign_call_counter, 1);
    }

    /// Calling a simple foreign call function that takes any string input, concatenates it with itself, and reverses the concatenation
    #[test]
    fn foreign_call_opcode_vector_input_and_output() {
        let r_input_pointer = MemoryAddress::from(0);
        let r_input_size = MemoryAddress::from(1);
        // We need to pass a location of appropriate size
        let r_output_pointer = MemoryAddress::from(2);
        let r_output_size = MemoryAddress::from(3);

        // Our first string to use the identity function with
        let input_string: Vec<FieldElement> =
            vec![(1u128).into(), (2u128).into(), (3u128).into(), (4u128).into()];
        // Double the string (concatenate it with itself)
        let mut output_string: Vec<_> =
            input_string.iter().cloned().chain(input_string.clone()).collect();
        // Reverse the concatenated string
        output_string.reverse();

        // First call:
        let string_double_program = vec![
            Opcode::CalldataCopy {
                destination_address: MemoryAddress(4),
                size: input_string.len(),
                offset: 0,
            },
            // input_pointer = 4
            Opcode::Const { destination: r_input_pointer, value: (4u128).into(), bit_size: 64 },
            // input_size = input_string.len() (constant here)
            Opcode::Const {
                destination: r_input_size,
                value: input_string.len().into(),
                bit_size: 64,
            },
            // output_pointer = 4 + input_size
            Opcode::Const {
                destination: r_output_pointer,
                value: (4 + input_string.len()).into(),
                bit_size: 64,
            },
            // output_size = input_size * 2
            Opcode::Const {
                destination: r_output_size,
                value: (input_string.len() * 2).into(),
                bit_size: 64,
            },
            // output_pointer[0..output_size] = string_double(input_pointer[0...input_size])
            Opcode::ForeignCall {
                function: "string_double".into(),
                destinations: vec![ValueOrArray::HeapVector(HeapVector {
                    pointer: r_output_pointer,
                    size: r_output_size,
                })],
                destination_value_types: vec![HeapValueType::Vector {
                    value_types: vec![HeapValueType::field()],
                }],
                inputs: vec![ValueOrArray::HeapVector(HeapVector {
                    pointer: r_input_pointer,
                    size: r_input_size,
                })],
                input_value_types: vec![HeapValueType::Vector {
                    value_types: vec![HeapValueType::field()],
                }],
            },
        ];

        let mut vm = brillig_execute_and_get_vm(input_string.clone(), &string_double_program);

        // Check that VM is waiting
        assert_eq!(
            vm.status,
            VMStatus::ForeignCallWait {
                function: "string_double".into(),
                inputs: vec![input_string.clone().into()]
            }
        );

        // Push result we're waiting for
        vm.resolve_foreign_call(ForeignCallResult {
            values: vec![ForeignCallParam::Array(output_string.clone())],
        });

        // Resume VM
        brillig_execute(&mut vm);

        // Check that VM finished once resumed
        assert_eq!(vm.status, VMStatus::Finished { return_data_offset: 0, return_data_size: 0 });

        // Check result in memory
        let result_values: Vec<_> = vm
            .memory
            .read_slice(MemoryAddress(4 + input_string.len()), output_string.len())
            .iter()
            .map(|mem_val| mem_val.clone().to_field())
            .collect();
        assert_eq!(result_values, output_string);

        // Ensure the foreign call counter has been incremented
        assert_eq!(vm.foreign_call_counter, 1);
    }

    #[test]
    fn foreign_call_opcode_memory_alloc_result() {
        let r_input = MemoryAddress::from(0);
        let r_output = MemoryAddress::from(1);

        // Define a simple 2x2 matrix in memory
        let initial_matrix = vec![(1u128).into(), (2u128).into(), (3u128).into(), (4u128).into()];

        // Transpose of the matrix (but arbitrary for this test, the 'correct value')
        let expected_result: Vec<FieldElement> =
            vec![(1u128).into(), (3u128).into(), (2u128).into(), (4u128).into()];

        let invert_program = vec![
            Opcode::CalldataCopy {
                destination_address: MemoryAddress::from(2),
                size: initial_matrix.len(),
                offset: 0,
            },
            // input = 0
            Opcode::Const { destination: r_input, value: (2u128).into(), bit_size: 64 },
            // output = 0
            Opcode::Const { destination: r_output, value: (6u128).into(), bit_size: 64 },
            // *output = matrix_2x2_transpose(*input)
            Opcode::ForeignCall {
                function: "matrix_2x2_transpose".into(),
                destinations: vec![ValueOrArray::HeapArray(HeapArray {
                    pointer: r_output,
                    size: initial_matrix.len(),
                })],
                destination_value_types: vec![HeapValueType::Array {
                    size: initial_matrix.len(),
                    value_types: vec![HeapValueType::field()],
                }],
                inputs: vec![ValueOrArray::HeapArray(HeapArray {
                    pointer: r_input,
                    size: initial_matrix.len(),
                })],
                input_value_types: vec![HeapValueType::Array {
                    size: initial_matrix.len(),
                    value_types: vec![HeapValueType::field()],
                }],
            },
        ];

        let mut vm = brillig_execute_and_get_vm(initial_matrix.clone(), &invert_program);

        // Check that VM is waiting
        assert_eq!(
            vm.status,
            VMStatus::ForeignCallWait {
                function: "matrix_2x2_transpose".into(),
                inputs: vec![initial_matrix.clone().into()]
            }
        );

        // Push result we're waiting for
        vm.resolve_foreign_call(expected_result.clone().into());

        // Resume VM
        brillig_execute(&mut vm);

        // Check that VM finished once resumed
        assert_eq!(vm.status, VMStatus::Finished { return_data_offset: 0, return_data_size: 0 });

        // Check initial memory still in place
        let initial_values: Vec<_> = vm
            .memory
            .read_slice(MemoryAddress(2), 4)
            .iter()
            .map(|mem_val| mem_val.clone().to_field())
            .collect();
        assert_eq!(initial_values, initial_matrix);

        // Check result in memory
        let result_values: Vec<_> = vm
            .memory
            .read_slice(MemoryAddress(6), 4)
            .iter()
            .map(|mem_val| mem_val.clone().to_field())
            .collect();
        assert_eq!(result_values, expected_result);

        // Ensure the foreign call counter has been incremented
        assert_eq!(vm.foreign_call_counter, 1);
    }

    #[test]
    fn foreign_call_opcode_multiple_array_inputs_result() {
        let r_input_a = MemoryAddress::from(0);
        let r_input_b = MemoryAddress::from(1);
        let r_output = MemoryAddress::from(2);

        // Define a simple 2x2 matrix in memory
        let matrix_a = vec![(1u128).into(), (2u128).into(), (3u128).into(), (4u128).into()];

        let matrix_b = vec![(10u128).into(), (11u128).into(), (12u128).into(), (13u128).into()];

        // Transpose of the matrix (but arbitrary for this test, the 'correct value')
        let expected_result: Vec<FieldElement> =
            vec![(34u128).into(), (37u128).into(), (78u128).into(), (85u128).into()];

        let matrix_mul_program = vec![
            Opcode::CalldataCopy {
                destination_address: MemoryAddress::from(3),
                size: matrix_a.len() + matrix_b.len(),
                offset: 0,
            },
            // input = 3
            Opcode::Const { destination: r_input_a, value: (3u128).into(), bit_size: 64 },
            // input = 7
            Opcode::Const { destination: r_input_b, value: (7u128).into(), bit_size: 64 },
            // output = 0
            Opcode::Const { destination: r_output, value: (0u128).into(), bit_size: 64 },
            // *output = matrix_2x2_transpose(*input)
            Opcode::ForeignCall {
                function: "matrix_2x2_transpose".into(),
                destinations: vec![ValueOrArray::HeapArray(HeapArray {
                    pointer: r_output,
                    size: matrix_a.len(),
                })],
                destination_value_types: vec![HeapValueType::Array {
                    size: matrix_a.len(),
                    value_types: vec![HeapValueType::field()],
                }],
                inputs: vec![
                    ValueOrArray::HeapArray(HeapArray { pointer: r_input_a, size: matrix_a.len() }),
                    ValueOrArray::HeapArray(HeapArray { pointer: r_input_b, size: matrix_b.len() }),
                ],
                input_value_types: vec![
                    HeapValueType::Array {
                        size: matrix_a.len(),
                        value_types: vec![HeapValueType::field()],
                    },
                    HeapValueType::Array {
                        size: matrix_b.len(),
                        value_types: vec![HeapValueType::field()],
                    },
                ],
            },
        ];
        let mut initial_memory = matrix_a.clone();
        initial_memory.extend(matrix_b.clone());
        let mut vm = brillig_execute_and_get_vm(initial_memory, &matrix_mul_program);

        // Check that VM is waiting
        assert_eq!(
            vm.status,
            VMStatus::ForeignCallWait {
                function: "matrix_2x2_transpose".into(),
                inputs: vec![matrix_a.into(), matrix_b.into()]
            }
        );

        // Push result we're waiting for
        vm.resolve_foreign_call(expected_result.clone().into());

        // Resume VM
        brillig_execute(&mut vm);

        // Check that VM finished once resumed
        assert_eq!(vm.status, VMStatus::Finished { return_data_offset: 0, return_data_size: 0 });

        // Check result in memory
        let result_values: Vec<_> = vm
            .memory
            .read_slice(MemoryAddress(0), 4)
            .iter()
            .map(|mem_val| mem_val.clone().to_field())
            .collect();
        assert_eq!(result_values, expected_result);

        // Ensure the foreign call counter has been incremented
        assert_eq!(vm.foreign_call_counter, 1);
    }

    #[test]
    fn foreign_call_opcode_nested_arrays_and_slices_input() {
        // [(1, <2,3>, [4]), (5, <6,7,8>, [9])]

        let v2: Vec<MemoryValue> = vec![
            MemoryValue::from(FieldElement::from(2u128)),
            MemoryValue::from(FieldElement::from(3u128)),
        ];
        let a4: Vec<MemoryValue> = vec![FieldElement::from(4u128).into()];
        let v6: Vec<MemoryValue> = vec![
            MemoryValue::from(FieldElement::from(6u128)),
            MemoryValue::from(FieldElement::from(7u128)),
            MemoryValue::from(FieldElement::from(8u128)),
        ];
        let a9: Vec<MemoryValue> = vec![FieldElement::from(9u128).into()];

        // construct memory by declaring all inner arrays/vectors first
        let v2_ptr: usize = 0usize;
        let mut memory = v2.clone();
        let v2_start = memory.len();
        memory.extend(vec![MemoryValue::from(v2_ptr), v2.len().into(), MemoryValue::from(1_usize)]);
        let a4_ptr = memory.len();
        memory.extend(a4.clone());
        let a4_start = memory.len();
        memory.extend(vec![MemoryValue::from(a4_ptr), MemoryValue::from(1_usize)]);
        let v6_ptr = memory.len();
        memory.extend(v6.clone());
        let v6_start = memory.len();
        memory.extend(vec![MemoryValue::from(v6_ptr), v6.len().into(), MemoryValue::from(1_usize)]);
        let a9_ptr = memory.len();
        memory.extend(a9.clone());
        let a9_start = memory.len();
        memory.extend(vec![MemoryValue::from(a9_ptr), MemoryValue::from(1_usize)]);
        // finally we add the contents of the outer array
        let outer_ptr = memory.len();
        let outer_array = vec![
            MemoryValue::from(FieldElement::from(1u128)),
            MemoryValue::from(v2.len()),
            MemoryValue::from(v2_start),
            MemoryValue::from(a4_start),
            MemoryValue::from(FieldElement::from(5u128)),
            MemoryValue::from(v6.len()),
            MemoryValue::from(v6_start),
            MemoryValue::from(a9_start),
        ];
        memory.extend(outer_array.clone());

        let input_array_value_types: Vec<HeapValueType> = vec![
            HeapValueType::field(),
            HeapValueType::Simple(64), // size of following vector
            HeapValueType::Vector { value_types: vec![HeapValueType::field()] },
            HeapValueType::Array { value_types: vec![HeapValueType::field()], size: 1 },
        ];

        // memory address of the end of the above data structures
        let r_ptr = memory.len();

        let r_input = MemoryAddress::from(r_ptr);
        let r_output = MemoryAddress::from(r_ptr + 1);

        let program: Vec<_> = std::iter::once(Opcode::CalldataCopy {
            destination_address: MemoryAddress::from(0),
            size: memory.len(),
            offset: 0,
        })
        .chain(memory.iter().enumerate().map(|(index, mem_value)| Opcode::Cast {
            destination: MemoryAddress(index),
            source: MemoryAddress(index),
            bit_size: mem_value.bit_size(),
        }))
        .chain(vec![
            // input = 0
            Opcode::Const { destination: r_input, value: (outer_ptr).into(), bit_size: 64 },
            // some_function(input)
            Opcode::ForeignCall {
                function: "flat_sum".into(),
                destinations: vec![ValueOrArray::MemoryAddress(r_output)],
                destination_value_types: vec![HeapValueType::field()],
                inputs: vec![ValueOrArray::HeapArray(HeapArray {
                    pointer: r_input,
                    size: outer_array.len(),
                })],
                input_value_types: vec![HeapValueType::Array {
                    value_types: input_array_value_types,
                    size: outer_array.len(),
                }],
            },
        ])
        .collect();

        let mut vm = brillig_execute_and_get_vm(
            memory.into_iter().map(|mem_value| mem_value.to_field()).collect(),
            &program,
        );

        // Check that VM is waiting
        assert_eq!(
            vm.status,
            VMStatus::ForeignCallWait {
                function: "flat_sum".into(),
                inputs: vec![ForeignCallParam::Array(vec![
                    (1u128).into(),
                    (2u128).into(), // size of following vector
                    (2u128).into(),
                    (3u128).into(),
                    (4u128).into(),
                    (5u128).into(),
                    (3u128).into(), // size of following vector
                    (6u128).into(),
                    (7u128).into(),
                    (8u128).into(),
                    (9u128).into(),
                ])],
            }
        );

        // Push result we're waiting for
        vm.resolve_foreign_call(FieldElement::from(45u128).into());

        // Resume VM
        brillig_execute(&mut vm);

        // Check that VM finished once resumed
        assert_eq!(vm.status, VMStatus::Finished { return_data_offset: 0, return_data_size: 0 });

        // Check result
        let result_value = vm.memory.read(r_output);
        assert_eq!(result_value, MemoryValue::from(FieldElement::from(45u128)));

        // Ensure the foreign call counter has been incremented
        assert_eq!(vm.foreign_call_counter, 1);
    }
}<|MERGE_RESOLUTION|>--- conflicted
+++ resolved
@@ -586,14 +586,7 @@
     fn cast(&self, bit_size: u32, source_value: MemoryValue) -> MemoryValue {
         let lhs_big = source_value.to_integer();
         let mask = BigUint::from(2_u32).pow(bit_size) - 1_u32;
-<<<<<<< HEAD
-        MemoryValue {
-            value: FieldElement::from_be_bytes_reduce(&(lhs_big & mask).to_bytes_be()),
-            bit_size,
-        }
-=======
         MemoryValue::new_from_integer(lhs_big & mask, bit_size)
->>>>>>> 8c1a7b97
     }
 }
 
