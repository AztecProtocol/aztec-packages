use std::ops::{BitAnd, BitOr, BitXor, Shl, Shr};

use acir::brillig::{BinaryFieldOp, BinaryIntOp, BitSize, IntegerBitSize};
use acir::AcirField;
use num_bigint::BigUint;
use num_traits::{CheckedDiv, WrappingAdd, WrappingMul, WrappingSub, Zero};

use crate::memory::{MemoryTypeError, MemoryValue};

#[derive(Debug, thiserror::Error)]
pub(crate) enum BrilligArithmeticError {
    #[error("Bit size for lhs {lhs_bit_size} does not match op bit size {op_bit_size}")]
    MismatchedLhsBitSize { lhs_bit_size: u32, op_bit_size: u32 },
    #[error("Bit size for rhs {rhs_bit_size} does not match op bit size {op_bit_size}")]
    MismatchedRhsBitSize { rhs_bit_size: u32, op_bit_size: u32 },
    #[error("Attempted to divide by zero")]
    DivisionByZero,
}

/// Evaluate a binary operation on two FieldElement memory values.
pub(crate) fn evaluate_binary_field_op<F: AcirField>(
    op: &BinaryFieldOp,
    lhs: MemoryValue<F>,
    rhs: MemoryValue<F>,
) -> Result<MemoryValue<F>, BrilligArithmeticError> {
<<<<<<< HEAD
    let a = *lhs.expect_field().map_err(|err| {
=======
    let a = lhs.expect_field().map_err(|err| {
>>>>>>> b209826f
        let MemoryTypeError::MismatchedBitSize { value_bit_size, expected_bit_size } = err;
        BrilligArithmeticError::MismatchedLhsBitSize {
            lhs_bit_size: value_bit_size,
            op_bit_size: expected_bit_size,
        }
    })?;
<<<<<<< HEAD
    let b = *rhs.expect_field().map_err(|err| {
=======
    let b = rhs.expect_field().map_err(|err| {
>>>>>>> b209826f
        let MemoryTypeError::MismatchedBitSize { value_bit_size, expected_bit_size } = err;
        BrilligArithmeticError::MismatchedRhsBitSize {
            rhs_bit_size: value_bit_size,
            op_bit_size: expected_bit_size,
        }
    })?;

    Ok(match op {
        // Perform addition, subtraction, multiplication, and division based on the BinaryOp variant.
        BinaryFieldOp::Add => MemoryValue::new_field(a + b),
        BinaryFieldOp::Sub => MemoryValue::new_field(a - b),
        BinaryFieldOp::Mul => MemoryValue::new_field(a * b),
        BinaryFieldOp::Div => {
            if b.is_zero() {
                return Err(BrilligArithmeticError::DivisionByZero);
            } else {
                MemoryValue::new_field(a / b)
            }
        }
        BinaryFieldOp::IntegerDiv => {
            if b.is_zero() {
                return Err(BrilligArithmeticError::DivisionByZero);
            } else {
                let a_big = BigUint::from_bytes_be(&a.to_be_bytes());
                let b_big = BigUint::from_bytes_be(&b.to_be_bytes());

                let result = a_big / b_big;
                MemoryValue::new_field(F::from_be_bytes_reduce(&result.to_bytes_be()))
            }
        }
        BinaryFieldOp::Equals => (a == b).into(),
        BinaryFieldOp::LessThan => (a < b).into(),
        BinaryFieldOp::LessThanEquals => (a <= b).into(),
    })
}

/// Evaluate a binary operation on two unsigned big integers with a given bit size.
pub(crate) fn evaluate_binary_int_op<F: AcirField>(
    op: &BinaryIntOp,
    lhs: MemoryValue<F>,
    rhs: MemoryValue<F>,
    bit_size: IntegerBitSize,
) -> Result<MemoryValue<F>, BrilligArithmeticError> {
    match op {
        BinaryIntOp::Add
        | BinaryIntOp::Sub
        | BinaryIntOp::Mul
        | BinaryIntOp::Div
        | BinaryIntOp::And
        | BinaryIntOp::Or
        | BinaryIntOp::Xor => match (lhs, rhs, bit_size) {
            (MemoryValue::U1(lhs), MemoryValue::U1(rhs), IntegerBitSize::U1) => {
                evaluate_binary_int_op_u1(op, lhs, rhs).map(MemoryValue::U1)
            }
            (MemoryValue::U8(lhs), MemoryValue::U8(rhs), IntegerBitSize::U8) => {
                evaluate_binary_int_op_arith(op, lhs, rhs).map(MemoryValue::U8)
            }
            (MemoryValue::U16(lhs), MemoryValue::U16(rhs), IntegerBitSize::U16) => {
                evaluate_binary_int_op_arith(op, lhs, rhs).map(MemoryValue::U16)
            }
            (MemoryValue::U32(lhs), MemoryValue::U32(rhs), IntegerBitSize::U32) => {
                evaluate_binary_int_op_arith(op, lhs, rhs).map(MemoryValue::U32)
            }
            (MemoryValue::U64(lhs), MemoryValue::U64(rhs), IntegerBitSize::U64) => {
                evaluate_binary_int_op_arith(op, lhs, rhs).map(MemoryValue::U64)
            }
            (MemoryValue::U128(lhs), MemoryValue::U128(rhs), IntegerBitSize::U128) => {
                evaluate_binary_int_op_arith(op, lhs, rhs).map(MemoryValue::U128)
            }
            (lhs, _, _) if lhs.bit_size() != BitSize::Integer(bit_size) => {
                Err(BrilligArithmeticError::MismatchedLhsBitSize {
                    lhs_bit_size: lhs.bit_size().to_u32::<F>(),
                    op_bit_size: bit_size.into(),
                })
            }
            (_, rhs, _) if rhs.bit_size() != BitSize::Integer(bit_size) => {
                Err(BrilligArithmeticError::MismatchedRhsBitSize {
                    rhs_bit_size: rhs.bit_size().to_u32::<F>(),
                    op_bit_size: bit_size.into(),
                })
            }
            _ => unreachable!("Invalid arguments are covered by the two arms above."),
        },

        BinaryIntOp::Equals | BinaryIntOp::LessThan | BinaryIntOp::LessThanEquals => {
            match (lhs, rhs, bit_size) {
                (MemoryValue::U1(lhs), MemoryValue::U1(rhs), IntegerBitSize::U1) => {
                    Ok(MemoryValue::U1(evaluate_binary_int_op_cmp(op, lhs, rhs)))
                }
                (MemoryValue::U8(lhs), MemoryValue::U8(rhs), IntegerBitSize::U8) => {
                    Ok(MemoryValue::U1(evaluate_binary_int_op_cmp(op, lhs, rhs)))
                }
                (MemoryValue::U16(lhs), MemoryValue::U16(rhs), IntegerBitSize::U16) => {
                    Ok(MemoryValue::U1(evaluate_binary_int_op_cmp(op, lhs, rhs)))
                }
                (MemoryValue::U32(lhs), MemoryValue::U32(rhs), IntegerBitSize::U32) => {
                    Ok(MemoryValue::U1(evaluate_binary_int_op_cmp(op, lhs, rhs)))
                }
                (MemoryValue::U64(lhs), MemoryValue::U64(rhs), IntegerBitSize::U64) => {
                    Ok(MemoryValue::U1(evaluate_binary_int_op_cmp(op, lhs, rhs)))
                }
                (MemoryValue::U128(lhs), MemoryValue::U128(rhs), IntegerBitSize::U128) => {
                    Ok(MemoryValue::U1(evaluate_binary_int_op_cmp(op, lhs, rhs)))
                }
                (lhs, _, _) if lhs.bit_size() != BitSize::Integer(bit_size) => {
                    Err(BrilligArithmeticError::MismatchedLhsBitSize {
                        lhs_bit_size: lhs.bit_size().to_u32::<F>(),
                        op_bit_size: bit_size.into(),
                    })
                }
                (_, rhs, _) if rhs.bit_size() != BitSize::Integer(bit_size) => {
                    Err(BrilligArithmeticError::MismatchedRhsBitSize {
                        rhs_bit_size: rhs.bit_size().to_u32::<F>(),
                        op_bit_size: bit_size.into(),
                    })
                }
                _ => unreachable!("Invalid arguments are covered by the two arms above."),
            }
        }

        BinaryIntOp::Shl | BinaryIntOp::Shr => {
            let rhs = rhs.expect_u8().map_err(
                |MemoryTypeError::MismatchedBitSize { value_bit_size, expected_bit_size }| {
                    BrilligArithmeticError::MismatchedRhsBitSize {
                        rhs_bit_size: value_bit_size,
                        op_bit_size: expected_bit_size,
                    }
                },
            )?;

            match (lhs, bit_size) {
                (MemoryValue::U1(lhs), IntegerBitSize::U1) => {
                    let result = if rhs == 0 { lhs } else { false };
                    Ok(MemoryValue::U1(result))
                }
                (MemoryValue::U8(lhs), IntegerBitSize::U8) => {
                    Ok(MemoryValue::U8(evaluate_binary_int_op_shifts(op, lhs, rhs)))
                }
                (MemoryValue::U16(lhs), IntegerBitSize::U16) => {
                    Ok(MemoryValue::U16(evaluate_binary_int_op_shifts(op, lhs, rhs)))
                }
                (MemoryValue::U32(lhs), IntegerBitSize::U32) => {
                    Ok(MemoryValue::U32(evaluate_binary_int_op_shifts(op, lhs, rhs)))
                }
                (MemoryValue::U64(lhs), IntegerBitSize::U64) => {
                    Ok(MemoryValue::U64(evaluate_binary_int_op_shifts(op, lhs, rhs)))
                }
                (MemoryValue::U128(lhs), IntegerBitSize::U128) => {
                    Ok(MemoryValue::U128(evaluate_binary_int_op_shifts(op, lhs, rhs)))
                }
                _ => Err(BrilligArithmeticError::MismatchedLhsBitSize {
                    lhs_bit_size: lhs.bit_size().to_u32::<F>(),
                    op_bit_size: bit_size.into(),
                }),
            }
        }
    }
}

fn evaluate_binary_int_op_u1(
    op: &BinaryIntOp,
    lhs: bool,
    rhs: bool,
) -> Result<bool, BrilligArithmeticError> {
    let result = match op {
        BinaryIntOp::Equals => lhs == rhs,
        BinaryIntOp::LessThan => !lhs & rhs,
        BinaryIntOp::LessThanEquals => lhs <= rhs,
        BinaryIntOp::And | BinaryIntOp::Mul => lhs & rhs,
        BinaryIntOp::Or => lhs | rhs,
        BinaryIntOp::Xor | BinaryIntOp::Add | BinaryIntOp::Sub => lhs ^ rhs,
        BinaryIntOp::Div => {
            if !rhs {
                return Err(BrilligArithmeticError::DivisionByZero);
            } else {
                lhs
            }
        }
        _ => unreachable!("Operator not handled by this function: {op:?}"),
    };
    Ok(result)
}

fn evaluate_binary_int_op_cmp<T: Ord + PartialEq>(op: &BinaryIntOp, lhs: T, rhs: T) -> bool {
    match op {
        BinaryIntOp::Equals => lhs == rhs,
        BinaryIntOp::LessThan => lhs < rhs,
        BinaryIntOp::LessThanEquals => lhs <= rhs,
        _ => unreachable!("Operator not handled by this function: {op:?}"),
    }
}

fn evaluate_binary_int_op_shifts<T: From<u8> + Zero + Shl<Output = T> + Shr<Output = T>>(
    op: &BinaryIntOp,
    lhs: T,
    rhs: u8,
) -> T {
    match op {
        BinaryIntOp::Shl => {
            let rhs_usize: usize = rhs as usize;
            #[allow(unused_qualifications)]
            if rhs_usize >= 8 * std::mem::size_of::<T>() {
                T::zero()
            } else {
                lhs << rhs.into()
            }
        }
        BinaryIntOp::Shr => {
            let rhs_usize: usize = rhs as usize;
            #[allow(unused_qualifications)]
            if rhs_usize >= 8 * std::mem::size_of::<T>() {
                T::zero()
            } else {
                lhs >> rhs.into()
            }
        }
        _ => unreachable!("Operator not handled by this function: {op:?}"),
    }
}

fn evaluate_binary_int_op_arith<
    T: WrappingAdd
        + WrappingSub
        + WrappingMul
        + CheckedDiv
        + BitAnd<Output = T>
        + BitOr<Output = T>
        + BitXor<Output = T>,
>(
    op: &BinaryIntOp,
    lhs: T,
    rhs: T,
) -> Result<T, BrilligArithmeticError> {
    let result = match op {
        BinaryIntOp::Add => lhs.wrapping_add(&rhs),
        BinaryIntOp::Sub => lhs.wrapping_sub(&rhs),
        BinaryIntOp::Mul => lhs.wrapping_mul(&rhs),
        BinaryIntOp::Div => lhs.checked_div(&rhs).ok_or(BrilligArithmeticError::DivisionByZero)?,
        BinaryIntOp::And => lhs & rhs,
        BinaryIntOp::Or => lhs | rhs,
        BinaryIntOp::Xor => lhs ^ rhs,
        _ => unreachable!("Operator not handled by this function: {op:?}"),
    };
    Ok(result)
}

#[cfg(test)]
mod tests {
    use super::*;
    use acir::{AcirField, FieldElement};

    struct TestParams {
        a: u128,
        b: u128,
        result: u128,
    }

    fn evaluate_u128(op: &BinaryIntOp, a: u128, b: u128, bit_size: IntegerBitSize) -> u128 {
        let result_value: MemoryValue<FieldElement> = evaluate_binary_int_op(
            op,
            MemoryValue::new_integer(a, bit_size),
            MemoryValue::new_integer(b, bit_size),
            bit_size,
        )
        .unwrap();
        // Convert back to u128
        result_value.to_field().to_u128()
    }

    fn to_negative(a: u128, bit_size: IntegerBitSize) -> u128 {
        assert!(a > 0);
        if bit_size == IntegerBitSize::U128 {
            0_u128.wrapping_sub(a)
        } else {
            let two_pow = 2_u128.pow(bit_size.into());
            two_pow - a
        }
    }

    fn evaluate_int_ops(test_params: Vec<TestParams>, op: BinaryIntOp, bit_size: IntegerBitSize) {
        for test in test_params {
            assert_eq!(evaluate_u128(&op, test.a, test.b, bit_size), test.result);
        }
    }

    #[test]
    fn add_test() {
        let bit_size = IntegerBitSize::U8;

        let test_ops = vec![
            TestParams { a: 50, b: 100, result: 150 },
            TestParams { a: 250, b: 10, result: 4 },
            TestParams { a: 5, b: to_negative(3, bit_size), result: 2 },
            TestParams { a: to_negative(3, bit_size), b: 1, result: to_negative(2, bit_size) },
            TestParams { a: 5, b: to_negative(6, bit_size), result: to_negative(1, bit_size) },
        ];
        evaluate_int_ops(test_ops, BinaryIntOp::Add, bit_size);

        let bit_size = IntegerBitSize::U128;
        let test_ops = vec![
            TestParams { a: 5, b: to_negative(3, bit_size), result: 2 },
            TestParams { a: to_negative(3, bit_size), b: 1, result: to_negative(2, bit_size) },
        ];

        evaluate_int_ops(test_ops, BinaryIntOp::Add, bit_size);
    }

    #[test]
    fn sub_test() {
        let bit_size = IntegerBitSize::U8;

        let test_ops = vec![
            TestParams { a: 50, b: 30, result: 20 },
            TestParams { a: 5, b: 10, result: to_negative(5, bit_size) },
            TestParams { a: 5, b: to_negative(3, bit_size), result: 8 },
            TestParams { a: to_negative(3, bit_size), b: 2, result: to_negative(5, bit_size) },
            TestParams { a: 254, b: to_negative(3, bit_size), result: 1 },
        ];
        evaluate_int_ops(test_ops, BinaryIntOp::Sub, bit_size);

        let bit_size = IntegerBitSize::U128;

        let test_ops = vec![
            TestParams { a: 5, b: 10, result: to_negative(5, bit_size) },
            TestParams { a: to_negative(3, bit_size), b: 2, result: to_negative(5, bit_size) },
        ];
        evaluate_int_ops(test_ops, BinaryIntOp::Sub, bit_size);
    }

    #[test]
    fn mul_test() {
        let bit_size = IntegerBitSize::U8;

        let test_ops = vec![
            TestParams { a: 5, b: 3, result: 15 },
            TestParams { a: 5, b: 100, result: 244 },
            TestParams { a: to_negative(1, bit_size), b: to_negative(5, bit_size), result: 5 },
            TestParams { a: to_negative(1, bit_size), b: 5, result: to_negative(5, bit_size) },
            TestParams { a: to_negative(2, bit_size), b: 7, result: to_negative(14, bit_size) },
        ];

        evaluate_int_ops(test_ops, BinaryIntOp::Mul, bit_size);

        let bit_size = IntegerBitSize::U64;
        let a = 2_u128.pow(bit_size.into()) - 1;
        let b = 3;

        // ( 2**(n-1) - 1 ) * 3 = 2*2**(n-1) - 2 + (2**(n-1) - 1) => wraps to (2**(n-1) - 1) - 2
        assert_eq!(evaluate_u128(&BinaryIntOp::Mul, a, b, bit_size), a - 2);

        let bit_size = IntegerBitSize::U128;

        let test_ops = vec![
            TestParams { a: to_negative(1, bit_size), b: to_negative(5, bit_size), result: 5 },
            TestParams { a: to_negative(1, bit_size), b: 5, result: to_negative(5, bit_size) },
            TestParams { a: to_negative(2, bit_size), b: 7, result: to_negative(14, bit_size) },
        ];

        evaluate_int_ops(test_ops, BinaryIntOp::Mul, bit_size);
    }

    #[test]
    fn div_test() {
        let bit_size = IntegerBitSize::U8;

        let test_ops =
            vec![TestParams { a: 5, b: 3, result: 1 }, TestParams { a: 5, b: 10, result: 0 }];

        evaluate_int_ops(test_ops, BinaryIntOp::Div, bit_size);
    }
}<|MERGE_RESOLUTION|>--- conflicted
+++ resolved
@@ -23,22 +23,14 @@
     lhs: MemoryValue<F>,
     rhs: MemoryValue<F>,
 ) -> Result<MemoryValue<F>, BrilligArithmeticError> {
-<<<<<<< HEAD
-    let a = *lhs.expect_field().map_err(|err| {
-=======
     let a = lhs.expect_field().map_err(|err| {
->>>>>>> b209826f
         let MemoryTypeError::MismatchedBitSize { value_bit_size, expected_bit_size } = err;
         BrilligArithmeticError::MismatchedLhsBitSize {
             lhs_bit_size: value_bit_size,
             op_bit_size: expected_bit_size,
         }
     })?;
-<<<<<<< HEAD
-    let b = *rhs.expect_field().map_err(|err| {
-=======
     let b = rhs.expect_field().map_err(|err| {
->>>>>>> b209826f
         let MemoryTypeError::MismatchedBitSize { value_bit_size, expected_bit_size } = err;
         BrilligArithmeticError::MismatchedRhsBitSize {
             rhs_bit_size: value_bit_size,
