use acir::{brillig::MemoryAddress, AcirField};
use num_bigint::BigUint;
use num_traits::{One, Zero};

pub const MEMORY_ADDRESSING_BIT_SIZE: u32 = 64;

#[derive(Debug, Clone, PartialEq, Eq, PartialOrd, Ord)]
pub enum MemoryValue<F> {
    Field(F),
    Integer(BigUint, u32),
}

#[derive(Debug, thiserror::Error)]
pub enum MemoryTypeError {
    #[error("Bit size for value {value_bit_size} does not match the expected bit size {expected_bit_size}")]
    MismatchedBitSize { value_bit_size: u32, expected_bit_size: u32 },
}

impl<F: AcirField> MemoryValue<F> {
    /// Builds a memory value from a field element.
    pub fn new_from_field(value: F, bit_size: u32) -> Self {
        if bit_size == F::max_num_bits() {
            MemoryValue::new_field(value)
        } else {
            MemoryValue::new_integer(BigUint::from_bytes_be(&value.to_be_bytes()), bit_size)
        }
    }

    /// Builds a memory value from an integer
    pub fn new_from_integer(value: BigUint, bit_size: u32) -> Self {
        if bit_size == F::max_num_bits() {
            MemoryValue::new_field(F::from_be_bytes_reduce(&value.to_bytes_be()))
        } else {
            MemoryValue::new_integer(value, bit_size)
        }
    }

    /// Builds a memory value from a field element, checking that the value is within the bit size.
    pub fn new_checked(value: F, bit_size: u32) -> Option<Self> {
        if bit_size < F::max_num_bits() && value.num_bits() > bit_size {
            return None;
        }

        Some(MemoryValue::new_from_field(value, bit_size))
    }

    /// Builds a field-typed memory value.
    pub fn new_field(value: F) -> Self {
        MemoryValue::Field(value)
    }

    /// Builds an integer-typed memory value.
    pub fn new_integer(value: BigUint, bit_size: u32) -> Self {
        assert!(
            bit_size != F::max_num_bits(),
            "Tried to build a field memory value via new_integer"
        );
        MemoryValue::Integer(value, bit_size)
    }

    /// Extracts the field element from the memory value, if it is typed as field element.
    pub fn extract_field(&self) -> Option<&F> {
        match self {
            MemoryValue::Field(value) => Some(value),
            _ => None,
        }
    }

    /// Extracts the integer from the memory value, if it is typed as integer.
    pub fn extract_integer(&self) -> Option<(&BigUint, u32)> {
        match self {
            MemoryValue::Integer(value, bit_size) => Some((value, *bit_size)),
            _ => None,
        }
    }

    /// Converts the memory value to a field element, independent of its type.
    pub fn to_field(&self) -> F {
        match self {
            MemoryValue::Field(value) => *value,
            MemoryValue::Integer(value, _) => F::from_be_bytes_reduce(&value.to_bytes_be()),
        }
    }

    /// Converts the memory value to an integer, independent of its type.
    pub fn to_integer(self) -> BigUint {
        match self {
            MemoryValue::Field(value) => BigUint::from_bytes_be(&value.to_be_bytes()),
            MemoryValue::Integer(value, _) => value,
        }
    }

    pub fn bit_size(&self) -> u32 {
        match self {
            MemoryValue::Field(_) => F::max_num_bits(),
            MemoryValue::Integer(_, bit_size) => *bit_size,
        }
    }

    pub fn to_usize(&self) -> usize {
        assert!(
            self.bit_size() == MEMORY_ADDRESSING_BIT_SIZE,
            "value is not typed as brillig usize"
        );
        self.extract_integer().unwrap().0.try_into().unwrap()
    }

    pub fn expect_field(&self) -> Result<&F, MemoryTypeError> {
        match self {
            MemoryValue::Integer(_, bit_size) => Err(MemoryTypeError::MismatchedBitSize {
                value_bit_size: *bit_size,
                expected_bit_size: F::max_num_bits(),
            }),
            MemoryValue::Field(field) => Ok(field),
        }
    }

    pub fn expect_integer_with_bit_size(
        &self,
        expected_bit_size: u32,
    ) -> Result<&BigUint, MemoryTypeError> {
        match self {
            MemoryValue::Integer(value, bit_size) => {
                if *bit_size != expected_bit_size {
                    return Err(MemoryTypeError::MismatchedBitSize {
                        value_bit_size: *bit_size,
                        expected_bit_size,
                    });
                }
                Ok(value)
            }
            MemoryValue::Field(_) => Err(MemoryTypeError::MismatchedBitSize {
                value_bit_size: F::max_num_bits(),
                expected_bit_size,
            }),
        }
    }
}

impl<F: std::fmt::Display> std::fmt::Display for MemoryValue<F> {
    fn fmt(&self, f: &mut ::std::fmt::Formatter) -> Result<(), ::std::fmt::Error> {
        match self {
            MemoryValue::Field(value) => write!(f, "{}: field", value),
            MemoryValue::Integer(value, bit_size) => {
                let typ = match bit_size {
                    0 => "null".to_string(),
                    1 => "bool".to_string(),
                    _ => format!("u{}", bit_size),
                };
                write!(f, "{}: {}", value, typ)
            }
        }
    }
}

impl<F: AcirField> Default for MemoryValue<F> {
    fn default() -> Self {
        MemoryValue::new_integer(BigUint::zero(), 0)
    }
}

impl<F: AcirField> From<usize> for MemoryValue<F> {
    fn from(value: usize) -> Self {
        MemoryValue::new_integer(value.into(), MEMORY_ADDRESSING_BIT_SIZE)
    }
}

impl<F: AcirField> From<u64> for MemoryValue<F> {
    fn from(value: u64) -> Self {
        MemoryValue::new_integer(value.into(), 64)
    }
}

impl<F: AcirField> From<u32> for MemoryValue<F> {
    fn from(value: u32) -> Self {
        MemoryValue::new_integer(value.into(), 32)
    }
}

impl<F: AcirField> From<u8> for MemoryValue<F> {
    fn from(value: u8) -> Self {
        MemoryValue::new_integer(value.into(), 8)
    }
}

impl<F: AcirField> From<bool> for MemoryValue<F> {
    fn from(value: bool) -> Self {
        let value = if value { BigUint::one() } else { BigUint::zero() };
        MemoryValue::new_integer(value, 1)
    }
}

impl<F: AcirField> TryFrom<MemoryValue<F>> for u64 {
    type Error = MemoryTypeError;

    fn try_from(memory_value: MemoryValue<F>) -> Result<Self, Self::Error> {
        memory_value.expect_integer_with_bit_size(64).map(|value| value.try_into().unwrap())
    }
}

impl<F: AcirField> TryFrom<MemoryValue<F>> for u32 {
    type Error = MemoryTypeError;

    fn try_from(memory_value: MemoryValue<F>) -> Result<Self, Self::Error> {
        memory_value.expect_integer_with_bit_size(32).map(|value| value.try_into().unwrap())
    }
}

impl<F: AcirField> TryFrom<MemoryValue<F>> for u8 {
    type Error = MemoryTypeError;

    fn try_from(memory_value: MemoryValue<F>) -> Result<Self, Self::Error> {
        memory_value.expect_integer_with_bit_size(8).map(|value| value.try_into().unwrap())
    }
}

impl<F: AcirField> TryFrom<MemoryValue<F>> for bool {
    type Error = MemoryTypeError;

    fn try_from(memory_value: MemoryValue<F>) -> Result<Self, Self::Error> {
        let as_integer = memory_value.expect_integer_with_bit_size(1)?;

        if as_integer.is_zero() {
            Ok(false)
        } else if as_integer.is_one() {
            Ok(true)
        } else {
            unreachable!("value typed as bool is greater than one")
        }
    }
}

impl<F: AcirField> TryFrom<&MemoryValue<F>> for u64 {
    type Error = MemoryTypeError;

    fn try_from(memory_value: &MemoryValue<F>) -> Result<Self, Self::Error> {
        memory_value.expect_integer_with_bit_size(64).map(|value| {
            value.try_into().expect("memory_value has been asserted to contain a 64 bit integer")
        })
    }
}

impl<F: AcirField> TryFrom<&MemoryValue<F>> for u32 {
    type Error = MemoryTypeError;

    fn try_from(memory_value: &MemoryValue<F>) -> Result<Self, Self::Error> {
        memory_value.expect_integer_with_bit_size(32).map(|value| {
            value.try_into().expect("memory_value has been asserted to contain a 32 bit integer")
        })
    }
}

impl<F: AcirField> TryFrom<&MemoryValue<F>> for u8 {
    type Error = MemoryTypeError;

    fn try_from(memory_value: &MemoryValue<F>) -> Result<Self, Self::Error> {
        memory_value.expect_integer_with_bit_size(8).map(|value| {
            value.try_into().expect("memory_value has been asserted to contain an 8 bit integer")
        })
    }
}

impl<F: AcirField> TryFrom<&MemoryValue<F>> for bool {
    type Error = MemoryTypeError;

    fn try_from(memory_value: &MemoryValue<F>) -> Result<Self, Self::Error> {
        let as_integer = memory_value.expect_integer_with_bit_size(1)?;

        if as_integer.is_zero() {
            Ok(false)
        } else if as_integer.is_one() {
            Ok(true)
        } else {
            unreachable!("value typed as bool is greater than one")
        }
    }
}

#[derive(Debug, Clone, Default, PartialEq, Eq)]
pub struct Memory<F> {
    // Memory is a vector of values.
    // We grow the memory when values past the end are set, extending with 0s.
    inner: Vec<MemoryValue<F>>,
}

impl<F: AcirField> Memory<F> {
    /// Gets the value at pointer
    pub fn read(&self, ptr: MemoryAddress) -> MemoryValue<F> {
        self.inner.get(ptr.to_usize()).cloned().unwrap_or_default()
    }

    pub fn read_ref(&self, ptr: MemoryAddress) -> MemoryAddress {
        MemoryAddress(self.read(ptr).to_usize())
    }

    pub fn read_slice(&self, addr: MemoryAddress, len: usize) -> &[MemoryValue<F>] {
<<<<<<< HEAD
        // Allows to read a slice of uninitialized memory if the length is zero.
        // Ideally we'd be able to read uninitialized memory in general (as read does)
        // but that's not possible if we want to return a slice instead of owned data.
        if len == 0 {
            return &[];
        }
=======
>>>>>>> e37cbbd8
        &self.inner[addr.to_usize()..(addr.to_usize() + len)]
    }

    /// Sets the value at pointer `ptr` to `value`
    pub fn write(&mut self, ptr: MemoryAddress, value: MemoryValue<F>) {
        self.resize_to_fit(ptr.to_usize() + 1);
        self.inner[ptr.to_usize()] = value;
    }

    fn resize_to_fit(&mut self, size: usize) {
        // Calculate new memory size
        let new_size = std::cmp::max(self.inner.len(), size);
        // Expand memory to new size with default values if needed
        self.inner.resize(new_size, MemoryValue::default());
    }

    /// Sets the values after pointer `ptr` to `values`
    pub fn write_slice(&mut self, ptr: MemoryAddress, values: &[MemoryValue<F>]) {
        self.resize_to_fit(ptr.to_usize() + values.len());
        self.inner[ptr.to_usize()..(ptr.to_usize() + values.len())].clone_from_slice(values);
    }

    /// Returns the values of the memory
    pub fn values(&self) -> &[MemoryValue<F>] {
        &self.inner
    }
}<|MERGE_RESOLUTION|>--- conflicted
+++ resolved
@@ -294,15 +294,13 @@
     }
 
     pub fn read_slice(&self, addr: MemoryAddress, len: usize) -> &[MemoryValue<F>] {
-<<<<<<< HEAD
         // Allows to read a slice of uninitialized memory if the length is zero.
         // Ideally we'd be able to read uninitialized memory in general (as read does)
         // but that's not possible if we want to return a slice instead of owned data.
         if len == 0 {
             return &[];
         }
-=======
->>>>>>> e37cbbd8
+
         &self.inner[addr.to_usize()..(addr.to_usize() + len)]
     }
 
