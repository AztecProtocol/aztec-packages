--- conflicted
+++ resolved
@@ -2,11 +2,7 @@
 name = "acir_field"
 description = "The field implementation being used by ACIR."
 # x-release-please-start-version
-<<<<<<< HEAD
-version = "1.0.0-beta.2"
-=======
 version = "1.0.0-beta.3"
->>>>>>> ec399fef
 # x-release-please-end
 authors.workspace = true
 edition.workspace = true
