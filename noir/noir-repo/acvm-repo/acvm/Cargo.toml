--- conflicted
+++ resolved
@@ -37,10 +37,4 @@
 ]
 
 [dev-dependencies]
-<<<<<<< HEAD
-rand.workspace = true
-proptest = "1.2.0"
-paste = "1.0.14"
-=======
->>>>>>> b456ac1c
 ark-bls12-381 = { version = "^0.4.0", default-features = false, features = ["curve"] }