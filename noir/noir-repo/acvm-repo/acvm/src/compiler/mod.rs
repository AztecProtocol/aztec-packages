--- conflicted
+++ resolved
@@ -18,11 +18,7 @@
 
 /// We need multiple passes to stabilize the output.
 /// The value was determined by running tests.
-<<<<<<< HEAD
-const MAX_OPTIMIZER_PASSES: usize = 1;
-=======
 const MAX_OPTIMIZER_PASSES: usize = 3;
->>>>>>> 2563f49d
 
 /// This module moves and decomposes acir opcodes. The transformation map allows consumers of this module to map
 /// metadata they had about the opcodes to the new opcode structure generated after the transformation.
