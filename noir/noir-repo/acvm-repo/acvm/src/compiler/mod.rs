use std::collections::HashMap;

use acir::{
    circuit::{AssertionPayload, Circuit, ExpressionWidth, OpcodeLocation},
    AcirField,
};

// The various passes that we can use over ACIR
mod optimizers;
mod simulator;
mod transformers;

pub use optimizers::optimize;
use optimizers::optimize_internal;
pub use simulator::CircuitSimulator;
use transformers::transform_internal;
pub use transformers::{transform, MIN_EXPRESSION_WIDTH};

/// We need multiple passes to stabilize the output.
/// The value was determined by running tests.
const MAX_OPTIMIZER_PASSES: usize = 3;

/// This module moves and decomposes acir opcodes. The transformation map allows consumers of this module to map
/// metadata they had about the opcodes to the new opcode structure generated after the transformation.
#[derive(Debug)]
pub struct AcirTransformationMap {
    /// Maps the old acir indices to the new acir indices
    old_indices_to_new_indices: HashMap<usize, Vec<usize>>,
}

impl AcirTransformationMap {
    /// Builds a map from a vector of pointers to the old acir opcodes.
    /// The index of the vector is the new opcode index.
    /// The value of the vector is the old opcode index pointed.
    fn new(acir_opcode_positions: &[usize]) -> Self {
        let mut old_indices_to_new_indices = HashMap::with_capacity(acir_opcode_positions.len());
        for (new_index, old_index) in acir_opcode_positions.iter().copied().enumerate() {
            old_indices_to_new_indices.entry(old_index).or_insert_with(Vec::new).push(new_index);
        }
        AcirTransformationMap { old_indices_to_new_indices }
    }

    pub fn new_locations(
        &self,
        old_location: OpcodeLocation,
    ) -> impl Iterator<Item = OpcodeLocation> + '_ {
        let old_acir_index = match old_location {
            OpcodeLocation::Acir(index) => index,
            OpcodeLocation::Brillig { acir_index, .. } => acir_index,
        };

        self.old_indices_to_new_indices.get(&old_acir_index).into_iter().flat_map(
            move |new_indices| {
                new_indices.iter().map(move |new_index| match old_location {
                    OpcodeLocation::Acir(_) => OpcodeLocation::Acir(*new_index),
                    OpcodeLocation::Brillig { brillig_index, .. } => {
                        OpcodeLocation::Brillig { acir_index: *new_index, brillig_index }
                    }
                })
            },
        )
    }
}

fn transform_assert_messages<F: Clone>(
    assert_messages: Vec<(OpcodeLocation, AssertionPayload<F>)>,
    map: &AcirTransformationMap,
) -> Vec<(OpcodeLocation, AssertionPayload<F>)> {
    assert_messages
        .into_iter()
        .flat_map(|(location, message)| {
            let new_locations = map.new_locations(location);
            new_locations.into_iter().map(move |new_location| (new_location, message.clone()))
        })
        .collect()
}

/// Applies [`ProofSystemCompiler`][crate::ProofSystemCompiler] specific optimizations to a [`Circuit`].
///
/// Runs multiple passes until the output stabilizes.
pub fn compile<F: AcirField>(
    acir: Circuit<F>,
    expression_width: ExpressionWidth,
) -> (Circuit<F>, AcirTransformationMap) {
<<<<<<< HEAD
    let acir_opcode_positions = (0..acir.opcodes.len()).collect::<Vec<_>>();

    if MAX_OPTIMIZER_PASSES == 0 {
        return (acir, AcirTransformationMap::new(&acir_opcode_positions));
    }

    let mut pass = 0;
    let mut prev_opcodes_hash = fxhash::hash64(&acir.opcodes);
    let mut prev_acir = acir;
    let mut prev_acir_opcode_positions = acir_opcode_positions;
=======
    if MAX_OPTIMIZER_PASSES == 0 {
        let acir_opcode_positions = (0..acir.opcodes.len()).collect::<Vec<_>>();
        let transformation_map = AcirTransformationMap::new(&acir_opcode_positions);
        return (acir, transformation_map);
    }
    let mut pass = 0;
    let mut prev_opcodes_hash = fxhash::hash64(&acir.opcodes);
    let mut prev_acir = acir;
>>>>>>> 22818a6f

    // For most test programs it would be enough to only loop `transform_internal`,
    // but some of them don't stabilize unless we also repeat the backend agnostic optimizations.
    let (mut acir, acir_opcode_positions) = loop {
<<<<<<< HEAD
        let (acir, acir_opcode_positions) =
            optimize_internal(prev_acir, prev_acir_opcode_positions);

        // Stop if we have already done at least one transform and an extra optimization changed nothing.
        if pass > 0 && prev_opcodes_hash == fxhash::hash64(&acir.opcodes) {
            break (acir, acir_opcode_positions);
        }

        let (acir, acir_opcode_positions) =
            transform_internal(acir, expression_width, acir_opcode_positions);

=======
        let (acir, acir_opcode_positions) = optimize_internal(prev_acir);

        // Stop if we have already done at least one transform and an extra optimization changed nothing.
        if pass > 0 && prev_opcodes_hash == fxhash::hash64(&acir.opcodes) {
            break (acir, acir_opcode_positions);
        }

        let (acir, acir_opcode_positions) =
            transform_internal(acir, expression_width, acir_opcode_positions);

>>>>>>> 22818a6f
        let opcodes_hash = fxhash::hash64(&acir.opcodes);

        // Stop if the output hasn't change in this loop or we went too long.
        if pass == MAX_OPTIMIZER_PASSES - 1 || prev_opcodes_hash == opcodes_hash {
            break (acir, acir_opcode_positions);
        }

        pass += 1;
        prev_acir = acir;
        prev_opcodes_hash = opcodes_hash;
<<<<<<< HEAD
        prev_acir_opcode_positions = acir_opcode_positions;
=======
>>>>>>> 22818a6f
    };

    let transformation_map = AcirTransformationMap::new(&acir_opcode_positions);
    acir.assert_messages = transform_assert_messages(acir.assert_messages, &transformation_map);

    (acir, transformation_map)
}<|MERGE_RESOLUTION|>--- conflicted
+++ resolved
@@ -82,18 +82,6 @@
     acir: Circuit<F>,
     expression_width: ExpressionWidth,
 ) -> (Circuit<F>, AcirTransformationMap) {
-<<<<<<< HEAD
-    let acir_opcode_positions = (0..acir.opcodes.len()).collect::<Vec<_>>();
-
-    if MAX_OPTIMIZER_PASSES == 0 {
-        return (acir, AcirTransformationMap::new(&acir_opcode_positions));
-    }
-
-    let mut pass = 0;
-    let mut prev_opcodes_hash = fxhash::hash64(&acir.opcodes);
-    let mut prev_acir = acir;
-    let mut prev_acir_opcode_positions = acir_opcode_positions;
-=======
     if MAX_OPTIMIZER_PASSES == 0 {
         let acir_opcode_positions = (0..acir.opcodes.len()).collect::<Vec<_>>();
         let transformation_map = AcirTransformationMap::new(&acir_opcode_positions);
@@ -102,24 +90,10 @@
     let mut pass = 0;
     let mut prev_opcodes_hash = fxhash::hash64(&acir.opcodes);
     let mut prev_acir = acir;
->>>>>>> 22818a6f
 
     // For most test programs it would be enough to only loop `transform_internal`,
     // but some of them don't stabilize unless we also repeat the backend agnostic optimizations.
     let (mut acir, acir_opcode_positions) = loop {
-<<<<<<< HEAD
-        let (acir, acir_opcode_positions) =
-            optimize_internal(prev_acir, prev_acir_opcode_positions);
-
-        // Stop if we have already done at least one transform and an extra optimization changed nothing.
-        if pass > 0 && prev_opcodes_hash == fxhash::hash64(&acir.opcodes) {
-            break (acir, acir_opcode_positions);
-        }
-
-        let (acir, acir_opcode_positions) =
-            transform_internal(acir, expression_width, acir_opcode_positions);
-
-=======
         let (acir, acir_opcode_positions) = optimize_internal(prev_acir);
 
         // Stop if we have already done at least one transform and an extra optimization changed nothing.
@@ -130,7 +104,6 @@
         let (acir, acir_opcode_positions) =
             transform_internal(acir, expression_width, acir_opcode_positions);
 
->>>>>>> 22818a6f
         let opcodes_hash = fxhash::hash64(&acir.opcodes);
 
         // Stop if the output hasn't change in this loop or we went too long.
@@ -141,10 +114,6 @@
         pass += 1;
         prev_acir = acir;
         prev_opcodes_hash = opcodes_hash;
-<<<<<<< HEAD
-        prev_acir_opcode_positions = acir_opcode_positions;
-=======
->>>>>>> 22818a6f
     };
 
     let transformation_map = AcirTransformationMap::new(&acir_opcode_positions);
