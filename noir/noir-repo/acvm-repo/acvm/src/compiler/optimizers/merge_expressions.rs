--- conflicted
+++ resolved
@@ -3,10 +3,7 @@
 use acir::{
     circuit::{
         brillig::{BrilligInputs, BrilligOutputs},
-<<<<<<< HEAD
-=======
         directives::Directive,
->>>>>>> 48046c93
         opcodes::BlockId,
         Circuit, Opcode,
     },
@@ -164,10 +161,7 @@
 
                 witnesses
             }
-<<<<<<< HEAD
-=======
             Opcode::Directive(Directive::ToLeRadix { a, .. }) => CircuitSimulator::expr_wit(a),
->>>>>>> 48046c93
             Opcode::MemoryOp { block_id: _, op, predicate } => {
                 //index et value, et predicate
                 let mut witnesses = CircuitSimulator::expr_wit(&op.index);
@@ -303,10 +297,7 @@
             public_parameters: PublicInputs::default(),
             return_values: PublicInputs::default(),
             assert_messages: Default::default(),
-<<<<<<< HEAD
-=======
             recursive: false,
->>>>>>> 48046c93
         };
         check_circuit(circuit);
     }
@@ -359,10 +350,7 @@
             public_parameters: PublicInputs::default(),
             return_values: PublicInputs::default(),
             assert_messages: Default::default(),
-<<<<<<< HEAD
-=======
             recursive: false,
->>>>>>> 48046c93
         };
         check_circuit(circuit);
     }
