use acir::{
    circuit::{Circuit, Opcode},
    AcirField,
};

// mod constant_backpropagation;
mod general;
mod merge_expressions;
mod redundant_range;
mod unused_memory;

pub(crate) use general::GeneralOptimizer;
pub(crate) use merge_expressions::MergeExpressionsOptimizer;
pub(crate) use redundant_range::RangeOptimizer;
use tracing::info;

// use self::constant_backpropagation::ConstantBackpropagationOptimizer;
use self::unused_memory::UnusedMemoryOptimizer;

use super::{transform_assert_messages, AcirTransformationMap};

/// Applies [`ProofSystemCompiler`][crate::ProofSystemCompiler] independent optimizations to a [`Circuit`].
pub fn optimize<F: AcirField>(acir: Circuit<F>) -> (Circuit<F>, AcirTransformationMap) {
    // Track original acir opcode positions throughout the transformation passes of the compilation
    // by applying the modifications done to the circuit opcodes and also to the opcode_positions (delete and insert)
    let acir_opcode_positions = (0..acir.opcodes.len()).collect();
<<<<<<< HEAD
=======

>>>>>>> 3b86c798
    let (mut acir, new_opcode_positions) = optimize_internal(acir, acir_opcode_positions);

    let transformation_map = AcirTransformationMap::new(&new_opcode_positions);

    acir.assert_messages = transform_assert_messages(acir.assert_messages, &transformation_map);

    (acir, transformation_map)
}

/// Applies [`ProofSystemCompiler`][crate::ProofSystemCompiler] independent optimizations to a [`Circuit`].
///
/// Accepts an injected `acir_opcode_positions` to allow optimizations to be applied in a loop.
#[tracing::instrument(level = "trace", name = "optimize_acir" skip(acir))]
pub(super) fn optimize_internal<F: AcirField>(
    acir: Circuit<F>,
    acir_opcode_positions: Vec<usize>,
) -> (Circuit<F>, Vec<usize>) {
    if acir.opcodes.len() == 1 && matches!(acir.opcodes[0], Opcode::BrilligCall { .. }) {
        info!("Program is fully unconstrained, skipping optimization pass");
        return (acir, acir_opcode_positions);
    }

    info!("Number of opcodes before: {}", acir.opcodes.len());

    // General optimizer pass
    let opcodes: Vec<Opcode<F>> = acir
        .opcodes
        .into_iter()
        .map(|opcode| {
            if let Opcode::AssertZero(arith_expr) = opcode {
                Opcode::AssertZero(GeneralOptimizer::optimize(arith_expr))
            } else {
                opcode
            }
        })
        .collect();
    let acir = Circuit { opcodes, ..acir };

    // Unused memory optimization pass
    let memory_optimizer = UnusedMemoryOptimizer::new(acir);
    let (acir, acir_opcode_positions) =
        memory_optimizer.remove_unused_memory_initializations(acir_opcode_positions);

    // let (acir, acir_opcode_positions) =
    // ConstantBackpropagationOptimizer::backpropagate_constants(acir, acir_opcode_positions);

    // Range optimization pass
    let range_optimizer = RangeOptimizer::new(acir);
    let (acir, acir_opcode_positions) =
        range_optimizer.replace_redundant_ranges(acir_opcode_positions);

    // let (acir, acir_opcode_positions) =
    // ConstantBackpropagationOptimizer::backpropagate_constants(acir, acir_opcode_positions);

    info!("Number of opcodes after: {}", acir.opcodes.len());

    (acir, acir_opcode_positions)
}<|MERGE_RESOLUTION|>--- conflicted
+++ resolved
@@ -24,10 +24,7 @@
     // Track original acir opcode positions throughout the transformation passes of the compilation
     // by applying the modifications done to the circuit opcodes and also to the opcode_positions (delete and insert)
     let acir_opcode_positions = (0..acir.opcodes.len()).collect();
-<<<<<<< HEAD
-=======
 
->>>>>>> 3b86c798
     let (mut acir, new_opcode_positions) = optimize_internal(acir, acir_opcode_positions);
 
     let transformation_map = AcirTransformationMap::new(&new_opcode_positions);
