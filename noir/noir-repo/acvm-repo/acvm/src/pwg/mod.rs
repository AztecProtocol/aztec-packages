// Re-usable methods that backends can use to implement their PWG

use std::collections::HashMap;

use acir::{
    brillig::ForeignCallResult,
    circuit::{
        brillig::BrilligBytecode, opcodes::BlockId, AssertionPayload, ExpressionOrMemory, Opcode,
        OpcodeLocation, ResolvedAssertionPayload, STRING_ERROR_SELECTOR,
    },
    native_types::{Expression, Witness, WitnessMap},
    BlackBoxFunc, FieldElement,
};
use acvm_blackbox_solver::BlackBoxResolutionError;

use self::{
    arithmetic::ExpressionSolver, blackbox::bigint::AcvmBigIntSolver, directives::solve_directives,
    memory_op::MemoryOpSolver,
};
use crate::BlackBoxFunctionSolver;

use thiserror::Error;

// arithmetic
pub(crate) mod arithmetic;
// Brillig bytecode
pub(crate) mod brillig;
// Directives
pub(crate) mod directives;
// black box functions
pub(crate) mod blackbox;
mod memory_op;

pub use self::brillig::{BrilligSolver, BrilligSolverStatus};
pub use brillig::ForeignCallWaitInfo;

#[derive(Debug, Clone, PartialEq)]
pub enum ACVMStatus {
    /// All opcodes have been solved.
    Solved,

    /// The ACVM is in the process of executing the circuit.
    InProgress,

    /// The ACVM has encountered an irrecoverable error while executing the circuit and can not progress.
    /// Most commonly this will be due to an unsatisfied constraint due to invalid inputs to the circuit.
    Failure(OpcodeResolutionError),

    /// The ACVM has encountered a request for a Brillig [foreign call][acir::brillig_vm::Opcode::ForeignCall]
    /// to retrieve information from outside of the ACVM. The result of the foreign call must be passed back
    /// to the ACVM using [`ACVM::resolve_pending_foreign_call`].
    ///
    /// Once this is done, the ACVM can be restarted to solve the remaining opcodes.
    RequiresForeignCall(ForeignCallWaitInfo),

    /// The ACVM has encountered a request for an ACIR [call][acir::circuit::Opcode]
    /// to execute a separate ACVM instance. The result of the ACIR call must be passd back to the ACVM.
    ///
    /// Once this is done, the ACVM can be restarted to solve the remaining opcodes.
    RequiresAcirCall(AcirCallWaitInfo),
}

impl std::fmt::Display for ACVMStatus {
    fn fmt(&self, f: &mut std::fmt::Formatter<'_>) -> std::fmt::Result {
        match self {
            ACVMStatus::Solved => write!(f, "Solved"),
            ACVMStatus::InProgress => write!(f, "In progress"),
            ACVMStatus::Failure(_) => write!(f, "Execution failure"),
            ACVMStatus::RequiresForeignCall(_) => write!(f, "Waiting on foreign call"),
            ACVMStatus::RequiresAcirCall(_) => write!(f, "Waiting on acir call"),
        }
    }
}

pub enum StepResult<'a, B: BlackBoxFunctionSolver> {
    Status(ACVMStatus),
    IntoBrillig(BrilligSolver<'a, B>),
}

// This enum represents the different cases in which an
// opcode can be unsolvable.
// The most common being that one of its input has not been
// assigned a value.
//
// TODO: ExpressionHasTooManyUnknowns is specific for expression solver
// TODO: we could have a error enum for expression solver failure cases in that module
// TODO that can be converted into an OpcodeNotSolvable or OpcodeResolutionError enum
#[derive(Clone, PartialEq, Eq, Debug, Error)]
pub enum OpcodeNotSolvable {
    #[error("missing assignment for witness index {0}")]
    MissingAssignment(u32),
    #[error("Attempted to load uninitialized memory block")]
    MissingMemoryBlock(u32),
    #[error("expression has too many unknowns {0}")]
    ExpressionHasTooManyUnknowns(Expression),
}

/// Allows to point to a specific opcode as cause in errors.
/// Some errors don't have a specific opcode associated with them, or are created without one and added later.
#[derive(Debug, Copy, Clone, PartialEq, Eq, Default)]
pub enum ErrorLocation {
    #[default]
    Unresolved,
    Resolved(OpcodeLocation),
}

impl std::fmt::Display for ErrorLocation {
    fn fmt(&self, f: &mut std::fmt::Formatter<'_>) -> std::fmt::Result {
        match self {
            ErrorLocation::Unresolved => write!(f, "unresolved"),
            ErrorLocation::Resolved(location) => {
                write!(f, "{location}")
            }
        }
    }
}

#[derive(Clone, PartialEq, Eq, Debug, Error)]
pub enum OpcodeResolutionError {
    #[error("Cannot solve opcode: {0}")]
    OpcodeNotSolvable(#[from] OpcodeNotSolvable),
    #[error("Cannot satisfy constraint")]
    UnsatisfiedConstrain {
        opcode_location: ErrorLocation,
        payload: Option<ResolvedAssertionPayload>,
    },
    #[error("Index out of bounds, array has size {array_size:?}, but index was {index:?}")]
    IndexOutOfBounds { opcode_location: ErrorLocation, index: u32, array_size: u32 },
    #[error("Failed to solve blackbox function: {0}, reason: {1}")]
    BlackBoxFunctionFailed(BlackBoxFunc, String),
    #[error("Failed to solve brillig function")]
    BrilligFunctionFailed {
        call_stack: Vec<OpcodeLocation>,
        payload: Option<ResolvedAssertionPayload>,
    },
    #[error("Attempted to call `main` with a `Call` opcode")]
    AcirMainCallAttempted { opcode_location: ErrorLocation },
    #[error("{results_size:?} result values were provided for {outputs_size:?} call output witnesses, most likely due to bad ACIR codegen")]
    AcirCallOutputsMismatch { opcode_location: ErrorLocation, results_size: u32, outputs_size: u32 },
}

impl From<BlackBoxResolutionError> for OpcodeResolutionError {
    fn from(value: BlackBoxResolutionError) -> Self {
        match value {
            BlackBoxResolutionError::Failed(func, reason) => {
                OpcodeResolutionError::BlackBoxFunctionFailed(func, reason)
            }
        }
    }
}

pub struct ACVM<'a, B: BlackBoxFunctionSolver> {
    status: ACVMStatus,

    backend: &'a B,

    /// Stores the solver for memory operations acting on blocks of memory disambiguated by [block][`BlockId`].
    block_solvers: HashMap<BlockId, MemoryOpSolver>,

    bigint_solver: AcvmBigIntSolver,

    /// A list of opcodes which are to be executed by the ACVM.
    opcodes: &'a [Opcode],
    /// Index of the next opcode to be executed.
    instruction_pointer: usize,

    witness_map: WitnessMap,

    brillig_solver: Option<BrilligSolver<'a, B>>,

    /// A counter maintained throughout an ACVM process that determines
    /// whether the caller has resolved the results of an ACIR [call][Opcode::Call].
    acir_call_counter: usize,
    /// Represents the outputs of all ACIR calls during an ACVM process
    /// List is appended onto by the caller upon reaching a [ACVMStatus::RequiresAcirCall]
    acir_call_results: Vec<Vec<FieldElement>>,

    // Each unconstrained function referenced in the program
    unconstrained_functions: &'a [BrilligBytecode],

    assertion_payloads: &'a [(OpcodeLocation, AssertionPayload)],
}

impl<'a, B: BlackBoxFunctionSolver> ACVM<'a, B> {
    pub fn new(
        backend: &'a B,
        opcodes: &'a [Opcode],
        initial_witness: WitnessMap,
        unconstrained_functions: &'a [BrilligBytecode],
        assertion_payloads: &'a [(OpcodeLocation, AssertionPayload)],
    ) -> Self {
        let status = if opcodes.is_empty() { ACVMStatus::Solved } else { ACVMStatus::InProgress };
        ACVM {
            status,
            backend,
            block_solvers: HashMap::default(),
            bigint_solver: AcvmBigIntSolver::default(),
            opcodes,
            instruction_pointer: 0,
            witness_map: initial_witness,
            brillig_solver: None,
            acir_call_counter: 0,
            acir_call_results: Vec::default(),
            unconstrained_functions,
            assertion_payloads,
        }
    }

    /// Returns a reference to the current state of the ACVM's [`WitnessMap`].
    ///
    /// Once execution has completed, the witness map can be extracted using [`ACVM::finalize`]
    pub fn witness_map(&self) -> &WitnessMap {
        &self.witness_map
    }

    pub fn overwrite_witness(
        &mut self,
        witness: Witness,
        value: FieldElement,
    ) -> Option<FieldElement> {
        self.witness_map.insert(witness, value)
    }

    /// Returns a slice containing the opcodes of the circuit being executed.
    pub fn opcodes(&self) -> &[Opcode] {
        self.opcodes
    }

    /// Returns the index of the current opcode to be executed.
    pub fn instruction_pointer(&self) -> usize {
        self.instruction_pointer
    }

    /// Finalize the ACVM execution, returning the resulting [`WitnessMap`].
    pub fn finalize(self) -> WitnessMap {
        if self.status != ACVMStatus::Solved {
            panic!("ACVM execution is not complete: ({})", self.status);
        }
        self.witness_map
    }

    /// Updates the current status of the VM.
    /// Returns the given status.
    fn status(&mut self, status: ACVMStatus) -> ACVMStatus {
        self.status = status.clone();
        status
    }

    pub fn get_status(&self) -> &ACVMStatus {
        &self.status
    }

    /// Sets the VM status to [ACVMStatus::Failure] using the provided `error`.
    /// Returns the new status.
    fn fail(&mut self, error: OpcodeResolutionError) -> ACVMStatus {
        self.status(ACVMStatus::Failure(error))
    }

    /// Sets the status of the VM to `RequiresForeignCall`.
    /// Indicating that the VM is now waiting for a foreign call to be resolved.
    fn wait_for_foreign_call(&mut self, foreign_call: ForeignCallWaitInfo) -> ACVMStatus {
        self.status(ACVMStatus::RequiresForeignCall(foreign_call))
    }

    /// Return a reference to the arguments for the next pending foreign call, if one exists.
    pub fn get_pending_foreign_call(&self) -> Option<&ForeignCallWaitInfo> {
        if let ACVMStatus::RequiresForeignCall(foreign_call) = &self.status {
            Some(foreign_call)
        } else {
            None
        }
    }

    /// Resolves a foreign call's [result][acir::brillig_vm::ForeignCallResult] using a result calculated outside of the ACVM.
    ///
    /// The ACVM can then be restarted to solve the remaining Brillig VM process as well as the remaining ACIR opcodes.
    pub fn resolve_pending_foreign_call(&mut self, foreign_call_result: ForeignCallResult) {
        if !matches!(self.status, ACVMStatus::RequiresForeignCall(_)) {
            panic!("ACVM is not expecting a foreign call response as no call was made");
        }

        let brillig_solver = self.brillig_solver.as_mut().expect("No active Brillig solver");
        brillig_solver.resolve_pending_foreign_call(foreign_call_result);

        // Now that the foreign call has been resolved then we can resume execution.
        self.status(ACVMStatus::InProgress);
    }

    /// Sets the status of the VM to `RequiresAcirCall`
    /// Indicating that the VM is now waiting for an ACIR call to be resolved
    fn wait_for_acir_call(&mut self, acir_call: AcirCallWaitInfo) -> ACVMStatus {
        self.status(ACVMStatus::RequiresAcirCall(acir_call))
    }

    /// Resolves an ACIR call's result (simply a list of fields) using a result calculated by a separate ACVM instance.
    ///
    /// The current ACVM instance can then be restarted to solve the remaining ACIR opcodes.
    pub fn resolve_pending_acir_call(&mut self, call_result: Vec<FieldElement>) {
        if !matches!(self.status, ACVMStatus::RequiresAcirCall(_)) {
            panic!("ACVM is not expecting an ACIR call response as no call was made");
        }

        if self.acir_call_counter < self.acir_call_results.len() {
            panic!("No unresolved ACIR calls");
        }
        self.acir_call_results.push(call_result);

        // Now that the ACIR call has been resolved then we can resume execution.
        self.status(ACVMStatus::InProgress);
    }

    /// Executes the ACVM's circuit until execution halts.
    ///
    /// Execution can halt due to three reasons:
    /// 1. All opcodes have been executed successfully.
    /// 2. The circuit has been found to be unsatisfiable.
    /// 2. A Brillig [foreign call][`ForeignCallWaitInfo`] has been encountered and must be resolved.
    pub fn solve(&mut self) -> ACVMStatus {
        while self.status == ACVMStatus::InProgress {
            self.solve_opcode();
        }
        self.status.clone()
    }

    pub fn solve_opcode(&mut self) -> ACVMStatus {
        let opcode = &self.opcodes[self.instruction_pointer];

        let resolution = match opcode {
            Opcode::AssertZero(expr) => ExpressionSolver::solve(&mut self.witness_map, expr),
            Opcode::BlackBoxFuncCall(bb_func) => blackbox::solve(
                self.backend,
                &mut self.witness_map,
                bb_func,
                &mut self.bigint_solver,
            ),
            Opcode::Directive(directive) => solve_directives(&mut self.witness_map, directive),
            Opcode::MemoryInit { block_id, init } => {
                let solver = self.block_solvers.entry(*block_id).or_default();
                solver.init(init, &self.witness_map)
            }
            Opcode::MemoryOp { block_id, op, predicate } => {
                let solver = self.block_solvers.entry(*block_id).or_default();
                solver.solve_memory_op(op, &mut self.witness_map, predicate)
            }
            Opcode::BrilligCall { .. } => match self.solve_brillig_call_opcode() {
                Ok(Some(foreign_call)) => return self.wait_for_foreign_call(foreign_call),
                res => res.map(|_| ()),
            },
            Opcode::Call { .. } => match self.solve_call_opcode() {
                Ok(Some(input_values)) => return self.wait_for_acir_call(input_values),
                res => res.map(|_| ()),
            },
        };
        self.handle_opcode_resolution(resolution)
    }

    fn handle_opcode_resolution(
        &mut self,
        resolution: Result<(), OpcodeResolutionError>,
    ) -> ACVMStatus {
        match resolution {
            Ok(()) => {
                self.instruction_pointer += 1;
                if self.instruction_pointer == self.opcodes.len() {
                    self.status(ACVMStatus::Solved)
                } else {
                    self.status(ACVMStatus::InProgress)
                }
            }
            Err(mut error) => {
                match &mut error {
                    // If we have an index out of bounds or an unsatisfied constraint, the opcode label will be unresolved
                    // because the solvers do not have knowledge of this information.
                    // We resolve, by setting this to the corresponding opcode that we just attempted to solve.
                    OpcodeResolutionError::IndexOutOfBounds {
                        opcode_location: opcode_index,
                        ..
                    } => {
                        *opcode_index = ErrorLocation::Resolved(OpcodeLocation::Acir(
                            self.instruction_pointer(),
                        ));
                    }
                    OpcodeResolutionError::UnsatisfiedConstrain {
                        opcode_location: opcode_index,
                        payload: assertion_payload,
                    } => {
                        let location = OpcodeLocation::Acir(self.instruction_pointer());
                        *opcode_index = ErrorLocation::Resolved(location);
                        *assertion_payload = self.extract_assertion_payload(location);
                    }
                    // All other errors are thrown normally.
                    _ => (),
                };
                self.fail(error)
            }
        }
    }

<<<<<<< HEAD
    fn extract_assertion_payload(
        &self,
        location: OpcodeLocation,
    ) -> Option<ResolvedAssertionPayload> {
        let (_, found_assertion_payload) =
            self.assertion_payloads.iter().find(|(loc, _)| location == *loc)?;
        match found_assertion_payload {
            AssertionPayload::StaticString(string) => {
                Some(ResolvedAssertionPayload::String(string.clone()))
            }
            AssertionPayload::Dynamic(error_selector, expression) => {
                let mut fields = vec![];
                for expr in expression {
                    match expr {
                        ExpressionOrMemory::Expression(expr) => {
                            let value = get_value(expr, &self.witness_map).ok()?;
                            fields.push(value);
                        }
                        ExpressionOrMemory::Memory(block_id) => {
                            let memory_block = self.block_solvers.get(block_id)?;
                            fields.extend((0..memory_block.block_len).map(|memory_index| {
                                *memory_block
                                    .block_value
                                    .get(&memory_index)
                                    .expect("All memory is initialized on creation")
                            }));
                        }
                    }
                }

                Some(match *error_selector {
                    STRING_ERROR_SELECTOR => {
                        // If the error selector is 0, it means the error is a string
                        let string = fields
                            .iter()
                            .map(|field| {
                                let as_u8: u8 = field
                                    .try_to_u64()
                                    .expect("String character doesn't fit in u64")
                                    .try_into()
                                    .expect("String character doesn't fit in u8");
                                as_u8 as char
                            })
                            .collect();
                        ResolvedAssertionPayload::String(string)
                    }
                    _ => {
                        // If the error selector is not 0, it means the error is a custom error
                        ResolvedAssertionPayload::Raw(*error_selector, fields)
                    }
                })
            }
        }
    }

    fn solve_brillig_opcode(
        &mut self,
    ) -> Result<Option<ForeignCallWaitInfo>, OpcodeResolutionError> {
        let Opcode::Brillig(brillig) = &self.opcodes[self.instruction_pointer] else {
            unreachable!("Not executing a Brillig opcode");
        };

        let witness = &mut self.witness_map;
        if is_predicate_false(witness, &brillig.predicate)? {
            return BrilligSolver::<B>::zero_out_brillig_outputs(witness, &brillig.outputs)
                .map(|_| None);
        }

        // If we're resuming execution after resolving a foreign call then
        // there will be a cached `BrilligSolver` to avoid recomputation.
        let mut solver: BrilligSolver<'_, B> = match self.brillig_solver.take() {
            Some(solver) => solver,
            None => BrilligSolver::new(
                witness,
                &self.block_solvers,
                brillig,
                self.backend,
                self.instruction_pointer,
            )?,
        };
        match solver.solve()? {
            BrilligSolverStatus::ForeignCallWait(foreign_call) => {
                // Cache the current state of the solver
                self.brillig_solver = Some(solver);
                Ok(Some(foreign_call))
            }
            BrilligSolverStatus::InProgress => {
                unreachable!("Brillig solver still in progress")
            }
            BrilligSolverStatus::Finished => {
                // Write execution outputs
                solver.finalize(witness, &brillig.outputs)?;
                Ok(None)
            }
        }
    }

=======
>>>>>>> 40412143
    fn solve_brillig_call_opcode(
        &mut self,
    ) -> Result<Option<ForeignCallWaitInfo>, OpcodeResolutionError> {
        let Opcode::BrilligCall { id, inputs, outputs, predicate } =
            &self.opcodes[self.instruction_pointer]
        else {
            unreachable!("Not executing a BrilligCall opcode");
        };

        if is_predicate_false(&self.witness_map, predicate)? {
            return BrilligSolver::<B>::zero_out_brillig_outputs(&mut self.witness_map, outputs)
                .map(|_| None);
        }

        // If we're resuming execution after resolving a foreign call then
        // there will be a cached `BrilligSolver` to avoid recomputation.
        let mut solver: BrilligSolver<'_, B> = match self.brillig_solver.take() {
            Some(solver) => solver,
            None => BrilligSolver::new_call(
                &self.witness_map,
                &self.block_solvers,
                inputs,
                &self.unconstrained_functions[*id as usize].bytecode,
                self.backend,
                self.instruction_pointer,
            )?,
        };

        let result = solver.solve().map_err(|err| self.map_brillig_error(err))?;

        match result {
            BrilligSolverStatus::ForeignCallWait(foreign_call) => {
                // Cache the current state of the solver
                self.brillig_solver = Some(solver);
                Ok(Some(foreign_call))
            }
            BrilligSolverStatus::InProgress => {
                unreachable!("Brillig solver still in progress")
            }
            BrilligSolverStatus::Finished => {
                // Write execution outputs
                solver.finalize(&mut self.witness_map, outputs)?;
                Ok(None)
            }
        }
    }

    fn map_brillig_error(&self, mut err: OpcodeResolutionError) -> OpcodeResolutionError {
        match &mut err {
            OpcodeResolutionError::BrilligFunctionFailed { call_stack, payload } => {
                // Some brillig errors have static strings as payloads, we can resolve them here
                let last_location =
                    call_stack.last().expect("Call stacks should have at least one item");
                let assertion_descriptor =
                    self.assertion_payloads.iter().find_map(|(loc, payload)| {
                        if loc == last_location {
                            Some(payload)
                        } else {
                            None
                        }
                    });

                if let Some(AssertionPayload::StaticString(string)) = assertion_descriptor {
                    *payload = Some(ResolvedAssertionPayload::String(string.clone()));
                }

                err
            }
            _ => err,
        }
    }

    pub fn step_into_brillig(&mut self) -> StepResult<'a, B> {
        let Opcode::BrilligCall { id, inputs, outputs, predicate } =
            &self.opcodes[self.instruction_pointer]
        else {
            return StepResult::Status(self.solve_opcode());
        };

        let witness = &mut self.witness_map;
        let should_skip = match is_predicate_false(witness, predicate) {
            Ok(result) => result,
            Err(err) => return StepResult::Status(self.handle_opcode_resolution(Err(err))),
        };
        if should_skip {
            let resolution = BrilligSolver::<B>::zero_out_brillig_outputs(witness, outputs);
            return StepResult::Status(self.handle_opcode_resolution(resolution));
        }

        let solver = BrilligSolver::new_call(
            witness,
            &self.block_solvers,
            inputs,
            &self.unconstrained_functions[*id as usize].bytecode,
            self.backend,
            self.instruction_pointer,
        );
        match solver {
            Ok(solver) => StepResult::IntoBrillig(solver),
            Err(..) => StepResult::Status(self.handle_opcode_resolution(solver.map(|_| ()))),
        }
    }

    pub fn finish_brillig_with_solver(&mut self, solver: BrilligSolver<'a, B>) -> ACVMStatus {
        if !matches!(self.opcodes[self.instruction_pointer], Opcode::BrilligCall { .. }) {
            unreachable!("Not executing a Brillig/BrilligCall opcode");
        }
        self.brillig_solver = Some(solver);
        self.solve_opcode()
    }

    pub fn solve_call_opcode(&mut self) -> Result<Option<AcirCallWaitInfo>, OpcodeResolutionError> {
        let Opcode::Call { id, inputs, outputs, predicate } =
            &self.opcodes[self.instruction_pointer]
        else {
            unreachable!("Not executing a Call opcode");
        };
        if *id == 0 {
            return Err(OpcodeResolutionError::AcirMainCallAttempted {
                opcode_location: ErrorLocation::Resolved(OpcodeLocation::Acir(
                    self.instruction_pointer(),
                )),
            });
        }

        if is_predicate_false(&self.witness_map, predicate)? {
            // Zero out the outputs if we have a false predicate
            for output in outputs {
                insert_value(output, FieldElement::zero(), &mut self.witness_map)?;
            }
            return Ok(None);
        }

        if self.acir_call_counter >= self.acir_call_results.len() {
            let mut initial_witness = WitnessMap::default();
            for (i, input_witness) in inputs.iter().enumerate() {
                let input_value = *witness_to_value(&self.witness_map, *input_witness)?;
                initial_witness.insert(Witness(i as u32), input_value);
            }
            return Ok(Some(AcirCallWaitInfo { id: *id, initial_witness }));
        }

        let result_values = &self.acir_call_results[self.acir_call_counter];
        if outputs.len() != result_values.len() {
            return Err(OpcodeResolutionError::AcirCallOutputsMismatch {
                opcode_location: ErrorLocation::Resolved(OpcodeLocation::Acir(
                    self.instruction_pointer(),
                )),
                results_size: result_values.len() as u32,
                outputs_size: outputs.len() as u32,
            });
        }

        for (output_witness, result_value) in outputs.iter().zip(result_values) {
            insert_value(output_witness, *result_value, &mut self.witness_map)?;
        }

        self.acir_call_counter += 1;
        Ok(None)
    }
}

// Returns the concrete value for a particular witness
// If the witness has no assignment, then
// an error is returned
pub fn witness_to_value(
    initial_witness: &WitnessMap,
    witness: Witness,
) -> Result<&FieldElement, OpcodeResolutionError> {
    match initial_witness.get(&witness) {
        Some(value) => Ok(value),
        None => Err(OpcodeNotSolvable::MissingAssignment(witness.0).into()),
    }
}

// TODO: There is an issue open to decide on whether we need to get values from Expressions
// TODO versus just getting values from Witness
pub fn get_value(
    expr: &Expression,
    initial_witness: &WitnessMap,
) -> Result<FieldElement, OpcodeResolutionError> {
    let expr = ExpressionSolver::evaluate(expr, initial_witness);
    match expr.to_const() {
        Some(value) => Ok(value),
        None => Err(OpcodeResolutionError::OpcodeNotSolvable(
            OpcodeNotSolvable::MissingAssignment(any_witness_from_expression(&expr).unwrap().0),
        )),
    }
}

/// Inserts `value` into the initial witness map under the index `witness`.
///
/// Returns an error if there was already a value in the map
/// which does not match the value that one is about to insert
pub fn insert_value(
    witness: &Witness,
    value_to_insert: FieldElement,
    initial_witness: &mut WitnessMap,
) -> Result<(), OpcodeResolutionError> {
    let optional_old_value = initial_witness.insert(*witness, value_to_insert);

    let old_value = match optional_old_value {
        Some(old_value) => old_value,
        None => return Ok(()),
    };

    if old_value != value_to_insert {
        return Err(OpcodeResolutionError::UnsatisfiedConstrain {
            opcode_location: ErrorLocation::Unresolved,
            payload: None,
        });
    }

    Ok(())
}

// Returns one witness belonging to an expression, in no relevant order
// Returns None if the expression is const
// The function is used during partial witness generation to report unsolved witness
fn any_witness_from_expression(expr: &Expression) -> Option<Witness> {
    if expr.linear_combinations.is_empty() {
        if expr.mul_terms.is_empty() {
            None
        } else {
            Some(expr.mul_terms[0].1)
        }
    } else {
        Some(expr.linear_combinations[0].1)
    }
}

/// Returns `true` if the predicate is zero
/// A predicate is used to indicate whether we should skip a certain operation.
/// If we have a zero predicate it means the operation should be skipped.
pub(crate) fn is_predicate_false(
    witness: &WitnessMap,
    predicate: &Option<Expression>,
) -> Result<bool, OpcodeResolutionError> {
    match predicate {
        Some(pred) => get_value(pred, witness).map(|pred_value| pred_value.is_zero()),
        // If the predicate is `None`, then we treat it as an unconditional `true`
        None => Ok(false),
    }
}

#[derive(Debug, Clone, PartialEq)]
pub struct AcirCallWaitInfo {
    /// Index in the list of ACIR function's that should be called
    pub id: u32,
    /// Initial witness for the given circuit to be called
    pub initial_witness: WitnessMap,
}<|MERGE_RESOLUTION|>--- conflicted
+++ resolved
@@ -396,7 +396,6 @@
         }
     }
 
-<<<<<<< HEAD
     fn extract_assertion_payload(
         &self,
         location: OpcodeLocation,
@@ -452,50 +451,6 @@
         }
     }
 
-    fn solve_brillig_opcode(
-        &mut self,
-    ) -> Result<Option<ForeignCallWaitInfo>, OpcodeResolutionError> {
-        let Opcode::Brillig(brillig) = &self.opcodes[self.instruction_pointer] else {
-            unreachable!("Not executing a Brillig opcode");
-        };
-
-        let witness = &mut self.witness_map;
-        if is_predicate_false(witness, &brillig.predicate)? {
-            return BrilligSolver::<B>::zero_out_brillig_outputs(witness, &brillig.outputs)
-                .map(|_| None);
-        }
-
-        // If we're resuming execution after resolving a foreign call then
-        // there will be a cached `BrilligSolver` to avoid recomputation.
-        let mut solver: BrilligSolver<'_, B> = match self.brillig_solver.take() {
-            Some(solver) => solver,
-            None => BrilligSolver::new(
-                witness,
-                &self.block_solvers,
-                brillig,
-                self.backend,
-                self.instruction_pointer,
-            )?,
-        };
-        match solver.solve()? {
-            BrilligSolverStatus::ForeignCallWait(foreign_call) => {
-                // Cache the current state of the solver
-                self.brillig_solver = Some(solver);
-                Ok(Some(foreign_call))
-            }
-            BrilligSolverStatus::InProgress => {
-                unreachable!("Brillig solver still in progress")
-            }
-            BrilligSolverStatus::Finished => {
-                // Write execution outputs
-                solver.finalize(witness, &brillig.outputs)?;
-                Ok(None)
-            }
-        }
-    }
-
-=======
->>>>>>> 40412143
     fn solve_brillig_call_opcode(
         &mut self,
     ) -> Result<Option<ForeignCallWaitInfo>, OpcodeResolutionError> {
