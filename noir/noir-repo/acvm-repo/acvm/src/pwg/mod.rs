// Re-usable methods that backends can use to implement their PWG

use std::collections::HashMap;

use acir::{
    brillig::ForeignCallResult,
    circuit::{
        brillig::BrilligBytecode, opcodes::BlockId, AssertionPayload, ExpressionOrMemory, Opcode,
        OpcodeLocation, STRING_ERROR_SELECTOR,
    },
    native_types::{Expression, Witness, WitnessMap},
    BlackBoxFunc, FieldElement,
};
use acvm_blackbox_solver::BlackBoxResolutionError;

use self::{
    arithmetic::ExpressionSolver, blackbox::bigint::AcvmBigIntSolver, directives::solve_directives,
    memory_op::MemoryOpSolver,
};
use crate::BlackBoxFunctionSolver;

use thiserror::Error;

// arithmetic
pub(crate) mod arithmetic;
// Brillig bytecode
pub(crate) mod brillig;
// Directives
pub(crate) mod directives;
// black box functions
pub(crate) mod blackbox;
mod memory_op;

pub use self::brillig::{BrilligSolver, BrilligSolverStatus};
pub use brillig::ForeignCallWaitInfo;

#[derive(Debug, Clone, PartialEq)]
pub enum ACVMStatus {
    /// All opcodes have been solved.
    Solved,

    /// The ACVM is in the process of executing the circuit.
    InProgress,

    /// The ACVM has encountered an irrecoverable error while executing the circuit and can not progress.
    /// Most commonly this will be due to an unsatisfied constraint due to invalid inputs to the circuit.
    Failure(OpcodeResolutionError),

    /// The ACVM has encountered a request for a Brillig [foreign call][acir::brillig_vm::Opcode::ForeignCall]
    /// to retrieve information from outside of the ACVM. The result of the foreign call must be passed back
    /// to the ACVM using [`ACVM::resolve_pending_foreign_call`].
    ///
    /// Once this is done, the ACVM can be restarted to solve the remaining opcodes.
    RequiresForeignCall(ForeignCallWaitInfo),

    /// The ACVM has encountered a request for an ACIR [call][acir::circuit::Opcode]
    /// to execute a separate ACVM instance. The result of the ACIR call must be passd back to the ACVM.
    ///
    /// Once this is done, the ACVM can be restarted to solve the remaining opcodes.
    RequiresAcirCall(AcirCallWaitInfo),
}

impl std::fmt::Display for ACVMStatus {
    fn fmt(&self, f: &mut std::fmt::Formatter<'_>) -> std::fmt::Result {
        match self {
            ACVMStatus::Solved => write!(f, "Solved"),
            ACVMStatus::InProgress => write!(f, "In progress"),
            ACVMStatus::Failure(_) => write!(f, "Execution failure"),
            ACVMStatus::RequiresForeignCall(_) => write!(f, "Waiting on foreign call"),
            ACVMStatus::RequiresAcirCall(_) => write!(f, "Waiting on acir call"),
        }
    }
}

pub enum StepResult<'a, B: BlackBoxFunctionSolver> {
    Status(ACVMStatus),
    IntoBrillig(BrilligSolver<'a, B>),
}

// This enum represents the different cases in which an
// opcode can be unsolvable.
// The most common being that one of its input has not been
// assigned a value.
//
// TODO: ExpressionHasTooManyUnknowns is specific for expression solver
// TODO: we could have a error enum for expression solver failure cases in that module
// TODO that can be converted into an OpcodeNotSolvable or OpcodeResolutionError enum
#[derive(Clone, PartialEq, Eq, Debug, Error)]
pub enum OpcodeNotSolvable {
    #[error("missing assignment for witness index {0}")]
    MissingAssignment(u32),
    #[error("Attempted to load uninitialized memory block")]
    MissingMemoryBlock(u32),
    #[error("expression has too many unknowns {0}")]
    ExpressionHasTooManyUnknowns(Expression),
}

/// Allows to point to a specific opcode as cause in errors.
/// Some errors don't have a specific opcode associated with them, or are created without one and added later.
#[derive(Debug, Copy, Clone, PartialEq, Eq, Default)]
pub enum ErrorLocation {
    #[default]
    Unresolved,
    Resolved(OpcodeLocation),
}

impl std::fmt::Display for ErrorLocation {
    fn fmt(&self, f: &mut std::fmt::Formatter<'_>) -> std::fmt::Result {
        match self {
            ErrorLocation::Unresolved => write!(f, "unresolved"),
            ErrorLocation::Resolved(location) => {
                write!(f, "{location}")
            }
        }
    }
}

#[derive(Clone, PartialEq, Eq, Debug)]
pub enum ResolvedAssertionPayload {
    String(String),
    Raw(/*error_selector:*/ u64, Vec<FieldElement>),
}

#[derive(Clone, PartialEq, Eq, Debug, Error)]
pub enum OpcodeResolutionError {
    #[error("Cannot solve opcode: {0}")]
    OpcodeNotSolvable(#[from] OpcodeNotSolvable),
    #[error("Cannot satisfy constraint")]
    UnsatisfiedConstrain {
        opcode_location: ErrorLocation,
        payload: Option<ResolvedAssertionPayload>,
    },
    #[error("Index out of bounds, array has size {array_size:?}, but index was {index:?}")]
    IndexOutOfBounds { opcode_location: ErrorLocation, index: u32, array_size: u32 },
    #[error("Failed to solve blackbox function: {0}, reason: {1}")]
    BlackBoxFunctionFailed(BlackBoxFunc, String),
    #[error("Failed to solve brillig function")]
    BrilligFunctionFailed {
        call_stack: Vec<OpcodeLocation>,
        payload: Option<ResolvedAssertionPayload>,
    },
    #[error("Attempted to call `main` with a `Call` opcode")]
    AcirMainCallAttempted { opcode_location: ErrorLocation },
    #[error("{results_size:?} result values were provided for {outputs_size:?} call output witnesses, most likely due to bad ACIR codegen")]
    AcirCallOutputsMismatch { opcode_location: ErrorLocation, results_size: u32, outputs_size: u32 },
}

impl From<BlackBoxResolutionError> for OpcodeResolutionError {
    fn from(value: BlackBoxResolutionError) -> Self {
        match value {
            BlackBoxResolutionError::Failed(func, reason) => {
                OpcodeResolutionError::BlackBoxFunctionFailed(func, reason)
            }
        }
    }
}

pub struct ACVM<'a, B: BlackBoxFunctionSolver> {
    status: ACVMStatus,

    backend: &'a B,

    /// Stores the solver for memory operations acting on blocks of memory disambiguated by [block][`BlockId`].
    block_solvers: HashMap<BlockId, MemoryOpSolver>,

    bigint_solver: AcvmBigIntSolver,

    /// A list of opcodes which are to be executed by the ACVM.
    opcodes: &'a [Opcode],
    /// Index of the next opcode to be executed.
    instruction_pointer: usize,

    witness_map: WitnessMap,

    brillig_solver: Option<BrilligSolver<'a, B>>,

    /// A counter maintained throughout an ACVM process that determines
    /// whether the caller has resolved the results of an ACIR [call][Opcode::Call].
    acir_call_counter: usize,
    /// Represents the outputs of all ACIR calls during an ACVM process
    /// List is appended onto by the caller upon reaching a [ACVMStatus::RequiresAcirCall]
    acir_call_results: Vec<Vec<FieldElement>>,

    // Each unconstrained function referenced in the program
    unconstrained_functions: &'a [BrilligBytecode],

    assertion_payloads: &'a [(OpcodeLocation, AssertionPayload)],
}

impl<'a, B: BlackBoxFunctionSolver> ACVM<'a, B> {
    pub fn new(
        backend: &'a B,
        opcodes: &'a [Opcode],
        initial_witness: WitnessMap,
        unconstrained_functions: &'a [BrilligBytecode],
        assertion_payloads: &'a [(OpcodeLocation, AssertionPayload)],
    ) -> Self {
        let status = if opcodes.is_empty() { ACVMStatus::Solved } else { ACVMStatus::InProgress };
        ACVM {
            status,
            backend,
            block_solvers: HashMap::default(),
            bigint_solver: AcvmBigIntSolver::default(),
            opcodes,
            instruction_pointer: 0,
            witness_map: initial_witness,
            brillig_solver: None,
            acir_call_counter: 0,
            acir_call_results: Vec::default(),
            unconstrained_functions,
            assertion_payloads,
        }
    }

    /// Returns a reference to the current state of the ACVM's [`WitnessMap`].
    ///
    /// Once execution has completed, the witness map can be extracted using [`ACVM::finalize`]
    pub fn witness_map(&self) -> &WitnessMap {
        &self.witness_map
    }

    pub fn overwrite_witness(
        &mut self,
        witness: Witness,
        value: FieldElement,
    ) -> Option<FieldElement> {
        self.witness_map.insert(witness, value)
    }

    /// Returns a slice containing the opcodes of the circuit being executed.
    pub fn opcodes(&self) -> &[Opcode] {
        self.opcodes
    }

    /// Returns the index of the current opcode to be executed.
    pub fn instruction_pointer(&self) -> usize {
        self.instruction_pointer
    }

    /// Finalize the ACVM execution, returning the resulting [`WitnessMap`].
    pub fn finalize(self) -> WitnessMap {
        if self.status != ACVMStatus::Solved {
            panic!("ACVM execution is not complete: ({})", self.status);
        }
        self.witness_map
    }

    /// Updates the current status of the VM.
    /// Returns the given status.
    fn status(&mut self, status: ACVMStatus) -> ACVMStatus {
        self.status = status.clone();
        status
    }

    pub fn get_status(&self) -> &ACVMStatus {
        &self.status
    }

    /// Sets the VM status to [ACVMStatus::Failure] using the provided `error`.
    /// Returns the new status.
    fn fail(&mut self, error: OpcodeResolutionError) -> ACVMStatus {
        self.status(ACVMStatus::Failure(error))
    }

    /// Sets the status of the VM to `RequiresForeignCall`.
    /// Indicating that the VM is now waiting for a foreign call to be resolved.
    fn wait_for_foreign_call(&mut self, foreign_call: ForeignCallWaitInfo) -> ACVMStatus {
        self.status(ACVMStatus::RequiresForeignCall(foreign_call))
    }

    /// Return a reference to the arguments for the next pending foreign call, if one exists.
    pub fn get_pending_foreign_call(&self) -> Option<&ForeignCallWaitInfo> {
        if let ACVMStatus::RequiresForeignCall(foreign_call) = &self.status {
            Some(foreign_call)
        } else {
            None
        }
    }

    /// Resolves a foreign call's [result][acir::brillig_vm::ForeignCallResult] using a result calculated outside of the ACVM.
    ///
    /// The ACVM can then be restarted to solve the remaining Brillig VM process as well as the remaining ACIR opcodes.
    pub fn resolve_pending_foreign_call(&mut self, foreign_call_result: ForeignCallResult) {
        if !matches!(self.status, ACVMStatus::RequiresForeignCall(_)) {
            panic!("ACVM is not expecting a foreign call response as no call was made");
        }

        let brillig_solver = self.brillig_solver.as_mut().expect("No active Brillig solver");
        brillig_solver.resolve_pending_foreign_call(foreign_call_result);

        // Now that the foreign call has been resolved then we can resume execution.
        self.status(ACVMStatus::InProgress);
    }

    /// Sets the status of the VM to `RequiresAcirCall`
    /// Indicating that the VM is now waiting for an ACIR call to be resolved
    fn wait_for_acir_call(&mut self, acir_call: AcirCallWaitInfo) -> ACVMStatus {
        self.status(ACVMStatus::RequiresAcirCall(acir_call))
    }

    /// Resolves an ACIR call's result (simply a list of fields) using a result calculated by a separate ACVM instance.
    ///
    /// The current ACVM instance can then be restarted to solve the remaining ACIR opcodes.
    pub fn resolve_pending_acir_call(&mut self, call_result: Vec<FieldElement>) {
        if !matches!(self.status, ACVMStatus::RequiresAcirCall(_)) {
            panic!("ACVM is not expecting an ACIR call response as no call was made");
        }

        if self.acir_call_counter < self.acir_call_results.len() {
            panic!("No unresolved ACIR calls");
        }
        self.acir_call_results.push(call_result);

        // Now that the ACIR call has been resolved then we can resume execution.
        self.status(ACVMStatus::InProgress);
    }

    /// Executes the ACVM's circuit until execution halts.
    ///
    /// Execution can halt due to three reasons:
    /// 1. All opcodes have been executed successfully.
    /// 2. The circuit has been found to be unsatisfiable.
    /// 2. A Brillig [foreign call][`ForeignCallWaitInfo`] has been encountered and must be resolved.
    pub fn solve(&mut self) -> ACVMStatus {
        while self.status == ACVMStatus::InProgress {
            self.solve_opcode();
        }
        self.status.clone()
    }

    pub fn solve_opcode(&mut self) -> ACVMStatus {
        let opcode = &self.opcodes[self.instruction_pointer];

        let resolution = match opcode {
            Opcode::AssertZero(expr) => ExpressionSolver::solve(&mut self.witness_map, expr),
            Opcode::BlackBoxFuncCall(bb_func) => blackbox::solve(
                self.backend,
                &mut self.witness_map,
                bb_func,
                &mut self.bigint_solver,
            ),
            Opcode::Directive(directive) => solve_directives(&mut self.witness_map, directive),
            Opcode::MemoryInit { block_id, init } => {
                let solver = self.block_solvers.entry(*block_id).or_default();
                solver.init(init, &self.witness_map)
            }
            Opcode::MemoryOp { block_id, op, predicate } => {
                let solver = self.block_solvers.entry(*block_id).or_default();
                solver.solve_memory_op(op, &mut self.witness_map, predicate)
            }
            Opcode::Brillig(_) => match self.solve_brillig_opcode() {
                Ok(Some(foreign_call)) => return self.wait_for_foreign_call(foreign_call),
                res => res.map(|_| ()),
            },
            Opcode::BrilligCall { .. } => match self.solve_brillig_call_opcode() {
                Ok(Some(foreign_call)) => return self.wait_for_foreign_call(foreign_call),
                res => res.map(|_| ()),
            },
            Opcode::Call { .. } => match self.solve_call_opcode() {
                Ok(Some(input_values)) => return self.wait_for_acir_call(input_values),
                res => res.map(|_| ()),
            },
        };
        self.handle_opcode_resolution(resolution)
    }

    fn handle_opcode_resolution(
        &mut self,
        resolution: Result<(), OpcodeResolutionError>,
    ) -> ACVMStatus {
        match resolution {
            Ok(()) => {
                self.instruction_pointer += 1;
                if self.instruction_pointer == self.opcodes.len() {
                    self.status(ACVMStatus::Solved)
                } else {
                    self.status(ACVMStatus::InProgress)
                }
            }
            Err(mut error) => {
                match &mut error {
                    // If we have an index out of bounds or an unsatisfied constraint, the opcode label will be unresolved
                    // because the solvers do not have knowledge of this information.
                    // We resolve, by setting this to the corresponding opcode that we just attempted to solve.
                    OpcodeResolutionError::IndexOutOfBounds {
                        opcode_location: opcode_index,
                        ..
                    } => {
                        *opcode_index = ErrorLocation::Resolved(OpcodeLocation::Acir(
                            self.instruction_pointer(),
                        ));
                    }
                    OpcodeResolutionError::UnsatisfiedConstrain {
                        opcode_location: opcode_index,
                        payload: assertion_payload,
                    } => {
                        let location = OpcodeLocation::Acir(self.instruction_pointer());
                        *opcode_index = ErrorLocation::Resolved(location);
                        *assertion_payload = self.extract_assertion_payload(location);
                    }
                    // All other errors are thrown normally.
                    _ => (),
                };
                self.fail(error)
            }
        }
    }

    fn extract_assertion_payload(
        &self,
        location: OpcodeLocation,
    ) -> Option<ResolvedAssertionPayload> {
        let Some(found_assertion_payload) =
            self.assertion_payloads.iter().find_map(|(loc, payload)| {
                if location == *loc {
                    Some(payload)
                } else {
                    None
                }
            })
        else {
            return None;
        };
        match found_assertion_payload {
            AssertionPayload::StaticString(string) => {
                Some(ResolvedAssertionPayload::String(string.clone()))
            }
            AssertionPayload::Dynamic(error_selector, expression) => {
                let mut fields = vec![];
                for expr in expression {
                    match expr {
                        ExpressionOrMemory::Expression(expr) => {
                            let value = get_value(expr, &self.witness_map).ok()?;
                            fields.push(value);
                        }
                        ExpressionOrMemory::Memory(block_id) => {
                            let memory_block = self.block_solvers.get(block_id)?;
                            fields.extend((0..memory_block.block_len).map(|memory_index| {
                                *memory_block
                                    .block_value
                                    .get(&memory_index)
                                    .expect("All memory is initialized on creation")
                            }));
                        }
                    }
                }

                Some(match *error_selector {
                    STRING_ERROR_SELECTOR => {
                        // If the error selector is 0, it means the error is a string
                        let string = fields
                            .iter()
                            .map(|field| {
                                let as_u8: u8 = field
                                    .try_to_u64()
                                    .expect("String character doesn't fit in u64")
                                    .try_into()
                                    .expect("String character doesn't fit in u8");
                                as_u8 as char
                            })
                            .collect();
                        ResolvedAssertionPayload::String(string)
                    }
                    _ => {
                        // If the error selector is not 0, it means the error is a custom error
                        ResolvedAssertionPayload::Raw(*error_selector, fields)
                    }
                })
            }
        }
    }

    fn solve_brillig_opcode(
        &mut self,
    ) -> Result<Option<ForeignCallWaitInfo>, OpcodeResolutionError> {
        let Opcode::Brillig(brillig) = &self.opcodes[self.instruction_pointer] else {
            unreachable!("Not executing a Brillig opcode");
        };

        let witness = &mut self.witness_map;
        if is_predicate_false(witness, &brillig.predicate)? {
            return BrilligSolver::<B>::zero_out_brillig_outputs(witness, &brillig.outputs)
                .map(|_| None);
        }

        // If we're resuming execution after resolving a foreign call then
        // there will be a cached `BrilligSolver` to avoid recomputation.
        let mut solver: BrilligSolver<'_, B> = match self.brillig_solver.take() {
            Some(solver) => solver,
            None => BrilligSolver::new(
                witness,
                &self.block_solvers,
                brillig,
                self.backend,
                self.instruction_pointer,
            )?,
        };
        match solver.solve()? {
            BrilligSolverStatus::ForeignCallWait(foreign_call) => {
                // Cache the current state of the solver
                self.brillig_solver = Some(solver);
                Ok(Some(foreign_call))
            }
            BrilligSolverStatus::InProgress => {
                unreachable!("Brillig solver still in progress")
            }
            BrilligSolverStatus::Finished => {
                // Write execution outputs
                solver.finalize(witness, &brillig.outputs)?;
                Ok(None)
            }
        }
    }

    fn solve_brillig_call_opcode(
        &mut self,
    ) -> Result<Option<ForeignCallWaitInfo>, OpcodeResolutionError> {
        let Opcode::BrilligCall { id, inputs, outputs, predicate } =
            &self.opcodes[self.instruction_pointer]
        else {
            unreachable!("Not executing a BrilligCall opcode");
        };

        if is_predicate_false(&self.witness_map, predicate)? {
            return BrilligSolver::<B>::zero_out_brillig_outputs(&mut self.witness_map, outputs)
                .map(|_| None);
        }

        // If we're resuming execution after resolving a foreign call then
        // there will be a cached `BrilligSolver` to avoid recomputation.
        let mut solver: BrilligSolver<'_, B> = match self.brillig_solver.take() {
            Some(solver) => solver,
            None => BrilligSolver::new_call(
                &self.witness_map,
                &self.block_solvers,
                inputs,
                &self.unconstrained_functions[*id as usize].bytecode,
                self.backend,
                self.instruction_pointer,
            )?,
        };

        let result = solver.solve().map_err(|err| self.map_brillig_error(err))?;

        match result {
            BrilligSolverStatus::ForeignCallWait(foreign_call) => {
                // Cache the current state of the solver
                self.brillig_solver = Some(solver);
                Ok(Some(foreign_call))
            }
            BrilligSolverStatus::InProgress => {
                unreachable!("Brillig solver still in progress")
            }
            BrilligSolverStatus::Finished => {
                // Write execution outputs
                solver.finalize(&mut self.witness_map, outputs)?;
                Ok(None)
            }
        }
    }

<<<<<<< HEAD
    fn map_brillig_error(&self, mut err: OpcodeResolutionError) -> OpcodeResolutionError {
        match &mut err {
            OpcodeResolutionError::BrilligFunctionFailed { call_stack, payload } => {
                // Some brillig errors have static strings as payloads, we can resolve them here
                let last_location =
                    call_stack.last().expect("Call stacks should have at least one item");
                let assertion_descriptor =
                    self.assertion_payloads.iter().find_map(|(loc, payload)| {
                        if loc == last_location {
                            Some(payload)
                        } else {
                            None
                        }
                    });

                if let Some(AssertionPayload::StaticString(string)) = assertion_descriptor {
                    *payload = Some(ResolvedAssertionPayload::String(string.clone()));
                }

                err
            }
            _ => err,
        }
    }

    pub fn step_into_brillig_opcode(&mut self) -> StepResult<'a, B> {
        let Opcode::Brillig(brillig) = &self.opcodes[self.instruction_pointer] else {
=======
    pub fn step_into_brillig(&mut self) -> StepResult<'a, B> {
        let Opcode::BrilligCall { id, inputs, outputs, predicate } =
            &self.opcodes[self.instruction_pointer]
        else {
>>>>>>> 4b563cd7
            return StepResult::Status(self.solve_opcode());
        };

        let witness = &mut self.witness_map;
        let should_skip = match is_predicate_false(witness, predicate) {
            Ok(result) => result,
            Err(err) => return StepResult::Status(self.handle_opcode_resolution(Err(err))),
        };
        if should_skip {
            let resolution = BrilligSolver::<B>::zero_out_brillig_outputs(witness, outputs);
            return StepResult::Status(self.handle_opcode_resolution(resolution));
        }

        let solver = BrilligSolver::new_call(
            witness,
            &self.block_solvers,
            inputs,
            &self.unconstrained_functions[*id as usize].bytecode,
            self.backend,
            self.instruction_pointer,
        );
        match solver {
            Ok(solver) => StepResult::IntoBrillig(solver),
            Err(..) => StepResult::Status(self.handle_opcode_resolution(solver.map(|_| ()))),
        }
    }

    pub fn finish_brillig_with_solver(&mut self, solver: BrilligSolver<'a, B>) -> ACVMStatus {
        if !matches!(self.opcodes[self.instruction_pointer], Opcode::BrilligCall { .. }) {
            unreachable!("Not executing a Brillig/BrilligCall opcode");
        }
        self.brillig_solver = Some(solver);
        self.solve_opcode()
    }

    pub fn solve_call_opcode(&mut self) -> Result<Option<AcirCallWaitInfo>, OpcodeResolutionError> {
        let Opcode::Call { id, inputs, outputs, predicate } =
            &self.opcodes[self.instruction_pointer]
        else {
            unreachable!("Not executing a Call opcode");
        };
        if *id == 0 {
            return Err(OpcodeResolutionError::AcirMainCallAttempted {
                opcode_location: ErrorLocation::Resolved(OpcodeLocation::Acir(
                    self.instruction_pointer(),
                )),
            });
        }

        if is_predicate_false(&self.witness_map, predicate)? {
            // Zero out the outputs if we have a false predicate
            for output in outputs {
                insert_value(output, FieldElement::zero(), &mut self.witness_map)?;
            }
            return Ok(None);
        }

        if self.acir_call_counter >= self.acir_call_results.len() {
            let mut initial_witness = WitnessMap::default();
            for (i, input_witness) in inputs.iter().enumerate() {
                let input_value = *witness_to_value(&self.witness_map, *input_witness)?;
                initial_witness.insert(Witness(i as u32), input_value);
            }
            return Ok(Some(AcirCallWaitInfo { id: *id, initial_witness }));
        }

        let result_values = &self.acir_call_results[self.acir_call_counter];
        if outputs.len() != result_values.len() {
            return Err(OpcodeResolutionError::AcirCallOutputsMismatch {
                opcode_location: ErrorLocation::Resolved(OpcodeLocation::Acir(
                    self.instruction_pointer(),
                )),
                results_size: result_values.len() as u32,
                outputs_size: outputs.len() as u32,
            });
        }

        for (output_witness, result_value) in outputs.iter().zip(result_values) {
            insert_value(output_witness, *result_value, &mut self.witness_map)?;
        }

        self.acir_call_counter += 1;
        Ok(None)
    }
}

// Returns the concrete value for a particular witness
// If the witness has no assignment, then
// an error is returned
pub fn witness_to_value(
    initial_witness: &WitnessMap,
    witness: Witness,
) -> Result<&FieldElement, OpcodeResolutionError> {
    match initial_witness.get(&witness) {
        Some(value) => Ok(value),
        None => Err(OpcodeNotSolvable::MissingAssignment(witness.0).into()),
    }
}

// TODO: There is an issue open to decide on whether we need to get values from Expressions
// TODO versus just getting values from Witness
pub fn get_value(
    expr: &Expression,
    initial_witness: &WitnessMap,
) -> Result<FieldElement, OpcodeResolutionError> {
    let expr = ExpressionSolver::evaluate(expr, initial_witness);
    match expr.to_const() {
        Some(value) => Ok(value),
        None => Err(OpcodeResolutionError::OpcodeNotSolvable(
            OpcodeNotSolvable::MissingAssignment(any_witness_from_expression(&expr).unwrap().0),
        )),
    }
}

/// Inserts `value` into the initial witness map under the index `witness`.
///
/// Returns an error if there was already a value in the map
/// which does not match the value that one is about to insert
pub fn insert_value(
    witness: &Witness,
    value_to_insert: FieldElement,
    initial_witness: &mut WitnessMap,
) -> Result<(), OpcodeResolutionError> {
    let optional_old_value = initial_witness.insert(*witness, value_to_insert);

    let old_value = match optional_old_value {
        Some(old_value) => old_value,
        None => return Ok(()),
    };

    if old_value != value_to_insert {
        return Err(OpcodeResolutionError::UnsatisfiedConstrain {
            opcode_location: ErrorLocation::Unresolved,
            payload: None,
        });
    }

    Ok(())
}

// Returns one witness belonging to an expression, in no relevant order
// Returns None if the expression is const
// The function is used during partial witness generation to report unsolved witness
fn any_witness_from_expression(expr: &Expression) -> Option<Witness> {
    if expr.linear_combinations.is_empty() {
        if expr.mul_terms.is_empty() {
            None
        } else {
            Some(expr.mul_terms[0].1)
        }
    } else {
        Some(expr.linear_combinations[0].1)
    }
}

/// Returns `true` if the predicate is zero
/// A predicate is used to indicate whether we should skip a certain operation.
/// If we have a zero predicate it means the operation should be skipped.
pub(crate) fn is_predicate_false(
    witness: &WitnessMap,
    predicate: &Option<Expression>,
) -> Result<bool, OpcodeResolutionError> {
    match predicate {
        Some(pred) => get_value(pred, witness).map(|pred_value| pred_value.is_zero()),
        // If the predicate is `None`, then we treat it as an unconditional `true`
        None => Ok(false),
    }
}

#[derive(Debug, Clone, PartialEq)]
pub struct AcirCallWaitInfo {
    /// Index in the list of ACIR function's that should be called
    pub id: u32,
    /// Initial witness for the given circuit to be called
    pub initial_witness: WitnessMap,
}<|MERGE_RESOLUTION|>--- conflicted
+++ resolved
@@ -559,7 +559,6 @@
         }
     }
 
-<<<<<<< HEAD
     fn map_brillig_error(&self, mut err: OpcodeResolutionError) -> OpcodeResolutionError {
         match &mut err {
             OpcodeResolutionError::BrilligFunctionFailed { call_stack, payload } => {
@@ -585,14 +584,10 @@
         }
     }
 
-    pub fn step_into_brillig_opcode(&mut self) -> StepResult<'a, B> {
-        let Opcode::Brillig(brillig) = &self.opcodes[self.instruction_pointer] else {
-=======
     pub fn step_into_brillig(&mut self) -> StepResult<'a, B> {
         let Opcode::BrilligCall { id, inputs, outputs, predicate } =
             &self.opcodes[self.instruction_pointer]
         else {
->>>>>>> 4b563cd7
             return StepResult::Status(self.solve_opcode());
         };
 
