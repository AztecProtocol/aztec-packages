// Re-usable methods that backends can use to implement their PWG

use std::collections::HashMap;

use acir::{
    brillig::ForeignCallResult,
    circuit::{
        brillig::BrilligBytecode, opcodes::BlockId, AssertionPayload, ExpressionOrMemory, Opcode,
        OpcodeLocation, ResolvedAssertionPayload, STRING_ERROR_SELECTOR,
    },
    native_types::{Expression, Witness, WitnessMap},
    BlackBoxFunc, FieldElement,
};
use acvm_blackbox_solver::BlackBoxResolutionError;

use self::{
    arithmetic::ExpressionSolver, blackbox::bigint::AcvmBigIntSolver, directives::solve_directives,
    memory_op::MemoryOpSolver,
};
use crate::BlackBoxFunctionSolver;

use thiserror::Error;

// arithmetic
pub(crate) mod arithmetic;
// Brillig bytecode
pub(crate) mod brillig;
// Directives
pub(crate) mod directives;
// black box functions
pub(crate) mod blackbox;
mod memory_op;

pub use self::brillig::{BrilligSolver, BrilligSolverStatus};
pub use brillig::ForeignCallWaitInfo;

#[derive(Debug, Clone, PartialEq)]
pub enum ACVMStatus {
    /// All opcodes have been solved.
    Solved,

    /// The ACVM is in the process of executing the circuit.
    InProgress,

    /// The ACVM has encountered an irrecoverable error while executing the circuit and can not progress.
    /// Most commonly this will be due to an unsatisfied constraint due to invalid inputs to the circuit.
    Failure(OpcodeResolutionError),

    /// The ACVM has encountered a request for a Brillig [foreign call][acir::brillig_vm::Opcode::ForeignCall]
    /// to retrieve information from outside of the ACVM. The result of the foreign call must be passed back
    /// to the ACVM using [`ACVM::resolve_pending_foreign_call`].
    ///
    /// Once this is done, the ACVM can be restarted to solve the remaining opcodes.
    RequiresForeignCall(ForeignCallWaitInfo),

    /// The ACVM has encountered a request for an ACIR [call][acir::circuit::Opcode]
    /// to execute a separate ACVM instance. The result of the ACIR call must be passd back to the ACVM.
    ///
    /// Once this is done, the ACVM can be restarted to solve the remaining opcodes.
    RequiresAcirCall(AcirCallWaitInfo),
}

impl std::fmt::Display for ACVMStatus {
    fn fmt(&self, f: &mut std::fmt::Formatter<'_>) -> std::fmt::Result {
        match self {
            ACVMStatus::Solved => write!(f, "Solved"),
            ACVMStatus::InProgress => write!(f, "In progress"),
            ACVMStatus::Failure(_) => write!(f, "Execution failure"),
            ACVMStatus::RequiresForeignCall(_) => write!(f, "Waiting on foreign call"),
            ACVMStatus::RequiresAcirCall(_) => write!(f, "Waiting on acir call"),
        }
    }
}

pub enum StepResult<'a, B: BlackBoxFunctionSolver> {
    Status(ACVMStatus),
    IntoBrillig(BrilligSolver<'a, B>),
}

// This enum represents the different cases in which an
// opcode can be unsolvable.
// The most common being that one of its input has not been
// assigned a value.
//
// TODO: ExpressionHasTooManyUnknowns is specific for expression solver
// TODO: we could have a error enum for expression solver failure cases in that module
// TODO that can be converted into an OpcodeNotSolvable or OpcodeResolutionError enum
#[derive(Clone, PartialEq, Eq, Debug, Error)]
pub enum OpcodeNotSolvable {
    #[error("missing assignment for witness index {0}")]
    MissingAssignment(u32),
    #[error("Attempted to load uninitialized memory block")]
    MissingMemoryBlock(u32),
    #[error("expression has too many unknowns {0}")]
    ExpressionHasTooManyUnknowns(Expression),
}

/// Allows to point to a specific opcode as cause in errors.
/// Some errors don't have a specific opcode associated with them, or are created without one and added later.
#[derive(Debug, Copy, Clone, PartialEq, Eq, Default)]
pub enum ErrorLocation {
    #[default]
    Unresolved,
    Resolved(OpcodeLocation),
}

impl std::fmt::Display for ErrorLocation {
    fn fmt(&self, f: &mut std::fmt::Formatter<'_>) -> std::fmt::Result {
        match self {
            ErrorLocation::Unresolved => write!(f, "unresolved"),
            ErrorLocation::Resolved(location) => {
                write!(f, "{location}")
            }
        }
    }
}

#[derive(Clone, PartialEq, Eq, Debug, Error)]
pub enum OpcodeResolutionError {
    #[error("Cannot solve opcode: {0}")]
    OpcodeNotSolvable(#[from] OpcodeNotSolvable),
    #[error("Cannot satisfy constraint")]
    UnsatisfiedConstrain {
        opcode_location: ErrorLocation,
        payload: Option<ResolvedAssertionPayload>,
    },
    #[error("Index out of bounds, array has size {array_size:?}, but index was {index:?}")]
    IndexOutOfBounds { opcode_location: ErrorLocation, index: u32, array_size: u32 },
    #[error("Failed to solve blackbox function: {0}, reason: {1}")]
    BlackBoxFunctionFailed(BlackBoxFunc, String),
    #[error("Failed to solve brillig function")]
    BrilligFunctionFailed {
        call_stack: Vec<OpcodeLocation>,
        payload: Option<ResolvedAssertionPayload>,
    },
    #[error("Attempted to call `main` with a `Call` opcode")]
    AcirMainCallAttempted { opcode_location: ErrorLocation },
    #[error("{results_size:?} result values were provided for {outputs_size:?} call output witnesses, most likely due to bad ACIR codegen")]
    AcirCallOutputsMismatch { opcode_location: ErrorLocation, results_size: u32, outputs_size: u32 },
}

impl From<BlackBoxResolutionError> for OpcodeResolutionError {
    fn from(value: BlackBoxResolutionError) -> Self {
        match value {
            BlackBoxResolutionError::Failed(func, reason) => {
                OpcodeResolutionError::BlackBoxFunctionFailed(func, reason)
            }
        }
    }
}

pub struct ACVM<'a, B: BlackBoxFunctionSolver> {
    status: ACVMStatus,

    backend: &'a B,

    /// Stores the solver for memory operations acting on blocks of memory disambiguated by [block][`BlockId`].
    block_solvers: HashMap<BlockId, MemoryOpSolver>,

    bigint_solver: AcvmBigIntSolver,

    /// A list of opcodes which are to be executed by the ACVM.
    opcodes: &'a [Opcode],
    /// Index of the next opcode to be executed.
    instruction_pointer: usize,

    witness_map: WitnessMap,

    brillig_solver: Option<BrilligSolver<'a, B>>,

    /// A counter maintained throughout an ACVM process that determines
    /// whether the caller has resolved the results of an ACIR [call][Opcode::Call].
    acir_call_counter: usize,
    /// Represents the outputs of all ACIR calls during an ACVM process
    /// List is appended onto by the caller upon reaching a [ACVMStatus::RequiresAcirCall]
    acir_call_results: Vec<Vec<FieldElement>>,

    // Each unconstrained function referenced in the program
    unconstrained_functions: &'a [BrilligBytecode],

    assertion_payloads: &'a [(OpcodeLocation, AssertionPayload)],
}

impl<'a, B: BlackBoxFunctionSolver> ACVM<'a, B> {
    pub fn new(
        backend: &'a B,
        opcodes: &'a [Opcode],
        initial_witness: WitnessMap,
        unconstrained_functions: &'a [BrilligBytecode],
        assertion_payloads: &'a [(OpcodeLocation, AssertionPayload)],
    ) -> Self {
        let status = if opcodes.is_empty() { ACVMStatus::Solved } else { ACVMStatus::InProgress };
        ACVM {
            status,
            backend,
            block_solvers: HashMap::default(),
            bigint_solver: AcvmBigIntSolver::default(),
            opcodes,
            instruction_pointer: 0,
            witness_map: initial_witness,
            brillig_solver: None,
            acir_call_counter: 0,
            acir_call_results: Vec::default(),
            unconstrained_functions,
            assertion_payloads,
        }
    }

    /// Returns a reference to the current state of the ACVM's [`WitnessMap`].
    ///
    /// Once execution has completed, the witness map can be extracted using [`ACVM::finalize`]
    pub fn witness_map(&self) -> &WitnessMap {
        &self.witness_map
    }

    pub fn overwrite_witness(
        &mut self,
        witness: Witness,
        value: FieldElement,
    ) -> Option<FieldElement> {
        self.witness_map.insert(witness, value)
    }

    /// Returns a slice containing the opcodes of the circuit being executed.
    pub fn opcodes(&self) -> &[Opcode] {
        self.opcodes
    }

    /// Returns the index of the current opcode to be executed.
    pub fn instruction_pointer(&self) -> usize {
        self.instruction_pointer
    }

    /// Finalize the ACVM execution, returning the resulting [`WitnessMap`].
    pub fn finalize(self) -> WitnessMap {
        if self.status != ACVMStatus::Solved {
            panic!("ACVM execution is not complete: ({})", self.status);
        }
        self.witness_map
    }

    /// Updates the current status of the VM.
    /// Returns the given status.
    fn status(&mut self, status: ACVMStatus) -> ACVMStatus {
        self.status = status.clone();
        status
    }

    pub fn get_status(&self) -> &ACVMStatus {
        &self.status
    }

    /// Sets the VM status to [ACVMStatus::Failure] using the provided `error`.
    /// Returns the new status.
    fn fail(&mut self, error: OpcodeResolutionError) -> ACVMStatus {
        self.status(ACVMStatus::Failure(error))
    }

    /// Sets the status of the VM to `RequiresForeignCall`.
    /// Indicating that the VM is now waiting for a foreign call to be resolved.
    fn wait_for_foreign_call(&mut self, foreign_call: ForeignCallWaitInfo) -> ACVMStatus {
        self.status(ACVMStatus::RequiresForeignCall(foreign_call))
    }

    /// Return a reference to the arguments for the next pending foreign call, if one exists.
    pub fn get_pending_foreign_call(&self) -> Option<&ForeignCallWaitInfo> {
        if let ACVMStatus::RequiresForeignCall(foreign_call) = &self.status {
            Some(foreign_call)
        } else {
            None
        }
    }

    /// Resolves a foreign call's [result][acir::brillig_vm::ForeignCallResult] using a result calculated outside of the ACVM.
    ///
    /// The ACVM can then be restarted to solve the remaining Brillig VM process as well as the remaining ACIR opcodes.
    pub fn resolve_pending_foreign_call(&mut self, foreign_call_result: ForeignCallResult) {
        if !matches!(self.status, ACVMStatus::RequiresForeignCall(_)) {
            panic!("ACVM is not expecting a foreign call response as no call was made");
        }

        let brillig_solver = self.brillig_solver.as_mut().expect("No active Brillig solver");
        brillig_solver.resolve_pending_foreign_call(foreign_call_result);

        // Now that the foreign call has been resolved then we can resume execution.
        self.status(ACVMStatus::InProgress);
    }

    /// Sets the status of the VM to `RequiresAcirCall`
    /// Indicating that the VM is now waiting for an ACIR call to be resolved
    fn wait_for_acir_call(&mut self, acir_call: AcirCallWaitInfo) -> ACVMStatus {
        self.status(ACVMStatus::RequiresAcirCall(acir_call))
    }

    /// Resolves an ACIR call's result (simply a list of fields) using a result calculated by a separate ACVM instance.
    ///
    /// The current ACVM instance can then be restarted to solve the remaining ACIR opcodes.
    pub fn resolve_pending_acir_call(&mut self, call_result: Vec<FieldElement>) {
        if !matches!(self.status, ACVMStatus::RequiresAcirCall(_)) {
            panic!("ACVM is not expecting an ACIR call response as no call was made");
        }

        if self.acir_call_counter < self.acir_call_results.len() {
            panic!("No unresolved ACIR calls");
        }
        self.acir_call_results.push(call_result);

        // Now that the ACIR call has been resolved then we can resume execution.
        self.status(ACVMStatus::InProgress);
    }

    /// Executes the ACVM's circuit until execution halts.
    ///
    /// Execution can halt due to three reasons:
    /// 1. All opcodes have been executed successfully.
    /// 2. The circuit has been found to be unsatisfiable.
    /// 2. A Brillig [foreign call][`ForeignCallWaitInfo`] has been encountered and must be resolved.
    pub fn solve(&mut self) -> ACVMStatus {
        while self.status == ACVMStatus::InProgress {
            self.solve_opcode();
        }
        self.status.clone()
    }

    pub fn solve_opcode(&mut self) -> ACVMStatus {
        let opcode = &self.opcodes[self.instruction_pointer];

        let resolution = match opcode {
            Opcode::AssertZero(expr) => ExpressionSolver::solve(&mut self.witness_map, expr),
            Opcode::BlackBoxFuncCall(bb_func) => blackbox::solve(
                self.backend,
                &mut self.witness_map,
                bb_func,
                &mut self.bigint_solver,
            ),
            Opcode::Directive(directive) => solve_directives(&mut self.witness_map, directive),
            Opcode::MemoryInit { block_id, init } => {
                let solver = self.block_solvers.entry(*block_id).or_default();
                solver.init(init, &self.witness_map)
            }
            Opcode::MemoryOp { block_id, op, predicate } => {
                let solver = self.block_solvers.entry(*block_id).or_default();
                solver.solve_memory_op(op, &mut self.witness_map, predicate)
            }
            Opcode::BrilligCall { .. } => match self.solve_brillig_call_opcode() {
                Ok(Some(foreign_call)) => return self.wait_for_foreign_call(foreign_call),
                res => res.map(|_| ()),
            },
            Opcode::Call { .. } => match self.solve_call_opcode() {
                Ok(Some(input_values)) => return self.wait_for_acir_call(input_values),
                res => res.map(|_| ()),
            },
        };
        self.handle_opcode_resolution(resolution)
    }

    fn handle_opcode_resolution(
        &mut self,
        resolution: Result<(), OpcodeResolutionError>,
    ) -> ACVMStatus {
        match resolution {
            Ok(()) => {
                self.instruction_pointer += 1;
                if self.instruction_pointer == self.opcodes.len() {
                    self.status(ACVMStatus::Solved)
                } else {
                    self.status(ACVMStatus::InProgress)
                }
            }
            Err(mut error) => {
                match &mut error {
                    // If we have an index out of bounds or an unsatisfied constraint, the opcode label will be unresolved
                    // because the solvers do not have knowledge of this information.
                    // We resolve, by setting this to the corresponding opcode that we just attempted to solve.
                    OpcodeResolutionError::IndexOutOfBounds {
                        opcode_location: opcode_index,
                        ..
                    } => {
                        *opcode_index = ErrorLocation::Resolved(OpcodeLocation::Acir(
                            self.instruction_pointer(),
                        ));
                    }
                    OpcodeResolutionError::UnsatisfiedConstrain {
                        opcode_location: opcode_index,
                        payload: assertion_payload,
                    } => {
                        let location = OpcodeLocation::Acir(self.instruction_pointer());
                        *opcode_index = ErrorLocation::Resolved(location);
                        *assertion_payload = self.extract_assertion_payload(location);
                    }
                    // All other errors are thrown normally.
                    _ => (),
                };
                self.fail(error)
            }
        }
    }

    fn extract_assertion_payload(
        &self,
        location: OpcodeLocation,
    ) -> Option<ResolvedAssertionPayload> {
        let (_, found_assertion_payload) =
            self.assertion_payloads.iter().find(|(loc, _)| location == *loc)?;
        match found_assertion_payload {
            AssertionPayload::StaticString(string) => {
                Some(ResolvedAssertionPayload::String(string.clone()))
            }
            AssertionPayload::Dynamic(error_selector, expression) => {
                let mut fields = vec![];
                for expr in expression {
                    match expr {
                        ExpressionOrMemory::Expression(expr) => {
                            let value = get_value(expr, &self.witness_map).ok()?;
                            fields.push(value);
                        }
                        ExpressionOrMemory::Memory(block_id) => {
                            let memory_block = self.block_solvers.get(block_id)?;
                            fields.extend((0..memory_block.block_len).map(|memory_index| {
                                *memory_block
                                    .block_value
                                    .get(&memory_index)
                                    .expect("All memory is initialized on creation")
                            }));
                        }
                    }
                }

                Some(match *error_selector {
                    STRING_ERROR_SELECTOR => {
                        // If the error selector is 0, it means the error is a string
                        let string = fields
                            .iter()
                            .map(|field| {
                                let as_u8: u8 = field
                                    .try_to_u64()
                                    .expect("String character doesn't fit in u64")
                                    .try_into()
                                    .expect("String character doesn't fit in u8");
                                as_u8 as char
                            })
                            .collect();
                        ResolvedAssertionPayload::String(string)
                    }
                    _ => {
                        // If the error selector is not 0, it means the error is a custom error
                        ResolvedAssertionPayload::Raw(*error_selector, fields)
                    }
                })
            }
        }
    }

    fn solve_brillig_call_opcode(
        &mut self,
    ) -> Result<Option<ForeignCallWaitInfo>, OpcodeResolutionError> {
        let Opcode::BrilligCall { id, inputs, outputs, predicate } =
            &self.opcodes[self.instruction_pointer]
        else {
            unreachable!("Not executing a BrilligCall opcode");
        };

        if is_predicate_false(&self.witness_map, predicate)? {
            return BrilligSolver::<B>::zero_out_brillig_outputs(&mut self.witness_map, outputs)
                .map(|_| None);
        }

        // If we're resuming execution after resolving a foreign call then
        // there will be a cached `BrilligSolver` to avoid recomputation.
        let mut solver: BrilligSolver<'_, B> = match self.brillig_solver.take() {
            Some(solver) => solver,
            None => BrilligSolver::new_call(
                &self.witness_map,
                &self.block_solvers,
                inputs,
                &self.unconstrained_functions[*id as usize].bytecode,
                self.backend,
                self.instruction_pointer,
            )?,
        };

        let result = solver.solve().map_err(|err| self.map_brillig_error(err))?;

        match result {
            BrilligSolverStatus::ForeignCallWait(foreign_call) => {
                // Cache the current state of the solver
                self.brillig_solver = Some(solver);
                Ok(Some(foreign_call))
            }
            BrilligSolverStatus::InProgress => {
                unreachable!("Brillig solver still in progress")
            }
            BrilligSolverStatus::Finished => {
                // Write execution outputs
                solver.finalize(&mut self.witness_map, outputs)?;
                Ok(None)
            }
        }
    }

<<<<<<< HEAD
=======
    fn map_brillig_error(&self, mut err: OpcodeResolutionError) -> OpcodeResolutionError {
        match &mut err {
            OpcodeResolutionError::BrilligFunctionFailed { call_stack, payload } => {
                // Some brillig errors have static strings as payloads, we can resolve them here
                let last_location =
                    call_stack.last().expect("Call stacks should have at least one item");
                let assertion_descriptor =
                    self.assertion_payloads.iter().find_map(|(loc, payload)| {
                        if loc == last_location {
                            Some(payload)
                        } else {
                            None
                        }
                    });

                if let Some(AssertionPayload::StaticString(string)) = assertion_descriptor {
                    *payload = Some(ResolvedAssertionPayload::String(string.clone()));
                }

                err
            }
            _ => err,
        }
    }

>>>>>>> f060fa6e
    pub fn step_into_brillig(&mut self) -> StepResult<'a, B> {
        let Opcode::BrilligCall { id, inputs, outputs, predicate } =
            &self.opcodes[self.instruction_pointer]
        else {
            return StepResult::Status(self.solve_opcode());
        };

        let witness = &mut self.witness_map;
        let should_skip = match is_predicate_false(witness, predicate) {
            Ok(result) => result,
            Err(err) => return StepResult::Status(self.handle_opcode_resolution(Err(err))),
        };
        if should_skip {
            let resolution = BrilligSolver::<B>::zero_out_brillig_outputs(witness, outputs);
            return StepResult::Status(self.handle_opcode_resolution(resolution));
        }

        let solver = BrilligSolver::new_call(
            witness,
            &self.block_solvers,
            inputs,
            &self.unconstrained_functions[*id as usize].bytecode,
            self.backend,
            self.instruction_pointer,
        );
        match solver {
            Ok(solver) => StepResult::IntoBrillig(solver),
            Err(..) => StepResult::Status(self.handle_opcode_resolution(solver.map(|_| ()))),
        }
    }

    pub fn finish_brillig_with_solver(&mut self, solver: BrilligSolver<'a, B>) -> ACVMStatus {
        if !matches!(self.opcodes[self.instruction_pointer], Opcode::BrilligCall { .. }) {
            unreachable!("Not executing a Brillig/BrilligCall opcode");
        }
        self.brillig_solver = Some(solver);
        self.solve_opcode()
    }

    pub fn solve_call_opcode(&mut self) -> Result<Option<AcirCallWaitInfo>, OpcodeResolutionError> {
        let Opcode::Call { id, inputs, outputs, predicate } =
            &self.opcodes[self.instruction_pointer]
        else {
            unreachable!("Not executing a Call opcode");
        };
        if *id == 0 {
            return Err(OpcodeResolutionError::AcirMainCallAttempted {
                opcode_location: ErrorLocation::Resolved(OpcodeLocation::Acir(
                    self.instruction_pointer(),
                )),
            });
        }

        if is_predicate_false(&self.witness_map, predicate)? {
            // Zero out the outputs if we have a false predicate
            for output in outputs {
                insert_value(output, FieldElement::zero(), &mut self.witness_map)?;
            }
            return Ok(None);
        }

        if self.acir_call_counter >= self.acir_call_results.len() {
            let mut initial_witness = WitnessMap::default();
            for (i, input_witness) in inputs.iter().enumerate() {
                let input_value = *witness_to_value(&self.witness_map, *input_witness)?;
                initial_witness.insert(Witness(i as u32), input_value);
            }
            return Ok(Some(AcirCallWaitInfo { id: *id, initial_witness }));
        }

        let result_values = &self.acir_call_results[self.acir_call_counter];
        if outputs.len() != result_values.len() {
            return Err(OpcodeResolutionError::AcirCallOutputsMismatch {
                opcode_location: ErrorLocation::Resolved(OpcodeLocation::Acir(
                    self.instruction_pointer(),
                )),
                results_size: result_values.len() as u32,
                outputs_size: outputs.len() as u32,
            });
        }

        for (output_witness, result_value) in outputs.iter().zip(result_values) {
            insert_value(output_witness, *result_value, &mut self.witness_map)?;
        }

        self.acir_call_counter += 1;
        Ok(None)
    }
}

// Returns the concrete value for a particular witness
// If the witness has no assignment, then
// an error is returned
pub fn witness_to_value(
    initial_witness: &WitnessMap,
    witness: Witness,
) -> Result<&FieldElement, OpcodeResolutionError> {
    match initial_witness.get(&witness) {
        Some(value) => Ok(value),
        None => Err(OpcodeNotSolvable::MissingAssignment(witness.0).into()),
    }
}

// TODO: There is an issue open to decide on whether we need to get values from Expressions
// TODO versus just getting values from Witness
pub fn get_value(
    expr: &Expression,
    initial_witness: &WitnessMap,
) -> Result<FieldElement, OpcodeResolutionError> {
    let expr = ExpressionSolver::evaluate(expr, initial_witness);
    match expr.to_const() {
        Some(value) => Ok(value),
        None => Err(OpcodeResolutionError::OpcodeNotSolvable(
            OpcodeNotSolvable::MissingAssignment(any_witness_from_expression(&expr).unwrap().0),
        )),
    }
}

/// Inserts `value` into the initial witness map under the index `witness`.
///
/// Returns an error if there was already a value in the map
/// which does not match the value that one is about to insert
pub fn insert_value(
    witness: &Witness,
    value_to_insert: FieldElement,
    initial_witness: &mut WitnessMap,
) -> Result<(), OpcodeResolutionError> {
    let optional_old_value = initial_witness.insert(*witness, value_to_insert);

    let old_value = match optional_old_value {
        Some(old_value) => old_value,
        None => return Ok(()),
    };

    if old_value != value_to_insert {
        return Err(OpcodeResolutionError::UnsatisfiedConstrain {
            opcode_location: ErrorLocation::Unresolved,
            payload: None,
        });
    }

    Ok(())
}

// Returns one witness belonging to an expression, in no relevant order
// Returns None if the expression is const
// The function is used during partial witness generation to report unsolved witness
fn any_witness_from_expression(expr: &Expression) -> Option<Witness> {
    if expr.linear_combinations.is_empty() {
        if expr.mul_terms.is_empty() {
            None
        } else {
            Some(expr.mul_terms[0].1)
        }
    } else {
        Some(expr.linear_combinations[0].1)
    }
}

/// Returns `true` if the predicate is zero
/// A predicate is used to indicate whether we should skip a certain operation.
/// If we have a zero predicate it means the operation should be skipped.
pub(crate) fn is_predicate_false(
    witness: &WitnessMap,
    predicate: &Option<Expression>,
) -> Result<bool, OpcodeResolutionError> {
    match predicate {
        Some(pred) => get_value(pred, witness).map(|pred_value| pred_value.is_zero()),
        // If the predicate is `None`, then we treat it as an unconditional `true`
        None => Ok(false),
    }
}

#[derive(Debug, Clone, PartialEq)]
pub struct AcirCallWaitInfo {
    /// Index in the list of ACIR function's that should be called
    pub id: u32,
    /// Initial witness for the given circuit to be called
    pub initial_witness: WitnessMap,
}<|MERGE_RESOLUTION|>--- conflicted
+++ resolved
@@ -498,8 +498,6 @@
         }
     }
 
-<<<<<<< HEAD
-=======
     fn map_brillig_error(&self, mut err: OpcodeResolutionError) -> OpcodeResolutionError {
         match &mut err {
             OpcodeResolutionError::BrilligFunctionFailed { call_stack, payload } => {
@@ -525,7 +523,6 @@
         }
     }
 
->>>>>>> f060fa6e
     pub fn step_into_brillig(&mut self) -> StepResult<'a, B> {
         let Opcode::BrilligCall { id, inputs, outputs, predicate } =
             &self.opcodes[self.instruction_pointer]
