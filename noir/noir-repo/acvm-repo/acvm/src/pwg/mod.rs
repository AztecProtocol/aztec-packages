// Re-usable methods that backends can use to implement their PWG

use std::collections::HashMap;

use acir::{
    brillig::ForeignCallResult,
    circuit::{
        brillig::BrilligBytecode, opcodes::BlockId, AssertionPayload, ErrorSelector,
        ExpressionOrMemory, Opcode, OpcodeLocation, RawAssertionPayload, ResolvedAssertionPayload,
        STRING_ERROR_SELECTOR,
    },
    native_types::{Expression, Witness, WitnessMap},
    BlackBoxFunc, FieldElement,
};
use acvm_blackbox_solver::BlackBoxResolutionError;

use self::{
    arithmetic::ExpressionSolver, blackbox::bigint::AcvmBigIntSolver, directives::solve_directives,
    memory_op::MemoryOpSolver,
};
use crate::BlackBoxFunctionSolver;

use thiserror::Error;

// arithmetic
pub(crate) mod arithmetic;
// Brillig bytecode
pub(crate) mod brillig;
// Directives
pub(crate) mod directives;
// black box functions
pub(crate) mod blackbox;
mod memory_op;

pub use self::brillig::{BrilligSolver, BrilligSolverStatus};
pub use brillig::ForeignCallWaitInfo;

#[derive(Debug, Clone, PartialEq)]
pub enum ACVMStatus {
    /// All opcodes have been solved.
    Solved,

    /// The ACVM is in the process of executing the circuit.
    InProgress,

    /// The ACVM has encountered an irrecoverable error while executing the circuit and can not progress.
    /// Most commonly this will be due to an unsatisfied constraint due to invalid inputs to the circuit.
    Failure(OpcodeResolutionError),

    /// The ACVM has encountered a request for a Brillig [foreign call][acir::brillig_vm::Opcode::ForeignCall]
    /// to retrieve information from outside of the ACVM. The result of the foreign call must be passed back
    /// to the ACVM using [`ACVM::resolve_pending_foreign_call`].
    ///
    /// Once this is done, the ACVM can be restarted to solve the remaining opcodes.
    RequiresForeignCall(ForeignCallWaitInfo),

    /// The ACVM has encountered a request for an ACIR [call][acir::circuit::Opcode]
    /// to execute a separate ACVM instance. The result of the ACIR call must be passd back to the ACVM.
    ///
    /// Once this is done, the ACVM can be restarted to solve the remaining opcodes.
    RequiresAcirCall(AcirCallWaitInfo),
}

impl std::fmt::Display for ACVMStatus {
    fn fmt(&self, f: &mut std::fmt::Formatter<'_>) -> std::fmt::Result {
        match self {
            ACVMStatus::Solved => write!(f, "Solved"),
            ACVMStatus::InProgress => write!(f, "In progress"),
            ACVMStatus::Failure(_) => write!(f, "Execution failure"),
            ACVMStatus::RequiresForeignCall(_) => write!(f, "Waiting on foreign call"),
            ACVMStatus::RequiresAcirCall(_) => write!(f, "Waiting on acir call"),
        }
    }
}

pub enum StepResult<'a, B: BlackBoxFunctionSolver> {
    Status(ACVMStatus),
    IntoBrillig(BrilligSolver<'a, B>),
}

// This enum represents the different cases in which an
// opcode can be unsolvable.
// The most common being that one of its input has not been
// assigned a value.
//
// TODO: ExpressionHasTooManyUnknowns is specific for expression solver
// TODO: we could have a error enum for expression solver failure cases in that module
// TODO that can be converted into an OpcodeNotSolvable or OpcodeResolutionError enum
#[derive(Clone, PartialEq, Eq, Debug, Error)]
pub enum OpcodeNotSolvable {
    #[error("missing assignment for witness index {0}")]
    MissingAssignment(u32),
    #[error("Attempted to load uninitialized memory block")]
    MissingMemoryBlock(u32),
    #[error("expression has too many unknowns {0}")]
    ExpressionHasTooManyUnknowns(Expression),
}

/// Allows to point to a specific opcode as cause in errors.
/// Some errors don't have a specific opcode associated with them, or are created without one and added later.
#[derive(Debug, Copy, Clone, PartialEq, Eq, Default)]
pub enum ErrorLocation {
    #[default]
    Unresolved,
    Resolved(OpcodeLocation),
}

impl std::fmt::Display for ErrorLocation {
    fn fmt(&self, f: &mut std::fmt::Formatter<'_>) -> std::fmt::Result {
        match self {
            ErrorLocation::Unresolved => write!(f, "unresolved"),
            ErrorLocation::Resolved(location) => {
                write!(f, "{location}")
            }
        }
    }
}

#[derive(Clone, PartialEq, Eq, Debug, Error)]
pub enum OpcodeResolutionError {
    #[error("Cannot solve opcode: {0}")]
    OpcodeNotSolvable(#[from] OpcodeNotSolvable),
    #[error("Cannot satisfy constraint")]
    UnsatisfiedConstrain {
        opcode_location: ErrorLocation,
        payload: Option<ResolvedAssertionPayload>,
    },
    #[error("Index out of bounds, array has size {array_size:?}, but index was {index:?}")]
    IndexOutOfBounds { opcode_location: ErrorLocation, index: u32, array_size: u32 },
    #[error("Failed to solve blackbox function: {0}, reason: {1}")]
    BlackBoxFunctionFailed(BlackBoxFunc, String),
    #[error("Failed to solve brillig function")]
    BrilligFunctionFailed {
        call_stack: Vec<OpcodeLocation>,
        payload: Option<ResolvedAssertionPayload>,
    },
    #[error("Attempted to call `main` with a `Call` opcode")]
    AcirMainCallAttempted { opcode_location: ErrorLocation },
    #[error("{results_size:?} result values were provided for {outputs_size:?} call output witnesses, most likely due to bad ACIR codegen")]
    AcirCallOutputsMismatch { opcode_location: ErrorLocation, results_size: u32, outputs_size: u32 },
}

impl From<BlackBoxResolutionError> for OpcodeResolutionError {
    fn from(value: BlackBoxResolutionError) -> Self {
        match value {
            BlackBoxResolutionError::Failed(func, reason) => {
                OpcodeResolutionError::BlackBoxFunctionFailed(func, reason)
            }
        }
    }
}

pub struct ACVM<'a, B: BlackBoxFunctionSolver> {
    status: ACVMStatus,

    backend: &'a B,

    /// Stores the solver for memory operations acting on blocks of memory disambiguated by [block][`BlockId`].
    block_solvers: HashMap<BlockId, MemoryOpSolver>,

    bigint_solver: AcvmBigIntSolver,

    /// A list of opcodes which are to be executed by the ACVM.
    opcodes: &'a [Opcode],
    /// Index of the next opcode to be executed.
    instruction_pointer: usize,

    witness_map: WitnessMap,

    brillig_solver: Option<BrilligSolver<'a, B>>,

    /// A counter maintained throughout an ACVM process that determines
    /// whether the caller has resolved the results of an ACIR [call][Opcode::Call].
    acir_call_counter: usize,
    /// Represents the outputs of all ACIR calls during an ACVM process
    /// List is appended onto by the caller upon reaching a [ACVMStatus::RequiresAcirCall]
    acir_call_results: Vec<Vec<FieldElement>>,

    // Each unconstrained function referenced in the program
    unconstrained_functions: &'a [BrilligBytecode],

    assertion_payloads: &'a [(OpcodeLocation, AssertionPayload)],
}

impl<'a, B: BlackBoxFunctionSolver> ACVM<'a, B> {
    pub fn new(
        backend: &'a B,
        opcodes: &'a [Opcode],
        initial_witness: WitnessMap,
        unconstrained_functions: &'a [BrilligBytecode],
        assertion_payloads: &'a [(OpcodeLocation, AssertionPayload)],
    ) -> Self {
        let status = if opcodes.is_empty() { ACVMStatus::Solved } else { ACVMStatus::InProgress };
        ACVM {
            status,
            backend,
            block_solvers: HashMap::default(),
            bigint_solver: AcvmBigIntSolver::default(),
            opcodes,
            instruction_pointer: 0,
            witness_map: initial_witness,
            brillig_solver: None,
            acir_call_counter: 0,
            acir_call_results: Vec::default(),
            unconstrained_functions,
            assertion_payloads,
        }
    }

    /// Returns a reference to the current state of the ACVM's [`WitnessMap`].
    ///
    /// Once execution has completed, the witness map can be extracted using [`ACVM::finalize`]
    pub fn witness_map(&self) -> &WitnessMap {
        &self.witness_map
    }

    pub fn overwrite_witness(
        &mut self,
        witness: Witness,
        value: FieldElement,
    ) -> Option<FieldElement> {
        self.witness_map.insert(witness, value)
    }

    /// Returns a slice containing the opcodes of the circuit being executed.
    pub fn opcodes(&self) -> &[Opcode] {
        self.opcodes
    }

    /// Returns the index of the current opcode to be executed.
    pub fn instruction_pointer(&self) -> usize {
        self.instruction_pointer
    }

    /// Finalize the ACVM execution, returning the resulting [`WitnessMap`].
    pub fn finalize(self) -> WitnessMap {
        if self.status != ACVMStatus::Solved {
            panic!("ACVM execution is not complete: ({})", self.status);
        }
        self.witness_map
    }

    /// Updates the current status of the VM.
    /// Returns the given status.
    fn status(&mut self, status: ACVMStatus) -> ACVMStatus {
        self.status = status.clone();
        status
    }

    pub fn get_status(&self) -> &ACVMStatus {
        &self.status
    }

    /// Sets the VM status to [ACVMStatus::Failure] using the provided `error`.
    /// Returns the new status.
    fn fail(&mut self, error: OpcodeResolutionError) -> ACVMStatus {
        self.status(ACVMStatus::Failure(error))
    }

    /// Sets the status of the VM to `RequiresForeignCall`.
    /// Indicating that the VM is now waiting for a foreign call to be resolved.
    fn wait_for_foreign_call(&mut self, foreign_call: ForeignCallWaitInfo) -> ACVMStatus {
        self.status(ACVMStatus::RequiresForeignCall(foreign_call))
    }

    /// Return a reference to the arguments for the next pending foreign call, if one exists.
    pub fn get_pending_foreign_call(&self) -> Option<&ForeignCallWaitInfo> {
        if let ACVMStatus::RequiresForeignCall(foreign_call) = &self.status {
            Some(foreign_call)
        } else {
            None
        }
    }

    /// Resolves a foreign call's [result][acir::brillig_vm::ForeignCallResult] using a result calculated outside of the ACVM.
    ///
    /// The ACVM can then be restarted to solve the remaining Brillig VM process as well as the remaining ACIR opcodes.
    pub fn resolve_pending_foreign_call(&mut self, foreign_call_result: ForeignCallResult) {
        if !matches!(self.status, ACVMStatus::RequiresForeignCall(_)) {
            panic!("ACVM is not expecting a foreign call response as no call was made");
        }

        let brillig_solver = self.brillig_solver.as_mut().expect("No active Brillig solver");
        brillig_solver.resolve_pending_foreign_call(foreign_call_result);

        // Now that the foreign call has been resolved then we can resume execution.
        self.status(ACVMStatus::InProgress);
    }

    /// Sets the status of the VM to `RequiresAcirCall`
    /// Indicating that the VM is now waiting for an ACIR call to be resolved
    fn wait_for_acir_call(&mut self, acir_call: AcirCallWaitInfo) -> ACVMStatus {
        self.status(ACVMStatus::RequiresAcirCall(acir_call))
    }

    /// Resolves an ACIR call's result (simply a list of fields) using a result calculated by a separate ACVM instance.
    ///
    /// The current ACVM instance can then be restarted to solve the remaining ACIR opcodes.
    pub fn resolve_pending_acir_call(&mut self, call_result: Vec<FieldElement>) {
        if !matches!(self.status, ACVMStatus::RequiresAcirCall(_)) {
            panic!("ACVM is not expecting an ACIR call response as no call was made");
        }

        if self.acir_call_counter < self.acir_call_results.len() {
            panic!("No unresolved ACIR calls");
        }
        self.acir_call_results.push(call_result);

        // Now that the ACIR call has been resolved then we can resume execution.
        self.status(ACVMStatus::InProgress);
    }

    /// Executes the ACVM's circuit until execution halts.
    ///
    /// Execution can halt due to three reasons:
    /// 1. All opcodes have been executed successfully.
    /// 2. The circuit has been found to be unsatisfiable.
    /// 2. A Brillig [foreign call][`ForeignCallWaitInfo`] has been encountered and must be resolved.
    pub fn solve(&mut self) -> ACVMStatus {
        while self.status == ACVMStatus::InProgress {
            self.solve_opcode();
        }
        self.status.clone()
    }

    pub fn solve_opcode(&mut self) -> ACVMStatus {
        let opcode = &self.opcodes[self.instruction_pointer];

        let resolution = match opcode {
            Opcode::AssertZero(expr) => ExpressionSolver::solve(&mut self.witness_map, expr),
            Opcode::BlackBoxFuncCall(bb_func) => blackbox::solve(
                self.backend,
                &mut self.witness_map,
                bb_func,
                &mut self.bigint_solver,
            ),
            Opcode::Directive(directive) => solve_directives(&mut self.witness_map, directive),
            Opcode::MemoryInit { block_id, init } => {
                let solver = self.block_solvers.entry(*block_id).or_default();
                solver.init(init, &self.witness_map)
            }
            Opcode::MemoryOp { block_id, op, predicate } => {
                let solver = self.block_solvers.entry(*block_id).or_default();
                solver.solve_memory_op(op, &mut self.witness_map, predicate)
            }
            Opcode::BrilligCall { .. } => match self.solve_brillig_call_opcode() {
                Ok(Some(foreign_call)) => return self.wait_for_foreign_call(foreign_call),
                res => res.map(|_| ()),
            },
            Opcode::Call { .. } => match self.solve_call_opcode() {
                Ok(Some(input_values)) => return self.wait_for_acir_call(input_values),
                res => res.map(|_| ()),
            },
        };
        self.handle_opcode_resolution(resolution)
    }

    fn handle_opcode_resolution(
        &mut self,
        resolution: Result<(), OpcodeResolutionError>,
    ) -> ACVMStatus {
        match resolution {
            Ok(()) => {
                self.instruction_pointer += 1;
                if self.instruction_pointer == self.opcodes.len() {
                    self.status(ACVMStatus::Solved)
                } else {
                    self.status(ACVMStatus::InProgress)
                }
            }
            Err(mut error) => {
                match &mut error {
                    // If we have an index out of bounds or an unsatisfied constraint, the opcode label will be unresolved
                    // because the solvers do not have knowledge of this information.
                    // We resolve, by setting this to the corresponding opcode that we just attempted to solve.
                    OpcodeResolutionError::IndexOutOfBounds {
                        opcode_location: opcode_index,
                        ..
                    } => {
                        *opcode_index = ErrorLocation::Resolved(OpcodeLocation::Acir(
                            self.instruction_pointer(),
                        ));
                    }
                    OpcodeResolutionError::UnsatisfiedConstrain {
                        opcode_location: opcode_index,
                        payload: assertion_payload,
                    } => {
                        let location = OpcodeLocation::Acir(self.instruction_pointer());
                        *opcode_index = ErrorLocation::Resolved(location);
                        *assertion_payload = self.extract_assertion_payload(location);
                    }
                    // All other errors are thrown normally.
                    _ => (),
                };
                self.fail(error)
            }
        }
    }

    fn extract_assertion_payload(
        &self,
        location: OpcodeLocation,
    ) -> Option<ResolvedAssertionPayload> {
        let (_, found_assertion_payload) =
            self.assertion_payloads.iter().find(|(loc, _)| location == *loc)?;
        match found_assertion_payload {
            AssertionPayload::StaticString(string) => {
                Some(ResolvedAssertionPayload::String(string.clone()))
            }
            AssertionPayload::Dynamic(error_selector, expression) => {
                let mut fields = vec![];
                for expr in expression {
                    match expr {
                        ExpressionOrMemory::Expression(expr) => {
                            let value = get_value(expr, &self.witness_map).ok()?;
                            fields.push(value);
                        }
                        ExpressionOrMemory::Memory(block_id) => {
                            let memory_block = self.block_solvers.get(block_id)?;
                            fields.extend((0..memory_block.block_len).map(|memory_index| {
                                *memory_block
                                    .block_value
                                    .get(&memory_index)
                                    .expect("All memory is initialized on creation")
                            }));
                        }
                    }
                }
                let error_selector = ErrorSelector::new(*error_selector);

                Some(match error_selector {
                    STRING_ERROR_SELECTOR => {
                        // If the error selector is 0, it means the error is a string
                        let string = fields
                            .iter()
                            .map(|field| {
                                let as_u8: u8 = field
                                    .try_to_u64()
                                    .expect("String character doesn't fit in u64")
                                    .try_into()
                                    .expect("String character doesn't fit in u8");
                                as_u8 as char
                            })
                            .collect();
                        ResolvedAssertionPayload::String(string)
                    }
                    _ => {
                        // If the error selector is not 0, it means the error is a custom error
                        ResolvedAssertionPayload::Raw(RawAssertionPayload {
                            selector: error_selector,
                            data: fields,
                        })
                    }
                })
            }
        }
    }

    fn solve_brillig_call_opcode(
        &mut self,
    ) -> Result<Option<ForeignCallWaitInfo>, OpcodeResolutionError> {
        let Opcode::BrilligCall { id, inputs, outputs, predicate } =
            &self.opcodes[self.instruction_pointer]
        else {
            unreachable!("Not executing a BrilligCall opcode");
        };

        if is_predicate_false(&self.witness_map, predicate)? {
            return BrilligSolver::<B>::zero_out_brillig_outputs(&mut self.witness_map, outputs)
                .map(|_| None);
        }

        // If we're resuming execution after resolving a foreign call then
        // there will be a cached `BrilligSolver` to avoid recomputation.
        let mut solver: BrilligSolver<'_, B> = match self.brillig_solver.take() {
            Some(solver) => solver,
            None => BrilligSolver::new_call(
                &self.witness_map,
                &self.block_solvers,
                inputs,
                &self.unconstrained_functions[*id as usize].bytecode,
                self.backend,
                self.instruction_pointer,
            )?,
        };

        let result = solver.solve().map_err(|err| self.map_brillig_error(err))?;

        match result {
            BrilligSolverStatus::ForeignCallWait(foreign_call) => {
                // Cache the current state of the solver
                self.brillig_solver = Some(solver);
                Ok(Some(foreign_call))
            }
            BrilligSolverStatus::InProgress => {
                unreachable!("Brillig solver still in progress")
            }
            BrilligSolverStatus::Finished => {
                // Write execution outputs
                solver.finalize(&mut self.witness_map, outputs)?;
                Ok(None)
            }
        }
    }

<<<<<<< HEAD
=======
    fn map_brillig_error(&self, mut err: OpcodeResolutionError) -> OpcodeResolutionError {
        match &mut err {
            OpcodeResolutionError::BrilligFunctionFailed { call_stack, payload } => {
                // Some brillig errors have static strings as payloads, we can resolve them here
                let last_location =
                    call_stack.last().expect("Call stacks should have at least one item");
                let assertion_descriptor =
                    self.assertion_payloads.iter().find_map(|(loc, payload)| {
                        if loc == last_location {
                            Some(payload)
                        } else {
                            None
                        }
                    });

                if let Some(AssertionPayload::StaticString(string)) = assertion_descriptor {
                    *payload = Some(ResolvedAssertionPayload::String(string.clone()));
                }

                err
            }
            _ => err,
        }
    }

>>>>>>> 50b559dc
    pub fn step_into_brillig(&mut self) -> StepResult<'a, B> {
        let Opcode::BrilligCall { id, inputs, outputs, predicate } =
            &self.opcodes[self.instruction_pointer]
        else {
            return StepResult::Status(self.solve_opcode());
        };

        let witness = &mut self.witness_map;
        let should_skip = match is_predicate_false(witness, predicate) {
            Ok(result) => result,
            Err(err) => return StepResult::Status(self.handle_opcode_resolution(Err(err))),
        };
        if should_skip {
            let resolution = BrilligSolver::<B>::zero_out_brillig_outputs(witness, outputs);
            return StepResult::Status(self.handle_opcode_resolution(resolution));
        }

        let solver = BrilligSolver::new_call(
            witness,
            &self.block_solvers,
            inputs,
            &self.unconstrained_functions[*id as usize].bytecode,
            self.backend,
            self.instruction_pointer,
        );
        match solver {
            Ok(solver) => StepResult::IntoBrillig(solver),
            Err(..) => StepResult::Status(self.handle_opcode_resolution(solver.map(|_| ()))),
        }
    }

    pub fn finish_brillig_with_solver(&mut self, solver: BrilligSolver<'a, B>) -> ACVMStatus {
        if !matches!(self.opcodes[self.instruction_pointer], Opcode::BrilligCall { .. }) {
            unreachable!("Not executing a Brillig/BrilligCall opcode");
        }
        self.brillig_solver = Some(solver);
        self.solve_opcode()
    }

    pub fn solve_call_opcode(&mut self) -> Result<Option<AcirCallWaitInfo>, OpcodeResolutionError> {
        let Opcode::Call { id, inputs, outputs, predicate } =
            &self.opcodes[self.instruction_pointer]
        else {
            unreachable!("Not executing a Call opcode");
        };
        if *id == 0 {
            return Err(OpcodeResolutionError::AcirMainCallAttempted {
                opcode_location: ErrorLocation::Resolved(OpcodeLocation::Acir(
                    self.instruction_pointer(),
                )),
            });
        }

        if is_predicate_false(&self.witness_map, predicate)? {
            // Zero out the outputs if we have a false predicate
            for output in outputs {
                insert_value(output, FieldElement::zero(), &mut self.witness_map)?;
            }
            return Ok(None);
        }

        if self.acir_call_counter >= self.acir_call_results.len() {
            let mut initial_witness = WitnessMap::default();
            for (i, input_witness) in inputs.iter().enumerate() {
                let input_value = *witness_to_value(&self.witness_map, *input_witness)?;
                initial_witness.insert(Witness(i as u32), input_value);
            }
            return Ok(Some(AcirCallWaitInfo { id: *id, initial_witness }));
        }

        let result_values = &self.acir_call_results[self.acir_call_counter];
        if outputs.len() != result_values.len() {
            return Err(OpcodeResolutionError::AcirCallOutputsMismatch {
                opcode_location: ErrorLocation::Resolved(OpcodeLocation::Acir(
                    self.instruction_pointer(),
                )),
                results_size: result_values.len() as u32,
                outputs_size: outputs.len() as u32,
            });
        }

        for (output_witness, result_value) in outputs.iter().zip(result_values) {
            insert_value(output_witness, *result_value, &mut self.witness_map)?;
        }

        self.acir_call_counter += 1;
        Ok(None)
    }
}

// Returns the concrete value for a particular witness
// If the witness has no assignment, then
// an error is returned
pub fn witness_to_value(
    initial_witness: &WitnessMap,
    witness: Witness,
) -> Result<&FieldElement, OpcodeResolutionError> {
    match initial_witness.get(&witness) {
        Some(value) => Ok(value),
        None => Err(OpcodeNotSolvable::MissingAssignment(witness.0).into()),
    }
}

// TODO: There is an issue open to decide on whether we need to get values from Expressions
// TODO versus just getting values from Witness
pub fn get_value(
    expr: &Expression,
    initial_witness: &WitnessMap,
) -> Result<FieldElement, OpcodeResolutionError> {
    let expr = ExpressionSolver::evaluate(expr, initial_witness);
    match expr.to_const() {
        Some(value) => Ok(value),
        None => Err(OpcodeResolutionError::OpcodeNotSolvable(
            OpcodeNotSolvable::MissingAssignment(any_witness_from_expression(&expr).unwrap().0),
        )),
    }
}

/// Inserts `value` into the initial witness map under the index `witness`.
///
/// Returns an error if there was already a value in the map
/// which does not match the value that one is about to insert
pub fn insert_value(
    witness: &Witness,
    value_to_insert: FieldElement,
    initial_witness: &mut WitnessMap,
) -> Result<(), OpcodeResolutionError> {
    let optional_old_value = initial_witness.insert(*witness, value_to_insert);

    let old_value = match optional_old_value {
        Some(old_value) => old_value,
        None => return Ok(()),
    };

    if old_value != value_to_insert {
        return Err(OpcodeResolutionError::UnsatisfiedConstrain {
            opcode_location: ErrorLocation::Unresolved,
            payload: None,
        });
    }

    Ok(())
}

// Returns one witness belonging to an expression, in no relevant order
// Returns None if the expression is const
// The function is used during partial witness generation to report unsolved witness
fn any_witness_from_expression(expr: &Expression) -> Option<Witness> {
    if expr.linear_combinations.is_empty() {
        if expr.mul_terms.is_empty() {
            None
        } else {
            Some(expr.mul_terms[0].1)
        }
    } else {
        Some(expr.linear_combinations[0].1)
    }
}

/// Returns `true` if the predicate is zero
/// A predicate is used to indicate whether we should skip a certain operation.
/// If we have a zero predicate it means the operation should be skipped.
pub(crate) fn is_predicate_false(
    witness: &WitnessMap,
    predicate: &Option<Expression>,
) -> Result<bool, OpcodeResolutionError> {
    match predicate {
        Some(pred) => get_value(pred, witness).map(|pred_value| pred_value.is_zero()),
        // If the predicate is `None`, then we treat it as an unconditional `true`
        None => Ok(false),
    }
}

#[derive(Debug, Clone, PartialEq)]
pub struct AcirCallWaitInfo {
    /// Index in the list of ACIR function's that should be called
    pub id: u32,
    /// Initial witness for the given circuit to be called
    pub initial_witness: WitnessMap,
}<|MERGE_RESOLUTION|>--- conflicted
+++ resolved
@@ -503,8 +503,6 @@
         }
     }
 
-<<<<<<< HEAD
-=======
     fn map_brillig_error(&self, mut err: OpcodeResolutionError) -> OpcodeResolutionError {
         match &mut err {
             OpcodeResolutionError::BrilligFunctionFailed { call_stack, payload } => {
@@ -530,7 +528,6 @@
         }
     }
 
->>>>>>> 50b559dc
     pub fn step_into_brillig(&mut self) -> StepResult<'a, B> {
         let Opcode::BrilligCall { id, inputs, outputs, predicate } =
             &self.opcodes[self.instruction_pointer]
