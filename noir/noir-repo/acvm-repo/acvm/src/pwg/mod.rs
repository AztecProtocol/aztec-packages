--- conflicted
+++ resolved
@@ -337,16 +337,10 @@
                 Ok(Some(foreign_call)) => return self.wait_for_foreign_call(foreign_call),
                 res => res.map(|_| ()),
             },
-<<<<<<< HEAD
             Opcode::BrilligCall { .. } => match self.solve_brillig_call_opcode() {
                 Ok(Some(foreign_call)) => return self.wait_for_foreign_call(foreign_call),
                 res => res.map(|_| ()),
             },
-=======
-            Opcode::BrilligCall { .. } => {
-                todo!("implement brillig pointer handling");
-            }
->>>>>>> 29071423
             Opcode::Call { .. } => match self.solve_call_opcode() {
                 Ok(Some(input_values)) => return self.wait_for_acir_call(input_values),
                 res => res.map(|_| ()),
