--- conflicted
+++ resolved
@@ -106,8 +106,7 @@
         (Witness(2), FieldElement::from(3u128)),
     ])
     .into();
-<<<<<<< HEAD
-    let unconstrained_functions = vec![];
+    let unconstrained_functions = vec![brillig_bytecode];
     let mut acvm = ACVM::new(
         &StubbedBlackBoxSolver,
         &opcodes,
@@ -115,11 +114,6 @@
         &unconstrained_functions,
         &[],
     );
-=======
-    let unconstrained_functions = vec![brillig_bytecode];
-    let mut acvm =
-        ACVM::new(&StubbedBlackBoxSolver, &opcodes, witness_assignments, &unconstrained_functions);
->>>>>>> 40412143
     // use the partial witness generation solver with our acir program
     let solver_status = acvm.solve();
 
@@ -257,8 +251,7 @@
         (Witness(9), FieldElement::from(10u128)),
     ])
     .into();
-<<<<<<< HEAD
-    let unconstrained_functions = vec![];
+    let unconstrained_functions = vec![brillig_bytecode];
     let mut acvm = ACVM::new(
         &StubbedBlackBoxSolver,
         &opcodes,
@@ -266,11 +259,6 @@
         &unconstrained_functions,
         &[],
     );
-=======
-    let unconstrained_functions = vec![brillig_bytecode];
-    let mut acvm =
-        ACVM::new(&StubbedBlackBoxSolver, &opcodes, witness_assignments, &unconstrained_functions);
->>>>>>> 40412143
 
     // use the partial witness generation solver with our acir program
     let solver_status = acvm.solve();
@@ -400,8 +388,7 @@
 
     let witness_assignments =
         BTreeMap::from([(w_x, FieldElement::from(2u128)), (w_y, FieldElement::from(2u128))]).into();
-<<<<<<< HEAD
-    let unconstrained_functions = vec![];
+    let unconstrained_functions = vec![brillig_bytecode];
     let mut acvm = ACVM::new(
         &StubbedBlackBoxSolver,
         &opcodes,
@@ -409,11 +396,6 @@
         &unconstrained_functions,
         &[],
     );
-=======
-    let unconstrained_functions = vec![brillig_bytecode];
-    let mut acvm =
-        ACVM::new(&StubbedBlackBoxSolver, &opcodes, witness_assignments, &unconstrained_functions);
->>>>>>> 40412143
 
     // use the partial witness generation solver with our acir program
     let solver_status = acvm.solve();
@@ -518,8 +500,7 @@
         (Witness(2), FieldElement::from(3u128)),
     ])
     .into();
-<<<<<<< HEAD
-    let unconstrained_functions = vec![];
+    let unconstrained_functions = vec![brillig_bytecode];
     let mut acvm = ACVM::new(
         &StubbedBlackBoxSolver,
         &opcodes,
@@ -527,11 +508,6 @@
         &unconstrained_functions,
         &[],
     );
-=======
-    let unconstrained_functions = vec![brillig_bytecode];
-    let mut acvm =
-        ACVM::new(&StubbedBlackBoxSolver, &opcodes, witness_assignments, &unconstrained_functions);
->>>>>>> 40412143
     let solver_status = acvm.solve();
     assert_eq!(solver_status, ACVMStatus::Solved, "should be fully solved");
 
@@ -635,12 +611,6 @@
     values.insert(w_y, FieldElement::from(1_i128));
     values.insert(w_result, FieldElement::from(0_i128));
 
-<<<<<<< HEAD
-    let opcodes = vec![brillig_opcode, Opcode::AssertZero(opcode_a)];
-    let unconstrained_functions = vec![];
-    let mut acvm =
-        ACVM::new(&StubbedBlackBoxSolver, &opcodes, values, &unconstrained_functions, &[]);
-=======
     let opcodes = vec![
         Opcode::BrilligCall {
             id: 0,
@@ -662,8 +632,8 @@
         Opcode::AssertZero(opcode_a),
     ];
     let unconstrained_functions = vec![brillig_bytecode];
-    let mut acvm = ACVM::new(&StubbedBlackBoxSolver, &opcodes, values, &unconstrained_functions);
->>>>>>> 40412143
+    let mut acvm =
+        ACVM::new(&StubbedBlackBoxSolver, &opcodes, values, &unconstrained_functions, &[]);
     let solver_status = acvm.solve();
     assert_eq!(
         solver_status,
