--- conflicted
+++ resolved
@@ -218,10 +218,6 @@
         nargo.arg("50");
 
         // Check whether the test case is non-deterministic
-<<<<<<< HEAD
-        nargo.arg("--check-non-determinism");
-=======
->>>>>>> 7fbb5c7e
     }}
 
     {test_content}
