--- conflicted
+++ resolved
@@ -197,11 +197,6 @@
         // Set the maximum increase so that part of the optimization is exercised (it might fail).
         nargo.arg("--max-bytecode-increase-percent");
         nargo.arg("50");
-<<<<<<< HEAD
-
-        // Check whether the test case is non-deterministic
-=======
->>>>>>> 1f36a043
     }}
 
     {test_content}
