use std::fs::File;
use std::io::Write;
use std::path::{Path, PathBuf};
use std::{env, fs};

const GIT_COMMIT: &&str = &"GIT_COMMIT";

fn main() {
    // Only use build_data if the environment variable isn't set.
    if std::env::var(GIT_COMMIT).is_err() {
        build_data::set_GIT_COMMIT();
        build_data::set_GIT_DIRTY();
        build_data::no_debug_rebuilds();
    }

    let out_dir = env::var("OUT_DIR").unwrap();
    let destination = Path::new(&out_dir).join("execute.rs");
    let mut test_file = File::create(destination).unwrap();

    // Try to find the directory that Cargo sets when it is running; otherwise fallback to assuming the CWD
    // is the root of the repository and append the crate path
    let root_dir = match std::env::var("CARGO_MANIFEST_DIR") {
        Ok(dir) => PathBuf::from(dir).parent().unwrap().parent().unwrap().to_path_buf(),
        Err(_) => std::env::current_dir().unwrap(),
    };
    let test_dir = root_dir.join("test_programs");

    // Rebuild if the tests have changed
    println!("cargo:rerun-if-changed=tests");
    println!("cargo:rerun-if-changed={}", test_dir.as_os_str().to_str().unwrap());

    generate_execution_success_tests(&mut test_file, &test_dir);
    generate_execution_failure_tests(&mut test_file, &test_dir);
    generate_noir_test_success_tests(&mut test_file, &test_dir);
    generate_noir_test_failure_tests(&mut test_file, &test_dir);
    generate_compile_success_empty_tests(&mut test_file, &test_dir);
    generate_compile_success_contract_tests(&mut test_file, &test_dir);
    generate_compile_success_no_bug_tests(&mut test_file, &test_dir);
    generate_compile_failure_tests(&mut test_file, &test_dir);
}

/// Some tests are explicitly ignored in brillig due to them failing.
/// These should be fixed and removed from this list.
const IGNORED_BRILLIG_TESTS: [&str; 11] = [
    // Takes a very long time to execute as large loops do not get simplified.
    "regression_4709",
    // bit sizes for bigint operation doesn't match up.
    "bigint",
    // ICE due to looking for function which doesn't exist.
    "fold_after_inlined_calls",
    "fold_basic",
    "fold_basic_nested_call",
    "fold_call_witness_condition",
    "fold_complex_outputs",
    "fold_distinct_return",
    "fold_fibonacci",
    "fold_numeric_generic_poseidon",
    // Expected to fail as test asserts on which runtime it is in.
    "is_unconstrained",
];

/// Tests which aren't expected to work with the default inliner cases.
const INLINER_MIN_OVERRIDES: [(&str, i64); 1] = [
    // 0 works if PoseidonHasher::write is tagged as `inline_always`, otherwise 22.
    ("eddsa", 0),
];

/// Some tests are expected to have warnings
/// These should be fixed and removed from this list.
const TESTS_WITH_EXPECTED_WARNINGS: [&str; 2] = [
    // TODO(https://github.com/noir-lang/noir/issues/6238): remove from list once issue is closed
    "brillig_cast",
    // TODO(https://github.com/noir-lang/noir/issues/6238): remove from list once issue is closed
    "macros_in_comptime",
];

fn read_test_cases(
    test_data_dir: &Path,
    test_sub_dir: &str,
) -> impl Iterator<Item = (String, PathBuf)> {
    let test_data_dir = test_data_dir.join(test_sub_dir);
    let test_case_dirs =
        fs::read_dir(test_data_dir).unwrap().flatten().filter(|c| c.path().is_dir());

    test_case_dirs.into_iter().map(|dir| {
        let test_name =
            dir.file_name().into_string().expect("Directory can't be converted to string");
        if test_name.contains('-') {
            panic!(
                "Invalid test directory: {test_name}. Cannot include `-`, please convert to `_`"
            );
        }
        (test_name, dir.path())
    })
}

#[derive(Default)]
struct MatrixConfig {
    // Only used with execution, and only on selected tests.
    vary_brillig: bool,
    // Only seems to have an effect on the `execute_success` cases.
    vary_inliner: bool,
<<<<<<< HEAD
}

/// Generate all test cases for a given test directory.
/// These will be executed serially, but independently from other test directories.
/// Running multiple tests on the same directory concurrently risks overriding each
/// others compilation artifacts.
=======
    // If there is a non-default minimum inliner aggressiveness to use with the brillig tests.
    min_inliner: i64,
}

// Enum to be able to preserve readable test labels and also compare to numbers.
enum Inliner {
    Min,
    Default,
    Max,
    Custom(i64),
}

impl Inliner {
    fn value(&self) -> i64 {
        match self {
            Inliner::Min => i64::MIN,
            Inliner::Default => 0,
            Inliner::Max => i64::MAX,
            Inliner::Custom(i) => *i,
        }
    }
    fn label(&self) -> String {
        match self {
            Inliner::Min => "i64::MIN".to_string(),
            Inliner::Default => "0".to_string(),
            Inliner::Max => "i64::MAX".to_string(),
            Inliner::Custom(i) => i.to_string(),
        }
    }
}

/// Generate all test cases for a given test name (expected to be unique for the test directory),
/// based on the matrix configuration. These will be executed serially, but concurrently with
/// other test directories. Running multiple tests on the same directory would risk overriding
/// each others compilation artifacts, which is why this method injects a mutex shared by
/// all cases in the test matrix, as long as the test name and directory has a 1-to-1 relationship.
>>>>>>> eabf1fdc
fn generate_test_cases(
    test_file: &mut File,
    test_name: &str,
    test_dir: &std::path::Display,
    test_command: &str,
    test_content: &str,
    matrix_config: &MatrixConfig,
) {
<<<<<<< HEAD
    let mutex_name = format! {"TEST_MUTEX_{}", test_name.to_uppercase()};
    let brillig_cases = if matrix_config.vary_brillig { "[false, true]" } else { "[false]" };
    let _inliner_cases = if matrix_config.vary_inliner { "[i64::MIN, 0, i64::MAX]" } else { "[0]" };
    // TODO (#6429): Remove this once the failing tests are fixed.
    let inliner_cases = "[i64::MAX]";
=======
    let brillig_cases = if matrix_config.vary_brillig { vec![false, true] } else { vec![false] };
    let inliner_cases = if matrix_config.vary_inliner {
        let mut cases = vec![Inliner::Min, Inliner::Default, Inliner::Max];
        if !cases.iter().any(|c| c.value() == matrix_config.min_inliner) {
            cases.push(Inliner::Custom(matrix_config.min_inliner));
        }
        cases
    } else {
        vec![Inliner::Default]
    };

    // We can't use a `#[test_matrix(brillig_cases, inliner_cases)` if we only want to limit the
    // aggressiveness range for the brillig tests, and let them go full range on the ACIR case.
    let mut test_cases = Vec::new();
    for brillig in &brillig_cases {
        for inliner in &inliner_cases {
            if *brillig && inliner.value() < matrix_config.min_inliner {
                continue;
            }
            test_cases.push(format!("#[test_case::test_case({brillig}, {})]", inliner.label()));
        }
    }
    let test_cases = test_cases.join("\n");

    // Use a common mutex for all test cases.
    let mutex_name = format! {"TEST_MUTEX_{}", test_name.to_uppercase()};
>>>>>>> eabf1fdc
    write!(
        test_file,
        r#"
lazy_static::lazy_static! {{
    /// Prevent concurrent tests in the matrix from overwriting the compilation artifacts in {test_dir}
    static ref {mutex_name}: std::sync::Mutex<()> = std::sync::Mutex::new(());
}}

<<<<<<< HEAD
#[test_case::test_matrix(
    {brillig_cases}, 
    {inliner_cases}
)]
=======
{test_cases}
>>>>>>> eabf1fdc
fn test_{test_name}(force_brillig: bool, inliner_aggressiveness: i64) {{
    // Ignore poisoning errors if some of the matrix cases failed.
    let _guard = {mutex_name}.lock().unwrap_or_else(|e| e.into_inner()); 

    let test_program_dir = PathBuf::from("{test_dir}");

    let mut nargo = Command::cargo_bin("nargo").unwrap();
    nargo.arg("--program-dir").arg(test_program_dir);
    nargo.arg("{test_command}").arg("--force");
    nargo.arg("--inliner-aggressiveness").arg(inliner_aggressiveness.to_string());
    if force_brillig {{
        nargo.arg("--force-brillig");
    }}

    {test_content}
}}
"#
    )
    .expect("Could not write templated test file.");
}

fn generate_execution_success_tests(test_file: &mut File, test_data_dir: &Path) {
    let test_type = "execution_success";
    let test_cases = read_test_cases(test_data_dir, test_type);

    writeln!(
        test_file,
        "mod {test_type} {{
        use super::*;
    "
    )
    .unwrap();
    for (test_name, test_dir) in test_cases {
        let test_dir = test_dir.display();

        generate_test_cases(
            test_file,
            &test_name,
            &test_dir,
            "execute",
            r#"
                nargo.assert().success();
            "#,
            &MatrixConfig {
                vary_brillig: !IGNORED_BRILLIG_TESTS.contains(&test_name.as_str()),
                vary_inliner: true,
<<<<<<< HEAD
=======
                min_inliner: INLINER_MIN_OVERRIDES
                    .iter()
                    .find(|(n, _)| *n == test_name.as_str())
                    .map(|(_, i)| *i)
                    .unwrap_or(i64::MIN),
>>>>>>> eabf1fdc
            },
        );
    }
    writeln!(test_file, "}}").unwrap();
}

fn generate_execution_failure_tests(test_file: &mut File, test_data_dir: &Path) {
    let test_type = "execution_failure";
    let test_cases = read_test_cases(test_data_dir, test_type);

    writeln!(
        test_file,
        "mod {test_type} {{
        use super::*;
    "
    )
    .unwrap();
    for (test_name, test_dir) in test_cases {
        let test_dir = test_dir.display();

        generate_test_cases(
            test_file,
            &test_name,
            &test_dir,
            "execute",
            r#"
                nargo.assert().failure().stderr(predicate::str::contains("The application panicked (crashed).").not());
            "#,
            &MatrixConfig::default(),
        );
    }
    writeln!(test_file, "}}").unwrap();
}

fn generate_noir_test_success_tests(test_file: &mut File, test_data_dir: &Path) {
    let test_type = "noir_test_success";
    let test_cases = read_test_cases(test_data_dir, "noir_test_success");

    writeln!(
        test_file,
        "mod {test_type} {{
        use super::*;
    "
    )
    .unwrap();
    for (test_name, test_dir) in test_cases {
        let test_dir = test_dir.display();

        generate_test_cases(
            test_file,
            &test_name,
            &test_dir,
            "test",
            r#"
                nargo.assert().success();
            "#,
            &MatrixConfig::default(),
        );
    }
    writeln!(test_file, "}}").unwrap();
}

fn generate_noir_test_failure_tests(test_file: &mut File, test_data_dir: &Path) {
    let test_type = "noir_test_failure";
    let test_cases = read_test_cases(test_data_dir, test_type);

    writeln!(
        test_file,
        "mod {test_type} {{
        use super::*;
    "
    )
    .unwrap();
    for (test_name, test_dir) in test_cases {
        let test_dir = test_dir.display();
        generate_test_cases(
            test_file,
            &test_name,
            &test_dir,
            "test",
            r#"
                nargo.assert().failure();
            "#,
            &MatrixConfig::default(),
        );
    }
    writeln!(test_file, "}}").unwrap();
}

fn generate_compile_success_empty_tests(test_file: &mut File, test_data_dir: &Path) {
    let test_type = "compile_success_empty";
    let test_cases = read_test_cases(test_data_dir, test_type);

    writeln!(
        test_file,
        "mod {test_type} {{
        use super::*;
    "
    )
    .unwrap();
    for (test_name, test_dir) in test_cases {
        let test_dir = test_dir.display();

        let mut assert_zero_opcodes = r#"
        let output = nargo.output().expect("Failed to execute command");

        if !output.status.success() {{
            panic!("`nargo info` failed with: {}", String::from_utf8(output.stderr).unwrap_or_default());
        }}
        "#.to_string();

        if !TESTS_WITH_EXPECTED_WARNINGS.contains(&test_name.as_str()) {
            assert_zero_opcodes += r#"
            nargo.assert().success().stderr(predicate::str::contains("warning:").not());
            "#;
        }

        assert_zero_opcodes += r#"
        // `compile_success_empty` tests should be able to compile down to an empty circuit.
        let json: serde_json::Value = serde_json::from_slice(&output.stdout).unwrap_or_else(|e| {{
            panic!("JSON was not well-formatted {:?}\n\n{:?}", e, std::str::from_utf8(&output.stdout))
        }});
        let num_opcodes = &json["programs"][0]["functions"][0]["opcodes"];
        assert_eq!(num_opcodes.as_u64().expect("number of opcodes should fit in a u64"), 0);
        "#;

        generate_test_cases(
            test_file,
            &test_name,
            &test_dir,
            "info",
            &format!(
                r#"
                nargo.arg("--json");                
                {assert_zero_opcodes}
            "#,
            ),
            &MatrixConfig::default(),
        );
    }
    writeln!(test_file, "}}").unwrap();
}

fn generate_compile_success_contract_tests(test_file: &mut File, test_data_dir: &Path) {
    let test_type = "compile_success_contract";
    let test_cases = read_test_cases(test_data_dir, test_type);

    writeln!(
        test_file,
        "mod {test_type} {{
        use super::*;
    "
    )
    .unwrap();
    for (test_name, test_dir) in test_cases {
        let test_dir = test_dir.display();

        generate_test_cases(
            test_file,
            &test_name,
            &test_dir,
            "compile",
            r#"
                nargo.assert().success().stderr(predicate::str::contains("warning:").not());
            "#,
            &MatrixConfig::default(),
        );
    }
    writeln!(test_file, "}}").unwrap();
}

/// Generate tests for checking that the contract compiles and there are no "bugs" in stderr
fn generate_compile_success_no_bug_tests(test_file: &mut File, test_data_dir: &Path) {
    let test_type = "compile_success_no_bug";
    let test_cases = read_test_cases(test_data_dir, test_type);

    writeln!(
        test_file,
        "mod {test_type} {{
        use super::*;
    "
    )
    .unwrap();
    for (test_name, test_dir) in test_cases {
        let test_dir = test_dir.display();

        generate_test_cases(
            test_file,
            &test_name,
            &test_dir,
            "compile",
            r#"
                nargo.assert().success().stderr(predicate::str::contains("bug:").not());
            "#,
            &MatrixConfig::default(),
        );
    }
    writeln!(test_file, "}}").unwrap();
}

fn generate_compile_failure_tests(test_file: &mut File, test_data_dir: &Path) {
    let test_type = "compile_failure";
    let test_cases = read_test_cases(test_data_dir, test_type);

    writeln!(
        test_file,
        "mod {test_type} {{
        use super::*;
    "
    )
    .unwrap();
    for (test_name, test_dir) in test_cases {
        let test_dir = test_dir.display();

        generate_test_cases(
            test_file,
            &test_name,
            &test_dir,
            "compile",
            r#"
                nargo.assert().failure().stderr(predicate::str::contains("The application panicked (crashed).").not());
            "#,
            &MatrixConfig::default(),
        );
    }
    writeln!(test_file, "}}").unwrap();
}<|MERGE_RESOLUTION|>--- conflicted
+++ resolved
@@ -100,14 +100,6 @@
     vary_brillig: bool,
     // Only seems to have an effect on the `execute_success` cases.
     vary_inliner: bool,
-<<<<<<< HEAD
-}
-
-/// Generate all test cases for a given test directory.
-/// These will be executed serially, but independently from other test directories.
-/// Running multiple tests on the same directory concurrently risks overriding each
-/// others compilation artifacts.
-=======
     // If there is a non-default minimum inliner aggressiveness to use with the brillig tests.
     min_inliner: i64,
 }
@@ -144,7 +136,6 @@
 /// other test directories. Running multiple tests on the same directory would risk overriding
 /// each others compilation artifacts, which is why this method injects a mutex shared by
 /// all cases in the test matrix, as long as the test name and directory has a 1-to-1 relationship.
->>>>>>> eabf1fdc
 fn generate_test_cases(
     test_file: &mut File,
     test_name: &str,
@@ -153,13 +144,6 @@
     test_content: &str,
     matrix_config: &MatrixConfig,
 ) {
-<<<<<<< HEAD
-    let mutex_name = format! {"TEST_MUTEX_{}", test_name.to_uppercase()};
-    let brillig_cases = if matrix_config.vary_brillig { "[false, true]" } else { "[false]" };
-    let _inliner_cases = if matrix_config.vary_inliner { "[i64::MIN, 0, i64::MAX]" } else { "[0]" };
-    // TODO (#6429): Remove this once the failing tests are fixed.
-    let inliner_cases = "[i64::MAX]";
-=======
     let brillig_cases = if matrix_config.vary_brillig { vec![false, true] } else { vec![false] };
     let inliner_cases = if matrix_config.vary_inliner {
         let mut cases = vec![Inliner::Min, Inliner::Default, Inliner::Max];
@@ -186,7 +170,6 @@
 
     // Use a common mutex for all test cases.
     let mutex_name = format! {"TEST_MUTEX_{}", test_name.to_uppercase()};
->>>>>>> eabf1fdc
     write!(
         test_file,
         r#"
@@ -195,14 +178,7 @@
     static ref {mutex_name}: std::sync::Mutex<()> = std::sync::Mutex::new(());
 }}
 
-<<<<<<< HEAD
-#[test_case::test_matrix(
-    {brillig_cases}, 
-    {inliner_cases}
-)]
-=======
 {test_cases}
->>>>>>> eabf1fdc
 fn test_{test_name}(force_brillig: bool, inliner_aggressiveness: i64) {{
     // Ignore poisoning errors if some of the matrix cases failed.
     let _guard = {mutex_name}.lock().unwrap_or_else(|e| e.into_inner()); 
@@ -249,14 +225,11 @@
             &MatrixConfig {
                 vary_brillig: !IGNORED_BRILLIG_TESTS.contains(&test_name.as_str()),
                 vary_inliner: true,
-<<<<<<< HEAD
-=======
                 min_inliner: INLINER_MIN_OVERRIDES
                     .iter()
                     .find(|(n, _)| *n == test_name.as_str())
                     .map(|(_, i)| *i)
                     .unwrap_or(i64::MIN),
->>>>>>> eabf1fdc
             },
         );
     }
