[package]
name = "nargo_cli"
description = "Noir's package manager"
default-run = "nargo"
version.workspace = true
authors.workspace = true
edition.workspace = true
rust-version.workspace = true
license.workspace = true

[lints]
workspace = true

# See more keys and their definitions at https://doc.rust-lang.org/cargo/reference/manifest.html

# Rename binary from `nargo_cli` to `nargo`
[[bin]]
name = "nargo"
path = "src/main.rs"

[build-dependencies]
build-data.workspace = true
toml.workspace = true

[dependencies]
clap.workspace = true
fm.workspace = true
fxhash.workspace = true
iter-extended.workspace = true
# This is the only crate that really needs the RPC feature,
# but enabling it here implicitly enables it for the whole
# workspace. A crate could opt out using `path` dependency,
# but it's only `noir_wasm` which couldn't compile with it,
# and that is a different target, and for that the feature
# aren't unified with this one.
nargo = { workspace = true, features = ["rpc"] }
nargo_fmt.workspace = true
nargo_toml.workspace = true
noir_lsp.workspace = true
noir_debugger.workspace = true
noirc_driver = { workspace = true, features = ["bn254"] }
noirc_frontend = { workspace = true, features = ["bn254"] }
noirc_abi.workspace = true
noirc_errors.workspace = true
noirc_artifacts.workspace = true
acvm = { workspace = true, features = ["bn254"] }
bn254_blackbox_solver.workspace = true
toml.workspace = true
serde.workspace = true
serde_json.workspace = true
prettytable-rs = "0.10"
rayon.workspace = true
thiserror.workspace = true
tower.workspace = true
async-lsp = { workspace = true, features = [
    "client-monitor",
    "stdio",
    "tracing",
    "tokio",
] }
const_format.workspace = true
similar-asserts.workspace = true
termcolor = "1.1.2"
color-eyre.workspace = true
tokio = { version = "1.0", features = ["io-std", "rt"] }
dap.workspace = true
clap-markdown = { git = "https://github.com/noir-lang/clap-markdown", rev = "450d759532c88f0dba70891ceecdbc9ff8f25d2b", optional = true }

notify = "6.1.1"
notify-debouncer-full = "0.3.1"
termion = "3.0.0"

# Logs
tracing.workspace = true
tracing-subscriber.workspace = true
tracing-appender = "0.2.3"
clap_complete = "4.5.36"
fs2 = "0.4.3"

[target.'cfg(not(unix))'.dependencies]
tokio-util = { version = "0.7.8", features = ["compat"] }

[dev-dependencies]
ark-bn254.workspace = true
tempfile.workspace = true
dirs.workspace = true
assert_cmd = "2.0.8"
assert_fs = "1.0.10"
predicates = "2.1.5"
fm.workspace = true
criterion.workspace = true
pprof.workspace = true
paste = "1.0.14"
proptest.workspace = true
sha2.workspace = true
sha3.workspace = true
iai = "0.1.1"
test-case.workspace = true
lazy_static.workspace = true
light-poseidon = "0.2.0"

ark-bn254-v04 = { package = "ark-bn254", version = "^0.4.0", default-features = false, features = [
    "curve",
] }
<<<<<<< HEAD
ark-ff-v04 = {  package = "ark-ff", version = "^0.4.0", default-features = false }
=======
ark-ff-v04 = { package = "ark-ff", version = "^0.4.0", default-features = false }
>>>>>>> 65c7e620

[[bench]]
name = "criterion"
harness = false

[[bench]]
name = "iai"
harness = false

[features]
codegen-docs = ["dep:clap-markdown"]<|MERGE_RESOLUTION|>--- conflicted
+++ resolved
@@ -102,11 +102,7 @@
 ark-bn254-v04 = { package = "ark-bn254", version = "^0.4.0", default-features = false, features = [
     "curve",
 ] }
-<<<<<<< HEAD
-ark-ff-v04 = {  package = "ark-ff", version = "^0.4.0", default-features = false }
-=======
 ark-ff-v04 = { package = "ark-ff", version = "^0.4.0", default-features = false }
->>>>>>> 65c7e620
 
 [[bench]]
 name = "criterion"
