use super::compile_cmd::compile_workspace_full;
use super::fs::program::read_program_from_file;
use super::fs::{inputs::read_inputs_from_file, load_hex_data};
use super::NargoConfig;
use crate::{backends::Backend, errors::CliError};

use clap::Args;
use nargo::constants::{PROOF_EXT, VERIFIER_INPUT_FILE};
use nargo::package::Package;
use nargo::workspace::Workspace;
use nargo_toml::{get_package_manifest, resolve_workspace_from_toml, PackageSelection};
use noirc_abi::input_parser::Format;
use noirc_driver::{CompileOptions, CompiledProgram, NOIR_ARTIFACT_VERSION_STRING};
use noirc_frontend::graph::CrateName;

/// Given a proof and a program, verify whether the proof is valid
#[derive(Debug, Clone, Args)]
#[clap(visible_alias = "v")]
pub(crate) struct VerifyCommand {
    /// The name of the toml file which contains the inputs for the verifier
    #[clap(long, short, default_value = VERIFIER_INPUT_FILE)]
    verifier_name: String,

    /// The name of the package verify
    #[clap(long, conflicts_with = "workspace")]
    package: Option<CrateName>,

    /// Verify all packages in the workspace
    #[clap(long, conflicts_with = "package")]
    workspace: bool,

    #[clap(flatten)]
    compile_options: CompileOptions,
}

pub(crate) fn run(
    backend: &Backend,
    args: VerifyCommand,
    config: NargoConfig,
) -> Result<(), CliError> {
    let toml_path = get_package_manifest(&config.program_dir)?;
    let default_selection =
        if args.workspace { PackageSelection::All } else { PackageSelection::DefaultOrAll };
    let selection = args.package.map_or(default_selection, PackageSelection::Selected);
    let workspace = resolve_workspace_from_toml(
        &toml_path,
        selection,
        Some(NOIR_ARTIFACT_VERSION_STRING.to_string()),
    )?;

    // Compile the full workspace in order to generate any build artifacts.
    compile_workspace_full(&workspace, &args.compile_options)?;

    let binary_packages = workspace.into_iter().filter(|package| package.is_binary());
    for package in binary_packages {
<<<<<<< HEAD
        let compilation_result = compile_program(
            &workspace_file_manager,
            &parsed_files,
            package,
            &args.compile_options,
            None,
        );

        let compiled_program = report_errors(
            compilation_result,
            &workspace_file_manager,
            args.compile_options.deny_warnings,
            args.compile_options.silence_warnings,
        )?;

        let compiled_program =
            nargo::ops::transform_program(compiled_program, args.compile_options.expression_width);

        verify_package(backend, &workspace, package, compiled_program, &args.verifier_name)?;
=======
        let program_artifact_path = workspace.package_build_path(package);
        let program: CompiledProgram = read_program_from_file(program_artifact_path)?.into();

        verify_package(backend, &workspace, package, program, &args.verifier_name)?;
>>>>>>> 6374a328
    }

    Ok(())
}

fn verify_package(
    backend: &Backend,
    workspace: &Workspace,
    package: &Package,
    compiled_program: CompiledProgram,
    verifier_name: &str,
) -> Result<(), CliError> {
    // Load public inputs (if any) from `verifier_name`.
    let public_abi = compiled_program.abi.public_abi();
    let (public_inputs_map, return_value) =
        read_inputs_from_file(&package.root_dir, verifier_name, Format::Toml, &public_abi)?;

    let public_inputs = public_abi.encode(&public_inputs_map, return_value)?;

    let proof_path =
        workspace.proofs_directory_path().join(package.name.to_string()).with_extension(PROOF_EXT);

    let proof = load_hex_data(&proof_path)?;

    let valid_proof = backend.verify(&proof, public_inputs, &compiled_program.program)?;

    if valid_proof {
        Ok(())
    } else {
        Err(CliError::InvalidProof(proof_path))
    }
}<|MERGE_RESOLUTION|>--- conflicted
+++ resolved
@@ -53,32 +53,10 @@
 
     let binary_packages = workspace.into_iter().filter(|package| package.is_binary());
     for package in binary_packages {
-<<<<<<< HEAD
-        let compilation_result = compile_program(
-            &workspace_file_manager,
-            &parsed_files,
-            package,
-            &args.compile_options,
-            None,
-        );
-
-        let compiled_program = report_errors(
-            compilation_result,
-            &workspace_file_manager,
-            args.compile_options.deny_warnings,
-            args.compile_options.silence_warnings,
-        )?;
-
-        let compiled_program =
-            nargo::ops::transform_program(compiled_program, args.compile_options.expression_width);
-
-        verify_package(backend, &workspace, package, compiled_program, &args.verifier_name)?;
-=======
         let program_artifact_path = workspace.package_build_path(package);
         let program: CompiledProgram = read_program_from_file(program_artifact_path)?.into();
 
         verify_package(backend, &workspace, package, program, &args.verifier_name)?;
->>>>>>> 6374a328
     }
 
     Ok(())
