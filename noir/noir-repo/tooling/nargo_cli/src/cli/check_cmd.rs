use crate::errors::CliError;

use clap::Args;
use fm::FileManager;
use iter_extended::btree_map;
use nargo::{
    errors::CompileError, insert_all_files_for_workspace_into_file_manager, ops::report_errors,
    package::Package, parse_all, prepare_package,
};
use nargo_toml::{get_package_manifest, resolve_workspace_from_toml};
use noirc_abi::{AbiParameter, AbiType, MAIN_RETURN_NAME};
use noirc_driver::{
    check_crate, compute_function_abi, CompileOptions, CrateId, NOIR_ARTIFACT_VERSION_STRING,
};
use noirc_frontend::{
    hir::{Context, ParsedFiles},
    monomorphization::monomorphize,
};

use super::NargoConfig;
use super::{fs::write_to_file, PackageOptions};

/// Checks the constraint system for errors
#[derive(Debug, Clone, Args)]
#[clap(visible_alias = "c")]
pub(crate) struct CheckCommand {
    #[clap(flatten)]
    pub(super) package_options: PackageOptions,

    /// Force overwrite of existing files
    #[clap(long = "overwrite")]
    pub(super) allow_overwrite: bool,
<<<<<<< HEAD

    /// Show the program hash.
    #[clap(long)]
    show_program_hash: bool,
=======
>>>>>>> 756b9410

    #[clap(flatten)]
    compile_options: CompileOptions,

    /// Just show the hash of each paackages, without actually performing the check.
    #[clap(long)]
    show_program_hash: bool,
}

pub(crate) fn run(args: CheckCommand, config: NargoConfig) -> Result<(), CliError> {
    let toml_path = get_package_manifest(&config.program_dir)?;
    let selection = args.package_options.package_selection();
    let workspace = resolve_workspace_from_toml(
        &toml_path,
        selection,
        Some(NOIR_ARTIFACT_VERSION_STRING.to_string()),
    )?;

    let mut workspace_file_manager = workspace.new_file_manager();
    insert_all_files_for_workspace_into_file_manager(&workspace, &mut workspace_file_manager);
    let parsed_files = parse_all(&workspace_file_manager);

    for package in &workspace {
        if args.show_program_hash {
            let (mut context, crate_id) =
                prepare_package(&workspace_file_manager, &parsed_files, package);
            check_crate(&mut context, crate_id, &args.compile_options).unwrap();
            let Some(main) = context.get_main_function(&crate_id) else {
                continue;
            };
            let program = monomorphize(main, &mut context.def_interner, false).unwrap();
            let hash = fxhash::hash64(&program);
            println!("{}: {:x}", package.name, hash);
            continue;
        }

        let any_file_written = check_package(
            &workspace_file_manager,
            &parsed_files,
            package,
            &args.compile_options,
            args.allow_overwrite,
        )?;
        if any_file_written {
            println!("[{}] Constraint system successfully built!", package.name);
        }
    }
    Ok(())
}

/// Evaluates the necessity to create or update Prover.toml and Verifier.toml based on the allow_overwrite flag and files' existence.
/// Returns `true` if any file was generated or updated, `false` otherwise.
fn check_package(
    file_manager: &FileManager,
    parsed_files: &ParsedFiles,
    package: &Package,
    compile_options: &CompileOptions,
    allow_overwrite: bool,
) -> Result<bool, CompileError> {
    let (mut context, crate_id) = prepare_package(file_manager, parsed_files, package);
    check_crate_and_report_errors(&mut context, crate_id, compile_options)?;

    if package.is_library() || package.is_contract() {
        // Libraries do not have ABIs while contracts have many, so we cannot generate a `Prover.toml` file.
        Ok(false)
    } else {
        // XXX: We can have a --overwrite flag to determine if you want to overwrite the Prover/Verifier.toml files
        if let Some((parameters, _)) = compute_function_abi(&context, &crate_id) {
            let path_to_prover_input = package.prover_input_path();

            // Before writing the file, check if it exists and whether overwrite is set
            let should_write_prover = !path_to_prover_input.exists() || allow_overwrite;

            if should_write_prover {
                let prover_toml = create_input_toml_template(parameters.clone(), None);
                write_to_file(prover_toml.as_bytes(), &path_to_prover_input);
            } else {
                eprintln!("Note: Prover.toml already exists. Use --overwrite to force overwrite.");
            }

            let any_file_written = should_write_prover;

            Ok(any_file_written)
        } else {
            Err(CompileError::MissingMainFunction(package.name.clone()))
        }
    }
}

/// Generates the contents of a toml file with fields for each of the passed parameters.
fn create_input_toml_template(
    parameters: Vec<AbiParameter>,
    return_type: Option<AbiType>,
) -> String {
    /// Returns a default placeholder `toml::Value` for `typ` which
    /// complies with the structure of the specified `AbiType`.
    fn default_value(typ: AbiType) -> toml::Value {
        match typ {
            AbiType::Array { length, typ } => {
                let default_value_vec = std::iter::repeat(default_value(*typ))
                    .take(length.try_into().unwrap())
                    .collect();
                toml::Value::Array(default_value_vec)
            }
            AbiType::Struct { fields, .. } => {
                let default_value_map = toml::map::Map::from_iter(
                    fields.into_iter().map(|(name, typ)| (name, default_value(typ))),
                );
                toml::Value::Table(default_value_map)
            }
            _ => toml::Value::String("".to_owned()),
        }
    }

    let mut map =
        btree_map(parameters, |AbiParameter { name, typ, .. }| (name, default_value(typ)));

    if let Some(typ) = return_type {
        map.insert(MAIN_RETURN_NAME.to_owned(), default_value(typ));
    }

    toml::to_string(&map).unwrap()
}

/// Run the lexing, parsing, name resolution, and type checking passes and report any warnings
/// and errors found.
pub(crate) fn check_crate_and_report_errors(
    context: &mut Context,
    crate_id: CrateId,
    options: &CompileOptions,
) -> Result<(), CompileError> {
    let result = check_crate(context, crate_id, options);
    report_errors(result, &context.file_manager, options.deny_warnings, options.silence_warnings)
}

#[cfg(test)]
mod tests {
    use noirc_abi::{AbiParameter, AbiType, AbiVisibility, Sign};

    use super::create_input_toml_template;

    #[test]
    fn valid_toml_template() {
        let typed_param = |name: &str, typ: AbiType| AbiParameter {
            name: name.to_string(),
            typ,
            visibility: AbiVisibility::Public,
        };
        let parameters = vec![
            typed_param("a", AbiType::Field),
            typed_param("b", AbiType::Integer { sign: Sign::Unsigned, width: 32 }),
            typed_param("c", AbiType::Array { length: 2, typ: Box::new(AbiType::Field) }),
            typed_param(
                "d",
                AbiType::Struct {
                    path: String::from("MyStruct"),
                    fields: vec![
                        (String::from("d1"), AbiType::Field),
                        (
                            String::from("d2"),
                            AbiType::Array { length: 3, typ: Box::new(AbiType::Field) },
                        ),
                    ],
                },
            ),
            typed_param("e", AbiType::Boolean),
        ];

        let toml_str = create_input_toml_template(parameters, None);

        let expected_toml_str = r#"a = ""
b = ""
c = ["", ""]
e = ""

[d]
d1 = ""
d2 = ["", "", ""]
"#;
        assert_eq!(toml_str, expected_toml_str);
    }
}<|MERGE_RESOLUTION|>--- conflicted
+++ resolved
@@ -30,13 +30,6 @@
     /// Force overwrite of existing files
     #[clap(long = "overwrite")]
     pub(super) allow_overwrite: bool,
-<<<<<<< HEAD
-
-    /// Show the program hash.
-    #[clap(long)]
-    show_program_hash: bool,
-=======
->>>>>>> 756b9410
 
     #[clap(flatten)]
     compile_options: CompileOptions,
