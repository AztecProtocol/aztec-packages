--- conflicted
+++ resolved
@@ -30,13 +30,10 @@
     /// Force overwrite of existing files
     #[clap(long = "overwrite")]
     pub(super) allow_overwrite: bool,
-<<<<<<< HEAD
 
     /// Show the program hash.
     #[clap(long)]
     show_program_hash: bool,
-=======
->>>>>>> 1c7d2089
 
     #[clap(flatten)]
     compile_options: CompileOptions,
