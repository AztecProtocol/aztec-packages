--- conflicted
+++ resolved
@@ -97,17 +97,8 @@
         NargoCommand::Debug(args) => debug_cmd::run(args, config),
         NargoCommand::Execute(args) => execute_cmd::run(args, config),
         NargoCommand::Export(args) => export_cmd::run(args, config),
-<<<<<<< HEAD
-        NargoCommand::Prove(args) => prove_cmd::run(&backend, args, config),
-        NargoCommand::Verify(args) => verify_cmd::run(&backend, args, config),
-        NargoCommand::Test(args) => test_cmd::run(args, config),
-        NargoCommand::Info(args) => info_cmd::run(&backend, args, config),
-        NargoCommand::CodegenVerifier(args) => codegen_verifier_cmd::run(&backend, args, config),
-        NargoCommand::Backend(args) => backend_cmd::run(args),
-=======
         NargoCommand::Test(args) => test_cmd::run(args, config),
         NargoCommand::Info(args) => info_cmd::run(args, config),
->>>>>>> 2e8351d8
         NargoCommand::Lsp(args) => lsp_cmd::run(args, config),
         NargoCommand::Dap(args) => dap_cmd::run(args, config),
         NargoCommand::Fmt(args) => fmt_cmd::run(args, config),
