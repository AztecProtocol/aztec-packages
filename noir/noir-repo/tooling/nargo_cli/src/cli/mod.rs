--- conflicted
+++ resolved
@@ -130,15 +130,7 @@
 #[cfg(not(feature = "codegen-docs"))]
 #[tracing::instrument(level = "trace")]
 pub(crate) fn start_cli() -> eyre::Result<()> {
-<<<<<<< HEAD
-    use std::fs::File;
-
     use fm::NormalizePath;
-    use fs2::FileExt as _;
-    use nargo_toml::get_package_manifest;
-=======
-    use fm::NormalizePath;
->>>>>>> 6d10a4c9
 
     let NargoCli { command, mut config } = NargoCli::parse();
 
