use acvm::acir::native_types::WitnessStack;
use clap::Args;
use nargo::constants::{PROVER_INPUT_FILE, VERIFIER_INPUT_FILE};
use nargo::ops::{compile_program, report_errors};
use nargo::package::Package;
use nargo::workspace::Workspace;
use nargo::{insert_all_files_for_workspace_into_file_manager, parse_all};
use nargo_toml::{get_package_manifest, resolve_workspace_from_toml, PackageSelection};
use noirc_abi::input_parser::Format;
use noirc_driver::{
    file_manager_with_stdlib, CompileOptions, CompiledProgram, NOIR_ARTIFACT_VERSION_STRING,
};
use noirc_frontend::graph::CrateName;

use super::fs::{
    inputs::{read_inputs_from_file, write_inputs_to_file},
    proof::save_proof_to_dir,
};
use super::NargoConfig;
use crate::{backends::Backend, cli::execute_cmd::execute_program, errors::CliError};

/// Create proof for this program. The proof is returned as a hex encoded string.
#[derive(Debug, Clone, Args)]
#[clap(visible_alias = "p")]
pub(crate) struct ProveCommand {
    /// The name of the toml file which contains the inputs for the prover
    #[clap(long, short, default_value = PROVER_INPUT_FILE)]
    prover_name: String,

    /// The name of the toml file which contains the inputs for the verifier
    #[clap(long, short, default_value = VERIFIER_INPUT_FILE)]
    verifier_name: String,

    /// Verify proof after proving
    #[arg(long)]
    verify: bool,

    /// The name of the package to prove
    #[clap(long, conflicts_with = "workspace")]
    package: Option<CrateName>,

    /// Prove all packages in the workspace
    #[clap(long, conflicts_with = "package")]
    workspace: bool,

    #[clap(flatten)]
    compile_options: CompileOptions,

    /// JSON RPC url to solve oracle calls
    #[clap(long)]
    oracle_resolver: Option<String>,
}

pub(crate) fn run(
    backend: &Backend,
    args: ProveCommand,
    config: NargoConfig,
) -> Result<(), CliError> {
    let toml_path = get_package_manifest(&config.program_dir)?;
    let default_selection =
        if args.workspace { PackageSelection::All } else { PackageSelection::DefaultOrAll };
    let selection = args.package.map_or(default_selection, PackageSelection::Selected);
    let workspace = resolve_workspace_from_toml(
        &toml_path,
        selection,
        Some(NOIR_ARTIFACT_VERSION_STRING.to_string()),
    )?;

    let mut workspace_file_manager = file_manager_with_stdlib(&workspace.root_dir);
    insert_all_files_for_workspace_into_file_manager(&workspace, &mut workspace_file_manager);
    let parsed_files = parse_all(&workspace_file_manager);

    let expression_width = args
        .compile_options
        .expression_width
        .unwrap_or_else(|| backend.get_backend_info_or_default());
    let binary_packages = workspace.into_iter().filter(|package| package.is_binary());
    for package in binary_packages {
        let compilation_result = compile_program(
            &workspace_file_manager,
            &parsed_files,
            package,
            &args.compile_options,
            None,
        );

        let compiled_program = report_errors(
            compilation_result,
            &workspace_file_manager,
            args.compile_options.deny_warnings,
            args.compile_options.silence_warnings,
        )?;

        let compiled_program = nargo::ops::transform_program(compiled_program, expression_width);

        prove_package(
            backend,
            &workspace,
            package,
            compiled_program,
            &args.prover_name,
            &args.verifier_name,
            args.verify,
            args.oracle_resolver.as_deref(),
        )?;
    }

    Ok(())
}

#[allow(clippy::too_many_arguments)]
pub(crate) fn prove_package(
    backend: &Backend,
    workspace: &Workspace,
    package: &Package,
    compiled_program: CompiledProgram,
    prover_name: &str,
    verifier_name: &str,
    check_proof: bool,
    foreign_call_resolver_url: Option<&str>,
) -> Result<(), CliError> {
    // Parse the initial witness values from Prover.toml
    let (inputs_map, _) =
        read_inputs_from_file(&package.root_dir, prover_name, Format::Toml, &compiled_program.abi)?;

    let witness_stack = execute_program(&compiled_program, &inputs_map, foreign_call_resolver_url)?;

    // Write public inputs into Verifier.toml
    let public_abi = compiled_program.abi.public_abi();
    // Get the entry point witness for the ABI
    let main_witness =
        &witness_stack.peek().expect("Should have at least one witness on the stack").witness;
    let (public_inputs, return_value) = public_abi.decode(main_witness)?;

    write_inputs_to_file(
        &public_inputs,
        &return_value,
        &public_abi,
        &package.root_dir,
        verifier_name,
        Format::Toml,
    )?;

<<<<<<< HEAD
    let proof = backend.prove(&compiled_program.program, witness_stack)?;
=======
    let proof = backend.prove(&compiled_program.program, WitnessStack::from(solved_witness))?;
>>>>>>> 1ad8b60f

    if check_proof {
        let public_inputs = public_abi.encode(&public_inputs, return_value)?;
        let valid_proof = backend.verify(&proof, public_inputs, &compiled_program.program)?;

        if !valid_proof {
            return Err(CliError::InvalidProof("".into()));
        }
    }

    save_proof_to_dir(&proof, &String::from(&package.name), workspace.proofs_directory_path())?;

    Ok(())
}<|MERGE_RESOLUTION|>--- conflicted
+++ resolved
@@ -141,11 +141,7 @@
         Format::Toml,
     )?;
 
-<<<<<<< HEAD
     let proof = backend.prove(&compiled_program.program, witness_stack)?;
-=======
-    let proof = backend.prove(&compiled_program.program, WitnessStack::from(solved_witness))?;
->>>>>>> 1ad8b60f
 
     if check_proof {
         let public_inputs = public_abi.encode(&public_inputs, return_value)?;
