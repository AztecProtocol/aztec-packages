--- conflicted
+++ resolved
@@ -16,11 +16,8 @@
 use super::compile_cmd::compile_workspace_full;
 use super::fs::{inputs::read_inputs_from_file, witness::save_witness_to_dir};
 use super::NargoConfig;
-<<<<<<< HEAD
 use crate::backends::Backend;
 use crate::cli::fs::program::read_program_from_file;
-=======
->>>>>>> 11cde443
 use crate::errors::CliError;
 
 /// Executes a circuit to calculate its return value
@@ -50,15 +47,7 @@
     oracle_resolver: Option<String>,
 }
 
-<<<<<<< HEAD
-pub(crate) fn run(
-    _backend: &Backend,
-    args: ExecuteCommand,
-    config: NargoConfig,
-) -> Result<(), CliError> {
-=======
 pub(crate) fn run(args: ExecuteCommand, config: NargoConfig) -> Result<(), CliError> {
->>>>>>> 11cde443
     let toml_path = get_package_manifest(&config.program_dir)?;
     let default_selection =
         if args.workspace { PackageSelection::All } else { PackageSelection::DefaultOrAll };
@@ -75,28 +64,8 @@
 
     let binary_packages = workspace.into_iter().filter(|package| package.is_binary());
     for package in binary_packages {
-<<<<<<< HEAD
         let program_artifact_path = workspace.package_build_path(package);
         let program: CompiledProgram = read_program_from_file(program_artifact_path)?.into();
-=======
-        let compilation_result = compile_program(
-            &workspace_file_manager,
-            &parsed_files,
-            package,
-            &args.compile_options,
-            None,
-        );
-
-        let compiled_program = report_errors(
-            compilation_result,
-            &workspace_file_manager,
-            args.compile_options.deny_warnings,
-            args.compile_options.silence_warnings,
-        )?;
-
-        let compiled_program =
-            nargo::ops::transform_program(compiled_program, args.compile_options.expression_width);
->>>>>>> 11cde443
 
         let (return_value, witness_stack) = execute_program_and_decode(
             program,
