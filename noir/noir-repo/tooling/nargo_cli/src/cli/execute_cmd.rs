use std::path::PathBuf;

use acvm::acir::native_types::WitnessStack;
use acvm::FieldElement;
use bn254_blackbox_solver::Bn254BlackBoxSolver;
use clap::Args;

use nargo::constants::PROVER_INPUT_FILE;
use nargo::errors::try_to_diagnose_runtime_error;
use nargo::foreign_calls::DefaultForeignCallBuilder;
use nargo::package::Package;
use nargo::PrintOutput;
use nargo_toml::{get_package_manifest, resolve_workspace_from_toml};
use noirc_abi::input_parser::{Format, InputValue};
use noirc_abi::InputMap;
use noirc_artifacts::debug::DebugArtifact;
use noirc_driver::{CompileOptions, CompiledProgram, NOIR_ARTIFACT_VERSION_STRING};

use super::compile_cmd::compile_workspace_full;
use super::fs::{inputs::read_inputs_from_file, witness::save_witness_to_dir};
use super::{NargoConfig, PackageOptions};
use crate::cli::fs::program::read_program_from_file;
use crate::errors::{CliError, FilesystemError};

/// Executes a circuit to calculate its return value
#[derive(Debug, Clone, Args)]
#[clap(visible_alias = "e")]
pub(crate) struct ExecuteCommand {
    /// Write the execution witness to named file
    ///
    /// Defaults to the name of the package being executed.
    witness_name: Option<String>,

    /// The name of the toml file which contains the inputs for the prover
    #[clap(long, short, default_value = PROVER_INPUT_FILE)]
    prover_name: String,

    #[clap(flatten)]
    pub(super) package_options: PackageOptions,

    #[clap(flatten)]
    compile_options: CompileOptions,

    /// JSON RPC url to solve oracle calls
    #[clap(long)]
    oracle_resolver: Option<String>,
}

pub(crate) fn run(args: ExecuteCommand, config: NargoConfig) -> Result<(), CliError> {
    let toml_path = get_package_manifest(&config.program_dir)?;
    let selection = args.package_options.package_selection();
    let workspace = resolve_workspace_from_toml(
        &toml_path,
        selection,
        Some(NOIR_ARTIFACT_VERSION_STRING.to_string()),
    )?;
    let target_dir = &workspace.target_directory_path();

    // Compile the full workspace in order to generate any build artifacts.
    compile_workspace_full(&workspace, &args.compile_options)?;

    let binary_packages = workspace.into_iter().filter(|package| package.is_binary());
    for package in binary_packages {
        let program_artifact_path = workspace.package_build_path(package);
        let program: CompiledProgram =
            read_program_from_file(program_artifact_path.clone())?.into();
        let abi = program.abi.clone();

        let results = execute_program_and_decode(
            program,
            package,
            &args.prover_name,
            args.oracle_resolver.as_deref(),
            Some(workspace.root_dir.clone()),
            Some(package.name.to_string()),
            args.compile_options.pedantic_solving,
        )?;

        println!("[{}] Circuit witness successfully solved", package.name);
        if let Some(ref return_value) = results.actual_return {
            println!("[{}] Circuit output: {return_value:?}", package.name);
        }

        let package_name = package.name.clone().into();
        let witness_name = args.witness_name.as_ref().unwrap_or(&package_name);
        let witness_path = save_witness_to_dir(results.witness_stack, witness_name, target_dir)?;
        println!("[{}] Witness saved to {}", package.name, witness_path.display());

        // Sanity checks on the return value after the witness has been saved, so it can be inspected if necessary.
        if let Some(expected) = results.expected_return {
            if results.actual_return.as_ref() != Some(&expected) {
                return Err(CliError::UnexpectedReturn { expected, actual: results.actual_return });
            }
        }
        // We can expect that if the circuit returns something, it should be non-empty after execution.
        if let Some(ref expected) = abi.return_type {
            if results.actual_return.is_none() {
                return Err(CliError::MissingReturn { expected: expected.clone() });
            }
        }
    }
    Ok(())
}

fn execute_program_and_decode(
    program: CompiledProgram,
    package: &Package,
    prover_name: &str,
    foreign_call_resolver_url: Option<&str>,
    root_path: Option<PathBuf>,
    package_name: Option<String>,
    pedantic_solving: bool,
) -> Result<ExecutionResults, CliError> {
<<<<<<< HEAD
    let read_inputs =
        |format| read_inputs_from_file(&package.root_dir, prover_name, format, &program.abi);

    // Parse the initial witness values from Prover.toml or Prover.json
    let (inputs_map, expected_return) = read_inputs(Format::Toml).or_else(|e1| match &e1 {
        FilesystemError::MissingTomlFile(..) => read_inputs(Format::Json).map_err(|e2| match e2 {
            FilesystemError::MissingTomlFile(..) => e1,
            _ => e2,
        }),
        _ => Err(e1),
    })?;

=======
    // Parse the initial witness values from Prover.toml
    let (inputs_map, expected_return) =
        read_inputs_from_file(&package.root_dir, prover_name, Format::Toml, &program.abi)?;
>>>>>>> d174172f
    let witness_stack = execute_program(
        &program,
        &inputs_map,
        foreign_call_resolver_url,
        root_path,
        package_name,
        pedantic_solving,
    )?;
    // Get the entry point witness for the ABI
    let main_witness =
        &witness_stack.peek().expect("Should have at least one witness on the stack").witness;
    let (_, actual_return) = program.abi.decode(main_witness)?;

    Ok(ExecutionResults { expected_return, actual_return, witness_stack })
}

struct ExecutionResults {
    expected_return: Option<InputValue>,
    actual_return: Option<InputValue>,
    witness_stack: WitnessStack<FieldElement>,
}

pub(crate) fn execute_program(
    compiled_program: &CompiledProgram,
    inputs_map: &InputMap,
    foreign_call_resolver_url: Option<&str>,
    root_path: Option<PathBuf>,
    package_name: Option<String>,
    pedantic_solving: bool,
) -> Result<WitnessStack<FieldElement>, CliError> {
    let initial_witness = compiled_program.abi.encode(inputs_map, None)?;

    let solved_witness_stack_err = nargo::ops::execute_program(
        &compiled_program.program,
        initial_witness,
        &Bn254BlackBoxSolver(pedantic_solving),
        &mut DefaultForeignCallBuilder {
            output: PrintOutput::Stdout,
            enable_mocks: false,
            resolver_url: foreign_call_resolver_url.map(|s| s.to_string()),
            root_path,
            package_name,
        }
        .build(),
    );
    match solved_witness_stack_err {
        Ok(solved_witness_stack) => Ok(solved_witness_stack),
        Err(err) => {
            let debug_artifact = DebugArtifact {
                debug_symbols: compiled_program.debug.clone(),
                file_map: compiled_program.file_map.clone(),
            };

            if let Some(diagnostic) =
                try_to_diagnose_runtime_error(&err, &compiled_program.abi, &compiled_program.debug)
            {
                diagnostic.report(&debug_artifact, false);
            }

            Err(CliError::NargoError(err))
        }
    }
}<|MERGE_RESOLUTION|>--- conflicted
+++ resolved
@@ -111,24 +111,9 @@
     package_name: Option<String>,
     pedantic_solving: bool,
 ) -> Result<ExecutionResults, CliError> {
-<<<<<<< HEAD
-    let read_inputs =
-        |format| read_inputs_from_file(&package.root_dir, prover_name, format, &program.abi);
-
-    // Parse the initial witness values from Prover.toml or Prover.json
-    let (inputs_map, expected_return) = read_inputs(Format::Toml).or_else(|e1| match &e1 {
-        FilesystemError::MissingTomlFile(..) => read_inputs(Format::Json).map_err(|e2| match e2 {
-            FilesystemError::MissingTomlFile(..) => e1,
-            _ => e2,
-        }),
-        _ => Err(e1),
-    })?;
-
-=======
     // Parse the initial witness values from Prover.toml
     let (inputs_map, expected_return) =
         read_inputs_from_file(&package.root_dir, prover_name, Format::Toml, &program.abi)?;
->>>>>>> d174172f
     let witness_stack = execute_program(
         &program,
         &inputs_map,
