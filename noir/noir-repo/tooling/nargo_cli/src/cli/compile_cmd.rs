--- conflicted
+++ resolved
@@ -137,11 +137,7 @@
     // Save build artifacts to disk.
     for (package, program) in binary_packages.into_iter().zip(compiled_programs) {
         let program = nargo::ops::transform_program(program, compile_options.expression_width);
-<<<<<<< HEAD
-        save_program(program.clone(), &package, &workspace.target_directory_path(), only_acir);
-=======
         save_program(program.clone(), &package, &workspace.target_directory_path());
->>>>>>> 2e8351d8
     }
     let circuit_dir = workspace.target_directory_path();
     for (package, contract) in contract_packages.into_iter().zip(compiled_contracts) {
