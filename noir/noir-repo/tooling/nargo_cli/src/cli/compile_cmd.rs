--- conflicted
+++ resolved
@@ -127,26 +127,6 @@
         compile_options.silence_warnings,
     )?;
 
-<<<<<<< HEAD
-=======
-    let (binary_packages, contract_packages): (Vec<_>, Vec<_>) = workspace
-        .into_iter()
-        .filter(|package| !package.is_library())
-        .cloned()
-        .partition(|package| package.is_binary());
-
-    // Save build artifacts to disk.
-    for (package, program) in binary_packages.into_iter().zip(compiled_programs) {
-        let program = nargo::ops::transform_program(program, compile_options.expression_width);
-        save_program(program.clone(), &package, &workspace.target_directory_path());
-    }
-    let circuit_dir = workspace.target_directory_path();
-    for (package, contract) in contract_packages.into_iter().zip(compiled_contracts) {
-        let contract = nargo::ops::transform_contract(contract, compile_options.expression_width);
-        save_contract(contract, &package, &circuit_dir, compile_options.show_artifact_paths);
-    }
-
->>>>>>> 069a4071
     Ok(())
 }
 
@@ -238,7 +218,7 @@
                 compile_contract(file_manager, parsed_files, package, compile_options)?;
             let contract =
                 nargo::ops::transform_contract(contract, compile_options.expression_width);
-            save_contract(contract, &package, target_dir);
+            save_contract(contract, &package, target_dir, compile_options.show_artifact_paths);
             Ok(((), warnings))
         })
         .collect();
@@ -247,16 +227,12 @@
     collect_errors(contract_results).map(|(_, warnings)| ((), warnings))
 }
 
-<<<<<<< HEAD
-fn save_contract(contract: CompiledContract, package: &Package, target_dir: &Path) {
-=======
 fn save_contract(
     contract: CompiledContract,
     package: &Package,
     circuit_dir: &Path,
     show_artifact_paths: bool,
 ) {
->>>>>>> 069a4071
     let contract_name = contract.name.clone();
     let artifact_path = save_contract_to_file(
         &contract.into(),
