--- conflicted
+++ resolved
@@ -384,10 +384,6 @@
     /// This test is here purely because of the convenience of having access to
     /// the utility functions to process workspaces.
     #[test]
-<<<<<<< HEAD
-    #[ignore]
-=======
->>>>>>> 2563f49d
     fn test_transform_program_is_idempotent() {
         let opts = Options::parse();
 
