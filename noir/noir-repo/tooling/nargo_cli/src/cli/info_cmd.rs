<<<<<<< HEAD
// use std::collections::HashMap;

// use acvm::acir::circuit::{ExpressionWidth, Program};
// use backend_interface::BackendError;
// use clap::Args;
// use iter_extended::vecmap;
// use nargo::{
//     artifacts::{contract::ContractArtifact, debug::DebugArtifact, program::ProgramArtifact},
//     package::Package,
// };
// use nargo_toml::{get_package_manifest, resolve_workspace_from_toml, PackageSelection};
// use noirc_driver::{CompileOptions, NOIR_ARTIFACT_VERSION_STRING};
// use noirc_errors::{debug_info::OpCodesCount, Location};
// use noirc_frontend::graph::CrateName;
// use prettytable::{row, table, Row};
// use rayon::prelude::*;
// use serde::Serialize;

// use crate::backends::Backend;
// use crate::errors::CliError;

// use super::{
//     compile_cmd::compile_workspace_full,
//     fs::program::{read_contract_from_file, read_program_from_file},
//     NargoConfig,
// };

// /// Provides detailed information on each of a program's function (represented by a single circuit)
// ///
// /// Current information provided per circuit:
// /// 1. The number of ACIR opcodes
// /// 2. Counts the final number gates in the circuit used by a backend
// #[derive(Debug, Clone, Args)]
// #[clap(visible_alias = "i")]
// pub(crate) struct InfoCommand {
//     /// The name of the package to detail
//     #[clap(long, conflicts_with = "workspace")]
//     package: Option<CrateName>,

//     /// Detail all packages in the workspace
//     #[clap(long, conflicts_with = "package")]
//     workspace: bool,

//     /// Output a JSON formatted report. Changes to this format are not currently considered breaking.
//     #[clap(long, hide = true)]
//     json: bool,

//     #[clap(long, hide = true)]
//     profile_info: bool,

//     #[clap(flatten)]
//     compile_options: CompileOptions,
// }

// pub(crate) fn run(
//     backend: &Backend,
//     args: InfoCommand,
//     config: NargoConfig,
// ) -> Result<(), CliError> {
//     let toml_path = get_package_manifest(&config.program_dir)?;
//     let default_selection =
//         if args.workspace { PackageSelection::All } else { PackageSelection::DefaultOrAll };
//     let selection = args.package.map_or(default_selection, PackageSelection::Selected);
//     let workspace = resolve_workspace_from_toml(
//         &toml_path,
//         selection,
//         Some(NOIR_ARTIFACT_VERSION_STRING.to_string()),
//     )?;

//     // Compile the full workspace in order to generate any build artifacts.
//     compile_workspace_full(&workspace, &args.compile_options)?;

//     let binary_packages: Vec<(Package, ProgramArtifact)> = workspace
//         .into_iter()
//         .filter(|package| package.is_binary())
//         .map(|package| -> Result<(Package, ProgramArtifact), CliError> {
//             let program_artifact_path = workspace.package_build_path(package);
//             let program = read_program_from_file(program_artifact_path)?;
//             Ok((package.clone(), program))
//         })
//         .collect::<Result<_, _>>()?;

//     let compiled_contracts: Vec<ContractArtifact> = workspace
//         .into_iter()
//         .filter(|package| package.is_contract())
//         .map(|package| {
//             let contract_artifact_path = workspace.package_build_path(package);
//             read_contract_from_file(contract_artifact_path)
//         })
//         .collect::<Result<_, _>>()?;

//     if args.profile_info {
//         for (_, compiled_program) in &binary_packages {
//             let debug_artifact = DebugArtifact::from(compiled_program.clone());
//             for function_debug in compiled_program.debug_symbols.debug_infos.iter() {
//                 let span_opcodes = function_debug.count_span_opcodes();
//                 print_span_opcodes(span_opcodes, &debug_artifact);
//             }
//         }

//         for compiled_contract in &compiled_contracts {
//             let debug_artifact = DebugArtifact::from(compiled_contract.clone());
//             let functions = &compiled_contract.functions;
//             for contract_function in functions {
//                 for function_debug in contract_function.debug_symbols.debug_infos.iter() {
//                     let span_opcodes = function_debug.count_span_opcodes();
//                     print_span_opcodes(span_opcodes, &debug_artifact);
//                 }
//             }
//         }
//     }

//     let program_info = binary_packages
//         .into_iter()
//         .par_bridge()
//         .map(|(package, program)| {
//             count_opcodes_and_gates_in_program(
//                 backend,
//                 program,
//                 &package,
//                 args.compile_options.expression_width.unwrap_or_default(),
//             )
//         })
//         .collect::<Result<_, _>>()?;

//     let contract_info = compiled_contracts
//         .into_par_iter()
//         .map(|contract| {
//             count_opcodes_and_gates_in_contract(
//                 backend,
//                 contract,
//                 args.compile_options.expression_width.unwrap_or_default(),
//             )
//         })
//         .collect::<Result<_, _>>()?;

//     let info_report = InfoReport { programs: program_info, contracts: contract_info };

//     if args.json {
//         // Expose machine-readable JSON data.
//         println!("{}", serde_json::to_string(&info_report).unwrap());
//     } else {
//         // Otherwise print human-readable table.
//         if !info_report.programs.is_empty() {
//             let mut program_table = table!([Fm->"Package", Fm->"Function", Fm->"Expression Width", Fm->"ACIR Opcodes", Fm->"Backend Circuit Size"]);

//             for program_info in info_report.programs {
//                 let program_rows: Vec<Row> = program_info.into();
//                 for row in program_rows {
//                     program_table.add_row(row);
//                 }
//             }
//             program_table.printstd();
//         }
//         if !info_report.contracts.is_empty() {
//             let mut contract_table = table!([
//                 Fm->"Contract",
//                 Fm->"Function",
//                 Fm->"Expression Width",
//                 Fm->"ACIR Opcodes",
//                 Fm->"Backend Circuit Size"
//             ]);
//             for contract_info in info_report.contracts {
//                 let contract_rows: Vec<Row> = contract_info.into();
//                 for row in contract_rows {
//                     contract_table.add_row(row);
//                 }
//             }

//             contract_table.printstd();
//         }
//     }

//     Ok(())
// }

// /// Provides profiling information on
// ///
// /// Number of OpCodes in relation to Noir source file
// /// and line number information
// fn print_span_opcodes(
//     span_opcodes_map: HashMap<Location, OpCodesCount>,
//     debug_artifact: &DebugArtifact,
// ) {
//     let mut pairs: Vec<(&Location, &OpCodesCount)> = span_opcodes_map.iter().collect();

//     pairs.sort_by(|a, b| {
//         a.1.acir_size.cmp(&b.1.acir_size).then_with(|| a.1.brillig_size.cmp(&b.1.brillig_size))
//     });

//     for (location, opcodes_count) in pairs {
//         let debug_file = debug_artifact.file_map.get(&location.file).unwrap();

//         let start_byte = byte_index(&debug_file.source, location.span.start() + 1);
//         let end_byte = byte_index(&debug_file.source, location.span.end() + 1);
//         let range = start_byte..end_byte;
//         let span_content = &debug_file.source[range];
//         let line = debug_artifact.location_line_index(*location).unwrap() + 1;
//         println!(
//             "Ln. {}: {} (ACIR:{}, Brillig:{} opcode|s) in file: {}",
//             line,
//             span_content,
//             opcodes_count.acir_size,
//             opcodes_count.brillig_size,
//             debug_file.path.to_str().unwrap()
//         );
//     }
// }
// fn byte_index(string: &str, index: u32) -> usize {
//     let mut byte_index = 0;
//     let mut char_index = 0;

//     #[allow(clippy::explicit_counter_loop)]
//     for (byte_offset, _) in string.char_indices() {
//         if char_index == index {
//             return byte_index;
//         }

//         byte_index = byte_offset;
//         char_index += 1;
//     }

//     byte_index
// }

// #[derive(Debug, Default, Serialize)]
// struct InfoReport {
//     programs: Vec<ProgramInfo>,
//     contracts: Vec<ContractInfo>,
// }

// #[derive(Debug, Serialize)]
// struct ProgramInfo {
//     package_name: String,
//     #[serde(skip)]
//     expression_width: ExpressionWidth,
//     functions: Vec<FunctionInfo>,
// }

// impl From<ProgramInfo> for Vec<Row> {
//     fn from(program_info: ProgramInfo) -> Self {
//         vecmap(program_info.functions, |function| {
//             row![
//                 Fm->format!("{}", program_info.package_name),
//                 Fc->format!("{}", function.name),
//                 format!("{:?}", program_info.expression_width),
//                 Fc->format!("{}", function.acir_opcodes),
//                 Fc->format!("{}", function.circuit_size),
//             ]
//         })
//     }
// }

// #[derive(Debug, Serialize)]
// struct ContractInfo {
//     name: String,
//     #[serde(skip)]
//     expression_width: ExpressionWidth,
//     // TODO(https://github.com/noir-lang/noir/issues/4720): Settle on how to display contract functions with non-inlined Acir calls
//     functions: Vec<FunctionInfo>,
// }

// #[derive(Debug, Serialize)]
// struct FunctionInfo {
//     name: String,
//     acir_opcodes: usize,
//     circuit_size: u32,
// }

// impl From<ContractInfo> for Vec<Row> {
//     fn from(contract_info: ContractInfo) -> Self {
//         vecmap(contract_info.functions, |function| {
//             row![
//                 Fm->format!("{}", contract_info.name),
//                 Fc->format!("{}", function.name),
//                 format!("{:?}", contract_info.expression_width),
//                 Fc->format!("{}", function.acir_opcodes),
//                 Fc->format!("{}", function.circuit_size),
//             ]
//         })
//     }
// }

// // fn count_opcodes_and_gates_in_program(
// //     backend: &Backend,
// //     compiled_program: ProgramArtifact,
// //     package: &Package,
// //     expression_width: ExpressionWidth,
// // ) -> Result<ProgramInfo, CliError> {
// //     let functions = compiled_program
// //         .bytecode
// //         .functions
// //         .into_par_iter()
// //         .enumerate()
// //         .map(|(i, function)| -> Result<_, BackendError> {
// //             Ok(FunctionInfo {
// //                 name: compiled_program.names[i].clone(),
// //                 acir_opcodes: function.opcodes.len(),
// //                 // Unconstrained functions do not matter to a backend circuit count so we pass nothing here
// //                 circuit_size: backend.get_exact_circuit_size(&Program {
// //                     functions: vec![function],
// //                     unconstrained_functions: Vec::new(),
// //                 })?,
// //             })
// //         })
// //         .collect::<Result<_, _>>()?;

// //     Ok(ProgramInfo { package_name: package.name.to_string(), expression_width, functions })
// // }

// // fn count_opcodes_and_gates_in_contract(
// //     backend: &Backend,
// //     contract: ContractArtifact,
// //     expression_width: ExpressionWidth,
// // ) -> Result<ContractInfo, CliError> {
// //     let functions = contract
// //         .functions
// //         .into_par_iter()
// //         .map(|function| -> Result<_, BackendError> {
// //             Ok(FunctionInfo {
// //                 name: function.name,
// //                 // TODO(https://github.com/noir-lang/noir/issues/4720)
// //                 acir_opcodes: function.bytecode.functions[0].opcodes.len(),
// //                 circuit_size: backend.get_exact_circuit_size(&function.bytecode)?,
// //             })
// //         })
// //         .collect::<Result<_, _>>()?;

// //     Ok(ContractInfo { name: contract.name, expression_width, functions })
// // }
=======
use std::collections::HashMap;

use acvm::acir::circuit::ExpressionWidth;
use backend_interface::BackendError;
use clap::Args;
use iter_extended::vecmap;
use nargo::{
    artifacts::{contract::ContractArtifact, debug::DebugArtifact, program::ProgramArtifact},
    package::Package,
};
use nargo_toml::{get_package_manifest, resolve_workspace_from_toml, PackageSelection};
use noirc_driver::{CompileOptions, NOIR_ARTIFACT_VERSION_STRING};
use noirc_errors::{debug_info::OpCodesCount, Location};
use noirc_frontend::graph::CrateName;
use prettytable::{row, table, Row};
use rayon::prelude::*;
use serde::Serialize;

use crate::backends::Backend;
use crate::errors::CliError;

use super::{
    compile_cmd::compile_workspace_full,
    fs::program::{read_contract_from_file, read_program_from_file},
    NargoConfig,
};

/// Provides detailed information on each of a program's function (represented by a single circuit)
///
/// Current information provided per circuit:
/// 1. The number of ACIR opcodes
/// 2. Counts the final number gates in the circuit used by a backend
#[derive(Debug, Clone, Args)]
#[clap(visible_alias = "i")]
pub(crate) struct InfoCommand {
    /// The name of the package to detail
    #[clap(long, conflicts_with = "workspace")]
    package: Option<CrateName>,

    /// Detail all packages in the workspace
    #[clap(long, conflicts_with = "package")]
    workspace: bool,

    /// Output a JSON formatted report. Changes to this format are not currently considered breaking.
    #[clap(long, hide = true)]
    json: bool,

    #[clap(long, hide = true)]
    profile_info: bool,

    #[clap(flatten)]
    compile_options: CompileOptions,
}

pub(crate) fn run(
    backend: &Backend,
    args: InfoCommand,
    config: NargoConfig,
) -> Result<(), CliError> {
    let toml_path = get_package_manifest(&config.program_dir)?;
    let default_selection =
        if args.workspace { PackageSelection::All } else { PackageSelection::DefaultOrAll };
    let selection = args.package.map_or(default_selection, PackageSelection::Selected);
    let workspace = resolve_workspace_from_toml(
        &toml_path,
        selection,
        Some(NOIR_ARTIFACT_VERSION_STRING.to_string()),
    )?;

    // Compile the full workspace in order to generate any build artifacts.
    compile_workspace_full(&workspace, &args.compile_options)?;

    let binary_packages: Vec<(Package, ProgramArtifact)> = workspace
        .into_iter()
        .filter(|package| package.is_binary())
        .map(|package| -> Result<(Package, ProgramArtifact), CliError> {
            let program_artifact_path = workspace.package_build_path(package);
            let program = read_program_from_file(program_artifact_path)?;
            Ok((package.clone(), program))
        })
        .collect::<Result<_, _>>()?;

    let compiled_contracts: Vec<ContractArtifact> = workspace
        .into_iter()
        .filter(|package| package.is_contract())
        .map(|package| {
            let contract_artifact_path = workspace.package_build_path(package);
            read_contract_from_file(contract_artifact_path)
        })
        .collect::<Result<_, _>>()?;

    if args.profile_info {
        for (_, compiled_program) in &binary_packages {
            let debug_artifact = DebugArtifact::from(compiled_program.clone());
            for function_debug in compiled_program.debug_symbols.debug_infos.iter() {
                let span_opcodes = function_debug.count_span_opcodes();
                print_span_opcodes(span_opcodes, &debug_artifact);
            }
        }

        for compiled_contract in &compiled_contracts {
            let debug_artifact = DebugArtifact::from(compiled_contract.clone());
            let functions = &compiled_contract.functions;
            for contract_function in functions {
                for function_debug in contract_function.debug_symbols.debug_infos.iter() {
                    let span_opcodes = function_debug.count_span_opcodes();
                    print_span_opcodes(span_opcodes, &debug_artifact);
                }
            }
        }
    }

    let program_info = binary_packages
        .into_iter()
        .par_bridge()
        .map(|(package, program)| {
            count_opcodes_and_gates_in_program(
                backend,
                program,
                &package,
                args.compile_options.expression_width,
            )
        })
        .collect::<Result<_, _>>()?;

    let contract_info = compiled_contracts
        .into_par_iter()
        .map(|contract| {
            count_opcodes_and_gates_in_contract(
                backend,
                contract,
                args.compile_options.expression_width,
            )
        })
        .collect::<Result<_, _>>()?;

    let info_report = InfoReport { programs: program_info, contracts: contract_info };

    if args.json {
        // Expose machine-readable JSON data.
        println!("{}", serde_json::to_string(&info_report).unwrap());
    } else {
        // Otherwise print human-readable table.
        if !info_report.programs.is_empty() {
            let mut program_table = table!([Fm->"Package", Fm->"Function", Fm->"Expression Width", Fm->"ACIR Opcodes", Fm->"Backend Circuit Size"]);

            for program_info in info_report.programs {
                let program_rows: Vec<Row> = program_info.into();
                for row in program_rows {
                    program_table.add_row(row);
                }
            }
            program_table.printstd();
        }
        if !info_report.contracts.is_empty() {
            let mut contract_table = table!([
                Fm->"Contract",
                Fm->"Function",
                Fm->"Expression Width",
                Fm->"ACIR Opcodes",
                Fm->"Backend Circuit Size"
            ]);
            for contract_info in info_report.contracts {
                let contract_rows: Vec<Row> = contract_info.into();
                for row in contract_rows {
                    contract_table.add_row(row);
                }
            }

            contract_table.printstd();
        }
    }

    Ok(())
}

/// Provides profiling information on
///
/// Number of OpCodes in relation to Noir source file
/// and line number information
fn print_span_opcodes(
    span_opcodes_map: HashMap<Location, OpCodesCount>,
    debug_artifact: &DebugArtifact,
) {
    let mut pairs: Vec<(&Location, &OpCodesCount)> = span_opcodes_map.iter().collect();

    pairs.sort_by(|a, b| {
        a.1.acir_size.cmp(&b.1.acir_size).then_with(|| a.1.brillig_size.cmp(&b.1.brillig_size))
    });

    for (location, opcodes_count) in pairs {
        let debug_file = debug_artifact.file_map.get(&location.file).unwrap();

        let start_byte = byte_index(&debug_file.source, location.span.start() + 1);
        let end_byte = byte_index(&debug_file.source, location.span.end() + 1);
        let range = start_byte..end_byte;
        let span_content = &debug_file.source[range];
        let line = debug_artifact.location_line_index(*location).unwrap() + 1;
        println!(
            "Ln. {}: {} (ACIR:{}, Brillig:{} opcode|s) in file: {}",
            line,
            span_content,
            opcodes_count.acir_size,
            opcodes_count.brillig_size,
            debug_file.path.to_str().unwrap()
        );
    }
}
fn byte_index(string: &str, index: u32) -> usize {
    let mut byte_index = 0;
    let mut char_index = 0;

    #[allow(clippy::explicit_counter_loop)]
    for (byte_offset, _) in string.char_indices() {
        if char_index == index {
            return byte_index;
        }

        byte_index = byte_offset;
        char_index += 1;
    }

    byte_index
}

#[derive(Debug, Default, Serialize)]
struct InfoReport {
    programs: Vec<ProgramInfo>,
    contracts: Vec<ContractInfo>,
}

#[derive(Debug, Serialize)]
struct ProgramInfo {
    package_name: String,
    #[serde(skip)]
    expression_width: ExpressionWidth,
    functions: Vec<FunctionInfo>,
}

impl From<ProgramInfo> for Vec<Row> {
    fn from(program_info: ProgramInfo) -> Self {
        vecmap(program_info.functions, |function| {
            row![
                Fm->format!("{}", program_info.package_name),
                Fc->format!("{}", function.name),
                format!("{:?}", program_info.expression_width),
                Fc->format!("{}", function.acir_opcodes),
                Fc->format!("{}", function.circuit_size),
            ]
        })
    }
}

#[derive(Debug, Serialize)]
struct ContractInfo {
    name: String,
    #[serde(skip)]
    expression_width: ExpressionWidth,
    // TODO(https://github.com/noir-lang/noir/issues/4720): Settle on how to display contract functions with non-inlined Acir calls
    functions: Vec<FunctionInfo>,
}

#[derive(Debug, Serialize)]
struct FunctionInfo {
    name: String,
    acir_opcodes: usize,
    circuit_size: u32,
}

impl From<ContractInfo> for Vec<Row> {
    fn from(contract_info: ContractInfo) -> Self {
        vecmap(contract_info.functions, |function| {
            row![
                Fm->format!("{}", contract_info.name),
                Fc->format!("{}", function.name),
                format!("{:?}", contract_info.expression_width),
                Fc->format!("{}", function.acir_opcodes),
                Fc->format!("{}", function.circuit_size),
            ]
        })
    }
}

fn count_opcodes_and_gates_in_program(
    backend: &Backend,
    mut compiled_program: ProgramArtifact,
    package: &Package,
    expression_width: ExpressionWidth,
) -> Result<ProgramInfo, CliError> {
    // Unconstrained functions do not matter to a backend circuit count so we clear them
    // before sending a serialized program to the backend
    compiled_program.bytecode.unconstrained_functions.clear();

    let program_circuit_sizes = backend.get_exact_circuit_sizes(&compiled_program.bytecode)?;
    let functions = compiled_program
        .bytecode
        .functions
        .into_par_iter()
        .enumerate()
        .map(|(i, function)| -> Result<_, BackendError> {
            Ok(FunctionInfo {
                name: compiled_program.names[i].clone(),
                // Required while mock backend doesn't return correct circuit size.
                acir_opcodes: function.opcodes.len(),
                circuit_size: program_circuit_sizes[i].circuit_size,
            })
        })
        .collect::<Result<_, _>>()?;

    Ok(ProgramInfo { package_name: package.name.to_string(), expression_width, functions })
}

fn count_opcodes_and_gates_in_contract(
    backend: &Backend,
    contract: ContractArtifact,
    expression_width: ExpressionWidth,
) -> Result<ContractInfo, CliError> {
    let functions = contract
        .functions
        .into_par_iter()
        .map(|function| -> Result<_, BackendError> {
            Ok(FunctionInfo {
                name: function.name,
                // TODO(https://github.com/noir-lang/noir/issues/4720)
                acir_opcodes: function.bytecode.functions[0].opcodes.len(),
                circuit_size: backend.get_exact_circuit_sizes(&function.bytecode)?[0].circuit_size,
            })
        })
        .collect::<Result<_, _>>()?;

    Ok(ContractInfo { name: contract.name, expression_width, functions })
}
>>>>>>> 67fedf1a
<|MERGE_RESOLUTION|>--- conflicted
+++ resolved
@@ -1,343 +1,11 @@
-<<<<<<< HEAD
-// use std::collections::HashMap;
-
-// use acvm::acir::circuit::{ExpressionWidth, Program};
-// use backend_interface::BackendError;
-// use clap::Args;
-// use iter_extended::vecmap;
-// use nargo::{
-//     artifacts::{contract::ContractArtifact, debug::DebugArtifact, program::ProgramArtifact},
-//     package::Package,
-// };
-// use nargo_toml::{get_package_manifest, resolve_workspace_from_toml, PackageSelection};
-// use noirc_driver::{CompileOptions, NOIR_ARTIFACT_VERSION_STRING};
-// use noirc_errors::{debug_info::OpCodesCount, Location};
-// use noirc_frontend::graph::CrateName;
-// use prettytable::{row, table, Row};
-// use rayon::prelude::*;
-// use serde::Serialize;
-
-// use crate::backends::Backend;
-// use crate::errors::CliError;
-
-// use super::{
-//     compile_cmd::compile_workspace_full,
-//     fs::program::{read_contract_from_file, read_program_from_file},
-//     NargoConfig,
-// };
-
-// /// Provides detailed information on each of a program's function (represented by a single circuit)
-// ///
-// /// Current information provided per circuit:
-// /// 1. The number of ACIR opcodes
-// /// 2. Counts the final number gates in the circuit used by a backend
-// #[derive(Debug, Clone, Args)]
-// #[clap(visible_alias = "i")]
-// pub(crate) struct InfoCommand {
-//     /// The name of the package to detail
-//     #[clap(long, conflicts_with = "workspace")]
-//     package: Option<CrateName>,
-
-//     /// Detail all packages in the workspace
-//     #[clap(long, conflicts_with = "package")]
-//     workspace: bool,
-
-//     /// Output a JSON formatted report. Changes to this format are not currently considered breaking.
-//     #[clap(long, hide = true)]
-//     json: bool,
-
-//     #[clap(long, hide = true)]
-//     profile_info: bool,
-
-//     #[clap(flatten)]
-//     compile_options: CompileOptions,
-// }
-
-// pub(crate) fn run(
-//     backend: &Backend,
-//     args: InfoCommand,
-//     config: NargoConfig,
-// ) -> Result<(), CliError> {
-//     let toml_path = get_package_manifest(&config.program_dir)?;
-//     let default_selection =
-//         if args.workspace { PackageSelection::All } else { PackageSelection::DefaultOrAll };
-//     let selection = args.package.map_or(default_selection, PackageSelection::Selected);
-//     let workspace = resolve_workspace_from_toml(
-//         &toml_path,
-//         selection,
-//         Some(NOIR_ARTIFACT_VERSION_STRING.to_string()),
-//     )?;
-
-//     // Compile the full workspace in order to generate any build artifacts.
-//     compile_workspace_full(&workspace, &args.compile_options)?;
-
-//     let binary_packages: Vec<(Package, ProgramArtifact)> = workspace
-//         .into_iter()
-//         .filter(|package| package.is_binary())
-//         .map(|package| -> Result<(Package, ProgramArtifact), CliError> {
-//             let program_artifact_path = workspace.package_build_path(package);
-//             let program = read_program_from_file(program_artifact_path)?;
-//             Ok((package.clone(), program))
-//         })
-//         .collect::<Result<_, _>>()?;
-
-//     let compiled_contracts: Vec<ContractArtifact> = workspace
-//         .into_iter()
-//         .filter(|package| package.is_contract())
-//         .map(|package| {
-//             let contract_artifact_path = workspace.package_build_path(package);
-//             read_contract_from_file(contract_artifact_path)
-//         })
-//         .collect::<Result<_, _>>()?;
-
-//     if args.profile_info {
-//         for (_, compiled_program) in &binary_packages {
-//             let debug_artifact = DebugArtifact::from(compiled_program.clone());
-//             for function_debug in compiled_program.debug_symbols.debug_infos.iter() {
-//                 let span_opcodes = function_debug.count_span_opcodes();
-//                 print_span_opcodes(span_opcodes, &debug_artifact);
-//             }
-//         }
-
-//         for compiled_contract in &compiled_contracts {
-//             let debug_artifact = DebugArtifact::from(compiled_contract.clone());
-//             let functions = &compiled_contract.functions;
-//             for contract_function in functions {
-//                 for function_debug in contract_function.debug_symbols.debug_infos.iter() {
-//                     let span_opcodes = function_debug.count_span_opcodes();
-//                     print_span_opcodes(span_opcodes, &debug_artifact);
-//                 }
-//             }
-//         }
-//     }
-
-//     let program_info = binary_packages
-//         .into_iter()
-//         .par_bridge()
-//         .map(|(package, program)| {
-//             count_opcodes_and_gates_in_program(
-//                 backend,
-//                 program,
-//                 &package,
-//                 args.compile_options.expression_width.unwrap_or_default(),
-//             )
-//         })
-//         .collect::<Result<_, _>>()?;
-
-//     let contract_info = compiled_contracts
-//         .into_par_iter()
-//         .map(|contract| {
-//             count_opcodes_and_gates_in_contract(
-//                 backend,
-//                 contract,
-//                 args.compile_options.expression_width.unwrap_or_default(),
-//             )
-//         })
-//         .collect::<Result<_, _>>()?;
-
-//     let info_report = InfoReport { programs: program_info, contracts: contract_info };
-
-//     if args.json {
-//         // Expose machine-readable JSON data.
-//         println!("{}", serde_json::to_string(&info_report).unwrap());
-//     } else {
-//         // Otherwise print human-readable table.
-//         if !info_report.programs.is_empty() {
-//             let mut program_table = table!([Fm->"Package", Fm->"Function", Fm->"Expression Width", Fm->"ACIR Opcodes", Fm->"Backend Circuit Size"]);
-
-//             for program_info in info_report.programs {
-//                 let program_rows: Vec<Row> = program_info.into();
-//                 for row in program_rows {
-//                     program_table.add_row(row);
-//                 }
-//             }
-//             program_table.printstd();
-//         }
-//         if !info_report.contracts.is_empty() {
-//             let mut contract_table = table!([
-//                 Fm->"Contract",
-//                 Fm->"Function",
-//                 Fm->"Expression Width",
-//                 Fm->"ACIR Opcodes",
-//                 Fm->"Backend Circuit Size"
-//             ]);
-//             for contract_info in info_report.contracts {
-//                 let contract_rows: Vec<Row> = contract_info.into();
-//                 for row in contract_rows {
-//                     contract_table.add_row(row);
-//                 }
-//             }
-
-//             contract_table.printstd();
-//         }
-//     }
-
-//     Ok(())
-// }
-
-// /// Provides profiling information on
-// ///
-// /// Number of OpCodes in relation to Noir source file
-// /// and line number information
-// fn print_span_opcodes(
-//     span_opcodes_map: HashMap<Location, OpCodesCount>,
-//     debug_artifact: &DebugArtifact,
-// ) {
-//     let mut pairs: Vec<(&Location, &OpCodesCount)> = span_opcodes_map.iter().collect();
-
-//     pairs.sort_by(|a, b| {
-//         a.1.acir_size.cmp(&b.1.acir_size).then_with(|| a.1.brillig_size.cmp(&b.1.brillig_size))
-//     });
-
-//     for (location, opcodes_count) in pairs {
-//         let debug_file = debug_artifact.file_map.get(&location.file).unwrap();
-
-//         let start_byte = byte_index(&debug_file.source, location.span.start() + 1);
-//         let end_byte = byte_index(&debug_file.source, location.span.end() + 1);
-//         let range = start_byte..end_byte;
-//         let span_content = &debug_file.source[range];
-//         let line = debug_artifact.location_line_index(*location).unwrap() + 1;
-//         println!(
-//             "Ln. {}: {} (ACIR:{}, Brillig:{} opcode|s) in file: {}",
-//             line,
-//             span_content,
-//             opcodes_count.acir_size,
-//             opcodes_count.brillig_size,
-//             debug_file.path.to_str().unwrap()
-//         );
-//     }
-// }
-// fn byte_index(string: &str, index: u32) -> usize {
-//     let mut byte_index = 0;
-//     let mut char_index = 0;
-
-//     #[allow(clippy::explicit_counter_loop)]
-//     for (byte_offset, _) in string.char_indices() {
-//         if char_index == index {
-//             return byte_index;
-//         }
-
-//         byte_index = byte_offset;
-//         char_index += 1;
-//     }
-
-//     byte_index
-// }
-
-// #[derive(Debug, Default, Serialize)]
-// struct InfoReport {
-//     programs: Vec<ProgramInfo>,
-//     contracts: Vec<ContractInfo>,
-// }
-
-// #[derive(Debug, Serialize)]
-// struct ProgramInfo {
-//     package_name: String,
-//     #[serde(skip)]
-//     expression_width: ExpressionWidth,
-//     functions: Vec<FunctionInfo>,
-// }
-
-// impl From<ProgramInfo> for Vec<Row> {
-//     fn from(program_info: ProgramInfo) -> Self {
-//         vecmap(program_info.functions, |function| {
-//             row![
-//                 Fm->format!("{}", program_info.package_name),
-//                 Fc->format!("{}", function.name),
-//                 format!("{:?}", program_info.expression_width),
-//                 Fc->format!("{}", function.acir_opcodes),
-//                 Fc->format!("{}", function.circuit_size),
-//             ]
-//         })
-//     }
-// }
-
-// #[derive(Debug, Serialize)]
-// struct ContractInfo {
-//     name: String,
-//     #[serde(skip)]
-//     expression_width: ExpressionWidth,
-//     // TODO(https://github.com/noir-lang/noir/issues/4720): Settle on how to display contract functions with non-inlined Acir calls
-//     functions: Vec<FunctionInfo>,
-// }
-
-// #[derive(Debug, Serialize)]
-// struct FunctionInfo {
-//     name: String,
-//     acir_opcodes: usize,
-//     circuit_size: u32,
-// }
-
-// impl From<ContractInfo> for Vec<Row> {
-//     fn from(contract_info: ContractInfo) -> Self {
-//         vecmap(contract_info.functions, |function| {
-//             row![
-//                 Fm->format!("{}", contract_info.name),
-//                 Fc->format!("{}", function.name),
-//                 format!("{:?}", contract_info.expression_width),
-//                 Fc->format!("{}", function.acir_opcodes),
-//                 Fc->format!("{}", function.circuit_size),
-//             ]
-//         })
-//     }
-// }
-
-// // fn count_opcodes_and_gates_in_program(
-// //     backend: &Backend,
-// //     compiled_program: ProgramArtifact,
-// //     package: &Package,
-// //     expression_width: ExpressionWidth,
-// // ) -> Result<ProgramInfo, CliError> {
-// //     let functions = compiled_program
-// //         .bytecode
-// //         .functions
-// //         .into_par_iter()
-// //         .enumerate()
-// //         .map(|(i, function)| -> Result<_, BackendError> {
-// //             Ok(FunctionInfo {
-// //                 name: compiled_program.names[i].clone(),
-// //                 acir_opcodes: function.opcodes.len(),
-// //                 // Unconstrained functions do not matter to a backend circuit count so we pass nothing here
-// //                 circuit_size: backend.get_exact_circuit_size(&Program {
-// //                     functions: vec![function],
-// //                     unconstrained_functions: Vec::new(),
-// //                 })?,
-// //             })
-// //         })
-// //         .collect::<Result<_, _>>()?;
-
-// //     Ok(ProgramInfo { package_name: package.name.to_string(), expression_width, functions })
-// // }
-
-// // fn count_opcodes_and_gates_in_contract(
-// //     backend: &Backend,
-// //     contract: ContractArtifact,
-// //     expression_width: ExpressionWidth,
-// // ) -> Result<ContractInfo, CliError> {
-// //     let functions = contract
-// //         .functions
-// //         .into_par_iter()
-// //         .map(|function| -> Result<_, BackendError> {
-// //             Ok(FunctionInfo {
-// //                 name: function.name,
-// //                 // TODO(https://github.com/noir-lang/noir/issues/4720)
-// //                 acir_opcodes: function.bytecode.functions[0].opcodes.len(),
-// //                 circuit_size: backend.get_exact_circuit_size(&function.bytecode)?,
-// //             })
-// //         })
-// //         .collect::<Result<_, _>>()?;
-
-// //     Ok(ContractInfo { name: contract.name, expression_width, functions })
-// // }
-=======
-use std::collections::HashMap;
+use std::{collections::HashMap, path::PathBuf};
 
 use acvm::acir::circuit::ExpressionWidth;
 use backend_interface::BackendError;
 use clap::Args;
 use iter_extended::vecmap;
 use nargo::{
-    artifacts::{contract::ContractArtifact, debug::DebugArtifact, program::ProgramArtifact},
+    artifacts::{debug::DebugArtifact, program::ProgramArtifact},
     package::Package,
 };
 use nargo_toml::{get_package_manifest, resolve_workspace_from_toml, PackageSelection};
@@ -352,9 +20,7 @@
 use crate::errors::CliError;
 
 use super::{
-    compile_cmd::compile_workspace_full,
-    fs::program::{read_contract_from_file, read_program_from_file},
-    NargoConfig,
+    compile_cmd::compile_workspace_full, fs::program::read_program_from_file, NargoConfig,
 };
 
 /// Provides detailed information on each of a program's function (represented by a single circuit)
@@ -412,15 +78,6 @@
         })
         .collect::<Result<_, _>>()?;
 
-    let compiled_contracts: Vec<ContractArtifact> = workspace
-        .into_iter()
-        .filter(|package| package.is_contract())
-        .map(|package| {
-            let contract_artifact_path = workspace.package_build_path(package);
-            read_contract_from_file(contract_artifact_path)
-        })
-        .collect::<Result<_, _>>()?;
-
     if args.profile_info {
         for (_, compiled_program) in &binary_packages {
             let debug_artifact = DebugArtifact::from(compiled_program.clone());
@@ -429,17 +86,6 @@
                 print_span_opcodes(span_opcodes, &debug_artifact);
             }
         }
-
-        for compiled_contract in &compiled_contracts {
-            let debug_artifact = DebugArtifact::from(compiled_contract.clone());
-            let functions = &compiled_contract.functions;
-            for contract_function in functions {
-                for function_debug in contract_function.debug_symbols.debug_infos.iter() {
-                    let span_opcodes = function_debug.count_span_opcodes();
-                    print_span_opcodes(span_opcodes, &debug_artifact);
-                }
-            }
-        }
     }
 
     let program_info = binary_packages
@@ -448,6 +94,7 @@
         .map(|(package, program)| {
             count_opcodes_and_gates_in_program(
                 backend,
+                workspace.package_build_path(&package),
                 program,
                 &package,
                 args.compile_options.expression_width,
@@ -455,18 +102,7 @@
         })
         .collect::<Result<_, _>>()?;
 
-    let contract_info = compiled_contracts
-        .into_par_iter()
-        .map(|contract| {
-            count_opcodes_and_gates_in_contract(
-                backend,
-                contract,
-                args.compile_options.expression_width,
-            )
-        })
-        .collect::<Result<_, _>>()?;
-
-    let info_report = InfoReport { programs: program_info, contracts: contract_info };
+    let info_report = InfoReport { programs: program_info, contracts: Vec::new() };
 
     if args.json {
         // Expose machine-readable JSON data.
@@ -483,23 +119,6 @@
                 }
             }
             program_table.printstd();
-        }
-        if !info_report.contracts.is_empty() {
-            let mut contract_table = table!([
-                Fm->"Contract",
-                Fm->"Function",
-                Fm->"Expression Width",
-                Fm->"ACIR Opcodes",
-                Fm->"Backend Circuit Size"
-            ]);
-            for contract_info in info_report.contracts {
-                let contract_rows: Vec<Row> = contract_info.into();
-                for row in contract_rows {
-                    contract_table.add_row(row);
-                }
-            }
-
-            contract_table.printstd();
         }
     }
 
@@ -615,15 +234,12 @@
 
 fn count_opcodes_and_gates_in_program(
     backend: &Backend,
-    mut compiled_program: ProgramArtifact,
+    program_artifact_path: PathBuf,
+    compiled_program: ProgramArtifact,
     package: &Package,
     expression_width: ExpressionWidth,
 ) -> Result<ProgramInfo, CliError> {
-    // Unconstrained functions do not matter to a backend circuit count so we clear them
-    // before sending a serialized program to the backend
-    compiled_program.bytecode.unconstrained_functions.clear();
-
-    let program_circuit_sizes = backend.get_exact_circuit_sizes(&compiled_program.bytecode)?;
+    let program_circuit_sizes = backend.get_exact_circuit_sizes(program_artifact_path)?;
     let functions = compiled_program
         .bytecode
         .functions
@@ -640,26 +256,4 @@
         .collect::<Result<_, _>>()?;
 
     Ok(ProgramInfo { package_name: package.name.to_string(), expression_width, functions })
-}
-
-fn count_opcodes_and_gates_in_contract(
-    backend: &Backend,
-    contract: ContractArtifact,
-    expression_width: ExpressionWidth,
-) -> Result<ContractInfo, CliError> {
-    let functions = contract
-        .functions
-        .into_par_iter()
-        .map(|function| -> Result<_, BackendError> {
-            Ok(FunctionInfo {
-                name: function.name,
-                // TODO(https://github.com/noir-lang/noir/issues/4720)
-                acir_opcodes: function.bytecode.functions[0].opcodes.len(),
-                circuit_size: backend.get_exact_circuit_sizes(&function.bytecode)?[0].circuit_size,
-            })
-        })
-        .collect::<Result<_, _>>()?;
-
-    Ok(ContractInfo { name: contract.name, expression_width, functions })
-}
->>>>>>> 67fedf1a
+}