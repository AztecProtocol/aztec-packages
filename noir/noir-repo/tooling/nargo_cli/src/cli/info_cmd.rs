use std::collections::HashMap;

use acvm::acir::circuit::ExpressionWidth;
use clap::Args;
use iter_extended::vecmap;
use nargo::package::Package;
use nargo_toml::{get_package_manifest, resolve_workspace_from_toml, PackageSelection};
use noirc_artifacts::{debug::DebugArtifact, program::ProgramArtifact};
use noirc_driver::{CompileOptions, NOIR_ARTIFACT_VERSION_STRING};
use noirc_errors::{debug_info::OpCodesCount, Location};
use noirc_frontend::graph::CrateName;
use prettytable::{row, table, Row};
use rayon::prelude::*;
use serde::Serialize;

use crate::errors::CliError;

use super::{
    compile_cmd::{compile_workspace_full, get_target_width},
    fs::program::read_program_from_file,
    NargoConfig,
};

/// Provides detailed information on each of a program's function (represented by a single circuit)
///
/// Current information provided per circuit:
/// 1. The number of ACIR opcodes
/// 2. Counts the final number gates in the circuit used by a backend
#[derive(Debug, Clone, Args)]
#[clap(visible_alias = "i")]
pub(crate) struct InfoCommand {
    /// The name of the package to detail
    #[clap(long, conflicts_with = "workspace")]
    package: Option<CrateName>,

    /// Detail all packages in the workspace
    #[clap(long, conflicts_with = "package")]
    workspace: bool,

    /// Output a JSON formatted report. Changes to this format are not currently considered breaking.
    #[clap(long, hide = true)]
    json: bool,

    #[clap(long, hide = true)]
    profile_info: bool,

    #[clap(flatten)]
    compile_options: CompileOptions,
}

pub(crate) fn run(args: InfoCommand, config: NargoConfig) -> Result<(), CliError> {
    let toml_path = get_package_manifest(&config.program_dir)?;
    let default_selection =
        if args.workspace { PackageSelection::All } else { PackageSelection::DefaultOrAll };
    let selection = args.package.map_or(default_selection, PackageSelection::Selected);
    let workspace = resolve_workspace_from_toml(
        &toml_path,
        selection,
        Some(NOIR_ARTIFACT_VERSION_STRING.to_string()),
    )?;

    // Compile the full workspace in order to generate any build artifacts.
    compile_workspace_full(&workspace, &args.compile_options)?;

    let binary_packages: Vec<(Package, ProgramArtifact)> = workspace
        .into_iter()
        .filter(|package| package.is_binary())
        .map(|package| -> Result<(Package, ProgramArtifact), CliError> {
            let program_artifact_path = workspace.package_build_path(package);
            let program = read_program_from_file(program_artifact_path)?;
            Ok((package.clone(), program))
        })
        .collect::<Result<_, _>>()?;

    if args.profile_info {
        for (_, compiled_program) in &binary_packages {
            let debug_artifact = DebugArtifact::from(compiled_program.clone());
            for function_debug in compiled_program.debug_symbols.debug_infos.iter() {
                let span_opcodes = function_debug.count_span_opcodes();
                print_span_opcodes(span_opcodes, &debug_artifact);
            }
        }
    }

    let program_info = binary_packages
        .into_iter()
        .par_bridge()
        .map(|(package, program)| {
            let target_width =
                get_target_width(package.expression_width, args.compile_options.expression_width);
            count_opcodes_and_gates_in_program(program, &package, target_width)
        })
        .collect();

    let info_report = InfoReport { programs: program_info };

    if args.json {
        // Expose machine-readable JSON data.
        println!("{}", serde_json::to_string(&info_report).unwrap());
    } else {
        // Otherwise print human-readable table.
        if !info_report.programs.is_empty() {
            let mut program_table = table!([Fm->"Package", Fm->"Function", Fm->"Expression Width", Fm->"ACIR Opcodes", Fm->"Brillig Opcodes"]);

            for program_info in info_report.programs {
                let program_rows: Vec<Row> = program_info.into();
                for row in program_rows {
                    program_table.add_row(row);
                }
            }
            program_table.printstd();
        }
    }

    Ok(())
}

/// Provides profiling information on
///
/// Number of OpCodes in relation to Noir source file
/// and line number information
fn print_span_opcodes(
    span_opcodes_map: HashMap<Location, OpCodesCount>,
    debug_artifact: &DebugArtifact,
) {
    let mut pairs: Vec<(&Location, &OpCodesCount)> = span_opcodes_map.iter().collect();

    pairs.sort_by(|a, b| {
        a.1.acir_size.cmp(&b.1.acir_size).then_with(|| a.1.brillig_size.cmp(&b.1.brillig_size))
    });

    for (location, opcodes_count) in pairs {
        let debug_file = debug_artifact.file_map.get(&location.file).unwrap();

        let start_byte = byte_index(&debug_file.source, location.span.start() + 1);
        let end_byte = byte_index(&debug_file.source, location.span.end() + 1);
        let range = start_byte..end_byte;
        let span_content = &debug_file.source[range];
        let line = debug_artifact.location_line_index(*location).unwrap() + 1;
        println!(
            "Ln. {}: {} (ACIR:{}, Brillig:{} opcode|s) in file: {}",
            line,
            span_content,
            opcodes_count.acir_size,
            opcodes_count.brillig_size,
            debug_file.path.to_str().unwrap()
        );
    }
}
fn byte_index(string: &str, index: u32) -> usize {
    let mut byte_index = 0;
    let mut char_index = 0;

    #[allow(clippy::explicit_counter_loop)]
    for (byte_offset, _) in string.char_indices() {
        if char_index == index {
            return byte_index;
        }

        byte_index = byte_offset;
        char_index += 1;
    }

    byte_index
}

#[derive(Debug, Default, Serialize)]
struct InfoReport {
    programs: Vec<ProgramInfo>,
}

#[derive(Debug, Serialize)]
struct ProgramInfo {
    package_name: String,
    #[serde(skip)]
    expression_width: ExpressionWidth,
    functions: Vec<FunctionInfo>,
<<<<<<< HEAD
=======
    #[serde(skip)]
>>>>>>> 551576db
    unconstrained_functions_opcodes: usize,
    unconstrained_functions: Vec<FunctionInfo>,
}

impl From<ProgramInfo> for Vec<Row> {
    fn from(program_info: ProgramInfo) -> Self {
        let mut main = vecmap(program_info.functions, |function| {
            row![
                Fm->format!("{}", program_info.package_name),
                Fc->format!("{}", function.name),
                format!("{:?}", program_info.expression_width),
<<<<<<< HEAD
                Fc->format!("{}", function.acir_opcodes),
=======
                Fc->format!("{}", function.opcodes),
>>>>>>> 551576db
                Fc->format!("{}", program_info.unconstrained_functions_opcodes),
            ]
        });
        main.extend(vecmap(program_info.unconstrained_functions, |function| {
            row![
                Fm->format!("{}", program_info.package_name),
                Fc->format!("{}", function.name),
                format!("N/A", ),
                Fc->format!("N/A"),
<<<<<<< HEAD
                Fc->format!("{}", function.acir_opcodes),
=======
                Fc->format!("{}", function.opcodes),
>>>>>>> 551576db
            ]
        }));
        main
    }
}

#[derive(Debug, Serialize)]
struct ContractInfo {
    name: String,
    #[serde(skip)]
    expression_width: ExpressionWidth,
    // TODO(https://github.com/noir-lang/noir/issues/4720): Settle on how to display contract functions with non-inlined Acir calls
    functions: Vec<FunctionInfo>,
}

#[derive(Debug, Serialize)]
struct FunctionInfo {
    name: String,
    opcodes: usize,
}

impl From<ContractInfo> for Vec<Row> {
    fn from(contract_info: ContractInfo) -> Self {
        vecmap(contract_info.functions, |function| {
            row![
                Fm->format!("{}", contract_info.name),
                Fc->format!("{}", function.name),
                format!("{:?}", contract_info.expression_width),
                Fc->format!("{}", function.opcodes),
            ]
        })
    }
}

fn count_opcodes_and_gates_in_program(
    compiled_program: ProgramArtifact,
    package: &Package,
    expression_width: ExpressionWidth,
) -> ProgramInfo {
    let functions = compiled_program
        .bytecode
        .functions
        .into_par_iter()
        .enumerate()
        .map(|(i, function)| FunctionInfo {
            name: compiled_program.names[i].clone(),
            opcodes: function.opcodes.len(),
        })
        .collect();

    let opcodes_len: Vec<usize> = compiled_program
        .bytecode
        .unconstrained_functions
        .iter()
        .map(|func| func.bytecode.len())
        .collect();
    let unconstrained_functions_opcodes = compiled_program
        .bytecode
        .unconstrained_functions
        .into_par_iter()
        .map(|function| function.bytecode.len())
        .sum();
    let unconstrained_info: Vec<FunctionInfo> = compiled_program
        .brillig_names
        .clone()
        .iter()
        .zip(opcodes_len)
<<<<<<< HEAD
        .map(|(name, len)| FunctionInfo { name: name.clone(), acir_opcodes: len })
=======
        .map(|(name, len)| FunctionInfo { name: name.clone(), opcodes: len })
>>>>>>> 551576db
        .collect();

    ProgramInfo {
        package_name: package.name.to_string(),
        expression_width,
        functions,
        unconstrained_functions_opcodes,
        unconstrained_functions: unconstrained_info,
    }
}<|MERGE_RESOLUTION|>--- conflicted
+++ resolved
@@ -175,10 +175,7 @@
     #[serde(skip)]
     expression_width: ExpressionWidth,
     functions: Vec<FunctionInfo>,
-<<<<<<< HEAD
-=======
     #[serde(skip)]
->>>>>>> 551576db
     unconstrained_functions_opcodes: usize,
     unconstrained_functions: Vec<FunctionInfo>,
 }
@@ -190,11 +187,7 @@
                 Fm->format!("{}", program_info.package_name),
                 Fc->format!("{}", function.name),
                 format!("{:?}", program_info.expression_width),
-<<<<<<< HEAD
-                Fc->format!("{}", function.acir_opcodes),
-=======
                 Fc->format!("{}", function.opcodes),
->>>>>>> 551576db
                 Fc->format!("{}", program_info.unconstrained_functions_opcodes),
             ]
         });
@@ -204,11 +197,7 @@
                 Fc->format!("{}", function.name),
                 format!("N/A", ),
                 Fc->format!("N/A"),
-<<<<<<< HEAD
-                Fc->format!("{}", function.acir_opcodes),
-=======
                 Fc->format!("{}", function.opcodes),
->>>>>>> 551576db
             ]
         }));
         main
@@ -276,11 +265,7 @@
         .clone()
         .iter()
         .zip(opcodes_len)
-<<<<<<< HEAD
-        .map(|(name, len)| FunctionInfo { name: name.clone(), acir_opcodes: len })
-=======
         .map(|(name, len)| FunctionInfo { name: name.clone(), opcodes: len })
->>>>>>> 551576db
         .collect();
 
     ProgramInfo {
