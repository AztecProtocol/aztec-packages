--- conflicted
+++ resolved
@@ -59,32 +59,6 @@
         Some(NOIR_ARTIFACT_VERSION_STRING.to_string()),
     )?;
 
-<<<<<<< HEAD
-    let mut workspace_file_manager = file_manager_with_stdlib(&workspace.root_dir);
-    insert_all_files_for_workspace_into_file_manager(&workspace, &mut workspace_file_manager);
-    let parsed_files = parse_all(&workspace_file_manager);
-
-    let compiled_workspace = compile_workspace(
-        &workspace_file_manager,
-        &parsed_files,
-        &workspace,
-        &args.compile_options,
-    );
-
-    let (compiled_programs, compiled_contracts) = report_errors(
-        compiled_workspace,
-        &workspace_file_manager,
-        args.compile_options.deny_warnings,
-        args.compile_options.silence_warnings,
-    )?;
-
-    let compiled_programs = vecmap(compiled_programs, |program| {
-        nargo::ops::transform_program(program, args.compile_options.expression_width)
-    });
-    let compiled_contracts = vecmap(compiled_contracts, |contract| {
-        nargo::ops::transform_contract(contract, args.compile_options.expression_width)
-    });
-=======
     // Compile the full workspace in order to generate any build artifacts.
     compile_workspace_full(&workspace, &args.compile_options)?;
 
@@ -97,7 +71,6 @@
             Ok((package.clone(), program))
         })
         .collect::<Result<_, _>>()?;
->>>>>>> 2e8351d8
 
     if args.profile_info {
         for (_, compiled_program) in &binary_packages {
@@ -114,35 +87,14 @@
         .par_bridge()
         .map(|(package, program)| {
             count_opcodes_and_gates_in_program(
-<<<<<<< HEAD
-                backend,
-                program,
-                package,
-=======
                 program,
                 &package,
->>>>>>> 2e8351d8
                 args.compile_options.expression_width,
             )
         })
         .collect();
 
-<<<<<<< HEAD
-    let contract_info = compiled_contracts
-        .into_par_iter()
-        .map(|contract| {
-            count_opcodes_and_gates_in_contract(
-                backend,
-                contract,
-                args.compile_options.expression_width,
-            )
-        })
-        .collect::<Result<_, _>>()?;
-
-    let info_report = InfoReport { programs: program_info, contracts: contract_info };
-=======
     let info_report = InfoReport { programs: program_info, contracts: Vec::new() };
->>>>>>> 2e8351d8
 
     if args.json {
         // Expose machine-readable JSON data.
