--- conflicted
+++ resolved
@@ -67,7 +67,6 @@
         Some(NOIR_ARTIFACT_VERSION_STRING.to_string()),
     )?;
 
-<<<<<<< HEAD
     // Compile the full workspace in order to generate any build artifacts.
     compile_workspace_full(&workspace, &args.compile_options)?;
 
@@ -89,32 +88,6 @@
             read_contract_from_file(contract_artifact_path)
         })
         .collect::<Result<_, _>>()?;
-=======
-    let mut workspace_file_manager = file_manager_with_stdlib(&workspace.root_dir);
-    insert_all_files_for_workspace_into_file_manager(&workspace, &mut workspace_file_manager);
-    let parsed_files = parse_all(&workspace_file_manager);
-
-    let compiled_workspace = compile_workspace(
-        &workspace_file_manager,
-        &parsed_files,
-        &workspace,
-        &args.compile_options,
-    );
-
-    let (compiled_programs, compiled_contracts) = report_errors(
-        compiled_workspace,
-        &workspace_file_manager,
-        args.compile_options.deny_warnings,
-        args.compile_options.silence_warnings,
-    )?;
-
-    let compiled_programs = vecmap(compiled_programs, |program| {
-        nargo::ops::transform_program(program, args.compile_options.expression_width)
-    });
-    let compiled_contracts = vecmap(compiled_contracts, |contract| {
-        nargo::ops::transform_contract(contract, args.compile_options.expression_width)
-    });
->>>>>>> 11cde443
 
     if args.profile_info {
         for (_, compiled_program) in &binary_packages {
@@ -144,13 +117,8 @@
             count_opcodes_and_gates_in_program(
                 backend,
                 program,
-<<<<<<< HEAD
                 &package,
-                args.compile_options.expression_width.unwrap_or_default(),
-=======
-                package,
                 args.compile_options.expression_width,
->>>>>>> 11cde443
             )
         })
         .collect::<Result<_, _>>()?;
@@ -161,11 +129,7 @@
             count_opcodes_and_gates_in_contract(
                 backend,
                 contract,
-<<<<<<< HEAD
-                args.compile_options.expression_width.unwrap_or_default(),
-=======
                 args.compile_options.expression_width,
->>>>>>> 11cde443
             )
         })
         .collect::<Result<_, _>>()?;
