--- conflicted
+++ resolved
@@ -257,9 +257,6 @@
             initial_witness,
             &Bn254BlackBoxSolver(pedantic_solving),
             &mut DefaultForeignCallBuilder::default().build(),
-<<<<<<< HEAD
-        )?;
-=======
         )
         .map_err(|e| {
             CliError::Generic(format!(
@@ -268,7 +265,6 @@
                 e
             ))
         })?;
->>>>>>> 365d50b7
 
         let expression_width = get_target_width(package.expression_width, expression_width);
 
