--- conflicted
+++ resolved
@@ -255,11 +255,7 @@
         let (_, profiling_samples) = nargo::ops::execute_program_with_profiling(
             &program_artifact.bytecode,
             initial_witness,
-<<<<<<< HEAD
-            &Bn254BlackBoxSolver,
-=======
             &Bn254BlackBoxSolver(pedantic_solving),
->>>>>>> 5badb7ae
             &mut DefaultForeignCallBuilder::default().build(),
         )?;
 
