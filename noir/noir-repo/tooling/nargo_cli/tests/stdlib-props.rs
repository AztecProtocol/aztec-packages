use std::{cell::RefCell, collections::BTreeMap, path::Path};

use acvm::{acir::native_types::WitnessStack, AcirField, FieldElement};
use iter_extended::vecmap;
use nargo::{foreign_calls::DefaultForeignCallBuilder, ops::execute_program, parse_all};
use noirc_abi::input_parser::InputValue;
use noirc_driver::{
    compile_main, file_manager_with_stdlib, prepare_crate, CompilationResult, CompileOptions,
    CompiledProgram, CrateId,
};
use noirc_frontend::hir::Context;
use proptest::prelude::*;
use sha3::Digest;

/// Inputs and expected output of a snippet encoded in ABI format.
#[derive(Debug)]
struct SnippetInputOutput {
    description: String,
    inputs: BTreeMap<String, InputValue>,
    expected_output: InputValue,
}
impl SnippetInputOutput {
    fn new(inputs: Vec<(&str, InputValue)>, output: InputValue) -> Self {
        Self {
            description: "".to_string(),
            inputs: inputs.into_iter().map(|(k, v)| (k.to_string(), v)).collect(),
            expected_output: output,
        }
    }

    /// Attach some description to hint at the scenario we are testing.
    fn with_description(mut self, description: String) -> Self {
        self.description = description;
        self
    }
}

/// Prepare a code snippet.
fn prepare_snippet(source: String) -> (Context<'static, 'static>, CrateId) {
    let root = Path::new("");
    let file_name = Path::new("main.nr");
    let mut file_manager = file_manager_with_stdlib(root);
    file_manager.add_file_with_source(file_name, source).expect(
        "Adding source buffer to file manager should never fail when file manager is empty",
    );
    let parsed_files = parse_all(&file_manager);

    let mut context = Context::new(file_manager, parsed_files);
    let root_crate_id = prepare_crate(&mut context, file_name);

    (context, root_crate_id)
}

/// Compile the main function in a code snippet.
///
/// Use `force_brillig` to test it as an unconstrained function without having to change the code.
/// This is useful for methods that use the `runtime::is_unconstrained()` method to change their behavior.
fn prepare_and_compile_snippet(
    source: String,
    force_brillig: bool,
) -> CompilationResult<CompiledProgram> {
    let (mut context, root_crate_id) = prepare_snippet(source);
    let options = CompileOptions { force_brillig, ..Default::default() };
    // TODO: Run nargo::ops::transform_program?
    compile_main(&mut context, root_crate_id, &options, None)
}

/// Compile a snippet and run property tests against it by generating random input/output pairs
/// according to the strategy, executing the snippet with the input, and asserting that the
/// output it returns is the one we expect.
fn run_snippet_proptest(
    source: String,
    force_brillig: bool,
    strategy: BoxedStrategy<SnippetInputOutput>,
) {
    let program = match prepare_and_compile_snippet(source.clone(), force_brillig) {
        Ok((program, _)) => program,
        Err(e) => panic!("failed to compile program; brillig = {force_brillig}:\n{source}\n{e:?}"),
    };

<<<<<<< HEAD
    let blackbox_solver = bn254_blackbox_solver::Bn254BlackBoxSolver;
=======
    let pedandic_solving = true;
    let blackbox_solver = bn254_blackbox_solver::Bn254BlackBoxSolver(pedandic_solving);
>>>>>>> 5badb7ae
    let foreign_call_executor = RefCell::new(DefaultForeignCallBuilder::default().build());

    // Generate multiple input/output
    proptest!(ProptestConfig::with_cases(100), |(io in strategy)| {
        let initial_witness = program.abi.encode(&io.inputs, None).expect("failed to encode");
        let mut foreign_call_executor = foreign_call_executor.borrow_mut();

        let witness_stack: WitnessStack<FieldElement> = execute_program(
            &program.program,
            initial_witness,
            &blackbox_solver,
            &mut *foreign_call_executor,
        )
        .expect("failed to execute");

        let main_witness = witness_stack.peek().expect("should have return value on witness stack");
        let main_witness = &main_witness.witness;

        let (_, return_value) = program.abi.decode(main_witness).expect("failed to decode");
        let return_value = return_value.expect("should decode a return value");

        prop_assert_eq!(return_value, io.expected_output, "{}", io.description);
    });
}

/// Run property tests on a code snippet which is assumed to execute a hashing function with the following signature:
///
/// ```ignore
/// fn main(input: [u8; {max_len}], message_size: u32) -> pub [u8; 32]
/// ```
///
/// The calls are executed with and without forcing brillig, because it seems common for hash functions to run different
/// code paths based on `runtime::is_unconstrained()`.
fn run_hash_proptest<const N: usize>(
    // Different generic maximum input sizes to try.
    max_lengths: &[usize],
    // Some hash functions allow inputs which are less than the generic parameters, others don't.
    variable_length: bool,
    // Make the source code specialized for a given expected input size.
    source: impl Fn(usize) -> String,
    // Rust implementation of the hash function.
    hash: fn(&[u8]) -> [u8; N],
) {
    for max_len in max_lengths {
        let max_len = *max_len;
        // The maximum length is used to pick the generic version of the method.
        let source = source(max_len);
        // Hash functions runs differently depending on whether the code is unconstrained or not.
        for force_brillig in [false, true] {
            let length_strategy =
                if variable_length { (0..=max_len).boxed() } else { Just(max_len).boxed() };
            // The actual input length can be up to the maximum.
            let strategy = length_strategy
                .prop_flat_map(|len| prop::collection::vec(any::<u8>(), len))
                .prop_map(move |mut msg| {
                    // The output is the hash of the data as it is.
                    let output = hash(&msg);

                    // The input has to be padded to the maximum length.
                    let msg_size = msg.len();
                    msg.resize(max_len, 0u8);

                    let mut inputs = vec![("input", bytes_input(&msg))];

                    // Omit the `message_size` if the hash function doesn't support it.
                    if variable_length {
                        inputs.push((
                            "message_size",
                            InputValue::Field(FieldElement::from(msg_size)),
                        ));
                    }

                    SnippetInputOutput::new(inputs, bytes_input(&output)).with_description(format!(
                        "force_brillig = {force_brillig}, max_len = {max_len}"
                    ))
                })
                .boxed();

            run_snippet_proptest(source.clone(), force_brillig, strategy);
        }
    }
}

/// This is just a simple test to check that property testing works.
#[test]
fn fuzz_basic() {
    let program = "fn main(init: u32) -> pub u32 {
        let mut x = init;
        for i in 0 .. 6 {
            x += i;
        }
        x
    }";

    let strategy = any::<u32>()
        .prop_map(|init| {
            let init = init / 2;
            SnippetInputOutput::new(
                vec![("init", InputValue::Field(init.into()))],
                InputValue::Field((init + 15).into()),
            )
        })
        .boxed();

    run_snippet_proptest(program.to_string(), false, strategy);
}

#[test]
fn fuzz_keccak256_equivalence() {
    run_hash_proptest(
        // XXX: Currently it fails with inputs >= 135 bytes
        &[0, 1, 100, 134],
        true,
        |max_len| {
            format!(
                "fn main(input: [u8; {max_len}], message_size: u32) -> pub [u8; 32] {{
                    std::hash::keccak256(input, message_size)
                }}"
            )
        },
        |data| sha3::Keccak256::digest(data).into(),
    );
}

#[test]
#[should_panic] // Remove once fixed
fn fuzz_keccak256_equivalence_over_135() {
    run_hash_proptest(
        &[135, 150],
        true,
        |max_len| {
            format!(
                "fn main(input: [u8; {max_len}], message_size: u32) -> pub [u8; 32] {{
                    std::hash::keccak256(input, message_size)
                }}"
            )
        },
        |data| sha3::Keccak256::digest(data).into(),
    );
}

#[test]
fn fuzz_sha256_equivalence() {
    run_hash_proptest(
        &[0, 1, 200, 511, 512],
        true,
        |max_len| {
            format!(
                "fn main(input: [u8; {max_len}], message_size: u64) -> pub [u8; 32] {{
                    std::hash::sha256_var(input, message_size)
                }}"
            )
        },
        |data| sha2::Sha256::digest(data).into(),
    );
}

#[test]
fn fuzz_sha512_equivalence() {
    run_hash_proptest(
        &[0, 1, 200],
        false,
        |max_len| {
            format!(
                "fn main(input: [u8; {max_len}]) -> pub [u8; 64] {{
                    std::hash::sha512::digest(input)
                }}"
            )
        },
        |data| sha2::Sha512::digest(data).into(),
    );
}

#[test]
fn fuzz_poseidon2_equivalence() {
    use bn254_blackbox_solver::poseidon_hash;

    // Test empty, small, then around the RATE value, then bigger inputs.
    for max_len in [0, 1, 3, 4, 100] {
        let source = format!(
            "fn main(input: [Field; {max_len}], message_size: u32) -> pub Field {{
                std::hash::poseidon2::Poseidon2::hash(input, message_size)
            }}"
        );

        let strategy = (0..=max_len)
            .prop_flat_map(field_vec_strategy)
            .prop_map(move |mut msg| {
                let output = poseidon_hash(&msg, msg.len() < max_len).expect("failed to hash");

                // The input has to be padded to the maximum length.
                let msg_size = msg.len();
                msg.resize(max_len, FieldElement::from(0u64));

                let inputs = vec![
                    ("input", InputValue::Vec(vecmap(msg, InputValue::Field))),
                    ("message_size", InputValue::Field(FieldElement::from(msg_size))),
                ];

                SnippetInputOutput::new(inputs, InputValue::Field(output))
                    .with_description(format!("max_len = {max_len}"))
            })
            .boxed();

        run_snippet_proptest(source.clone(), false, strategy);
    }
}

#[test]
fn fuzz_poseidon_equivalence() {
    use ark_ff_v04::{BigInteger, PrimeField};
    use light_poseidon::{Poseidon, PoseidonHasher};

    let poseidon_hash = |inputs: &[FieldElement]| {
        let mut poseidon = Poseidon::<ark_bn254_v04::Fr>::new_circom(inputs.len()).unwrap();
        let frs: Vec<ark_bn254_v04::Fr> = inputs
            .iter()
            .map(|f| ark_bn254_v04::Fr::from_be_bytes_mod_order(&f.to_be_bytes()))
            .collect::<Vec<_>>();
        let hash = poseidon.hash(&frs).expect("failed to hash");
        FieldElement::from_be_bytes_reduce(&hash.into_bigint().to_bytes_be())
    };

    // Noir has hashes up to length 16, but the reference library won't work with more than 12.
    for len in 1..light_poseidon::MAX_X5_LEN {
        let source = format!(
            "fn main(input: [Field; {len}]) -> pub Field {{
                let h1 = std::hash::poseidon::bn254::hash_{len}(input);
                let h2 = {{
                    let mut hasher = std::hash::poseidon::PoseidonHasher::default();
                    input.hash(&mut hasher);
                    hasher.finish()
                }};
                assert_eq(h1, h2);
                h1
            }}"
        );

        let strategy = field_vec_strategy(len)
            .prop_map(move |msg| {
                let output = poseidon_hash(&msg);
                let inputs = vec![("input", InputValue::Vec(vecmap(msg, InputValue::Field)))];

                SnippetInputOutput::new(inputs, InputValue::Field(output))
                    .with_description(format!("len = {len}"))
            })
            .boxed();

        run_snippet_proptest(source.clone(), false, strategy);
    }
}

fn bytes_input(bytes: &[u8]) -> InputValue {
    InputValue::Vec(
        bytes.iter().map(|b| InputValue::Field(FieldElement::from(*b as u32))).collect(),
    )
}

fn field_vec_strategy(len: usize) -> impl Strategy<Value = Vec<FieldElement>> {
    // Generate Field elements from random 32 byte vectors.
    let field = prop::collection::vec(any::<u8>(), 32)
        .prop_map(|bytes| FieldElement::from_be_bytes_reduce(&bytes));

    prop::collection::vec(field, len)
}<|MERGE_RESOLUTION|>--- conflicted
+++ resolved
@@ -78,12 +78,8 @@
         Err(e) => panic!("failed to compile program; brillig = {force_brillig}:\n{source}\n{e:?}"),
     };
 
-<<<<<<< HEAD
-    let blackbox_solver = bn254_blackbox_solver::Bn254BlackBoxSolver;
-=======
     let pedandic_solving = true;
     let blackbox_solver = bn254_blackbox_solver::Bn254BlackBoxSolver(pedandic_solving);
->>>>>>> 5badb7ae
     let foreign_call_executor = RefCell::new(DefaultForeignCallBuilder::default().build());
 
     // Generate multiple input/output
