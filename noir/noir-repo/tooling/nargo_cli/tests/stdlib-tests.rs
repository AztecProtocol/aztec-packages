--- conflicted
+++ resolved
@@ -2,11 +2,7 @@
 use std::{collections::BTreeMap, path::PathBuf};
 
 use fm::FileManager;
-<<<<<<< HEAD
-use noirc_driver::{check_crate, file_manager_with_stdlib, CompileOptions};
-=======
 use noirc_driver::{check_crate, compile_no_check, file_manager_with_stdlib, CompileOptions};
->>>>>>> 255d7525
 use noirc_frontend::hir::FunctionNameMatch;
 
 use nargo::{
@@ -50,23 +46,6 @@
     let test_report: Vec<(String, TestStatus)> = test_functions
         .into_iter()
         .map(|(test_name, test_function)| {
-<<<<<<< HEAD
-            let status = run_test(
-                &bn254_blackbox_solver::Bn254BlackBoxSolver,
-                &mut context,
-                &test_function,
-                false,
-                None,
-                &CompileOptions::default(),
-            );
-=======
-            let test_function_has_no_arguments = context
-                .def_interner
-                .function_meta(&test_function.get_id())
-                .function_signature()
-                .0
-                .is_empty();
->>>>>>> 255d7525
 
             let status = if test_function_has_no_arguments {
                 run_test(
