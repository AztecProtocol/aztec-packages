#!/usr/bin/env bash

function require_command {
    if ! command -v "$1" >/dev/null 2>&1; then
        echo "Error: $1 is required but not installed." >&2
        exit 1
    fi
}
function run_or_fail {
  "$@"
  local status=$?
  if [ $status -ne 0 ]; then
    echo "Command '$*' failed with exit code $status" >&2
    exit $status
  fi
}
function run_if_available {
  if command -v "$1" >/dev/null 2>&1; then
    "$@"
  else
    echo "$1 is not installed. Please install it to use this feature." >&2
  fi
}

require_command jq
require_command cargo
require_command wasm-bindgen
<<<<<<< HEAD
require_command wasm-opt
=======
>>>>>>> 8c1a7b97

self_path=$(dirname "$(readlink -f "$0")")
pname=$(cargo read-manifest | jq -r '.name')

NODE_DIR=$self_path/nodejs
BROWSER_DIR=$self_path/web

# Clear out the existing build artifacts as these aren't automatically removed by wasm-bindgen.
if [ -d ./pkg/ ]; then
    rm -r $NODE_DIR
    rm -r $BROWSER_DIR
fi

TARGET=wasm32-unknown-unknown
WASM_BINARY=${self_path}/../../target/$TARGET/release/${pname}.wasm

NODE_WASM=${NODE_DIR}/${pname}_bg.wasm
BROWSER_WASM=${BROWSER_DIR}/${pname}_bg.wasm

# Build the new wasm package
run_or_fail cargo build --lib --release --target $TARGET --package ${pname}
run_or_fail wasm-bindgen $WASM_BINARY --out-dir $NODE_DIR --typescript --target nodejs
run_or_fail wasm-bindgen $WASM_BINARY --out-dir $BROWSER_DIR --typescript --target web
<<<<<<< HEAD
run_or_fail wasm-opt $NODE_WASM -o $NODE_WASM -O
run_or_fail wasm-opt $BROWSER_WASM -o $BROWSER_WASM -O
=======
run_if_available wasm-opt $NODE_WASM -o $NODE_WASM -O
run_if_available wasm-opt $BROWSER_WASM -o $BROWSER_WASM -O
>>>>>>> 8c1a7b97
<|MERGE_RESOLUTION|>--- conflicted
+++ resolved
@@ -25,10 +25,6 @@
 require_command jq
 require_command cargo
 require_command wasm-bindgen
-<<<<<<< HEAD
-require_command wasm-opt
-=======
->>>>>>> 8c1a7b97
 
 self_path=$(dirname "$(readlink -f "$0")")
 pname=$(cargo read-manifest | jq -r '.name')
@@ -52,10 +48,5 @@
 run_or_fail cargo build --lib --release --target $TARGET --package ${pname}
 run_or_fail wasm-bindgen $WASM_BINARY --out-dir $NODE_DIR --typescript --target nodejs
 run_or_fail wasm-bindgen $WASM_BINARY --out-dir $BROWSER_DIR --typescript --target web
-<<<<<<< HEAD
-run_or_fail wasm-opt $NODE_WASM -o $NODE_WASM -O
-run_or_fail wasm-opt $BROWSER_WASM -o $BROWSER_WASM -O
-=======
 run_if_available wasm-opt $NODE_WASM -o $NODE_WASM -O
-run_if_available wasm-opt $BROWSER_WASM -o $BROWSER_WASM -O
->>>>>>> 8c1a7b97
+run_if_available wasm-opt $BROWSER_WASM -o $BROWSER_WASM -O