--- conflicted
+++ resolved
@@ -7,10 +7,7 @@
   createBlackBoxSolver,
   WasmBlackBoxFunctionSolver,
   executeProgramWithBlackBoxSolver,
-<<<<<<< HEAD
-=======
   ExecutionError,
->>>>>>> 50b559dc
 } from '@noir-lang/acvm_js';
 import { Abi, CompiledCircuit } from '@noir-lang/types';
 
