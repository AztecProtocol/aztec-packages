import { abiDecodeError, abiEncode, InputMap } from '@noir-lang/noirc_abi';
import { base64Decode } from './base64_decode.js';
import {
  WitnessStack,
  ForeignCallHandler,
  ForeignCallInput,
  createBlackBoxSolver,
  WasmBlackBoxFunctionSolver,
<<<<<<< HEAD
  executeProgramWithBlackBoxSolver,
=======
  executeCircuitWithBlackBoxSolver,
  ExecutionError,
>>>>>>> 3abc862f
} from '@noir-lang/acvm_js';
import { Abi, CompiledCircuit } from '@noir-lang/types';

let solver: Promise<WasmBlackBoxFunctionSolver>;

const getSolver = (): Promise<WasmBlackBoxFunctionSolver> => {
  if (!solver) {
    solver = createBlackBoxSolver();
  }
  return solver;
};

const defaultForeignCallHandler: ForeignCallHandler = async (name: string, args: ForeignCallInput[]) => {
  if (name == 'print') {
    // By default we do not print anything for `print` foreign calls due to a need for formatting,
    // however we provide an empty response in order to not halt execution.
    //
    // If a user needs to print values then they should provide a custom foreign call handler.
    return [];
  }
  throw Error(`Unexpected oracle during execution: ${name}(${args.join(', ')})`);
};

// Payload is any since it can be of any type defined by the circuit dev.
// eslint-disable-next-line @typescript-eslint/no-explicit-any
export type ErrorWithPayload = ExecutionError & { decodedAssertionPayload?: any };

function parseErrorPayload(abi: Abi, originalError: ExecutionError): Error {
  const payload = originalError.rawAssertionPayload;
  if (!payload) return originalError;
  const enrichedError = originalError as ErrorWithPayload;

  try {
    // Decode the payload
    const decodedPayload = abiDecodeError(abi, payload);

    if (typeof decodedPayload === 'string') {
      // If it's a string, just add it to the error message
      enrichedError.message = `Circuit execution failed: ${decodedPayload}`;
    } else {
      // If not, attach the payload to the original error
      enrichedError.decodedAssertionPayload = decodedPayload;
    }
  } catch (_errorDecoding) {
    // Ignore errors decoding the payload
  }

  return enrichedError;
}

// Generates the witnesses needed to feed into the chosen proving system
export async function generateWitness(
  compiledProgram: CompiledCircuit,
  inputs: InputMap,
  foreignCallHandler: ForeignCallHandler = defaultForeignCallHandler,
): Promise<WitnessStack> {
  // Throws on ABI encoding error
  const witnessMap = abiEncode(compiledProgram.abi, inputs);

  // Execute the circuit to generate the rest of the witnesses and serialize
  // them into a Uint8Array.
  try {
    const solvedWitness = await executeProgramWithBlackBoxSolver(
      await getSolver(),
      base64Decode(compiledProgram.bytecode),
      witnessMap,
      foreignCallHandler,
    );
    return solvedWitness;
  } catch (err) {
    // Typescript types catched errors as unknown or any, so we need to narrow its type to check if it has raw assertion payload.
    if (typeof err === 'object' && err !== null && 'rawAssertionPayload' in err) {
      throw parseErrorPayload(compiledProgram.abi, err as ExecutionError);
    }
    throw new Error(`Circuit execution failed: ${err}`);
  }
}<|MERGE_RESOLUTION|>--- conflicted
+++ resolved
@@ -6,12 +6,8 @@
   ForeignCallInput,
   createBlackBoxSolver,
   WasmBlackBoxFunctionSolver,
-<<<<<<< HEAD
   executeProgramWithBlackBoxSolver,
-=======
-  executeCircuitWithBlackBoxSolver,
   ExecutionError,
->>>>>>> 3abc862f
 } from '@noir-lang/acvm_js';
 import { Abi, CompiledCircuit } from '@noir-lang/types';
 
