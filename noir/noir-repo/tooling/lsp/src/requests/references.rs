--- conflicted
+++ resolved
@@ -12,22 +12,6 @@
     params: ReferenceParams,
 ) -> impl Future<Output = Result<Option<Vec<Location>>, ResponseError>> {
     let include_declaration = params.context.include_declaration;
-<<<<<<< HEAD
-    let result = process_request(
-        state,
-        params.text_document_position,
-        |location, interner, files, cached_interners| {
-            find_all_references_in_workspace(
-                location,
-                interner,
-                cached_interners,
-                files,
-                include_declaration,
-                true,
-            )
-        },
-    );
-=======
     let result = process_request(state, params.text_document_position, |args| {
         find_all_references_in_workspace(
             args.location,
@@ -38,7 +22,6 @@
             true,
         )
     });
->>>>>>> 511a0f0a
     future::ready(result)
 }
 
