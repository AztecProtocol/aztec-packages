use std::str::FromStr;

use fm::{FileId, FileMap};
use lsp_types::{Hover, HoverContents, MarkupContent, MarkupKind, Position};
use noirc_errors::{Location, Span};
use noirc_frontend::{
<<<<<<< HEAD
    Type, ast::Visitor, node_interner::NodeInterner, parse_program, signed_field::SignedField,
=======
    ast::Visitor, node_interner::NodeInterner, parse_program, signed_field::SignedField, Type,
>>>>>>> e83fe03b
};
use num_bigint::BigInt;

use crate::{
    requests::{ProcessRequestCallbackArgs, to_lsp_location},
    utils,
};

pub(super) fn hover_from_visitor(
    file_id: Option<FileId>,
    position: Position,
    args: &ProcessRequestCallbackArgs,
) -> Option<Hover> {
    let file_id = file_id?;
    let file = args.files.get_file(file_id)?;
    let source = file.source();
    let (parsed_module, _errors) = parse_program(source, file_id);
    let byte_index = utils::position_to_byte_index(args.files, file_id, &position)?;

    let mut finder = HoverFinder::new(args.files, file_id, args.interner, byte_index);
    parsed_module.accept(&mut finder);
    finder.hover
}

struct HoverFinder<'a> {
    files: &'a FileMap,
    file: FileId,
    interner: &'a NodeInterner,
    byte_index: usize,
    hover: Option<Hover>,
}
impl<'a> HoverFinder<'a> {
    fn new(
        files: &'a FileMap,
        file: FileId,
        interner: &'a NodeInterner,
        byte_index: usize,
    ) -> Self {
        Self { files, file, interner, byte_index, hover: None }
    }

    fn intersects_span(&self, span: Span) -> bool {
        span.start() as usize <= self.byte_index && self.byte_index <= span.end() as usize
    }
}

impl Visitor for HoverFinder<'_> {
    fn visit_literal_integer(&mut self, value: SignedField, span: Span) {
        if !self.intersects_span(span) {
            return;
        }

        let location = Location::new(span, self.file);
        let lsp_location = to_lsp_location(self.files, location.file, location.span);
        let range = lsp_location.map(|location| location.range);
        let Some(typ) = self.interner.type_at_location(location) else {
            return;
        };

        let value = format_integer(typ, value);
        let contents = HoverContents::Markup(MarkupContent { kind: MarkupKind::Markdown, value });
        self.hover = Some(Hover { contents, range });
    }
}

fn format_integer(typ: Type, value: SignedField) -> String {
    let value_base_10 = value.field.to_string();

    // For simplicity we parse the value as a BigInt to convert it to hex
    // because `FieldElement::to_hex` will include many leading zeros.
    let value_big_int = BigInt::from_str(&value_base_10).unwrap();
    let negative = if value.is_negative { "-" } else { "" };

    format!(
        "    {typ}\n---\nvalue of literal: `{negative}{value_base_10} ({negative}0x{value_big_int:02x})`"
    )
}

#[cfg(test)]
mod tests {
    use noirc_frontend::{
<<<<<<< HEAD
=======
        ast::{IntegerBitSize, Signedness},
        signed_field::SignedField,
>>>>>>> e83fe03b
        Type,
        ast::{IntegerBitSize, Signedness},
        signed_field::SignedField,
    };

    use super::format_integer;

    #[test]
    fn format_integer_zero() {
        let typ = Type::FieldElement;
        let value = SignedField::positive(0_u128);
        let expected = "    Field\n---\nvalue of literal: `0 (0x00)`";
        assert_eq!(format_integer(typ, value), expected);
    }

    #[test]
    fn format_positive_integer() {
        let typ = Type::Integer(Signedness::Unsigned, IntegerBitSize::ThirtyTwo);
        let value = SignedField::positive(123456_u128);
        let expected = "    u32\n---\nvalue of literal: `123456 (0x1e240)`";
        assert_eq!(format_integer(typ, value), expected);
    }

    #[test]
    fn format_negative_integer() {
        let typ = Type::Integer(Signedness::Signed, IntegerBitSize::SixtyFour);
        let value = SignedField::new(987654_u128.into(), true);
        let expected = "    i64\n---\nvalue of literal: `-987654 (-0xf1206)`";
        assert_eq!(format_integer(typ, value), expected);
    }
}<|MERGE_RESOLUTION|>--- conflicted
+++ resolved
@@ -4,16 +4,12 @@
 use lsp_types::{Hover, HoverContents, MarkupContent, MarkupKind, Position};
 use noirc_errors::{Location, Span};
 use noirc_frontend::{
-<<<<<<< HEAD
-    Type, ast::Visitor, node_interner::NodeInterner, parse_program, signed_field::SignedField,
-=======
     ast::Visitor, node_interner::NodeInterner, parse_program, signed_field::SignedField, Type,
->>>>>>> e83fe03b
 };
 use num_bigint::BigInt;
 
 use crate::{
-    requests::{ProcessRequestCallbackArgs, to_lsp_location},
+    requests::{to_lsp_location, ProcessRequestCallbackArgs},
     utils,
 };
 
@@ -90,14 +86,9 @@
 #[cfg(test)]
 mod tests {
     use noirc_frontend::{
-<<<<<<< HEAD
-=======
         ast::{IntegerBitSize, Signedness},
         signed_field::SignedField,
->>>>>>> e83fe03b
         Type,
-        ast::{IntegerBitSize, Signedness},
-        signed_field::SignedField,
     };
 
     use super::format_integer;
