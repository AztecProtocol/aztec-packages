--- conflicted
+++ resolved
@@ -9,11 +9,7 @@
 use noirc_frontend::{
     ast::{
         CallExpression, ConstrainKind, ConstrainStatement, Expression, ExpressionKind,
-<<<<<<< HEAD
-        FunctionReturnType, MethodCallExpression,
-=======
         FunctionReturnType, MethodCallExpression, Statement, Visitor,
->>>>>>> 1849956e
     },
     hir_def::{function::FuncMeta, stmt::HirPattern},
     macros_api::NodeInterner,
@@ -73,96 +69,6 @@
         self.signature_help.clone()
     }
 
-<<<<<<< HEAD
-    fn find_in_call_expression(&mut self, call_expression: &CallExpression, span: Span) {
-        self.find_in_expression(&call_expression.func);
-        self.find_in_expressions(&call_expression.arguments);
-
-        let arguments_span = Span::from(call_expression.func.span.end() + 1..span.end() - 1);
-        let span = call_expression.func.span;
-        let name_span = Span::from(span.end() - 1..span.end());
-        let has_self = false;
-
-        self.try_compute_signature_help(
-            &call_expression.arguments,
-            arguments_span,
-            name_span,
-            has_self,
-        );
-    }
-
-    fn find_in_method_call_expression(
-        &mut self,
-        method_call_expression: &MethodCallExpression,
-        span: Span,
-    ) {
-        self.find_in_expression(&method_call_expression.object);
-        self.find_in_expressions(&method_call_expression.arguments);
-
-        let arguments_span =
-            Span::from(method_call_expression.method_name.span().end() + 1..span.end() - 1);
-        let name_span = method_call_expression.method_name.span();
-        let has_self = true;
-
-        self.try_compute_signature_help(
-            &method_call_expression.arguments,
-            arguments_span,
-            name_span,
-            has_self,
-        );
-    }
-
-    pub(super) fn find_in_constrain_statement(&mut self, constrain_statement: &ConstrainStatement) {
-        self.find_in_expression(&constrain_statement.0);
-
-        if let Some(exp) = &constrain_statement.1 {
-            self.find_in_expression(exp);
-        }
-
-        if self.signature_help.is_some() {
-            return;
-        }
-
-        let arguments_span = if let Some(expr) = &constrain_statement.1 {
-            Span::from(constrain_statement.0.span.start()..expr.span.end())
-        } else {
-            constrain_statement.0.span
-        };
-
-        if !self.includes_span(arguments_span) {
-            return;
-        }
-
-        match constrain_statement.2 {
-            ConstrainKind::Assert => {
-                let mut arguments = vec![constrain_statement.0.clone()];
-                if let Some(expr) = &constrain_statement.1 {
-                    arguments.push(expr.clone());
-                }
-
-                let active_parameter = self.compute_active_parameter(&arguments);
-                let signature_information = self.assert_signature_information(active_parameter);
-                self.set_signature_help(signature_information);
-            }
-            ConstrainKind::AssertEq => {
-                if let ExpressionKind::Infix(infix) = &constrain_statement.0.kind {
-                    let mut arguments = vec![infix.lhs.clone(), infix.rhs.clone()];
-                    if let Some(expr) = &constrain_statement.1 {
-                        arguments.push(expr.clone());
-                    }
-
-                    let active_parameter = self.compute_active_parameter(&arguments);
-                    let signature_information =
-                        self.assert_eq_signature_information(active_parameter);
-                    self.set_signature_help(signature_information);
-                }
-            }
-            ConstrainKind::Constrain => (),
-        }
-    }
-
-=======
->>>>>>> 1849956e
     fn try_compute_signature_help(
         &mut self,
         arguments: &[Expression],
