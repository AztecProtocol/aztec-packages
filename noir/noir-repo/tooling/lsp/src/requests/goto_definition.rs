use std::future::{self, Future};

use crate::{types::GotoDefinitionResult, LspState};
use async_lsp::ResponseError;

use lsp_types::request::GotoTypeDefinitionParams;
use lsp_types::{GotoDefinitionParams, GotoDefinitionResponse};

use super::{process_request, to_lsp_location};

pub(crate) fn on_goto_definition_request(
    state: &mut LspState,
    params: GotoDefinitionParams,
) -> impl Future<Output = Result<GotoDefinitionResult, ResponseError>> {
    let result = on_goto_definition_inner(state, params, false);
    future::ready(result)
}

pub(crate) fn on_goto_type_definition_request(
    state: &mut LspState,
    params: GotoTypeDefinitionParams,
) -> impl Future<Output = Result<GotoDefinitionResult, ResponseError>> {
    let result = on_goto_definition_inner(state, params, true);
    future::ready(result)
}

fn on_goto_definition_inner(
    state: &mut LspState,
    params: GotoDefinitionParams,
    return_type_location_instead: bool,
) -> Result<GotoDefinitionResult, ResponseError> {
<<<<<<< HEAD
    process_request(state, params.text_document_position_params, |location, interner, files, _| {
        interner.get_definition_location_from(location, return_type_location_instead).and_then(
            |found_location| {
=======
    process_request(state, params.text_document_position_params, |args| {
        args.interner
            .get_definition_location_from(args.location, return_type_location_instead)
            .and_then(|found_location| {
>>>>>>> 511a0f0a
                let file_id = found_location.file;
                let definition_position =
                    to_lsp_location(args.files, file_id, found_location.span)?;
                let response = GotoDefinitionResponse::from(definition_position).to_owned();
                Some(response)
            })
    })
}

#[cfg(test)]
mod goto_definition_tests {
    use std::panic;

    use crate::test_utils::{self, search_in_file};
    use lsp_types::{Position, Range};
    use tokio::test;

    use super::*;

    async fn expect_goto_for_all_references(directory: &str, name: &str, definition_index: usize) {
        let (mut state, noir_text_document) = test_utils::init_lsp_server(directory).await;

        let ranges = search_in_file(noir_text_document.path(), name);
        let expected_range = ranges[definition_index];

        for (index, range) in ranges.iter().enumerate() {
            // Ideally "go to" at the definition should return the same location, but this isn't currently
            // working. But it's also not that important, so we'll keep it for later.
            if index == definition_index {
                continue;
            }

            let params = GotoDefinitionParams {
                text_document_position_params: lsp_types::TextDocumentPositionParams {
                    text_document: lsp_types::TextDocumentIdentifier {
                        uri: noir_text_document.clone(),
                    },
                    position: range.start,
                },
                work_done_progress_params: Default::default(),
                partial_result_params: Default::default(),
            };

            let response = on_goto_definition_request(&mut state, params)
                .await
                .expect("Could execute on_goto_definition_request")
                .unwrap_or_else(|| {
                    panic!("Didn't get a goto definition response for index {index}")
                });

            if let GotoDefinitionResponse::Scalar(location) = response {
                assert_eq!(location.range, expected_range);
            } else {
                panic!("Expected a scalar response");
            };
        }
    }

    async fn expect_goto(
        directory: &str,
        position: Position,
        expected_file: &str,
        expected_range: Range,
    ) {
        let (mut state, noir_text_document) = test_utils::init_lsp_server(directory).await;

        let params = GotoDefinitionParams {
            text_document_position_params: lsp_types::TextDocumentPositionParams {
                text_document: lsp_types::TextDocumentIdentifier {
                    uri: noir_text_document.clone(),
                },
                position,
            },
            work_done_progress_params: Default::default(),
            partial_result_params: Default::default(),
        };

        let response = on_goto_definition_request(&mut state, params)
            .await
            .expect("Could execute on_goto_definition_request")
            .unwrap_or_else(|| panic!("Didn't get a goto definition response"));

        if let GotoDefinitionResponse::Scalar(location) = response {
            assert!(location.uri.to_string().ends_with(expected_file));
            assert_eq!(location.range, expected_range);
        } else {
            panic!("Expected a scalar response");
        };
    }

    #[test]
    async fn goto_from_function_location_to_declaration() {
        expect_goto_for_all_references("go_to_definition", "another_function", 0).await;
    }

    #[test]
    async fn goto_from_use_as() {
        expect_goto(
            "go_to_definition",
            Position { line: 7, character: 29 }, // The word after `as`,
            "src/main.nr",
            Range {
                start: Position { line: 1, character: 11 },
                end: Position { line: 1, character: 27 },
            },
        )
        .await;
    }

    #[test]
    async fn goto_module_from_call_path() {
        expect_goto(
            "go_to_definition",
            Position { line: 17, character: 4 }, // "bar" in "bar::baz()"
            "src/bar.nr",
            Range {
                start: Position { line: 0, character: 0 },
                end: Position { line: 0, character: 0 },
            },
        )
        .await;
    }

    #[test]
    async fn goto_inline_module_from_call_path() {
        expect_goto(
            "go_to_definition",
            Position { line: 18, character: 9 }, // "inline" in "bar::inline::qux()"
            "src/bar.nr",
            Range {
                start: Position { line: 2, character: 4 },
                end: Position { line: 2, character: 10 },
            },
        )
        .await;
    }

    #[test]
    async fn goto_module_from_use_path() {
        expect_goto(
            "go_to_definition",
            Position { line: 6, character: 4 }, // "foo" in "use foo::another_function;"
            "src/main.nr",
            Range {
                start: Position { line: 0, character: 4 },
                end: Position { line: 0, character: 7 },
            },
        )
        .await;
    }

    #[test]
    async fn goto_module_from_mod() {
        expect_goto(
            "go_to_definition",
            Position { line: 9, character: 4 }, // "bar" in "mod bar;"
            "src/bar.nr",
            Range {
                start: Position { line: 0, character: 0 },
                end: Position { line: 0, character: 0 },
            },
        )
        .await;
    }

    #[test]
    async fn goto_for_local_variable() {
        expect_goto_for_all_references("local_variable", "some_var", 0).await;
    }
}<|MERGE_RESOLUTION|>--- conflicted
+++ resolved
@@ -29,16 +29,10 @@
     params: GotoDefinitionParams,
     return_type_location_instead: bool,
 ) -> Result<GotoDefinitionResult, ResponseError> {
-<<<<<<< HEAD
-    process_request(state, params.text_document_position_params, |location, interner, files, _| {
-        interner.get_definition_location_from(location, return_type_location_instead).and_then(
-            |found_location| {
-=======
     process_request(state, params.text_document_position_params, |args| {
         args.interner
             .get_definition_location_from(args.location, return_type_location_instead)
             .and_then(|found_location| {
->>>>>>> 511a0f0a
                 let file_id = found_location.file;
                 let definition_position =
                     to_lsp_location(args.files, file_id, found_location.span)?;
