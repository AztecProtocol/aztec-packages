--- conflicted
+++ resolved
@@ -1,11 +1,7 @@
-<<<<<<< HEAD
-use std::{collections::HashMap, future::Future};
-=======
 use std::{
     collections::{BTreeMap, HashMap},
     future::Future,
 };
->>>>>>> addd4fe4
 
 use crate::{
     parse_diff, resolve_workspace_for_source_path,
@@ -21,15 +17,11 @@
 use nargo::insert_all_files_for_workspace_into_file_manager;
 use nargo_fmt::Config;
 use noirc_driver::file_manager_with_stdlib;
-<<<<<<< HEAD
-use noirc_frontend::{graph::Dependency, macros_api::NodeInterner};
-=======
 use noirc_frontend::{
     graph::{CrateId, Dependency},
     hir::def_map::CrateDefMap,
     macros_api::NodeInterner,
 };
->>>>>>> addd4fe4
 use serde::{Deserialize, Serialize};
 
 use crate::{
@@ -293,10 +285,7 @@
     interners: &'a HashMap<String, NodeInterner>,
     root_crate_name: String,
     root_crate_dependencies: &'a Vec<Dependency>,
-<<<<<<< HEAD
-=======
     def_maps: &'a BTreeMap<CrateId, CrateDefMap>,
->>>>>>> addd4fe4
 }
 
 pub(crate) fn process_request<F, T>(
@@ -351,10 +340,7 @@
         interners: &state.cached_definitions,
         root_crate_name: package.name.to_string(),
         root_crate_dependencies: &context.crate_graph[context.root_crate_id()].dependencies,
-<<<<<<< HEAD
-=======
         def_maps: &context.def_maps,
->>>>>>> addd4fe4
     }))
 }
 pub(crate) fn find_all_references_in_workspace(
