use std::{
    collections::{BTreeMap, HashMap, HashSet},
    future::{self, Future},
};

use async_lsp::ResponseError;
use completion_items::{
    crate_completion_item, field_completion_item, simple_completion_item,
    struct_field_completion_item,
};
use convert_case::{Case, Casing};
use fm::{FileId, FileMap, PathString};
use kinds::{FunctionCompletionKind, FunctionKind, ModuleCompletionKind, RequestedItems};
use lsp_types::{CompletionItem, CompletionItemKind, CompletionParams, CompletionResponse};
use noirc_errors::{Location, Span};
use noirc_frontend::{
    ast::{
<<<<<<< HEAD
        AsTraitPath, BlockExpression, CallExpression, ConstructorExpression, Expression,
        ExpressionKind, ForLoopStatement, Ident, IfExpression, ItemVisibility, LValue, Lambda,
        LetStatement, MemberAccessExpression, MethodCallExpression, NoirFunction, NoirStruct,
        NoirTraitImpl, Path, PathKind, PathSegment, Pattern, Statement, StatementKind, TraitItem,
        TypeImpl, UnresolvedGeneric, UnresolvedGenerics, UnresolvedType, UnresolvedTypeData,
        UseTree, UseTreeKind,
=======
        AsTraitPath, BlockExpression, ConstructorExpression, Expression, ExpressionKind,
        ForLoopStatement, Ident, IfExpression, LValue, Lambda, LetStatement,
        MemberAccessExpression, NoirFunction, NoirStruct, NoirTraitImpl, Path, PathKind,
        PathSegment, Pattern, Statement, StatementKind, TraitItem, TypeImpl, UnresolvedGeneric,
        UnresolvedGenerics, UnresolvedType, UnresolvedTypeData, UseTree, UseTreeKind,
>>>>>>> 0263b4c8
    },
    graph::{CrateId, Dependency},
    hir::{
        def_map::{CrateDefMap, LocalModuleId, ModuleId},
        resolution::{
            import::can_reference_module_id,
            path_resolver::{PathResolver, StandardPathResolver},
        },
    },
    hir_def::traits::Trait,
    macros_api::{ModuleDefId, NodeInterner},
    node_interner::ReferenceId,
    parser::{Item, ItemKind},
    ParsedModule, StructType, Type,
};
use sort_text::underscore_sort_text;

use crate::{requests::to_lsp_location, utils, LspState};

use super::process_request;

mod auto_import;
mod builtins;
mod completion_items;
mod kinds;
mod sort_text;
mod tests;
mod traversal;

pub(crate) fn on_completion_request(
    state: &mut LspState,
    params: CompletionParams,
) -> impl Future<Output = Result<Option<CompletionResponse>, ResponseError>> {
    let uri = params.text_document_position.clone().text_document.uri;

    let result = process_request(state, params.text_document_position.clone(), |args| {
        let path = PathString::from_path(uri.to_file_path().unwrap());
        args.files.get_file_id(&path).and_then(|file_id| {
            utils::position_to_byte_index(
                args.files,
                file_id,
                &params.text_document_position.position,
            )
            .and_then(|byte_index| {
                let file = args.files.get_file(file_id).unwrap();
                let source = file.source();
                let byte = source.as_bytes().get(byte_index - 1).copied();
                let (parsed_module, _errors) = noirc_frontend::parse_program(source);

                let mut finder = NodeFinder::new(
                    args.files,
                    file_id,
                    source,
                    byte_index,
                    byte,
                    args.crate_id,
                    args.def_maps,
                    args.dependencies,
                    args.interner,
                );
                finder.find(&parsed_module)
            })
        })
    });
    future::ready(result)
}

struct NodeFinder<'a> {
    files: &'a FileMap,
    file: FileId,
    lines: Vec<&'a str>,
    byte_index: usize,
    byte: Option<u8>,
    /// The module ID of the current file.
    root_module_id: ModuleId,
    /// The module ID in scope. This might change as we traverse the AST
    /// if we are analyzing something inside an inline module declaration.
    module_id: ModuleId,
    def_maps: &'a BTreeMap<CrateId, CrateDefMap>,
    dependencies: &'a Vec<Dependency>,
    interner: &'a NodeInterner,
    /// Completion items we find along the way.
    completion_items: Vec<CompletionItem>,
    /// Local variables in the current scope, mapped to their locations.
    /// As we traverse the AST, we collect local variables.
    local_variables: HashMap<String, Span>,
    /// Type parameters in the current scope. These are collected when entering
    /// a struct, a function, etc., and cleared afterwards.
    type_parameters: HashSet<String>,
    /// ModuleDefIds we already suggested, so we don't offer these for auto-import.
    suggested_module_def_ids: HashSet<ModuleDefId>,
    /// How many nested `mod` we are in deep
    nesting: usize,
    /// The line where an auto_import must be inserted
    auto_import_line: usize,
}

impl<'a> NodeFinder<'a> {
    #[allow(clippy::too_many_arguments)]
    fn new(
        files: &'a FileMap,
        file: FileId,
        source: &'a str,
        byte_index: usize,
        byte: Option<u8>,
        krate: CrateId,
        def_maps: &'a BTreeMap<CrateId, CrateDefMap>,
        dependencies: &'a Vec<Dependency>,
        interner: &'a NodeInterner,
    ) -> Self {
        // Find the module the current file belongs to
        let def_map = &def_maps[&krate];
        let root_module_id = ModuleId { krate, local_id: def_map.root() };
        let local_id = if let Some((module_index, _)) =
            def_map.modules().iter().find(|(_, module_data)| module_data.location.file == file)
        {
            LocalModuleId(module_index)
        } else {
            def_map.root()
        };
        let module_id = ModuleId { krate, local_id };
        Self {
            files,
            file,
            lines: source.lines().collect(),
            byte_index,
            byte,
            root_module_id,
            module_id,
            def_maps,
            dependencies,
            interner,
            completion_items: Vec::new(),
            local_variables: HashMap::new(),
            type_parameters: HashSet::new(),
            suggested_module_def_ids: HashSet::new(),
            nesting: 0,
            auto_import_line: 0,
        }
    }

    fn find(&mut self, parsed_module: &ParsedModule) -> Option<CompletionResponse> {
        self.find_in_parsed_module(parsed_module);

        if self.completion_items.is_empty() {
            None
        } else {
            let mut items = std::mem::take(&mut self.completion_items);

            // Show items that start with underscore last in the list
            for item in items.iter_mut() {
                if item.label.starts_with('_') {
                    item.sort_text = Some(underscore_sort_text());
                }
            }

            Some(CompletionResponse::Array(items))
        }
    }

    fn find_in_item(&mut self, item: &Item) {
        if let ItemKind::Import(..) = &item.kind {
            if let Some(lsp_location) = to_lsp_location(self.files, self.file, item.span) {
                self.auto_import_line = (lsp_location.range.end.line + 1) as usize;
            }
        }

        if !self.includes_span(item.span) {
            return;
        }

        match &item.kind {
            ItemKind::Import(use_tree) => {
                let mut prefixes = Vec::new();
                self.find_in_use_tree(use_tree, &mut prefixes);
            }
            ItemKind::Submodules(parsed_sub_module) => {
                // Switch `self.module_id` to the submodule
                let previous_module_id = self.module_id;

                let def_map = &self.def_maps[&self.module_id.krate];
                let Some(module_data) = def_map.modules().get(self.module_id.local_id.0) else {
                    return;
                };
                if let Some(child_module) = module_data.children.get(&parsed_sub_module.name) {
                    self.module_id =
                        ModuleId { krate: self.module_id.krate, local_id: *child_module };
                }

                let old_auto_import_line = self.auto_import_line;
                self.nesting += 1;

                if let Some(lsp_location) = to_lsp_location(self.files, self.file, item.span) {
                    self.auto_import_line = (lsp_location.range.start.line + 1) as usize;
                }

                self.find_in_parsed_module(&parsed_sub_module.contents);

                // Restore the old module before continuing
                self.module_id = previous_module_id;
                self.nesting -= 1;
                self.auto_import_line = old_auto_import_line;
            }
            ItemKind::Function(noir_function) => self.find_in_noir_function(noir_function),
            ItemKind::TraitImpl(noir_trait_impl) => self.find_in_noir_trait_impl(noir_trait_impl),
            ItemKind::Impl(type_impl) => self.find_in_type_impl(type_impl),
            ItemKind::Global(let_statement) => self.find_in_let_statement(let_statement, false),
            ItemKind::TypeAlias(noir_type_alias) => self.find_in_noir_type_alias(noir_type_alias),
            ItemKind::Struct(noir_struct) => self.find_in_noir_struct(noir_struct),
            ItemKind::Trait(noir_trait) => self.find_in_noir_trait(noir_trait),
            ItemKind::ModuleDecl(_) => (),
        }
    }

    fn find_in_noir_function(&mut self, noir_function: &NoirFunction) {
        let old_type_parameters = self.type_parameters.clone();
        self.collect_type_parameters_in_generics(&noir_function.def.generics);

        for param in &noir_function.def.parameters {
            self.find_in_unresolved_type(&param.typ);
        }

        self.find_in_function_return_type(&noir_function.def.return_type);

        self.local_variables.clear();
        for param in &noir_function.def.parameters {
            self.collect_local_variables(&param.pattern);
        }

        self.find_in_block_expression(&noir_function.def.body);

        self.type_parameters = old_type_parameters;
    }

    fn find_in_noir_trait_impl(&mut self, noir_trait_impl: &NoirTraitImpl) {
        self.find_in_path(&noir_trait_impl.trait_name, RequestedItems::OnlyTypes);
        self.find_in_unresolved_type(&noir_trait_impl.object_type);

        self.type_parameters.clear();
        self.collect_type_parameters_in_generics(&noir_trait_impl.impl_generics);

        for item in &noir_trait_impl.items {
            self.find_in_trait_impl_item(item);
        }

        self.type_parameters.clear();
    }

    fn find_in_type_impl(&mut self, type_impl: &TypeImpl) {
        self.find_in_unresolved_type(&type_impl.object_type);

        self.type_parameters.clear();
        self.collect_type_parameters_in_generics(&type_impl.generics);

        for (method, span) in &type_impl.methods {
            self.find_in_noir_function(method);

            // Optimization: stop looking in functions past the completion cursor
            if span.end() as usize > self.byte_index {
                break;
            }
        }

        self.type_parameters.clear();
    }

    fn find_in_noir_struct(&mut self, noir_struct: &NoirStruct) {
        self.type_parameters.clear();
        self.collect_type_parameters_in_generics(&noir_struct.generics);

        for (_name, unresolved_type) in &noir_struct.fields {
            self.find_in_unresolved_type(unresolved_type);
        }

        self.type_parameters.clear();
    }

    fn find_in_trait_item(&mut self, trait_item: &TraitItem) {
        match trait_item {
            TraitItem::Function {
                name: _,
                generics,
                parameters,
                return_type,
                where_clause,
                body,
            } => {
                let old_type_parameters = self.type_parameters.clone();
                self.collect_type_parameters_in_generics(generics);

                for (_name, unresolved_type) in parameters {
                    self.find_in_unresolved_type(unresolved_type);
                }

                self.find_in_function_return_type(return_type);

                for unresolved_trait_constraint in where_clause {
                    self.find_in_unresolved_type(&unresolved_trait_constraint.typ);
                }

                if let Some(body) = body {
                    self.local_variables.clear();
                    for (name, _) in parameters {
                        self.local_variables.insert(name.to_string(), name.span());
                    }
                    self.find_in_block_expression(body);
                };

                self.type_parameters = old_type_parameters;
            }
            TraitItem::Constant { name: _, typ, default_value } => {
                self.find_in_unresolved_type(typ);

                if let Some(default_value) = default_value {
                    self.find_in_expression(default_value);
                }
            }
            TraitItem::Type { name: _ } => (),
        }
    }

    pub(super) fn find_in_call_expression(&mut self, call_expression: &CallExpression) {
        // Check if it's this case:
        //
        // foo::b>|<(...)
        //
        // In this case we want to suggest items in foo but if they are functions
        // we don't want to insert arguments, because they are already there (even if
        // they could be wrong) just because inserting them would lead to broken code.
        if let ExpressionKind::Variable(path) = &call_expression.func.kind {
            if self.includes_span(path.span) {
                self.find_in_path_impl(path, RequestedItems::AnyItems, true);
                return;
            }
        }

        // Check if it's this case:
        //
        // foo.>|<(...)
        //
        // "foo." is actually broken, but it's parsed as "foo", so this is seen
        // as "foo(...)" but if we are at a dot right after "foo" it means it's
        // the above case and we want to suggest methods of foo's type.
        let after_dot = self.byte == Some(b'.');
        if after_dot && call_expression.func.span.end() as usize == self.byte_index - 1 {
            let location = Location::new(call_expression.func.span, self.file);
            if let Some(typ) = self.interner.type_at_location(location) {
                let typ = typ.follow_bindings();
                let prefix = "";
                self.complete_type_fields_and_methods(&typ, prefix, FunctionCompletionKind::Name);
                return;
            }
        }

        self.find_in_expression(&call_expression.func);
        self.find_in_expressions(&call_expression.arguments);
    }

    pub(super) fn find_in_method_call_expression(
        &mut self,
        method_call_expression: &MethodCallExpression,
    ) {
        // Check if it's this case:
        //
        // foo.b>|<(...)
        //
        // In this case we want to suggest items in foo but if they are functions
        // we don't want to insert arguments, because they are already there (even if
        // they could be wrong) just because inserting them would lead to broken code.
        if self.includes_span(method_call_expression.method_name.span()) {
            let location = Location::new(method_call_expression.object.span, self.file);
            if let Some(typ) = self.interner.type_at_location(location) {
                let typ = typ.follow_bindings();
                let prefix = method_call_expression.method_name.to_string();
                let offset =
                    self.byte_index - method_call_expression.method_name.span().start() as usize;
                let prefix = prefix[0..offset].to_string();
                self.complete_type_fields_and_methods(&typ, &prefix, FunctionCompletionKind::Name);
                return;
            }
        }

        self.find_in_expression(&method_call_expression.object);
        self.find_in_expressions(&method_call_expression.arguments);
    }

    fn find_in_block_expression(&mut self, block_expression: &BlockExpression) {
        let old_local_variables = self.local_variables.clone();
        for statement in &block_expression.statements {
            self.find_in_statement(statement);

            // Optimization: stop looking in statements past the completion cursor
            if statement.span.end() as usize > self.byte_index {
                break;
            }
        }
        self.local_variables = old_local_variables;
    }

    fn find_in_statement(&mut self, statement: &Statement) {
        match &statement.kind {
            StatementKind::Let(let_statement) => {
                self.find_in_let_statement(let_statement, true);
            }
            StatementKind::Constrain(constrain_statement) => {
                self.find_in_constrain_statement(constrain_statement);
            }
            StatementKind::Expression(expression) => {
                self.find_in_expression(expression);
            }
            StatementKind::Assign(assign_statement) => {
                self.find_in_assign_statement(assign_statement);
            }
            StatementKind::For(for_loop_statement) => {
                self.find_in_for_loop_statement(for_loop_statement);
            }
            StatementKind::Comptime(statement) => {
                // When entering a comptime block, regular local variables shouldn't be offered anymore
                let old_local_variables = self.local_variables.clone();
                self.local_variables.clear();

                self.find_in_statement(statement);

                self.local_variables = old_local_variables;
            }
            StatementKind::Semi(expression) => {
                self.find_in_expression(expression);
            }
            StatementKind::Break | StatementKind::Continue | StatementKind::Error => (),
        }
    }

    fn find_in_let_statement(
        &mut self,
        let_statement: &LetStatement,
        collect_local_variables: bool,
    ) {
        self.find_in_unresolved_type(&let_statement.r#type);
        self.find_in_expression(&let_statement.expression);

        if collect_local_variables {
            self.collect_local_variables(&let_statement.pattern);
        }
    }

    fn find_in_for_loop_statement(&mut self, for_loop_statement: &ForLoopStatement) {
        let old_local_variables = self.local_variables.clone();
        let ident = &for_loop_statement.identifier;
        self.local_variables.insert(ident.to_string(), ident.span());

        self.find_in_for_range(&for_loop_statement.range);
        self.find_in_expression(&for_loop_statement.block);

        self.local_variables = old_local_variables;
    }

    fn find_in_lvalue(&mut self, lvalue: &LValue) {
        match lvalue {
            LValue::Ident(ident) => {
                if self.byte == Some(b'.') && ident.span().end() as usize == self.byte_index - 1 {
                    let location = Location::new(ident.span(), self.file);
                    if let Some(ReferenceId::Local(definition_id)) =
                        self.interner.find_referenced(location)
                    {
                        let typ = self.interner.definition_type(definition_id);
                        let prefix = "";
<<<<<<< HEAD
                        self.complete_type_fields_and_methods(
                            &typ,
                            prefix,
                            FunctionCompletionKind::NameAndParameters,
                        );
=======
                        self.complete_type_fields_and_methods(&typ, prefix);
>>>>>>> 0263b4c8
                    }
                }
            }
            LValue::MemberAccess { object, field_name: _, span: _ } => self.find_in_lvalue(object),
            LValue::Index { array, index, span: _ } => {
                self.find_in_lvalue(array);
                self.find_in_expression(index);
            }
            LValue::Dereference(lvalue, _) => self.find_in_lvalue(lvalue),
        }
    }

    fn find_in_expression(&mut self, expression: &Expression) {
        match &expression.kind {
            ExpressionKind::Literal(literal) => self.find_in_literal(literal),
            ExpressionKind::Block(block_expression) => {
                self.find_in_block_expression(block_expression);
            }
            ExpressionKind::Prefix(prefix_expression) => {
                self.find_in_expression(&prefix_expression.rhs);
            }
            ExpressionKind::Index(index_expression) => {
                self.find_in_index_expression(index_expression);
            }
            ExpressionKind::Call(call_expression) => {
                self.find_in_call_expression(call_expression);
            }
            ExpressionKind::MethodCall(method_call_expression) => {
                self.find_in_method_call_expression(method_call_expression);
            }
            ExpressionKind::Constructor(constructor_expression) => {
                self.find_in_constructor_expression(constructor_expression);
            }
            ExpressionKind::MemberAccess(member_access_expression) => {
                self.find_in_member_access_expression(member_access_expression);
            }
            ExpressionKind::Cast(cast_expression) => {
                self.find_in_cast_expression(cast_expression);
            }
            ExpressionKind::Infix(infix_expression) => {
                self.find_in_infix_expression(infix_expression);
            }
            ExpressionKind::If(if_expression) => {
                self.find_in_if_expression(if_expression);
            }
            ExpressionKind::Variable(path) => {
                self.find_in_path(path, RequestedItems::AnyItems);
            }
            ExpressionKind::Tuple(expressions) => {
                self.find_in_expressions(expressions);
            }
            ExpressionKind::Lambda(lambda) => self.find_in_lambda(lambda),
            ExpressionKind::Parenthesized(expression) => {
                self.find_in_expression(expression);
            }
            ExpressionKind::Unquote(expression) => {
                self.find_in_expression(expression);
            }
            ExpressionKind::Comptime(block_expression, _) => {
                // When entering a comptime block, regular local variables shouldn't be offered anymore
                let old_local_variables = self.local_variables.clone();
                self.local_variables.clear();

                self.find_in_block_expression(block_expression);

                self.local_variables = old_local_variables;
            }
            ExpressionKind::Unsafe(block_expression, _) => {
                self.find_in_block_expression(block_expression);
            }
            ExpressionKind::AsTraitPath(as_trait_path) => {
                self.find_in_as_trait_path(as_trait_path);
            }
            ExpressionKind::Quote(_) | ExpressionKind::Resolved(_) | ExpressionKind::Error => (),
        }

        // "foo." (no identifier afterwards) is parsed as the expression on the left hand-side of the dot.
        // Here we check if there's a dot at the completion position, and if the expression
        // ends right before the dot. If so, it means we want to complete the expression's type fields and methods.
        // We only do this after visiting nested expressions, because in an expression like `foo & bar.` we want
        // to complete for `bar`, not for `foo & bar`.
        if self.completion_items.is_empty()
            && self.byte == Some(b'.')
            && expression.span.end() as usize == self.byte_index - 1
        {
            let location = Location::new(expression.span, self.file);
            if let Some(typ) = self.interner.type_at_location(location) {
                let typ = typ.follow_bindings();
                let prefix = "";
<<<<<<< HEAD
                self.complete_type_fields_and_methods(
                    &typ,
                    prefix,
                    FunctionCompletionKind::NameAndParameters,
                );
=======
                self.complete_type_fields_and_methods(&typ, prefix);
>>>>>>> 0263b4c8
            }
        }
    }

    fn find_in_constructor_expression(&mut self, constructor_expression: &ConstructorExpression) {
        self.find_in_path(&constructor_expression.type_name, RequestedItems::OnlyTypes);

        // Check if we need to autocomplete the field name
        if constructor_expression
            .fields
            .iter()
            .any(|(field_name, _)| field_name.span().end() as usize == self.byte_index)
        {
            self.complete_constructor_field_name(constructor_expression);
            return;
        }

        for (_field_name, expression) in &constructor_expression.fields {
            self.find_in_expression(expression);
        }
    }

    fn complete_constructor_field_name(&mut self, constructor_expression: &ConstructorExpression) {
        let location =
            Location::new(constructor_expression.type_name.last_ident().span(), self.file);
        let Some(ReferenceId::Struct(struct_id)) = self.interner.find_referenced(location) else {
            return;
        };

        let struct_type = self.interner.get_struct(struct_id);
        let struct_type = struct_type.borrow();

        // First get all of the struct's fields
        let mut fields = HashMap::new();
        let fields_as_written = struct_type.get_fields_as_written();
        for (field, typ) in &fields_as_written {
            fields.insert(field, typ);
        }

        // Remove the ones that already exists in the constructor
        for (field, _) in &constructor_expression.fields {
            fields.remove(&field.0.contents);
        }

        for (field, typ) in fields {
            self.completion_items.push(struct_field_completion_item(field, typ));
        }
    }

    fn find_in_member_access_expression(
        &mut self,
        member_access_expression: &MemberAccessExpression,
    ) {
        let ident = &member_access_expression.rhs;

        if self.byte_index == ident.span().end() as usize {
            // Assuming member_access_expression is of the form `foo.bar`, we are right after `bar`
            let location = Location::new(member_access_expression.lhs.span, self.file);
            if let Some(typ) = self.interner.type_at_location(location) {
                let typ = typ.follow_bindings();
                let prefix = ident.to_string().to_case(Case::Snake);
<<<<<<< HEAD
                self.complete_type_fields_and_methods(
                    &typ,
                    &prefix,
                    FunctionCompletionKind::NameAndParameters,
                );
=======
                self.complete_type_fields_and_methods(&typ, &prefix);
>>>>>>> 0263b4c8
                return;
            }
        }

        self.find_in_expression(&member_access_expression.lhs);
    }

    fn find_in_if_expression(&mut self, if_expression: &IfExpression) {
        self.find_in_expression(&if_expression.condition);

        let old_local_variables = self.local_variables.clone();
        self.find_in_expression(&if_expression.consequence);
        self.local_variables = old_local_variables;

        if let Some(alternative) = &if_expression.alternative {
            let old_local_variables = self.local_variables.clone();
            self.find_in_expression(alternative);
            self.local_variables = old_local_variables;
        }
    }

    fn find_in_lambda(&mut self, lambda: &Lambda) {
        for (_, unresolved_type) in &lambda.parameters {
            self.find_in_unresolved_type(unresolved_type);
        }

        let old_local_variables = self.local_variables.clone();
        for (pattern, _) in &lambda.parameters {
            self.collect_local_variables(pattern);
        }

        self.find_in_expression(&lambda.body);

        self.local_variables = old_local_variables;
    }

    fn find_in_as_trait_path(&mut self, as_trait_path: &AsTraitPath) {
        self.find_in_path(&as_trait_path.trait_path, RequestedItems::OnlyTypes);
    }

    fn find_in_unresolved_type(&mut self, unresolved_type: &UnresolvedType) {
        if !self.includes_span(unresolved_type.span) {
            return;
        }

        match &unresolved_type.typ {
            UnresolvedTypeData::Array(_, unresolved_type) => {
                self.find_in_unresolved_type(unresolved_type);
            }
            UnresolvedTypeData::Slice(unresolved_type) => {
                self.find_in_unresolved_type(unresolved_type);
            }
            UnresolvedTypeData::Parenthesized(unresolved_type) => {
                self.find_in_unresolved_type(unresolved_type);
            }
            UnresolvedTypeData::Named(path, unresolved_types, _) => {
                self.find_in_path(path, RequestedItems::OnlyTypes);
                self.find_in_type_args(unresolved_types);
            }
            UnresolvedTypeData::TraitAsType(path, unresolved_types) => {
                self.find_in_path(path, RequestedItems::OnlyTypes);
                self.find_in_type_args(unresolved_types);
            }
            UnresolvedTypeData::MutableReference(unresolved_type) => {
                self.find_in_unresolved_type(unresolved_type);
            }
            UnresolvedTypeData::Tuple(unresolved_types) => {
                self.find_in_unresolved_types(unresolved_types);
            }
            UnresolvedTypeData::Function(args, ret, env, _) => {
                self.find_in_unresolved_types(args);
                self.find_in_unresolved_type(ret);
                self.find_in_unresolved_type(env);
            }
            UnresolvedTypeData::AsTraitPath(as_trait_path) => {
                self.find_in_as_trait_path(as_trait_path);
            }
            UnresolvedTypeData::Expression(_)
            | UnresolvedTypeData::FormatString(_, _)
            | UnresolvedTypeData::String(_)
            | UnresolvedTypeData::Unspecified
            | UnresolvedTypeData::Quoted(_)
            | UnresolvedTypeData::FieldElement
            | UnresolvedTypeData::Integer(_, _)
            | UnresolvedTypeData::Bool
            | UnresolvedTypeData::Unit
            | UnresolvedTypeData::Resolved(_)
            | UnresolvedTypeData::Error => (),
        }
    }

    fn find_in_path(&mut self, path: &Path, requested_items: RequestedItems) {
        self.find_in_path_impl(path, requested_items, false);
    }

    fn find_in_path_impl(
        &mut self,
        path: &Path,
        requested_items: RequestedItems,
        mut in_the_middle: bool,
    ) {
        if !self.includes_span(path.span) {
            return;
        }

        let after_colons = self.byte == Some(b':');

        let mut idents: Vec<Ident> = Vec::new();

        // Find in which ident we are in, and in which part of it
        // (it could be that we are completting in the middle of an ident)
        for segment in &path.segments {
            let ident = &segment.ident;

            // Check if we are at the end of the ident
            if self.byte_index == ident.span().end() as usize {
                idents.push(ident.clone());
                break;
            }

            // Check if we are in the middle of an ident
            if self.includes_span(ident.span()) {
                // If so, take the substring and push that as the list of idents
                // we'll do autocompletion for
                let offset = self.byte_index - ident.span().start() as usize;
                let substring = ident.0.contents[0..offset].to_string();
                let ident = Ident::new(
                    substring,
                    Span::from(ident.span().start()..ident.span().start() + offset as u32),
                );
                idents.push(ident);
                in_the_middle = true;
                break;
            }

            idents.push(ident.clone());

            // Stop if the cursor is right after this ident and '::'
            if after_colons && self.byte_index == ident.span().end() as usize + 2 {
                break;
            }
        }

        if idents.len() < path.segments.len() {
            in_the_middle = true;
        }

        let prefix;
        let at_root;

        if after_colons {
            prefix = String::new();
            at_root = false;
        } else {
            prefix = idents.pop().unwrap().to_string();
            at_root = idents.is_empty();
        }

        let prefix = prefix.to_case(Case::Snake);
<<<<<<< HEAD

        let is_single_segment = !after_colons && idents.is_empty() && path.kind == PathKind::Plain;
        let module_id;
=======

        let is_single_segment = !after_colons && idents.is_empty() && path.kind == PathKind::Plain;
        let module_id;

        if idents.is_empty() {
            module_id = self.module_id;
        } else {
            let Some(module_def_id) = self.resolve_path(idents) else {
                return;
            };

            match module_def_id {
                ModuleDefId::ModuleId(id) => module_id = id,
                ModuleDefId::TypeId(struct_id) => {
                    let struct_type = self.interner.get_struct(struct_id);
                    self.complete_type_methods(
                        &Type::Struct(struct_type, vec![]),
                        &prefix,
                        FunctionKind::Any,
                    );
                    return;
                }
                ModuleDefId::FunctionId(_) => {
                    // There's nothing inside a function
                    return;
                }
                ModuleDefId::TypeAliasId(type_alias_id) => {
                    let type_alias = self.interner.get_type_alias(type_alias_id);
                    let type_alias = type_alias.borrow();
                    self.complete_type_methods(&type_alias.typ, &prefix, FunctionKind::Any);
                    return;
                }
                ModuleDefId::TraitId(trait_id) => {
                    let trait_ = self.interner.get_trait(trait_id);
                    self.complete_trait_methods(trait_, &prefix, FunctionKind::Any);
                    return;
                }
                ModuleDefId::GlobalId(_) => return,
            }
        }
>>>>>>> 0263b4c8

        let module_completion_kind = if after_colons || !idents.is_empty() {
            ModuleCompletionKind::DirectChildren
        } else {
            ModuleCompletionKind::AllVisibleItems
        };
<<<<<<< HEAD

        // When completing in the middle of an ident, we don't want to complete
        // with function parameters because there might already be function parameters,
        // and in the middle of a path it leads to code that won't compile
        let function_completion_kind = if in_the_middle {
            FunctionCompletionKind::Name
        } else {
            FunctionCompletionKind::NameAndParameters
        };

        if idents.is_empty() {
            module_id = self.module_id;
        } else {
            let Some(module_def_id) = self.resolve_path(idents) else {
                return;
            };

            match module_def_id {
                ModuleDefId::ModuleId(id) => module_id = id,
                ModuleDefId::TypeId(struct_id) => {
                    let struct_type = self.interner.get_struct(struct_id);
                    self.complete_type_methods(
                        &Type::Struct(struct_type, vec![]),
                        &prefix,
                        FunctionKind::Any,
                        function_completion_kind,
                    );
                    return;
                }
                ModuleDefId::FunctionId(_) => {
                    // There's nothing inside a function
                    return;
                }
                ModuleDefId::TypeAliasId(type_alias_id) => {
                    let type_alias = self.interner.get_type_alias(type_alias_id);
                    let type_alias = type_alias.borrow();
                    self.complete_type_methods(
                        &type_alias.typ,
                        &prefix,
                        FunctionKind::Any,
                        function_completion_kind,
                    );
                    return;
                }
                ModuleDefId::TraitId(trait_id) => {
                    let trait_ = self.interner.get_trait(trait_id);
                    self.complete_trait_methods(
                        trait_,
                        &prefix,
                        FunctionKind::Any,
                        function_completion_kind,
                    );
                    return;
                }
                ModuleDefId::GlobalId(_) => return,
            }
        }
=======
        let function_completion_kind = FunctionCompletionKind::NameAndParameters;
>>>>>>> 0263b4c8

        self.complete_in_module(
            module_id,
            &prefix,
            path.kind,
            at_root,
            module_completion_kind,
            function_completion_kind,
            requested_items,
        );

        if is_single_segment {
            match requested_items {
                RequestedItems::AnyItems => {
                    self.local_variables_completion(&prefix);
                    self.builtin_functions_completion(&prefix, function_completion_kind);
                    self.builtin_values_completion(&prefix);
                }
                RequestedItems::OnlyTypes => {
                    self.builtin_types_completion(&prefix);
                    self.type_parameters_completion(&prefix);
                }
            }
<<<<<<< HEAD
            self.complete_auto_imports(&prefix, requested_items, function_completion_kind);
=======
            self.complete_auto_imports(&prefix, requested_items);
>>>>>>> 0263b4c8
        }
    }

    fn local_variables_completion(&mut self, prefix: &str) {
        for (name, span) in &self.local_variables {
            if name_matches(name, prefix) {
                let location = Location::new(*span, self.file);
                let description = if let Some(ReferenceId::Local(definition_id)) =
                    self.interner.reference_at_location(location)
                {
                    let typ = self.interner.definition_type(definition_id);
                    Some(typ.to_string())
                } else {
                    None
                };

                self.completion_items.push(simple_completion_item(
                    name,
                    CompletionItemKind::VARIABLE,
                    description,
                ));
            }
        }
    }

    fn type_parameters_completion(&mut self, prefix: &str) {
        for name in &self.type_parameters {
            if name_matches(name, prefix) {
                self.completion_items.push(simple_completion_item(
                    name,
                    CompletionItemKind::TYPE_PARAMETER,
                    None,
                ));
            }
        }
    }

    fn find_in_use_tree(&mut self, use_tree: &UseTree, prefixes: &mut Vec<Path>) {
        match &use_tree.kind {
            UseTreeKind::Path(ident, alias) => {
                prefixes.push(use_tree.prefix.clone());
                self.find_in_use_tree_path(prefixes, ident, alias);
                prefixes.pop();
            }
            UseTreeKind::List(use_trees) => {
                prefixes.push(use_tree.prefix.clone());
                for use_tree in use_trees {
                    self.find_in_use_tree(use_tree, prefixes);
                }
                prefixes.pop();
            }
        }
    }

    fn find_in_use_tree_path(
        &mut self,
        prefixes: &Vec<Path>,
        ident: &Ident,
        alias: &Option<Ident>,
    ) {
        if let Some(_alias) = alias {
            // Won't handle completion if there's an alias (for now)
            return;
        }

        let after_colons = self.byte == Some(b':');
        let at_ident_end = self.byte_index == ident.span().end() as usize;
        let at_ident_colons_end =
            after_colons && self.byte_index - 2 == ident.span().end() as usize;

        if !(at_ident_end || at_ident_colons_end) {
            return;
        }

        let path_kind = prefixes[0].kind;

        let mut segments: Vec<Ident> = Vec::new();
        for prefix in prefixes {
            for segment in &prefix.segments {
                segments.push(segment.ident.clone());
            }
        }

        let module_completion_kind = ModuleCompletionKind::DirectChildren;
        let function_completion_kind = FunctionCompletionKind::Name;
        let requested_items = RequestedItems::AnyItems;

        if after_colons {
            // We are right after "::"
            segments.push(ident.clone());

            if let Some(module_id) = self.resolve_module(segments) {
                let prefix = "";
                let at_root = false;
                self.complete_in_module(
                    module_id,
                    prefix,
                    path_kind,
                    at_root,
                    module_completion_kind,
                    function_completion_kind,
                    requested_items,
                );
            };
        } else {
            // We are right after the last segment
            let prefix = ident.to_string().to_case(Case::Snake);
            if segments.is_empty() {
                let at_root = true;
                self.complete_in_module(
                    self.module_id,
                    &prefix,
                    path_kind,
                    at_root,
                    module_completion_kind,
                    function_completion_kind,
                    requested_items,
                );
            } else if let Some(module_id) = self.resolve_module(segments) {
                let at_root = false;
                self.complete_in_module(
                    module_id,
                    &prefix,
                    path_kind,
                    at_root,
                    module_completion_kind,
                    function_completion_kind,
                    requested_items,
                );
            }
        }
    }

    fn collect_local_variables(&mut self, pattern: &Pattern) {
        match pattern {
            Pattern::Identifier(ident) => {
                self.local_variables.insert(ident.to_string(), ident.span());
            }
            Pattern::Mutable(pattern, _, _) => self.collect_local_variables(pattern),
            Pattern::Tuple(patterns, _) => {
                for pattern in patterns {
                    self.collect_local_variables(pattern);
                }
            }
            Pattern::Struct(_, patterns, _) => {
                for (_, pattern) in patterns {
                    self.collect_local_variables(pattern);
                }
            }
        }
    }

    fn collect_type_parameters_in_generics(&mut self, generics: &UnresolvedGenerics) {
        for generic in generics {
            self.collect_type_parameters_in_generic(generic);
        }
    }

    fn collect_type_parameters_in_generic(&mut self, generic: &UnresolvedGeneric) {
        match generic {
            UnresolvedGeneric::Variable(ident) => {
                self.type_parameters.insert(ident.to_string());
            }
            UnresolvedGeneric::Numeric { ident, typ: _ } => {
                self.type_parameters.insert(ident.to_string());
            }
            UnresolvedGeneric::Resolved(..) => (),
        };
    }

<<<<<<< HEAD
    fn complete_type_fields_and_methods(
        &mut self,
        typ: &Type,
        prefix: &str,
        function_completion_kind: FunctionCompletionKind,
    ) {
=======
    fn complete_type_fields_and_methods(&mut self, typ: &Type, prefix: &str) {
>>>>>>> 0263b4c8
        match typ {
            Type::Struct(struct_type, generics) => {
                self.complete_struct_fields(&struct_type.borrow(), generics, prefix);
            }
            Type::MutableReference(typ) => {
<<<<<<< HEAD
                return self.complete_type_fields_and_methods(
                    typ,
                    prefix,
                    function_completion_kind,
                );
            }
            Type::Alias(type_alias, _) => {
                let type_alias = type_alias.borrow();
                return self.complete_type_fields_and_methods(
                    &type_alias.typ,
                    prefix,
                    function_completion_kind,
                );
=======
                return self.complete_type_fields_and_methods(typ, prefix);
            }
            Type::Alias(type_alias, _) => {
                let type_alias = type_alias.borrow();
                return self.complete_type_fields_and_methods(&type_alias.typ, prefix);
>>>>>>> 0263b4c8
            }
            Type::Tuple(types) => {
                self.complete_tuple_fields(types);
            }
            Type::FieldElement
            | Type::Array(_, _)
            | Type::Slice(_)
            | Type::Integer(_, _)
            | Type::Bool
            | Type::String(_)
            | Type::FmtString(_, _)
            | Type::Unit
            | Type::TypeVariable(_, _)
            | Type::TraitAsType(_, _, _)
            | Type::NamedGeneric(_, _, _)
            | Type::Function(..)
            | Type::Forall(_, _)
            | Type::Constant(_)
            | Type::Quoted(_)
            | Type::InfixExpr(_, _, _)
            | Type::Error => (),
        }

<<<<<<< HEAD
        self.complete_type_methods(
            typ,
            prefix,
            FunctionKind::SelfType(typ),
            function_completion_kind,
        );
    }

    fn complete_type_methods(
        &mut self,
        typ: &Type,
        prefix: &str,
        function_kind: FunctionKind,
        function_completion_kind: FunctionCompletionKind,
    ) {
=======
        self.complete_type_methods(typ, prefix, FunctionKind::SelfType(typ));
    }

    fn complete_type_methods(&mut self, typ: &Type, prefix: &str, function_kind: FunctionKind) {
>>>>>>> 0263b4c8
        let Some(methods_by_name) = self.interner.get_type_methods(typ) else {
            return;
        };

        for (name, methods) in methods_by_name {
            for func_id in methods.iter() {
                if name_matches(name, prefix) {
                    if let Some(completion_item) = self.function_completion_item(
                        func_id,
<<<<<<< HEAD
                        function_completion_kind,
=======
                        FunctionCompletionKind::NameAndParameters,
>>>>>>> 0263b4c8
                        function_kind,
                    ) {
                        self.completion_items.push(completion_item);
                        self.suggested_module_def_ids.insert(ModuleDefId::FunctionId(func_id));
                    }
                }
            }
        }
    }

    fn complete_trait_methods(
        &mut self,
        trait_: &Trait,
        prefix: &str,
        function_kind: FunctionKind,
<<<<<<< HEAD
        function_completion_kind: FunctionCompletionKind,
    ) {
        for (name, func_id) in &trait_.method_ids {
            if name_matches(name, prefix) {
                if let Some(completion_item) =
                    self.function_completion_item(*func_id, function_completion_kind, function_kind)
                {
=======
    ) {
        for (name, func_id) in &trait_.method_ids {
            if name_matches(name, prefix) {
                if let Some(completion_item) = self.function_completion_item(
                    *func_id,
                    FunctionCompletionKind::NameAndParameters,
                    function_kind,
                ) {
>>>>>>> 0263b4c8
                    self.completion_items.push(completion_item);
                    self.suggested_module_def_ids.insert(ModuleDefId::FunctionId(*func_id));
                }
            }
        }
    }

    fn complete_struct_fields(
        &mut self,
        struct_type: &StructType,
        generics: &[Type],
        prefix: &str,
    ) {
        for (name, typ) in &struct_type.get_fields(generics) {
            if name_matches(name, prefix) {
                self.completion_items.push(struct_field_completion_item(name, typ));
            }
        }
    }

    fn complete_tuple_fields(&mut self, types: &[Type]) {
        for (index, typ) in types.iter().enumerate() {
            self.completion_items.push(field_completion_item(&index.to_string(), typ.to_string()));
        }
    }

    #[allow(clippy::too_many_arguments)]
    fn complete_in_module(
        &mut self,
        module_id: ModuleId,
        prefix: &str,
        path_kind: PathKind,
        at_root: bool,
        module_completion_kind: ModuleCompletionKind,
        function_completion_kind: FunctionCompletionKind,
        requested_items: RequestedItems,
    ) {
        let def_map = &self.def_maps[&module_id.krate];
        let Some(mut module_data) = def_map.modules().get(module_id.local_id.0) else {
            return;
        };

        if at_root {
            match path_kind {
                PathKind::Crate => {
                    let Some(root_module_data) = def_map.modules().get(def_map.root().0) else {
                        return;
                    };
                    module_data = root_module_data;
                }
                PathKind::Super => {
                    let Some(parent) = module_data.parent else {
                        return;
                    };
                    let Some(parent_module_data) = def_map.modules().get(parent.0) else {
                        return;
                    };
                    module_data = parent_module_data;
                }
                PathKind::Dep => (),
                PathKind::Plain => (),
            }
        }

        let function_kind = FunctionKind::Any;

        let items = match module_completion_kind {
            ModuleCompletionKind::DirectChildren => module_data.definitions(),
            ModuleCompletionKind::AllVisibleItems => module_data.scope(),
        };

        for ident in items.names() {
            let name = &ident.0.contents;

            if name_matches(name, prefix) {
                let per_ns = module_data.find_name(ident);
<<<<<<< HEAD
                if let Some((module_def_id, visibility, _)) = per_ns.types {
                    if is_visible(module_id, self.module_id, visibility, self.def_maps) {
                        if let Some(completion_item) = self.module_def_id_completion_item(
                            module_def_id,
                            name.clone(),
                            function_completion_kind,
                            function_kind,
                            requested_items,
                        ) {
                            self.completion_items.push(completion_item);
                            self.suggested_module_def_ids.insert(module_def_id);
                        }
                    }
                }

                if let Some((module_def_id, visibility, _)) = per_ns.values {
                    if is_visible(module_id, self.module_id, visibility, self.def_maps) {
                        if let Some(completion_item) = self.module_def_id_completion_item(
                            module_def_id,
                            name.clone(),
                            function_completion_kind,
                            function_kind,
                            requested_items,
                        ) {
                            self.completion_items.push(completion_item);
                            self.suggested_module_def_ids.insert(module_def_id);
                        }
=======
                if let Some((module_def_id, _, _)) = per_ns.types {
                    if let Some(completion_item) = self.module_def_id_completion_item(
                        module_def_id,
                        name.clone(),
                        function_completion_kind,
                        function_kind,
                        requested_items,
                    ) {
                        self.completion_items.push(completion_item);
                        self.suggested_module_def_ids.insert(module_def_id);
                    }
                }

                if let Some((module_def_id, _, _)) = per_ns.values {
                    if let Some(completion_item) = self.module_def_id_completion_item(
                        module_def_id,
                        name.clone(),
                        function_completion_kind,
                        function_kind,
                        requested_items,
                    ) {
                        self.completion_items.push(completion_item);
                        self.suggested_module_def_ids.insert(module_def_id);
>>>>>>> 0263b4c8
                    }
                }
            }
        }

        if at_root && path_kind == PathKind::Plain {
            for dependency in self.dependencies {
                let dependency_name = dependency.as_name();
                if name_matches(&dependency_name, prefix) {
                    self.completion_items.push(crate_completion_item(dependency_name));
                }
            }

            if name_matches("crate::", prefix) {
                self.completion_items.push(simple_completion_item(
                    "crate::",
                    CompletionItemKind::KEYWORD,
                    None,
                ));
            }

            if module_data.parent.is_some() && name_matches("super::", prefix) {
                self.completion_items.push(simple_completion_item(
                    "super::",
                    CompletionItemKind::KEYWORD,
                    None,
                ));
            }
        }
    }

    fn resolve_module(&self, segments: Vec<Ident>) -> Option<ModuleId> {
        if let Some(ModuleDefId::ModuleId(module_id)) = self.resolve_path(segments) {
            Some(module_id)
        } else {
            None
        }
    }

    fn resolve_path(&self, segments: Vec<Ident>) -> Option<ModuleDefId> {
        let last_segment = segments.last().unwrap().clone();

        let path_segments = segments.into_iter().map(PathSegment::from).collect();
        let path = Path { segments: path_segments, kind: PathKind::Plain, span: Span::default() };

        let path_resolver = StandardPathResolver::new(self.root_module_id);
        if let Ok(path_resolution) = path_resolver.resolve(self.def_maps, path, &mut None) {
            return Some(path_resolution.module_def_id);
<<<<<<< HEAD
        }

        // If we can't resolve a path trough lookup, let's see if the last segment is bound to a type
        let location = Location::new(last_segment.span(), self.file);
        if let Some(reference_id) = self.interner.find_referenced(location) {
            if let Some(id) = module_def_id_from_reference_id(reference_id) {
                return Some(id);
            }
        }

=======
        }

        // If we can't resolve a path trough lookup, let's see if the last segment is bound to a type
        let location = Location::new(last_segment.span(), self.file);
        if let Some(reference_id) = self.interner.find_referenced(location) {
            if let Some(id) = module_def_id_from_reference_id(reference_id) {
                return Some(id);
            }
        }

>>>>>>> 0263b4c8
        None
    }

    fn includes_span(&self, span: Span) -> bool {
        span.start() as usize <= self.byte_index && self.byte_index <= span.end() as usize
    }
}

/// Returns true if name matches a prefix written in code.
/// `prefix` must already be in snake case.
/// This method splits both name and prefix by underscore,
/// then checks that every part of name starts with a part of
/// prefix, in order.
///
/// For example:
///
/// // "merk" and "ro" match "merkle" and "root" and are in order
/// name_matches("compute_merkle_root", "merk_ro") == true
///
/// // "ro" matches "root", but "merkle" comes before it, so no match
/// name_matches("compute_merkle_root", "ro_mer") == false
///
/// // neither "compute" nor "merkle" nor "root" start with "oot"
/// name_matches("compute_merkle_root", "oot") == false
fn name_matches(name: &str, prefix: &str) -> bool {
    let name = name.to_case(Case::Snake);
    let name_parts: Vec<&str> = name.split('_').collect();
<<<<<<< HEAD

    let mut last_index: i32 = -1;
    for prefix_part in prefix.split('_') {
        // Look past parts we already matched
        let offset = if last_index >= 0 { last_index as usize + 1 } else { 0 };

        if let Some(mut name_part_index) =
            name_parts.iter().skip(offset).position(|name_part| name_part.starts_with(prefix_part))
        {
            // Need to adjust the index if we skipped some segments
            name_part_index += offset;

=======

    let mut last_index: i32 = -1;
    for prefix_part in prefix.split('_') {
        // Look past parts we already matched
        let offset = if last_index >= 0 { last_index as usize + 1 } else { 0 };

        if let Some(mut name_part_index) =
            name_parts.iter().skip(offset).position(|name_part| name_part.starts_with(prefix_part))
        {
            // Need to adjust the index if we skipped some segments
            name_part_index += offset;

>>>>>>> 0263b4c8
            if last_index >= name_part_index as i32 {
                return false;
            }
            last_index = name_part_index as i32;
        } else {
            return false;
        }
    }

    true
}

fn module_def_id_from_reference_id(reference_id: ReferenceId) -> Option<ModuleDefId> {
    match reference_id {
        ReferenceId::Module(module_id) => Some(ModuleDefId::ModuleId(module_id)),
        ReferenceId::Struct(struct_id) => Some(ModuleDefId::TypeId(struct_id)),
        ReferenceId::Trait(trait_id) => Some(ModuleDefId::TraitId(trait_id)),
        ReferenceId::Function(func_id) => Some(ModuleDefId::FunctionId(func_id)),
        ReferenceId::Alias(type_alias_id) => Some(ModuleDefId::TypeAliasId(type_alias_id)),
        ReferenceId::StructMember(_, _)
        | ReferenceId::Global(_)
        | ReferenceId::Local(_)
        | ReferenceId::Reference(_, _) => None,
    }
<<<<<<< HEAD

    true
}

fn is_visible(
    target_module_id: ModuleId,
    current_module_id: ModuleId,
    visibility: ItemVisibility,
    def_maps: &BTreeMap<CrateId, CrateDefMap>,
) -> bool {
    can_reference_module_id(
        def_maps,
        current_module_id.krate,
        current_module_id.local_id,
        target_module_id,
        visibility,
    )
=======
>>>>>>> 0263b4c8
}

#[cfg(test)]
mod completion_name_matches_tests {
    use crate::requests::completion::name_matches;

    #[test]
    fn test_name_matches() {
        assert!(name_matches("foo", "foo"));
        assert!(name_matches("foo_bar", "bar"));
        assert!(name_matches("FooBar", "foo"));
        assert!(name_matches("FooBar", "bar"));
        assert!(name_matches("FooBar", "foo_bar"));
        assert!(name_matches("bar_baz", "bar_b"));

        assert!(!name_matches("foo_bar", "o_b"));
    }
}<|MERGE_RESOLUTION|>--- conflicted
+++ resolved
@@ -15,20 +15,12 @@
 use noirc_errors::{Location, Span};
 use noirc_frontend::{
     ast::{
-<<<<<<< HEAD
         AsTraitPath, BlockExpression, CallExpression, ConstructorExpression, Expression,
         ExpressionKind, ForLoopStatement, Ident, IfExpression, ItemVisibility, LValue, Lambda,
         LetStatement, MemberAccessExpression, MethodCallExpression, NoirFunction, NoirStruct,
         NoirTraitImpl, Path, PathKind, PathSegment, Pattern, Statement, StatementKind, TraitItem,
         TypeImpl, UnresolvedGeneric, UnresolvedGenerics, UnresolvedType, UnresolvedTypeData,
         UseTree, UseTreeKind,
-=======
-        AsTraitPath, BlockExpression, ConstructorExpression, Expression, ExpressionKind,
-        ForLoopStatement, Ident, IfExpression, LValue, Lambda, LetStatement,
-        MemberAccessExpression, NoirFunction, NoirStruct, NoirTraitImpl, Path, PathKind,
-        PathSegment, Pattern, Statement, StatementKind, TraitItem, TypeImpl, UnresolvedGeneric,
-        UnresolvedGenerics, UnresolvedType, UnresolvedTypeData, UseTree, UseTreeKind,
->>>>>>> 0263b4c8
     },
     graph::{CrateId, Dependency},
     hir::{
@@ -495,15 +487,11 @@
                     {
                         let typ = self.interner.definition_type(definition_id);
                         let prefix = "";
-<<<<<<< HEAD
                         self.complete_type_fields_and_methods(
                             &typ,
                             prefix,
                             FunctionCompletionKind::NameAndParameters,
                         );
-=======
-                        self.complete_type_fields_and_methods(&typ, prefix);
->>>>>>> 0263b4c8
                     }
                 }
             }
@@ -593,15 +581,11 @@
             if let Some(typ) = self.interner.type_at_location(location) {
                 let typ = typ.follow_bindings();
                 let prefix = "";
-<<<<<<< HEAD
                 self.complete_type_fields_and_methods(
                     &typ,
                     prefix,
                     FunctionCompletionKind::NameAndParameters,
                 );
-=======
-                self.complete_type_fields_and_methods(&typ, prefix);
->>>>>>> 0263b4c8
             }
         }
     }
@@ -663,15 +647,11 @@
             if let Some(typ) = self.interner.type_at_location(location) {
                 let typ = typ.follow_bindings();
                 let prefix = ident.to_string().to_case(Case::Snake);
-<<<<<<< HEAD
                 self.complete_type_fields_and_methods(
                     &typ,
                     &prefix,
                     FunctionCompletionKind::NameAndParameters,
                 );
-=======
-                self.complete_type_fields_and_methods(&typ, &prefix);
->>>>>>> 0263b4c8
                 return;
             }
         }
@@ -831,59 +811,15 @@
         }
 
         let prefix = prefix.to_case(Case::Snake);
-<<<<<<< HEAD
 
         let is_single_segment = !after_colons && idents.is_empty() && path.kind == PathKind::Plain;
         let module_id;
-=======
-
-        let is_single_segment = !after_colons && idents.is_empty() && path.kind == PathKind::Plain;
-        let module_id;
-
-        if idents.is_empty() {
-            module_id = self.module_id;
-        } else {
-            let Some(module_def_id) = self.resolve_path(idents) else {
-                return;
-            };
-
-            match module_def_id {
-                ModuleDefId::ModuleId(id) => module_id = id,
-                ModuleDefId::TypeId(struct_id) => {
-                    let struct_type = self.interner.get_struct(struct_id);
-                    self.complete_type_methods(
-                        &Type::Struct(struct_type, vec![]),
-                        &prefix,
-                        FunctionKind::Any,
-                    );
-                    return;
-                }
-                ModuleDefId::FunctionId(_) => {
-                    // There's nothing inside a function
-                    return;
-                }
-                ModuleDefId::TypeAliasId(type_alias_id) => {
-                    let type_alias = self.interner.get_type_alias(type_alias_id);
-                    let type_alias = type_alias.borrow();
-                    self.complete_type_methods(&type_alias.typ, &prefix, FunctionKind::Any);
-                    return;
-                }
-                ModuleDefId::TraitId(trait_id) => {
-                    let trait_ = self.interner.get_trait(trait_id);
-                    self.complete_trait_methods(trait_, &prefix, FunctionKind::Any);
-                    return;
-                }
-                ModuleDefId::GlobalId(_) => return,
-            }
-        }
->>>>>>> 0263b4c8
 
         let module_completion_kind = if after_colons || !idents.is_empty() {
             ModuleCompletionKind::DirectChildren
         } else {
             ModuleCompletionKind::AllVisibleItems
         };
-<<<<<<< HEAD
 
         // When completing in the middle of an ident, we don't want to complete
         // with function parameters because there might already be function parameters,
@@ -941,9 +877,6 @@
                 ModuleDefId::GlobalId(_) => return,
             }
         }
-=======
-        let function_completion_kind = FunctionCompletionKind::NameAndParameters;
->>>>>>> 0263b4c8
 
         self.complete_in_module(
             module_id,
@@ -967,11 +900,7 @@
                     self.type_parameters_completion(&prefix);
                 }
             }
-<<<<<<< HEAD
             self.complete_auto_imports(&prefix, requested_items, function_completion_kind);
-=======
-            self.complete_auto_imports(&prefix, requested_items);
->>>>>>> 0263b4c8
         }
     }
 
@@ -1142,22 +1071,17 @@
         };
     }
 
-<<<<<<< HEAD
     fn complete_type_fields_and_methods(
         &mut self,
         typ: &Type,
         prefix: &str,
         function_completion_kind: FunctionCompletionKind,
     ) {
-=======
-    fn complete_type_fields_and_methods(&mut self, typ: &Type, prefix: &str) {
->>>>>>> 0263b4c8
         match typ {
             Type::Struct(struct_type, generics) => {
                 self.complete_struct_fields(&struct_type.borrow(), generics, prefix);
             }
             Type::MutableReference(typ) => {
-<<<<<<< HEAD
                 return self.complete_type_fields_and_methods(
                     typ,
                     prefix,
@@ -1171,13 +1095,6 @@
                     prefix,
                     function_completion_kind,
                 );
-=======
-                return self.complete_type_fields_and_methods(typ, prefix);
-            }
-            Type::Alias(type_alias, _) => {
-                let type_alias = type_alias.borrow();
-                return self.complete_type_fields_and_methods(&type_alias.typ, prefix);
->>>>>>> 0263b4c8
             }
             Type::Tuple(types) => {
                 self.complete_tuple_fields(types);
@@ -1201,7 +1118,6 @@
             | Type::Error => (),
         }
 
-<<<<<<< HEAD
         self.complete_type_methods(
             typ,
             prefix,
@@ -1217,12 +1133,6 @@
         function_kind: FunctionKind,
         function_completion_kind: FunctionCompletionKind,
     ) {
-=======
-        self.complete_type_methods(typ, prefix, FunctionKind::SelfType(typ));
-    }
-
-    fn complete_type_methods(&mut self, typ: &Type, prefix: &str, function_kind: FunctionKind) {
->>>>>>> 0263b4c8
         let Some(methods_by_name) = self.interner.get_type_methods(typ) else {
             return;
         };
@@ -1232,11 +1142,7 @@
                 if name_matches(name, prefix) {
                     if let Some(completion_item) = self.function_completion_item(
                         func_id,
-<<<<<<< HEAD
                         function_completion_kind,
-=======
-                        FunctionCompletionKind::NameAndParameters,
->>>>>>> 0263b4c8
                         function_kind,
                     ) {
                         self.completion_items.push(completion_item);
@@ -1252,7 +1158,6 @@
         trait_: &Trait,
         prefix: &str,
         function_kind: FunctionKind,
-<<<<<<< HEAD
         function_completion_kind: FunctionCompletionKind,
     ) {
         for (name, func_id) in &trait_.method_ids {
@@ -1260,16 +1165,6 @@
                 if let Some(completion_item) =
                     self.function_completion_item(*func_id, function_completion_kind, function_kind)
                 {
-=======
-    ) {
-        for (name, func_id) in &trait_.method_ids {
-            if name_matches(name, prefix) {
-                if let Some(completion_item) = self.function_completion_item(
-                    *func_id,
-                    FunctionCompletionKind::NameAndParameters,
-                    function_kind,
-                ) {
->>>>>>> 0263b4c8
                     self.completion_items.push(completion_item);
                     self.suggested_module_def_ids.insert(ModuleDefId::FunctionId(*func_id));
                 }
@@ -1346,7 +1241,6 @@
 
             if name_matches(name, prefix) {
                 let per_ns = module_data.find_name(ident);
-<<<<<<< HEAD
                 if let Some((module_def_id, visibility, _)) = per_ns.types {
                     if is_visible(module_id, self.module_id, visibility, self.def_maps) {
                         if let Some(completion_item) = self.module_def_id_completion_item(
@@ -1374,31 +1268,6 @@
                             self.completion_items.push(completion_item);
                             self.suggested_module_def_ids.insert(module_def_id);
                         }
-=======
-                if let Some((module_def_id, _, _)) = per_ns.types {
-                    if let Some(completion_item) = self.module_def_id_completion_item(
-                        module_def_id,
-                        name.clone(),
-                        function_completion_kind,
-                        function_kind,
-                        requested_items,
-                    ) {
-                        self.completion_items.push(completion_item);
-                        self.suggested_module_def_ids.insert(module_def_id);
-                    }
-                }
-
-                if let Some((module_def_id, _, _)) = per_ns.values {
-                    if let Some(completion_item) = self.module_def_id_completion_item(
-                        module_def_id,
-                        name.clone(),
-                        function_completion_kind,
-                        function_kind,
-                        requested_items,
-                    ) {
-                        self.completion_items.push(completion_item);
-                        self.suggested_module_def_ids.insert(module_def_id);
->>>>>>> 0263b4c8
                     }
                 }
             }
@@ -1447,7 +1316,6 @@
         let path_resolver = StandardPathResolver::new(self.root_module_id);
         if let Ok(path_resolution) = path_resolver.resolve(self.def_maps, path, &mut None) {
             return Some(path_resolution.module_def_id);
-<<<<<<< HEAD
         }
 
         // If we can't resolve a path trough lookup, let's see if the last segment is bound to a type
@@ -1458,18 +1326,6 @@
             }
         }
 
-=======
-        }
-
-        // If we can't resolve a path trough lookup, let's see if the last segment is bound to a type
-        let location = Location::new(last_segment.span(), self.file);
-        if let Some(reference_id) = self.interner.find_referenced(location) {
-            if let Some(id) = module_def_id_from_reference_id(reference_id) {
-                return Some(id);
-            }
-        }
-
->>>>>>> 0263b4c8
         None
     }
 
@@ -1497,7 +1353,6 @@
 fn name_matches(name: &str, prefix: &str) -> bool {
     let name = name.to_case(Case::Snake);
     let name_parts: Vec<&str> = name.split('_').collect();
-<<<<<<< HEAD
 
     let mut last_index: i32 = -1;
     for prefix_part in prefix.split('_') {
@@ -1510,20 +1365,6 @@
             // Need to adjust the index if we skipped some segments
             name_part_index += offset;
 
-=======
-
-    let mut last_index: i32 = -1;
-    for prefix_part in prefix.split('_') {
-        // Look past parts we already matched
-        let offset = if last_index >= 0 { last_index as usize + 1 } else { 0 };
-
-        if let Some(mut name_part_index) =
-            name_parts.iter().skip(offset).position(|name_part| name_part.starts_with(prefix_part))
-        {
-            // Need to adjust the index if we skipped some segments
-            name_part_index += offset;
-
->>>>>>> 0263b4c8
             if last_index >= name_part_index as i32 {
                 return false;
             }
@@ -1548,9 +1389,6 @@
         | ReferenceId::Local(_)
         | ReferenceId::Reference(_, _) => None,
     }
-<<<<<<< HEAD
-
-    true
 }
 
 fn is_visible(
@@ -1566,8 +1404,6 @@
         target_module_id,
         visibility,
     )
-=======
->>>>>>> 0263b4c8
 }
 
 #[cfg(test)]
