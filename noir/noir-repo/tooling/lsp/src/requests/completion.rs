use std::{
    collections::{BTreeMap, HashMap, HashSet},
    future::{self, Future},
};

use async_lsp::ResponseError;
use completion_items::{
    field_completion_item, simple_completion_item, snippet_completion_item,
    trait_impl_method_completion_item,
};
use convert_case::{Case, Casing};
use fm::{FileId, FileMap, PathString};
use kinds::{FunctionCompletionKind, FunctionKind, RequestedItems};
use lsp_types::{CompletionItem, CompletionItemKind, CompletionParams, CompletionResponse};
use noirc_errors::{Location, Span};
use noirc_frontend::{
    ast::{
        AsTraitPath, AttributeTarget, BlockExpression, CallExpression, ConstructorExpression,
        Expression, ExpressionKind, ForLoopStatement, GenericTypeArgs, Ident, IfExpression,
<<<<<<< HEAD
        ItemVisibility, Lambda, LetStatement, MemberAccessExpression, MethodCallExpression,
=======
        ItemVisibility, LValue, Lambda, LetStatement, MemberAccessExpression, MethodCallExpression,
>>>>>>> e5d6b185
        NoirFunction, NoirStruct, NoirTraitImpl, Path, PathKind, Pattern, Statement,
        TraitImplItemKind, TypeImpl, UnresolvedGeneric, UnresolvedGenerics, UnresolvedType,
        UnresolvedTypeData, UseTree, UseTreeKind, Visitor,
    },
    graph::{CrateId, Dependency},
    hir::def_map::{CrateDefMap, LocalModuleId, ModuleId},
    hir_def::traits::Trait,
    macros_api::{ModuleDefId, NodeInterner},
    node_interner::ReferenceId,
    parser::{Item, ItemKind, ParsedSubModule},
    token::CustomAttribute,
<<<<<<< HEAD
    ParsedModule, StructType, Type,
=======
    ParsedModule, StructType, Type, TypeBinding,
>>>>>>> e5d6b185
};
use sort_text::underscore_sort_text;

use crate::{
    requests::to_lsp_location, trait_impl_method_stub_generator::TraitImplMethodStubGenerator,
    utils, visibility::is_visible, LspState,
};

use super::process_request;

mod auto_import;
mod builtins;
mod completion_items;
mod kinds;
mod sort_text;
mod tests;

pub(crate) fn on_completion_request(
    state: &mut LspState,
    params: CompletionParams,
) -> impl Future<Output = Result<Option<CompletionResponse>, ResponseError>> {
    let uri = params.text_document_position.clone().text_document.uri;

    let result = process_request(state, params.text_document_position.clone(), |args| {
        let path = PathString::from_path(uri.to_file_path().unwrap());
        args.files.get_file_id(&path).and_then(|file_id| {
            utils::position_to_byte_index(
                args.files,
                file_id,
                &params.text_document_position.position,
            )
            .and_then(|byte_index| {
                let file = args.files.get_file(file_id).unwrap();
                let source = file.source();
                let byte = source.as_bytes().get(byte_index - 1).copied();
                let (parsed_module, _errors) = noirc_frontend::parse_program(source);

                let mut finder = NodeFinder::new(
                    args.files,
                    file_id,
                    source,
                    byte_index,
                    byte,
                    args.crate_id,
                    args.def_maps,
                    args.dependencies,
                    args.interner,
                );
                finder.find(&parsed_module)
            })
        })
    });
    future::ready(result)
}

struct NodeFinder<'a> {
    files: &'a FileMap,
    file: FileId,
    source: &'a str,
    lines: Vec<&'a str>,
    byte_index: usize,
    byte: Option<u8>,
    /// The module ID in scope. This might change as we traverse the AST
    /// if we are analyzing something inside an inline module declaration.
    module_id: ModuleId,
    def_maps: &'a BTreeMap<CrateId, CrateDefMap>,
    dependencies: &'a Vec<Dependency>,
    interner: &'a NodeInterner,
    /// Completion items we find along the way.
    completion_items: Vec<CompletionItem>,
    /// Local variables in the current scope, mapped to their locations.
    /// As we traverse the AST, we collect local variables.
    local_variables: HashMap<String, Span>,
    /// Type parameters in the current scope. These are collected when entering
    /// a struct, a function, etc., and cleared afterwards.
    type_parameters: HashSet<String>,
    /// ModuleDefIds we already suggested, so we don't offer these for auto-import.
    suggested_module_def_ids: HashSet<ModuleDefId>,
    /// How many nested `mod` we are in deep
    nesting: usize,
    /// The line where an auto_import must be inserted
    auto_import_line: usize,
    self_type: Option<Type>,
}

impl<'a> NodeFinder<'a> {
    #[allow(clippy::too_many_arguments)]
    fn new(
        files: &'a FileMap,
        file: FileId,
        source: &'a str,
        byte_index: usize,
        byte: Option<u8>,
        krate: CrateId,
        def_maps: &'a BTreeMap<CrateId, CrateDefMap>,
        dependencies: &'a Vec<Dependency>,
        interner: &'a NodeInterner,
    ) -> Self {
        // Find the module the current file belongs to
        let def_map = &def_maps[&krate];
        let local_id = if let Some((module_index, _)) =
            def_map.modules().iter().find(|(_, module_data)| module_data.location.file == file)
        {
            LocalModuleId(module_index)
        } else {
            def_map.root()
        };
        let module_id = ModuleId { krate, local_id };
        Self {
            files,
            file,
            source,
            lines: source.lines().collect(),
            byte_index,
            byte,
            module_id,
            def_maps,
            dependencies,
            interner,
            completion_items: Vec::new(),
            local_variables: HashMap::new(),
            type_parameters: HashSet::new(),
            suggested_module_def_ids: HashSet::new(),
            nesting: 0,
            auto_import_line: 0,
            self_type: None,
        }
    }

    fn find(&mut self, parsed_module: &ParsedModule) -> Option<CompletionResponse> {
        parsed_module.accept(self);

        if self.completion_items.is_empty() {
            None
        } else {
            let mut items = std::mem::take(&mut self.completion_items);

            // Show items that start with underscore last in the list
            for item in items.iter_mut() {
                if item.label.starts_with('_') {
                    item.sort_text = Some(underscore_sort_text());
                }
            }

            Some(CompletionResponse::Array(items))
        }
    }

    fn complete_constructor_field_name(&mut self, constructor_expression: &ConstructorExpression) {
        let span = if let UnresolvedTypeData::Named(path, _, _) = &constructor_expression.typ.typ {
            path.last_ident().span()
        } else {
            constructor_expression.typ.span
        };

        let location = Location::new(span, self.file);
        let Some(ReferenceId::Struct(struct_id)) = self.interner.find_referenced(location) else {
            return;
        };

        let struct_type = self.interner.get_struct(struct_id);
        let struct_type = struct_type.borrow();

        // First get all of the struct's fields
        let mut fields: Vec<_> =
            struct_type.get_fields_as_written().into_iter().enumerate().collect();

        // Remove the ones that already exists in the constructor
        for (used_name, _) in &constructor_expression.fields {
            fields.retain(|(_, (name, _))| name != &used_name.0.contents);
        }

        let self_prefix = false;
        for (field_index, (field, typ)) in &fields {
            self.completion_items.push(self.struct_field_completion_item(
                field,
                typ,
                struct_type.id,
                *field_index,
                self_prefix,
            ));
        }
    }

    fn find_in_path(&mut self, path: &Path, requested_items: RequestedItems) {
        self.find_in_path_impl(path, requested_items, false);
    }

    fn find_in_path_impl(
        &mut self,
        path: &Path,
        requested_items: RequestedItems,
        mut in_the_middle: bool,
    ) {
        if !self.includes_span(path.span) {
            return;
        }

        let after_colons = self.byte == Some(b':');

        let mut idents: Vec<Ident> = Vec::new();

        // Find in which ident we are in, and in which part of it
        // (it could be that we are completting in the middle of an ident)
        for segment in &path.segments {
            let ident = &segment.ident;

            // Check if we are at the end of the ident
            if self.byte_index == ident.span().end() as usize {
                idents.push(ident.clone());
                break;
            }

            // Check if we are in the middle of an ident
            if self.includes_span(ident.span()) {
                // If so, take the substring and push that as the list of idents
                // we'll do autocompletion for
                let offset = self.byte_index - ident.span().start() as usize;
                let substring = ident.0.contents[0..offset].to_string();
                let ident = Ident::new(
                    substring,
                    Span::from(ident.span().start()..ident.span().start() + offset as u32),
                );
                idents.push(ident);
                in_the_middle = true;
                break;
            }

            idents.push(ident.clone());

            // Stop if the cursor is right after this ident and '::'
            if after_colons && self.byte_index == ident.span().end() as usize + 2 {
                break;
            }
        }

        if idents.len() < path.segments.len() {
            in_the_middle = true;
        }

        let prefix;
        let at_root;

        if after_colons {
            prefix = String::new();
            at_root = false;
        } else {
            prefix = idents.pop().unwrap().to_string();
            at_root = idents.is_empty();
        }

        let prefix = prefix.to_case(Case::Snake);

        let is_single_segment = !after_colons && idents.is_empty() && path.kind == PathKind::Plain;
        let module_id;

        // When completing in the middle of an ident, we don't want to complete
        // with function parameters because there might already be function parameters,
        // and in the middle of a path it leads to code that won't compile
        let function_completion_kind = if in_the_middle {
            FunctionCompletionKind::Name
        } else {
            FunctionCompletionKind::NameAndParameters
        };

        if idents.is_empty() {
            module_id = self.module_id;
        } else {
            let Some(module_def_id) = self.resolve_path(idents) else {
                return;
            };

            match module_def_id {
                ModuleDefId::ModuleId(id) => module_id = id,
                ModuleDefId::TypeId(struct_id) => {
                    let struct_type = self.interner.get_struct(struct_id);
                    self.complete_type_methods(
                        &Type::Struct(struct_type, vec![]),
                        &prefix,
                        FunctionKind::Any,
                        function_completion_kind,
                        false, // self_prefix
                    );
                    return;
                }
                ModuleDefId::FunctionId(_) => {
                    // There's nothing inside a function
                    return;
                }
                ModuleDefId::TypeAliasId(type_alias_id) => {
                    let type_alias = self.interner.get_type_alias(type_alias_id);
                    let type_alias = type_alias.borrow();
                    self.complete_type_methods(
                        &type_alias.typ,
                        &prefix,
                        FunctionKind::Any,
                        function_completion_kind,
                        false, // self_prefix
                    );
                    return;
                }
                ModuleDefId::TraitId(trait_id) => {
                    let trait_ = self.interner.get_trait(trait_id);
                    self.complete_trait_methods(
                        trait_,
                        &prefix,
                        FunctionKind::Any,
                        function_completion_kind,
                    );
                    return;
                }
                ModuleDefId::GlobalId(_) => return,
            }
        }

        self.complete_in_module(
            module_id,
            &prefix,
            path.kind,
            at_root,
            function_completion_kind,
            requested_items,
        );

        if is_single_segment {
            match requested_items {
                RequestedItems::AnyItems => {
                    self.local_variables_completion(&prefix);
                    self.builtin_functions_completion(&prefix, function_completion_kind);
                    self.builtin_values_completion(&prefix);
                    if let Some(self_type) = &self.self_type {
                        let self_prefix = true;
                        self.complete_type_fields_and_methods(
                            &self_type.clone(),
                            &prefix,
                            function_completion_kind,
                            self_prefix,
                        );
                    }
                }
                RequestedItems::OnlyTypes => {
                    self.builtin_types_completion(&prefix);
                    self.type_parameters_completion(&prefix);
                }
                RequestedItems::OnlyAttributeFunctions(..) => (),
            }
            self.complete_auto_imports(&prefix, requested_items, function_completion_kind);
        }
    }

    fn local_variables_completion(&mut self, prefix: &str) {
        for (name, span) in &self.local_variables {
            if name_matches(name, prefix) {
                let location = Location::new(*span, self.file);
                let description = if let Some(ReferenceId::Local(definition_id)) =
                    self.interner.reference_at_location(location)
                {
                    let typ = self.interner.definition_type(definition_id);
                    Some(typ.to_string())
                } else {
                    None
                };

                self.completion_items.push(simple_completion_item(
                    name,
                    CompletionItemKind::VARIABLE,
                    description,
                ));
            }
        }
    }

    fn type_parameters_completion(&mut self, prefix: &str) {
        for name in &self.type_parameters {
            if name_matches(name, prefix) {
                self.completion_items.push(simple_completion_item(
                    name,
                    CompletionItemKind::TYPE_PARAMETER,
                    None,
                ));
            }
        }
    }

    fn find_in_use_tree(&mut self, use_tree: &UseTree, prefixes: &mut Vec<Path>) {
        match &use_tree.kind {
            UseTreeKind::Path(ident, alias) => {
                prefixes.push(use_tree.prefix.clone());
                self.find_in_use_tree_path(prefixes, ident, alias);
                prefixes.pop();
            }
            UseTreeKind::List(use_trees) => {
                prefixes.push(use_tree.prefix.clone());
                for use_tree in use_trees {
                    self.find_in_use_tree(use_tree, prefixes);
                }
                prefixes.pop();
            }
        }
    }

    fn find_in_use_tree_path(
        &mut self,
        prefixes: &Vec<Path>,
        ident: &Ident,
        alias: &Option<Ident>,
    ) {
        if let Some(_alias) = alias {
            // Won't handle completion if there's an alias (for now)
            return;
        }

        let after_colons = self.byte == Some(b':');
        let at_ident_end = self.byte_index == ident.span().end() as usize;
        let at_ident_colons_end =
            after_colons && self.byte_index - 2 == ident.span().end() as usize;

        if !(at_ident_end || at_ident_colons_end) {
            return;
        }

        let path_kind = prefixes[0].kind;

        let mut segments: Vec<Ident> = Vec::new();
        for prefix in prefixes {
            for segment in &prefix.segments {
                segments.push(segment.ident.clone());
            }
        }

        let function_completion_kind = FunctionCompletionKind::Name;
        let requested_items = RequestedItems::AnyItems;

        if after_colons {
            // We are right after "::"
            segments.push(ident.clone());

            if let Some(module_id) = self.resolve_module(segments) {
                let prefix = "";
                let at_root = false;
                self.complete_in_module(
                    module_id,
                    prefix,
                    path_kind,
                    at_root,
                    function_completion_kind,
                    requested_items,
                );
            };
        } else {
            // We are right after the last segment
            let prefix = ident.to_string().to_case(Case::Snake);
            if segments.is_empty() {
                let at_root = true;
                self.complete_in_module(
                    self.module_id,
                    &prefix,
                    path_kind,
                    at_root,
                    function_completion_kind,
                    requested_items,
                );
            } else if let Some(module_id) = self.resolve_module(segments) {
                let at_root = false;
                self.complete_in_module(
                    module_id,
                    &prefix,
                    path_kind,
                    at_root,
                    function_completion_kind,
                    requested_items,
                );
            }
        }
    }

    fn collect_local_variables(&mut self, pattern: &Pattern) {
        match pattern {
            Pattern::Identifier(ident) => {
                self.local_variables.insert(ident.to_string(), ident.span());
            }
            Pattern::Mutable(pattern, _, _) => self.collect_local_variables(pattern),
            Pattern::Tuple(patterns, _) => {
                for pattern in patterns {
                    self.collect_local_variables(pattern);
                }
            }
            Pattern::Struct(_, patterns, _) => {
                for (_, pattern) in patterns {
                    self.collect_local_variables(pattern);
                }
            }
            Pattern::Interned(..) => (),
        }
    }

    fn collect_type_parameters_in_generics(&mut self, generics: &UnresolvedGenerics) {
        for generic in generics {
            self.collect_type_parameters_in_generic(generic);
        }
    }

    fn collect_type_parameters_in_generic(&mut self, generic: &UnresolvedGeneric) {
        match generic {
            UnresolvedGeneric::Variable(ident) => {
                self.type_parameters.insert(ident.to_string());
            }
            UnresolvedGeneric::Numeric { ident, typ: _ } => {
                self.type_parameters.insert(ident.to_string());
            }
            UnresolvedGeneric::Resolved(..) => (),
        };
    }

    fn complete_type_fields_and_methods(
        &mut self,
        typ: &Type,
        prefix: &str,
        function_completion_kind: FunctionCompletionKind,
        self_prefix: bool,
    ) {
        let typ = &typ;
        match typ {
            Type::Struct(struct_type, generics) => {
                self.complete_struct_fields(&struct_type.borrow(), generics, prefix, self_prefix);
            }
            Type::MutableReference(typ) => {
                return self.complete_type_fields_and_methods(
                    typ,
                    prefix,
                    function_completion_kind,
                    self_prefix,
                );
            }
            Type::Alias(type_alias, _) => {
                let type_alias = type_alias.borrow();
                return self.complete_type_fields_and_methods(
                    &type_alias.typ,
                    prefix,
                    function_completion_kind,
                    self_prefix,
                );
            }
            Type::Tuple(types) => {
                self.complete_tuple_fields(types, self_prefix);
            }
            Type::TypeVariable(var, _) | Type::NamedGeneric(var, _, _) => {
                if let TypeBinding::Bound(typ) = &*var.borrow() {
                    self.complete_type_fields_and_methods(
                        typ,
                        prefix,
                        function_completion_kind,
                        self_prefix,
                    );
                }
            }
            Type::FieldElement
            | Type::Array(_, _)
            | Type::Slice(_)
            | Type::Integer(_, _)
            | Type::Bool
            | Type::String(_)
            | Type::FmtString(_, _)
            | Type::Unit
            | Type::TraitAsType(_, _, _)
            | Type::Function(..)
            | Type::Forall(_, _)
            | Type::Constant(_)
            | Type::Quoted(_)
            | Type::InfixExpr(_, _, _)
            | Type::Error => (),
        }

        self.complete_type_methods(
            typ,
            prefix,
            FunctionKind::SelfType(typ),
            function_completion_kind,
            self_prefix,
        );
    }

    fn complete_type_methods(
        &mut self,
        typ: &Type,
        prefix: &str,
        function_kind: FunctionKind,
        function_completion_kind: FunctionCompletionKind,
        self_prefix: bool,
    ) {
        let Some(methods_by_name) = self.interner.get_type_methods(typ) else {
            return;
        };

        for (name, methods) in methods_by_name {
            for func_id in methods.iter() {
                if name_matches(name, prefix) {
                    if let Some(completion_item) = self.function_completion_item(
                        name,
                        func_id,
                        function_completion_kind,
                        function_kind,
                        None, // attribute first type
                        self_prefix,
                    ) {
                        self.completion_items.push(completion_item);
                        self.suggested_module_def_ids.insert(ModuleDefId::FunctionId(func_id));
                    }
                }
            }
        }
    }

    fn complete_trait_methods(
        &mut self,
        trait_: &Trait,
        prefix: &str,
        function_kind: FunctionKind,
        function_completion_kind: FunctionCompletionKind,
    ) {
        let self_prefix = false;

        for (name, func_id) in &trait_.method_ids {
            if name_matches(name, prefix) {
                if let Some(completion_item) = self.function_completion_item(
                    name,
                    *func_id,
                    function_completion_kind,
                    function_kind,
                    None, // attribute first type
                    self_prefix,
                ) {
                    self.completion_items.push(completion_item);
                    self.suggested_module_def_ids.insert(ModuleDefId::FunctionId(*func_id));
                }
            }
        }
    }

    fn complete_struct_fields(
        &mut self,
        struct_type: &StructType,
        generics: &[Type],
        prefix: &str,
        self_prefix: bool,
    ) {
        for (field_index, (name, typ)) in struct_type.get_fields(generics).iter().enumerate() {
            if name_matches(name, prefix) {
                self.completion_items.push(self.struct_field_completion_item(
                    name,
                    typ,
                    struct_type.id,
                    field_index,
                    self_prefix,
                ));
            }
        }
    }

    fn complete_tuple_fields(&mut self, types: &[Type], self_prefix: bool) {
        for (index, typ) in types.iter().enumerate() {
            let name = index.to_string();
            self.completion_items.push(field_completion_item(&name, typ.to_string(), self_prefix));
        }
    }

    #[allow(clippy::too_many_arguments)]
    fn complete_in_module(
        &mut self,
        module_id: ModuleId,
        prefix: &str,
        path_kind: PathKind,
        at_root: bool,
        function_completion_kind: FunctionCompletionKind,
        requested_items: RequestedItems,
    ) {
        let def_map = &self.def_maps[&module_id.krate];
        let Some(mut module_data) = def_map.modules().get(module_id.local_id.0) else {
            return;
        };

        if at_root {
            match path_kind {
                PathKind::Crate => {
                    let Some(root_module_data) = def_map.modules().get(def_map.root().0) else {
                        return;
                    };
                    module_data = root_module_data;
                }
                PathKind::Super => {
                    let Some(parent) = module_data.parent else {
                        return;
                    };
                    let Some(parent_module_data) = def_map.modules().get(parent.0) else {
                        return;
                    };
                    module_data = parent_module_data;
                }
                PathKind::Dep => (),
                PathKind::Plain => (),
            }
        }

        let function_kind = FunctionKind::Any;

        for ident in module_data.scope().names() {
            let name = &ident.0.contents;

            if name_matches(name, prefix) {
                let per_ns = module_data.find_name(ident);
                if let Some((module_def_id, visibility, _)) = per_ns.types {
                    if is_visible(module_id, self.module_id, visibility, self.def_maps) {
                        if let Some(completion_item) = self.module_def_id_completion_item(
                            module_def_id,
                            name.clone(),
                            function_completion_kind,
                            function_kind,
                            requested_items,
                        ) {
                            self.completion_items.push(completion_item);
                            self.suggested_module_def_ids.insert(module_def_id);
                        }
                    }
                }

                if let Some((module_def_id, visibility, _)) = per_ns.values {
                    if is_visible(module_id, self.module_id, visibility, self.def_maps) {
                        if let Some(completion_item) = self.module_def_id_completion_item(
                            module_def_id,
                            name.clone(),
                            function_completion_kind,
                            function_kind,
                            requested_items,
                        ) {
                            self.completion_items.push(completion_item);
                            self.suggested_module_def_ids.insert(module_def_id);
                        }
                    }
                }
            }
        }

        if at_root && path_kind == PathKind::Plain {
            for dependency in self.dependencies {
                let dependency_name = dependency.as_name();
                if name_matches(&dependency_name, prefix) {
                    let root_id = self.def_maps[&dependency.crate_id].root();
                    let module_id = ModuleId { krate: dependency.crate_id, local_id: root_id };
                    self.completion_items
                        .push(self.crate_completion_item(dependency_name, module_id));
                }
            }

            if name_matches("crate::", prefix) {
                self.completion_items.push(simple_completion_item(
                    "crate::",
                    CompletionItemKind::KEYWORD,
                    None,
                ));
            }

            if module_data.parent.is_some() && name_matches("super::", prefix) {
                self.completion_items.push(simple_completion_item(
                    "super::",
                    CompletionItemKind::KEYWORD,
                    None,
                ));
            }
        }
    }

    fn resolve_module(&self, segments: Vec<Ident>) -> Option<ModuleId> {
        if let Some(ModuleDefId::ModuleId(module_id)) = self.resolve_path(segments) {
            Some(module_id)
        } else {
            None
        }
    }

    fn resolve_path(&self, segments: Vec<Ident>) -> Option<ModuleDefId> {
        let last_segment = segments.last().unwrap().clone();

        // If we can't resolve a path trough lookup, let's see if the last segment is bound to a type
        let location = Location::new(last_segment.span(), self.file);
        if let Some(reference_id) = self.interner.find_referenced(location) {
            if let Some(id) = module_def_id_from_reference_id(reference_id) {
                return Some(id);
            }
        }

        None
    }

    fn suggest_attributes(&mut self, prefix: &str, target: AttributeTarget) {
        self.suggest_builtin_attributes(prefix, target);

        let function_completion_kind = FunctionCompletionKind::NameAndParameters;
        let requested_items = RequestedItems::OnlyAttributeFunctions(target);

        self.complete_in_module(
            self.module_id,
            prefix,
            PathKind::Plain,
            true,
            function_completion_kind,
            requested_items,
        );

        self.complete_auto_imports(prefix, requested_items, function_completion_kind);
    }

    fn suggest_no_arguments_attributes(&mut self, prefix: &str, attributes: &[&str]) {
        for name in attributes {
            if name_matches(name, prefix) {
                self.completion_items.push(simple_completion_item(
                    *name,
                    CompletionItemKind::METHOD,
                    None,
                ));
            }
        }
    }

    fn suggest_one_argument_attributes(&mut self, prefix: &str, attributes: &[&str]) {
        for name in attributes {
            if name_matches(name, prefix) {
                self.completion_items.push(snippet_completion_item(
                    format!("{}(…)", name),
                    CompletionItemKind::METHOD,
                    format!("{}(${{1:name}})", name),
                    None,
                ));
            }
        }
    }

    fn suggest_trait_impl_function(
        &mut self,
        noir_trait_impl: &NoirTraitImpl,
        noir_function: &NoirFunction,
    ) {
        // First find the trait
        let location = Location::new(noir_trait_impl.trait_name.span(), self.file);
        let Some(ReferenceId::Trait(trait_id)) = self.interner.find_referenced(location) else {
            return;
        };

        let trait_ = self.interner.get_trait(trait_id);

        // Get all methods
        let mut method_ids = trait_.method_ids.clone();

        // Remove the ones that already are implemented
        for item in &noir_trait_impl.items {
            if let TraitImplItemKind::Function(noir_function) = &item.item.kind {
                method_ids.remove(noir_function.name());
            }
        }

        let indent = 0;

        // Suggest the ones that match the name
        let prefix = noir_function.name();
        for (name, func_id) in method_ids {
            if !name_matches(&name, prefix) {
                continue;
            }

            let func_meta = self.interner.function_meta(&func_id);

            let mut generator = TraitImplMethodStubGenerator::new(
                &name,
                func_meta,
                trait_,
                noir_trait_impl,
                self.interner,
                self.def_maps,
                self.module_id,
                indent,
            );
            generator.set_body("${1}".to_string());

            let stub = generator.generate();

            // We don't need the initial indent nor the final newlines
            let stub = stub.trim();
            // We also don't need the leading "fn " as that's already in the code;
            let stub = stub.strip_prefix("fn ").unwrap();

            let label = if func_meta.parameters.is_empty() {
                format!("fn {}()", &name)
            } else {
                format!("fn {}(..)", &name)
            };

            let completion_item = trait_impl_method_completion_item(label, stub);
            let completion_item = self
                .completion_item_with_doc_comments(ReferenceId::Function(func_id), completion_item);

            self.completion_items.push(completion_item);
        }
    }

    fn try_set_self_type(&mut self, pattern: &Pattern) {
        match pattern {
            Pattern::Identifier(ident) => {
                if ident.0.contents == "self" {
                    let location = Location::new(ident.span(), self.file);
                    if let Some(ReferenceId::Local(definition_id)) =
                        self.interner.find_referenced(location)
                    {
                        self.self_type =
                            Some(self.interner.definition_type(definition_id).follow_bindings());
                    }
                }
            }
            Pattern::Mutable(pattern, ..) => self.try_set_self_type(pattern),
            Pattern::Tuple(..) | Pattern::Struct(..) | Pattern::Interned(..) => (),
        }
    }

    fn get_lvalue_type(&self, lvalue: &LValue) -> Option<Type> {
        match lvalue {
            LValue::Ident(ident) => {
                let location = Location::new(ident.span(), self.file);
                if let Some(ReferenceId::Local(definition_id)) =
                    self.interner.find_referenced(location)
                {
                    let typ = self.interner.definition_type(definition_id);
                    Some(typ)
                } else {
                    None
                }
            }
            LValue::MemberAccess { object, field_name, .. } => {
                let typ = self.get_lvalue_type(object)?;
                get_field_type(&typ, &field_name.0.contents)
            }
            LValue::Index { array, .. } => {
                let typ = self.get_lvalue_type(array)?;
                get_array_element_type(typ)
            }
            LValue::Dereference(lvalue, ..) => self.get_lvalue_type(lvalue),
            LValue::Interned(..) => None,
        }
    }

    fn includes_span(&self, span: Span) -> bool {
        span.start() as usize <= self.byte_index && self.byte_index <= span.end() as usize
    }
}

impl<'a> Visitor for NodeFinder<'a> {
    fn visit_item(&mut self, item: &Item) -> bool {
        if let ItemKind::Import(..) = &item.kind {
            if let Some(lsp_location) = to_lsp_location(self.files, self.file, item.span) {
                self.auto_import_line = (lsp_location.range.end.line + 1) as usize;
            }
        }

        self.includes_span(item.span)
    }

    fn visit_import(&mut self, use_tree: &UseTree, _visibility: ItemVisibility) -> bool {
        let mut prefixes = Vec::new();
        self.find_in_use_tree(use_tree, &mut prefixes);
        false
    }

    fn visit_parsed_submodule(&mut self, parsed_sub_module: &ParsedSubModule, _span: Span) -> bool {
        // Switch `self.module_id` to the submodule
        let previous_module_id = self.module_id;

        let def_map = &self.def_maps[&self.module_id.krate];
        let Some(module_data) = def_map.modules().get(self.module_id.local_id.0) else {
            return false;
        };
        if let Some(child_module) = module_data.children.get(&parsed_sub_module.name) {
            self.module_id = ModuleId { krate: self.module_id.krate, local_id: *child_module };
        }

        let old_auto_import_line = self.auto_import_line;
        self.nesting += 1;

        if let Some(lsp_location) =
            to_lsp_location(self.files, self.file, parsed_sub_module.name.span())
        {
            self.auto_import_line = (lsp_location.range.start.line + 1) as usize;
        }

        parsed_sub_module.accept_children(self);

        // Restore the old module before continuing
        self.module_id = previous_module_id;
        self.nesting -= 1;
        self.auto_import_line = old_auto_import_line;

        false
    }

    fn visit_noir_function(&mut self, noir_function: &NoirFunction, span: Span) -> bool {
        for attribute in noir_function.secondary_attributes() {
            attribute.accept(AttributeTarget::Function, self);
        }

        let old_type_parameters = self.type_parameters.clone();
        self.collect_type_parameters_in_generics(&noir_function.def.generics);

        for param in &noir_function.def.parameters {
            self.try_set_self_type(&param.pattern);
            param.typ.accept(self);
        }

        noir_function.def.return_type.accept(self);

        self.local_variables.clear();
        for param in &noir_function.def.parameters {
            self.collect_local_variables(&param.pattern);
        }

        noir_function.def.body.accept(Some(span), self);

        self.type_parameters = old_type_parameters;
        self.self_type = None;

        false
    }

    fn visit_noir_trait_impl(&mut self, noir_trait_impl: &NoirTraitImpl, _: Span) -> bool {
        self.find_in_path(&noir_trait_impl.trait_name, RequestedItems::OnlyTypes);
        noir_trait_impl.object_type.accept(self);

        self.type_parameters.clear();
        self.collect_type_parameters_in_generics(&noir_trait_impl.impl_generics);

        for item in &noir_trait_impl.items {
            if let TraitImplItemKind::Function(noir_function) = &item.item.kind {
                // Check if it's `fn foo>|<` and neither `(` nor `<` follow
                if noir_function.name_ident().span().end() as usize == self.byte_index
                    && noir_function.parameters().is_empty()
                {
                    let bytes = self.source.as_bytes();
                    let mut cursor = self.byte_index;
                    while cursor < bytes.len() && bytes[cursor].is_ascii_whitespace() {
                        cursor += 1;
                    }
                    let char = bytes[cursor] as char;
                    if char != '(' && char != '<' {
                        self.suggest_trait_impl_function(noir_trait_impl, noir_function);
                        return false;
                    }
                }
            }

            item.item.accept(self);
        }

        self.type_parameters.clear();

        false
    }

    fn visit_type_impl(&mut self, type_impl: &TypeImpl, _: Span) -> bool {
        type_impl.object_type.accept(self);

        self.type_parameters.clear();
        self.collect_type_parameters_in_generics(&type_impl.generics);

        for (method, span) in &type_impl.methods {
            method.item.accept(*span, self);

            // Optimization: stop looking in functions past the completion cursor
            if span.end() as usize > self.byte_index {
                break;
            }
        }

        self.type_parameters.clear();

        false
    }

    fn visit_noir_struct(&mut self, noir_struct: &NoirStruct, _: Span) -> bool {
        for attribute in &noir_struct.attributes {
            attribute.accept(AttributeTarget::Struct, self);
        }

        self.type_parameters.clear();
        self.collect_type_parameters_in_generics(&noir_struct.generics);

        for field in &noir_struct.fields {
            field.item.typ.accept(self);
        }

        self.type_parameters.clear();

        false
    }

    fn visit_trait_item_function(
        &mut self,
        _name: &Ident,
        generics: &UnresolvedGenerics,
        parameters: &[(Ident, UnresolvedType)],
        return_type: &noirc_frontend::ast::FunctionReturnType,
        where_clause: &[noirc_frontend::ast::UnresolvedTraitConstraint],
        body: &Option<BlockExpression>,
    ) -> bool {
        let old_type_parameters = self.type_parameters.clone();
        self.collect_type_parameters_in_generics(generics);

        for (_name, unresolved_type) in parameters {
            unresolved_type.accept(self);
        }

        return_type.accept(self);

        for unresolved_trait_constraint in where_clause {
            unresolved_trait_constraint.typ.accept(self);
        }

        if let Some(body) = body {
            self.local_variables.clear();
            for (name, _) in parameters {
                self.local_variables.insert(name.to_string(), name.span());
            }
            body.accept(None, self);
        };

        self.type_parameters = old_type_parameters;

        false
    }

    fn visit_call_expression(&mut self, call_expression: &CallExpression, _: Span) -> bool {
        //
        // foo::b>|<(...)
        //
        // In this case we want to suggest items in foo but if they are functions
        // we don't want to insert arguments, because they are already there (even if
        // they could be wrong) just because inserting them would lead to broken code.
        if let ExpressionKind::Variable(path) = &call_expression.func.kind {
            if self.includes_span(path.span) {
                self.find_in_path_impl(path, RequestedItems::AnyItems, true);
                return false;
            }
        }

        // Check if it's this case:
        //
        // foo.>|<(...)
        //
        // "foo." is actually broken, but it's parsed as "foo", so this is seen
        // as "foo(...)" but if we are at a dot right after "foo" it means it's
        // the above case and we want to suggest methods of foo's type.
        let after_dot = self.byte == Some(b'.');
        if after_dot && call_expression.func.span.end() as usize == self.byte_index - 1 {
            let location = Location::new(call_expression.func.span, self.file);
            if let Some(typ) = self.interner.type_at_location(location) {
                let prefix = "";
                let self_prefix = false;
                self.complete_type_fields_and_methods(
                    &typ,
                    prefix,
                    FunctionCompletionKind::Name,
                    self_prefix,
                );
                return false;
            }
        }

        true
    }

    fn visit_method_call_expression(
        &mut self,
        method_call_expression: &MethodCallExpression,
        _: Span,
    ) -> bool {
        // Check if it's this case:
        //
        // foo.b>|<(...)
        //
        // In this case we want to suggest items in foo but if they are functions
        // we don't want to insert arguments, because they are already there (even if
        // they could be wrong) just because inserting them would lead to broken code.
        if self.includes_span(method_call_expression.method_name.span()) {
            let location = Location::new(method_call_expression.object.span, self.file);
            if let Some(typ) = self.interner.type_at_location(location) {
                let prefix = method_call_expression.method_name.to_string();
                let offset =
                    self.byte_index - method_call_expression.method_name.span().start() as usize;
                let prefix = prefix[0..offset].to_string();
                let self_prefix = false;
                self.complete_type_fields_and_methods(
                    &typ,
                    &prefix,
                    FunctionCompletionKind::Name,
                    self_prefix,
                );
                return false;
            }
        }

        true
    }

    fn visit_block_expression(
        &mut self,
        block_expression: &BlockExpression,
        _: Option<Span>,
    ) -> bool {
        let old_local_variables = self.local_variables.clone();
        for statement in &block_expression.statements {
            statement.accept(self);

            // Optimization: stop looking in statements past the completion cursor
            if statement.span.end() as usize > self.byte_index {
                break;
            }
        }
        self.local_variables = old_local_variables;

        false
    }

    fn visit_let_statement(&mut self, let_statement: &LetStatement) -> bool {
        let_statement.accept_children(self);
        self.collect_local_variables(&let_statement.pattern);
        false
    }

    fn visit_global(&mut self, let_statement: &LetStatement, _: Span) -> bool {
        let_statement.accept_children(self);
        false
    }

    fn visit_comptime_statement(&mut self, statement: &Statement) -> bool {
        // When entering a comptime block, regular local variables shouldn't be offered anymore
        let old_local_variables = self.local_variables.clone();
        self.local_variables.clear();

        statement.accept(self);

        self.local_variables = old_local_variables;

        false
    }

    fn visit_for_loop_statement(&mut self, for_loop_statement: &ForLoopStatement) -> bool {
        let old_local_variables = self.local_variables.clone();
        let ident = &for_loop_statement.identifier;
        self.local_variables.insert(ident.to_string(), ident.span());

        for_loop_statement.accept_children(self);

        self.local_variables = old_local_variables;

        false
    }

    fn visit_lvalue_ident(&mut self, ident: &Ident) {
        // If we have `foo.>|<` we suggest `foo`'s type fields and methods
        if self.byte == Some(b'.') && ident.span().end() as usize == self.byte_index - 1 {
            let location = Location::new(ident.span(), self.file);
            if let Some(ReferenceId::Local(definition_id)) = self.interner.find_referenced(location)
            {
                let typ = self.interner.definition_type(definition_id);
                let prefix = "";
                let self_prefix = false;
                self.complete_type_fields_and_methods(
                    &typ,
                    prefix,
                    FunctionCompletionKind::NameAndParameters,
                    self_prefix,
                );
            }
        }
    }

    fn visit_lvalue_member_access(
        &mut self,
        object: &LValue,
        field_name: &Ident,
        span: Span,
    ) -> bool {
        // If we have `foo.bar.>|<` we solve the type of `foo`, get the field `bar`,
        // then suggest methods of the resulting type.
        if self.byte == Some(b'.') && span.end() as usize == self.byte_index - 1 {
            if let Some(typ) = self.get_lvalue_type(object) {
                if let Some(typ) = get_field_type(&typ, &field_name.0.contents) {
                    let prefix = "";
                    let self_prefix = false;
                    self.complete_type_fields_and_methods(
                        &typ,
                        prefix,
                        FunctionCompletionKind::NameAndParameters,
                        self_prefix,
                    );
                }
            }

            return false;
        }
        true
    }

    fn visit_lvalue_index(&mut self, array: &LValue, _index: &Expression, span: Span) -> bool {
        // If we have `foo[index].>|<` we solve the type of `foo`, then get the array/slice element type,
        // then suggest methods of that type.
        if self.byte == Some(b'.') && span.end() as usize == self.byte_index - 1 {
            if let Some(typ) = self.get_lvalue_type(array) {
                if let Some(typ) = get_array_element_type(typ) {
                    let prefix = "";
                    let self_prefix = false;
                    self.complete_type_fields_and_methods(
                        &typ,
                        prefix,
                        FunctionCompletionKind::NameAndParameters,
                        self_prefix,
                    );
                }
            }
            return false;
        }
        true
    }

    fn visit_lvalue_dereference(&mut self, lvalue: &LValue, span: Span) -> bool {
        if self.byte == Some(b'.') && span.end() as usize == self.byte_index - 1 {
            if let Some(typ) = self.get_lvalue_type(lvalue) {
                let prefix = "";
                let self_prefix = false;
                self.complete_type_fields_and_methods(
                    &typ,
                    prefix,
                    FunctionCompletionKind::NameAndParameters,
                    self_prefix,
                );
            }
            return false;
        }

        true
    }

    fn visit_variable(&mut self, path: &Path, _: Span) -> bool {
        self.find_in_path(path, RequestedItems::AnyItems);
        false
    }

    fn visit_expression(&mut self, expression: &Expression) -> bool {
        expression.accept_children(self);

        // "foo." (no identifier afterwards) is parsed as the expression on the left hand-side of the dot.
        // Here we check if there's a dot at the completion position, and if the expression
        // ends right before the dot. If so, it means we want to complete the expression's type fields and methods.
        // We only do this after visiting nested expressions, because in an expression like `foo & bar.` we want
        // to complete for `bar`, not for `foo & bar`.
        if self.completion_items.is_empty()
            && self.byte == Some(b'.')
            && expression.span.end() as usize == self.byte_index - 1
        {
            let location = Location::new(expression.span, self.file);
            if let Some(typ) = self.interner.type_at_location(location) {
                let prefix = "";
                let self_prefix = false;
                self.complete_type_fields_and_methods(
                    &typ,
                    prefix,
                    FunctionCompletionKind::NameAndParameters,
                    self_prefix,
                );
            }
        }

        false
    }

    fn visit_comptime_expression(
        &mut self,
        block_expression: &BlockExpression,
        span: Span,
    ) -> bool {
        // When entering a comptime block, regular local variables shouldn't be offered anymore
        let old_local_variables = self.local_variables.clone();
        self.local_variables.clear();

        block_expression.accept(Some(span), self);

        self.local_variables = old_local_variables;

        false
    }

    fn visit_constructor_expression(
        &mut self,
        constructor_expression: &ConstructorExpression,
        _: Span,
    ) -> bool {
        let UnresolvedTypeData::Named(path, _, _) = &constructor_expression.typ.typ else {
            return true;
        };

        self.find_in_path(path, RequestedItems::OnlyTypes);

        // Check if we need to autocomplete the field name
        if constructor_expression
            .fields
            .iter()
            .any(|(field_name, _)| field_name.span().end() as usize == self.byte_index)
        {
            self.complete_constructor_field_name(constructor_expression);
            return false;
        }

        for (_field_name, expression) in &constructor_expression.fields {
            expression.accept(self);
        }

        false
    }

    fn visit_member_access_expression(
        &mut self,
        member_access_expression: &MemberAccessExpression,
        _: Span,
    ) -> bool {
        let ident = &member_access_expression.rhs;

        if self.byte_index == ident.span().end() as usize {
            // Assuming member_access_expression is of the form `foo.bar`, we are right after `bar`
            let location = Location::new(member_access_expression.lhs.span, self.file);
            if let Some(typ) = self.interner.type_at_location(location) {
                let prefix = ident.to_string().to_case(Case::Snake);
                let self_prefix = false;
                self.complete_type_fields_and_methods(
                    &typ,
                    &prefix,
                    FunctionCompletionKind::NameAndParameters,
                    self_prefix,
                );
                return false;
            }
        }

        true
    }

    fn visit_if_expression(&mut self, if_expression: &IfExpression, _: Span) -> bool {
        if_expression.condition.accept(self);

        let old_local_variables = self.local_variables.clone();
        if_expression.consequence.accept(self);
        self.local_variables = old_local_variables;

        if let Some(alternative) = &if_expression.alternative {
            let old_local_variables = self.local_variables.clone();
            alternative.accept(self);
            self.local_variables = old_local_variables;
        }

        false
    }

    fn visit_lambda(&mut self, lambda: &Lambda, _: Span) -> bool {
        for (_, unresolved_type) in &lambda.parameters {
            unresolved_type.accept(self);
        }

        let old_local_variables = self.local_variables.clone();
        for (pattern, _) in &lambda.parameters {
            self.collect_local_variables(pattern);
        }

        lambda.body.accept(self);

        self.local_variables = old_local_variables;

        false
    }

    fn visit_as_trait_path(&mut self, as_trait_path: &AsTraitPath, _: Span) -> bool {
        self.find_in_path(&as_trait_path.trait_path, RequestedItems::OnlyTypes);

        false
    }

    fn visit_unresolved_type(&mut self, unresolved_type: &UnresolvedType) -> bool {
        self.includes_span(unresolved_type.span)
    }

    fn visit_named_type(
        &mut self,
        path: &Path,
        unresolved_types: &GenericTypeArgs,
        _: Span,
    ) -> bool {
        self.find_in_path(path, RequestedItems::OnlyTypes);
        unresolved_types.accept(self);
        false
    }

    fn visit_custom_attribute(&mut self, attribute: &CustomAttribute, target: AttributeTarget) {
        if self.byte_index != attribute.contents_span.end() as usize {
            return;
        }

        self.suggest_attributes(&attribute.contents, target);
    }
}

fn get_field_type(typ: &Type, name: &str) -> Option<Type> {
    match typ {
        Type::Struct(struct_type, generics) => {
            Some(struct_type.borrow().get_field(name, generics)?.0)
        }
        Type::Tuple(types) => {
            if let Ok(index) = name.parse::<i32>() {
                types.get(index as usize).cloned()
            } else {
                None
            }
        }
        Type::Alias(alias_type, generics) => Some(alias_type.borrow().get_type(generics)),
        Type::TypeVariable(var, _) | Type::NamedGeneric(var, _, _) => {
            if let TypeBinding::Bound(typ) = &*var.borrow() {
                get_field_type(typ, name)
            } else {
                None
            }
        }
        _ => None,
    }
}

fn get_array_element_type(typ: Type) -> Option<Type> {
    match typ {
        Type::Array(_, typ) | Type::Slice(typ) => Some(*typ),
        Type::Alias(alias_type, generics) => {
            let typ = alias_type.borrow().get_type(&generics);
            get_array_element_type(typ)
        }
        Type::TypeVariable(var, _) | Type::NamedGeneric(var, _, _) => {
            if let TypeBinding::Bound(typ) = &*var.borrow() {
                get_array_element_type(typ.clone())
            } else {
                None
            }
        }
        _ => None,
    }
}

/// Returns true if name matches a prefix written in code.
/// `prefix` must already be in snake case.
/// This method splits both name and prefix by underscore,
/// then checks that every part of name starts with a part of
/// prefix, in order.
///
/// For example:
///
/// // "merk" and "ro" match "merkle" and "root" and are in order
/// name_matches("compute_merkle_root", "merk_ro") == true
///
/// // "ro" matches "root", but "merkle" comes before it, so no match
/// name_matches("compute_merkle_root", "ro_mer") == false
///
/// // neither "compute" nor "merkle" nor "root" start with "oot"
/// name_matches("compute_merkle_root", "oot") == false
fn name_matches(name: &str, prefix: &str) -> bool {
    let name = name.to_case(Case::Snake);
    let name_parts: Vec<&str> = name.split('_').collect();

    let mut last_index: i32 = -1;
    for prefix_part in prefix.split('_') {
        // Look past parts we already matched
        let offset = if last_index >= 0 { last_index as usize + 1 } else { 0 };

        if let Some(mut name_part_index) =
            name_parts.iter().skip(offset).position(|name_part| name_part.starts_with(prefix_part))
        {
            // Need to adjust the index if we skipped some segments
            name_part_index += offset;

            if last_index >= name_part_index as i32 {
                return false;
            }
            last_index = name_part_index as i32;
        } else {
            return false;
        }
    }

    true
}

fn module_def_id_from_reference_id(reference_id: ReferenceId) -> Option<ModuleDefId> {
    match reference_id {
        ReferenceId::Module(module_id) => Some(ModuleDefId::ModuleId(module_id)),
        ReferenceId::Struct(struct_id) => Some(ModuleDefId::TypeId(struct_id)),
        ReferenceId::Trait(trait_id) => Some(ModuleDefId::TraitId(trait_id)),
        ReferenceId::Function(func_id) => Some(ModuleDefId::FunctionId(func_id)),
        ReferenceId::Alias(type_alias_id) => Some(ModuleDefId::TypeAliasId(type_alias_id)),
        ReferenceId::StructMember(_, _)
        | ReferenceId::Global(_)
        | ReferenceId::Local(_)
        | ReferenceId::Reference(_, _) => None,
    }
}

#[cfg(test)]
mod completion_name_matches_tests {
    use crate::requests::completion::name_matches;

    #[test]
    fn test_name_matches() {
        assert!(name_matches("foo", "foo"));
        assert!(name_matches("foo_bar", "bar"));
        assert!(name_matches("FooBar", "foo"));
        assert!(name_matches("FooBar", "bar"));
        assert!(name_matches("FooBar", "foo_bar"));
        assert!(name_matches("bar_baz", "bar_b"));

        assert!(!name_matches("foo_bar", "o_b"));
    }
}<|MERGE_RESOLUTION|>--- conflicted
+++ resolved
@@ -17,11 +17,7 @@
     ast::{
         AsTraitPath, AttributeTarget, BlockExpression, CallExpression, ConstructorExpression,
         Expression, ExpressionKind, ForLoopStatement, GenericTypeArgs, Ident, IfExpression,
-<<<<<<< HEAD
-        ItemVisibility, Lambda, LetStatement, MemberAccessExpression, MethodCallExpression,
-=======
         ItemVisibility, LValue, Lambda, LetStatement, MemberAccessExpression, MethodCallExpression,
->>>>>>> e5d6b185
         NoirFunction, NoirStruct, NoirTraitImpl, Path, PathKind, Pattern, Statement,
         TraitImplItemKind, TypeImpl, UnresolvedGeneric, UnresolvedGenerics, UnresolvedType,
         UnresolvedTypeData, UseTree, UseTreeKind, Visitor,
@@ -33,11 +29,7 @@
     node_interner::ReferenceId,
     parser::{Item, ItemKind, ParsedSubModule},
     token::CustomAttribute,
-<<<<<<< HEAD
-    ParsedModule, StructType, Type,
-=======
     ParsedModule, StructType, Type, TypeBinding,
->>>>>>> e5d6b185
 };
 use sort_text::underscore_sort_text;
 
