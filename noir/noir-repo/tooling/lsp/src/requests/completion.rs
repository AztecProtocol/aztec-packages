use std::{
    collections::{BTreeMap, HashMap, HashSet},
    future::{self, Future},
};

use async_lsp::ResponseError;
use completion_items::{
    field_completion_item, simple_completion_item, snippet_completion_item,
    trait_impl_method_completion_item,
};
use convert_case::{Case, Casing};
use fm::{FileId, FileMap, PathString};
use kinds::{FunctionCompletionKind, FunctionKind, RequestedItems};
use lsp_types::{CompletionItem, CompletionItemKind, CompletionParams, CompletionResponse};
use noirc_errors::{Location, Span};
use noirc_frontend::{
    ast::{
        AsTraitPath, AttributeTarget, BlockExpression, CallExpression, ConstructorExpression,
        Expression, ExpressionKind, ForLoopStatement, GenericTypeArgs, Ident, IfExpression,
        IntegerBitSize, ItemVisibility, LValue, Lambda, LetStatement, MemberAccessExpression,
        MethodCallExpression, NoirFunction, NoirStruct, NoirTraitImpl, Path, PathKind, Pattern,
        Signedness, Statement, TraitBound, TraitImplItemKind, TypeImpl, TypePath,
        UnresolvedGeneric, UnresolvedGenerics, UnresolvedType, UnresolvedTypeData,
        UnresolvedTypeExpression, UseTree, UseTreeKind, Visitor,
    },
    graph::{CrateId, Dependency},
    hir::{
        def_map::{CrateDefMap, LocalModuleId, ModuleDefId, ModuleId},
        resolution::visibility::{
            item_in_module_is_visible, method_call_is_visible, struct_member_is_visible,
            trait_member_is_visible,
        },
    },
    hir_def::traits::Trait,
    node_interner::{FuncId, NodeInterner, ReferenceId, StructId},
    parser::{Item, ItemKind, ParsedSubModule},
    token::{MetaAttribute, Token, Tokens},
    Kind, ParsedModule, StructType, Type, TypeBinding,
};
use sort_text::underscore_sort_text;

use crate::{
    requests::to_lsp_location, trait_impl_method_stub_generator::TraitImplMethodStubGenerator,
    use_segment_positions::UseSegmentPositions, utils, visibility::module_def_id_is_visible,
    LspState,
};

use super::{process_request, TraitReexport};

mod auto_import;
mod builtins;
mod completion_items;
mod kinds;
mod sort_text;
mod tests;

pub(crate) fn on_completion_request(
    state: &mut LspState,
    params: CompletionParams,
) -> impl Future<Output = Result<Option<CompletionResponse>, ResponseError>> {
    let uri = params.text_document_position.clone().text_document.uri;

    let result = process_request(state, params.text_document_position.clone(), |args| {
        let path = PathString::from_path(uri.to_file_path().unwrap());
        args.files.get_file_id(&path).and_then(|file_id| {
            utils::position_to_byte_index(
                args.files,
                file_id,
                &params.text_document_position.position,
            )
            .and_then(|byte_index| {
                let file = args.files.get_file(file_id).unwrap();
                let source = file.source();
                let byte = source.as_bytes().get(byte_index - 1).copied();
                let (parsed_module, _errors) = noirc_frontend::parse_program(source);

                let mut finder = NodeFinder::new(
                    args.files,
                    file_id,
                    source,
                    byte_index,
                    byte,
                    args.crate_id,
                    args.def_maps,
                    args.dependencies,
                    args.interner,
                );
                finder.find(&parsed_module)
            })
        })
    });
    future::ready(result)
}

struct NodeFinder<'a> {
    files: &'a FileMap,
    file: FileId,
    source: &'a str,
    lines: Vec<&'a str>,
    byte_index: usize,
    byte: Option<u8>,
    /// The module ID in scope. This might change as we traverse the AST
    /// if we are analyzing something inside an inline module declaration.
    module_id: ModuleId,
    def_maps: &'a BTreeMap<CrateId, CrateDefMap>,
    dependencies: &'a Vec<Dependency>,
    interner: &'a NodeInterner,
    /// Completion items we find along the way.
    completion_items: Vec<CompletionItem>,
    /// Local variables in the current scope, mapped to their locations.
    /// As we traverse the AST, we collect local variables.
    local_variables: HashMap<String, Span>,
    /// Type parameters in the current scope. These are collected when entering
    /// a struct, a function, etc., and cleared afterwards.
    type_parameters: HashSet<String>,
    /// ModuleDefIds we already suggested, so we don't offer these for auto-import.
    suggested_module_def_ids: HashSet<ModuleDefId>,
    /// How many nested `mod` we are in deep
    nesting: usize,
    /// The line where an auto_import must be inserted
    auto_import_line: usize,
    use_segment_positions: UseSegmentPositions,
    self_type: Option<Type>,
    in_comptime: bool,
    /// The function we are in, if any
    func_id: Option<FuncId>,
}

impl<'a> NodeFinder<'a> {
    #[allow(clippy::too_many_arguments)]
    fn new(
        files: &'a FileMap,
        file: FileId,
        source: &'a str,
        byte_index: usize,
        byte: Option<u8>,
        krate: CrateId,
        def_maps: &'a BTreeMap<CrateId, CrateDefMap>,
        dependencies: &'a Vec<Dependency>,
        interner: &'a NodeInterner,
    ) -> Self {
        // Find the module the current file belongs to
        let def_map = &def_maps[&krate];
        let local_id = if let Some((module_index, _)) =
            def_map.modules().iter().find(|(_, module_data)| module_data.location.file == file)
        {
            LocalModuleId(module_index)
        } else {
            def_map.root()
        };
        let module_id = ModuleId { krate, local_id };
        Self {
            files,
            file,
            source,
            lines: source.lines().collect(),
            byte_index,
            byte,
            module_id,
            def_maps,
            dependencies,
            interner,
            completion_items: Vec::new(),
            local_variables: HashMap::new(),
            type_parameters: HashSet::new(),
            suggested_module_def_ids: HashSet::new(),
            nesting: 0,
            auto_import_line: 0,
            use_segment_positions: UseSegmentPositions::default(),
            self_type: None,
            in_comptime: false,
            func_id: None,
        }
    }

    fn find(&mut self, parsed_module: &ParsedModule) -> Option<CompletionResponse> {
        parsed_module.accept(self);

        if self.completion_items.is_empty() {
            None
        } else {
            let mut items = std::mem::take(&mut self.completion_items);

            // Show items that start with underscore last in the list
            for item in items.iter_mut() {
                if item.label.starts_with('_') {
                    item.sort_text = Some(underscore_sort_text());
                }
            }

            Some(CompletionResponse::Array(items))
        }
    }

    fn complete_constructor_field_name(&mut self, constructor_expression: &ConstructorExpression) {
        let span = if let UnresolvedTypeData::Named(path, _, _) = &constructor_expression.typ.typ {
            path.last_ident().span()
        } else {
            constructor_expression.typ.span
        };

        let location = Location::new(span, self.file);
        let Some(ReferenceId::Struct(struct_id)) = self.interner.find_referenced(location) else {
            return;
        };

        let struct_type = self.interner.get_struct(struct_id);
        let struct_type = struct_type.borrow();

        // First get all of the struct's fields
        let mut fields: Vec<_> =
            struct_type.get_fields_as_written().into_iter().enumerate().collect();

        // Remove the ones that already exists in the constructor
        for (used_name, _) in &constructor_expression.fields {
            fields.retain(|(_, field)| field.name.0.contents != used_name.0.contents);
        }

        let self_prefix = false;
        for (field_index, field) in &fields {
            self.completion_items.push(self.struct_field_completion_item(
                &field.name.0.contents,
                &field.typ,
                struct_type.id,
                *field_index,
                self_prefix,
            ));
        }
    }

    fn find_in_path(&mut self, path: &Path, requested_items: RequestedItems) {
        self.find_in_path_impl(path, requested_items, false);
    }

    fn find_in_path_impl(
        &mut self,
        path: &Path,
        requested_items: RequestedItems,
        mut in_the_middle: bool,
    ) {
        if !self.includes_span(path.span) {
            return;
        }

        let after_colons = self.byte == Some(b':');

        let mut idents: Vec<Ident> = Vec::new();

        // Find in which ident we are in, and in which part of it
        // (it could be that we are completing in the middle of an ident)
        for segment in &path.segments {
            let ident = &segment.ident;

            // Check if we are at the end of the ident
            if self.byte_index == ident.span().end() as usize {
                idents.push(ident.clone());
                break;
            }

            // Check if we are in the middle of an ident
            if self.includes_span(ident.span()) {
                // If so, take the substring and push that as the list of idents
                // we'll do autocompletion for
                let offset = self.byte_index - ident.span().start() as usize;
                let substring = ident.0.contents[0..offset].to_string();
                let ident = Ident::new(
                    substring,
                    Span::from(ident.span().start()..ident.span().start() + offset as u32),
                );
                idents.push(ident);
                in_the_middle = true;
                break;
            }

            idents.push(ident.clone());

            // Stop if the cursor is right after this ident and '::'
            if after_colons && self.byte_index == ident.span().end() as usize + 2 {
                break;
            }
        }

        if idents.len() < path.segments.len() {
            in_the_middle = true;
        }

        let prefix;
        let at_root;

        if after_colons {
            prefix = String::new();
            at_root = false;
        } else {
            prefix = idents.pop().unwrap().to_string();
            at_root = idents.is_empty();
        }

        let prefix = prefix.to_case(Case::Snake);

        let is_single_segment = !after_colons && idents.is_empty() && path.kind == PathKind::Plain;
        let module_id;

        // When completing in the middle of an ident, we don't want to complete
        // with function parameters because there might already be function parameters,
        // and in the middle of a path it leads to code that won't compile
        let function_completion_kind = if in_the_middle {
            FunctionCompletionKind::Name
        } else {
            FunctionCompletionKind::NameAndParameters
        };

        if idents.is_empty() {
            module_id = self.module_id;
        } else {
            let Some(module_def_id) = self.resolve_path(idents) else {
                return;
            };

            match module_def_id {
                ModuleDefId::ModuleId(id) => module_id = id,
                ModuleDefId::TypeId(struct_id) => {
                    let struct_type = self.interner.get_struct(struct_id);
                    self.complete_type_methods(
                        &Type::Struct(struct_type, vec![]),
                        &prefix,
                        FunctionKind::Any,
                        function_completion_kind,
                        false, // self_prefix
                    );
                    return;
                }
                ModuleDefId::FunctionId(_) => {
                    // There's nothing inside a function
                    return;
                }
                ModuleDefId::TypeAliasId(type_alias_id) => {
                    let type_alias = self.interner.get_type_alias(type_alias_id);
                    let type_alias = type_alias.borrow();
                    self.complete_type_methods(
                        &type_alias.typ,
                        &prefix,
                        FunctionKind::Any,
                        function_completion_kind,
                        false, // self_prefix
                    );
                    return;
                }
                ModuleDefId::TraitId(trait_id) => {
                    let trait_ = self.interner.get_trait(trait_id);
                    self.complete_trait_methods(
                        trait_,
                        &prefix,
                        FunctionKind::Any,
                        function_completion_kind,
                    );
                    return;
                }
                ModuleDefId::GlobalId(_) => return,
            }
        }

        self.complete_in_module(
            module_id,
            &prefix,
            path.kind,
            at_root,
            function_completion_kind,
            requested_items,
        );

        if is_single_segment {
            match requested_items {
                RequestedItems::AnyItems => {
                    self.local_variables_completion(&prefix);
                    self.builtin_functions_completion(&prefix, function_completion_kind);
                    self.builtin_values_completion(&prefix);
                    self.builtin_types_completion(&prefix);
                    self.type_parameters_completion(&prefix);
                    if let Some(self_type) = &self.self_type {
                        let self_prefix = true;
                        self.complete_type_fields_and_methods(
                            &self_type.clone(),
                            &prefix,
                            function_completion_kind,
                            self_prefix,
                        );
                    }
                }
                RequestedItems::OnlyTypes => {
                    self.builtin_types_completion(&prefix);
                    self.type_parameters_completion(&prefix);
                }
                RequestedItems::OnlyTraits | RequestedItems::OnlyAttributeFunctions(..) => (),
            }
            self.complete_auto_imports(&prefix, requested_items, function_completion_kind);
        }
    }

    fn local_variables_completion(&mut self, prefix: &str) {
        for (name, span) in &self.local_variables {
            if name_matches(name, prefix) {
                let location = Location::new(*span, self.file);
                let description = if let Some(ReferenceId::Local(definition_id)) =
                    self.interner.reference_at_location(location)
                {
                    let typ = self.interner.definition_type(definition_id);
                    Some(typ.to_string())
                } else {
                    None
                };

                self.completion_items.push(simple_completion_item(
                    name,
                    CompletionItemKind::VARIABLE,
                    description,
                ));
            }
        }
    }

    fn type_parameters_completion(&mut self, prefix: &str) {
        for name in &self.type_parameters {
            if name_matches(name, prefix) {
                self.completion_items.push(simple_completion_item(
                    name,
                    CompletionItemKind::TYPE_PARAMETER,
                    None,
                ));
            }
        }
    }

    fn find_in_use_tree(&mut self, use_tree: &UseTree, prefixes: &mut Vec<Path>) {
        match &use_tree.kind {
            UseTreeKind::Path(ident, alias) => {
                prefixes.push(use_tree.prefix.clone());
                self.find_in_use_tree_path(prefixes, ident, alias);
                prefixes.pop();
            }
            UseTreeKind::List(use_trees) => {
                prefixes.push(use_tree.prefix.clone());
                for use_tree in use_trees {
                    self.find_in_use_tree(use_tree, prefixes);
                }
                prefixes.pop();
            }
        }
    }

    fn find_in_use_tree_path(
        &mut self,
        prefixes: &Vec<Path>,
        ident: &Ident,
        alias: &Option<Ident>,
    ) {
        if let Some(_alias) = alias {
            // Won't handle completion if there's an alias (for now)
            return;
        }

        let after_colons = self.byte == Some(b':');
        let at_ident_end = self.byte_index == ident.span().end() as usize;
        let at_ident_colons_end =
            after_colons && self.byte_index - 2 == ident.span().end() as usize;

        if !(at_ident_end || at_ident_colons_end) {
            return;
        }

        let path_kind = prefixes[0].kind;

        let mut segments: Vec<Ident> = Vec::new();
        for prefix in prefixes {
            for segment in &prefix.segments {
                segments.push(segment.ident.clone());
            }
        }

        let function_completion_kind = FunctionCompletionKind::Name;
        let requested_items = RequestedItems::AnyItems;

        if after_colons {
            // We are right after "::"
            segments.push(ident.clone());

            if let Some(module_id) = self.resolve_module(segments) {
                let prefix = "";
                let at_root = false;
                self.complete_in_module(
                    module_id,
                    prefix,
                    path_kind,
                    at_root,
                    function_completion_kind,
                    requested_items,
                );
            };
        } else {
            // We are right after the last segment
            let prefix = ident.to_string().to_case(Case::Snake);
            if segments.is_empty() {
                let at_root = true;
                self.complete_in_module(
                    self.module_id,
                    &prefix,
                    path_kind,
                    at_root,
                    function_completion_kind,
                    requested_items,
                );
            } else if let Some(module_id) = self.resolve_module(segments) {
                let at_root = false;
                self.complete_in_module(
                    module_id,
                    &prefix,
                    path_kind,
                    at_root,
                    function_completion_kind,
                    requested_items,
                );
            }
        }
    }

    fn collect_local_variables(&mut self, pattern: &Pattern) {
        match pattern {
            Pattern::Identifier(ident) => {
                self.local_variables.insert(ident.to_string(), ident.span());
            }
            Pattern::Mutable(pattern, _, _) => self.collect_local_variables(pattern),
            Pattern::Tuple(patterns, _) => {
                for pattern in patterns {
                    self.collect_local_variables(pattern);
                }
            }
            Pattern::Struct(_, patterns, _) => {
                for (_, pattern) in patterns {
                    self.collect_local_variables(pattern);
                }
            }
            Pattern::Interned(..) => (),
        }
    }

    fn collect_type_parameters_in_generics(&mut self, generics: &UnresolvedGenerics) {
        for generic in generics {
            self.collect_type_parameters_in_generic(generic);
        }
    }

    fn collect_type_parameters_in_generic(&mut self, generic: &UnresolvedGeneric) {
        match generic {
            UnresolvedGeneric::Variable(ident) => {
                self.type_parameters.insert(ident.to_string());
            }
            UnresolvedGeneric::Numeric { ident, typ: _ } => {
                self.type_parameters.insert(ident.to_string());
            }
            UnresolvedGeneric::Resolved(..) => (),
        };
    }

    fn complete_type_fields_and_methods(
        &mut self,
        typ: &Type,
        prefix: &str,
        function_completion_kind: FunctionCompletionKind,
        self_prefix: bool,
    ) {
        let typ = &typ;
        match typ {
            Type::Struct(struct_type, generics) => {
                self.complete_struct_fields(&struct_type.borrow(), generics, prefix, self_prefix);
            }
            Type::MutableReference(typ) => {
                return self.complete_type_fields_and_methods(
                    typ,
                    prefix,
                    function_completion_kind,
                    self_prefix,
                );
            }
            Type::Alias(type_alias, _) => {
                let type_alias = type_alias.borrow();
                return self.complete_type_fields_and_methods(
                    &type_alias.typ,
                    prefix,
                    function_completion_kind,
                    self_prefix,
                );
            }
            Type::CheckedCast { to, .. } => {
                return self.complete_type_fields_and_methods(
                    to,
                    prefix,
                    function_completion_kind,
                    self_prefix,
                );
            }
            Type::Tuple(types) => {
                self.complete_tuple_fields(types, self_prefix);
            }
            Type::TypeVariable(var) | Type::NamedGeneric(var, _) => {
                if let TypeBinding::Bound(ref typ) = &*var.borrow() {
                    return self.complete_type_fields_and_methods(
                        typ,
                        prefix,
                        function_completion_kind,
                        self_prefix,
                    );
                }
            }
            Type::FieldElement
            | Type::Array(_, _)
            | Type::Slice(_)
            | Type::Integer(_, _)
            | Type::Bool
            | Type::String(_)
            | Type::FmtString(_, _)
            | Type::Unit
            | Type::TraitAsType(_, _, _)
            | Type::Function(..)
            | Type::Forall(_, _)
            | Type::Constant(..)
            | Type::Quoted(_)
            | Type::InfixExpr(_, _, _)
            | Type::Error => (),
        }

        self.complete_type_methods(
            typ,
            prefix,
            FunctionKind::SelfType(typ),
            function_completion_kind,
            self_prefix,
        );
    }

    fn complete_type_methods(
        &mut self,
        typ: &Type,
        prefix: &str,
        function_kind: FunctionKind,
        function_completion_kind: FunctionCompletionKind,
        self_prefix: bool,
    ) {
        self.complete_trait_constraints_methods(
            typ,
            prefix,
            function_kind,
            function_completion_kind,
        );

        let Some(methods_by_name) = self.interner.get_type_methods(typ) else {
            return;
        };

        let struct_id = get_type_struct_id(typ);
        let is_primitive = typ.is_primitive();
        let has_self_param = matches!(function_kind, FunctionKind::SelfType(..));

        for (name, methods) in methods_by_name {
            if !name_matches(name, prefix) {
                continue;
            }

            for (func_id, trait_id) in
                methods.find_matching_methods(typ, has_self_param, self.interner)
            {
                if let Some(struct_id) = struct_id {
                    let modifiers = self.interner.function_modifiers(&func_id);
                    let visibility = modifiers.visibility;
                    if !struct_member_is_visible(
                        struct_id,
                        visibility,
                        self.module_id,
                        self.def_maps,
                    ) {
                        continue;
                    }
                }

<<<<<<< HEAD
                if let Some(trait_id) = trait_id {
                    let modifiers = self.interner.function_modifiers(&func_id);
                    let visibility = modifiers.visibility;
                    if !trait_member_is_visible(trait_id, visibility, self.module_id, self.def_maps)
                    {
                        continue;
=======
                let mut trait_reexport = None;

                if let Some(trait_id) = trait_id {
                    let modifiers = self.interner.function_modifiers(&func_id);
                    let visibility = modifiers.visibility;
                    let module_def_id = ModuleDefId::TraitId(trait_id);
                    if !module_def_id_is_visible(
                        module_def_id,
                        self.module_id,
                        visibility,
                        None, // defining module
                        self.interner,
                        self.def_maps,
                    ) {
                        // Try to find a visible reexport of the trait
                        // that is visible from the current module
                        let Some((visible_module_id, name, _)) =
                            self.interner.get_trait_reexports(trait_id).iter().find(
                                |(module_id, _, visibility)| {
                                    module_def_id_is_visible(
                                        module_def_id,
                                        self.module_id,
                                        *visibility,
                                        Some(*module_id),
                                        self.interner,
                                        self.def_maps,
                                    )
                                },
                            )
                        else {
                            continue;
                        };

                        trait_reexport = Some(TraitReexport { module_id: visible_module_id, name });
>>>>>>> 1f36a043
                    }
                }

                if is_primitive
                    && !method_call_is_visible(
                        typ,
                        func_id,
                        self.module_id,
                        self.interner,
                        self.def_maps,
                    )
                {
                    continue;
                }

                let completion_items = self.function_completion_items(
                    name,
                    func_id,
                    function_completion_kind,
                    function_kind,
                    None, // attribute first type
<<<<<<< HEAD
                    trait_id,
=======
                    trait_id.map(|id| (id, trait_reexport.as_ref())),
>>>>>>> 1f36a043
                    self_prefix,
                );
                if !completion_items.is_empty() {
                    self.completion_items.extend(completion_items);
                    self.suggested_module_def_ids.insert(ModuleDefId::FunctionId(func_id));
                }
            }
        }
    }

    fn complete_trait_constraints_methods(
        &mut self,
        typ: &Type,
        prefix: &str,
        function_kind: FunctionKind,
        function_completion_kind: FunctionCompletionKind,
    ) {
        let Some(func_id) = self.func_id else {
            return;
        };

        let func_meta = self.interner.function_meta(&func_id);
        for constraint in &func_meta.trait_constraints {
            if *typ == constraint.typ {
                let trait_ = self.interner.get_trait(constraint.trait_bound.trait_id);
                self.complete_trait_methods(
                    trait_,
                    prefix,
                    function_kind,
                    function_completion_kind,
                );
            }
        }
    }

    fn complete_trait_methods(
        &mut self,
        trait_: &Trait,
        prefix: &str,
        function_kind: FunctionKind,
        function_completion_kind: FunctionCompletionKind,
    ) {
        let self_prefix = false;

        for (name, func_id) in &trait_.method_ids {
            if name_matches(name, prefix) {
                let completion_items = self.function_completion_items(
                    name,
                    *func_id,
                    function_completion_kind,
                    function_kind,
                    None, // attribute first type
                    None, // trait_id (we are suggesting methods for `Trait::>|<` so no need to auto-import it)
                    self_prefix,
                );
                if !completion_items.is_empty() {
                    self.completion_items.extend(completion_items);
                    self.suggested_module_def_ids.insert(ModuleDefId::FunctionId(*func_id));
                }
            }
        }
    }

    fn complete_struct_fields(
        &mut self,
        struct_type: &StructType,
        generics: &[Type],
        prefix: &str,
        self_prefix: bool,
    ) {
        for (field_index, (name, visibility, typ)) in
            struct_type.get_fields_with_visibility(generics).iter().enumerate()
        {
            if !struct_member_is_visible(struct_type.id, *visibility, self.module_id, self.def_maps)
            {
                continue;
            }

            if !name_matches(name, prefix) {
                continue;
            }

            self.completion_items.push(self.struct_field_completion_item(
                name,
                typ,
                struct_type.id,
                field_index,
                self_prefix,
            ));
        }
    }

    fn complete_tuple_fields(&mut self, types: &[Type], self_prefix: bool) {
        for (index, typ) in types.iter().enumerate() {
            let name = index.to_string();
            self.completion_items.push(field_completion_item(&name, typ.to_string(), self_prefix));
        }
    }

    #[allow(clippy::too_many_arguments)]
    fn complete_in_module(
        &mut self,
        module_id: ModuleId,
        prefix: &str,
        path_kind: PathKind,
        at_root: bool,
        function_completion_kind: FunctionCompletionKind,
        requested_items: RequestedItems,
    ) {
        let def_map = &self.def_maps[&module_id.krate];
        let Some(mut module_data) = def_map.modules().get(module_id.local_id.0) else {
            return;
        };

        if at_root {
            match path_kind {
                PathKind::Crate => {
                    let Some(root_module_data) = def_map.modules().get(def_map.root().0) else {
                        return;
                    };
                    module_data = root_module_data;
                }
                PathKind::Super => {
                    let Some(parent) = module_data.parent else {
                        return;
                    };
                    let Some(parent_module_data) = def_map.modules().get(parent.0) else {
                        return;
                    };
                    module_data = parent_module_data;
                }
                PathKind::Dep => (),
                PathKind::Plain => (),
            }
        }

        let function_kind = FunctionKind::Any;

        for ident in module_data.scope().names() {
            let name = &ident.0.contents;

            if name_matches(name, prefix) {
                let per_ns = module_data.find_name(ident);
                if let Some((module_def_id, visibility, _)) = per_ns.types {
                    if item_in_module_is_visible(
                        self.def_maps,
                        self.module_id,
                        module_id,
                        visibility,
                    ) {
                        let completion_items = self.module_def_id_completion_items(
                            module_def_id,
                            name.clone(),
                            function_completion_kind,
                            function_kind,
                            requested_items,
                        );
                        if !completion_items.is_empty() {
                            self.completion_items.extend(completion_items);
                            self.suggested_module_def_ids.insert(module_def_id);
                        }
                    }
                }

                if let Some((module_def_id, visibility, _)) = per_ns.values {
                    if item_in_module_is_visible(
                        self.def_maps,
                        self.module_id,
                        module_id,
                        visibility,
                    ) {
                        let completion_items = self.module_def_id_completion_items(
                            module_def_id,
                            name.clone(),
                            function_completion_kind,
                            function_kind,
                            requested_items,
                        );
                        if !completion_items.is_empty() {
                            self.completion_items.extend(completion_items);
                            self.suggested_module_def_ids.insert(module_def_id);
                        }
                    }
                }
            }
        }

        if at_root && path_kind == PathKind::Plain {
            for dependency in self.dependencies {
                let dependency_name = dependency.as_name();
                if name_matches(&dependency_name, prefix) {
                    let root_id = self.def_maps[&dependency.crate_id].root();
                    let module_id = ModuleId { krate: dependency.crate_id, local_id: root_id };
                    self.completion_items
                        .push(self.crate_completion_item(dependency_name, module_id));
                }
            }

            if name_matches("crate::", prefix) {
                self.completion_items.push(simple_completion_item(
                    "crate::",
                    CompletionItemKind::KEYWORD,
                    None,
                ));
            }

            if module_data.parent.is_some() && name_matches("super::", prefix) {
                self.completion_items.push(simple_completion_item(
                    "super::",
                    CompletionItemKind::KEYWORD,
                    None,
                ));
            }
        }
    }

    fn resolve_module(&self, segments: Vec<Ident>) -> Option<ModuleId> {
        if let Some(ModuleDefId::ModuleId(module_id)) = self.resolve_path(segments) {
            Some(module_id)
        } else {
            None
        }
    }

    fn resolve_path(&self, segments: Vec<Ident>) -> Option<ModuleDefId> {
        let last_segment = segments.last().unwrap().clone();

        // If we can't resolve a path trough lookup, let's see if the last segment is bound to a type
        let location = Location::new(last_segment.span(), self.file);
        if let Some(reference_id) = self.interner.find_referenced(location) {
            if let Some(id) = module_def_id_from_reference_id(reference_id) {
                return Some(id);
            }
        }

        None
    }

    fn suggest_no_arguments_attributes(&mut self, prefix: &str, attributes: &[&str]) {
        for name in attributes {
            if name_matches(name, prefix) {
                self.completion_items.push(simple_completion_item(
                    *name,
                    CompletionItemKind::METHOD,
                    None,
                ));
            }
        }
    }

    fn suggest_one_argument_attributes(&mut self, prefix: &str, attributes: &[&str]) {
        for name in attributes {
            if name_matches(name, prefix) {
                self.completion_items.push(snippet_completion_item(
                    format!("{}(…)", name),
                    CompletionItemKind::METHOD,
                    format!("{}(${{1:name}})", name),
                    None,
                ));
            }
        }
    }

    fn suggest_trait_impl_function(
        &mut self,
        noir_trait_impl: &NoirTraitImpl,
        noir_function: &NoirFunction,
    ) {
        // First find the trait
        let location = Location::new(noir_trait_impl.trait_name.span(), self.file);
        let Some(ReferenceId::Trait(trait_id)) = self.interner.find_referenced(location) else {
            return;
        };

        let trait_ = self.interner.get_trait(trait_id);

        // Get all methods
        let mut method_ids = trait_.method_ids.clone();

        // Remove the ones that already are implemented
        for item in &noir_trait_impl.items {
            if let TraitImplItemKind::Function(noir_function) = &item.item.kind {
                method_ids.remove(noir_function.name());
            }
        }

        let indent = 0;

        // Suggest the ones that match the name
        let prefix = noir_function.name();
        for (name, func_id) in method_ids {
            if !name_matches(&name, prefix) {
                continue;
            }

            let func_meta = self.interner.function_meta(&func_id);
            let modifiers = self.interner.function_modifiers(&func_id);

            let mut generator = TraitImplMethodStubGenerator::new(
                &name,
                func_meta,
                modifiers,
                trait_,
                noir_trait_impl,
                self.interner,
                self.def_maps,
                self.module_id,
                indent,
            );
            generator.set_body("${1}".to_string());

            let stub = generator.generate();

            // We don't need the initial indent nor the final newlines
            let stub = stub.trim();
            // We also don't need the leading "fn " as that's already in the code;
            let stub = stub.strip_prefix("fn ").unwrap();

            let label = if func_meta.parameters.is_empty() {
                format!("fn {}()", &name)
            } else {
                format!("fn {}(..)", &name)
            };

            let completion_item = trait_impl_method_completion_item(label, stub);
            let completion_item = self
                .completion_item_with_doc_comments(ReferenceId::Function(func_id), completion_item);

            self.completion_items.push(completion_item);
        }
    }

    fn try_set_self_type(&mut self, pattern: &Pattern) {
        match pattern {
            Pattern::Identifier(ident) => {
                if ident.0.contents == "self" {
                    let location = Location::new(ident.span(), self.file);
                    if let Some(ReferenceId::Local(definition_id)) =
                        self.interner.find_referenced(location)
                    {
                        self.self_type =
                            Some(self.interner.definition_type(definition_id).follow_bindings());
                    }
                }
            }
            Pattern::Mutable(pattern, ..) => self.try_set_self_type(pattern),
            Pattern::Tuple(..) | Pattern::Struct(..) | Pattern::Interned(..) => (),
        }
    }

    fn get_lvalue_type(&self, lvalue: &LValue) -> Option<Type> {
        match lvalue {
            LValue::Ident(ident) => {
                let location = Location::new(ident.span(), self.file);
                if let Some(ReferenceId::Local(definition_id)) =
                    self.interner.find_referenced(location)
                {
                    let typ = self.interner.definition_type(definition_id);
                    Some(typ)
                } else {
                    None
                }
            }
            LValue::MemberAccess { object, field_name, .. } => {
                let typ = self.get_lvalue_type(object)?;
                get_field_type(&typ, &field_name.0.contents)
            }
            LValue::Index { array, .. } => {
                let typ = self.get_lvalue_type(array)?;
                get_array_element_type(typ)
            }
            LValue::Dereference(lvalue, ..) => self.get_lvalue_type(lvalue),
            LValue::Interned(..) => None,
        }
    }

    /// Determine where each segment in a `use` statement is located.

    fn includes_span(&self, span: Span) -> bool {
        span.start() as usize <= self.byte_index && self.byte_index <= span.end() as usize
    }
}

impl<'a> Visitor for NodeFinder<'a> {
    fn visit_item(&mut self, item: &Item) -> bool {
        if let ItemKind::Import(use_tree, _) = &item.kind {
            if let Some(lsp_location) = to_lsp_location(self.files, self.file, item.span) {
                self.auto_import_line = (lsp_location.range.end.line + 1) as usize;
            }
            self.use_segment_positions.add(use_tree);
        }

        self.includes_span(item.span)
    }

    fn visit_import(
        &mut self,
        use_tree: &UseTree,
        _span: Span,
        _visibility: ItemVisibility,
    ) -> bool {
        let mut prefixes = Vec::new();
        self.find_in_use_tree(use_tree, &mut prefixes);
        false
    }

    fn visit_parsed_submodule(&mut self, parsed_sub_module: &ParsedSubModule, _span: Span) -> bool {
        // Switch `self.module_id` to the submodule
        let previous_module_id = self.module_id;

        let def_map = &self.def_maps[&self.module_id.krate];
        let Some(module_data) = def_map.modules().get(self.module_id.local_id.0) else {
            return false;
        };
        if let Some(child_module) = module_data.children.get(&parsed_sub_module.name) {
            self.module_id = ModuleId { krate: self.module_id.krate, local_id: *child_module };
        }

        let old_auto_import_line = self.auto_import_line;
        self.nesting += 1;

        if let Some(lsp_location) =
            to_lsp_location(self.files, self.file, parsed_sub_module.name.span())
        {
            self.auto_import_line = (lsp_location.range.start.line + 1) as usize;
        }

        parsed_sub_module.accept_children(self);

        // Restore the old module before continuing
        self.module_id = previous_module_id;
        self.nesting -= 1;
        self.auto_import_line = old_auto_import_line;

        false
    }

    fn visit_noir_function(&mut self, noir_function: &NoirFunction, span: Span) -> bool {
        for attribute in noir_function.secondary_attributes() {
            attribute.accept(AttributeTarget::Function, self);
        }

        let old_type_parameters = self.type_parameters.clone();
        self.collect_type_parameters_in_generics(&noir_function.def.generics);

        for param in &noir_function.def.parameters {
            self.try_set_self_type(&param.pattern);
            param.typ.accept(self);
        }

        noir_function.def.return_type.accept(self);

        for constraint in &noir_function.def.where_clause {
            constraint.accept(self);
        }

        self.local_variables.clear();
        for param in &noir_function.def.parameters {
            self.collect_local_variables(&param.pattern);
        }

        let old_in_comptime = self.in_comptime;
        self.in_comptime = noir_function.def.is_comptime;

        if let Some(ReferenceId::Function(func_id)) = self
            .interner
            .reference_at_location(Location::new(noir_function.name_ident().span(), self.file))
        {
            self.func_id = Some(func_id);
        }

        noir_function.def.body.accept(Some(span), self);

        self.func_id = None;

        self.in_comptime = old_in_comptime;
        self.type_parameters = old_type_parameters;
        self.self_type = None;

        false
    }

    fn visit_noir_trait_impl(&mut self, noir_trait_impl: &NoirTraitImpl, _: Span) -> bool {
        self.find_in_path(&noir_trait_impl.trait_name, RequestedItems::OnlyTypes);
        noir_trait_impl.object_type.accept(self);

        self.type_parameters.clear();
        self.collect_type_parameters_in_generics(&noir_trait_impl.impl_generics);

        for item in &noir_trait_impl.items {
            if let TraitImplItemKind::Function(noir_function) = &item.item.kind {
                // Check if it's `fn foo>|<` and neither `(` nor `<` follow
                if noir_function.name_ident().span().end() as usize == self.byte_index
                    && noir_function.parameters().is_empty()
                {
                    let bytes = self.source.as_bytes();
                    let mut cursor = self.byte_index;
                    while cursor < bytes.len() && bytes[cursor].is_ascii_whitespace() {
                        cursor += 1;
                    }
                    let char = bytes[cursor] as char;
                    if char != '(' && char != '<' {
                        self.suggest_trait_impl_function(noir_trait_impl, noir_function);
                        return false;
                    }
                }
            }

            item.item.accept(self);
        }

        self.type_parameters.clear();

        false
    }

    fn visit_type_impl(&mut self, type_impl: &TypeImpl, _: Span) -> bool {
        type_impl.object_type.accept(self);

        self.type_parameters.clear();
        self.collect_type_parameters_in_generics(&type_impl.generics);

        for (method, span) in &type_impl.methods {
            method.item.accept(*span, self);

            // Optimization: stop looking in functions past the completion cursor
            if span.end() as usize > self.byte_index {
                break;
            }
        }

        self.type_parameters.clear();

        false
    }

    fn visit_noir_struct(&mut self, noir_struct: &NoirStruct, _: Span) -> bool {
        for attribute in &noir_struct.attributes {
            attribute.accept(AttributeTarget::Struct, self);
        }

        self.type_parameters.clear();
        self.collect_type_parameters_in_generics(&noir_struct.generics);

        for field in &noir_struct.fields {
            field.item.typ.accept(self);
        }

        self.type_parameters.clear();

        false
    }

    fn visit_trait_item_function(
        &mut self,
        name: &Ident,
        generics: &UnresolvedGenerics,
        parameters: &[(Ident, UnresolvedType)],
        return_type: &noirc_frontend::ast::FunctionReturnType,
        where_clause: &[noirc_frontend::ast::UnresolvedTraitConstraint],
        body: &Option<BlockExpression>,
    ) -> bool {
        let old_type_parameters = self.type_parameters.clone();
        self.collect_type_parameters_in_generics(generics);

        for (_name, unresolved_type) in parameters {
            unresolved_type.accept(self);
        }

        return_type.accept(self);

        for unresolved_trait_constraint in where_clause {
            unresolved_trait_constraint.accept(self);
        }

        if let Some(body) = body {
            self.local_variables.clear();
            for (name, _) in parameters {
                self.local_variables.insert(name.to_string(), name.span());
            }

            if let Some(ReferenceId::Function(func_id)) =
                self.interner.reference_at_location(Location::new(name.span(), self.file))
            {
                self.func_id = Some(func_id);
            }

            body.accept(None, self);

            self.func_id = None;
        };

        self.type_parameters = old_type_parameters;

        false
    }

    fn visit_call_expression(&mut self, call_expression: &CallExpression, _: Span) -> bool {
        //
        // foo::b>|<(...)
        //
        // In this case we want to suggest items in foo but if they are functions
        // we don't want to insert arguments, because they are already there (even if
        // they could be wrong) just because inserting them would lead to broken code.
        if let ExpressionKind::Variable(path) = &call_expression.func.kind {
            if self.includes_span(path.span) {
                self.find_in_path_impl(path, RequestedItems::AnyItems, true);
                return false;
            }
        }

        // Check if it's this case:
        //
        // foo.>|<(...)
        //
        // "foo." is actually broken, but it's parsed as "foo", so this is seen
        // as "foo(...)" but if we are at a dot right after "foo" it means it's
        // the above case and we want to suggest methods of foo's type.
        let after_dot = self.byte == Some(b'.');
        if after_dot && call_expression.func.span.end() as usize == self.byte_index - 1 {
            let location = Location::new(call_expression.func.span, self.file);
            if let Some(typ) = self.interner.type_at_location(location) {
                let prefix = "";
                let self_prefix = false;
                self.complete_type_fields_and_methods(
                    &typ,
                    prefix,
                    FunctionCompletionKind::Name,
                    self_prefix,
                );
                return false;
            }
        }

        true
    }

    fn visit_method_call_expression(
        &mut self,
        method_call_expression: &MethodCallExpression,
        _: Span,
    ) -> bool {
        // Check if it's this case:
        //
        // foo.b>|<(...)
        //
        // In this case we want to suggest items in foo but if they are functions
        // we don't want to insert arguments, because they are already there (even if
        // they could be wrong) just because inserting them would lead to broken code.
        if self.includes_span(method_call_expression.method_name.span()) {
            let location = Location::new(method_call_expression.object.span, self.file);
            if let Some(typ) = self.interner.type_at_location(location) {
                let prefix = method_call_expression.method_name.to_string();
                let offset =
                    self.byte_index - method_call_expression.method_name.span().start() as usize;
                let prefix = prefix[0..offset].to_string();
                let self_prefix = false;
                self.complete_type_fields_and_methods(
                    &typ,
                    &prefix,
                    FunctionCompletionKind::Name,
                    self_prefix,
                );
                return false;
            }
        }

        true
    }

    fn visit_block_expression(
        &mut self,
        block_expression: &BlockExpression,
        _: Option<Span>,
    ) -> bool {
        let old_local_variables = self.local_variables.clone();
        for statement in &block_expression.statements {
            statement.accept(self);

            // Optimization: stop looking in statements past the completion cursor
            if statement.span.end() as usize > self.byte_index {
                break;
            }
        }
        self.local_variables = old_local_variables;

        false
    }

    fn visit_let_statement(&mut self, let_statement: &LetStatement) -> bool {
        let_statement.accept_children(self);
        self.collect_local_variables(&let_statement.pattern);
        false
    }

    fn visit_global(&mut self, let_statement: &LetStatement, _: Span) -> bool {
        let_statement.accept_children(self);
        false
    }

    fn visit_comptime_statement(&mut self, statement: &Statement) -> bool {
        // When entering a comptime block, regular local variables shouldn't be offered anymore
        let old_local_variables = self.local_variables.clone();
        self.local_variables.clear();

        let old_in_comptime = self.in_comptime;
        self.in_comptime = true;

        statement.accept(self);

        self.in_comptime = old_in_comptime;
        self.local_variables = old_local_variables;

        false
    }

    fn visit_for_loop_statement(&mut self, for_loop_statement: &ForLoopStatement) -> bool {
        let old_local_variables = self.local_variables.clone();
        let ident = &for_loop_statement.identifier;
        self.local_variables.insert(ident.to_string(), ident.span());

        for_loop_statement.accept_children(self);

        self.local_variables = old_local_variables;

        false
    }

    fn visit_lvalue_ident(&mut self, ident: &Ident) {
        // If we have `foo.>|<` we suggest `foo`'s type fields and methods
        if self.byte == Some(b'.') && ident.span().end() as usize == self.byte_index - 1 {
            let location = Location::new(ident.span(), self.file);
            if let Some(ReferenceId::Local(definition_id)) = self.interner.find_referenced(location)
            {
                let typ = self.interner.definition_type(definition_id);
                let prefix = "";
                let self_prefix = false;
                self.complete_type_fields_and_methods(
                    &typ,
                    prefix,
                    FunctionCompletionKind::NameAndParameters,
                    self_prefix,
                );
            }
        }
    }

    fn visit_lvalue_member_access(
        &mut self,
        object: &LValue,
        field_name: &Ident,
        span: Span,
    ) -> bool {
        // If we have `foo.bar.>|<` we solve the type of `foo`, get the field `bar`,
        // then suggest methods of the resulting type.
        if self.byte == Some(b'.') && span.end() as usize == self.byte_index - 1 {
            if let Some(typ) = self.get_lvalue_type(object) {
                if let Some(typ) = get_field_type(&typ, &field_name.0.contents) {
                    let prefix = "";
                    let self_prefix = false;
                    self.complete_type_fields_and_methods(
                        &typ,
                        prefix,
                        FunctionCompletionKind::NameAndParameters,
                        self_prefix,
                    );
                }
            }

            return false;
        }
        true
    }

    fn visit_lvalue_index(&mut self, array: &LValue, _index: &Expression, span: Span) -> bool {
        // If we have `foo[index].>|<` we solve the type of `foo`, then get the array/slice element type,
        // then suggest methods of that type.
        if self.byte == Some(b'.') && span.end() as usize == self.byte_index - 1 {
            if let Some(typ) = self.get_lvalue_type(array) {
                if let Some(typ) = get_array_element_type(typ) {
                    let prefix = "";
                    let self_prefix = false;
                    self.complete_type_fields_and_methods(
                        &typ,
                        prefix,
                        FunctionCompletionKind::NameAndParameters,
                        self_prefix,
                    );
                }
            }
            return false;
        }
        true
    }

    fn visit_lvalue_dereference(&mut self, lvalue: &LValue, span: Span) -> bool {
        if self.byte == Some(b'.') && span.end() as usize == self.byte_index - 1 {
            if let Some(typ) = self.get_lvalue_type(lvalue) {
                let prefix = "";
                let self_prefix = false;
                self.complete_type_fields_and_methods(
                    &typ,
                    prefix,
                    FunctionCompletionKind::NameAndParameters,
                    self_prefix,
                );
            }
            return false;
        }

        true
    }

    fn visit_variable(&mut self, path: &Path, _: Span) -> bool {
        self.find_in_path(path, RequestedItems::AnyItems);
        false
    }

    fn visit_expression(&mut self, expression: &Expression) -> bool {
        expression.accept_children(self);

        // "foo." (no identifier afterwards) is parsed as the expression on the left hand-side of the dot.
        // Here we check if there's a dot at the completion position, and if the expression
        // ends right before the dot. If so, it means we want to complete the expression's type fields and methods.
        // We only do this after visiting nested expressions, because in an expression like `foo & bar.` we want
        // to complete for `bar`, not for `foo & bar`.
        if self.completion_items.is_empty()
            && self.byte == Some(b'.')
            && expression.span.end() as usize == self.byte_index - 1
        {
            let location = Location::new(expression.span, self.file);
            if let Some(typ) = self.interner.type_at_location(location) {
                let prefix = "";
                let self_prefix = false;
                self.complete_type_fields_and_methods(
                    &typ,
                    prefix,
                    FunctionCompletionKind::NameAndParameters,
                    self_prefix,
                );
            }
        }

        false
    }

    fn visit_comptime_expression(
        &mut self,
        block_expression: &BlockExpression,
        span: Span,
    ) -> bool {
        // When entering a comptime block, regular local variables shouldn't be offered anymore
        let old_local_variables = self.local_variables.clone();
        self.local_variables.clear();

        let old_in_comptime = self.in_comptime;
        self.in_comptime = true;

        block_expression.accept(Some(span), self);

        self.in_comptime = old_in_comptime;
        self.local_variables = old_local_variables;

        false
    }

    fn visit_constructor_expression(
        &mut self,
        constructor_expression: &ConstructorExpression,
        _: Span,
    ) -> bool {
        let UnresolvedTypeData::Named(path, _, _) = &constructor_expression.typ.typ else {
            return true;
        };

        self.find_in_path(path, RequestedItems::OnlyTypes);

        // Check if we need to autocomplete the field name
        if constructor_expression
            .fields
            .iter()
            .any(|(field_name, _)| field_name.span().end() as usize == self.byte_index)
        {
            self.complete_constructor_field_name(constructor_expression);
            return false;
        }

        for (_field_name, expression) in &constructor_expression.fields {
            expression.accept(self);
        }

        false
    }

    fn visit_member_access_expression(
        &mut self,
        member_access_expression: &MemberAccessExpression,
        _: Span,
    ) -> bool {
        let ident = &member_access_expression.rhs;

        if self.byte_index == ident.span().end() as usize {
            // Assuming member_access_expression is of the form `foo.bar`, we are right after `bar`
            let location = Location::new(member_access_expression.lhs.span, self.file);
            if let Some(typ) = self.interner.type_at_location(location) {
                let prefix = ident.to_string().to_case(Case::Snake);
                let self_prefix = false;
                self.complete_type_fields_and_methods(
                    &typ,
                    &prefix,
                    FunctionCompletionKind::NameAndParameters,
                    self_prefix,
                );
                return false;
            }
        }

        true
    }

    fn visit_if_expression(&mut self, if_expression: &IfExpression, _: Span) -> bool {
        if_expression.condition.accept(self);

        let old_local_variables = self.local_variables.clone();
        if_expression.consequence.accept(self);
        self.local_variables = old_local_variables;

        if let Some(alternative) = &if_expression.alternative {
            let old_local_variables = self.local_variables.clone();
            alternative.accept(self);
            self.local_variables = old_local_variables;
        }

        false
    }

    fn visit_lambda(&mut self, lambda: &Lambda, _: Span) -> bool {
        for (_, unresolved_type) in &lambda.parameters {
            unresolved_type.accept(self);
        }

        let old_local_variables = self.local_variables.clone();
        for (pattern, _) in &lambda.parameters {
            self.collect_local_variables(pattern);
        }

        lambda.body.accept(self);

        self.local_variables = old_local_variables;

        false
    }

    fn visit_as_trait_path(&mut self, as_trait_path: &AsTraitPath, _: Span) -> bool {
        self.find_in_path(&as_trait_path.trait_path, RequestedItems::OnlyTypes);

        false
    }

    fn visit_unresolved_type(&mut self, unresolved_type: &UnresolvedType) -> bool {
        self.includes_span(unresolved_type.span)
    }

    fn visit_named_type(
        &mut self,
        path: &Path,
        unresolved_types: &GenericTypeArgs,
        _: Span,
    ) -> bool {
        self.find_in_path(path, RequestedItems::OnlyTypes);
        unresolved_types.accept(self);
        false
    }

    fn visit_type_path(&mut self, type_path: &TypePath, _: Span) -> bool {
        if type_path.item.span().end() as usize != self.byte_index {
            return true;
        }

        let typ = match &type_path.typ.typ {
            UnresolvedTypeData::FieldElement => Some(Type::FieldElement),
            UnresolvedTypeData::Integer(signedness, integer_bit_size) => {
                Some(Type::Integer(*signedness, *integer_bit_size))
            }
            UnresolvedTypeData::Bool => Some(Type::Bool),
            UnresolvedTypeData::String(UnresolvedTypeExpression::Constant(value, _)) => {
                Some(Type::String(Box::new(Type::Constant(
                    *value,
                    Kind::Numeric(Box::new(Type::Integer(
                        Signedness::Unsigned,
                        IntegerBitSize::ThirtyTwo,
                    ))),
                ))))
            }
            UnresolvedTypeData::Quoted(quoted_type) => Some(Type::Quoted(*quoted_type)),
            _ => None,
        };

        if let Some(typ) = typ {
            let prefix = &type_path.item.0.contents;
            self.complete_type_methods(
                &typ,
                prefix,
                FunctionKind::Any,
                FunctionCompletionKind::NameAndParameters,
                false, // self_prefix
            );
        }

        false
    }

    fn visit_meta_attribute(&mut self, attribute: &MetaAttribute, target: AttributeTarget) -> bool {
        if self.byte_index == attribute.name.span.end() as usize {
            self.suggest_builtin_attributes(&attribute.name.to_string(), target);
        }

        self.find_in_path(&attribute.name, RequestedItems::OnlyAttributeFunctions(target));

        true
    }

    fn visit_quote(&mut self, tokens: &Tokens) {
        let mut last_was_dollar = false;

        for token in &tokens.0 {
            let span = token.to_span();
            if span.end() as usize > self.byte_index {
                break;
            }

            let token = token.token();

            if let Token::DollarSign = token {
                if span.end() as usize == self.byte_index {
                    self.local_variables_completion("");
                    break;
                }

                last_was_dollar = true;
                continue;
            }

            if span.end() as usize == self.byte_index {
                let prefix = token.to_string();
                if last_was_dollar {
                    self.local_variables_completion(&prefix);
                }
                break;
            }

            last_was_dollar = false;
        }
    }

    fn visit_trait_bound(&mut self, trait_bound: &TraitBound) -> bool {
        self.find_in_path(&trait_bound.trait_path, RequestedItems::OnlyTraits);
        trait_bound.trait_generics.accept(self);
        false
    }
}

fn get_field_type(typ: &Type, name: &str) -> Option<Type> {
    match typ {
        Type::Struct(struct_type, generics) => {
            Some(struct_type.borrow().get_field(name, generics)?.0)
        }
        Type::Tuple(types) => {
            if let Ok(index) = name.parse::<i32>() {
                types.get(index as usize).cloned()
            } else {
                None
            }
        }
        Type::Alias(alias_type, generics) => Some(alias_type.borrow().get_type(generics)),
        Type::TypeVariable(var) | Type::NamedGeneric(var, _) => {
            if let TypeBinding::Bound(ref typ) = &*var.borrow() {
                get_field_type(typ, name)
            } else {
                None
            }
        }
        _ => None,
    }
}

fn get_array_element_type(typ: Type) -> Option<Type> {
    match typ {
        Type::Array(_, typ) | Type::Slice(typ) => Some(*typ),
        Type::Alias(alias_type, generics) => {
            let typ = alias_type.borrow().get_type(&generics);
            get_array_element_type(typ)
        }
        Type::TypeVariable(var) | Type::NamedGeneric(var, _) => {
            if let TypeBinding::Bound(typ) = &*var.borrow() {
                get_array_element_type(typ.clone())
            } else {
                None
            }
        }
        _ => None,
    }
}

fn get_type_struct_id(typ: &Type) -> Option<StructId> {
    match typ {
        Type::Struct(struct_type, _) => Some(struct_type.borrow().id),
        Type::Alias(type_alias, generics) => {
            let type_alias = type_alias.borrow();
            let typ = type_alias.get_type(generics);
            get_type_struct_id(&typ)
        }
        _ => None,
    }
}

/// Returns true if name matches a prefix written in code.
/// `prefix` must already be in snake case.
/// This method splits both name and prefix by underscore,
/// then checks that every part of name starts with a part of
/// prefix, in order.
///
/// For example:
///
/// // "merk" and "ro" match "merkle" and "root" and are in order
/// name_matches("compute_merkle_root", "merk_ro") == true
///
/// // "ro" matches "root", but "merkle" comes before it, so no match
/// name_matches("compute_merkle_root", "ro_mer") == false
///
/// // neither "compute" nor "merkle" nor "root" start with "oot"
/// name_matches("compute_merkle_root", "oot") == false
fn name_matches(name: &str, prefix: &str) -> bool {
    let name = name.to_case(Case::Snake);
    let name_parts: Vec<&str> = name.split('_').collect();

    let mut last_index: i32 = -1;
    for prefix_part in prefix.split('_') {
        // Look past parts we already matched
        let offset = if last_index >= 0 { last_index as usize + 1 } else { 0 };

        if let Some(mut name_part_index) =
            name_parts.iter().skip(offset).position(|name_part| name_part.starts_with(prefix_part))
        {
            // Need to adjust the index if we skipped some segments
            name_part_index += offset;

            if last_index >= name_part_index as i32 {
                return false;
            }
            last_index = name_part_index as i32;
        } else {
            return false;
        }
    }

    true
}

fn module_def_id_from_reference_id(reference_id: ReferenceId) -> Option<ModuleDefId> {
    match reference_id {
        ReferenceId::Module(module_id) => Some(ModuleDefId::ModuleId(module_id)),
        ReferenceId::Struct(struct_id) => Some(ModuleDefId::TypeId(struct_id)),
        ReferenceId::Trait(trait_id) => Some(ModuleDefId::TraitId(trait_id)),
        ReferenceId::Function(func_id) => Some(ModuleDefId::FunctionId(func_id)),
        ReferenceId::Alias(type_alias_id) => Some(ModuleDefId::TypeAliasId(type_alias_id)),
        ReferenceId::StructMember(_, _)
        | ReferenceId::Global(_)
        | ReferenceId::Local(_)
        | ReferenceId::Reference(_, _) => None,
    }
}

#[cfg(test)]
mod completion_name_matches_tests {
    use crate::requests::completion::name_matches;

    #[test]
    fn test_name_matches() {
        assert!(name_matches("foo", "foo"));
        assert!(name_matches("foo_bar", "bar"));
        assert!(name_matches("FooBar", "foo"));
        assert!(name_matches("FooBar", "bar"));
        assert!(name_matches("FooBar", "foo_bar"));
        assert!(name_matches("bar_baz", "bar_b"));

        assert!(!name_matches("foo_bar", "o_b"));
    }
}<|MERGE_RESOLUTION|>--- conflicted
+++ resolved
@@ -680,14 +680,6 @@
                     }
                 }
 
-<<<<<<< HEAD
-                if let Some(trait_id) = trait_id {
-                    let modifiers = self.interner.function_modifiers(&func_id);
-                    let visibility = modifiers.visibility;
-                    if !trait_member_is_visible(trait_id, visibility, self.module_id, self.def_maps)
-                    {
-                        continue;
-=======
                 let mut trait_reexport = None;
 
                 if let Some(trait_id) = trait_id {
@@ -722,7 +714,6 @@
                         };
 
                         trait_reexport = Some(TraitReexport { module_id: visible_module_id, name });
->>>>>>> 1f36a043
                     }
                 }
 
@@ -744,11 +735,7 @@
                     function_completion_kind,
                     function_kind,
                     None, // attribute first type
-<<<<<<< HEAD
-                    trait_id,
-=======
                     trait_id.map(|id| (id, trait_reexport.as_ref())),
->>>>>>> 1f36a043
                     self_prefix,
                 );
                 if !completion_items.is_empty() {
