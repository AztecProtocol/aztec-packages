use std::{
    collections::{BTreeMap, HashMap, HashSet},
    future::{self, Future},
};

use async_lsp::ResponseError;
use completion_items::{
    field_completion_item, simple_completion_item, snippet_completion_item,
    trait_impl_method_completion_item,
};
use convert_case::{Case, Casing};
use fm::{FileId, FileMap, PathString};
use kinds::{FunctionCompletionKind, FunctionKind, RequestedItems};
use lsp_types::{CompletionItem, CompletionItemKind, CompletionParams, CompletionResponse};
use noirc_errors::{Location, Span};
use noirc_frontend::{
    ast::{
        AsTraitPath, AttributeTarget, BlockExpression, CallExpression, ConstructorExpression,
        Expression, ExpressionKind, ForLoopStatement, GenericTypeArgs, Ident, IfExpression,
<<<<<<< HEAD
        IntegerBitSize, ItemVisibility, LValue, Lambda, LetStatement, MemberAccessExpression,
        MethodCallExpression, NoirFunction, NoirStruct, NoirTraitImpl, Path, PathKind, Pattern,
        Signedness, Statement, TraitImplItemKind, TypeImpl, TypePath, UnresolvedGeneric,
        UnresolvedGenerics, UnresolvedType, UnresolvedTypeData, UnresolvedTypeExpression, UseTree,
        UseTreeKind, Visitor,
=======
        ItemVisibility, LValue, Lambda, LetStatement, MemberAccessExpression, MethodCallExpression,
        NoirFunction, NoirStruct, NoirTraitImpl, Path, PathKind, Pattern, Statement,
        TraitImplItemKind, TypeImpl, UnresolvedGeneric, UnresolvedGenerics, UnresolvedType,
        UnresolvedTypeData, UseTree, UseTreeKind, Visitor,
>>>>>>> a9e412bd
    },
    graph::{CrateId, Dependency},
    hir::def_map::{CrateDefMap, LocalModuleId, ModuleId},
    hir_def::traits::Trait,
    macros_api::{ModuleDefId, NodeInterner},
    node_interner::ReferenceId,
    parser::{Item, ItemKind, ParsedSubModule},
<<<<<<< HEAD
    token::{CustomAttribute, Token, Tokens},
    Kind, ParsedModule, StructType, Type, TypeBinding,
=======
    token::CustomAttribute,
    ParsedModule, StructType, Type, TypeBinding,
>>>>>>> a9e412bd
};
use sort_text::underscore_sort_text;

use crate::{
    requests::to_lsp_location, trait_impl_method_stub_generator::TraitImplMethodStubGenerator,
    utils, visibility::is_visible, LspState,
};

use super::process_request;

mod auto_import;
mod builtins;
mod completion_items;
mod kinds;
mod sort_text;
mod tests;

pub(crate) fn on_completion_request(
    state: &mut LspState,
    params: CompletionParams,
) -> impl Future<Output = Result<Option<CompletionResponse>, ResponseError>> {
    let uri = params.text_document_position.clone().text_document.uri;

    let result = process_request(state, params.text_document_position.clone(), |args| {
        let path = PathString::from_path(uri.to_file_path().unwrap());
        args.files.get_file_id(&path).and_then(|file_id| {
            utils::position_to_byte_index(
                args.files,
                file_id,
                &params.text_document_position.position,
            )
            .and_then(|byte_index| {
                let file = args.files.get_file(file_id).unwrap();
                let source = file.source();
                let byte = source.as_bytes().get(byte_index - 1).copied();
                let (parsed_module, _errors) = noirc_frontend::parse_program(source);

                let mut finder = NodeFinder::new(
                    args.files,
                    file_id,
                    source,
                    byte_index,
                    byte,
                    args.crate_id,
                    args.def_maps,
                    args.dependencies,
                    args.interner,
                );
                finder.find(&parsed_module)
            })
        })
    });
    future::ready(result)
}

struct NodeFinder<'a> {
    files: &'a FileMap,
    file: FileId,
    source: &'a str,
    lines: Vec<&'a str>,
    byte_index: usize,
    byte: Option<u8>,
    /// The module ID in scope. This might change as we traverse the AST
    /// if we are analyzing something inside an inline module declaration.
    module_id: ModuleId,
    def_maps: &'a BTreeMap<CrateId, CrateDefMap>,
    dependencies: &'a Vec<Dependency>,
    interner: &'a NodeInterner,
    /// Completion items we find along the way.
    completion_items: Vec<CompletionItem>,
    /// Local variables in the current scope, mapped to their locations.
    /// As we traverse the AST, we collect local variables.
    local_variables: HashMap<String, Span>,
    /// Type parameters in the current scope. These are collected when entering
    /// a struct, a function, etc., and cleared afterwards.
    type_parameters: HashSet<String>,
    /// ModuleDefIds we already suggested, so we don't offer these for auto-import.
    suggested_module_def_ids: HashSet<ModuleDefId>,
    /// How many nested `mod` we are in deep
    nesting: usize,
    /// The line where an auto_import must be inserted
    auto_import_line: usize,
    self_type: Option<Type>,
    in_comptime: bool,
}

impl<'a> NodeFinder<'a> {
    #[allow(clippy::too_many_arguments)]
    fn new(
        files: &'a FileMap,
        file: FileId,
        source: &'a str,
        byte_index: usize,
        byte: Option<u8>,
        krate: CrateId,
        def_maps: &'a BTreeMap<CrateId, CrateDefMap>,
        dependencies: &'a Vec<Dependency>,
        interner: &'a NodeInterner,
    ) -> Self {
        // Find the module the current file belongs to
        let def_map = &def_maps[&krate];
        let local_id = if let Some((module_index, _)) =
            def_map.modules().iter().find(|(_, module_data)| module_data.location.file == file)
        {
            LocalModuleId(module_index)
        } else {
            def_map.root()
        };
        let module_id = ModuleId { krate, local_id };
        Self {
            files,
            file,
            source,
            lines: source.lines().collect(),
            byte_index,
            byte,
            module_id,
            def_maps,
            dependencies,
            interner,
            completion_items: Vec::new(),
            local_variables: HashMap::new(),
            type_parameters: HashSet::new(),
            suggested_module_def_ids: HashSet::new(),
            nesting: 0,
            auto_import_line: 0,
            self_type: None,
            in_comptime: false,
        }
    }

    fn find(&mut self, parsed_module: &ParsedModule) -> Option<CompletionResponse> {
        parsed_module.accept(self);

        if self.completion_items.is_empty() {
            None
        } else {
            let mut items = std::mem::take(&mut self.completion_items);

            // Show items that start with underscore last in the list
            for item in items.iter_mut() {
                if item.label.starts_with('_') {
                    item.sort_text = Some(underscore_sort_text());
                }
            }

            Some(CompletionResponse::Array(items))
        }
    }

    fn complete_constructor_field_name(&mut self, constructor_expression: &ConstructorExpression) {
        let span = if let UnresolvedTypeData::Named(path, _, _) = &constructor_expression.typ.typ {
            path.last_ident().span()
        } else {
            constructor_expression.typ.span
        };

        let location = Location::new(span, self.file);
        let Some(ReferenceId::Struct(struct_id)) = self.interner.find_referenced(location) else {
            return;
        };

        let struct_type = self.interner.get_struct(struct_id);
        let struct_type = struct_type.borrow();

        // First get all of the struct's fields
        let mut fields: Vec<_> =
            struct_type.get_fields_as_written().into_iter().enumerate().collect();

        // Remove the ones that already exists in the constructor
        for (used_name, _) in &constructor_expression.fields {
            fields.retain(|(_, (name, _))| name != &used_name.0.contents);
        }

        let self_prefix = false;
        for (field_index, (field, typ)) in &fields {
            self.completion_items.push(self.struct_field_completion_item(
                field,
                typ,
                struct_type.id,
                *field_index,
                self_prefix,
            ));
        }
    }

    fn find_in_path(&mut self, path: &Path, requested_items: RequestedItems) {
        self.find_in_path_impl(path, requested_items, false);
    }

    fn find_in_path_impl(
        &mut self,
        path: &Path,
        requested_items: RequestedItems,
        mut in_the_middle: bool,
    ) {
        if !self.includes_span(path.span) {
            return;
        }

        let after_colons = self.byte == Some(b':');

        let mut idents: Vec<Ident> = Vec::new();

        // Find in which ident we are in, and in which part of it
        // (it could be that we are completting in the middle of an ident)
        for segment in &path.segments {
            let ident = &segment.ident;

            // Check if we are at the end of the ident
            if self.byte_index == ident.span().end() as usize {
                idents.push(ident.clone());
                break;
            }

            // Check if we are in the middle of an ident
            if self.includes_span(ident.span()) {
                // If so, take the substring and push that as the list of idents
                // we'll do autocompletion for
                let offset = self.byte_index - ident.span().start() as usize;
                let substring = ident.0.contents[0..offset].to_string();
                let ident = Ident::new(
                    substring,
                    Span::from(ident.span().start()..ident.span().start() + offset as u32),
                );
                idents.push(ident);
                in_the_middle = true;
                break;
            }

            idents.push(ident.clone());

            // Stop if the cursor is right after this ident and '::'
            if after_colons && self.byte_index == ident.span().end() as usize + 2 {
                break;
            }
        }

        if idents.len() < path.segments.len() {
            in_the_middle = true;
        }

        let prefix;
        let at_root;

        if after_colons {
            prefix = String::new();
            at_root = false;
        } else {
            prefix = idents.pop().unwrap().to_string();
            at_root = idents.is_empty();
        }

        let prefix = prefix.to_case(Case::Snake);

        let is_single_segment = !after_colons && idents.is_empty() && path.kind == PathKind::Plain;
        let module_id;

        // When completing in the middle of an ident, we don't want to complete
        // with function parameters because there might already be function parameters,
        // and in the middle of a path it leads to code that won't compile
        let function_completion_kind = if in_the_middle {
            FunctionCompletionKind::Name
        } else {
            FunctionCompletionKind::NameAndParameters
        };

        if idents.is_empty() {
            module_id = self.module_id;
        } else {
            let Some(module_def_id) = self.resolve_path(idents) else {
                return;
            };

            match module_def_id {
                ModuleDefId::ModuleId(id) => module_id = id,
                ModuleDefId::TypeId(struct_id) => {
                    let struct_type = self.interner.get_struct(struct_id);
                    self.complete_type_methods(
                        &Type::Struct(struct_type, vec![]),
                        &prefix,
                        FunctionKind::Any,
                        function_completion_kind,
                        false, // self_prefix
                    );
                    return;
                }
                ModuleDefId::FunctionId(_) => {
                    // There's nothing inside a function
                    return;
                }
                ModuleDefId::TypeAliasId(type_alias_id) => {
                    let type_alias = self.interner.get_type_alias(type_alias_id);
                    let type_alias = type_alias.borrow();
                    self.complete_type_methods(
                        &type_alias.typ,
                        &prefix,
                        FunctionKind::Any,
                        function_completion_kind,
                        false, // self_prefix
                    );
                    return;
                }
                ModuleDefId::TraitId(trait_id) => {
                    let trait_ = self.interner.get_trait(trait_id);
                    self.complete_trait_methods(
                        trait_,
                        &prefix,
                        FunctionKind::Any,
                        function_completion_kind,
                    );
                    return;
                }
                ModuleDefId::GlobalId(_) => return,
            }
        }

        self.complete_in_module(
            module_id,
            &prefix,
            path.kind,
            at_root,
            function_completion_kind,
            requested_items,
        );

        if is_single_segment {
            match requested_items {
                RequestedItems::AnyItems => {
                    self.local_variables_completion(&prefix);
                    self.builtin_functions_completion(&prefix, function_completion_kind);
                    self.builtin_values_completion(&prefix);
                    self.builtin_types_completion(&prefix);
                    self.type_parameters_completion(&prefix);
                    if let Some(self_type) = &self.self_type {
                        let self_prefix = true;
                        self.complete_type_fields_and_methods(
                            &self_type.clone(),
                            &prefix,
                            function_completion_kind,
                            self_prefix,
                        );
                    }
                }
                RequestedItems::OnlyTypes => {
                    self.builtin_types_completion(&prefix);
                    self.type_parameters_completion(&prefix);
                }
                RequestedItems::OnlyAttributeFunctions(..) => (),
            }
            self.complete_auto_imports(&prefix, requested_items, function_completion_kind);
        }
    }

    fn local_variables_completion(&mut self, prefix: &str) {
        for (name, span) in &self.local_variables {
            if name_matches(name, prefix) {
                let location = Location::new(*span, self.file);
                let description = if let Some(ReferenceId::Local(definition_id)) =
                    self.interner.reference_at_location(location)
                {
                    let typ = self.interner.definition_type(definition_id);
                    Some(typ.to_string())
                } else {
                    None
                };

                self.completion_items.push(simple_completion_item(
                    name,
                    CompletionItemKind::VARIABLE,
                    description,
                ));
            }
        }
    }

    fn type_parameters_completion(&mut self, prefix: &str) {
        for name in &self.type_parameters {
            if name_matches(name, prefix) {
                self.completion_items.push(simple_completion_item(
                    name,
                    CompletionItemKind::TYPE_PARAMETER,
                    None,
                ));
            }
        }
    }

    fn find_in_use_tree(&mut self, use_tree: &UseTree, prefixes: &mut Vec<Path>) {
        match &use_tree.kind {
            UseTreeKind::Path(ident, alias) => {
                prefixes.push(use_tree.prefix.clone());
                self.find_in_use_tree_path(prefixes, ident, alias);
                prefixes.pop();
            }
            UseTreeKind::List(use_trees) => {
                prefixes.push(use_tree.prefix.clone());
                for use_tree in use_trees {
                    self.find_in_use_tree(use_tree, prefixes);
                }
                prefixes.pop();
            }
        }
    }

    fn find_in_use_tree_path(
        &mut self,
        prefixes: &Vec<Path>,
        ident: &Ident,
        alias: &Option<Ident>,
    ) {
        if let Some(_alias) = alias {
            // Won't handle completion if there's an alias (for now)
            return;
        }

        let after_colons = self.byte == Some(b':');
        let at_ident_end = self.byte_index == ident.span().end() as usize;
        let at_ident_colons_end =
            after_colons && self.byte_index - 2 == ident.span().end() as usize;

        if !(at_ident_end || at_ident_colons_end) {
            return;
        }

        let path_kind = prefixes[0].kind;

        let mut segments: Vec<Ident> = Vec::new();
        for prefix in prefixes {
            for segment in &prefix.segments {
                segments.push(segment.ident.clone());
            }
        }

        let function_completion_kind = FunctionCompletionKind::Name;
        let requested_items = RequestedItems::AnyItems;

        if after_colons {
            // We are right after "::"
            segments.push(ident.clone());

            if let Some(module_id) = self.resolve_module(segments) {
                let prefix = "";
                let at_root = false;
                self.complete_in_module(
                    module_id,
                    prefix,
                    path_kind,
                    at_root,
                    function_completion_kind,
                    requested_items,
                );
            };
        } else {
            // We are right after the last segment
            let prefix = ident.to_string().to_case(Case::Snake);
            if segments.is_empty() {
                let at_root = true;
                self.complete_in_module(
                    self.module_id,
                    &prefix,
                    path_kind,
                    at_root,
                    function_completion_kind,
                    requested_items,
                );
            } else if let Some(module_id) = self.resolve_module(segments) {
                let at_root = false;
                self.complete_in_module(
                    module_id,
                    &prefix,
                    path_kind,
                    at_root,
                    function_completion_kind,
                    requested_items,
                );
            }
        }
    }

    fn collect_local_variables(&mut self, pattern: &Pattern) {
        match pattern {
            Pattern::Identifier(ident) => {
                self.local_variables.insert(ident.to_string(), ident.span());
            }
            Pattern::Mutable(pattern, _, _) => self.collect_local_variables(pattern),
            Pattern::Tuple(patterns, _) => {
                for pattern in patterns {
                    self.collect_local_variables(pattern);
                }
            }
            Pattern::Struct(_, patterns, _) => {
                for (_, pattern) in patterns {
                    self.collect_local_variables(pattern);
                }
            }
            Pattern::Interned(..) => (),
        }
    }

    fn collect_type_parameters_in_generics(&mut self, generics: &UnresolvedGenerics) {
        for generic in generics {
            self.collect_type_parameters_in_generic(generic);
        }
    }

    fn collect_type_parameters_in_generic(&mut self, generic: &UnresolvedGeneric) {
        match generic {
            UnresolvedGeneric::Variable(ident) => {
                self.type_parameters.insert(ident.to_string());
            }
            UnresolvedGeneric::Numeric { ident, typ: _ } => {
                self.type_parameters.insert(ident.to_string());
            }
            UnresolvedGeneric::Resolved(..) => (),
        };
    }

    fn complete_type_fields_and_methods(
        &mut self,
        typ: &Type,
        prefix: &str,
        function_completion_kind: FunctionCompletionKind,
        self_prefix: bool,
    ) {
        let typ = &typ;
        match typ {
            Type::Struct(struct_type, generics) => {
                self.complete_struct_fields(&struct_type.borrow(), generics, prefix, self_prefix);
            }
            Type::MutableReference(typ) => {
                return self.complete_type_fields_and_methods(
                    typ,
                    prefix,
                    function_completion_kind,
                    self_prefix,
                );
            }
            Type::Alias(type_alias, _) => {
                let type_alias = type_alias.borrow();
                return self.complete_type_fields_and_methods(
                    &type_alias.typ,
                    prefix,
                    function_completion_kind,
                    self_prefix,
                );
            }
            Type::Tuple(types) => {
                self.complete_tuple_fields(types, self_prefix);
            }
            Type::TypeVariable(var, _) | Type::NamedGeneric(var, _, _) => {
                if let TypeBinding::Bound(typ) = &*var.borrow() {
                    return self.complete_type_fields_and_methods(
                        typ,
                        prefix,
                        function_completion_kind,
                        self_prefix,
                    );
                }
            }
            Type::FieldElement
            | Type::Array(_, _)
            | Type::Slice(_)
            | Type::Integer(_, _)
            | Type::Bool
            | Type::String(_)
            | Type::FmtString(_, _)
            | Type::Unit
            | Type::TraitAsType(_, _, _)
            | Type::Function(..)
            | Type::Forall(_, _)
            | Type::Constant(..)
            | Type::Quoted(_)
            | Type::InfixExpr(_, _, _)
            | Type::Error => (),
        }

        self.complete_type_methods(
            typ,
            prefix,
            FunctionKind::SelfType(typ),
            function_completion_kind,
            self_prefix,
        );
    }

    fn complete_type_methods(
        &mut self,
        typ: &Type,
        prefix: &str,
        function_kind: FunctionKind,
        function_completion_kind: FunctionCompletionKind,
        self_prefix: bool,
    ) {
        let Some(methods_by_name) = self.interner.get_type_methods(typ) else {
            return;
        };

        for (name, methods) in methods_by_name {
            for (func_id, method_type) in methods.iter() {
                if function_kind == FunctionKind::Any {
                    if let Some(method_type) = method_type {
                        if method_type.unify(typ).is_err() {
                            continue;
                        }
                    }
                }

                if name_matches(name, prefix) {
                    let completion_items = self.function_completion_items(
                        name,
                        func_id,
                        function_completion_kind,
                        function_kind,
                        None, // attribute first type
                        self_prefix,
                    );
                    if !completion_items.is_empty() {
                        self.completion_items.extend(completion_items);
                        self.suggested_module_def_ids.insert(ModuleDefId::FunctionId(func_id));
                    }
                }
            }
        }
    }

    fn complete_trait_methods(
        &mut self,
        trait_: &Trait,
        prefix: &str,
        function_kind: FunctionKind,
        function_completion_kind: FunctionCompletionKind,
    ) {
        let self_prefix = false;

        for (name, func_id) in &trait_.method_ids {
            if name_matches(name, prefix) {
                let completion_items = self.function_completion_items(
                    name,
                    *func_id,
                    function_completion_kind,
                    function_kind,
                    None, // attribute first type
                    self_prefix,
                );
                if !completion_items.is_empty() {
                    self.completion_items.extend(completion_items);
                    self.suggested_module_def_ids.insert(ModuleDefId::FunctionId(*func_id));
                }
            }
        }
    }

    fn complete_struct_fields(
        &mut self,
        struct_type: &StructType,
        generics: &[Type],
        prefix: &str,
        self_prefix: bool,
    ) {
        for (field_index, (name, typ)) in struct_type.get_fields(generics).iter().enumerate() {
            if name_matches(name, prefix) {
                self.completion_items.push(self.struct_field_completion_item(
                    name,
                    typ,
                    struct_type.id,
                    field_index,
                    self_prefix,
                ));
            }
        }
    }

    fn complete_tuple_fields(&mut self, types: &[Type], self_prefix: bool) {
        for (index, typ) in types.iter().enumerate() {
            let name = index.to_string();
            self.completion_items.push(field_completion_item(&name, typ.to_string(), self_prefix));
        }
    }

    #[allow(clippy::too_many_arguments)]
    fn complete_in_module(
        &mut self,
        module_id: ModuleId,
        prefix: &str,
        path_kind: PathKind,
        at_root: bool,
        function_completion_kind: FunctionCompletionKind,
        requested_items: RequestedItems,
    ) {
        let def_map = &self.def_maps[&module_id.krate];
        let Some(mut module_data) = def_map.modules().get(module_id.local_id.0) else {
            return;
        };

        if at_root {
            match path_kind {
                PathKind::Crate => {
                    let Some(root_module_data) = def_map.modules().get(def_map.root().0) else {
                        return;
                    };
                    module_data = root_module_data;
                }
                PathKind::Super => {
                    let Some(parent) = module_data.parent else {
                        return;
                    };
                    let Some(parent_module_data) = def_map.modules().get(parent.0) else {
                        return;
                    };
                    module_data = parent_module_data;
                }
                PathKind::Dep => (),
                PathKind::Plain => (),
            }
        }

        let function_kind = FunctionKind::Any;

        for ident in module_data.scope().names() {
            let name = &ident.0.contents;

            if name_matches(name, prefix) {
                let per_ns = module_data.find_name(ident);
                if let Some((module_def_id, visibility, _)) = per_ns.types {
                    if is_visible(module_id, self.module_id, visibility, self.def_maps) {
                        let completion_items = self.module_def_id_completion_items(
                            module_def_id,
                            name.clone(),
                            function_completion_kind,
                            function_kind,
                            requested_items,
                        );
                        if !completion_items.is_empty() {
                            self.completion_items.extend(completion_items);
                            self.suggested_module_def_ids.insert(module_def_id);
                        }
                    }
                }

                if let Some((module_def_id, visibility, _)) = per_ns.values {
                    if is_visible(module_id, self.module_id, visibility, self.def_maps) {
                        let completion_items = self.module_def_id_completion_items(
                            module_def_id,
                            name.clone(),
                            function_completion_kind,
                            function_kind,
                            requested_items,
                        );
                        if !completion_items.is_empty() {
                            self.completion_items.extend(completion_items);
                            self.suggested_module_def_ids.insert(module_def_id);
                        }
                    }
                }
            }
        }

        if at_root && path_kind == PathKind::Plain {
            for dependency in self.dependencies {
                let dependency_name = dependency.as_name();
                if name_matches(&dependency_name, prefix) {
                    let root_id = self.def_maps[&dependency.crate_id].root();
                    let module_id = ModuleId { krate: dependency.crate_id, local_id: root_id };
                    self.completion_items
                        .push(self.crate_completion_item(dependency_name, module_id));
                }
            }

            if name_matches("crate::", prefix) {
                self.completion_items.push(simple_completion_item(
                    "crate::",
                    CompletionItemKind::KEYWORD,
                    None,
                ));
            }

            if module_data.parent.is_some() && name_matches("super::", prefix) {
                self.completion_items.push(simple_completion_item(
                    "super::",
                    CompletionItemKind::KEYWORD,
                    None,
                ));
            }
        }
    }

    fn resolve_module(&self, segments: Vec<Ident>) -> Option<ModuleId> {
        if let Some(ModuleDefId::ModuleId(module_id)) = self.resolve_path(segments) {
            Some(module_id)
        } else {
            None
        }
    }

    fn resolve_path(&self, segments: Vec<Ident>) -> Option<ModuleDefId> {
        let last_segment = segments.last().unwrap().clone();

        // If we can't resolve a path trough lookup, let's see if the last segment is bound to a type
        let location = Location::new(last_segment.span(), self.file);
        if let Some(reference_id) = self.interner.find_referenced(location) {
            if let Some(id) = module_def_id_from_reference_id(reference_id) {
                return Some(id);
            }
        }

        None
    }

    fn suggest_attributes(&mut self, prefix: &str, target: AttributeTarget) {
        self.suggest_builtin_attributes(prefix, target);

        let function_completion_kind = FunctionCompletionKind::NameAndParameters;
        let requested_items = RequestedItems::OnlyAttributeFunctions(target);

        self.complete_in_module(
            self.module_id,
            prefix,
            PathKind::Plain,
            true,
            function_completion_kind,
            requested_items,
        );

        self.complete_auto_imports(prefix, requested_items, function_completion_kind);
    }

    fn suggest_no_arguments_attributes(&mut self, prefix: &str, attributes: &[&str]) {
        for name in attributes {
            if name_matches(name, prefix) {
                self.completion_items.push(simple_completion_item(
                    *name,
                    CompletionItemKind::METHOD,
                    None,
                ));
            }
        }
    }

    fn suggest_one_argument_attributes(&mut self, prefix: &str, attributes: &[&str]) {
        for name in attributes {
            if name_matches(name, prefix) {
                self.completion_items.push(snippet_completion_item(
                    format!("{}(…)", name),
                    CompletionItemKind::METHOD,
                    format!("{}(${{1:name}})", name),
                    None,
                ));
            }
        }
    }

    fn suggest_trait_impl_function(
        &mut self,
        noir_trait_impl: &NoirTraitImpl,
        noir_function: &NoirFunction,
    ) {
        // First find the trait
        let location = Location::new(noir_trait_impl.trait_name.span(), self.file);
        let Some(ReferenceId::Trait(trait_id)) = self.interner.find_referenced(location) else {
            return;
        };

        let trait_ = self.interner.get_trait(trait_id);

        // Get all methods
        let mut method_ids = trait_.method_ids.clone();

        // Remove the ones that already are implemented
        for item in &noir_trait_impl.items {
            if let TraitImplItemKind::Function(noir_function) = &item.item.kind {
                method_ids.remove(noir_function.name());
            }
        }

        let indent = 0;

        // Suggest the ones that match the name
        let prefix = noir_function.name();
        for (name, func_id) in method_ids {
            if !name_matches(&name, prefix) {
                continue;
            }

            let func_meta = self.interner.function_meta(&func_id);
            let modifiers = self.interner.function_modifiers(&func_id);

            let mut generator = TraitImplMethodStubGenerator::new(
                &name,
                func_meta,
                modifiers,
                trait_,
                noir_trait_impl,
                self.interner,
                self.def_maps,
                self.module_id,
                indent,
            );
            generator.set_body("${1}".to_string());

            let stub = generator.generate();

            // We don't need the initial indent nor the final newlines
            let stub = stub.trim();
            // We also don't need the leading "fn " as that's already in the code;
            let stub = stub.strip_prefix("fn ").unwrap();

            let label = if func_meta.parameters.is_empty() {
                format!("fn {}()", &name)
            } else {
                format!("fn {}(..)", &name)
            };

            let completion_item = trait_impl_method_completion_item(label, stub);
            let completion_item = self
                .completion_item_with_doc_comments(ReferenceId::Function(func_id), completion_item);

            self.completion_items.push(completion_item);
        }
    }

    fn try_set_self_type(&mut self, pattern: &Pattern) {
        match pattern {
            Pattern::Identifier(ident) => {
                if ident.0.contents == "self" {
                    let location = Location::new(ident.span(), self.file);
                    if let Some(ReferenceId::Local(definition_id)) =
                        self.interner.find_referenced(location)
                    {
                        self.self_type =
                            Some(self.interner.definition_type(definition_id).follow_bindings());
                    }
                }
            }
            Pattern::Mutable(pattern, ..) => self.try_set_self_type(pattern),
            Pattern::Tuple(..) | Pattern::Struct(..) | Pattern::Interned(..) => (),
        }
    }

    fn get_lvalue_type(&self, lvalue: &LValue) -> Option<Type> {
        match lvalue {
            LValue::Ident(ident) => {
                let location = Location::new(ident.span(), self.file);
                if let Some(ReferenceId::Local(definition_id)) =
                    self.interner.find_referenced(location)
                {
                    let typ = self.interner.definition_type(definition_id);
                    Some(typ)
                } else {
                    None
                }
            }
            LValue::MemberAccess { object, field_name, .. } => {
                let typ = self.get_lvalue_type(object)?;
                get_field_type(&typ, &field_name.0.contents)
            }
            LValue::Index { array, .. } => {
                let typ = self.get_lvalue_type(array)?;
                get_array_element_type(typ)
            }
            LValue::Dereference(lvalue, ..) => self.get_lvalue_type(lvalue),
            LValue::Interned(..) => None,
        }
    }

    fn includes_span(&self, span: Span) -> bool {
        span.start() as usize <= self.byte_index && self.byte_index <= span.end() as usize
    }
}

impl<'a> Visitor for NodeFinder<'a> {
    fn visit_item(&mut self, item: &Item) -> bool {
        if let ItemKind::Import(..) = &item.kind {
            if let Some(lsp_location) = to_lsp_location(self.files, self.file, item.span) {
                self.auto_import_line = (lsp_location.range.end.line + 1) as usize;
            }
        }

        self.includes_span(item.span)
    }

    fn visit_import(&mut self, use_tree: &UseTree, _visibility: ItemVisibility) -> bool {
        let mut prefixes = Vec::new();
        self.find_in_use_tree(use_tree, &mut prefixes);
        false
    }

    fn visit_parsed_submodule(&mut self, parsed_sub_module: &ParsedSubModule, _span: Span) -> bool {
        // Switch `self.module_id` to the submodule
        let previous_module_id = self.module_id;

        let def_map = &self.def_maps[&self.module_id.krate];
        let Some(module_data) = def_map.modules().get(self.module_id.local_id.0) else {
            return false;
        };
        if let Some(child_module) = module_data.children.get(&parsed_sub_module.name) {
            self.module_id = ModuleId { krate: self.module_id.krate, local_id: *child_module };
        }

        let old_auto_import_line = self.auto_import_line;
        self.nesting += 1;

        if let Some(lsp_location) =
            to_lsp_location(self.files, self.file, parsed_sub_module.name.span())
        {
            self.auto_import_line = (lsp_location.range.start.line + 1) as usize;
        }

        parsed_sub_module.accept_children(self);

        // Restore the old module before continuing
        self.module_id = previous_module_id;
        self.nesting -= 1;
        self.auto_import_line = old_auto_import_line;

        false
    }

    fn visit_noir_function(&mut self, noir_function: &NoirFunction, span: Span) -> bool {
        for attribute in noir_function.secondary_attributes() {
            attribute.accept(AttributeTarget::Function, self);
        }

        let old_type_parameters = self.type_parameters.clone();
        self.collect_type_parameters_in_generics(&noir_function.def.generics);

        for param in &noir_function.def.parameters {
            self.try_set_self_type(&param.pattern);
            param.typ.accept(self);
        }

        noir_function.def.return_type.accept(self);

        self.local_variables.clear();
        for param in &noir_function.def.parameters {
            self.collect_local_variables(&param.pattern);
        }

        let old_in_comptime = self.in_comptime;
        self.in_comptime = noir_function.def.is_comptime;

        noir_function.def.body.accept(Some(span), self);

        self.in_comptime = old_in_comptime;
        self.type_parameters = old_type_parameters;
        self.self_type = None;

        false
    }

    fn visit_noir_trait_impl(&mut self, noir_trait_impl: &NoirTraitImpl, _: Span) -> bool {
        self.find_in_path(&noir_trait_impl.trait_name, RequestedItems::OnlyTypes);
        noir_trait_impl.object_type.accept(self);

        self.type_parameters.clear();
        self.collect_type_parameters_in_generics(&noir_trait_impl.impl_generics);

        for item in &noir_trait_impl.items {
            if let TraitImplItemKind::Function(noir_function) = &item.item.kind {
                // Check if it's `fn foo>|<` and neither `(` nor `<` follow
                if noir_function.name_ident().span().end() as usize == self.byte_index
                    && noir_function.parameters().is_empty()
                {
                    let bytes = self.source.as_bytes();
                    let mut cursor = self.byte_index;
                    while cursor < bytes.len() && bytes[cursor].is_ascii_whitespace() {
                        cursor += 1;
                    }
                    let char = bytes[cursor] as char;
                    if char != '(' && char != '<' {
                        self.suggest_trait_impl_function(noir_trait_impl, noir_function);
                        return false;
                    }
                }
            }

            item.item.accept(self);
        }

        self.type_parameters.clear();

        false
    }

    fn visit_type_impl(&mut self, type_impl: &TypeImpl, _: Span) -> bool {
        type_impl.object_type.accept(self);

        self.type_parameters.clear();
        self.collect_type_parameters_in_generics(&type_impl.generics);

        for (method, span) in &type_impl.methods {
            method.item.accept(*span, self);

            // Optimization: stop looking in functions past the completion cursor
            if span.end() as usize > self.byte_index {
                break;
            }
        }

        self.type_parameters.clear();

        false
    }

    fn visit_noir_struct(&mut self, noir_struct: &NoirStruct, _: Span) -> bool {
        for attribute in &noir_struct.attributes {
            attribute.accept(AttributeTarget::Struct, self);
        }

        self.type_parameters.clear();
        self.collect_type_parameters_in_generics(&noir_struct.generics);

        for field in &noir_struct.fields {
            field.item.typ.accept(self);
        }

        self.type_parameters.clear();

        false
    }

    fn visit_trait_item_function(
        &mut self,
        _name: &Ident,
        generics: &UnresolvedGenerics,
        parameters: &[(Ident, UnresolvedType)],
        return_type: &noirc_frontend::ast::FunctionReturnType,
        where_clause: &[noirc_frontend::ast::UnresolvedTraitConstraint],
        body: &Option<BlockExpression>,
    ) -> bool {
        let old_type_parameters = self.type_parameters.clone();
        self.collect_type_parameters_in_generics(generics);

        for (_name, unresolved_type) in parameters {
            unresolved_type.accept(self);
        }

        return_type.accept(self);

        for unresolved_trait_constraint in where_clause {
            unresolved_trait_constraint.typ.accept(self);
        }

        if let Some(body) = body {
            self.local_variables.clear();
            for (name, _) in parameters {
                self.local_variables.insert(name.to_string(), name.span());
            }
            body.accept(None, self);
        };

        self.type_parameters = old_type_parameters;

        false
    }

    fn visit_call_expression(&mut self, call_expression: &CallExpression, _: Span) -> bool {
        //
        // foo::b>|<(...)
        //
        // In this case we want to suggest items in foo but if they are functions
        // we don't want to insert arguments, because they are already there (even if
        // they could be wrong) just because inserting them would lead to broken code.
        if let ExpressionKind::Variable(path) = &call_expression.func.kind {
            if self.includes_span(path.span) {
                self.find_in_path_impl(path, RequestedItems::AnyItems, true);
                return false;
            }
        }

        // Check if it's this case:
        //
        // foo.>|<(...)
        //
        // "foo." is actually broken, but it's parsed as "foo", so this is seen
        // as "foo(...)" but if we are at a dot right after "foo" it means it's
        // the above case and we want to suggest methods of foo's type.
        let after_dot = self.byte == Some(b'.');
        if after_dot && call_expression.func.span.end() as usize == self.byte_index - 1 {
            let location = Location::new(call_expression.func.span, self.file);
            if let Some(typ) = self.interner.type_at_location(location) {
                let prefix = "";
                let self_prefix = false;
                self.complete_type_fields_and_methods(
                    &typ,
                    prefix,
                    FunctionCompletionKind::Name,
                    self_prefix,
                );
                return false;
            }
        }

        true
    }

    fn visit_method_call_expression(
        &mut self,
        method_call_expression: &MethodCallExpression,
        _: Span,
    ) -> bool {
        // Check if it's this case:
        //
        // foo.b>|<(...)
        //
        // In this case we want to suggest items in foo but if they are functions
        // we don't want to insert arguments, because they are already there (even if
        // they could be wrong) just because inserting them would lead to broken code.
        if self.includes_span(method_call_expression.method_name.span()) {
            let location = Location::new(method_call_expression.object.span, self.file);
            if let Some(typ) = self.interner.type_at_location(location) {
                let prefix = method_call_expression.method_name.to_string();
                let offset =
                    self.byte_index - method_call_expression.method_name.span().start() as usize;
                let prefix = prefix[0..offset].to_string();
                let self_prefix = false;
                self.complete_type_fields_and_methods(
                    &typ,
                    &prefix,
                    FunctionCompletionKind::Name,
                    self_prefix,
                );
                return false;
            }
        }

        true
    }

    fn visit_block_expression(
        &mut self,
        block_expression: &BlockExpression,
        _: Option<Span>,
    ) -> bool {
        let old_local_variables = self.local_variables.clone();
        for statement in &block_expression.statements {
            statement.accept(self);

            // Optimization: stop looking in statements past the completion cursor
            if statement.span.end() as usize > self.byte_index {
                break;
            }
        }
        self.local_variables = old_local_variables;

        false
    }

    fn visit_let_statement(&mut self, let_statement: &LetStatement) -> bool {
        let_statement.accept_children(self);
        self.collect_local_variables(&let_statement.pattern);
        false
    }

    fn visit_global(&mut self, let_statement: &LetStatement, _: Span) -> bool {
        let_statement.accept_children(self);
        false
    }

    fn visit_comptime_statement(&mut self, statement: &Statement) -> bool {
        // When entering a comptime block, regular local variables shouldn't be offered anymore
        let old_local_variables = self.local_variables.clone();
        self.local_variables.clear();

        let old_in_comptime = self.in_comptime;
        self.in_comptime = true;

        statement.accept(self);

        self.in_comptime = old_in_comptime;
        self.local_variables = old_local_variables;

        false
    }

    fn visit_for_loop_statement(&mut self, for_loop_statement: &ForLoopStatement) -> bool {
        let old_local_variables = self.local_variables.clone();
        let ident = &for_loop_statement.identifier;
        self.local_variables.insert(ident.to_string(), ident.span());

        for_loop_statement.accept_children(self);

        self.local_variables = old_local_variables;

        false
    }

    fn visit_lvalue_ident(&mut self, ident: &Ident) {
        // If we have `foo.>|<` we suggest `foo`'s type fields and methods
        if self.byte == Some(b'.') && ident.span().end() as usize == self.byte_index - 1 {
            let location = Location::new(ident.span(), self.file);
            if let Some(ReferenceId::Local(definition_id)) = self.interner.find_referenced(location)
            {
                let typ = self.interner.definition_type(definition_id);
                let prefix = "";
                let self_prefix = false;
                self.complete_type_fields_and_methods(
                    &typ,
                    prefix,
                    FunctionCompletionKind::NameAndParameters,
                    self_prefix,
                );
            }
        }
    }

    fn visit_lvalue_member_access(
        &mut self,
        object: &LValue,
        field_name: &Ident,
        span: Span,
    ) -> bool {
        // If we have `foo.bar.>|<` we solve the type of `foo`, get the field `bar`,
        // then suggest methods of the resulting type.
        if self.byte == Some(b'.') && span.end() as usize == self.byte_index - 1 {
            if let Some(typ) = self.get_lvalue_type(object) {
                if let Some(typ) = get_field_type(&typ, &field_name.0.contents) {
                    let prefix = "";
                    let self_prefix = false;
                    self.complete_type_fields_and_methods(
                        &typ,
                        prefix,
                        FunctionCompletionKind::NameAndParameters,
                        self_prefix,
                    );
                }
            }

            return false;
        }
        true
    }

    fn visit_lvalue_index(&mut self, array: &LValue, _index: &Expression, span: Span) -> bool {
        // If we have `foo[index].>|<` we solve the type of `foo`, then get the array/slice element type,
        // then suggest methods of that type.
        if self.byte == Some(b'.') && span.end() as usize == self.byte_index - 1 {
            if let Some(typ) = self.get_lvalue_type(array) {
                if let Some(typ) = get_array_element_type(typ) {
                    let prefix = "";
                    let self_prefix = false;
                    self.complete_type_fields_and_methods(
                        &typ,
                        prefix,
                        FunctionCompletionKind::NameAndParameters,
                        self_prefix,
                    );
                }
            }
            return false;
        }
        true
    }

    fn visit_lvalue_dereference(&mut self, lvalue: &LValue, span: Span) -> bool {
        if self.byte == Some(b'.') && span.end() as usize == self.byte_index - 1 {
            if let Some(typ) = self.get_lvalue_type(lvalue) {
                let prefix = "";
                let self_prefix = false;
                self.complete_type_fields_and_methods(
                    &typ,
                    prefix,
                    FunctionCompletionKind::NameAndParameters,
                    self_prefix,
                );
            }
            return false;
        }

        true
    }

    fn visit_variable(&mut self, path: &Path, _: Span) -> bool {
        self.find_in_path(path, RequestedItems::AnyItems);
        false
    }

    fn visit_expression(&mut self, expression: &Expression) -> bool {
        expression.accept_children(self);

        // "foo." (no identifier afterwards) is parsed as the expression on the left hand-side of the dot.
        // Here we check if there's a dot at the completion position, and if the expression
        // ends right before the dot. If so, it means we want to complete the expression's type fields and methods.
        // We only do this after visiting nested expressions, because in an expression like `foo & bar.` we want
        // to complete for `bar`, not for `foo & bar`.
        if self.completion_items.is_empty()
            && self.byte == Some(b'.')
            && expression.span.end() as usize == self.byte_index - 1
        {
            let location = Location::new(expression.span, self.file);
            if let Some(typ) = self.interner.type_at_location(location) {
                let prefix = "";
                let self_prefix = false;
                self.complete_type_fields_and_methods(
                    &typ,
                    prefix,
                    FunctionCompletionKind::NameAndParameters,
                    self_prefix,
                );
            }
        }

        false
    }

    fn visit_comptime_expression(
        &mut self,
        block_expression: &BlockExpression,
        span: Span,
    ) -> bool {
        // When entering a comptime block, regular local variables shouldn't be offered anymore
        let old_local_variables = self.local_variables.clone();
        self.local_variables.clear();

        let old_in_comptime = self.in_comptime;
        self.in_comptime = true;

        block_expression.accept(Some(span), self);

        self.in_comptime = old_in_comptime;
        self.local_variables = old_local_variables;

        false
    }

    fn visit_constructor_expression(
        &mut self,
        constructor_expression: &ConstructorExpression,
        _: Span,
    ) -> bool {
        let UnresolvedTypeData::Named(path, _, _) = &constructor_expression.typ.typ else {
            return true;
        };

        self.find_in_path(path, RequestedItems::OnlyTypes);

        // Check if we need to autocomplete the field name
        if constructor_expression
            .fields
            .iter()
            .any(|(field_name, _)| field_name.span().end() as usize == self.byte_index)
        {
            self.complete_constructor_field_name(constructor_expression);
            return false;
        }

        for (_field_name, expression) in &constructor_expression.fields {
            expression.accept(self);
        }

        false
    }

    fn visit_member_access_expression(
        &mut self,
        member_access_expression: &MemberAccessExpression,
        _: Span,
    ) -> bool {
        let ident = &member_access_expression.rhs;

        if self.byte_index == ident.span().end() as usize {
            // Assuming member_access_expression is of the form `foo.bar`, we are right after `bar`
            let location = Location::new(member_access_expression.lhs.span, self.file);
            if let Some(typ) = self.interner.type_at_location(location) {
                let prefix = ident.to_string().to_case(Case::Snake);
                let self_prefix = false;
                self.complete_type_fields_and_methods(
                    &typ,
                    &prefix,
                    FunctionCompletionKind::NameAndParameters,
                    self_prefix,
                );
                return false;
            }
        }

        true
    }

    fn visit_if_expression(&mut self, if_expression: &IfExpression, _: Span) -> bool {
        if_expression.condition.accept(self);

        let old_local_variables = self.local_variables.clone();
        if_expression.consequence.accept(self);
        self.local_variables = old_local_variables;

        if let Some(alternative) = &if_expression.alternative {
            let old_local_variables = self.local_variables.clone();
            alternative.accept(self);
            self.local_variables = old_local_variables;
        }

        false
    }

    fn visit_lambda(&mut self, lambda: &Lambda, _: Span) -> bool {
        for (_, unresolved_type) in &lambda.parameters {
            unresolved_type.accept(self);
        }

        let old_local_variables = self.local_variables.clone();
        for (pattern, _) in &lambda.parameters {
            self.collect_local_variables(pattern);
        }

        lambda.body.accept(self);

        self.local_variables = old_local_variables;

        false
    }

    fn visit_as_trait_path(&mut self, as_trait_path: &AsTraitPath, _: Span) -> bool {
        self.find_in_path(&as_trait_path.trait_path, RequestedItems::OnlyTypes);

        false
    }

    fn visit_unresolved_type(&mut self, unresolved_type: &UnresolvedType) -> bool {
        self.includes_span(unresolved_type.span)
    }

    fn visit_named_type(
        &mut self,
        path: &Path,
        unresolved_types: &GenericTypeArgs,
        _: Span,
    ) -> bool {
        self.find_in_path(path, RequestedItems::OnlyTypes);
        unresolved_types.accept(self);
        false
    }

<<<<<<< HEAD
    fn visit_type_path(&mut self, type_path: &TypePath, _: Span) -> bool {
        if type_path.item.span().end() as usize != self.byte_index {
            return true;
        }

        let typ = match &type_path.typ.typ {
            UnresolvedTypeData::FieldElement => Some(Type::FieldElement),
            UnresolvedTypeData::Integer(signedness, integer_bit_size) => {
                Some(Type::Integer(*signedness, *integer_bit_size))
            }
            UnresolvedTypeData::Bool => Some(Type::Bool),
            UnresolvedTypeData::String(UnresolvedTypeExpression::Constant(value, _)) => {
                Some(Type::String(Box::new(Type::Constant(
                    *value,
                    Kind::Numeric(Box::new(Type::Integer(
                        Signedness::Unsigned,
                        IntegerBitSize::ThirtyTwo,
                    ))),
                ))))
            }
            UnresolvedTypeData::Quoted(quoted_type) => Some(Type::Quoted(*quoted_type)),
            _ => None,
        };

        if let Some(typ) = typ {
            let prefix = &type_path.item.0.contents;
            self.complete_type_methods(
                &typ,
                prefix,
                FunctionKind::Any,
                FunctionCompletionKind::NameAndParameters,
                false, // self_prefix
            );
        }

        false
    }

=======
>>>>>>> a9e412bd
    fn visit_custom_attribute(&mut self, attribute: &CustomAttribute, target: AttributeTarget) {
        if self.byte_index != attribute.contents_span.end() as usize {
            return;
        }

        self.suggest_attributes(&attribute.contents, target);
    }

    fn visit_quote(&mut self, tokens: &Tokens) {
        let mut last_was_dollar = false;

        for token in &tokens.0 {
            let span = token.to_span();
            if span.end() as usize > self.byte_index {
                break;
            }

            let token = token.token();

            if let Token::DollarSign = token {
                if span.end() as usize == self.byte_index {
                    self.local_variables_completion("");
                    break;
                }

                last_was_dollar = true;
                continue;
            }

            if span.end() as usize == self.byte_index {
                let prefix = token.to_string();
                if last_was_dollar {
                    self.local_variables_completion(&prefix);
                }
                break;
            }

            last_was_dollar = false;
        }
    }
}

fn get_field_type(typ: &Type, name: &str) -> Option<Type> {
    match typ {
        Type::Struct(struct_type, generics) => {
            Some(struct_type.borrow().get_field(name, generics)?.0)
        }
        Type::Tuple(types) => {
            if let Ok(index) = name.parse::<i32>() {
                types.get(index as usize).cloned()
            } else {
                None
            }
        }
        Type::Alias(alias_type, generics) => Some(alias_type.borrow().get_type(generics)),
        Type::TypeVariable(var, _) | Type::NamedGeneric(var, _, _) => {
            if let TypeBinding::Bound(typ) = &*var.borrow() {
                get_field_type(typ, name)
            } else {
                None
            }
        }
        _ => None,
    }
}

fn get_array_element_type(typ: Type) -> Option<Type> {
    match typ {
        Type::Array(_, typ) | Type::Slice(typ) => Some(*typ),
        Type::Alias(alias_type, generics) => {
            let typ = alias_type.borrow().get_type(&generics);
            get_array_element_type(typ)
        }
        Type::TypeVariable(var, _) | Type::NamedGeneric(var, _, _) => {
            if let TypeBinding::Bound(typ) = &*var.borrow() {
                get_array_element_type(typ.clone())
            } else {
                None
            }
        }
        _ => None,
    }
}

fn get_field_type(typ: &Type, name: &str) -> Option<Type> {
    match typ {
        Type::Struct(struct_type, generics) => {
            Some(struct_type.borrow().get_field(name, generics)?.0)
        }
        Type::Tuple(types) => {
            if let Ok(index) = name.parse::<i32>() {
                types.get(index as usize).cloned()
            } else {
                None
            }
        }
        Type::Alias(alias_type, generics) => Some(alias_type.borrow().get_type(generics)),
        Type::TypeVariable(var, _) | Type::NamedGeneric(var, _, _) => {
            if let TypeBinding::Bound(typ) = &*var.borrow() {
                get_field_type(typ, name)
            } else {
                None
            }
        }
        _ => None,
    }
}

fn get_array_element_type(typ: Type) -> Option<Type> {
    match typ {
        Type::Array(_, typ) | Type::Slice(typ) => Some(*typ),
        Type::Alias(alias_type, generics) => {
            let typ = alias_type.borrow().get_type(&generics);
            get_array_element_type(typ)
        }
        Type::TypeVariable(var, _) | Type::NamedGeneric(var, _, _) => {
            if let TypeBinding::Bound(typ) = &*var.borrow() {
                get_array_element_type(typ.clone())
            } else {
                None
            }
        }
        _ => None,
    }
}

/// Returns true if name matches a prefix written in code.
/// `prefix` must already be in snake case.
/// This method splits both name and prefix by underscore,
/// then checks that every part of name starts with a part of
/// prefix, in order.
///
/// For example:
///
/// // "merk" and "ro" match "merkle" and "root" and are in order
/// name_matches("compute_merkle_root", "merk_ro") == true
///
/// // "ro" matches "root", but "merkle" comes before it, so no match
/// name_matches("compute_merkle_root", "ro_mer") == false
///
/// // neither "compute" nor "merkle" nor "root" start with "oot"
/// name_matches("compute_merkle_root", "oot") == false
fn name_matches(name: &str, prefix: &str) -> bool {
    let name = name.to_case(Case::Snake);
    let name_parts: Vec<&str> = name.split('_').collect();

    let mut last_index: i32 = -1;
    for prefix_part in prefix.split('_') {
        // Look past parts we already matched
        let offset = if last_index >= 0 { last_index as usize + 1 } else { 0 };

        if let Some(mut name_part_index) =
            name_parts.iter().skip(offset).position(|name_part| name_part.starts_with(prefix_part))
        {
            // Need to adjust the index if we skipped some segments
            name_part_index += offset;

            if last_index >= name_part_index as i32 {
                return false;
            }
            last_index = name_part_index as i32;
        } else {
            return false;
        }
    }

    true
}

fn module_def_id_from_reference_id(reference_id: ReferenceId) -> Option<ModuleDefId> {
    match reference_id {
        ReferenceId::Module(module_id) => Some(ModuleDefId::ModuleId(module_id)),
        ReferenceId::Struct(struct_id) => Some(ModuleDefId::TypeId(struct_id)),
        ReferenceId::Trait(trait_id) => Some(ModuleDefId::TraitId(trait_id)),
        ReferenceId::Function(func_id) => Some(ModuleDefId::FunctionId(func_id)),
        ReferenceId::Alias(type_alias_id) => Some(ModuleDefId::TypeAliasId(type_alias_id)),
        ReferenceId::StructMember(_, _)
        | ReferenceId::Global(_)
        | ReferenceId::Local(_)
        | ReferenceId::Reference(_, _) => None,
    }
}

#[cfg(test)]
mod completion_name_matches_tests {
    use crate::requests::completion::name_matches;

    #[test]
    fn test_name_matches() {
        assert!(name_matches("foo", "foo"));
        assert!(name_matches("foo_bar", "bar"));
        assert!(name_matches("FooBar", "foo"));
        assert!(name_matches("FooBar", "bar"));
        assert!(name_matches("FooBar", "foo_bar"));
        assert!(name_matches("bar_baz", "bar_b"));

        assert!(!name_matches("foo_bar", "o_b"));
    }
}<|MERGE_RESOLUTION|>--- conflicted
+++ resolved
@@ -17,18 +17,11 @@
     ast::{
         AsTraitPath, AttributeTarget, BlockExpression, CallExpression, ConstructorExpression,
         Expression, ExpressionKind, ForLoopStatement, GenericTypeArgs, Ident, IfExpression,
-<<<<<<< HEAD
         IntegerBitSize, ItemVisibility, LValue, Lambda, LetStatement, MemberAccessExpression,
         MethodCallExpression, NoirFunction, NoirStruct, NoirTraitImpl, Path, PathKind, Pattern,
         Signedness, Statement, TraitImplItemKind, TypeImpl, TypePath, UnresolvedGeneric,
         UnresolvedGenerics, UnresolvedType, UnresolvedTypeData, UnresolvedTypeExpression, UseTree,
         UseTreeKind, Visitor,
-=======
-        ItemVisibility, LValue, Lambda, LetStatement, MemberAccessExpression, MethodCallExpression,
-        NoirFunction, NoirStruct, NoirTraitImpl, Path, PathKind, Pattern, Statement,
-        TraitImplItemKind, TypeImpl, UnresolvedGeneric, UnresolvedGenerics, UnresolvedType,
-        UnresolvedTypeData, UseTree, UseTreeKind, Visitor,
->>>>>>> a9e412bd
     },
     graph::{CrateId, Dependency},
     hir::def_map::{CrateDefMap, LocalModuleId, ModuleId},
@@ -36,13 +29,8 @@
     macros_api::{ModuleDefId, NodeInterner},
     node_interner::ReferenceId,
     parser::{Item, ItemKind, ParsedSubModule},
-<<<<<<< HEAD
     token::{CustomAttribute, Token, Tokens},
     Kind, ParsedModule, StructType, Type, TypeBinding,
-=======
-    token::CustomAttribute,
-    ParsedModule, StructType, Type, TypeBinding,
->>>>>>> a9e412bd
 };
 use sort_text::underscore_sort_text;
 
@@ -1576,7 +1564,6 @@
         false
     }
 
-<<<<<<< HEAD
     fn visit_type_path(&mut self, type_path: &TypePath, _: Span) -> bool {
         if type_path.item.span().end() as usize != self.byte_index {
             return true;
@@ -1615,8 +1602,6 @@
         false
     }
 
-=======
->>>>>>> a9e412bd
     fn visit_custom_attribute(&mut self, attribute: &CustomAttribute, target: AttributeTarget) {
         if self.byte_index != attribute.contents_span.end() as usize {
             return;
